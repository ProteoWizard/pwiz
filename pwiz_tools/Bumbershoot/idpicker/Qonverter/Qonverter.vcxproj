--- conflicted
+++ resolved
@@ -1,185 +1,181 @@
-﻿<?xml version="1.0" encoding="utf-8"?>
-<Project DefaultTargets="Build" ToolsVersion="4.0" xmlns="http://schemas.microsoft.com/developer/msbuild/2003">
-  <ItemGroup Label="ProjectConfigurations">
-    <ProjectConfiguration Include="Debug|Win32">
-      <Configuration>Debug</Configuration>
-      <Platform>Win32</Platform>
-    </ProjectConfiguration>
-    <ProjectConfiguration Include="Release|Win32">
-      <Configuration>Release</Configuration>
-      <Platform>Win32</Platform>
-    </ProjectConfiguration>
-  </ItemGroup>
-  <PropertyGroup Label="Globals">
-    <ProjectGuid>{9A756698-876F-4515-82DD-A1253C4FC1C0}</ProjectGuid>
-    <RootNamespace>Qonverter</RootNamespace>
-    <Keyword>ManagedCProj</Keyword>
-  </PropertyGroup>
-  <Import Project="$(VCTargetsPath)\Microsoft.Cpp.Default.props" />
-  <PropertyGroup Condition="'$(Configuration)|$(Platform)'=='Release|Win32'" Label="Configuration">
-    <ConfigurationType>DynamicLibrary</ConfigurationType>
-    <CharacterSet>Unicode</CharacterSet>
-    <CLRSupport>true</CLRSupport>
-    <WholeProgramOptimization>true</WholeProgramOptimization>
-    <PlatformToolset>v120</PlatformToolset>
-  </PropertyGroup>
-  <PropertyGroup Condition="'$(Configuration)|$(Platform)'=='Debug|Win32'" Label="Configuration">
-    <ConfigurationType>Makefile</ConfigurationType>
-    <CharacterSet>Unicode</CharacterSet>
-    <CLRSupport>false</CLRSupport>
-  </PropertyGroup>
-  <Import Project="$(VCTargetsPath)\Microsoft.Cpp.props" />
-  <ImportGroup Label="ExtensionSettings">
-  </ImportGroup>
-  <ImportGroup Condition="'$(Configuration)|$(Platform)'=='Release|Win32'" Label="PropertySheets">
-    <Import Project="$(UserRootDir)\Microsoft.Cpp.$(Platform).user.props" Condition="exists('$(UserRootDir)\Microsoft.Cpp.$(Platform).user.props')" Label="LocalAppDataPlatform" />
-  </ImportGroup>
-  <ImportGroup Condition="'$(Configuration)|$(Platform)'=='Debug|Win32'" Label="PropertySheets">
-    <Import Project="$(UserRootDir)\Microsoft.Cpp.$(Platform).user.props" Condition="exists('$(UserRootDir)\Microsoft.Cpp.$(Platform).user.props')" Label="LocalAppDataPlatform" />
-  </ImportGroup>
-  <PropertyGroup Label="UserMacros" />
-  <PropertyGroup>
-    <_ProjectFileVersion>10.0.40219.1</_ProjectFileVersion>
-    <OutDir Condition="'$(Configuration)|$(Platform)'=='Debug|Win32'">$(SolutionDir)$(Configuration)\</OutDir>
-    <IntDir Condition="'$(Configuration)|$(Platform)'=='Debug|Win32'">$(Configuration)\</IntDir>
-    <LinkIncremental Condition="'$(Configuration)|$(Platform)'=='Debug|Win32'">true</LinkIncremental>
-    <OutDir Condition="'$(Configuration)|$(Platform)'=='Release|Win32'">$(SolutionDir)$(Configuration)\</OutDir>
-    <IntDir Condition="'$(Configuration)|$(Platform)'=='Release|Win32'">$(Configuration)\</IntDir>
-    <LinkIncremental Condition="'$(Configuration)|$(Platform)'=='Release|Win32'">false</LinkIncremental>
-    <CodeAnalysisRuleSet Condition="'$(Configuration)|$(Platform)'=='Debug|Win32'">AllRules.ruleset</CodeAnalysisRuleSet>
-    <CodeAnalysisRules Condition="'$(Configuration)|$(Platform)'=='Debug|Win32'" />
-    <CodeAnalysisRuleAssemblies Condition="'$(Configuration)|$(Platform)'=='Debug|Win32'" />
-    <CodeAnalysisRuleSet Condition="'$(Configuration)|$(Platform)'=='Release|Win32'">AllRules.ruleset</CodeAnalysisRuleSet>
-    <CodeAnalysisRules Condition="'$(Configuration)|$(Platform)'=='Release|Win32'" />
-    <CodeAnalysisRuleAssemblies Condition="'$(Configuration)|$(Platform)'=='Release|Win32'" />
-<<<<<<< HEAD
-    <IncludePath Condition="'$(Configuration)|$(Platform)'=='Debug|Win32'">$(SolutionDir)..\freicore\pwiz_src;$(SolutionDir)..\freicore\libraries\boost_aux;$(SolutionDir)..\freicore\libraries\boost_1_61_0;$(SolutionDir)..\freicore\libraries\SQLite;$(IncludePath)</IncludePath>
-=======
-    <IncludePath Condition="'$(Configuration)|$(Platform)'=='Debug|Win32'">$(SolutionDir)..\..\..\..;$(SolutionDir)..\..\..\..\libraries\boost_aux;$(SolutionDir)..\..\..\..\libraries\boost_1_56_0;$(SolutionDir)..\..\..\..\libraries\SQLite;$(SolutionDir)..\..\freicore;$(IncludePath)</IncludePath>
->>>>>>> b66596b8
-  </PropertyGroup>
-  <PropertyGroup Condition="'$(Configuration)|$(Platform)'=='Debug|Win32'">
-    <NMakePreprocessorDefinitions>_CPPUNWIND</NMakePreprocessorDefinitions>
-  </PropertyGroup>
-  <ItemDefinitionGroup Condition="'$(Configuration)|$(Platform)'=='Debug|Win32'">
-    <ClCompile>
-      <Optimization>Disabled</Optimization>
-      <PreprocessorDefinitions>WIN32;_DEBUG;USE_RAW_PTR;%(PreprocessorDefinitions)</PreprocessorDefinitions>
-      <RuntimeLibrary>MultiThreadedDebugDLL</RuntimeLibrary>
-      <WarningLevel>Level3</WarningLevel>
-      <DebugInformationFormat>ProgramDatabase</DebugInformationFormat>
-    </ClCompile>
-    <Link>
-      <AdditionalDependencies>
-      </AdditionalDependencies>
-      <GenerateDebugInformation>true</GenerateDebugInformation>
-      <AssemblyDebug>true</AssemblyDebug>
-      <TargetMachine>MachineX86</TargetMachine>
-    </Link>
-  </ItemDefinitionGroup>
-  <ItemDefinitionGroup Condition="'$(Configuration)|$(Platform)'=='Release|Win32'">
-    <ClCompile>
-      <PreprocessorDefinitions>WIN32;NDEBUG;%(PreprocessorDefinitions)</PreprocessorDefinitions>
-      <RuntimeLibrary>MultiThreadedDLL</RuntimeLibrary>
-      <PrecompiledHeader>Use</PrecompiledHeader>
-      <WarningLevel>Level3</WarningLevel>
-      <DebugInformationFormat>ProgramDatabase</DebugInformationFormat>
-    </ClCompile>
-    <Link>
-      <AdditionalDependencies>
-      </AdditionalDependencies>
-      <GenerateDebugInformation>true</GenerateDebugInformation>
-      <TargetMachine>MachineX86</TargetMachine>
-    </Link>
-  </ItemDefinitionGroup>
-  <ItemGroup>
-    <Reference Include="System">
-      <CopyLocalSatelliteAssemblies>true</CopyLocalSatelliteAssemblies>
-      <ReferenceOutputAssembly>true</ReferenceOutputAssembly>
-    </Reference>
-    <Reference Include="System.Data">
-      <CopyLocalSatelliteAssemblies>true</CopyLocalSatelliteAssemblies>
-      <ReferenceOutputAssembly>true</ReferenceOutputAssembly>
-    </Reference>
-    <Reference Include="System.Xml">
-      <CopyLocalSatelliteAssemblies>true</CopyLocalSatelliteAssemblies>
-      <ReferenceOutputAssembly>true</ReferenceOutputAssembly>
-    </Reference>
-    <Reference Include="System.Drawing">
-      <CopyLocalSatelliteAssemblies>true</CopyLocalSatelliteAssemblies>
-      <ReferenceOutputAssembly>true</ReferenceOutputAssembly>
-    </Reference>
-    <Reference Include="System.Windows.Forms">
-      <CopyLocalSatelliteAssemblies>true</CopyLocalSatelliteAssemblies>
-      <ReferenceOutputAssembly>true</ReferenceOutputAssembly>
-    </Reference>
-  </ItemGroup>
-  <ItemGroup>
-    <ClCompile Include="CLI\Embedder.cpp" />
-    <ClCompile Include="CLI\Filter.cpp" />
-    <ClCompile Include="CLI\Merger.cpp" />
-    <ClCompile Include="CLI\SchemaUpdater.cpp" />
-    <ClCompile Include="CommandlineTest.cpp" />
-    <ClCompile Include="CoreVersion.cpp" />
-    <ClCompile Include="Embedder.cpp" />
-    <ClCompile Include="EmbedderTest.cpp" />
-    <ClCompile Include="Filter.cpp" />
-    <ClCompile Include="FilterTest.cpp" />
-    <ClCompile Include="idpAssemble.cpp" />
-    <ClCompile Include="idpAssembleVersion.cpp" />
-    <ClCompile Include="idpQonvert.cpp" />
-    <ClCompile Include="idpQonvertVersion.cpp" />
-    <ClCompile Include="idpQuery.cpp" />
-    <ClCompile Include="idpQueryVersion.cpp" />
-    <ClCompile Include="Logger.cpp" />
-    <ClCompile Include="LoggerTest.cpp" />
-    <ClCompile Include="Merger.cpp" />
-    <ClCompile Include="MonteCarloQonverter.cpp" />
-    <ClCompile Include="Parser.cpp" />
-    <ClCompile Include="CLI\Parser.cpp" />
-    <ClCompile Include="Qonverter.cpp" />
-    <ClCompile Include="CLI\Qonverter.cpp" />
-    <ClCompile Include="QonverterTest.cpp" />
-    <ClCompile Include="SchemaUpdater.cpp" />
-    <ClCompile Include="spline.cpp" />
-    <ClCompile Include="StaticWeightQonverter.cpp" />
-    <ClCompile Include="SVMQonverter.cpp" />
-    <ClCompile Include="TotalCounts.cpp" />
-    <ClCompile Include="XIC.cpp" />
-  </ItemGroup>
-  <ItemGroup>
-    <ClInclude Include="CLI\Embedder.hpp" />
-    <ClInclude Include="CLI\Filter.hpp" />
-    <ClInclude Include="CLI\Logger.hpp" />
-    <ClInclude Include="CLI\Merger.hpp" />
-    <ClInclude Include="CLI\SchemaUpdater.hpp" />
-    <ClInclude Include="CoreVersion.hpp" />
-    <ClInclude Include="Embedder.hpp" />
-    <ClInclude Include="Filter.hpp" />
-    <ClInclude Include="idpAssembleVersion.hpp" />
-    <ClInclude Include="idpQonvert.hpp" />
-    <ClInclude Include="idpQonvertVersion.hpp" />
-    <ClInclude Include="idpQueryVersion.hpp" />
-    <ClInclude Include="Interpolator.hpp" />
-    <ClInclude Include="Logger.hpp" />
-    <ClInclude Include="Merger.hpp" />
-    <ClInclude Include="MonteCarloQonverter.hpp" />
-    <ClInclude Include="Parser.hpp" />
-    <ClInclude Include="CLI\Parser.hpp" />
-    <ClInclude Include="Qonverter.hpp" />
-    <ClInclude Include="CLI\Qonverter.hpp" />
-    <ClInclude Include="SchemaUpdater.hpp" />
-    <ClInclude Include="spline.hpp" />
-    <ClInclude Include="StaticWeightQonverter.hpp" />
-    <ClInclude Include="SVMQonverter.hpp" />
-    <ClInclude Include="TotalCounts.hpp" />
-    <ClInclude Include="XIC.hpp" />
-  </ItemGroup>
-  <ItemGroup>
-    <None Include="CLI\Jamfile.jam" />
-    <None Include="Jamfile.jam" />
-  </ItemGroup>
-  <Import Project="$(VCTargetsPath)\Microsoft.Cpp.targets" />
-  <ImportGroup Label="ExtensionTargets">
-  </ImportGroup>
+﻿<?xml version="1.0" encoding="utf-8"?>
+<Project DefaultTargets="Build" ToolsVersion="4.0" xmlns="http://schemas.microsoft.com/developer/msbuild/2003">
+  <ItemGroup Label="ProjectConfigurations">
+    <ProjectConfiguration Include="Debug|Win32">
+      <Configuration>Debug</Configuration>
+      <Platform>Win32</Platform>
+    </ProjectConfiguration>
+    <ProjectConfiguration Include="Release|Win32">
+      <Configuration>Release</Configuration>
+      <Platform>Win32</Platform>
+    </ProjectConfiguration>
+  </ItemGroup>
+  <PropertyGroup Label="Globals">
+    <ProjectGuid>{9A756698-876F-4515-82DD-A1253C4FC1C0}</ProjectGuid>
+    <RootNamespace>Qonverter</RootNamespace>
+    <Keyword>ManagedCProj</Keyword>
+  </PropertyGroup>
+  <Import Project="$(VCTargetsPath)\Microsoft.Cpp.Default.props" />
+  <PropertyGroup Condition="'$(Configuration)|$(Platform)'=='Release|Win32'" Label="Configuration">
+    <ConfigurationType>DynamicLibrary</ConfigurationType>
+    <CharacterSet>Unicode</CharacterSet>
+    <CLRSupport>true</CLRSupport>
+    <WholeProgramOptimization>true</WholeProgramOptimization>
+    <PlatformToolset>v120</PlatformToolset>
+  </PropertyGroup>
+  <PropertyGroup Condition="'$(Configuration)|$(Platform)'=='Debug|Win32'" Label="Configuration">
+    <ConfigurationType>Makefile</ConfigurationType>
+    <CharacterSet>Unicode</CharacterSet>
+    <CLRSupport>false</CLRSupport>
+  </PropertyGroup>
+  <Import Project="$(VCTargetsPath)\Microsoft.Cpp.props" />
+  <ImportGroup Label="ExtensionSettings">
+  </ImportGroup>
+  <ImportGroup Condition="'$(Configuration)|$(Platform)'=='Release|Win32'" Label="PropertySheets">
+    <Import Project="$(UserRootDir)\Microsoft.Cpp.$(Platform).user.props" Condition="exists('$(UserRootDir)\Microsoft.Cpp.$(Platform).user.props')" Label="LocalAppDataPlatform" />
+  </ImportGroup>
+  <ImportGroup Condition="'$(Configuration)|$(Platform)'=='Debug|Win32'" Label="PropertySheets">
+    <Import Project="$(UserRootDir)\Microsoft.Cpp.$(Platform).user.props" Condition="exists('$(UserRootDir)\Microsoft.Cpp.$(Platform).user.props')" Label="LocalAppDataPlatform" />
+  </ImportGroup>
+  <PropertyGroup Label="UserMacros" />
+  <PropertyGroup>
+    <_ProjectFileVersion>10.0.40219.1</_ProjectFileVersion>
+    <OutDir Condition="'$(Configuration)|$(Platform)'=='Debug|Win32'">$(SolutionDir)$(Configuration)\</OutDir>
+    <IntDir Condition="'$(Configuration)|$(Platform)'=='Debug|Win32'">$(Configuration)\</IntDir>
+    <LinkIncremental Condition="'$(Configuration)|$(Platform)'=='Debug|Win32'">true</LinkIncremental>
+    <OutDir Condition="'$(Configuration)|$(Platform)'=='Release|Win32'">$(SolutionDir)$(Configuration)\</OutDir>
+    <IntDir Condition="'$(Configuration)|$(Platform)'=='Release|Win32'">$(Configuration)\</IntDir>
+    <LinkIncremental Condition="'$(Configuration)|$(Platform)'=='Release|Win32'">false</LinkIncremental>
+    <CodeAnalysisRuleSet Condition="'$(Configuration)|$(Platform)'=='Debug|Win32'">AllRules.ruleset</CodeAnalysisRuleSet>
+    <CodeAnalysisRules Condition="'$(Configuration)|$(Platform)'=='Debug|Win32'" />
+    <CodeAnalysisRuleAssemblies Condition="'$(Configuration)|$(Platform)'=='Debug|Win32'" />
+    <CodeAnalysisRuleSet Condition="'$(Configuration)|$(Platform)'=='Release|Win32'">AllRules.ruleset</CodeAnalysisRuleSet>
+    <CodeAnalysisRules Condition="'$(Configuration)|$(Platform)'=='Release|Win32'" />
+    <CodeAnalysisRuleAssemblies Condition="'$(Configuration)|$(Platform)'=='Release|Win32'" />
+    <IncludePath Condition="'$(Configuration)|$(Platform)'=='Debug|Win32'">$(SolutionDir)..\freicore\pwiz_src;$(SolutionDir)..\freicore\libraries\boost_aux;$(SolutionDir)..\freicore\libraries\boost_1_61_0;$(SolutionDir)..\freicore\libraries\SQLite;$(IncludePath)</IncludePath>
+  </PropertyGroup>
+  <PropertyGroup Condition="'$(Configuration)|$(Platform)'=='Debug|Win32'">
+    <NMakePreprocessorDefinitions>_CPPUNWIND</NMakePreprocessorDefinitions>
+  </PropertyGroup>
+  <ItemDefinitionGroup Condition="'$(Configuration)|$(Platform)'=='Debug|Win32'">
+    <ClCompile>
+      <Optimization>Disabled</Optimization>
+      <PreprocessorDefinitions>WIN32;_DEBUG;USE_RAW_PTR;%(PreprocessorDefinitions)</PreprocessorDefinitions>
+      <RuntimeLibrary>MultiThreadedDebugDLL</RuntimeLibrary>
+      <WarningLevel>Level3</WarningLevel>
+      <DebugInformationFormat>ProgramDatabase</DebugInformationFormat>
+    </ClCompile>
+    <Link>
+      <AdditionalDependencies>
+      </AdditionalDependencies>
+      <GenerateDebugInformation>true</GenerateDebugInformation>
+      <AssemblyDebug>true</AssemblyDebug>
+      <TargetMachine>MachineX86</TargetMachine>
+    </Link>
+  </ItemDefinitionGroup>
+  <ItemDefinitionGroup Condition="'$(Configuration)|$(Platform)'=='Release|Win32'">
+    <ClCompile>
+      <PreprocessorDefinitions>WIN32;NDEBUG;%(PreprocessorDefinitions)</PreprocessorDefinitions>
+      <RuntimeLibrary>MultiThreadedDLL</RuntimeLibrary>
+      <PrecompiledHeader>Use</PrecompiledHeader>
+      <WarningLevel>Level3</WarningLevel>
+      <DebugInformationFormat>ProgramDatabase</DebugInformationFormat>
+    </ClCompile>
+    <Link>
+      <AdditionalDependencies>
+      </AdditionalDependencies>
+      <GenerateDebugInformation>true</GenerateDebugInformation>
+      <TargetMachine>MachineX86</TargetMachine>
+    </Link>
+  </ItemDefinitionGroup>
+  <ItemGroup>
+    <Reference Include="System">
+      <CopyLocalSatelliteAssemblies>true</CopyLocalSatelliteAssemblies>
+      <ReferenceOutputAssembly>true</ReferenceOutputAssembly>
+    </Reference>
+    <Reference Include="System.Data">
+      <CopyLocalSatelliteAssemblies>true</CopyLocalSatelliteAssemblies>
+      <ReferenceOutputAssembly>true</ReferenceOutputAssembly>
+    </Reference>
+    <Reference Include="System.Xml">
+      <CopyLocalSatelliteAssemblies>true</CopyLocalSatelliteAssemblies>
+      <ReferenceOutputAssembly>true</ReferenceOutputAssembly>
+    </Reference>
+    <Reference Include="System.Drawing">
+      <CopyLocalSatelliteAssemblies>true</CopyLocalSatelliteAssemblies>
+      <ReferenceOutputAssembly>true</ReferenceOutputAssembly>
+    </Reference>
+    <Reference Include="System.Windows.Forms">
+      <CopyLocalSatelliteAssemblies>true</CopyLocalSatelliteAssemblies>
+      <ReferenceOutputAssembly>true</ReferenceOutputAssembly>
+    </Reference>
+  </ItemGroup>
+  <ItemGroup>
+    <ClCompile Include="CLI\Embedder.cpp" />
+    <ClCompile Include="CLI\Filter.cpp" />
+    <ClCompile Include="CLI\Merger.cpp" />
+    <ClCompile Include="CLI\SchemaUpdater.cpp" />
+    <ClCompile Include="CommandlineTest.cpp" />
+    <ClCompile Include="CoreVersion.cpp" />
+    <ClCompile Include="Embedder.cpp" />
+    <ClCompile Include="EmbedderTest.cpp" />
+    <ClCompile Include="Filter.cpp" />
+    <ClCompile Include="FilterTest.cpp" />
+    <ClCompile Include="idpAssemble.cpp" />
+    <ClCompile Include="idpAssembleVersion.cpp" />
+    <ClCompile Include="idpQonvert.cpp" />
+    <ClCompile Include="idpQonvertVersion.cpp" />
+    <ClCompile Include="idpQuery.cpp" />
+    <ClCompile Include="idpQueryVersion.cpp" />
+    <ClCompile Include="Logger.cpp" />
+    <ClCompile Include="LoggerTest.cpp" />
+    <ClCompile Include="Merger.cpp" />
+    <ClCompile Include="MonteCarloQonverter.cpp" />
+    <ClCompile Include="Parser.cpp" />
+    <ClCompile Include="CLI\Parser.cpp" />
+    <ClCompile Include="Qonverter.cpp" />
+    <ClCompile Include="CLI\Qonverter.cpp" />
+    <ClCompile Include="QonverterTest.cpp" />
+    <ClCompile Include="SchemaUpdater.cpp" />
+    <ClCompile Include="spline.cpp" />
+    <ClCompile Include="StaticWeightQonverter.cpp" />
+    <ClCompile Include="SVMQonverter.cpp" />
+    <ClCompile Include="TotalCounts.cpp" />
+    <ClCompile Include="XIC.cpp" />
+  </ItemGroup>
+  <ItemGroup>
+    <ClInclude Include="CLI\Embedder.hpp" />
+    <ClInclude Include="CLI\Filter.hpp" />
+    <ClInclude Include="CLI\Logger.hpp" />
+    <ClInclude Include="CLI\Merger.hpp" />
+    <ClInclude Include="CLI\SchemaUpdater.hpp" />
+    <ClInclude Include="CoreVersion.hpp" />
+    <ClInclude Include="Embedder.hpp" />
+    <ClInclude Include="Filter.hpp" />
+    <ClInclude Include="idpAssembleVersion.hpp" />
+    <ClInclude Include="idpQonvert.hpp" />
+    <ClInclude Include="idpQonvertVersion.hpp" />
+    <ClInclude Include="idpQueryVersion.hpp" />
+    <ClInclude Include="Interpolator.hpp" />
+    <ClInclude Include="Logger.hpp" />
+    <ClInclude Include="Merger.hpp" />
+    <ClInclude Include="MonteCarloQonverter.hpp" />
+    <ClInclude Include="Parser.hpp" />
+    <ClInclude Include="CLI\Parser.hpp" />
+    <ClInclude Include="Qonverter.hpp" />
+    <ClInclude Include="CLI\Qonverter.hpp" />
+    <ClInclude Include="SchemaUpdater.hpp" />
+    <ClInclude Include="spline.hpp" />
+    <ClInclude Include="StaticWeightQonverter.hpp" />
+    <ClInclude Include="SVMQonverter.hpp" />
+    <ClInclude Include="TotalCounts.hpp" />
+    <ClInclude Include="XIC.hpp" />
+  </ItemGroup>
+  <ItemGroup>
+    <None Include="CLI\Jamfile.jam" />
+    <None Include="Jamfile.jam" />
+  </ItemGroup>
+  <Import Project="$(VCTargetsPath)\Microsoft.Cpp.targets" />
+  <ImportGroup Label="ExtensionTargets">
+  </ImportGroup>
 </Project>