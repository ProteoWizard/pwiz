﻿<?xml version="1.0" encoding="utf-8"?>
<Project ToolsVersion="12.0" DefaultTargets="Build" xmlns="http://schemas.microsoft.com/developer/msbuild/2003">
  <PropertyGroup>
    <Configuration Condition=" '$(Configuration)' == '' ">Debug</Configuration>
    <Platform Condition=" '$(Platform)' == '' ">x86</Platform>
    <ProductVersion>9.0.30729</ProductVersion>
    <SchemaVersion>2.0</SchemaVersion>
    <ProjectGuid>{723405E1-1EE4-4978-9470-0B1F28B1A215}</ProjectGuid>
    <OutputType>Library</OutputType>
    <AppDesignerFolder>Properties</AppDesignerFolder>
    <RootNamespace>IDPicker.DataModel</RootNamespace>
    <AssemblyName>IDPicker.DataModel</AssemblyName>
<<<<<<< HEAD
    <TargetFrameworkVersion>v4.6.1</TargetFrameworkVersion>
=======
    <TargetFrameworkVersion>v4.7.2</TargetFrameworkVersion>
>>>>>>> 1da31d15
    <FileAlignment>512</FileAlignment>
    <FileUpgradeFlags>
    </FileUpgradeFlags>
    <OldToolsVersion>3.5</OldToolsVersion>
    <UpgradeBackupLocation />
    <PublishUrl>publish\</PublishUrl>
    <Install>true</Install>
    <InstallFrom>Disk</InstallFrom>
    <UpdateEnabled>false</UpdateEnabled>
    <UpdateMode>Foreground</UpdateMode>
    <UpdateInterval>7</UpdateInterval>
    <UpdateIntervalUnits>Days</UpdateIntervalUnits>
    <UpdatePeriodically>false</UpdatePeriodically>
    <UpdateRequired>false</UpdateRequired>
    <MapFileExtensions>true</MapFileExtensions>
    <ApplicationRevision>0</ApplicationRevision>
    <ApplicationVersion>1.0.0.%2a</ApplicationVersion>
    <IsWebBootstrapper>false</IsWebBootstrapper>
    <UseApplicationTrust>false</UseApplicationTrust>
    <BootstrapperEnabled>true</BootstrapperEnabled>
    <TargetFrameworkProfile />
    <BaseIntermediateOutputPath>..\..\..\..\build-nt-x86\obj\</BaseIntermediateOutputPath>
    <BuildPath>$(BaseIntermediateOutputPath)\..</BuildPath>
    <AutoGenerateBindingRedirects>true</AutoGenerateBindingRedirects>
  </PropertyGroup>
  <PropertyGroup Condition=" '$(Configuration)|$(Platform)' == 'Debug|x86' ">
    <DebugSymbols>true</DebugSymbols>
    <OutputPath>$(BuildPath)\msvc-debug\</OutputPath>
    <DefineConstants>DEBUG;TRACE</DefineConstants>
    <DebugType>full</DebugType>
    <PlatformTarget>x86</PlatformTarget>
    <ErrorReport>prompt</ErrorReport>
    <CodeAnalysisRuleSet>AllRules.ruleset</CodeAnalysisRuleSet>
    <Prefer32Bit>false</Prefer32Bit>
  </PropertyGroup>
  <PropertyGroup Condition=" '$(Configuration)|$(Platform)' == 'Release|x86' ">
    <OutputPath>$(BuildPath)\msvc-release\</OutputPath>
    <DefineConstants>TRACE</DefineConstants>
    <Optimize>true</Optimize>
    <DebugType>pdbonly</DebugType>
    <PlatformTarget>x86</PlatformTarget>
    <ErrorReport>prompt</ErrorReport>
    <CodeAnalysisRuleSet>AllRules.ruleset</CodeAnalysisRuleSet>
    <Prefer32Bit>false</Prefer32Bit>
  </PropertyGroup>
  <PropertyGroup Condition="'$(Configuration)|$(Platform)' == 'Debug|x64'">
    <DebugSymbols>true</DebugSymbols>
    <OutputPath>$(BuildPath)\msvc-debug-x86_64\</OutputPath>
    <DefineConstants>DEBUG;TRACE</DefineConstants>
    <DebugType>full</DebugType>
    <PlatformTarget>x64</PlatformTarget>
    <CodeAnalysisLogFile>..\build-nt-x86\msvc-debug\IDPicker.DataModel.dll.CodeAnalysisLog.xml</CodeAnalysisLogFile>
    <CodeAnalysisUseTypeNameInSuppression>true</CodeAnalysisUseTypeNameInSuppression>
    <CodeAnalysisModuleSuppressionsFile>GlobalSuppressions.cs</CodeAnalysisModuleSuppressionsFile>
    <ErrorReport>prompt</ErrorReport>
    <CodeAnalysisRuleSet>AllRules.ruleset</CodeAnalysisRuleSet>
    <CodeAnalysisRuleSetDirectories>;C:\Program Files (x86)\Microsoft Visual Studio 10.0\Team Tools\Static Analysis Tools\\Rule Sets</CodeAnalysisRuleSetDirectories>
    <CodeAnalysisRuleDirectories>;C:\Program Files (x86)\Microsoft Visual Studio 10.0\Team Tools\Static Analysis Tools\FxCop\\Rules</CodeAnalysisRuleDirectories>
    <Prefer32Bit>false</Prefer32Bit>
  </PropertyGroup>
  <PropertyGroup Condition="'$(Configuration)|$(Platform)' == 'Release|x64'">
    <OutputPath>$(BuildPath)\msvc-release-x86_64\</OutputPath>
    <DefineConstants>TRACE</DefineConstants>
    <Optimize>true</Optimize>
    <DebugType>pdbonly</DebugType>
    <PlatformTarget>x64</PlatformTarget>
    <CodeAnalysisLogFile>..\build-nt-x86\msvc-release\IDPicker.DataModel.dll.CodeAnalysisLog.xml</CodeAnalysisLogFile>
    <CodeAnalysisUseTypeNameInSuppression>true</CodeAnalysisUseTypeNameInSuppression>
    <CodeAnalysisModuleSuppressionsFile>GlobalSuppressions.cs</CodeAnalysisModuleSuppressionsFile>
    <ErrorReport>prompt</ErrorReport>
    <CodeAnalysisRuleSet>AllRules.ruleset</CodeAnalysisRuleSet>
    <CodeAnalysisRuleSetDirectories>;C:\Program Files (x86)\Microsoft Visual Studio 10.0\Team Tools\Static Analysis Tools\\Rule Sets</CodeAnalysisRuleSetDirectories>
    <CodeAnalysisIgnoreBuiltInRuleSets>false</CodeAnalysisIgnoreBuiltInRuleSets>
    <CodeAnalysisRuleDirectories>;C:\Program Files (x86)\Microsoft Visual Studio 10.0\Team Tools\Static Analysis Tools\FxCop\\Rules</CodeAnalysisRuleDirectories>
    <CodeAnalysisIgnoreBuiltInRules>false</CodeAnalysisIgnoreBuiltInRules>
    <CodeAnalysisFailOnMissingRules>false</CodeAnalysisFailOnMissingRules>
    <Prefer32Bit>false</Prefer32Bit>
  </PropertyGroup>
  <ItemGroup>
    <Reference Include="Iesi.Collections, Version=1.0.1.0, Culture=neutral, PublicKeyToken=aa95f207798dfdb4, processorArchitecture=MSIL">
      <SpecificVersion>False</SpecificVersion>
      <HintPath>..\..\..\Shared\Lib\NHibernate\Iesi.Collections.dll</HintPath>
    </Reference>
    <Reference Include="InteropQonverter, Version=3.0.214.0, Culture=neutral, processorArchitecture=x86">
      <SpecificVersion>False</SpecificVersion>
      <HintPath>$(BuildPath)\IDPicker\obj\$(Platform)\$(Configuration)\InteropQonverter.dll</HintPath>
    </Reference>
    <Reference Include="NHibernate, Version=3.1.0.4000, Culture=neutral, PublicKeyToken=aa95f207798dfdb4, processorArchitecture=MSIL">
      <SpecificVersion>False</SpecificVersion>
      <HintPath>..\..\..\Shared\Lib\NHibernate\NHibernate.dll</HintPath>
    </Reference>
    <Reference Include="pwiz_bindings_cli, Version=0.0.0.0, Culture=neutral, processorArchitecture=x86">
      <SpecificVersion>False</SpecificVersion>
      <HintPath>$(BuildPath)\obj\$(Platform)\$(Configuration)\pwiz_bindings_cli.dll</HintPath>
    </Reference>
    <Reference Include="System" />
    <Reference Include="System.Core">
      <RequiredTargetFramework>3.5</RequiredTargetFramework>
    </Reference>
    <Reference Include="System.Data.Linq">
      <RequiredTargetFramework>3.5</RequiredTargetFramework>
    </Reference>
    <Reference Include="System.Data.SQLite, Version=1.0.66.0, Culture=neutral, PublicKeyToken=db937bc2d44ff139, processorArchitecture=x86">
      <SpecificVersion>False</SpecificVersion>
      <HintPath>..\..\..\..\libraries\SQLite\$(Platform)\System.Data.SQLite.DLL</HintPath>
    </Reference>
    <Reference Include="System.Drawing" />
    <Reference Include="System.Runtime.Serialization">
      <RequiredTargetFramework>3.0</RequiredTargetFramework>
    </Reference>
    <Reference Include="System.Windows.Forms" />
    <Reference Include="System.Xml.Linq">
      <RequiredTargetFramework>3.5</RequiredTargetFramework>
    </Reference>
    <Reference Include="System.Data.DataSetExtensions">
      <RequiredTargetFramework>3.5</RequiredTargetFramework>
    </Reference>
    <Reference Include="System.Data" />
    <Reference Include="System.Xml" />
  </ItemGroup>
  <ItemGroup>
    <Compile Include="BulkInserter.cs" />
    <Compile Include="Clustering.cs" />
    <Compile Include="DataFilter.cs" />
    <Compile Include="DataModel.cs" />
    <Compile Include="DistinctMatch.cs" />
    <Compile Include="Exporter.cs" />
    <Compile Include="IterationListenerProxy.cs" />
    <Compile Include="Merger.cs">
      <SubType>Code</SubType>
    </Compile>
    <Compile Include="Properties\AssemblyInfo.cs" />
    <Compile Include="QueryReader.cs" />
    <Compile Include="SessionFactoryFactory.cs" />
    <Compile Include="Settings.cs" />
  </ItemGroup>
  <ItemGroup>
    <ProjectReference Include="..\..\..\Shared\Common\CommonUtil.csproj">
      <Project>{13BF2FFB-50A1-4AB1-83A4-5733E36905CE}</Project>
      <Name>CommonUtil</Name>
    </ProjectReference>
    <ProjectReference Include="..\Util\STL_Containers\STL_Containers.csproj">
      <Project>{D6BD694C-FF6E-4962-A05D-59ACD6CBD6A3}</Project>
      <Name>STL_Containers</Name>
    </ProjectReference>
    <ProjectReference Include="..\Util\Util.csproj">
      <Project>{C6502908-9F08-4A89-897D-5DF9125BBBF4}</Project>
      <Name>Util</Name>
    </ProjectReference>
  </ItemGroup>
  <ItemGroup>
    <EmbeddedResource Include="DataModel.hbm.xml">
      <SubType>Designer</SubType>
    </EmbeddedResource>
  </ItemGroup>
  <ItemGroup>
    <EmbeddedResource Include="Settings.hbm.xml" />
  </ItemGroup>
  <ItemGroup>
    <BootstrapperPackage Include="Microsoft.Net.Client.3.5">
      <Visible>False</Visible>
      <ProductName>.NET Framework 3.5 SP1 Client Profile</ProductName>
      <Install>false</Install>
    </BootstrapperPackage>
    <BootstrapperPackage Include="Microsoft.Net.Framework.3.5.SP1">
      <Visible>False</Visible>
      <ProductName>.NET Framework 3.5 SP1</ProductName>
      <Install>true</Install>
    </BootstrapperPackage>
    <BootstrapperPackage Include="Microsoft.Windows.Installer.3.1">
      <Visible>False</Visible>
      <ProductName>Windows Installer 3.1</ProductName>
      <Install>true</Install>
    </BootstrapperPackage>
  </ItemGroup>
  <Import Project="$(MSBuildToolsPath)\Microsoft.CSharp.targets" />
  <!-- To modify your build process, add your task inside one of the targets below and uncomment it. 
       Other similar extension points exist, see Microsoft.Common.targets.
  <Target Name="BeforeBuild">
  </Target>
  <Target Name="AfterBuild">
  </Target>
  -->
</Project><|MERGE_RESOLUTION|>--- conflicted
+++ resolved
@@ -1,201 +1,197 @@
-﻿<?xml version="1.0" encoding="utf-8"?>
-<Project ToolsVersion="12.0" DefaultTargets="Build" xmlns="http://schemas.microsoft.com/developer/msbuild/2003">
-  <PropertyGroup>
-    <Configuration Condition=" '$(Configuration)' == '' ">Debug</Configuration>
-    <Platform Condition=" '$(Platform)' == '' ">x86</Platform>
-    <ProductVersion>9.0.30729</ProductVersion>
-    <SchemaVersion>2.0</SchemaVersion>
-    <ProjectGuid>{723405E1-1EE4-4978-9470-0B1F28B1A215}</ProjectGuid>
-    <OutputType>Library</OutputType>
-    <AppDesignerFolder>Properties</AppDesignerFolder>
-    <RootNamespace>IDPicker.DataModel</RootNamespace>
-    <AssemblyName>IDPicker.DataModel</AssemblyName>
-<<<<<<< HEAD
-    <TargetFrameworkVersion>v4.6.1</TargetFrameworkVersion>
-=======
-    <TargetFrameworkVersion>v4.7.2</TargetFrameworkVersion>
->>>>>>> 1da31d15
-    <FileAlignment>512</FileAlignment>
-    <FileUpgradeFlags>
-    </FileUpgradeFlags>
-    <OldToolsVersion>3.5</OldToolsVersion>
-    <UpgradeBackupLocation />
-    <PublishUrl>publish\</PublishUrl>
-    <Install>true</Install>
-    <InstallFrom>Disk</InstallFrom>
-    <UpdateEnabled>false</UpdateEnabled>
-    <UpdateMode>Foreground</UpdateMode>
-    <UpdateInterval>7</UpdateInterval>
-    <UpdateIntervalUnits>Days</UpdateIntervalUnits>
-    <UpdatePeriodically>false</UpdatePeriodically>
-    <UpdateRequired>false</UpdateRequired>
-    <MapFileExtensions>true</MapFileExtensions>
-    <ApplicationRevision>0</ApplicationRevision>
-    <ApplicationVersion>1.0.0.%2a</ApplicationVersion>
-    <IsWebBootstrapper>false</IsWebBootstrapper>
-    <UseApplicationTrust>false</UseApplicationTrust>
-    <BootstrapperEnabled>true</BootstrapperEnabled>
-    <TargetFrameworkProfile />
-    <BaseIntermediateOutputPath>..\..\..\..\build-nt-x86\obj\</BaseIntermediateOutputPath>
-    <BuildPath>$(BaseIntermediateOutputPath)\..</BuildPath>
-    <AutoGenerateBindingRedirects>true</AutoGenerateBindingRedirects>
-  </PropertyGroup>
-  <PropertyGroup Condition=" '$(Configuration)|$(Platform)' == 'Debug|x86' ">
-    <DebugSymbols>true</DebugSymbols>
-    <OutputPath>$(BuildPath)\msvc-debug\</OutputPath>
-    <DefineConstants>DEBUG;TRACE</DefineConstants>
-    <DebugType>full</DebugType>
-    <PlatformTarget>x86</PlatformTarget>
-    <ErrorReport>prompt</ErrorReport>
-    <CodeAnalysisRuleSet>AllRules.ruleset</CodeAnalysisRuleSet>
-    <Prefer32Bit>false</Prefer32Bit>
-  </PropertyGroup>
-  <PropertyGroup Condition=" '$(Configuration)|$(Platform)' == 'Release|x86' ">
-    <OutputPath>$(BuildPath)\msvc-release\</OutputPath>
-    <DefineConstants>TRACE</DefineConstants>
-    <Optimize>true</Optimize>
-    <DebugType>pdbonly</DebugType>
-    <PlatformTarget>x86</PlatformTarget>
-    <ErrorReport>prompt</ErrorReport>
-    <CodeAnalysisRuleSet>AllRules.ruleset</CodeAnalysisRuleSet>
-    <Prefer32Bit>false</Prefer32Bit>
-  </PropertyGroup>
-  <PropertyGroup Condition="'$(Configuration)|$(Platform)' == 'Debug|x64'">
-    <DebugSymbols>true</DebugSymbols>
-    <OutputPath>$(BuildPath)\msvc-debug-x86_64\</OutputPath>
-    <DefineConstants>DEBUG;TRACE</DefineConstants>
-    <DebugType>full</DebugType>
-    <PlatformTarget>x64</PlatformTarget>
-    <CodeAnalysisLogFile>..\build-nt-x86\msvc-debug\IDPicker.DataModel.dll.CodeAnalysisLog.xml</CodeAnalysisLogFile>
-    <CodeAnalysisUseTypeNameInSuppression>true</CodeAnalysisUseTypeNameInSuppression>
-    <CodeAnalysisModuleSuppressionsFile>GlobalSuppressions.cs</CodeAnalysisModuleSuppressionsFile>
-    <ErrorReport>prompt</ErrorReport>
-    <CodeAnalysisRuleSet>AllRules.ruleset</CodeAnalysisRuleSet>
-    <CodeAnalysisRuleSetDirectories>;C:\Program Files (x86)\Microsoft Visual Studio 10.0\Team Tools\Static Analysis Tools\\Rule Sets</CodeAnalysisRuleSetDirectories>
-    <CodeAnalysisRuleDirectories>;C:\Program Files (x86)\Microsoft Visual Studio 10.0\Team Tools\Static Analysis Tools\FxCop\\Rules</CodeAnalysisRuleDirectories>
-    <Prefer32Bit>false</Prefer32Bit>
-  </PropertyGroup>
-  <PropertyGroup Condition="'$(Configuration)|$(Platform)' == 'Release|x64'">
-    <OutputPath>$(BuildPath)\msvc-release-x86_64\</OutputPath>
-    <DefineConstants>TRACE</DefineConstants>
-    <Optimize>true</Optimize>
-    <DebugType>pdbonly</DebugType>
-    <PlatformTarget>x64</PlatformTarget>
-    <CodeAnalysisLogFile>..\build-nt-x86\msvc-release\IDPicker.DataModel.dll.CodeAnalysisLog.xml</CodeAnalysisLogFile>
-    <CodeAnalysisUseTypeNameInSuppression>true</CodeAnalysisUseTypeNameInSuppression>
-    <CodeAnalysisModuleSuppressionsFile>GlobalSuppressions.cs</CodeAnalysisModuleSuppressionsFile>
-    <ErrorReport>prompt</ErrorReport>
-    <CodeAnalysisRuleSet>AllRules.ruleset</CodeAnalysisRuleSet>
-    <CodeAnalysisRuleSetDirectories>;C:\Program Files (x86)\Microsoft Visual Studio 10.0\Team Tools\Static Analysis Tools\\Rule Sets</CodeAnalysisRuleSetDirectories>
-    <CodeAnalysisIgnoreBuiltInRuleSets>false</CodeAnalysisIgnoreBuiltInRuleSets>
-    <CodeAnalysisRuleDirectories>;C:\Program Files (x86)\Microsoft Visual Studio 10.0\Team Tools\Static Analysis Tools\FxCop\\Rules</CodeAnalysisRuleDirectories>
-    <CodeAnalysisIgnoreBuiltInRules>false</CodeAnalysisIgnoreBuiltInRules>
-    <CodeAnalysisFailOnMissingRules>false</CodeAnalysisFailOnMissingRules>
-    <Prefer32Bit>false</Prefer32Bit>
-  </PropertyGroup>
-  <ItemGroup>
-    <Reference Include="Iesi.Collections, Version=1.0.1.0, Culture=neutral, PublicKeyToken=aa95f207798dfdb4, processorArchitecture=MSIL">
-      <SpecificVersion>False</SpecificVersion>
-      <HintPath>..\..\..\Shared\Lib\NHibernate\Iesi.Collections.dll</HintPath>
-    </Reference>
-    <Reference Include="InteropQonverter, Version=3.0.214.0, Culture=neutral, processorArchitecture=x86">
-      <SpecificVersion>False</SpecificVersion>
-      <HintPath>$(BuildPath)\IDPicker\obj\$(Platform)\$(Configuration)\InteropQonverter.dll</HintPath>
-    </Reference>
-    <Reference Include="NHibernate, Version=3.1.0.4000, Culture=neutral, PublicKeyToken=aa95f207798dfdb4, processorArchitecture=MSIL">
-      <SpecificVersion>False</SpecificVersion>
-      <HintPath>..\..\..\Shared\Lib\NHibernate\NHibernate.dll</HintPath>
-    </Reference>
-    <Reference Include="pwiz_bindings_cli, Version=0.0.0.0, Culture=neutral, processorArchitecture=x86">
-      <SpecificVersion>False</SpecificVersion>
-      <HintPath>$(BuildPath)\obj\$(Platform)\$(Configuration)\pwiz_bindings_cli.dll</HintPath>
-    </Reference>
-    <Reference Include="System" />
-    <Reference Include="System.Core">
-      <RequiredTargetFramework>3.5</RequiredTargetFramework>
-    </Reference>
-    <Reference Include="System.Data.Linq">
-      <RequiredTargetFramework>3.5</RequiredTargetFramework>
-    </Reference>
-    <Reference Include="System.Data.SQLite, Version=1.0.66.0, Culture=neutral, PublicKeyToken=db937bc2d44ff139, processorArchitecture=x86">
-      <SpecificVersion>False</SpecificVersion>
-      <HintPath>..\..\..\..\libraries\SQLite\$(Platform)\System.Data.SQLite.DLL</HintPath>
-    </Reference>
-    <Reference Include="System.Drawing" />
-    <Reference Include="System.Runtime.Serialization">
-      <RequiredTargetFramework>3.0</RequiredTargetFramework>
-    </Reference>
-    <Reference Include="System.Windows.Forms" />
-    <Reference Include="System.Xml.Linq">
-      <RequiredTargetFramework>3.5</RequiredTargetFramework>
-    </Reference>
-    <Reference Include="System.Data.DataSetExtensions">
-      <RequiredTargetFramework>3.5</RequiredTargetFramework>
-    </Reference>
-    <Reference Include="System.Data" />
-    <Reference Include="System.Xml" />
-  </ItemGroup>
-  <ItemGroup>
-    <Compile Include="BulkInserter.cs" />
-    <Compile Include="Clustering.cs" />
-    <Compile Include="DataFilter.cs" />
-    <Compile Include="DataModel.cs" />
-    <Compile Include="DistinctMatch.cs" />
-    <Compile Include="Exporter.cs" />
-    <Compile Include="IterationListenerProxy.cs" />
-    <Compile Include="Merger.cs">
-      <SubType>Code</SubType>
-    </Compile>
-    <Compile Include="Properties\AssemblyInfo.cs" />
-    <Compile Include="QueryReader.cs" />
-    <Compile Include="SessionFactoryFactory.cs" />
-    <Compile Include="Settings.cs" />
-  </ItemGroup>
-  <ItemGroup>
-    <ProjectReference Include="..\..\..\Shared\Common\CommonUtil.csproj">
-      <Project>{13BF2FFB-50A1-4AB1-83A4-5733E36905CE}</Project>
-      <Name>CommonUtil</Name>
-    </ProjectReference>
-    <ProjectReference Include="..\Util\STL_Containers\STL_Containers.csproj">
-      <Project>{D6BD694C-FF6E-4962-A05D-59ACD6CBD6A3}</Project>
-      <Name>STL_Containers</Name>
-    </ProjectReference>
-    <ProjectReference Include="..\Util\Util.csproj">
-      <Project>{C6502908-9F08-4A89-897D-5DF9125BBBF4}</Project>
-      <Name>Util</Name>
-    </ProjectReference>
-  </ItemGroup>
-  <ItemGroup>
-    <EmbeddedResource Include="DataModel.hbm.xml">
-      <SubType>Designer</SubType>
-    </EmbeddedResource>
-  </ItemGroup>
-  <ItemGroup>
-    <EmbeddedResource Include="Settings.hbm.xml" />
-  </ItemGroup>
-  <ItemGroup>
-    <BootstrapperPackage Include="Microsoft.Net.Client.3.5">
-      <Visible>False</Visible>
-      <ProductName>.NET Framework 3.5 SP1 Client Profile</ProductName>
-      <Install>false</Install>
-    </BootstrapperPackage>
-    <BootstrapperPackage Include="Microsoft.Net.Framework.3.5.SP1">
-      <Visible>False</Visible>
-      <ProductName>.NET Framework 3.5 SP1</ProductName>
-      <Install>true</Install>
-    </BootstrapperPackage>
-    <BootstrapperPackage Include="Microsoft.Windows.Installer.3.1">
-      <Visible>False</Visible>
-      <ProductName>Windows Installer 3.1</ProductName>
-      <Install>true</Install>
-    </BootstrapperPackage>
-  </ItemGroup>
-  <Import Project="$(MSBuildToolsPath)\Microsoft.CSharp.targets" />
-  <!-- To modify your build process, add your task inside one of the targets below and uncomment it. 
-       Other similar extension points exist, see Microsoft.Common.targets.
-  <Target Name="BeforeBuild">
-  </Target>
-  <Target Name="AfterBuild">
-  </Target>
-  -->
+﻿<?xml version="1.0" encoding="utf-8"?>
+<Project ToolsVersion="12.0" DefaultTargets="Build" xmlns="http://schemas.microsoft.com/developer/msbuild/2003">
+  <PropertyGroup>
+    <Configuration Condition=" '$(Configuration)' == '' ">Debug</Configuration>
+    <Platform Condition=" '$(Platform)' == '' ">x86</Platform>
+    <ProductVersion>9.0.30729</ProductVersion>
+    <SchemaVersion>2.0</SchemaVersion>
+    <ProjectGuid>{723405E1-1EE4-4978-9470-0B1F28B1A215}</ProjectGuid>
+    <OutputType>Library</OutputType>
+    <AppDesignerFolder>Properties</AppDesignerFolder>
+    <RootNamespace>IDPicker.DataModel</RootNamespace>
+    <AssemblyName>IDPicker.DataModel</AssemblyName>
+    <TargetFrameworkVersion>v4.7.2</TargetFrameworkVersion>
+    <FileAlignment>512</FileAlignment>
+    <FileUpgradeFlags>
+    </FileUpgradeFlags>
+    <OldToolsVersion>3.5</OldToolsVersion>
+    <UpgradeBackupLocation />
+    <PublishUrl>publish\</PublishUrl>
+    <Install>true</Install>
+    <InstallFrom>Disk</InstallFrom>
+    <UpdateEnabled>false</UpdateEnabled>
+    <UpdateMode>Foreground</UpdateMode>
+    <UpdateInterval>7</UpdateInterval>
+    <UpdateIntervalUnits>Days</UpdateIntervalUnits>
+    <UpdatePeriodically>false</UpdatePeriodically>
+    <UpdateRequired>false</UpdateRequired>
+    <MapFileExtensions>true</MapFileExtensions>
+    <ApplicationRevision>0</ApplicationRevision>
+    <ApplicationVersion>1.0.0.%2a</ApplicationVersion>
+    <IsWebBootstrapper>false</IsWebBootstrapper>
+    <UseApplicationTrust>false</UseApplicationTrust>
+    <BootstrapperEnabled>true</BootstrapperEnabled>
+    <TargetFrameworkProfile />
+    <BaseIntermediateOutputPath>..\..\..\..\build-nt-x86\obj\</BaseIntermediateOutputPath>
+    <BuildPath>$(BaseIntermediateOutputPath)\..</BuildPath>
+    <AutoGenerateBindingRedirects>true</AutoGenerateBindingRedirects>
+  </PropertyGroup>
+  <PropertyGroup Condition=" '$(Configuration)|$(Platform)' == 'Debug|x86' ">
+    <DebugSymbols>true</DebugSymbols>
+    <OutputPath>$(BuildPath)\msvc-debug\</OutputPath>
+    <DefineConstants>DEBUG;TRACE</DefineConstants>
+    <DebugType>full</DebugType>
+    <PlatformTarget>x86</PlatformTarget>
+    <ErrorReport>prompt</ErrorReport>
+    <CodeAnalysisRuleSet>AllRules.ruleset</CodeAnalysisRuleSet>
+    <Prefer32Bit>false</Prefer32Bit>
+  </PropertyGroup>
+  <PropertyGroup Condition=" '$(Configuration)|$(Platform)' == 'Release|x86' ">
+    <OutputPath>$(BuildPath)\msvc-release\</OutputPath>
+    <DefineConstants>TRACE</DefineConstants>
+    <Optimize>true</Optimize>
+    <DebugType>pdbonly</DebugType>
+    <PlatformTarget>x86</PlatformTarget>
+    <ErrorReport>prompt</ErrorReport>
+    <CodeAnalysisRuleSet>AllRules.ruleset</CodeAnalysisRuleSet>
+    <Prefer32Bit>false</Prefer32Bit>
+  </PropertyGroup>
+  <PropertyGroup Condition="'$(Configuration)|$(Platform)' == 'Debug|x64'">
+    <DebugSymbols>true</DebugSymbols>
+    <OutputPath>$(BuildPath)\msvc-debug-x86_64\</OutputPath>
+    <DefineConstants>DEBUG;TRACE</DefineConstants>
+    <DebugType>full</DebugType>
+    <PlatformTarget>x64</PlatformTarget>
+    <CodeAnalysisLogFile>..\build-nt-x86\msvc-debug\IDPicker.DataModel.dll.CodeAnalysisLog.xml</CodeAnalysisLogFile>
+    <CodeAnalysisUseTypeNameInSuppression>true</CodeAnalysisUseTypeNameInSuppression>
+    <CodeAnalysisModuleSuppressionsFile>GlobalSuppressions.cs</CodeAnalysisModuleSuppressionsFile>
+    <ErrorReport>prompt</ErrorReport>
+    <CodeAnalysisRuleSet>AllRules.ruleset</CodeAnalysisRuleSet>
+    <CodeAnalysisRuleSetDirectories>;C:\Program Files (x86)\Microsoft Visual Studio 10.0\Team Tools\Static Analysis Tools\\Rule Sets</CodeAnalysisRuleSetDirectories>
+    <CodeAnalysisRuleDirectories>;C:\Program Files (x86)\Microsoft Visual Studio 10.0\Team Tools\Static Analysis Tools\FxCop\\Rules</CodeAnalysisRuleDirectories>
+    <Prefer32Bit>false</Prefer32Bit>
+  </PropertyGroup>
+  <PropertyGroup Condition="'$(Configuration)|$(Platform)' == 'Release|x64'">
+    <OutputPath>$(BuildPath)\msvc-release-x86_64\</OutputPath>
+    <DefineConstants>TRACE</DefineConstants>
+    <Optimize>true</Optimize>
+    <DebugType>pdbonly</DebugType>
+    <PlatformTarget>x64</PlatformTarget>
+    <CodeAnalysisLogFile>..\build-nt-x86\msvc-release\IDPicker.DataModel.dll.CodeAnalysisLog.xml</CodeAnalysisLogFile>
+    <CodeAnalysisUseTypeNameInSuppression>true</CodeAnalysisUseTypeNameInSuppression>
+    <CodeAnalysisModuleSuppressionsFile>GlobalSuppressions.cs</CodeAnalysisModuleSuppressionsFile>
+    <ErrorReport>prompt</ErrorReport>
+    <CodeAnalysisRuleSet>AllRules.ruleset</CodeAnalysisRuleSet>
+    <CodeAnalysisRuleSetDirectories>;C:\Program Files (x86)\Microsoft Visual Studio 10.0\Team Tools\Static Analysis Tools\\Rule Sets</CodeAnalysisRuleSetDirectories>
+    <CodeAnalysisIgnoreBuiltInRuleSets>false</CodeAnalysisIgnoreBuiltInRuleSets>
+    <CodeAnalysisRuleDirectories>;C:\Program Files (x86)\Microsoft Visual Studio 10.0\Team Tools\Static Analysis Tools\FxCop\\Rules</CodeAnalysisRuleDirectories>
+    <CodeAnalysisIgnoreBuiltInRules>false</CodeAnalysisIgnoreBuiltInRules>
+    <CodeAnalysisFailOnMissingRules>false</CodeAnalysisFailOnMissingRules>
+    <Prefer32Bit>false</Prefer32Bit>
+  </PropertyGroup>
+  <ItemGroup>
+    <Reference Include="Iesi.Collections, Version=1.0.1.0, Culture=neutral, PublicKeyToken=aa95f207798dfdb4, processorArchitecture=MSIL">
+      <SpecificVersion>False</SpecificVersion>
+      <HintPath>..\..\..\Shared\Lib\NHibernate\Iesi.Collections.dll</HintPath>
+    </Reference>
+    <Reference Include="InteropQonverter, Version=3.0.214.0, Culture=neutral, processorArchitecture=x86">
+      <SpecificVersion>False</SpecificVersion>
+      <HintPath>$(BuildPath)\IDPicker\obj\$(Platform)\$(Configuration)\InteropQonverter.dll</HintPath>
+    </Reference>
+    <Reference Include="NHibernate, Version=3.1.0.4000, Culture=neutral, PublicKeyToken=aa95f207798dfdb4, processorArchitecture=MSIL">
+      <SpecificVersion>False</SpecificVersion>
+      <HintPath>..\..\..\Shared\Lib\NHibernate\NHibernate.dll</HintPath>
+    </Reference>
+    <Reference Include="pwiz_bindings_cli, Version=0.0.0.0, Culture=neutral, processorArchitecture=x86">
+      <SpecificVersion>False</SpecificVersion>
+      <HintPath>$(BuildPath)\obj\$(Platform)\$(Configuration)\pwiz_bindings_cli.dll</HintPath>
+    </Reference>
+    <Reference Include="System" />
+    <Reference Include="System.Core">
+      <RequiredTargetFramework>3.5</RequiredTargetFramework>
+    </Reference>
+    <Reference Include="System.Data.Linq">
+      <RequiredTargetFramework>3.5</RequiredTargetFramework>
+    </Reference>
+    <Reference Include="System.Data.SQLite, Version=1.0.66.0, Culture=neutral, PublicKeyToken=db937bc2d44ff139, processorArchitecture=x86">
+      <SpecificVersion>False</SpecificVersion>
+      <HintPath>..\..\..\..\libraries\SQLite\$(Platform)\System.Data.SQLite.DLL</HintPath>
+    </Reference>
+    <Reference Include="System.Drawing" />
+    <Reference Include="System.Runtime.Serialization">
+      <RequiredTargetFramework>3.0</RequiredTargetFramework>
+    </Reference>
+    <Reference Include="System.Windows.Forms" />
+    <Reference Include="System.Xml.Linq">
+      <RequiredTargetFramework>3.5</RequiredTargetFramework>
+    </Reference>
+    <Reference Include="System.Data.DataSetExtensions">
+      <RequiredTargetFramework>3.5</RequiredTargetFramework>
+    </Reference>
+    <Reference Include="System.Data" />
+    <Reference Include="System.Xml" />
+  </ItemGroup>
+  <ItemGroup>
+    <Compile Include="BulkInserter.cs" />
+    <Compile Include="Clustering.cs" />
+    <Compile Include="DataFilter.cs" />
+    <Compile Include="DataModel.cs" />
+    <Compile Include="DistinctMatch.cs" />
+    <Compile Include="Exporter.cs" />
+    <Compile Include="IterationListenerProxy.cs" />
+    <Compile Include="Merger.cs">
+      <SubType>Code</SubType>
+    </Compile>
+    <Compile Include="Properties\AssemblyInfo.cs" />
+    <Compile Include="QueryReader.cs" />
+    <Compile Include="SessionFactoryFactory.cs" />
+    <Compile Include="Settings.cs" />
+  </ItemGroup>
+  <ItemGroup>
+    <ProjectReference Include="..\..\..\Shared\Common\CommonUtil.csproj">
+      <Project>{13BF2FFB-50A1-4AB1-83A4-5733E36905CE}</Project>
+      <Name>CommonUtil</Name>
+    </ProjectReference>
+    <ProjectReference Include="..\Util\STL_Containers\STL_Containers.csproj">
+      <Project>{D6BD694C-FF6E-4962-A05D-59ACD6CBD6A3}</Project>
+      <Name>STL_Containers</Name>
+    </ProjectReference>
+    <ProjectReference Include="..\Util\Util.csproj">
+      <Project>{C6502908-9F08-4A89-897D-5DF9125BBBF4}</Project>
+      <Name>Util</Name>
+    </ProjectReference>
+  </ItemGroup>
+  <ItemGroup>
+    <EmbeddedResource Include="DataModel.hbm.xml">
+      <SubType>Designer</SubType>
+    </EmbeddedResource>
+  </ItemGroup>
+  <ItemGroup>
+    <EmbeddedResource Include="Settings.hbm.xml" />
+  </ItemGroup>
+  <ItemGroup>
+    <BootstrapperPackage Include="Microsoft.Net.Client.3.5">
+      <Visible>False</Visible>
+      <ProductName>.NET Framework 3.5 SP1 Client Profile</ProductName>
+      <Install>false</Install>
+    </BootstrapperPackage>
+    <BootstrapperPackage Include="Microsoft.Net.Framework.3.5.SP1">
+      <Visible>False</Visible>
+      <ProductName>.NET Framework 3.5 SP1</ProductName>
+      <Install>true</Install>
+    </BootstrapperPackage>
+    <BootstrapperPackage Include="Microsoft.Windows.Installer.3.1">
+      <Visible>False</Visible>
+      <ProductName>Windows Installer 3.1</ProductName>
+      <Install>true</Install>
+    </BootstrapperPackage>
+  </ItemGroup>
+  <Import Project="$(MSBuildToolsPath)\Microsoft.CSharp.targets" />
+  <!-- To modify your build process, add your task inside one of the targets below and uncomment it. 
+       Other similar extension points exist, see Microsoft.Common.targets.
+  <Target Name="BeforeBuild">
+  </Target>
+  <Target Name="AfterBuild">
+  </Target>
+  -->
 </Project>