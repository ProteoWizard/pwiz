﻿<?xml version="1.0" encoding="utf-8"?>
<Project ToolsVersion="12.0" DefaultTargets="Build" xmlns="http://schemas.microsoft.com/developer/msbuild/2003">
  <PropertyGroup>
    <Configuration Condition=" '$(Configuration)' == '' ">Debug</Configuration>
    <Platform Condition=" '$(Platform)' == '' ">AnyCPU</Platform>
    <ProductVersion>9.0.30729</ProductVersion>
    <SchemaVersion>2.0</SchemaVersion>
    <ProjectGuid>{A8ACEA34-28C0-4BC8-825E-030B1A4B7DF7}</ProjectGuid>
    <OutputType>Exe</OutputType>
    <AppDesignerFolder>Properties</AppDesignerFolder>
    <RootNamespace>SetupDeployProject</RootNamespace>
    <AssemblyName>SetupDeployProject</AssemblyName>
<<<<<<< HEAD
    <TargetFrameworkVersion>v4.6.1</TargetFrameworkVersion>
=======
    <TargetFrameworkVersion>v4.7.2</TargetFrameworkVersion>
>>>>>>> 1da31d15
    <FileAlignment>512</FileAlignment>
    <FileUpgradeFlags>
    </FileUpgradeFlags>
    <OldToolsVersion>3.5</OldToolsVersion>
    <UpgradeBackupLocation />
    <PublishUrl>publish\</PublishUrl>
    <Install>true</Install>
    <InstallFrom>Disk</InstallFrom>
    <UpdateEnabled>false</UpdateEnabled>
    <UpdateMode>Foreground</UpdateMode>
    <UpdateInterval>7</UpdateInterval>
    <UpdateIntervalUnits>Days</UpdateIntervalUnits>
    <UpdatePeriodically>false</UpdatePeriodically>
    <UpdateRequired>false</UpdateRequired>
    <MapFileExtensions>true</MapFileExtensions>
    <ApplicationRevision>0</ApplicationRevision>
    <ApplicationVersion>1.0.0.%2a</ApplicationVersion>
    <IsWebBootstrapper>false</IsWebBootstrapper>
    <UseApplicationTrust>false</UseApplicationTrust>
    <BootstrapperEnabled>true</BootstrapperEnabled>
    <TargetFrameworkProfile />
  </PropertyGroup>
  <PropertyGroup Condition="'$(Configuration)|$(Platform)' == 'Debug|AnyCPU'">
    <DebugSymbols>true</DebugSymbols>
    <OutputPath>..\build-nt-x86\Deploy\</OutputPath>
    <DefineConstants>DEBUG;TRACE</DefineConstants>
    <DebugType>full</DebugType>
    <PlatformTarget>AnyCPU</PlatformTarget>
    <CodeAnalysisLogFile>SetupDeployProject.exe.CodeAnalysisLog.xml</CodeAnalysisLogFile>
    <CodeAnalysisUseTypeNameInSuppression>true</CodeAnalysisUseTypeNameInSuppression>
    <CodeAnalysisModuleSuppressionsFile>GlobalSuppressions.cs</CodeAnalysisModuleSuppressionsFile>
    <ErrorReport>prompt</ErrorReport>
    <CodeAnalysisRuleSet>AllRules.ruleset</CodeAnalysisRuleSet>
    <CodeAnalysisRuleSetDirectories>;C:\Program Files (x86)\Microsoft Visual Studio 10.0\Team Tools\Static Analysis Tools\\Rule Sets</CodeAnalysisRuleSetDirectories>
    <CodeAnalysisIgnoreBuiltInRuleSets>true</CodeAnalysisIgnoreBuiltInRuleSets>
    <CodeAnalysisRuleDirectories>;C:\Program Files (x86)\Microsoft Visual Studio 10.0\Team Tools\Static Analysis Tools\FxCop\\Rules</CodeAnalysisRuleDirectories>
    <CodeAnalysisIgnoreBuiltInRules>true</CodeAnalysisIgnoreBuiltInRules>
    <Prefer32Bit>false</Prefer32Bit>
  </PropertyGroup>
  <PropertyGroup Condition="'$(Configuration)|$(Platform)' == 'Release|AnyCPU'">
    <OutputPath>..\build-nt-x86\Deploy\</OutputPath>
    <DefineConstants>TRACE</DefineConstants>
    <Optimize>true</Optimize>
    <DebugType>pdbonly</DebugType>
    <PlatformTarget>AnyCPU</PlatformTarget>
    <CodeAnalysisLogFile>SetupDeployProject.exe.CodeAnalysisLog.xml</CodeAnalysisLogFile>
    <CodeAnalysisUseTypeNameInSuppression>true</CodeAnalysisUseTypeNameInSuppression>
    <CodeAnalysisModuleSuppressionsFile>GlobalSuppressions.cs</CodeAnalysisModuleSuppressionsFile>
    <UseVSHostingProcess>false</UseVSHostingProcess>
    <ErrorReport>prompt</ErrorReport>
    <CodeAnalysisRuleSet>AllRules.ruleset</CodeAnalysisRuleSet>
    <CodeAnalysisRuleSetDirectories>;C:\Program Files (x86)\Microsoft Visual Studio 10.0\Team Tools\Static Analysis Tools\\Rule Sets;C:\Program Files (x86)\Microsoft Visual Studio 10.0\Team Tools\Static Analysis Tools\\Rule Sets</CodeAnalysisRuleSetDirectories>
    <CodeAnalysisIgnoreBuiltInRuleSets>true</CodeAnalysisIgnoreBuiltInRuleSets>
    <CodeAnalysisRuleDirectories>;C:\Program Files (x86)\Microsoft Visual Studio 10.0\Team Tools\Static Analysis Tools\FxCop\\Rules;C:\Program Files (x86)\Microsoft Visual Studio 10.0\Team Tools\Static Analysis Tools\FxCop\\Rules</CodeAnalysisRuleDirectories>
    <Prefer32Bit>false</Prefer32Bit>
  </PropertyGroup>
  <ItemGroup>
    <Reference Include="System" />
    <Reference Include="System.Core">
      <RequiredTargetFramework>3.5</RequiredTargetFramework>
    </Reference>
    <Reference Include="System.Xml.Linq">
      <RequiredTargetFramework>3.5</RequiredTargetFramework>
    </Reference>
    <Reference Include="System.Data.DataSetExtensions">
      <RequiredTargetFramework>3.5</RequiredTargetFramework>
    </Reference>
    <Reference Include="System.Data" />
    <Reference Include="System.Xml" />
  </ItemGroup>
  <ItemGroup>
    <Compile Include="SetupDeployProject.cs" />
  </ItemGroup>
  <ItemGroup>
    <None Include="app.config" />
    <None Include="Deploy.wxs.template">
      <SubType>Designer</SubType>
    </None>
    <None Include="Jamfile.jam" />
  </ItemGroup>
  <ItemGroup>
    <Folder Include="Properties\" />
  </ItemGroup>
  <ItemGroup>
    <BootstrapperPackage Include="Microsoft.Net.Client.3.5">
      <Visible>False</Visible>
      <ProductName>.NET Framework 3.5 SP1 Client Profile</ProductName>
      <Install>false</Install>
    </BootstrapperPackage>
    <BootstrapperPackage Include="Microsoft.Net.Framework.3.5.SP1">
      <Visible>False</Visible>
      <ProductName>.NET Framework 3.5 SP1</ProductName>
      <Install>true</Install>
    </BootstrapperPackage>
    <BootstrapperPackage Include="Microsoft.Windows.Installer.3.1">
      <Visible>False</Visible>
      <ProductName>Windows Installer 3.1</ProductName>
      <Install>true</Install>
    </BootstrapperPackage>
  </ItemGroup>
  <Import Project="$(MSBuildToolsPath)\Microsoft.CSharp.targets" />
  <!-- To modify your build process, add your task inside one of the targets below and uncomment it. 
       Other similar extension points exist, see Microsoft.Common.targets.
  <Target Name="BeforeBuild">
  </Target>
  <Target Name="AfterBuild">
  </Target>
  -->
</Project><|MERGE_RESOLUTION|>--- conflicted
+++ resolved
@@ -1,126 +1,122 @@
-﻿<?xml version="1.0" encoding="utf-8"?>
-<Project ToolsVersion="12.0" DefaultTargets="Build" xmlns="http://schemas.microsoft.com/developer/msbuild/2003">
-  <PropertyGroup>
-    <Configuration Condition=" '$(Configuration)' == '' ">Debug</Configuration>
-    <Platform Condition=" '$(Platform)' == '' ">AnyCPU</Platform>
-    <ProductVersion>9.0.30729</ProductVersion>
-    <SchemaVersion>2.0</SchemaVersion>
-    <ProjectGuid>{A8ACEA34-28C0-4BC8-825E-030B1A4B7DF7}</ProjectGuid>
-    <OutputType>Exe</OutputType>
-    <AppDesignerFolder>Properties</AppDesignerFolder>
-    <RootNamespace>SetupDeployProject</RootNamespace>
-    <AssemblyName>SetupDeployProject</AssemblyName>
-<<<<<<< HEAD
-    <TargetFrameworkVersion>v4.6.1</TargetFrameworkVersion>
-=======
-    <TargetFrameworkVersion>v4.7.2</TargetFrameworkVersion>
->>>>>>> 1da31d15
-    <FileAlignment>512</FileAlignment>
-    <FileUpgradeFlags>
-    </FileUpgradeFlags>
-    <OldToolsVersion>3.5</OldToolsVersion>
-    <UpgradeBackupLocation />
-    <PublishUrl>publish\</PublishUrl>
-    <Install>true</Install>
-    <InstallFrom>Disk</InstallFrom>
-    <UpdateEnabled>false</UpdateEnabled>
-    <UpdateMode>Foreground</UpdateMode>
-    <UpdateInterval>7</UpdateInterval>
-    <UpdateIntervalUnits>Days</UpdateIntervalUnits>
-    <UpdatePeriodically>false</UpdatePeriodically>
-    <UpdateRequired>false</UpdateRequired>
-    <MapFileExtensions>true</MapFileExtensions>
-    <ApplicationRevision>0</ApplicationRevision>
-    <ApplicationVersion>1.0.0.%2a</ApplicationVersion>
-    <IsWebBootstrapper>false</IsWebBootstrapper>
-    <UseApplicationTrust>false</UseApplicationTrust>
-    <BootstrapperEnabled>true</BootstrapperEnabled>
-    <TargetFrameworkProfile />
-  </PropertyGroup>
-  <PropertyGroup Condition="'$(Configuration)|$(Platform)' == 'Debug|AnyCPU'">
-    <DebugSymbols>true</DebugSymbols>
-    <OutputPath>..\build-nt-x86\Deploy\</OutputPath>
-    <DefineConstants>DEBUG;TRACE</DefineConstants>
-    <DebugType>full</DebugType>
-    <PlatformTarget>AnyCPU</PlatformTarget>
-    <CodeAnalysisLogFile>SetupDeployProject.exe.CodeAnalysisLog.xml</CodeAnalysisLogFile>
-    <CodeAnalysisUseTypeNameInSuppression>true</CodeAnalysisUseTypeNameInSuppression>
-    <CodeAnalysisModuleSuppressionsFile>GlobalSuppressions.cs</CodeAnalysisModuleSuppressionsFile>
-    <ErrorReport>prompt</ErrorReport>
-    <CodeAnalysisRuleSet>AllRules.ruleset</CodeAnalysisRuleSet>
-    <CodeAnalysisRuleSetDirectories>;C:\Program Files (x86)\Microsoft Visual Studio 10.0\Team Tools\Static Analysis Tools\\Rule Sets</CodeAnalysisRuleSetDirectories>
-    <CodeAnalysisIgnoreBuiltInRuleSets>true</CodeAnalysisIgnoreBuiltInRuleSets>
-    <CodeAnalysisRuleDirectories>;C:\Program Files (x86)\Microsoft Visual Studio 10.0\Team Tools\Static Analysis Tools\FxCop\\Rules</CodeAnalysisRuleDirectories>
-    <CodeAnalysisIgnoreBuiltInRules>true</CodeAnalysisIgnoreBuiltInRules>
-    <Prefer32Bit>false</Prefer32Bit>
-  </PropertyGroup>
-  <PropertyGroup Condition="'$(Configuration)|$(Platform)' == 'Release|AnyCPU'">
-    <OutputPath>..\build-nt-x86\Deploy\</OutputPath>
-    <DefineConstants>TRACE</DefineConstants>
-    <Optimize>true</Optimize>
-    <DebugType>pdbonly</DebugType>
-    <PlatformTarget>AnyCPU</PlatformTarget>
-    <CodeAnalysisLogFile>SetupDeployProject.exe.CodeAnalysisLog.xml</CodeAnalysisLogFile>
-    <CodeAnalysisUseTypeNameInSuppression>true</CodeAnalysisUseTypeNameInSuppression>
-    <CodeAnalysisModuleSuppressionsFile>GlobalSuppressions.cs</CodeAnalysisModuleSuppressionsFile>
-    <UseVSHostingProcess>false</UseVSHostingProcess>
-    <ErrorReport>prompt</ErrorReport>
-    <CodeAnalysisRuleSet>AllRules.ruleset</CodeAnalysisRuleSet>
-    <CodeAnalysisRuleSetDirectories>;C:\Program Files (x86)\Microsoft Visual Studio 10.0\Team Tools\Static Analysis Tools\\Rule Sets;C:\Program Files (x86)\Microsoft Visual Studio 10.0\Team Tools\Static Analysis Tools\\Rule Sets</CodeAnalysisRuleSetDirectories>
-    <CodeAnalysisIgnoreBuiltInRuleSets>true</CodeAnalysisIgnoreBuiltInRuleSets>
-    <CodeAnalysisRuleDirectories>;C:\Program Files (x86)\Microsoft Visual Studio 10.0\Team Tools\Static Analysis Tools\FxCop\\Rules;C:\Program Files (x86)\Microsoft Visual Studio 10.0\Team Tools\Static Analysis Tools\FxCop\\Rules</CodeAnalysisRuleDirectories>
-    <Prefer32Bit>false</Prefer32Bit>
-  </PropertyGroup>
-  <ItemGroup>
-    <Reference Include="System" />
-    <Reference Include="System.Core">
-      <RequiredTargetFramework>3.5</RequiredTargetFramework>
-    </Reference>
-    <Reference Include="System.Xml.Linq">
-      <RequiredTargetFramework>3.5</RequiredTargetFramework>
-    </Reference>
-    <Reference Include="System.Data.DataSetExtensions">
-      <RequiredTargetFramework>3.5</RequiredTargetFramework>
-    </Reference>
-    <Reference Include="System.Data" />
-    <Reference Include="System.Xml" />
-  </ItemGroup>
-  <ItemGroup>
-    <Compile Include="SetupDeployProject.cs" />
-  </ItemGroup>
-  <ItemGroup>
-    <None Include="app.config" />
-    <None Include="Deploy.wxs.template">
-      <SubType>Designer</SubType>
-    </None>
-    <None Include="Jamfile.jam" />
-  </ItemGroup>
-  <ItemGroup>
-    <Folder Include="Properties\" />
-  </ItemGroup>
-  <ItemGroup>
-    <BootstrapperPackage Include="Microsoft.Net.Client.3.5">
-      <Visible>False</Visible>
-      <ProductName>.NET Framework 3.5 SP1 Client Profile</ProductName>
-      <Install>false</Install>
-    </BootstrapperPackage>
-    <BootstrapperPackage Include="Microsoft.Net.Framework.3.5.SP1">
-      <Visible>False</Visible>
-      <ProductName>.NET Framework 3.5 SP1</ProductName>
-      <Install>true</Install>
-    </BootstrapperPackage>
-    <BootstrapperPackage Include="Microsoft.Windows.Installer.3.1">
-      <Visible>False</Visible>
-      <ProductName>Windows Installer 3.1</ProductName>
-      <Install>true</Install>
-    </BootstrapperPackage>
-  </ItemGroup>
-  <Import Project="$(MSBuildToolsPath)\Microsoft.CSharp.targets" />
-  <!-- To modify your build process, add your task inside one of the targets below and uncomment it. 
-       Other similar extension points exist, see Microsoft.Common.targets.
-  <Target Name="BeforeBuild">
-  </Target>
-  <Target Name="AfterBuild">
-  </Target>
-  -->
+﻿<?xml version="1.0" encoding="utf-8"?>
+<Project ToolsVersion="12.0" DefaultTargets="Build" xmlns="http://schemas.microsoft.com/developer/msbuild/2003">
+  <PropertyGroup>
+    <Configuration Condition=" '$(Configuration)' == '' ">Debug</Configuration>
+    <Platform Condition=" '$(Platform)' == '' ">AnyCPU</Platform>
+    <ProductVersion>9.0.30729</ProductVersion>
+    <SchemaVersion>2.0</SchemaVersion>
+    <ProjectGuid>{A8ACEA34-28C0-4BC8-825E-030B1A4B7DF7}</ProjectGuid>
+    <OutputType>Exe</OutputType>
+    <AppDesignerFolder>Properties</AppDesignerFolder>
+    <RootNamespace>SetupDeployProject</RootNamespace>
+    <AssemblyName>SetupDeployProject</AssemblyName>
+    <TargetFrameworkVersion>v4.7.2</TargetFrameworkVersion>
+    <FileAlignment>512</FileAlignment>
+    <FileUpgradeFlags>
+    </FileUpgradeFlags>
+    <OldToolsVersion>3.5</OldToolsVersion>
+    <UpgradeBackupLocation />
+    <PublishUrl>publish\</PublishUrl>
+    <Install>true</Install>
+    <InstallFrom>Disk</InstallFrom>
+    <UpdateEnabled>false</UpdateEnabled>
+    <UpdateMode>Foreground</UpdateMode>
+    <UpdateInterval>7</UpdateInterval>
+    <UpdateIntervalUnits>Days</UpdateIntervalUnits>
+    <UpdatePeriodically>false</UpdatePeriodically>
+    <UpdateRequired>false</UpdateRequired>
+    <MapFileExtensions>true</MapFileExtensions>
+    <ApplicationRevision>0</ApplicationRevision>
+    <ApplicationVersion>1.0.0.%2a</ApplicationVersion>
+    <IsWebBootstrapper>false</IsWebBootstrapper>
+    <UseApplicationTrust>false</UseApplicationTrust>
+    <BootstrapperEnabled>true</BootstrapperEnabled>
+    <TargetFrameworkProfile />
+  </PropertyGroup>
+  <PropertyGroup Condition="'$(Configuration)|$(Platform)' == 'Debug|AnyCPU'">
+    <DebugSymbols>true</DebugSymbols>
+    <OutputPath>..\build-nt-x86\Deploy\</OutputPath>
+    <DefineConstants>DEBUG;TRACE</DefineConstants>
+    <DebugType>full</DebugType>
+    <PlatformTarget>AnyCPU</PlatformTarget>
+    <CodeAnalysisLogFile>SetupDeployProject.exe.CodeAnalysisLog.xml</CodeAnalysisLogFile>
+    <CodeAnalysisUseTypeNameInSuppression>true</CodeAnalysisUseTypeNameInSuppression>
+    <CodeAnalysisModuleSuppressionsFile>GlobalSuppressions.cs</CodeAnalysisModuleSuppressionsFile>
+    <ErrorReport>prompt</ErrorReport>
+    <CodeAnalysisRuleSet>AllRules.ruleset</CodeAnalysisRuleSet>
+    <CodeAnalysisRuleSetDirectories>;C:\Program Files (x86)\Microsoft Visual Studio 10.0\Team Tools\Static Analysis Tools\\Rule Sets</CodeAnalysisRuleSetDirectories>
+    <CodeAnalysisIgnoreBuiltInRuleSets>true</CodeAnalysisIgnoreBuiltInRuleSets>
+    <CodeAnalysisRuleDirectories>;C:\Program Files (x86)\Microsoft Visual Studio 10.0\Team Tools\Static Analysis Tools\FxCop\\Rules</CodeAnalysisRuleDirectories>
+    <CodeAnalysisIgnoreBuiltInRules>true</CodeAnalysisIgnoreBuiltInRules>
+    <Prefer32Bit>false</Prefer32Bit>
+  </PropertyGroup>
+  <PropertyGroup Condition="'$(Configuration)|$(Platform)' == 'Release|AnyCPU'">
+    <OutputPath>..\build-nt-x86\Deploy\</OutputPath>
+    <DefineConstants>TRACE</DefineConstants>
+    <Optimize>true</Optimize>
+    <DebugType>pdbonly</DebugType>
+    <PlatformTarget>AnyCPU</PlatformTarget>
+    <CodeAnalysisLogFile>SetupDeployProject.exe.CodeAnalysisLog.xml</CodeAnalysisLogFile>
+    <CodeAnalysisUseTypeNameInSuppression>true</CodeAnalysisUseTypeNameInSuppression>
+    <CodeAnalysisModuleSuppressionsFile>GlobalSuppressions.cs</CodeAnalysisModuleSuppressionsFile>
+    <UseVSHostingProcess>false</UseVSHostingProcess>
+    <ErrorReport>prompt</ErrorReport>
+    <CodeAnalysisRuleSet>AllRules.ruleset</CodeAnalysisRuleSet>
+    <CodeAnalysisRuleSetDirectories>;C:\Program Files (x86)\Microsoft Visual Studio 10.0\Team Tools\Static Analysis Tools\\Rule Sets;C:\Program Files (x86)\Microsoft Visual Studio 10.0\Team Tools\Static Analysis Tools\\Rule Sets</CodeAnalysisRuleSetDirectories>
+    <CodeAnalysisIgnoreBuiltInRuleSets>true</CodeAnalysisIgnoreBuiltInRuleSets>
+    <CodeAnalysisRuleDirectories>;C:\Program Files (x86)\Microsoft Visual Studio 10.0\Team Tools\Static Analysis Tools\FxCop\\Rules;C:\Program Files (x86)\Microsoft Visual Studio 10.0\Team Tools\Static Analysis Tools\FxCop\\Rules</CodeAnalysisRuleDirectories>
+    <Prefer32Bit>false</Prefer32Bit>
+  </PropertyGroup>
+  <ItemGroup>
+    <Reference Include="System" />
+    <Reference Include="System.Core">
+      <RequiredTargetFramework>3.5</RequiredTargetFramework>
+    </Reference>
+    <Reference Include="System.Xml.Linq">
+      <RequiredTargetFramework>3.5</RequiredTargetFramework>
+    </Reference>
+    <Reference Include="System.Data.DataSetExtensions">
+      <RequiredTargetFramework>3.5</RequiredTargetFramework>
+    </Reference>
+    <Reference Include="System.Data" />
+    <Reference Include="System.Xml" />
+  </ItemGroup>
+  <ItemGroup>
+    <Compile Include="SetupDeployProject.cs" />
+  </ItemGroup>
+  <ItemGroup>
+    <None Include="app.config" />
+    <None Include="Deploy.wxs.template">
+      <SubType>Designer</SubType>
+    </None>
+    <None Include="Jamfile.jam" />
+  </ItemGroup>
+  <ItemGroup>
+    <Folder Include="Properties\" />
+  </ItemGroup>
+  <ItemGroup>
+    <BootstrapperPackage Include="Microsoft.Net.Client.3.5">
+      <Visible>False</Visible>
+      <ProductName>.NET Framework 3.5 SP1 Client Profile</ProductName>
+      <Install>false</Install>
+    </BootstrapperPackage>
+    <BootstrapperPackage Include="Microsoft.Net.Framework.3.5.SP1">
+      <Visible>False</Visible>
+      <ProductName>.NET Framework 3.5 SP1</ProductName>
+      <Install>true</Install>
+    </BootstrapperPackage>
+    <BootstrapperPackage Include="Microsoft.Windows.Installer.3.1">
+      <Visible>False</Visible>
+      <ProductName>Windows Installer 3.1</ProductName>
+      <Install>true</Install>
+    </BootstrapperPackage>
+  </ItemGroup>
+  <Import Project="$(MSBuildToolsPath)\Microsoft.CSharp.targets" />
+  <!-- To modify your build process, add your task inside one of the targets below and uncomment it. 
+       Other similar extension points exist, see Microsoft.Common.targets.
+  <Target Name="BeforeBuild">
+  </Target>
+  <Target Name="AfterBuild">
+  </Target>
+  -->
 </Project>