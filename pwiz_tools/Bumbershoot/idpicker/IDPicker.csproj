--- conflicted
+++ resolved
@@ -1,732 +1,728 @@
-﻿<?xml version="1.0" encoding="utf-8"?>
-<Project ToolsVersion="12.0" DefaultTargets="Build" xmlns="http://schemas.microsoft.com/developer/msbuild/2003">
-  <PropertyGroup>
-    <Configuration Condition=" '$(Configuration)' == '' ">Release</Configuration>
-    <Platform Condition=" '$(Platform)' == '' ">x86</Platform>
-    <ProductVersion>9.0.30729</ProductVersion>
-    <SchemaVersion>2.0</SchemaVersion>
-    <ProjectGuid>{5C5FC1C6-F9FF-4E2A-A53B-0865FBB9F9D9}</ProjectGuid>
-    <OutputType>WinExe</OutputType>
-    <AppDesignerFolder>Properties</AppDesignerFolder>
-    <RootNamespace>IDPicker</RootNamespace>
-    <AssemblyName>IDPicker</AssemblyName>
-<<<<<<< HEAD
-    <TargetFrameworkVersion>v4.6.1</TargetFrameworkVersion>
-=======
-    <TargetFrameworkVersion>v4.7.2</TargetFrameworkVersion>
->>>>>>> 1da31d15
-    <FileAlignment>512</FileAlignment>
-    <IsWebBootstrapper>false</IsWebBootstrapper>
-    <StartupObject>IDPicker.Program</StartupObject>
-    <ApplicationIcon>
-    </ApplicationIcon>
-    <Win32Resource>Resources\Resources.res</Win32Resource>
-    <RunPostBuildEvent>OnOutputUpdated</RunPostBuildEvent>
-    <FileUpgradeFlags>
-    </FileUpgradeFlags>
-    <OldToolsVersion>3.5</OldToolsVersion>
-    <UpgradeBackupLocation />
-    <TargetFrameworkProfile />
-    <BaseIntermediateOutputPath>..\..\..\build-nt-x86\obj\</BaseIntermediateOutputPath>
-    <BuildPath>$(BaseIntermediateOutputPath)\..</BuildPath>
-    <SolutionDir Condition="$(SolutionDir) == '' Or $(SolutionDir) == '*Undefined*'">.\</SolutionDir>
-    <RestorePackages>true</RestorePackages>
-    <AutoGenerateBindingRedirects>true</AutoGenerateBindingRedirects>
-    <NuGetPackageImportStamp>d9f09611</NuGetPackageImportStamp>
-    <PublishUrl>publish\</PublishUrl>
-    <Install>true</Install>
-    <InstallFrom>Disk</InstallFrom>
-    <UpdateEnabled>false</UpdateEnabled>
-    <UpdateMode>Foreground</UpdateMode>
-    <UpdateInterval>7</UpdateInterval>
-    <UpdateIntervalUnits>Days</UpdateIntervalUnits>
-    <UpdatePeriodically>false</UpdatePeriodically>
-    <UpdateRequired>false</UpdateRequired>
-    <MapFileExtensions>true</MapFileExtensions>
-    <ApplicationRevision>0</ApplicationRevision>
-    <ApplicationVersion>1.0.0.%2a</ApplicationVersion>
-    <UseApplicationTrust>false</UseApplicationTrust>
-    <BootstrapperEnabled>true</BootstrapperEnabled>
-  </PropertyGroup>
-  <PropertyGroup Condition=" '$(Configuration)|$(Platform)' == 'Debug|x86' ">
-    <DebugSymbols>true</DebugSymbols>
-    <OutputPath>..\..\..\build-nt-x86\msvc-debug\</OutputPath>
-    <DefineConstants>DEBUG;TRACE</DefineConstants>
-    <DebugType>full</DebugType>
-    <PlatformTarget>x86</PlatformTarget>
-    <ErrorReport>prompt</ErrorReport>
-    <UseVSHostingProcess>false</UseVSHostingProcess>
-    <CodeAnalysisRuleSet>AllRules.ruleset</CodeAnalysisRuleSet>
-    <Prefer32Bit>false</Prefer32Bit>
-  </PropertyGroup>
-  <PropertyGroup Condition=" '$(Configuration)|$(Platform)' == 'Release|x86' ">
-    <OutputPath>..\..\..\build-nt-x86\msvc-release\</OutputPath>
-    <DefineConstants>TRACE</DefineConstants>
-    <Optimize>true</Optimize>
-    <DebugType>pdbonly</DebugType>
-    <PlatformTarget>x86</PlatformTarget>
-    <UseVSHostingProcess>false</UseVSHostingProcess>
-    <ErrorReport>prompt</ErrorReport>
-    <AllowUnsafeBlocks>false</AllowUnsafeBlocks>
-    <CodeAnalysisRuleSet>AllRules.ruleset</CodeAnalysisRuleSet>
-    <Prefer32Bit>false</Prefer32Bit>
-  </PropertyGroup>
-  <PropertyGroup Condition="'$(Configuration)|$(Platform)' == 'Debug|x64'">
-    <DebugSymbols>true</DebugSymbols>
-    <OutputPath>..\..\..\build-nt-x86\msvc-debug-x86_64\</OutputPath>
-    <DefineConstants>DEBUG;TRACE</DefineConstants>
-    <DebugType>full</DebugType>
-    <PlatformTarget>x64</PlatformTarget>
-    <CodeAnalysisLogFile>build-nt-x86\msvc-debug-x86_64\IDPicker.exe.CodeAnalysisLog.xml</CodeAnalysisLogFile>
-    <CodeAnalysisUseTypeNameInSuppression>true</CodeAnalysisUseTypeNameInSuppression>
-    <CodeAnalysisModuleSuppressionsFile>GlobalSuppressions.cs</CodeAnalysisModuleSuppressionsFile>
-    <UseVSHostingProcess>false</UseVSHostingProcess>
-    <ErrorReport>prompt</ErrorReport>
-    <CodeAnalysisRuleSet>AllRules.ruleset</CodeAnalysisRuleSet>
-    <CodeAnalysisRuleSetDirectories>;C:\Program Files (x86)\Microsoft Visual Studio 10.0\Team Tools\Static Analysis Tools\\Rule Sets</CodeAnalysisRuleSetDirectories>
-    <CodeAnalysisIgnoreBuiltInRuleSets>true</CodeAnalysisIgnoreBuiltInRuleSets>
-    <CodeAnalysisRuleDirectories>;C:\Program Files (x86)\Microsoft Visual Studio 10.0\Team Tools\Static Analysis Tools\FxCop\\Rules</CodeAnalysisRuleDirectories>
-    <CodeAnalysisIgnoreBuiltInRules>true</CodeAnalysisIgnoreBuiltInRules>
-    <Optimize>false</Optimize>
-    <AllowUnsafeBlocks>false</AllowUnsafeBlocks>
-    <Prefer32Bit>false</Prefer32Bit>
-  </PropertyGroup>
-  <PropertyGroup Condition="'$(Configuration)|$(Platform)' == 'Release|x64'">
-    <OutputPath>..\..\..\build-nt-x86\msvc-release-x86_64\</OutputPath>
-    <DefineConstants>DEBUG;TRACE</DefineConstants>
-    <Optimize>true</Optimize>
-    <DebugType>pdbonly</DebugType>
-    <PlatformTarget>x64</PlatformTarget>
-    <CodeAnalysisLogFile>build-nt-x86\msvc-release-x86_64\IDPicker.exe.CodeAnalysisLog.xml</CodeAnalysisLogFile>
-    <CodeAnalysisUseTypeNameInSuppression>true</CodeAnalysisUseTypeNameInSuppression>
-    <CodeAnalysisModuleSuppressionsFile>GlobalSuppressions.cs</CodeAnalysisModuleSuppressionsFile>
-    <UseVSHostingProcess>false</UseVSHostingProcess>
-    <ErrorReport>prompt</ErrorReport>
-    <CodeAnalysisRuleSet>AllRules.ruleset</CodeAnalysisRuleSet>
-    <CodeAnalysisRuleSetDirectories>;C:\Program Files (x86)\Microsoft Visual Studio 10.0\Team Tools\Static Analysis Tools\\Rule Sets</CodeAnalysisRuleSetDirectories>
-    <CodeAnalysisIgnoreBuiltInRuleSets>true</CodeAnalysisIgnoreBuiltInRuleSets>
-    <CodeAnalysisRuleDirectories>;C:\Program Files (x86)\Microsoft Visual Studio 10.0\Team Tools\Static Analysis Tools\FxCop\\Rules</CodeAnalysisRuleDirectories>
-    <CodeAnalysisIgnoreBuiltInRules>true</CodeAnalysisIgnoreBuiltInRules>
-    <AllowUnsafeBlocks>false</AllowUnsafeBlocks>
-    <Prefer32Bit>false</Prefer32Bit>
-  </PropertyGroup>
-  <PropertyGroup>
-    <TargetZone>LocalIntranet</TargetZone>
-  </PropertyGroup>
-  <PropertyGroup>
-    <GenerateManifests>false</GenerateManifests>
-  </PropertyGroup>
-  <PropertyGroup>
-    <ApplicationManifest>Properties\app.manifest</ApplicationManifest>
-  </PropertyGroup>
-  <ItemGroup>
-    <Reference Include="Accessibility" />
-    <Reference Include="Castle.Core">
-      <HintPath>packages\Castle.Core.3.3.3\lib\net45\Castle.Core.dll</HintPath>
-    </Reference>
-    <Reference Include="DigitalRune.Windows.Docking, Version=1.3.1.0, Culture=neutral, PublicKeyToken=83b2c390cd515404, processorArchitecture=MSIL">
-      <SpecificVersion>False</SpecificVersion>
-      <HintPath>..\..\Shared\Lib\DigitalRune.Windows.Docking.dll</HintPath>
-    </Reference>
-    <Reference Include="Iesi.Collections, Version=1.0.1.0, Culture=neutral, PublicKeyToken=aa95f207798dfdb4, processorArchitecture=MSIL">
-      <SpecificVersion>False</SpecificVersion>
-      <HintPath>..\..\Shared\Lib\NHibernate\Iesi.Collections.dll</HintPath>
-    </Reference>
-    <Reference Include="IMP.PhosphoRS, Version=3.0.0.3, Culture=neutral, processorArchitecture=MSIL">
-      <SpecificVersion>False</SpecificVersion>
-      <HintPath>Lib\PhosphoRS\IMP.PhosphoRS.dll</HintPath>
-    </Reference>
-    <Reference Include="InteropQonverter, Version=3.0.511.0, Culture=neutral, processorArchitecture=$(Platform)">
-      <SpecificVersion>False</SpecificVersion>
-      <HintPath>$(BuildPath)\IDPicker\obj\$(Platform)\$(Configuration)\InteropQonverter.dll</HintPath>
-    </Reference>
-    <Reference Include="MathNet.Numerics, Version=2011.4.17.0, Culture=neutral, PublicKeyToken=cd8b63ad3d691a37, processorArchitecture=MSIL">
-      <SpecificVersion>False</SpecificVersion>
-      <HintPath>..\..\Shared\Lib\MathNet.Numerics.dll</HintPath>
-    </Reference>
-    <Reference Include="Microsoft.Office.Interop.Excel, Version=15.0.0.0, Culture=neutral, PublicKeyToken=71e9bce111e9429c, processorArchitecture=MSIL">
-      <SpecificVersion>False</SpecificVersion>
-      <EmbedInteropTypes>True</EmbedInteropTypes>
-      <HintPath>packages\Excel-DNA.Interop.14.0.1\lib\Microsoft.Office.Interop.Excel.dll</HintPath>
-    </Reference>
-    <Reference Include="Microsoft.Vbe.Interop, Version=14.0.0.0, Culture=neutral, PublicKeyToken=71e9bce111e9429c, processorArchitecture=MSIL">
-      <EmbedInteropTypes>True</EmbedInteropTypes>
-      <Private>True</Private>
-      <HintPath>packages\Excel-DNA.Interop.14.0.1\lib\Microsoft.Vbe.Interop.dll</HintPath>
-    </Reference>
-    <Reference Include="Microsoft.WindowsAPICodePack, Version=1.1.0.0, Culture=neutral, PublicKeyToken=31bf3856ad364e35, processorArchitecture=MSIL">
-      <SpecificVersion>False</SpecificVersion>
-      <HintPath>Lib\WindowsAPICodePack\Microsoft.WindowsAPICodePack.dll</HintPath>
-    </Reference>
-    <Reference Include="Microsoft.WindowsAPICodePack.Shell, Version=1.1.0.0, Culture=neutral, PublicKeyToken=31bf3856ad364e35, processorArchitecture=MSIL">
-      <SpecificVersion>False</SpecificVersion>
-      <HintPath>Lib\WindowsAPICodePack\Microsoft.WindowsAPICodePack.Shell.dll</HintPath>
-    </Reference>
-    <Reference Include="NHibernate, Version=3.1.0.4000, Culture=neutral, PublicKeyToken=aa95f207798dfdb4, processorArchitecture=MSIL">
-      <SpecificVersion>False</SpecificVersion>
-      <HintPath>..\..\Shared\Lib\NHibernate\NHibernate.dll</HintPath>
-    </Reference>
-    <Reference Include="ObjectListView, Version=2.4.0.28338, Culture=neutral, processorArchitecture=MSIL">
-      <SpecificVersion>False</SpecificVersion>
-      <HintPath>Lib\ObjectListView\ObjectListView.dll</HintPath>
-    </Reference>
-    <Reference Include="PopupControl, Version=1.5.0.37175, Culture=neutral, PublicKeyToken=04c10344d6495b18, processorArchitecture=MSIL">
-      <SpecificVersion>False</SpecificVersion>
-      <HintPath>Lib\SimplePopup\PopupControl.dll</HintPath>
-    </Reference>
-    <Reference Include="pwiz_bindings_cli, Version=0.0.0.0, Culture=neutral, processorArchitecture=$(Platform)">
-      <SpecificVersion>False</SpecificVersion>
-      <HintPath>$(BuildPath)\obj\$(Platform)\$(Configuration)\pwiz_bindings_cli.dll</HintPath>
-    </Reference>
-    <Reference Include="SharpSvn, Version=1.9005.3957.231, Culture=neutral, PublicKeyToken=d729672594885a28, processorArchitecture=$(Platform)">
-      <HintPath>packages\SharpSvn.1.9-$(Platform).1.9005.3957.231\lib\net40\SharpSvn.dll</HintPath>
-      <Private>True</Private>
-    </Reference>
-    <Reference Include="System" />
-    <Reference Include="System.configuration" />
-    <Reference Include="System.Core">
-      <RequiredTargetFramework>3.5</RequiredTargetFramework>
-    </Reference>
-    <Reference Include="System.Data.Linq">
-      <RequiredTargetFramework>3.5</RequiredTargetFramework>
-    </Reference>
-    <Reference Include="System.Data.SQLite, Version=1.0.66.0, Culture=neutral, PublicKeyToken=db937bc2d44ff139, processorArchitecture=$(Platform)">
-      <SpecificVersion>False</SpecificVersion>
-      <HintPath>..\..\..\libraries\SQLite\$(Platform)\System.Data.SQLite.DLL</HintPath>
-    </Reference>
-    <Reference Include="System.DirectoryServices" />
-    <Reference Include="System.Xml.Linq">
-      <RequiredTargetFramework>3.5</RequiredTargetFramework>
-    </Reference>
-    <Reference Include="System.Data.DataSetExtensions">
-      <RequiredTargetFramework>3.5</RequiredTargetFramework>
-    </Reference>
-    <Reference Include="System.Data" />
-    <Reference Include="System.Deployment" />
-    <Reference Include="System.Drawing" />
-    <Reference Include="System.Windows.Forms" />
-    <Reference Include="System.Xml" />
-    <Reference Include="UIAutomationProvider" />
-  </ItemGroup>
-  <ItemGroup>
-    <Compile Include="Forms\AddPathDialog.cs">
-      <SubType>Form</SubType>
-    </Compile>
-    <Compile Include="Forms\AddPathDialog.Designer.cs">
-      <DependentUpon>AddPathDialog.cs</DependentUpon>
-    </Compile>
-    <Compile Include="Forms\AnalysisTableForm.cs">
-      <SubType>Form</SubType>
-    </Compile>
-    <Compile Include="Forms\AnalysisTableForm.Designer.cs">
-      <DependentUpon>AnalysisTableForm.cs</DependentUpon>
-    </Compile>
-    <Compile Include="Forms\BaseTableForm.cs">
-      <SubType>Form</SubType>
-    </Compile>
-    <Compile Include="Forms\BaseTableForm.Designer.cs">
-      <DependentUpon>BaseTableForm.cs</DependentUpon>
-    </Compile>
-    <Compile Include="Forms\ColumnControlForm.cs">
-      <SubType>Form</SubType>
-    </Compile>
-    <Compile Include="Forms\ColumnControlForm.Designer.cs">
-      <DependentUpon>ColumnControlForm.cs</DependentUpon>
-    </Compile>
-    <Compile Include="Forms\DefaultSettingsManagerForm.cs">
-      <SubType>Form</SubType>
-    </Compile>
-    <Compile Include="Forms\DefaultSettingsManagerForm.Designer.cs">
-      <DependentUpon>DefaultSettingsManagerForm.cs</DependentUpon>
-    </Compile>
-    <Compile Include="Forms\DistributionStatisticsForm.cs">
-      <SubType>Form</SubType>
-    </Compile>
-    <Compile Include="Forms\DistributionStatisticsForm.Designer.cs">
-      <DependentUpon>DistributionStatisticsForm.cs</DependentUpon>
-    </Compile>
-    <Compile Include="Forms\DockableGraphForm.cs">
-      <SubType>Form</SubType>
-    </Compile>
-    <Compile Include="Forms\EmbedderForm.cs">
-      <SubType>Form</SubType>
-    </Compile>
-    <Compile Include="Forms\EmbedderForm.Designer.cs">
-      <DependentUpon>EmbedderForm.cs</DependentUpon>
-    </Compile>
-    <Compile Include="Forms\ExportForm.cs">
-      <SubType>Form</SubType>
-    </Compile>
-    <Compile Include="Forms\ExportForm.Designer.cs">
-      <DependentUpon>ExportForm.cs</DependentUpon>
-    </Compile>
-    <Compile Include="Forms\ExportLibrarySettings.cs">
-      <SubType>Form</SubType>
-    </Compile>
-    <Compile Include="Forms\ExportLibrarySettings.Designer.cs">
-      <DependentUpon>ExportLibrarySettings.cs</DependentUpon>
-    </Compile>
-    <Compile Include="Forms\FilterHistoryForm.cs">
-      <SubType>Form</SubType>
-    </Compile>
-    <Compile Include="Forms\FilterHistoryForm.Designer.cs">
-      <DependentUpon>FilterHistoryForm.cs</DependentUpon>
-    </Compile>
-    <Compile Include="Forms\IsobaricMappingForm.cs">
-      <SubType>Form</SubType>
-    </Compile>
-    <Compile Include="Forms\IsobaricMappingForm.Designer.cs">
-      <DependentUpon>IsobaricMappingForm.cs</DependentUpon>
-    </Compile>
-    <Compile Include="Forms\IPersistentForm.cs" />
-    <Compile Include="Forms\NetGestaltTrackSampleInfoForm.cs">
-      <SubType>Form</SubType>
-    </Compile>
-    <Compile Include="Forms\NetGestaltTrackSampleInfoForm.Designer.cs">
-      <DependentUpon>NetGestaltTrackSampleInfoForm.cs</DependentUpon>
-    </Compile>
-    <Compile Include="Forms\NewVersionForm.cs">
-      <SubType>Form</SubType>
-    </Compile>
-    <Compile Include="Forms\NewVersionForm.Designer.cs">
-      <DependentUpon>NewVersionForm.cs</DependentUpon>
-    </Compile>
-    <Compile Include="Forms\EmbedGeneMetadataWarningForm.cs">
-      <SubType>Form</SubType>
-    </Compile>
-    <Compile Include="Forms\EmbedGeneMetadataWarningForm.Designer.cs">
-      <DependentUpon>EmbedGeneMetadataWarningForm.cs</DependentUpon>
-    </Compile>
-    <Compile Include="Forms\NonFixedDriveWarningForm.cs">
-      <SubType>Form</SubType>
-    </Compile>
-    <Compile Include="Forms\NonFixedDriveWarningForm.Designer.cs">
-      <DependentUpon>NonFixedDriveWarningForm.cs</DependentUpon>
-    </Compile>
-    <Compile Include="Forms\PeakStatisticsForm.cs">
-      <SubType>Form</SubType>
-    </Compile>
-    <Compile Include="Forms\PeakStatisticsForm.Designer.cs">
-      <DependentUpon>PeakStatisticsForm.cs</DependentUpon>
-    </Compile>
-    <Compile Include="Forms\FragmentationStatisticsForm.cs">
-      <SubType>Form</SubType>
-    </Compile>
-    <Compile Include="Forms\FragmentationStatisticsForm.Designer.cs">
-      <DependentUpon>FragmentationStatisticsForm.cs</DependentUpon>
-    </Compile>
-    <Compile Include="Forms\LogForm.cs">
-      <SubType>Form</SubType>
-    </Compile>
-    <Compile Include="Forms\LogForm.Designer.cs">
-      <DependentUpon>LogForm.cs</DependentUpon>
-    </Compile>
-    <Compile Include="Forms\GroupingControlForm.cs">
-      <SubType>Form</SubType>
-    </Compile>
-    <Compile Include="Forms\GroupingControlForm.Designer.cs">
-      <DependentUpon>GroupingControlForm.cs</DependentUpon>
-    </Compile>
-    <Compile Include="Forms\ProgressForm.cs">
-      <SubType>Form</SubType>
-    </Compile>
-    <Compile Include="Forms\ProgressForm.Designer.cs">
-      <DependentUpon>ProgressForm.cs</DependentUpon>
-    </Compile>
-    <Compile Include="Forms\PTMAttestationForm.cs">
-      <SubType>Form</SubType>
-    </Compile>
-    <Compile Include="Forms\PTMAttestationForm.Designer.cs">
-      <DependentUpon>PTMAttestationForm.cs</DependentUpon>
-    </Compile>
-    <Compile Include="Forms\QonverterSettingsManagerForm.cs">
-      <SubType>Form</SubType>
-    </Compile>
-    <Compile Include="Forms\QonverterSettingsManagerForm.Designer.cs">
-      <DependentUpon>QonverterSettingsManagerForm.cs</DependentUpon>
-    </Compile>
-    <Compile Include="Forms\RTGroupingForm.cs">
-      <SubType>Form</SubType>
-    </Compile>
-    <Compile Include="Forms\RTGroupingForm.Designer.cs">
-      <DependentUpon>RTGroupingForm.cs</DependentUpon>
-    </Compile>
-    <Compile Include="Forms\ReportErrorDlg.cs">
-      <SubType>Form</SubType>
-    </Compile>
-    <Compile Include="Forms\ReportErrorDlg.designer.cs">
-      <DependentUpon>ReportErrorDlg.cs</DependentUpon>
-    </Compile>
-    <Compile Include="Forms\RescuePSMForm.cs">
-      <SubType>Form</SubType>
-    </Compile>
-    <Compile Include="Forms\RescuePSMForm.designer.cs">
-      <DependentUpon>RescuePSMForm.cs</DependentUpon>
-    </Compile>
-    <Compile Include="Forms\SequenceCoverageForm.cs">
-      <SubType>Form</SubType>
-    </Compile>
-    <Compile Include="Forms\ModificationTableForm.cs">
-      <SubType>Form</SubType>
-    </Compile>
-    <Compile Include="Forms\ModificationTableForm.Designer.cs">
-      <DependentUpon>ModificationTableForm.cs</DependentUpon>
-    </Compile>
-    <Compile Include="Forms\SpectrumTableForm.cs">
-      <SubType>Form</SubType>
-    </Compile>
-    <Compile Include="Forms\SpectrumTableForm.Designer.cs">
-      <DependentUpon>SpectrumTableForm.cs</DependentUpon>
-    </Compile>
-    <Compile Include="Forms\PeptideTableForm.cs">
-      <SubType>Form</SubType>
-    </Compile>
-    <Compile Include="Forms\PeptideTableForm.Designer.cs">
-      <DependentUpon>PeptideTableForm.cs</DependentUpon>
-    </Compile>
-    <Compile Include="Forms\IDPickerForm.cs">
-      <SubType>Form</SubType>
-    </Compile>
-    <Compile Include="Forms\IDPickerForm.Designer.cs">
-      <DependentUpon>IDPickerForm.cs</DependentUpon>
-    </Compile>
-    <Compile Include="Forms\TextInputPrompt.cs">
-      <SubType>Form</SubType>
-    </Compile>
-    <Compile Include="Forms\TextInputPrompt.designer.cs">
-      <DependentUpon>TextInputPrompt.cs</DependentUpon>
-    </Compile>
-    <Compile Include="Forms\UserErrorForm.cs">
-      <SubType>Form</SubType>
-    </Compile>
-    <Compile Include="Forms\UserErrorForm.Designer.cs">
-      <DependentUpon>UserErrorForm.cs</DependentUpon>
-    </Compile>
-    <Compile Include="Forms\QuantitationSettingsForm.cs">
-      <SubType>Form</SubType>
-    </Compile>
-    <Compile Include="Forms\QuantitationSettingsForm.Designer.cs">
-      <DependentUpon>QuantitationSettingsForm.cs</DependentUpon>
-    </Compile>
-    <Compile Include="LayoutManager.cs" />
-    <Compile Include="Program.cs" />
-    <Compile Include="ProgressMonitor.cs" />
-    <Compile Include="Properties\AssemblyInfo.cs" />
-    <EmbeddedResource Include="Forms\AddPathDialog.resx">
-      <DependentUpon>AddPathDialog.cs</DependentUpon>
-    </EmbeddedResource>
-    <EmbeddedResource Include="Forms\DefaultSettingsManagerForm.resx">
-      <DependentUpon>DefaultSettingsManagerForm.cs</DependentUpon>
-    </EmbeddedResource>
-    <EmbeddedResource Include="Forms\ExportForm.resx">
-      <DependentUpon>ExportForm.cs</DependentUpon>
-    </EmbeddedResource>
-    <EmbeddedResource Include="Forms\ExportLibrarySettings.resx">
-      <DependentUpon>ExportLibrarySettings.cs</DependentUpon>
-    </EmbeddedResource>
-    <EmbeddedResource Include="Forms\FilterHistoryForm.resx">
-      <DependentUpon>FilterHistoryForm.cs</DependentUpon>
-    </EmbeddedResource>
-    <EmbeddedResource Include="Forms\IsobaricMappingForm.resx">
-      <DependentUpon>IsobaricMappingForm.cs</DependentUpon>
-      <SubType>Designer</SubType>
-    </EmbeddedResource>
-    <EmbeddedResource Include="Forms\ModificationTableForm.resx">
-      <DependentUpon>ModificationTableForm.cs</DependentUpon>
-      <SubType>Designer</SubType>
-    </EmbeddedResource>
-    <EmbeddedResource Include="Forms\NetGestaltTrackSampleInfoForm.resx">
-      <DependentUpon>NetGestaltTrackSampleInfoForm.cs</DependentUpon>
-    </EmbeddedResource>
-    <EmbeddedResource Include="Forms\EmbedGeneMetadataWarningForm.resx">
-      <DependentUpon>EmbedGeneMetadataWarningForm.cs</DependentUpon>
-    </EmbeddedResource>
-    <EmbeddedResource Include="Forms\PTMAttestationForm.resx">
-      <DependentUpon>PTMAttestationForm.cs</DependentUpon>
-    </EmbeddedResource>
-    <EmbeddedResource Include="Forms\RTGroupingForm.resx">
-      <DependentUpon>RTGroupingForm.cs</DependentUpon>
-    </EmbeddedResource>
-    <EmbeddedResource Include="Forms\SpectrumTableForm.resx">
-      <DependentUpon>SpectrumTableForm.cs</DependentUpon>
-      <SubType>Designer</SubType>
-    </EmbeddedResource>
-    <EmbeddedResource Include="Forms\PeptideTableForm.resx">
-      <DependentUpon>PeptideTableForm.cs</DependentUpon>
-      <SubType>Designer</SubType>
-    </EmbeddedResource>
-    <EmbeddedResource Include="Forms\IDPickerForm.resx">
-      <DependentUpon>IDPickerForm.cs</DependentUpon>
-      <SubType>Designer</SubType>
-    </EmbeddedResource>
-    <EmbeddedResource Include="Forms\QuantitationSettingsForm.resx">
-      <DependentUpon>QuantitationSettingsForm.cs</DependentUpon>
-    </EmbeddedResource>
-    <EmbeddedResource Include="Properties\Resources.resx">
-      <Generator>ResXFileCodeGenerator</Generator>
-      <LastGenOutput>Resources.Designer.cs</LastGenOutput>
-      <SubType>Designer</SubType>
-    </EmbeddedResource>
-    <EmbeddedResource Include="Forms\ProteinTableForm.resx">
-      <DependentUpon>ProteinTableForm.cs</DependentUpon>
-      <SubType>Designer</SubType>
-    </EmbeddedResource>
-    <Compile Include="Properties\Resources.Designer.cs">
-      <AutoGen>True</AutoGen>
-      <DependentUpon>Resources.resx</DependentUpon>
-      <DesignTime>True</DesignTime>
-    </Compile>
-    <Compile Include="Forms\ProteinTableForm.cs">
-      <SubType>Form</SubType>
-    </Compile>
-    <Compile Include="Forms\ProteinTableForm.Designer.cs">
-      <DependentUpon>ProteinTableForm.cs</DependentUpon>
-    </Compile>
-    <Compile Include="Properties\Settings.Designer.cs">
-      <AutoGen>True</AutoGen>
-      <DesignTimeSharedInput>True</DesignTimeSharedInput>
-      <DependentUpon>Settings.settings</DependentUpon>
-    </Compile>
-  </ItemGroup>
-  <ItemGroup>
-    <ProjectReference Include="..\..\SeeMS\seems.csproj">
-      <Project>{2399f68b-d886-4d94-ab4b-700fe3e46849}</Project>
-      <Name>seems</Name>
-    </ProjectReference>
-    <ProjectReference Include="..\..\Shared\Common\CommonUtil.csproj">
-      <Project>{13bf2ffb-50a1-4ab1-83a4-5733e36905ce}</Project>
-      <Name>CommonUtil</Name>
-    </ProjectReference>
-    <ProjectReference Include="..\..\Shared\zedgraph\ZedGraph.csproj">
-      <Project>{b99650ee-af46-47b4-a4a9-212ade7809b7}</Project>
-      <Name>ZedGraph</Name>
-    </ProjectReference>
-    <ProjectReference Include="Controls\Controls.csproj">
-      <Project>{8EFCC46A-7415-4BB5-AF34-5E71EF4BEEB0}</Project>
-      <Name>Controls</Name>
-    </ProjectReference>
-    <ProjectReference Include="CustomDataSourceDialog\CustomDataSourceDialog.csproj">
-      <Project>{6B7B0771-4D09-469F-AEFA-00E4FA06D017}</Project>
-      <Name>CustomDataSourceDialog</Name>
-    </ProjectReference>
-    <ProjectReference Include="..\..\Shared\MSGraph\MSGraph.csproj">
-      <Project>{26CFD1FF-F4F7-4F66-B5B4-E686BDB9B34E}</Project>
-      <Name>MSGraph</Name>
-    </ProjectReference>
-    <ProjectReference Include="DefaultAppDomainManager\DefaultAppDomainManager.csproj">
-      <Project>{fb041431-b3bf-4e5e-bbbf-0e436b9aa3a8}</Project>
-      <Name>DefaultAppDomainManager</Name>
-    </ProjectReference>
-    <ProjectReference Include="Model\Model.csproj">
-      <Project>{723405E1-1EE4-4978-9470-0B1F28B1A215}</Project>
-      <Name>Model</Name>
-    </ProjectReference>
-    <ProjectReference Include="PureControls\PureControls.csproj">
-      <Project>{4b39a2a4-fb21-418d-9226-7d18dae81180}</Project>
-      <Name>PureControls</Name>
-    </ProjectReference>
-    <ProjectReference Include="Util\STL_Containers\STL_Containers.csproj">
-      <Project>{D6BD694C-FF6E-4962-A05D-59ACD6CBD6A3}</Project>
-      <Name>STL_Containers</Name>
-    </ProjectReference>
-    <ProjectReference Include="Util\Util.csproj">
-      <Project>{C6502908-9F08-4A89-897D-5DF9125BBBF4}</Project>
-      <Name>Util</Name>
-    </ProjectReference>
-  </ItemGroup>
-  <ItemGroup>
-    <EmbeddedResource Include="Forms\AnalysisTableForm.resx">
-      <DependentUpon>AnalysisTableForm.cs</DependentUpon>
-    </EmbeddedResource>
-  </ItemGroup>
-  <ItemGroup>
-    <EmbeddedResource Include="Forms\BaseTableForm.resx">
-      <DependentUpon>BaseTableForm.cs</DependentUpon>
-    </EmbeddedResource>
-    <EmbeddedResource Include="Forms\ColumnControlForm.resx">
-      <DependentUpon>ColumnControlForm.cs</DependentUpon>
-      <SubType>Designer</SubType>
-    </EmbeddedResource>
-    <EmbeddedResource Include="Forms\DistributionStatisticsForm.resx">
-      <DependentUpon>DistributionStatisticsForm.cs</DependentUpon>
-    </EmbeddedResource>
-    <EmbeddedResource Include="Forms\EmbedderForm.resx">
-      <DependentUpon>EmbedderForm.cs</DependentUpon>
-    </EmbeddedResource>
-    <EmbeddedResource Include="Forms\NewVersionForm.resx">
-      <DependentUpon>NewVersionForm.cs</DependentUpon>
-    </EmbeddedResource>
-    <EmbeddedResource Include="Forms\NonFixedDriveWarningForm.resx">
-      <DependentUpon>NonFixedDriveWarningForm.cs</DependentUpon>
-    </EmbeddedResource>
-    <EmbeddedResource Include="Forms\PeakStatisticsForm.resx">
-      <DependentUpon>PeakStatisticsForm.cs</DependentUpon>
-    </EmbeddedResource>
-    <EmbeddedResource Include="Forms\FragmentationStatisticsForm.resx">
-      <DependentUpon>FragmentationStatisticsForm.cs</DependentUpon>
-    </EmbeddedResource>
-    <EmbeddedResource Include="Forms\LogForm.resx">
-      <DependentUpon>LogForm.cs</DependentUpon>
-      <SubType>Designer</SubType>
-    </EmbeddedResource>
-    <EmbeddedResource Include="Forms\GroupingControlForm.resx">
-      <DependentUpon>GroupingControlForm.cs</DependentUpon>
-      <SubType>Designer</SubType>
-    </EmbeddedResource>
-    <EmbeddedResource Include="Forms\ProgressForm.resx">
-      <DependentUpon>ProgressForm.cs</DependentUpon>
-    </EmbeddedResource>
-    <EmbeddedResource Include="Forms\QonverterSettingsManagerForm.resx">
-      <DependentUpon>QonverterSettingsManagerForm.cs</DependentUpon>
-    </EmbeddedResource>
-    <EmbeddedResource Include="Forms\ReportErrorDlg.resx">
-      <DependentUpon>ReportErrorDlg.cs</DependentUpon>
-    </EmbeddedResource>
-    <EmbeddedResource Include="Forms\RescuePSMForm.resx">
-      <DependentUpon>RescuePSMForm.cs</DependentUpon>
-    </EmbeddedResource>
-    <EmbeddedResource Include="Forms\SequenceCoverageForm.resx">
-      <DependentUpon>SequenceCoverageForm.cs</DependentUpon>
-    </EmbeddedResource>
-    <EmbeddedResource Include="Forms\TextInputPrompt.resx">
-      <DependentUpon>TextInputPrompt.cs</DependentUpon>
-    </EmbeddedResource>
-    <EmbeddedResource Include="Forms\UserErrorForm.resx">
-      <DependentUpon>UserErrorForm.cs</DependentUpon>
-    </EmbeddedResource>
-  </ItemGroup>
-  <ItemGroup>
-    <BootstrapperPackage Include="Microsoft.Net.Client.3.5">
-      <Visible>False</Visible>
-      <ProductName>.NET Framework 3.5 SP1 Client Profile</ProductName>
-      <Install>false</Install>
-    </BootstrapperPackage>
-    <BootstrapperPackage Include="Microsoft.Net.Framework.2.0">
-      <Visible>False</Visible>
-      <ProductName>.NET Framework 2.0 %28x86%29</ProductName>
-      <Install>false</Install>
-    </BootstrapperPackage>
-    <BootstrapperPackage Include="Microsoft.Net.Framework.3.0">
-      <Visible>False</Visible>
-      <ProductName>.NET Framework 3.0 %28x86%29</ProductName>
-      <Install>false</Install>
-    </BootstrapperPackage>
-    <BootstrapperPackage Include="Microsoft.Net.Framework.3.5">
-      <Visible>False</Visible>
-      <ProductName>.NET Framework 3.5</ProductName>
-      <Install>false</Install>
-    </BootstrapperPackage>
-    <BootstrapperPackage Include="Microsoft.Net.Framework.3.5.SP1">
-      <Visible>False</Visible>
-      <ProductName>.NET Framework 3.5 SP1</ProductName>
-      <Install>true</Install>
-    </BootstrapperPackage>
-    <BootstrapperPackage Include="Microsoft.Windows.Installer.3.1">
-      <Visible>False</Visible>
-      <ProductName>Windows Installer 3.1</ProductName>
-      <Install>true</Install>
-    </BootstrapperPackage>
-  </ItemGroup>
-  <ItemGroup>
-    <None Include="gene2protein.db3">
-      <CopyToOutputDirectory>PreserveNewest</CopyToOutputDirectory>
-    </None>
-    <None Include="packages.config">
-      <SubType>Designer</SubType>
-    </None>
-    <None Include="Properties\app.manifest" />
-    <None Include="Resources\idpicker-style.css" />
-    <Content Include="scantime.R">
-      <CopyToOutputDirectory>Always</CopyToOutputDirectory>
-    </Content>
-  </ItemGroup>
-  <ItemGroup>
-    <None Include="App.config">
-      <SubType>Designer</SubType>
-    </None>
-    <None Include="Resources\idpicker-scripts.js" />
-  </ItemGroup>
-  <ItemGroup>
-    <None Include="Resources\filllefths.png" />
-    <None Include="Resources\fillrighths.png" />
-    <None Include="Resources\Collapse_large.bmp" />
-    <None Include="Resources\Expand_large.bmp" />
-    <None Include="Resources\XPfolder_closed.png" />
-    <None Include="Resources\Export.png" />
-    <None Include="Resources\DataProcessing.png" />
-    <None Include="Resources\Annotation.png" />
-    <None Include="Resources\Cluster.png" />
-    <None Include="Resources\Protein.png" />
-    <None Include="Resources\ProteinGroup.png" />
-    <None Include="Resources\DistinctMatch.png" />
-    <None Include="Resources\Peptide.png" />
-  </ItemGroup>
-  <ItemGroup>
-    <None Include="Properties\Settings.settings">
-      <Generator>PublicSettingsSingleFileGenerator</Generator>
-      <LastGenOutput>Settings.Designer.cs</LastGenOutput>
-      <CustomToolNamespace>IDPicker.Properties.GUI</CustomToolNamespace>
-    </None>
-    <None Include="Resources\PeptideGroup.png" />
-  </ItemGroup>
-  <ItemGroup>
-    <None Include="Resources\IDPicker.ico" />
-    <None Include="Resources\IDPickerInputFile.ico" />
-    <None Include="Resources\IDPickerDatabase.ico" />
-    <None Include="Resources\PeptideViewIcon.ico" />
-    <None Include="Resources\ProteinViewIcon.ico" />
-    <None Include="Resources\SpectrumViewIcon.ico" />
-    <None Include="Resources\Refresh.ico" />
-    <None Include="Resources\Search.ico" />
-    <None Include="Resources\BlankIcon.ico" />
-  </ItemGroup>
-  <ItemGroup>
-    <None Include="Resources\Resources.rc" />
-    <None Include="Resources\Resources.res" />
-  </ItemGroup>
-  <ItemGroup>
-    <Content Include="QuasiTel.R">
-      <CopyToOutputDirectory>Always</CopyToOutputDirectory>
-    </Content>
-    <None Include="Resources\Gene.png" />
-    <None Include="Resources\ProteinViewIcon1.ico" />
-    <None Include="Resources\Protein1.png" />
-    <None Include="Resources\file.png" />
-  </ItemGroup>
-  <ItemGroup>
-    <NativeReference Include="Interop.EDAL.SxS, Version=1.0.0.0, Type=AnyCPU">
-      <Name>Interop.EDAL.SxS.manifest</Name>
-      <HintPath>..\..\..\pwiz_aux\msrc\utility\vendor_api\Bruker\$(Platform)\Interop.EDAL.SxS.manifest</HintPath>
-    </NativeReference>
-    <NativeReference Include="MSFileReader.XRawfile2.SxS, Version=3.0.23.0, Type=AnyCPU">
-      <Name>MSFileReader.XRawfile2.SxS.manifest</Name>
-      <HintPath>..\..\..\pwiz_aux\msrc\utility\vendor_api\thermo\$(Platform)\MSFileReader.XRawfile2.SxS.manifest</HintPath>
-    </NativeReference>
-  </ItemGroup>
-  <ItemGroup>
-    <WCFMetadata Include="Service References\" />
-  </ItemGroup>
-  <Import Project="$(MSBuildToolsPath)\Microsoft.CSharp.targets" />
-  <!-- To modify your build process, add your task inside one of the targets below and uncomment it. 
-       Other similar extension points exist, see Microsoft.Common.targets.
-  <Target Name="BeforeBuild">
-  </Target>
-  <Target Name="AfterBuild">
-  </Target>
-  -->
-  <PropertyGroup>
-    <PostBuildEvent>call "$(VS120COMNTOOLS)vsvars32.bat" &gt;nul
-IF $(PlatformName) NEQ "x64" editbin.exe /nologo /LARGEADDRESSAWARE "$(TargetPath)"
-IF EXIST $(OutDir)setup.exe del $(OutDir)setup.exe
-IF EXIST $(OutDir)Test.passed del $(OutDir)Test.passed</PostBuildEvent>
-    <PreBuildEvent>call "$(VS120COMNTOOLS)vsvars32.bat" &gt;nul
-rc.exe $(ProjectDir)/Resources/Resources.rc &gt;nul</PreBuildEvent>
-  </PropertyGroup>
-  <Import Project="$(SolutionDir)\.nuget\NuGet.targets" Condition="Exists('$(SolutionDir)\.nuget\NuGet.targets')" />
-  <Target Name="EnsureNuGetPackageBuildImports" BeforeTargets="PrepareForBuild">
-    <PropertyGroup>
-      <ErrorText>This project references NuGet package(s) that are missing on this computer. Enable NuGet Package Restore to download them.  For more information, see http://go.microsoft.com/fwlink/?LinkID=322105. The missing file is {0}.</ErrorText>
-    </PropertyGroup>
-    <Error Condition="!Exists('$(SolutionDir)\.nuget\NuGet.targets')" Text="$([System.String]::Format('$(ErrorText)', '$(SolutionDir)\.nuget\NuGet.targets'))" />
-  </Target>
+﻿<?xml version="1.0" encoding="utf-8"?>
+<Project ToolsVersion="12.0" DefaultTargets="Build" xmlns="http://schemas.microsoft.com/developer/msbuild/2003">
+  <PropertyGroup>
+    <Configuration Condition=" '$(Configuration)' == '' ">Release</Configuration>
+    <Platform Condition=" '$(Platform)' == '' ">x86</Platform>
+    <ProductVersion>9.0.30729</ProductVersion>
+    <SchemaVersion>2.0</SchemaVersion>
+    <ProjectGuid>{5C5FC1C6-F9FF-4E2A-A53B-0865FBB9F9D9}</ProjectGuid>
+    <OutputType>WinExe</OutputType>
+    <AppDesignerFolder>Properties</AppDesignerFolder>
+    <RootNamespace>IDPicker</RootNamespace>
+    <AssemblyName>IDPicker</AssemblyName>
+    <TargetFrameworkVersion>v4.7.2</TargetFrameworkVersion>
+    <FileAlignment>512</FileAlignment>
+    <IsWebBootstrapper>false</IsWebBootstrapper>
+    <StartupObject>IDPicker.Program</StartupObject>
+    <ApplicationIcon>
+    </ApplicationIcon>
+    <Win32Resource>Resources\Resources.res</Win32Resource>
+    <RunPostBuildEvent>OnOutputUpdated</RunPostBuildEvent>
+    <FileUpgradeFlags>
+    </FileUpgradeFlags>
+    <OldToolsVersion>3.5</OldToolsVersion>
+    <UpgradeBackupLocation />
+    <TargetFrameworkProfile />
+    <BaseIntermediateOutputPath>..\..\..\build-nt-x86\obj\</BaseIntermediateOutputPath>
+    <BuildPath>$(BaseIntermediateOutputPath)\..</BuildPath>
+    <SolutionDir Condition="$(SolutionDir) == '' Or $(SolutionDir) == '*Undefined*'">.\</SolutionDir>
+    <RestorePackages>true</RestorePackages>
+    <AutoGenerateBindingRedirects>true</AutoGenerateBindingRedirects>
+    <NuGetPackageImportStamp>d9f09611</NuGetPackageImportStamp>
+    <PublishUrl>publish\</PublishUrl>
+    <Install>true</Install>
+    <InstallFrom>Disk</InstallFrom>
+    <UpdateEnabled>false</UpdateEnabled>
+    <UpdateMode>Foreground</UpdateMode>
+    <UpdateInterval>7</UpdateInterval>
+    <UpdateIntervalUnits>Days</UpdateIntervalUnits>
+    <UpdatePeriodically>false</UpdatePeriodically>
+    <UpdateRequired>false</UpdateRequired>
+    <MapFileExtensions>true</MapFileExtensions>
+    <ApplicationRevision>0</ApplicationRevision>
+    <ApplicationVersion>1.0.0.%2a</ApplicationVersion>
+    <UseApplicationTrust>false</UseApplicationTrust>
+    <BootstrapperEnabled>true</BootstrapperEnabled>
+  </PropertyGroup>
+  <PropertyGroup Condition=" '$(Configuration)|$(Platform)' == 'Debug|x86' ">
+    <DebugSymbols>true</DebugSymbols>
+    <OutputPath>..\..\..\build-nt-x86\msvc-debug\</OutputPath>
+    <DefineConstants>DEBUG;TRACE</DefineConstants>
+    <DebugType>full</DebugType>
+    <PlatformTarget>x86</PlatformTarget>
+    <ErrorReport>prompt</ErrorReport>
+    <UseVSHostingProcess>false</UseVSHostingProcess>
+    <CodeAnalysisRuleSet>AllRules.ruleset</CodeAnalysisRuleSet>
+    <Prefer32Bit>false</Prefer32Bit>
+  </PropertyGroup>
+  <PropertyGroup Condition=" '$(Configuration)|$(Platform)' == 'Release|x86' ">
+    <OutputPath>..\..\..\build-nt-x86\msvc-release\</OutputPath>
+    <DefineConstants>TRACE</DefineConstants>
+    <Optimize>true</Optimize>
+    <DebugType>pdbonly</DebugType>
+    <PlatformTarget>x86</PlatformTarget>
+    <UseVSHostingProcess>false</UseVSHostingProcess>
+    <ErrorReport>prompt</ErrorReport>
+    <AllowUnsafeBlocks>false</AllowUnsafeBlocks>
+    <CodeAnalysisRuleSet>AllRules.ruleset</CodeAnalysisRuleSet>
+    <Prefer32Bit>false</Prefer32Bit>
+  </PropertyGroup>
+  <PropertyGroup Condition="'$(Configuration)|$(Platform)' == 'Debug|x64'">
+    <DebugSymbols>true</DebugSymbols>
+    <OutputPath>..\..\..\build-nt-x86\msvc-debug-x86_64\</OutputPath>
+    <DefineConstants>DEBUG;TRACE</DefineConstants>
+    <DebugType>full</DebugType>
+    <PlatformTarget>x64</PlatformTarget>
+    <CodeAnalysisLogFile>build-nt-x86\msvc-debug-x86_64\IDPicker.exe.CodeAnalysisLog.xml</CodeAnalysisLogFile>
+    <CodeAnalysisUseTypeNameInSuppression>true</CodeAnalysisUseTypeNameInSuppression>
+    <CodeAnalysisModuleSuppressionsFile>GlobalSuppressions.cs</CodeAnalysisModuleSuppressionsFile>
+    <UseVSHostingProcess>false</UseVSHostingProcess>
+    <ErrorReport>prompt</ErrorReport>
+    <CodeAnalysisRuleSet>AllRules.ruleset</CodeAnalysisRuleSet>
+    <CodeAnalysisRuleSetDirectories>;C:\Program Files (x86)\Microsoft Visual Studio 10.0\Team Tools\Static Analysis Tools\\Rule Sets</CodeAnalysisRuleSetDirectories>
+    <CodeAnalysisIgnoreBuiltInRuleSets>true</CodeAnalysisIgnoreBuiltInRuleSets>
+    <CodeAnalysisRuleDirectories>;C:\Program Files (x86)\Microsoft Visual Studio 10.0\Team Tools\Static Analysis Tools\FxCop\\Rules</CodeAnalysisRuleDirectories>
+    <CodeAnalysisIgnoreBuiltInRules>true</CodeAnalysisIgnoreBuiltInRules>
+    <Optimize>false</Optimize>
+    <AllowUnsafeBlocks>false</AllowUnsafeBlocks>
+    <Prefer32Bit>false</Prefer32Bit>
+  </PropertyGroup>
+  <PropertyGroup Condition="'$(Configuration)|$(Platform)' == 'Release|x64'">
+    <OutputPath>..\..\..\build-nt-x86\msvc-release-x86_64\</OutputPath>
+    <DefineConstants>DEBUG;TRACE</DefineConstants>
+    <Optimize>true</Optimize>
+    <DebugType>pdbonly</DebugType>
+    <PlatformTarget>x64</PlatformTarget>
+    <CodeAnalysisLogFile>build-nt-x86\msvc-release-x86_64\IDPicker.exe.CodeAnalysisLog.xml</CodeAnalysisLogFile>
+    <CodeAnalysisUseTypeNameInSuppression>true</CodeAnalysisUseTypeNameInSuppression>
+    <CodeAnalysisModuleSuppressionsFile>GlobalSuppressions.cs</CodeAnalysisModuleSuppressionsFile>
+    <UseVSHostingProcess>false</UseVSHostingProcess>
+    <ErrorReport>prompt</ErrorReport>
+    <CodeAnalysisRuleSet>AllRules.ruleset</CodeAnalysisRuleSet>
+    <CodeAnalysisRuleSetDirectories>;C:\Program Files (x86)\Microsoft Visual Studio 10.0\Team Tools\Static Analysis Tools\\Rule Sets</CodeAnalysisRuleSetDirectories>
+    <CodeAnalysisIgnoreBuiltInRuleSets>true</CodeAnalysisIgnoreBuiltInRuleSets>
+    <CodeAnalysisRuleDirectories>;C:\Program Files (x86)\Microsoft Visual Studio 10.0\Team Tools\Static Analysis Tools\FxCop\\Rules</CodeAnalysisRuleDirectories>
+    <CodeAnalysisIgnoreBuiltInRules>true</CodeAnalysisIgnoreBuiltInRules>
+    <AllowUnsafeBlocks>false</AllowUnsafeBlocks>
+    <Prefer32Bit>false</Prefer32Bit>
+  </PropertyGroup>
+  <PropertyGroup>
+    <TargetZone>LocalIntranet</TargetZone>
+  </PropertyGroup>
+  <PropertyGroup>
+    <GenerateManifests>false</GenerateManifests>
+  </PropertyGroup>
+  <PropertyGroup>
+    <ApplicationManifest>Properties\app.manifest</ApplicationManifest>
+  </PropertyGroup>
+  <ItemGroup>
+    <Reference Include="Accessibility" />
+    <Reference Include="Castle.Core">
+      <HintPath>packages\Castle.Core.3.3.3\lib\net45\Castle.Core.dll</HintPath>
+    </Reference>
+    <Reference Include="DigitalRune.Windows.Docking, Version=1.3.1.0, Culture=neutral, PublicKeyToken=83b2c390cd515404, processorArchitecture=MSIL">
+      <SpecificVersion>False</SpecificVersion>
+      <HintPath>..\..\Shared\Lib\DigitalRune.Windows.Docking.dll</HintPath>
+    </Reference>
+    <Reference Include="Iesi.Collections, Version=1.0.1.0, Culture=neutral, PublicKeyToken=aa95f207798dfdb4, processorArchitecture=MSIL">
+      <SpecificVersion>False</SpecificVersion>
+      <HintPath>..\..\Shared\Lib\NHibernate\Iesi.Collections.dll</HintPath>
+    </Reference>
+    <Reference Include="IMP.PhosphoRS, Version=3.0.0.3, Culture=neutral, processorArchitecture=MSIL">
+      <SpecificVersion>False</SpecificVersion>
+      <HintPath>Lib\PhosphoRS\IMP.PhosphoRS.dll</HintPath>
+    </Reference>
+    <Reference Include="InteropQonverter, Version=3.0.511.0, Culture=neutral, processorArchitecture=$(Platform)">
+      <SpecificVersion>False</SpecificVersion>
+      <HintPath>$(BuildPath)\IDPicker\obj\$(Platform)\$(Configuration)\InteropQonverter.dll</HintPath>
+    </Reference>
+    <Reference Include="MathNet.Numerics, Version=2011.4.17.0, Culture=neutral, PublicKeyToken=cd8b63ad3d691a37, processorArchitecture=MSIL">
+      <SpecificVersion>False</SpecificVersion>
+      <HintPath>..\..\Shared\Lib\MathNet.Numerics.dll</HintPath>
+    </Reference>
+    <Reference Include="Microsoft.Office.Interop.Excel, Version=15.0.0.0, Culture=neutral, PublicKeyToken=71e9bce111e9429c, processorArchitecture=MSIL">
+      <SpecificVersion>False</SpecificVersion>
+      <EmbedInteropTypes>True</EmbedInteropTypes>
+      <HintPath>packages\Excel-DNA.Interop.14.0.1\lib\Microsoft.Office.Interop.Excel.dll</HintPath>
+    </Reference>
+    <Reference Include="Microsoft.Vbe.Interop, Version=14.0.0.0, Culture=neutral, PublicKeyToken=71e9bce111e9429c, processorArchitecture=MSIL">
+      <EmbedInteropTypes>True</EmbedInteropTypes>
+      <Private>True</Private>
+      <HintPath>packages\Excel-DNA.Interop.14.0.1\lib\Microsoft.Vbe.Interop.dll</HintPath>
+    </Reference>
+    <Reference Include="Microsoft.WindowsAPICodePack, Version=1.1.0.0, Culture=neutral, PublicKeyToken=31bf3856ad364e35, processorArchitecture=MSIL">
+      <SpecificVersion>False</SpecificVersion>
+      <HintPath>Lib\WindowsAPICodePack\Microsoft.WindowsAPICodePack.dll</HintPath>
+    </Reference>
+    <Reference Include="Microsoft.WindowsAPICodePack.Shell, Version=1.1.0.0, Culture=neutral, PublicKeyToken=31bf3856ad364e35, processorArchitecture=MSIL">
+      <SpecificVersion>False</SpecificVersion>
+      <HintPath>Lib\WindowsAPICodePack\Microsoft.WindowsAPICodePack.Shell.dll</HintPath>
+    </Reference>
+    <Reference Include="NHibernate, Version=3.1.0.4000, Culture=neutral, PublicKeyToken=aa95f207798dfdb4, processorArchitecture=MSIL">
+      <SpecificVersion>False</SpecificVersion>
+      <HintPath>..\..\Shared\Lib\NHibernate\NHibernate.dll</HintPath>
+    </Reference>
+    <Reference Include="ObjectListView, Version=2.4.0.28338, Culture=neutral, processorArchitecture=MSIL">
+      <SpecificVersion>False</SpecificVersion>
+      <HintPath>Lib\ObjectListView\ObjectListView.dll</HintPath>
+    </Reference>
+    <Reference Include="PopupControl, Version=1.5.0.37175, Culture=neutral, PublicKeyToken=04c10344d6495b18, processorArchitecture=MSIL">
+      <SpecificVersion>False</SpecificVersion>
+      <HintPath>Lib\SimplePopup\PopupControl.dll</HintPath>
+    </Reference>
+    <Reference Include="pwiz_bindings_cli, Version=0.0.0.0, Culture=neutral, processorArchitecture=$(Platform)">
+      <SpecificVersion>False</SpecificVersion>
+      <HintPath>$(BuildPath)\obj\$(Platform)\$(Configuration)\pwiz_bindings_cli.dll</HintPath>
+    </Reference>
+    <Reference Include="SharpSvn, Version=1.9005.3957.231, Culture=neutral, PublicKeyToken=d729672594885a28, processorArchitecture=$(Platform)">
+      <HintPath>packages\SharpSvn.1.9-$(Platform).1.9005.3957.231\lib\net40\SharpSvn.dll</HintPath>
+      <Private>True</Private>
+    </Reference>
+    <Reference Include="System" />
+    <Reference Include="System.configuration" />
+    <Reference Include="System.Core">
+      <RequiredTargetFramework>3.5</RequiredTargetFramework>
+    </Reference>
+    <Reference Include="System.Data.Linq">
+      <RequiredTargetFramework>3.5</RequiredTargetFramework>
+    </Reference>
+    <Reference Include="System.Data.SQLite, Version=1.0.66.0, Culture=neutral, PublicKeyToken=db937bc2d44ff139, processorArchitecture=$(Platform)">
+      <SpecificVersion>False</SpecificVersion>
+      <HintPath>..\..\..\libraries\SQLite\$(Platform)\System.Data.SQLite.DLL</HintPath>
+    </Reference>
+    <Reference Include="System.DirectoryServices" />
+    <Reference Include="System.Xml.Linq">
+      <RequiredTargetFramework>3.5</RequiredTargetFramework>
+    </Reference>
+    <Reference Include="System.Data.DataSetExtensions">
+      <RequiredTargetFramework>3.5</RequiredTargetFramework>
+    </Reference>
+    <Reference Include="System.Data" />
+    <Reference Include="System.Deployment" />
+    <Reference Include="System.Drawing" />
+    <Reference Include="System.Windows.Forms" />
+    <Reference Include="System.Xml" />
+    <Reference Include="UIAutomationProvider" />
+  </ItemGroup>
+  <ItemGroup>
+    <Compile Include="Forms\AddPathDialog.cs">
+      <SubType>Form</SubType>
+    </Compile>
+    <Compile Include="Forms\AddPathDialog.Designer.cs">
+      <DependentUpon>AddPathDialog.cs</DependentUpon>
+    </Compile>
+    <Compile Include="Forms\AnalysisTableForm.cs">
+      <SubType>Form</SubType>
+    </Compile>
+    <Compile Include="Forms\AnalysisTableForm.Designer.cs">
+      <DependentUpon>AnalysisTableForm.cs</DependentUpon>
+    </Compile>
+    <Compile Include="Forms\BaseTableForm.cs">
+      <SubType>Form</SubType>
+    </Compile>
+    <Compile Include="Forms\BaseTableForm.Designer.cs">
+      <DependentUpon>BaseTableForm.cs</DependentUpon>
+    </Compile>
+    <Compile Include="Forms\ColumnControlForm.cs">
+      <SubType>Form</SubType>
+    </Compile>
+    <Compile Include="Forms\ColumnControlForm.Designer.cs">
+      <DependentUpon>ColumnControlForm.cs</DependentUpon>
+    </Compile>
+    <Compile Include="Forms\DefaultSettingsManagerForm.cs">
+      <SubType>Form</SubType>
+    </Compile>
+    <Compile Include="Forms\DefaultSettingsManagerForm.Designer.cs">
+      <DependentUpon>DefaultSettingsManagerForm.cs</DependentUpon>
+    </Compile>
+    <Compile Include="Forms\DistributionStatisticsForm.cs">
+      <SubType>Form</SubType>
+    </Compile>
+    <Compile Include="Forms\DistributionStatisticsForm.Designer.cs">
+      <DependentUpon>DistributionStatisticsForm.cs</DependentUpon>
+    </Compile>
+    <Compile Include="Forms\DockableGraphForm.cs">
+      <SubType>Form</SubType>
+    </Compile>
+    <Compile Include="Forms\EmbedderForm.cs">
+      <SubType>Form</SubType>
+    </Compile>
+    <Compile Include="Forms\EmbedderForm.Designer.cs">
+      <DependentUpon>EmbedderForm.cs</DependentUpon>
+    </Compile>
+    <Compile Include="Forms\ExportForm.cs">
+      <SubType>Form</SubType>
+    </Compile>
+    <Compile Include="Forms\ExportForm.Designer.cs">
+      <DependentUpon>ExportForm.cs</DependentUpon>
+    </Compile>
+    <Compile Include="Forms\ExportLibrarySettings.cs">
+      <SubType>Form</SubType>
+    </Compile>
+    <Compile Include="Forms\ExportLibrarySettings.Designer.cs">
+      <DependentUpon>ExportLibrarySettings.cs</DependentUpon>
+    </Compile>
+    <Compile Include="Forms\FilterHistoryForm.cs">
+      <SubType>Form</SubType>
+    </Compile>
+    <Compile Include="Forms\FilterHistoryForm.Designer.cs">
+      <DependentUpon>FilterHistoryForm.cs</DependentUpon>
+    </Compile>
+    <Compile Include="Forms\IsobaricMappingForm.cs">
+      <SubType>Form</SubType>
+    </Compile>
+    <Compile Include="Forms\IsobaricMappingForm.Designer.cs">
+      <DependentUpon>IsobaricMappingForm.cs</DependentUpon>
+    </Compile>
+    <Compile Include="Forms\IPersistentForm.cs" />
+    <Compile Include="Forms\NetGestaltTrackSampleInfoForm.cs">
+      <SubType>Form</SubType>
+    </Compile>
+    <Compile Include="Forms\NetGestaltTrackSampleInfoForm.Designer.cs">
+      <DependentUpon>NetGestaltTrackSampleInfoForm.cs</DependentUpon>
+    </Compile>
+    <Compile Include="Forms\NewVersionForm.cs">
+      <SubType>Form</SubType>
+    </Compile>
+    <Compile Include="Forms\NewVersionForm.Designer.cs">
+      <DependentUpon>NewVersionForm.cs</DependentUpon>
+    </Compile>
+    <Compile Include="Forms\EmbedGeneMetadataWarningForm.cs">
+      <SubType>Form</SubType>
+    </Compile>
+    <Compile Include="Forms\EmbedGeneMetadataWarningForm.Designer.cs">
+      <DependentUpon>EmbedGeneMetadataWarningForm.cs</DependentUpon>
+    </Compile>
+    <Compile Include="Forms\NonFixedDriveWarningForm.cs">
+      <SubType>Form</SubType>
+    </Compile>
+    <Compile Include="Forms\NonFixedDriveWarningForm.Designer.cs">
+      <DependentUpon>NonFixedDriveWarningForm.cs</DependentUpon>
+    </Compile>
+    <Compile Include="Forms\PeakStatisticsForm.cs">
+      <SubType>Form</SubType>
+    </Compile>
+    <Compile Include="Forms\PeakStatisticsForm.Designer.cs">
+      <DependentUpon>PeakStatisticsForm.cs</DependentUpon>
+    </Compile>
+    <Compile Include="Forms\FragmentationStatisticsForm.cs">
+      <SubType>Form</SubType>
+    </Compile>
+    <Compile Include="Forms\FragmentationStatisticsForm.Designer.cs">
+      <DependentUpon>FragmentationStatisticsForm.cs</DependentUpon>
+    </Compile>
+    <Compile Include="Forms\LogForm.cs">
+      <SubType>Form</SubType>
+    </Compile>
+    <Compile Include="Forms\LogForm.Designer.cs">
+      <DependentUpon>LogForm.cs</DependentUpon>
+    </Compile>
+    <Compile Include="Forms\GroupingControlForm.cs">
+      <SubType>Form</SubType>
+    </Compile>
+    <Compile Include="Forms\GroupingControlForm.Designer.cs">
+      <DependentUpon>GroupingControlForm.cs</DependentUpon>
+    </Compile>
+    <Compile Include="Forms\ProgressForm.cs">
+      <SubType>Form</SubType>
+    </Compile>
+    <Compile Include="Forms\ProgressForm.Designer.cs">
+      <DependentUpon>ProgressForm.cs</DependentUpon>
+    </Compile>
+    <Compile Include="Forms\PTMAttestationForm.cs">
+      <SubType>Form</SubType>
+    </Compile>
+    <Compile Include="Forms\PTMAttestationForm.Designer.cs">
+      <DependentUpon>PTMAttestationForm.cs</DependentUpon>
+    </Compile>
+    <Compile Include="Forms\QonverterSettingsManagerForm.cs">
+      <SubType>Form</SubType>
+    </Compile>
+    <Compile Include="Forms\QonverterSettingsManagerForm.Designer.cs">
+      <DependentUpon>QonverterSettingsManagerForm.cs</DependentUpon>
+    </Compile>
+    <Compile Include="Forms\RTGroupingForm.cs">
+      <SubType>Form</SubType>
+    </Compile>
+    <Compile Include="Forms\RTGroupingForm.Designer.cs">
+      <DependentUpon>RTGroupingForm.cs</DependentUpon>
+    </Compile>
+    <Compile Include="Forms\ReportErrorDlg.cs">
+      <SubType>Form</SubType>
+    </Compile>
+    <Compile Include="Forms\ReportErrorDlg.designer.cs">
+      <DependentUpon>ReportErrorDlg.cs</DependentUpon>
+    </Compile>
+    <Compile Include="Forms\RescuePSMForm.cs">
+      <SubType>Form</SubType>
+    </Compile>
+    <Compile Include="Forms\RescuePSMForm.designer.cs">
+      <DependentUpon>RescuePSMForm.cs</DependentUpon>
+    </Compile>
+    <Compile Include="Forms\SequenceCoverageForm.cs">
+      <SubType>Form</SubType>
+    </Compile>
+    <Compile Include="Forms\ModificationTableForm.cs">
+      <SubType>Form</SubType>
+    </Compile>
+    <Compile Include="Forms\ModificationTableForm.Designer.cs">
+      <DependentUpon>ModificationTableForm.cs</DependentUpon>
+    </Compile>
+    <Compile Include="Forms\SpectrumTableForm.cs">
+      <SubType>Form</SubType>
+    </Compile>
+    <Compile Include="Forms\SpectrumTableForm.Designer.cs">
+      <DependentUpon>SpectrumTableForm.cs</DependentUpon>
+    </Compile>
+    <Compile Include="Forms\PeptideTableForm.cs">
+      <SubType>Form</SubType>
+    </Compile>
+    <Compile Include="Forms\PeptideTableForm.Designer.cs">
+      <DependentUpon>PeptideTableForm.cs</DependentUpon>
+    </Compile>
+    <Compile Include="Forms\IDPickerForm.cs">
+      <SubType>Form</SubType>
+    </Compile>
+    <Compile Include="Forms\IDPickerForm.Designer.cs">
+      <DependentUpon>IDPickerForm.cs</DependentUpon>
+    </Compile>
+    <Compile Include="Forms\TextInputPrompt.cs">
+      <SubType>Form</SubType>
+    </Compile>
+    <Compile Include="Forms\TextInputPrompt.designer.cs">
+      <DependentUpon>TextInputPrompt.cs</DependentUpon>
+    </Compile>
+    <Compile Include="Forms\UserErrorForm.cs">
+      <SubType>Form</SubType>
+    </Compile>
+    <Compile Include="Forms\UserErrorForm.Designer.cs">
+      <DependentUpon>UserErrorForm.cs</DependentUpon>
+    </Compile>
+    <Compile Include="Forms\QuantitationSettingsForm.cs">
+      <SubType>Form</SubType>
+    </Compile>
+    <Compile Include="Forms\QuantitationSettingsForm.Designer.cs">
+      <DependentUpon>QuantitationSettingsForm.cs</DependentUpon>
+    </Compile>
+    <Compile Include="LayoutManager.cs" />
+    <Compile Include="Program.cs" />
+    <Compile Include="ProgressMonitor.cs" />
+    <Compile Include="Properties\AssemblyInfo.cs" />
+    <EmbeddedResource Include="Forms\AddPathDialog.resx">
+      <DependentUpon>AddPathDialog.cs</DependentUpon>
+    </EmbeddedResource>
+    <EmbeddedResource Include="Forms\DefaultSettingsManagerForm.resx">
+      <DependentUpon>DefaultSettingsManagerForm.cs</DependentUpon>
+    </EmbeddedResource>
+    <EmbeddedResource Include="Forms\ExportForm.resx">
+      <DependentUpon>ExportForm.cs</DependentUpon>
+    </EmbeddedResource>
+    <EmbeddedResource Include="Forms\ExportLibrarySettings.resx">
+      <DependentUpon>ExportLibrarySettings.cs</DependentUpon>
+    </EmbeddedResource>
+    <EmbeddedResource Include="Forms\FilterHistoryForm.resx">
+      <DependentUpon>FilterHistoryForm.cs</DependentUpon>
+    </EmbeddedResource>
+    <EmbeddedResource Include="Forms\IsobaricMappingForm.resx">
+      <DependentUpon>IsobaricMappingForm.cs</DependentUpon>
+      <SubType>Designer</SubType>
+    </EmbeddedResource>
+    <EmbeddedResource Include="Forms\ModificationTableForm.resx">
+      <DependentUpon>ModificationTableForm.cs</DependentUpon>
+      <SubType>Designer</SubType>
+    </EmbeddedResource>
+    <EmbeddedResource Include="Forms\NetGestaltTrackSampleInfoForm.resx">
+      <DependentUpon>NetGestaltTrackSampleInfoForm.cs</DependentUpon>
+    </EmbeddedResource>
+    <EmbeddedResource Include="Forms\EmbedGeneMetadataWarningForm.resx">
+      <DependentUpon>EmbedGeneMetadataWarningForm.cs</DependentUpon>
+    </EmbeddedResource>
+    <EmbeddedResource Include="Forms\PTMAttestationForm.resx">
+      <DependentUpon>PTMAttestationForm.cs</DependentUpon>
+    </EmbeddedResource>
+    <EmbeddedResource Include="Forms\RTGroupingForm.resx">
+      <DependentUpon>RTGroupingForm.cs</DependentUpon>
+    </EmbeddedResource>
+    <EmbeddedResource Include="Forms\SpectrumTableForm.resx">
+      <DependentUpon>SpectrumTableForm.cs</DependentUpon>
+      <SubType>Designer</SubType>
+    </EmbeddedResource>
+    <EmbeddedResource Include="Forms\PeptideTableForm.resx">
+      <DependentUpon>PeptideTableForm.cs</DependentUpon>
+      <SubType>Designer</SubType>
+    </EmbeddedResource>
+    <EmbeddedResource Include="Forms\IDPickerForm.resx">
+      <DependentUpon>IDPickerForm.cs</DependentUpon>
+      <SubType>Designer</SubType>
+    </EmbeddedResource>
+    <EmbeddedResource Include="Forms\QuantitationSettingsForm.resx">
+      <DependentUpon>QuantitationSettingsForm.cs</DependentUpon>
+    </EmbeddedResource>
+    <EmbeddedResource Include="Properties\Resources.resx">
+      <Generator>ResXFileCodeGenerator</Generator>
+      <LastGenOutput>Resources.Designer.cs</LastGenOutput>
+      <SubType>Designer</SubType>
+    </EmbeddedResource>
+    <EmbeddedResource Include="Forms\ProteinTableForm.resx">
+      <DependentUpon>ProteinTableForm.cs</DependentUpon>
+      <SubType>Designer</SubType>
+    </EmbeddedResource>
+    <Compile Include="Properties\Resources.Designer.cs">
+      <AutoGen>True</AutoGen>
+      <DependentUpon>Resources.resx</DependentUpon>
+      <DesignTime>True</DesignTime>
+    </Compile>
+    <Compile Include="Forms\ProteinTableForm.cs">
+      <SubType>Form</SubType>
+    </Compile>
+    <Compile Include="Forms\ProteinTableForm.Designer.cs">
+      <DependentUpon>ProteinTableForm.cs</DependentUpon>
+    </Compile>
+    <Compile Include="Properties\Settings.Designer.cs">
+      <AutoGen>True</AutoGen>
+      <DesignTimeSharedInput>True</DesignTimeSharedInput>
+      <DependentUpon>Settings.settings</DependentUpon>
+    </Compile>
+  </ItemGroup>
+  <ItemGroup>
+    <ProjectReference Include="..\..\SeeMS\seems.csproj">
+      <Project>{2399f68b-d886-4d94-ab4b-700fe3e46849}</Project>
+      <Name>seems</Name>
+    </ProjectReference>
+    <ProjectReference Include="..\..\Shared\Common\CommonUtil.csproj">
+      <Project>{13bf2ffb-50a1-4ab1-83a4-5733e36905ce}</Project>
+      <Name>CommonUtil</Name>
+    </ProjectReference>
+    <ProjectReference Include="..\..\Shared\zedgraph\ZedGraph.csproj">
+      <Project>{b99650ee-af46-47b4-a4a9-212ade7809b7}</Project>
+      <Name>ZedGraph</Name>
+    </ProjectReference>
+    <ProjectReference Include="Controls\Controls.csproj">
+      <Project>{8EFCC46A-7415-4BB5-AF34-5E71EF4BEEB0}</Project>
+      <Name>Controls</Name>
+    </ProjectReference>
+    <ProjectReference Include="CustomDataSourceDialog\CustomDataSourceDialog.csproj">
+      <Project>{6B7B0771-4D09-469F-AEFA-00E4FA06D017}</Project>
+      <Name>CustomDataSourceDialog</Name>
+    </ProjectReference>
+    <ProjectReference Include="..\..\Shared\MSGraph\MSGraph.csproj">
+      <Project>{26CFD1FF-F4F7-4F66-B5B4-E686BDB9B34E}</Project>
+      <Name>MSGraph</Name>
+    </ProjectReference>
+    <ProjectReference Include="DefaultAppDomainManager\DefaultAppDomainManager.csproj">
+      <Project>{fb041431-b3bf-4e5e-bbbf-0e436b9aa3a8}</Project>
+      <Name>DefaultAppDomainManager</Name>
+    </ProjectReference>
+    <ProjectReference Include="Model\Model.csproj">
+      <Project>{723405E1-1EE4-4978-9470-0B1F28B1A215}</Project>
+      <Name>Model</Name>
+    </ProjectReference>
+    <ProjectReference Include="PureControls\PureControls.csproj">
+      <Project>{4b39a2a4-fb21-418d-9226-7d18dae81180}</Project>
+      <Name>PureControls</Name>
+    </ProjectReference>
+    <ProjectReference Include="Util\STL_Containers\STL_Containers.csproj">
+      <Project>{D6BD694C-FF6E-4962-A05D-59ACD6CBD6A3}</Project>
+      <Name>STL_Containers</Name>
+    </ProjectReference>
+    <ProjectReference Include="Util\Util.csproj">
+      <Project>{C6502908-9F08-4A89-897D-5DF9125BBBF4}</Project>
+      <Name>Util</Name>
+    </ProjectReference>
+  </ItemGroup>
+  <ItemGroup>
+    <EmbeddedResource Include="Forms\AnalysisTableForm.resx">
+      <DependentUpon>AnalysisTableForm.cs</DependentUpon>
+    </EmbeddedResource>
+  </ItemGroup>
+  <ItemGroup>
+    <EmbeddedResource Include="Forms\BaseTableForm.resx">
+      <DependentUpon>BaseTableForm.cs</DependentUpon>
+    </EmbeddedResource>
+    <EmbeddedResource Include="Forms\ColumnControlForm.resx">
+      <DependentUpon>ColumnControlForm.cs</DependentUpon>
+      <SubType>Designer</SubType>
+    </EmbeddedResource>
+    <EmbeddedResource Include="Forms\DistributionStatisticsForm.resx">
+      <DependentUpon>DistributionStatisticsForm.cs</DependentUpon>
+    </EmbeddedResource>
+    <EmbeddedResource Include="Forms\EmbedderForm.resx">
+      <DependentUpon>EmbedderForm.cs</DependentUpon>
+    </EmbeddedResource>
+    <EmbeddedResource Include="Forms\NewVersionForm.resx">
+      <DependentUpon>NewVersionForm.cs</DependentUpon>
+    </EmbeddedResource>
+    <EmbeddedResource Include="Forms\NonFixedDriveWarningForm.resx">
+      <DependentUpon>NonFixedDriveWarningForm.cs</DependentUpon>
+    </EmbeddedResource>
+    <EmbeddedResource Include="Forms\PeakStatisticsForm.resx">
+      <DependentUpon>PeakStatisticsForm.cs</DependentUpon>
+    </EmbeddedResource>
+    <EmbeddedResource Include="Forms\FragmentationStatisticsForm.resx">
+      <DependentUpon>FragmentationStatisticsForm.cs</DependentUpon>
+    </EmbeddedResource>
+    <EmbeddedResource Include="Forms\LogForm.resx">
+      <DependentUpon>LogForm.cs</DependentUpon>
+      <SubType>Designer</SubType>
+    </EmbeddedResource>
+    <EmbeddedResource Include="Forms\GroupingControlForm.resx">
+      <DependentUpon>GroupingControlForm.cs</DependentUpon>
+      <SubType>Designer</SubType>
+    </EmbeddedResource>
+    <EmbeddedResource Include="Forms\ProgressForm.resx">
+      <DependentUpon>ProgressForm.cs</DependentUpon>
+    </EmbeddedResource>
+    <EmbeddedResource Include="Forms\QonverterSettingsManagerForm.resx">
+      <DependentUpon>QonverterSettingsManagerForm.cs</DependentUpon>
+    </EmbeddedResource>
+    <EmbeddedResource Include="Forms\ReportErrorDlg.resx">
+      <DependentUpon>ReportErrorDlg.cs</DependentUpon>
+    </EmbeddedResource>
+    <EmbeddedResource Include="Forms\RescuePSMForm.resx">
+      <DependentUpon>RescuePSMForm.cs</DependentUpon>
+    </EmbeddedResource>
+    <EmbeddedResource Include="Forms\SequenceCoverageForm.resx">
+      <DependentUpon>SequenceCoverageForm.cs</DependentUpon>
+    </EmbeddedResource>
+    <EmbeddedResource Include="Forms\TextInputPrompt.resx">
+      <DependentUpon>TextInputPrompt.cs</DependentUpon>
+    </EmbeddedResource>
+    <EmbeddedResource Include="Forms\UserErrorForm.resx">
+      <DependentUpon>UserErrorForm.cs</DependentUpon>
+    </EmbeddedResource>
+  </ItemGroup>
+  <ItemGroup>
+    <BootstrapperPackage Include="Microsoft.Net.Client.3.5">
+      <Visible>False</Visible>
+      <ProductName>.NET Framework 3.5 SP1 Client Profile</ProductName>
+      <Install>false</Install>
+    </BootstrapperPackage>
+    <BootstrapperPackage Include="Microsoft.Net.Framework.2.0">
+      <Visible>False</Visible>
+      <ProductName>.NET Framework 2.0 %28x86%29</ProductName>
+      <Install>false</Install>
+    </BootstrapperPackage>
+    <BootstrapperPackage Include="Microsoft.Net.Framework.3.0">
+      <Visible>False</Visible>
+      <ProductName>.NET Framework 3.0 %28x86%29</ProductName>
+      <Install>false</Install>
+    </BootstrapperPackage>
+    <BootstrapperPackage Include="Microsoft.Net.Framework.3.5">
+      <Visible>False</Visible>
+      <ProductName>.NET Framework 3.5</ProductName>
+      <Install>false</Install>
+    </BootstrapperPackage>
+    <BootstrapperPackage Include="Microsoft.Net.Framework.3.5.SP1">
+      <Visible>False</Visible>
+      <ProductName>.NET Framework 3.5 SP1</ProductName>
+      <Install>true</Install>
+    </BootstrapperPackage>
+    <BootstrapperPackage Include="Microsoft.Windows.Installer.3.1">
+      <Visible>False</Visible>
+      <ProductName>Windows Installer 3.1</ProductName>
+      <Install>true</Install>
+    </BootstrapperPackage>
+  </ItemGroup>
+  <ItemGroup>
+    <None Include="gene2protein.db3">
+      <CopyToOutputDirectory>PreserveNewest</CopyToOutputDirectory>
+    </None>
+    <None Include="packages.config">
+      <SubType>Designer</SubType>
+    </None>
+    <None Include="Properties\app.manifest" />
+    <None Include="Resources\idpicker-style.css" />
+    <Content Include="scantime.R">
+      <CopyToOutputDirectory>Always</CopyToOutputDirectory>
+    </Content>
+  </ItemGroup>
+  <ItemGroup>
+    <None Include="App.config">
+      <SubType>Designer</SubType>
+    </None>
+    <None Include="Resources\idpicker-scripts.js" />
+  </ItemGroup>
+  <ItemGroup>
+    <None Include="Resources\filllefths.png" />
+    <None Include="Resources\fillrighths.png" />
+    <None Include="Resources\Collapse_large.bmp" />
+    <None Include="Resources\Expand_large.bmp" />
+    <None Include="Resources\XPfolder_closed.png" />
+    <None Include="Resources\Export.png" />
+    <None Include="Resources\DataProcessing.png" />
+    <None Include="Resources\Annotation.png" />
+    <None Include="Resources\Cluster.png" />
+    <None Include="Resources\Protein.png" />
+    <None Include="Resources\ProteinGroup.png" />
+    <None Include="Resources\DistinctMatch.png" />
+    <None Include="Resources\Peptide.png" />
+  </ItemGroup>
+  <ItemGroup>
+    <None Include="Properties\Settings.settings">
+      <Generator>PublicSettingsSingleFileGenerator</Generator>
+      <LastGenOutput>Settings.Designer.cs</LastGenOutput>
+      <CustomToolNamespace>IDPicker.Properties.GUI</CustomToolNamespace>
+    </None>
+    <None Include="Resources\PeptideGroup.png" />
+  </ItemGroup>
+  <ItemGroup>
+    <None Include="Resources\IDPicker.ico" />
+    <None Include="Resources\IDPickerInputFile.ico" />
+    <None Include="Resources\IDPickerDatabase.ico" />
+    <None Include="Resources\PeptideViewIcon.ico" />
+    <None Include="Resources\ProteinViewIcon.ico" />
+    <None Include="Resources\SpectrumViewIcon.ico" />
+    <None Include="Resources\Refresh.ico" />
+    <None Include="Resources\Search.ico" />
+    <None Include="Resources\BlankIcon.ico" />
+  </ItemGroup>
+  <ItemGroup>
+    <None Include="Resources\Resources.rc" />
+    <None Include="Resources\Resources.res" />
+  </ItemGroup>
+  <ItemGroup>
+    <Content Include="QuasiTel.R">
+      <CopyToOutputDirectory>Always</CopyToOutputDirectory>
+    </Content>
+    <None Include="Resources\Gene.png" />
+    <None Include="Resources\ProteinViewIcon1.ico" />
+    <None Include="Resources\Protein1.png" />
+    <None Include="Resources\file.png" />
+  </ItemGroup>
+  <ItemGroup>
+    <NativeReference Include="Interop.EDAL.SxS, Version=1.0.0.0, Type=AnyCPU">
+      <Name>Interop.EDAL.SxS.manifest</Name>
+      <HintPath>..\..\..\pwiz_aux\msrc\utility\vendor_api\Bruker\$(Platform)\Interop.EDAL.SxS.manifest</HintPath>
+    </NativeReference>
+    <NativeReference Include="MSFileReader.XRawfile2.SxS, Version=3.0.23.0, Type=AnyCPU">
+      <Name>MSFileReader.XRawfile2.SxS.manifest</Name>
+      <HintPath>..\..\..\pwiz_aux\msrc\utility\vendor_api\thermo\$(Platform)\MSFileReader.XRawfile2.SxS.manifest</HintPath>
+    </NativeReference>
+  </ItemGroup>
+  <ItemGroup>
+    <WCFMetadata Include="Service References\" />
+  </ItemGroup>
+  <Import Project="$(MSBuildToolsPath)\Microsoft.CSharp.targets" />
+  <!-- To modify your build process, add your task inside one of the targets below and uncomment it. 
+       Other similar extension points exist, see Microsoft.Common.targets.
+  <Target Name="BeforeBuild">
+  </Target>
+  <Target Name="AfterBuild">
+  </Target>
+  -->
+  <PropertyGroup>
+    <PostBuildEvent>call "$(VS120COMNTOOLS)vsvars32.bat" &gt;nul
+IF $(PlatformName) NEQ "x64" editbin.exe /nologo /LARGEADDRESSAWARE "$(TargetPath)"
+IF EXIST $(OutDir)setup.exe del $(OutDir)setup.exe
+IF EXIST $(OutDir)Test.passed del $(OutDir)Test.passed</PostBuildEvent>
+    <PreBuildEvent>call "$(VS120COMNTOOLS)vsvars32.bat" &gt;nul
+rc.exe $(ProjectDir)/Resources/Resources.rc &gt;nul</PreBuildEvent>
+  </PropertyGroup>
+  <Import Project="$(SolutionDir)\.nuget\NuGet.targets" Condition="Exists('$(SolutionDir)\.nuget\NuGet.targets')" />
+  <Target Name="EnsureNuGetPackageBuildImports" BeforeTargets="PrepareForBuild">
+    <PropertyGroup>
+      <ErrorText>This project references NuGet package(s) that are missing on this computer. Enable NuGet Package Restore to download them.  For more information, see http://go.microsoft.com/fwlink/?LinkID=322105. The missing file is {0}.</ErrorText>
+    </PropertyGroup>
+    <Error Condition="!Exists('$(SolutionDir)\.nuget\NuGet.targets')" Text="$([System.String]::Format('$(ErrorText)', '$(SolutionDir)\.nuget\NuGet.targets'))" />
+  </Target>
 </Project>