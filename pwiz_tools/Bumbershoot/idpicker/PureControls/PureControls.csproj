--- conflicted
+++ resolved
@@ -1,100 +1,96 @@
-﻿<?xml version="1.0" encoding="utf-8"?>
-<Project ToolsVersion="12.0" DefaultTargets="Build" xmlns="http://schemas.microsoft.com/developer/msbuild/2003">
-  <Import Project="$(MSBuildExtensionsPath)\$(MSBuildToolsVersion)\Microsoft.Common.props" Condition="Exists('$(MSBuildExtensionsPath)\$(MSBuildToolsVersion)\Microsoft.Common.props')" />
-  <PropertyGroup>
-    <Configuration Condition=" '$(Configuration)' == '' ">Debug</Configuration>
-    <Platform Condition=" '$(Platform)' == '' ">AnyCPU</Platform>
-    <ProjectGuid>{4B39A2A4-FB21-418D-9226-7D18DAE81180}</ProjectGuid>
-    <OutputType>Library</OutputType>
-    <AppDesignerFolder>Properties</AppDesignerFolder>
-    <RootNamespace>PureControls</RootNamespace>
-    <AssemblyName>PureControls</AssemblyName>
-<<<<<<< HEAD
-    <TargetFrameworkVersion>v4.6.1</TargetFrameworkVersion>
-=======
-    <TargetFrameworkVersion>v4.7.2</TargetFrameworkVersion>
->>>>>>> 1da31d15
-    <FileAlignment>512</FileAlignment>
-    <TargetFrameworkProfile />
-  </PropertyGroup>
-  <PropertyGroup Condition="'$(Configuration)|$(Platform)' == 'Debug|x64'">
-    <DebugSymbols>true</DebugSymbols>
-    <OutputPath>..\..\..\..\build-nt-x86\msvc-debug-x86_64\</OutputPath>
-    <DefineConstants>DEBUG;TRACE</DefineConstants>
-    <DebugType>full</DebugType>
-    <PlatformTarget>AnyCPU</PlatformTarget>
-    <ErrorReport>prompt</ErrorReport>
-    <CodeAnalysisRuleSet>MinimumRecommendedRules.ruleset</CodeAnalysisRuleSet>
-  </PropertyGroup>
-  <PropertyGroup Condition="'$(Configuration)|$(Platform)' == 'Release|x64'">
-    <OutputPath>..\..\..\..\build-nt-x86\msvc-release-x86_64\</OutputPath>
-    <DefineConstants>TRACE</DefineConstants>
-    <Optimize>true</Optimize>
-    <DebugType>pdbonly</DebugType>
-    <PlatformTarget>AnyCPU</PlatformTarget>
-    <ErrorReport>prompt</ErrorReport>
-    <CodeAnalysisRuleSet>MinimumRecommendedRules.ruleset</CodeAnalysisRuleSet>
-  </PropertyGroup>
-  <PropertyGroup Condition="'$(Configuration)|$(Platform)' == 'Debug|x86'">
-    <DebugSymbols>true</DebugSymbols>
-    <OutputPath>..\..\..\..\build-nt-x86\msvc-debug\</OutputPath>
-    <DefineConstants>DEBUG;TRACE</DefineConstants>
-    <DebugType>full</DebugType>
-    <PlatformTarget>AnyCPU</PlatformTarget>
-    <ErrorReport>prompt</ErrorReport>
-    <CodeAnalysisRuleSet>MinimumRecommendedRules.ruleset</CodeAnalysisRuleSet>
-  </PropertyGroup>
-  <PropertyGroup Condition="'$(Configuration)|$(Platform)' == 'Release|x86'">
-    <OutputPath>..\..\..\..\build-nt-x86\msvc-release\</OutputPath>
-    <DefineConstants>TRACE</DefineConstants>
-    <Optimize>true</Optimize>
-    <DebugType>pdbonly</DebugType>
-    <PlatformTarget>AnyCPU</PlatformTarget>
-    <ErrorReport>prompt</ErrorReport>
-    <CodeAnalysisRuleSet>MinimumRecommendedRules.ruleset</CodeAnalysisRuleSet>
-  </PropertyGroup>
-  <ItemGroup>
-    <Reference Include="System" />
-    <Reference Include="System.Core" />
-    <Reference Include="System.Drawing" />
-    <Reference Include="System.Windows.Forms" />
-    <Reference Include="System.Xml.Linq" />
-    <Reference Include="System.Data.DataSetExtensions" />
-    <Reference Include="Microsoft.CSharp" />
-    <Reference Include="System.Data" />
-    <Reference Include="System.Xml" />
-    <Reference Include="UIAutomationProvider" />
-    <Reference Include="UIAutomationTypes" />
-    <Reference Include="WindowsBase" />
-  </ItemGroup>
-  <ItemGroup>
-    <Compile Include="AutomationDataGridView.cs">
-      <SubType>Component</SubType>
-    </Compile>
-    <Compile Include="PreviewDataGridView.cs">
-      <SubType>Component</SubType>
-    </Compile>
-    <Compile Include="Properties\AssemblyInfo.cs" />
-    <Compile Include="Settings.cs" />
-    <Compile Include="SilentTextBox.cs">
-      <SubType>Component</SubType>
-    </Compile>
-    <Compile Include="ToolStripNumericUpDown.cs">
-      <SubType>Component</SubType>
-    </Compile>
-  </ItemGroup>
-  <ItemGroup>
-    <ProjectReference Include="..\Util\Util.csproj">
-      <Project>{c6502908-9f08-4a89-897d-5df9125bbbf4}</Project>
-      <Name>Util</Name>
-    </ProjectReference>
-  </ItemGroup>
-  <Import Project="$(MSBuildToolsPath)\Microsoft.CSharp.targets" />
-  <!-- To modify your build process, add your task inside one of the targets below and uncomment it. 
-       Other similar extension points exist, see Microsoft.Common.targets.
-  <Target Name="BeforeBuild">
-  </Target>
-  <Target Name="AfterBuild">
-  </Target>
-  -->
+﻿<?xml version="1.0" encoding="utf-8"?>
+<Project ToolsVersion="12.0" DefaultTargets="Build" xmlns="http://schemas.microsoft.com/developer/msbuild/2003">
+  <Import Project="$(MSBuildExtensionsPath)\$(MSBuildToolsVersion)\Microsoft.Common.props" Condition="Exists('$(MSBuildExtensionsPath)\$(MSBuildToolsVersion)\Microsoft.Common.props')" />
+  <PropertyGroup>
+    <Configuration Condition=" '$(Configuration)' == '' ">Debug</Configuration>
+    <Platform Condition=" '$(Platform)' == '' ">AnyCPU</Platform>
+    <ProjectGuid>{4B39A2A4-FB21-418D-9226-7D18DAE81180}</ProjectGuid>
+    <OutputType>Library</OutputType>
+    <AppDesignerFolder>Properties</AppDesignerFolder>
+    <RootNamespace>PureControls</RootNamespace>
+    <AssemblyName>PureControls</AssemblyName>
+    <TargetFrameworkVersion>v4.7.2</TargetFrameworkVersion>
+    <FileAlignment>512</FileAlignment>
+    <TargetFrameworkProfile />
+  </PropertyGroup>
+  <PropertyGroup Condition="'$(Configuration)|$(Platform)' == 'Debug|x64'">
+    <DebugSymbols>true</DebugSymbols>
+    <OutputPath>..\..\..\..\build-nt-x86\msvc-debug-x86_64\</OutputPath>
+    <DefineConstants>DEBUG;TRACE</DefineConstants>
+    <DebugType>full</DebugType>
+    <PlatformTarget>AnyCPU</PlatformTarget>
+    <ErrorReport>prompt</ErrorReport>
+    <CodeAnalysisRuleSet>MinimumRecommendedRules.ruleset</CodeAnalysisRuleSet>
+  </PropertyGroup>
+  <PropertyGroup Condition="'$(Configuration)|$(Platform)' == 'Release|x64'">
+    <OutputPath>..\..\..\..\build-nt-x86\msvc-release-x86_64\</OutputPath>
+    <DefineConstants>TRACE</DefineConstants>
+    <Optimize>true</Optimize>
+    <DebugType>pdbonly</DebugType>
+    <PlatformTarget>AnyCPU</PlatformTarget>
+    <ErrorReport>prompt</ErrorReport>
+    <CodeAnalysisRuleSet>MinimumRecommendedRules.ruleset</CodeAnalysisRuleSet>
+  </PropertyGroup>
+  <PropertyGroup Condition="'$(Configuration)|$(Platform)' == 'Debug|x86'">
+    <DebugSymbols>true</DebugSymbols>
+    <OutputPath>..\..\..\..\build-nt-x86\msvc-debug\</OutputPath>
+    <DefineConstants>DEBUG;TRACE</DefineConstants>
+    <DebugType>full</DebugType>
+    <PlatformTarget>AnyCPU</PlatformTarget>
+    <ErrorReport>prompt</ErrorReport>
+    <CodeAnalysisRuleSet>MinimumRecommendedRules.ruleset</CodeAnalysisRuleSet>
+  </PropertyGroup>
+  <PropertyGroup Condition="'$(Configuration)|$(Platform)' == 'Release|x86'">
+    <OutputPath>..\..\..\..\build-nt-x86\msvc-release\</OutputPath>
+    <DefineConstants>TRACE</DefineConstants>
+    <Optimize>true</Optimize>
+    <DebugType>pdbonly</DebugType>
+    <PlatformTarget>AnyCPU</PlatformTarget>
+    <ErrorReport>prompt</ErrorReport>
+    <CodeAnalysisRuleSet>MinimumRecommendedRules.ruleset</CodeAnalysisRuleSet>
+  </PropertyGroup>
+  <ItemGroup>
+    <Reference Include="System" />
+    <Reference Include="System.Core" />
+    <Reference Include="System.Drawing" />
+    <Reference Include="System.Windows.Forms" />
+    <Reference Include="System.Xml.Linq" />
+    <Reference Include="System.Data.DataSetExtensions" />
+    <Reference Include="Microsoft.CSharp" />
+    <Reference Include="System.Data" />
+    <Reference Include="System.Xml" />
+    <Reference Include="UIAutomationProvider" />
+    <Reference Include="UIAutomationTypes" />
+    <Reference Include="WindowsBase" />
+  </ItemGroup>
+  <ItemGroup>
+    <Compile Include="AutomationDataGridView.cs">
+      <SubType>Component</SubType>
+    </Compile>
+    <Compile Include="PreviewDataGridView.cs">
+      <SubType>Component</SubType>
+    </Compile>
+    <Compile Include="Properties\AssemblyInfo.cs" />
+    <Compile Include="Settings.cs" />
+    <Compile Include="SilentTextBox.cs">
+      <SubType>Component</SubType>
+    </Compile>
+    <Compile Include="ToolStripNumericUpDown.cs">
+      <SubType>Component</SubType>
+    </Compile>
+  </ItemGroup>
+  <ItemGroup>
+    <ProjectReference Include="..\Util\Util.csproj">
+      <Project>{c6502908-9f08-4a89-897d-5df9125bbbf4}</Project>
+      <Name>Util</Name>
+    </ProjectReference>
+  </ItemGroup>
+  <Import Project="$(MSBuildToolsPath)\Microsoft.CSharp.targets" />
+  <!-- To modify your build process, add your task inside one of the targets below and uncomment it. 
+       Other similar extension points exist, see Microsoft.Common.targets.
+  <Target Name="BeforeBuild">
+  </Target>
+  <Target Name="AfterBuild">
+  </Target>
+  -->
 </Project>