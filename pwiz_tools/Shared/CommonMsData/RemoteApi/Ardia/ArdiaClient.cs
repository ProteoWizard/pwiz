﻿/*
 * Copyright 2025 University of Washington - Seattle, WA
 *
 * Licensed under the Apache License, Version 2.0 (the "License");
 * you may not use this file except in compliance with the License.
 * You may obtain a copy of the License at
 *
 *     http://www.apache.org/licenses/LICENSE-2.0
 *
 * Unless required by applicable law or agreed to in writing, software
 * distributed under the License is distributed on an "AS IS" BASIS,
 * WITHOUT WARRANTIES OR CONDITIONS OF ANY KIND, either express or implied.
 * See the License for the specific language governing permissions and
 * limitations under the License.
 */

using System;
using System.Collections.Generic;
using System.Diagnostics;
using System.Diagnostics.CodeAnalysis;
using System.IO;
using System.Linq;
using System.Net;
using System.Net.Http;
using System.Net.Http.Headers;
using System.Text;
using System.Threading.Tasks;
using System.Xml.Linq;
using Newtonsoft.Json;
using Newtonsoft.Json.Linq;
using pwiz.Common.Collections;
using pwiz.Common.SystemUtil;

// TODO: error handling - consider adding more information about the remote API call to exceptions (esp. unexpected ones) including uri, status code, and response body
// TODO: error handling - check strings (esp. responseBody) for tokens and scrub if present
// TODO: error handling - what happens if there's a problem reading or writing JSON? Handle JSONException?
// TODO: check (1) host available and (2) token can make API calls
// TODO: add code inspection making sure response.EnsureSuccessStatusCode() is not used
// TODO: is there a way to make GetDocument and DeleteFolder test-only without just moving them into the test?
// CONSIDER: error handling - what can be reused with Panorama? Ex: PanoramaServerException, ErrorMessageBuilder?
namespace pwiz.CommonMsData.RemoteApi.Ardia
{
    /// <summary>
    /// To enable verbose HTTP logging:
    ///     https://mikehadlow.blogspot.com/2012/07/tracing-systemnet-to-debug-http-clients.html
    /// </summary>
    [SuppressMessage("ReSharper", "IdentifierTypo")]
    public sealed class ArdiaClient
    {
        // RFC 3986 specified path separator for URIs
        // CONSIDER: add UrlBuilder class to Skyline. Related PRs also define this constant and helper methods narrowly scoped to a remote server vendor
        public const string URL_PATH_SEPARATOR = @"/";

        public const int MAX_PART_SIZE_MB = 64;
        public const int MAX_PART_SIZE_BYTES = MAX_PART_SIZE_MB * 1024 * 1024;

        private const string HEADER_CONTENT_TYPE_APPLICATION_JSON = @"application/json";
        private const string HEADER_CONTENT_TYPE_ZIP_COMPRESSED   = @"application/x-zip-compressed";
        private const string HEADER_CONTENT_TYPE_FOLDER           = @"application/vnd.thermofisher.luna.folder";
        private const string COOKIE_BFF_HOST = "Bff-Host";
        private const string HEADER_APPLICATION_CODE = "applicationCode";

        private const string PATH_STAGE_DOCUMENT             = @"/session-management/bff/document/api/v1/stagedDocuments";
        private const string PATH_CREATE_DOCUMENT            = @"/session-management/bff/document/api/v1/documents";
        private const string PATH_GET_DOCUMENT               = @"/session-management/bff/document/api/v1/documents/{0}";
        private const string PATH_COMPLETE_MULTIPART_REQUEST = @"/session-management/bff/document/api/v1/documents/completeMultiPartRequest";
<<<<<<< HEAD
        private const string PATH_GET_PARENT_BY_PATH = @"/session-management/bff/navigation/api/v1/navigation/path";
        private const string PATH_DATA_EXPLORER = @"/app/data-explorer";
=======
        private const string PATH_CREATE_FOLDER              = @"/session-management/bff/navigation/api/v1/folders";
        private const string PATH_DELETE_FOLDER              = @"/session-management/bff/navigation/api/v1/folders/folderPath";
        private const string PATH_STORAGE_INFO               = @"/session-management/bff/raw-data/api/v1/rawdata/storageInfo";
        private const string PATH_SESSION_COOKIE             = @"/session-management/bff/session-management/api/v1/SessionManagement/sessioncookie";
>>>>>>> a3a00eab

        // CONSIDER: throw IOException as a placeholder for improving the experience of editing Remote Account settings. It should
        //           not be possible to exit the settings editor when the account is invalid.
        public static ArdiaClient Create(ArdiaAccount account)
        {
            var applicationCode = ArdiaCredentialHelper.GetApplicationCode(account);
            if (string.IsNullOrEmpty(applicationCode))
            {
                throw new IOException(ArdiaResources.Error_InvalidToken);
            }

            var token = ArdiaCredentialHelper.GetToken(account);
            if (string.IsNullOrEmpty(token))
            {
                throw new IOException(ArdiaResources.Error_InvalidToken);
            }

            var ardiaUrl = account.GetRootArdiaUrl();
            var serverUrl = ardiaUrl.ServerUrl;
            var serverApiUrl = ardiaUrl.ServerApiUrl;

            return new ArdiaClient(account, serverUrl, serverApiUrl, applicationCode, token);
        }

        private ArdiaClient(ArdiaAccount account, string serverUrl, string serverApiUrl, string applicationCode, string token)
        {
            Account = account;
            ServerUrl = serverUrl;
            ServerUri = new Uri(serverApiUrl);
            ApplicationCode = applicationCode;
            Token = token;
        }

        public bool HasCredentials => !string.IsNullOrWhiteSpace(ApplicationCode) && !string.IsNullOrWhiteSpace(Token);
        private ArdiaAccount Account { get; }
        private string ApplicationCode { get; }
        private string Token { get; }
        private Uri ServerUri { get; }
        private string ServerUrl { get; }

        /// <summary>
        /// Configure an <see cref="HttpClient"/> callers can use to access the Ardia API.
        /// </summary>
        /// <returns>A client that includes headers / cookies necessary to make authenticated calls to the API.</returns>
        private HttpClient AuthenticatedHttpClient()
        {
            var cookieContainer = new CookieContainer();
            cookieContainer.Add(ServerUri, new Cookie(COOKIE_BFF_HOST, Token));

            var handler = new HttpClientHandler();
            handler.CookieContainer = cookieContainer;

            var client = new HttpClient(handler, false);
            client.BaseAddress = ServerUri;
            client.DefaultRequestHeaders.Add(HEADER_APPLICATION_CODE, ApplicationCode);
            client.DefaultRequestHeaders.Add(HttpRequestHeader.Accept.ToString(), HEADER_CONTENT_TYPE_APPLICATION_JSON);

            return client;
        }

        // API documentation: https://api.ardia-core-int.cmdtest.thermofisher.com/navigation/api/swagger/index.html
        public ArdiaResult CreateFolder(string parentFolderPath, string folderName, IProgressMonitor progressMonitor)
        {
            var uri = UriFromParts(ServerUri, PATH_CREATE_FOLDER);
            
            HttpStatusCode? statusCode = null;

            try
            {
                var requestModel = CreateFolderRequest.Create(parentFolderPath, folderName);
                var jsonString = requestModel.ToJson();

                using var request = new StringContent(jsonString, Encoding.UTF8, HEADER_CONTENT_TYPE_FOLDER);
                using var httpClient = AuthenticatedHttpClient();
                using var response = httpClient.PostAsync(uri.AbsolutePath, request).Result;

                statusCode = response.StatusCode;
                var responseBody = response.Content.ReadAsStringAsync().Result;

                if (statusCode == HttpStatusCode.Created)
                {
                    return ArdiaResult.Success();
                }
                else
                {
                    var message = ErrorMessageBuilder.Create(ArdiaResources.Error_StatusCode_Unexpected).ErrorDetailFromResponseBody(responseBody).Uri(uri).StatusCode(statusCode);
                    return ArdiaResult.Failure(message.ToString(), statusCode, null);
                }
            }
            catch (Exception e) when (ShouldHandleException(e))
            {
                var message = ErrorMessageBuilder.Create(ArdiaResources.Error_ProblemCommunicatingWithServer).ErrorDetailFromException(e).Uri(uri).StatusCode(statusCode);
                return ArdiaResult.Failure(message.ToString(), statusCode, e);
            }
        }

        /// <summary>
        /// Delete the given folder from the Ardia server associated with this <see cref="ArdiaClient"/>.
        /// This uses .NET's deprecated <see cref="HttpWebRequest"/> API to make the DELETE call. .NET's preferred <see cref="HttpClient"/> 
        /// unexpectedly specifies the Content-Type header's "charset=utf-8" attribute, which causes the delete API to return an error
        /// code (400 Bad Request). <see cref="HttpWebRequest"/> does not automatically set charset and works correctly.
        ///
        /// API documentation:https://api.ardia-core-int.cmdtest.thermofisher.com/navigation/api/swagger/index.html
        /// </summary>
        /// <param name="folderPath">fully qualified path of the folder to delete</param>
        public ArdiaResult DeleteFolder(string folderPath)
        {
            var encodedFolderPath = Uri.EscapeDataString(folderPath);
            var uri = UriFromParts(ServerUri, string.Format($"{PATH_DELETE_FOLDER}?folder={encodedFolderPath}"));

            HttpStatusCode? statusCode = null;

            try
            {
                var httpWebRequest = (HttpWebRequest)WebRequest.Create(uri);
                httpWebRequest.Method = HttpMethod.Delete.ToString();
                httpWebRequest.ContentType = HEADER_CONTENT_TYPE_FOLDER;
                httpWebRequest.ContentLength = 0;
                httpWebRequest.Headers[HEADER_APPLICATION_CODE] = ApplicationCode;
                httpWebRequest.CookieContainer = new CookieContainer();

                var cookie = new Cookie(COOKIE_BFF_HOST, Token)
                {
                    Domain = ServerUri.Host
                };

                httpWebRequest.CookieContainer.Add(cookie);

                using var response = (HttpWebResponse)httpWebRequest.GetResponse();

                statusCode = response.StatusCode;
                var responseBody = ReadAsString(response.GetResponseStream());

                if (statusCode == HttpStatusCode.NoContent)
                {
                    return ArdiaResult.Success();
                }
                else
                {
                    var message = ErrorMessageBuilder.Create(ArdiaResources.Error_StatusCode_Unexpected).ErrorDetailFromResponseBody(responseBody).Uri(uri).StatusCode(statusCode);
                    return ArdiaResult.Failure(message.ToString(), statusCode, null);
                }
            }
            catch (Exception e) when (ShouldHandleException(e))
            {
                var message = ErrorMessageBuilder.Create(ArdiaResources.Error_ProblemCommunicatingWithServer).ErrorDetailFromException(e).Uri(uri).StatusCode(statusCode);
                return ArdiaResult.Failure(message.ToString(), statusCode, e);
            }
        }

        /// <summary>
        /// Upload a Skyline document archive to the Ardia API. The archive must be created by SrmDocumentSharing prior to calling this method and will contain 
        /// many files including .sky, .sky.view, .skyl, .skyd, and more. <see cref="localZipFilePaths"/> contains paths to the pieces of the .zip file. Skyline
        /// documents smaller than <see cref="MAX_PART_SIZE_BYTES"/> will be a single .sky.zip file (aka: one "part"). Skyline document archives larger than
        /// <see cref="MAX_PART_SIZE_BYTES"/> will be multipart .zip archives and could be split across many (> 1,000) parts.
        ///
        /// Callers are responsible for cleaning up temporary files or directories created when archiving the Skyline document.
        /// </summary>
        /// <param name="destinationFolderPath">Absolute path to a destination folder on the Ardia Platform</param>
        /// <param name="localZipFilePaths">Absolute path to a local zip file to upload</param>
        /// <param name="progressMonitor">Progress monitor reporting what could be a long process (> 1hr) uploading the archive.</param>
        /// <returns>an <see cref="ArdiaResult"/>. If successful, the value is a <see cref="CreateDocumentResponse"/>. If failure, the value is null and the result includes info about the error.</returns>
        public ArdiaResult<CreateDocumentResponse> PublishDocument(string destinationFolderPath, string[] localZipFilePaths, IProgressMonitor progressMonitor)
        {
            Assume.IsTrue(destinationFolderPath.StartsWith("/"));
            Assume.IsTrue(localZipFilePaths.Length > 0);

            var partSizes = localZipFilePaths.Select(path => new FileInfo(path)).Select(fileInfo => fileInfo.Length).ToList();
            var totalUploadSize = partSizes.Sum();
            var destinationFileName = Path.GetFileName(localZipFilePaths.Last());

            IProgressStatus progressStatus = new ProgressStatus(); 

            // Step 1 of 4: Ardia API - Create Staged Multi-part Document
            var document = StageDocumentRequest.Create(totalUploadSize);
            var resultStaging = CreateStagedDocument(document);

            if (progressMonitor.IsCanceled)
            {
                return ArdiaResult<CreateDocumentResponse>.Canceled;
            }
            else if (resultStaging.IsFailure)
            {
                return ArdiaResult<CreateDocumentResponse>.Failure(resultStaging);
            }

            // Step 2 of 4: AWS - Upload 1 or more files to AWS
            var presignedUrls = resultStaging.Value.Pieces[0].PresignedUrls;

            var uploadRequest = UploadPartsRequest.Create(localZipFilePaths, partSizes, presignedUrls);
            var resultUpload = UploadParts(uploadRequest, progressMonitor, progressStatus);

            if (progressMonitor.IsCanceled)
            {
                return ArdiaResult<CreateDocumentResponse>.Canceled;
            }
            else if (resultUpload.IsFailure)
            {
                return ArdiaResult<CreateDocumentResponse>.Failure(resultUpload);
            }

            progressStatus = progressStatus.ChangeMessage(ArdiaResources.FileUpload_Status_CreatingDocument);
            progressMonitor.UpdateProgress(progressStatus);

            // Step 3 of 4: Ardia API - Complete multipart upload
            if (uploadRequest.IsMultipart)
            {
                var storagePath = resultStaging.Value.Pieces[0].StoragePath;
                var multiPartId = resultStaging.Value.Pieces[0].MultiPartId;
                var eTagList = resultUpload.Value.Parts.Select(item => item.ETag).ToList();

                var completeMultipartUploadRequest = CompleteMultiPartUploadRequest.Create(storagePath, multiPartId, eTagList);
                var resultCompleteMultipartUpload = CompleteMultiPartUpload(completeMultipartUploadRequest);

                if (progressMonitor.IsCanceled)
                {
                    return ArdiaResult<CreateDocumentResponse>.Canceled;
                }
                else if (resultCompleteMultipartUpload.IsFailure)
                {
                    return ArdiaResult<CreateDocumentResponse>.Failure(resultStaging);
                }
            }

            // Step 4 of 4: Ardia API - Create Document
            var uploadedBytes = resultUpload.Value.Parts.Select(item => item.BytesUploaded).Sum();
            var requestDocument = new CreateDocumentRequest
            {
                UploadId = resultStaging.Value.UploadId,
                Size = uploadedBytes,
                FileName = destinationFileName,
                FilePath = destinationFolderPath
            };

            var resultCreateDocument = CreateDocument(requestDocument);

            progressStatus.Complete();

            return resultCreateDocument;
        }

        // API documentation: https://api.ardia-core-int.cmdtest.thermofisher.com/document/api/swagger/index.html
        private ArdiaResult<StagedDocumentResponse> CreateStagedDocument(StageDocumentRequest modelRequest)
        {
            var uri = UriFromParts(ServerUri, PATH_STAGE_DOCUMENT);

            HttpStatusCode? statusCode = null;

            try
            {
                var jsonString = modelRequest.ToJson();
                using var content = new StringContent(jsonString, Encoding.UTF8, HEADER_CONTENT_TYPE_APPLICATION_JSON);

                using var httpClient = AuthenticatedHttpClient();
                using var response = httpClient.PostAsync(uri.AbsolutePath, content).Result;

                statusCode = response.StatusCode;
                var responseBody = response.Content.ReadAsStringAsync().Result;

                if (statusCode == HttpStatusCode.OK)
                {
                    var model = StagedDocumentResponse.FromJson(responseBody);
                    return ArdiaResult<StagedDocumentResponse>.Success(model);
                }
                else
                {
                    var message = ErrorMessageBuilder.Create(ArdiaResources.Error_StatusCode_Unexpected).ErrorDetailFromResponseBody(responseBody).Uri(uri).StatusCode(statusCode);
                    return ArdiaResult<StagedDocumentResponse>.Failure(message.ToString(), statusCode, null);
                }
            }
            catch (Exception e) when (ShouldHandleException(e))
            {
                var message = ErrorMessageBuilder.Create(ArdiaResources.Error_ProblemCommunicatingWithServer).ErrorDetailFromException(e).Uri(uri).StatusCode(statusCode);
                return ArdiaResult<StagedDocumentResponse>.Failure(message.ToString(), statusCode, e);
            }
        }

        // CONSIDER: upload parts in parallel?
        private static ArdiaResult<UploadPartsResponse> UploadParts(UploadPartsRequest uploadRequest, IProgressMonitor progressMonitor, IProgressStatus progressStatus)
        {
            var uploadResponse = UploadPartsResponse.Create();

            using var awsHttpClient = new HttpClient();

            foreach (var part in uploadRequest.Parts)
            {
                var segmentProgressMonitor = SegmentProgressMonitor.Create(progressMonitor, uploadResponse.UploadedBytes, part.FileSize, uploadRequest.TotalBytes);

                var uri = new Uri(part.PresignedUrl);

                HttpStatusCode? statusCode = null;

                var stopwatch = new Stopwatch();
                try
                {
                    using var request = new HttpRequestMessage(HttpMethod.Put, part.PresignedUrl);

                    using var fileStream = File.OpenRead(part.LocalFilePath);
                    using var progressStream = new ProgressStream(fileStream);
                    progressStream.SetProgressMonitor(segmentProgressMonitor, progressStatus, false);

                    using var fileContent = new StreamContent(progressStream);
                    request.Content = fileContent;

                    stopwatch.Start();
                    var response = awsHttpClient.SendAsync(request).Result;
                    stopwatch.Stop();

                    statusCode = response.StatusCode;

                    if (statusCode == HttpStatusCode.OK)
                    {
                        var uploadPartResponse = UploadPartResponse.Create(progressStream.Position, response.Headers.ETag.Tag);
                        uploadResponse.Parts.Add(uploadPartResponse);
                    }
                    else
                    {
                        var responseBody = response.Content.ReadAsStringAsync().Result;

                        // CONSIDER: include more info about the upload here? Ex: part # of N, part size, etc.
                        var message = ErrorMessageBuilder.Create(ArdiaResources.Error_StatusCode_Unexpected).ErrorDetailFromResponseBody(responseBody).Uri(uri).StatusCode(statusCode);
                        return ArdiaResult<UploadPartsResponse>.Failure(message.ToString(), statusCode, null);
                    }
                }
                catch (Exception e) when (ShouldHandleException(e))
                {
                    if(stopwatch.IsRunning) 
                        stopwatch.Stop();

                    var message = ErrorMessageBuilder.Create(ArdiaResources.Error_ProblemCommunicatingWithServer).
                        ErrorDetailFromException(e).Uri(uri).StatusCode(statusCode).
                        ErrorDetail(@"Request - timeout: {0}s", awsHttpClient.Timeout.Seconds).
                        ErrorDetail(@"Request - part {0} of {1}", part.ReadableIndex, uploadRequest.Parts.Count).
                        ErrorDetail(@"Request - part size: {0:N0} bytes", part.FileSize).
                        ErrorDetail(@"Request - uploaded: {0:N0} bytes", segmentProgressMonitor.BytesWritten).
                        ErrorDetail(@"Request - elapsed time: {0:F2}s", stopwatch.ElapsedMilliseconds / (decimal)1000).
                        ErrorDetail(@"Request - upload speed {0:N1} MB / s", segmentProgressMonitor.BytesWritten / (decimal)(1024*1024) / stopwatch.ElapsedMilliseconds*1000);

                    return ArdiaResult<UploadPartsResponse>.Failure(message.ToString(), statusCode, e);
                }

                if (progressMonitor.IsCanceled)
                {
                    return ArdiaResult<UploadPartsResponse>.Canceled;
                }
            }

            return ArdiaResult<UploadPartsResponse>.Success(uploadResponse);
        }

        // API documentation: https://api.ardia-core-int.cmdtest.thermofisher.com/document/api/swagger/index.html
        private ArdiaResult CompleteMultiPartUpload(CompleteMultiPartUploadRequest modelRequest)
        {
            var uri = UriFromParts(ServerUri, PATH_COMPLETE_MULTIPART_REQUEST);

            HttpStatusCode? statusCode = null;

            try
            {
                var json = modelRequest.ToJson();
                using var content = new StringContent(json, Encoding.UTF8, HEADER_CONTENT_TYPE_APPLICATION_JSON);

                using var httpClient = AuthenticatedHttpClient();
                using var response = httpClient.PutAsync(uri.AbsolutePath, content).Result;

                statusCode = response.StatusCode;
                var responseBody = response.Content.ReadAsStringAsync().Result;

                if (statusCode == HttpStatusCode.OK)
                {
                    return ArdiaResult.Success();
                }
                else
                {
                    var message = ErrorMessageBuilder.Create(ArdiaResources.Error_StatusCode_Unexpected).ErrorDetailFromResponseBody(responseBody).Uri(uri).StatusCode(statusCode);
                    return ArdiaResult.Failure(message.ToString(), statusCode, null);
                }
            }
            catch (Exception e) when (ShouldHandleException(e))
            {
                var message = ErrorMessageBuilder.Create(ArdiaResources.Error_ProblemCommunicatingWithServer).ErrorDetailFromException(e).Uri(uri).StatusCode(statusCode);
                return ArdiaResult.Failure(message.ToString(), statusCode, e);
            }
        }

        // API documentation: https://api.ardia-core-int.cmdtest.thermofisher.com/document/api/swagger/index.html
        private ArdiaResult<CreateDocumentResponse> CreateDocument(CreateDocumentRequest modelRequest) 
        {
            var uri = UriFromParts(ServerUri, PATH_CREATE_DOCUMENT);

            HttpStatusCode? statusCode = null;

            try
            {
                var jsonString = modelRequest.ToJson();

                using var request = new StringContent(jsonString);
                request.Headers.ContentType = new MediaTypeHeaderValue(HEADER_CONTENT_TYPE_ZIP_COMPRESSED);

                using var httpClient = AuthenticatedHttpClient();
                using var response = httpClient.PostAsync(uri.AbsolutePath, request).Result;

                statusCode = response.StatusCode;
                var responseBody = response.Content.ReadAsStringAsync().Result;

                if (statusCode == HttpStatusCode.Created)
                {
                    var modelResponse = CreateDocumentResponse.FromJson(responseBody);
                    return ArdiaResult<CreateDocumentResponse>.Success(modelResponse);
                }
                else
                {
                    var message = ErrorMessageBuilder.Create(ArdiaResources.Error_StatusCode_Unexpected).
                        ErrorDetailFromResponseBody(responseBody).
                        ErrorDetail(ArdiaResources.Error_FilePath, modelRequest.FilePath).
                        ErrorDetail(ArdiaResources.Error_FileName, modelRequest.FileName).
                        ErrorDetail(ArdiaResources.Error_UploadId, modelRequest.UploadId).
                        ErrorDetail(ArdiaResources.Error_Size, modelRequest.Size.ToString(@"N0")).
                        Uri(uri).
                        StatusCode(statusCode);

                    return ArdiaResult<CreateDocumentResponse>.Failure(message.ToString(), statusCode, null);
                }
            }
            catch (Exception e) when (ShouldHandleException(e))
            {
                var message = ErrorMessageBuilder.Create(ArdiaResources.Error_ProblemCommunicatingWithServer).ErrorDetailFromException(e).Uri(uri).StatusCode(statusCode);
                return ArdiaResult<CreateDocumentResponse>.Failure(message.ToString(), statusCode, e);
            }
        }

        // API documentation: https://api.ardia-core-int.cmdtest.thermofisher.com/document/api/swagger/index.html
        public ArdiaResult<CreateDocumentResponse> GetDocument(string documentId)
        {
            var uri = UriFromParts(ServerUri, string.Format(PATH_GET_DOCUMENT, documentId));

            HttpStatusCode? statusCode = null;

            try
            {
                using var httpClient = AuthenticatedHttpClient();
                using var response = httpClient.GetAsync(uri.AbsolutePath).Result;

                statusCode = response.StatusCode;
                var responseBody = response.Content.ReadAsStringAsync().Result;

                if (statusCode == HttpStatusCode.OK)
                {
                    var model = CreateDocumentResponse.FromJson(responseBody);
                    return ArdiaResult<CreateDocumentResponse>.Success(model);
                }
                else
                {
                    var message = ErrorMessageBuilder.Create(ArdiaResources.Error_StatusCode_Unexpected).ErrorDetailFromResponseBody(responseBody).Uri(uri).StatusCode(statusCode);
                    return ArdiaResult<CreateDocumentResponse>.Failure(message.ToString(), statusCode, null);
                }
            }
            catch (Exception e) when (ShouldHandleException(e))
            {
                var message = ErrorMessageBuilder.Create(ArdiaResources.Error_ProblemCommunicatingWithServer).ErrorDetailFromException(e).Uri(uri).StatusCode(statusCode);
                return ArdiaResult<CreateDocumentResponse>.Failure(message.ToString(), statusCode, e);
            }
        }

        // API documentation: https://api.ardia-core-int.cmdtest.thermofisher.com/navigation/api/swagger/index.html
        public ArdiaResult<IList<RemoteItem>> GetFolders(ArdiaUrl folderUrl, IProgressMonitor progressMonitor)
        {
            var uri = GetFolderContentsUrl(Account, folderUrl);

            HttpStatusCode? statusCode = null;

            try
            {
                using var httpClient = AuthenticatedHttpClient();
                using var response = httpClient.GetAsync(uri).Result;

                statusCode = response.StatusCode;
                var responseBody = response.Content.ReadAsStringAsync().Result;

                if (statusCode == HttpStatusCode.OK)
                {
                    var jsonObject = JObject.Parse(responseBody);

                    IList<RemoteItem> items;
                    if (!(jsonObject[@"children"] is JArray itemsValue))
                    {
                        items = ImmutableList<RemoteItem>.EMPTY;
                    }
                    else
                    {
                        var parentPath = Account.GetPathFromFolderContentsUrl(uri.AbsoluteUri);

                        var foldersEnumerable = itemsValue.OfType<JObject>().
                            Where(f => f[@"type"].Value<string>().Contains(@"folder")).
                            Select(folder => new ArdiaFolderObject(folder, parentPath));

                        items = new List<RemoteItem>();
                        foreach (var folderObject in foldersEnumerable)
                        {
                            if (folderObject.ParentId == "" || folderObject.ParentId.TrimStart('/') == folderUrl.EncodedPath)
                            {
                                var childUrl = folderUrl.ChangeId(folderObject.Id);
                                var childUrlPathParts = folderUrl.GetPathParts().Concat(new[] { folderObject.Name });
                                var baseChildUrl = childUrl.ChangePathParts(childUrlPathParts);

                                // CONSIDER: marshal JSON directly to RemoteItem. ArdiaSession marshals in two steps -
                                //           JSON to ArdiaFolderObject then to RemoteItem. Can simplify here.
                                var item = new RemoteItem(baseChildUrl, folderObject.Name, DataSourceUtil.FOLDER_TYPE, null, 0, folderObject.HasChildren);

                                items.Add(item);
                            }
                        }
                    }

                    return ArdiaResult<IList<RemoteItem>>.Success(items);
                }
                else
                {
                    var message = ErrorMessageBuilder.Create(ArdiaResources.Error_StatusCode_Unexpected).ErrorDetailFromResponseBody(responseBody).Uri(uri).StatusCode(statusCode);
                    return ArdiaResult<IList<RemoteItem>>.Failure(message.ToString(), statusCode, null);
                }
            }
            catch (Exception e) when (ShouldHandleException(e))
            {
                var message = ErrorMessageBuilder.Create(ArdiaResources.Error_ProblemCommunicatingWithServer).ErrorDetailFromException(e).Uri(uri).StatusCode(statusCode);
                return ArdiaResult<IList<RemoteItem>>.Failure(message.ToString(), statusCode, e);
            }
        }

        // API documentation: https://api.ardia-core-int.cmdtest.thermofisher.com/session-management/api/swagger/index.html
        public ArdiaResult CheckSession()
        {
            var uri = UriFromParts(ServerUri, PATH_SESSION_COOKIE);

            HttpStatusCode? statusCode = null;
            try
            {
                using var httpClient = AuthenticatedHttpClient();
                using var response = httpClient.GetAsync(uri.AbsolutePath).Result;

                statusCode = response.StatusCode;
                var responseBody = response.Content.ReadAsStringAsync().Result;

                if (statusCode == HttpStatusCode.OK)
                {
                    return ArdiaResult.Success();
                }
                else
                {
                    var message = ErrorMessageBuilder.Create(ArdiaResources.Error_StatusCode_Unexpected).ErrorDetailFromResponseBody(responseBody).Uri(uri).StatusCode(statusCode);
                    return ArdiaResult.Failure(message.ToString(), statusCode, null);
                }
            }
            catch (Exception e) when (ShouldHandleException(e))
            {
                var message = ErrorMessageBuilder.Create(ArdiaResources.Error_ProblemCommunicatingWithServer).ErrorDetailFromException(e).Uri(uri).StatusCode(statusCode);
                return ArdiaResult.Failure(message.ToString(), statusCode, e);
            }
        }

<<<<<<< HEAD
        //
        public ArdiaResult<string> GetDataExplorerUrl(string path)
        {
            var uri = UriFromParts(ServerUri, $"{PATH_GET_PARENT_BY_PATH}?itemPath={Uri.EscapeDataString(path)}");
=======
        // API documentation: https://api.ardia-core-int.cmdtest.thermofisher.com/raw-data/api/swagger/index.html
        public ArdiaResult<StorageInfoResponse> GetServerStorageInfo()
        {
            var uri = UriFromParts(ServerUri, PATH_STORAGE_INFO);
>>>>>>> a3a00eab

            HttpStatusCode? statusCode = null;
            try
            {
                using var httpClient = AuthenticatedHttpClient();
<<<<<<< HEAD
                using var response = httpClient.GetAsync(uri).Result;
=======
                httpClient.DefaultRequestHeaders.Accept.Add(new MediaTypeWithQualityHeaderValue(HEADER_CONTENT_TYPE_APPLICATION_JSON));

                using var response = httpClient.GetAsync(uri.AbsolutePath).Result;
>>>>>>> a3a00eab

                statusCode = response.StatusCode;
                var responseBody = response.Content.ReadAsStringAsync().Result;

                if (statusCode == HttpStatusCode.OK)
                {
<<<<<<< HEAD
                    var folder = GetParentFolderResponse.FromJson(responseBody);
                    string dataExplorerUrl = ServerUrl + Path.Combine(PATH_DATA_EXPLORER, folder.RLink2);
                    return ArdiaResult<string>.Success(dataExplorerUrl);
=======
                    return ArdiaResult<StorageInfoResponse>.Success(StorageInfoResponse.Create(responseBody));
>>>>>>> a3a00eab
                }
                else
                {
                    var message = ErrorMessageBuilder.Create(ArdiaResources.Error_StatusCode_Unexpected).ErrorDetailFromResponseBody(responseBody).Uri(uri).StatusCode(statusCode);
<<<<<<< HEAD
                    return ArdiaResult<string>.Failure(message.ToString(), statusCode, null);
=======
                    return ArdiaResult<StorageInfoResponse>.Failure(message.ToString(), statusCode, null);
>>>>>>> a3a00eab
                }
            }
            catch (Exception e) when (ShouldHandleException(e))
            {
                var message = ErrorMessageBuilder.Create(ArdiaResources.Error_ProblemCommunicatingWithServer).ErrorDetailFromException(e).Uri(uri).StatusCode(statusCode);
<<<<<<< HEAD
                return ArdiaResult<string>.Failure(message.ToString(), statusCode, e);
=======
                return ArdiaResult<StorageInfoResponse>.Failure(message.ToString(), statusCode, e);
>>>>>>> a3a00eab
            }
        }

        private static Uri GetFolderContentsUrl(ArdiaAccount account, ArdiaUrl ardiaUrl)
        {
            return new Uri(account.GetFolderContentsUrl(ardiaUrl));
        }

        private static Uri UriFromParts(Uri host, string path)
        {
            return new Uri(host.ToString().TrimEnd('/') + path);
        }

        private static bool ShouldHandleException(Exception exception)
        {
            // In this case, look at the wrapped exception
            if (exception is AggregateException)
            {
                exception = exception.InnerException;
            }

            return exception is HttpRequestException || 
                   exception is WebException || 
                   // Indicates the request timed out
                   exception is TaskCanceledException { CancellationToken: { IsCancellationRequested: true } };
        }

        private static string ReadAsString(Stream stream, Encoding encoding = null)
        {
            if (stream != null)
            {
                encoding ??= Encoding.UTF8;
                using var reader = new StreamReader(stream, encoding);
                return reader.ReadToEnd();
            }
            else return string.Empty;
        }
    }

    internal class SegmentProgressMonitor : IProgressMonitor
    {
        private const int ONE_MB = 1024 * 1024;

        private readonly IProgressMonitor _progressMonitor;
        private readonly decimal _startPercent;
        private readonly decimal _endPercent;
        private readonly long _totalBytes;

        internal static SegmentProgressMonitor Create(IProgressMonitor progressMonitor, long startBytes, long sizeBytes, long totalBytes)
        {
            var segmentStartPercent = startBytes / (decimal)totalBytes * 100;
            var segmentEndPercent = (startBytes + sizeBytes) / (decimal)totalBytes * 100;

            return new SegmentProgressMonitor(progressMonitor, totalBytes, segmentStartPercent, segmentEndPercent);
        }

        internal SegmentProgressMonitor(IProgressMonitor progressMonitor, long totalBytes, decimal startPercent, decimal endPercent)
        {
            _progressMonitor = progressMonitor;
            _totalBytes = totalBytes;
            _startPercent = startPercent;
            _endPercent = endPercent;
            BytesWritten = 0L;
        }

        public UpdateProgressResponse UpdateProgress(IProgressStatus status)
        {
            var totalPercentComplete = _startPercent + (_endPercent - _startPercent) * (decimal)(status.PercentComplete / 100.0);
            var currentBytes = (long)Math.Round(totalPercentComplete / 100 * _totalBytes);

            BytesWritten = currentBytes;

            status = status.ChangePercentComplete((int)Math.Round(totalPercentComplete));

            // TODO: tailor message for KB vs. MB vs. GB?
            var msg = string.Format(ArdiaResources.FileUpload_Status_ProgressWithSize, totalPercentComplete, currentBytes / ONE_MB, _totalBytes / ONE_MB);
            status = status.ChangeMessage(msg);

            return _progressMonitor.UpdateProgress(status);
        }

        public bool IsCanceled => _progressMonitor.IsCanceled;
        public bool HasUI => _progressMonitor.HasUI;
        public long BytesWritten;
    }

    public sealed class ErrorMessageBuilder
    {
        private const string INDENT = "    "; // tab is too much, no space is too little

        private readonly string _message;
        private string _messageDetail;
        private Uri _uri;
        private HttpStatusCode? _statusCode;
        private readonly List<string> _extraInfo;

        public static ErrorMessageBuilder Create(string error)
        {
            return new ErrorMessageBuilder(error);
        }

        private ErrorMessageBuilder(string message)
        {
            _message = message;
            _extraInfo = new List<string>();
        }

        public ErrorMessageBuilder ErrorDetail(string messageDetail)
        {
            _messageDetail = messageDetail;
            return this;
        }

        public ErrorMessageBuilder ErrorDetailFromException(Exception e)
        {
            var exception = e is AggregateException ? e.InnerException : e;

            var strings = new List<string>();
            while (exception != null)
            {
                strings.Add(exception.Message);
                exception = exception.InnerException;
            }

            return ErrorDetail(string.Join(@" - ", strings));
        }

        public ErrorMessageBuilder ErrorDetailFromResponseBody(string responseBody)
        {
            return ErrorDetail(ReadErrorMessageFromResponse(responseBody));
        }

        public ErrorMessageBuilder ErrorDetail(string format, string value)
        {
            _extraInfo.Add(string.Format(format, value));
            return this;
        }

        public ErrorMessageBuilder ErrorDetail(string format, int value)
        {
            _extraInfo.Add(string.Format(format, value));
            return this;
        }

        public ErrorMessageBuilder ErrorDetail(string format, int value1, int value2)
        {
            _extraInfo.Add(string.Format(format, value1, value2));
            return this;
        }

        public ErrorMessageBuilder ErrorDetail(string format, long value)
        {
            _extraInfo.Add(string.Format(format, value));
            return this;
        }

        public ErrorMessageBuilder ErrorDetail(string format, decimal value)
        {
            _extraInfo.Add(string.Format(format, value));
            return this;
        }

        public ErrorMessageBuilder Uri(Uri uri)
        {
            _uri = uri;
            return this;
        }

        public ErrorMessageBuilder StatusCode(HttpStatusCode? statusCode)
        {
            _statusCode = statusCode;
            return this;
        }

        public override string ToString()
        {
            var sb = new StringBuilder();

            sb.AppendLine(_message);

            if (!string.IsNullOrEmpty(_messageDetail))
            {
                sb.Append(INDENT);
                sb.Append(ArdiaResources.Error_Detail);
                sb.Append(_messageDetail);
                sb.AppendLine();
            }

            if (_uri != null)
            {
                sb.Append(INDENT);
                sb.AppendFormat(ArdiaResources.Error_Host, _uri.Host);
                sb.AppendLine(); 

                sb.Append(INDENT);
                sb.AppendFormat(ArdiaResources.Error_Path, _uri.AbsolutePath);
                sb.AppendLine();
            }

            if (_statusCode != null)
            {
                sb.Append(INDENT);
                sb.AppendFormat(ArdiaResources.Error_StatusCode, _statusCode.ToString(), (int)_statusCode);
                sb.AppendLine();
            }

            if (_extraInfo.Count > 0)
            {
                foreach (var item in _extraInfo)
                {
                    sb.Append(INDENT);
                    sb.Append(item);
                    sb.AppendLine();
                }
            }

            return sb.ToString();
        }

        public static string ReadErrorMessageFromResponse(string responseBody)
        {
            // Response body might be JSON - ex: errors from JSON
            try
            {
                var jsonResponse = JObject.Parse(responseBody);
                if (jsonResponse?[@"title"] != null)
                {
                    return jsonResponse[@"title"].ToString();
                }
            }
            catch (JsonReaderException)
            {
                // ignore
            }

            // Response body might be XML - ex: errors from AWS
            try
            {
                var doc = XDocument.Parse(responseBody);
                var messageElement = doc.Element("Error")?.Element("Message");
                if (messageElement != null)
                {
                    return messageElement.Value;
                }
            }
            catch (Exception)
            {
                // ignore
            }

            return string.Empty;
        }
    }
}<|MERGE_RESOLUTION|>--- conflicted
+++ resolved
@@ -64,15 +64,12 @@
         private const string PATH_CREATE_DOCUMENT            = @"/session-management/bff/document/api/v1/documents";
         private const string PATH_GET_DOCUMENT               = @"/session-management/bff/document/api/v1/documents/{0}";
         private const string PATH_COMPLETE_MULTIPART_REQUEST = @"/session-management/bff/document/api/v1/documents/completeMultiPartRequest";
-<<<<<<< HEAD
-        private const string PATH_GET_PARENT_BY_PATH = @"/session-management/bff/navigation/api/v1/navigation/path";
-        private const string PATH_DATA_EXPLORER = @"/app/data-explorer";
-=======
         private const string PATH_CREATE_FOLDER              = @"/session-management/bff/navigation/api/v1/folders";
         private const string PATH_DELETE_FOLDER              = @"/session-management/bff/navigation/api/v1/folders/folderPath";
         private const string PATH_STORAGE_INFO               = @"/session-management/bff/raw-data/api/v1/rawdata/storageInfo";
         private const string PATH_SESSION_COOKIE             = @"/session-management/bff/session-management/api/v1/SessionManagement/sessioncookie";
->>>>>>> a3a00eab
+        private const string PATH_GET_PARENT_BY_PATH         = @"/session-management/bff/navigation/api/v1/navigation/path";
+        private const string PATH_DATA_EXPLORER              = @"/app/data-explorer";
 
         // CONSIDER: throw IOException as a placeholder for improving the experience of editing Remote Account settings. It should
         //           not be possible to exit the settings editor when the account is invalid.
@@ -633,61 +630,69 @@
             }
         }
 
-<<<<<<< HEAD
-        //
-        public ArdiaResult<string> GetDataExplorerUrl(string path)
-        {
-            var uri = UriFromParts(ServerUri, $"{PATH_GET_PARENT_BY_PATH}?itemPath={Uri.EscapeDataString(path)}");
-=======
         // API documentation: https://api.ardia-core-int.cmdtest.thermofisher.com/raw-data/api/swagger/index.html
         public ArdiaResult<StorageInfoResponse> GetServerStorageInfo()
         {
             var uri = UriFromParts(ServerUri, PATH_STORAGE_INFO);
->>>>>>> a3a00eab
 
             HttpStatusCode? statusCode = null;
             try
             {
                 using var httpClient = AuthenticatedHttpClient();
-<<<<<<< HEAD
-                using var response = httpClient.GetAsync(uri).Result;
-=======
                 httpClient.DefaultRequestHeaders.Accept.Add(new MediaTypeWithQualityHeaderValue(HEADER_CONTENT_TYPE_APPLICATION_JSON));
 
                 using var response = httpClient.GetAsync(uri.AbsolutePath).Result;
->>>>>>> a3a00eab
 
                 statusCode = response.StatusCode;
                 var responseBody = response.Content.ReadAsStringAsync().Result;
 
                 if (statusCode == HttpStatusCode.OK)
                 {
-<<<<<<< HEAD
+                    return ArdiaResult<StorageInfoResponse>.Success(StorageInfoResponse.Create(responseBody));
+                }
+                else
+                {
+                    var message = ErrorMessageBuilder.Create(ArdiaResources.Error_StatusCode_Unexpected).ErrorDetailFromResponseBody(responseBody).Uri(uri).StatusCode(statusCode);
+                    return ArdiaResult<StorageInfoResponse>.Failure(message.ToString(), statusCode, null);
+                }
+            }
+            catch (Exception e) when (ShouldHandleException(e))
+            {
+                var message = ErrorMessageBuilder.Create(ArdiaResources.Error_ProblemCommunicatingWithServer).ErrorDetailFromException(e).Uri(uri).StatusCode(statusCode);
+                return ArdiaResult<StorageInfoResponse>.Failure(message.ToString(), statusCode, e);
+            }
+        }
+
+        // API documentation: https://api.ardia-core-int.cmdtest.thermofisher.com/navigation/api/swagger/index.html
+        public ArdiaResult<string> GetDataExplorerUrl(string path)
+        {
+            var uri = UriFromParts(ServerUri, $"{PATH_GET_PARENT_BY_PATH}?itemPath={Uri.EscapeDataString(path)}");
+
+            HttpStatusCode? statusCode = null;
+            try
+            {
+                using var httpClient = AuthenticatedHttpClient();
+                using var response = httpClient.GetAsync(uri).Result;
+
+                statusCode = response.StatusCode;
+                var responseBody = response.Content.ReadAsStringAsync().Result;
+
+                if (statusCode == HttpStatusCode.OK)
+                {
                     var folder = GetParentFolderResponse.FromJson(responseBody);
                     string dataExplorerUrl = ServerUrl + Path.Combine(PATH_DATA_EXPLORER, folder.RLink2);
                     return ArdiaResult<string>.Success(dataExplorerUrl);
-=======
-                    return ArdiaResult<StorageInfoResponse>.Success(StorageInfoResponse.Create(responseBody));
->>>>>>> a3a00eab
                 }
                 else
                 {
                     var message = ErrorMessageBuilder.Create(ArdiaResources.Error_StatusCode_Unexpected).ErrorDetailFromResponseBody(responseBody).Uri(uri).StatusCode(statusCode);
-<<<<<<< HEAD
                     return ArdiaResult<string>.Failure(message.ToString(), statusCode, null);
-=======
-                    return ArdiaResult<StorageInfoResponse>.Failure(message.ToString(), statusCode, null);
->>>>>>> a3a00eab
                 }
             }
             catch (Exception e) when (ShouldHandleException(e))
             {
                 var message = ErrorMessageBuilder.Create(ArdiaResources.Error_ProblemCommunicatingWithServer).ErrorDetailFromException(e).Uri(uri).StatusCode(statusCode);
-<<<<<<< HEAD
                 return ArdiaResult<string>.Failure(message.ToString(), statusCode, e);
-=======
-                return ArdiaResult<StorageInfoResponse>.Failure(message.ToString(), statusCode, e);
->>>>>>> a3a00eab
             }
         }
 
