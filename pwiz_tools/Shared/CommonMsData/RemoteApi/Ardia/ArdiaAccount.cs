﻿/*
 * Original author: Matt Chambers <matt.chambers42 .@. gmail.com>
 *
 * Copyright 2024 University of Washington - Seattle, WA
 *
 * Licensed under the Apache License, Version 2.0 (the "License");
 * you may not use this file except in compliance with the License.
 * You may obtain a copy of the License at
 *
 *     http://www.apache.org/licenses/LICENSE-2.0
 *
 * Unless required by applicable law or agreed to in writing, software
 * distributed under the License is distributed on an "AS IS" BASIS,
 * WITHOUT WARRANTIES OR CONDITIONS OF ANY KIND, either express or implied.
 * See the License for the specific language governing permissions and
 * limitations under the License.
 */

using pwiz.Common.Collections;
using pwiz.Common.SystemUtil;
using System;
using System.Globalization;
using System.Net.Http;
using System.Xml;
using System.Xml.Linq;
using System.Xml.Serialization;
<<<<<<< HEAD
=======
using pwiz.Common.Collections;
>>>>>>> dfb8ef96

// BUG: now that access tokens are stored across sessions Skyline sessions, a new bug is exposed where EditRemoteAccountDlg shows
//      the Ardia account as "not logged in" if it has not already talked with the remote API during the Skyline session.
//      This happens because ArdiaAccount._authenticatedHttpClientFactory is only assigned when a request is made to the Ardia API.
//      If EditRemoteAccountDlg appears prior to an Ardia API call using a given ArdiaAccount, the Dlg detects the ArdiaAccount as logged out.
namespace pwiz.CommonMsData.RemoteApi.Ardia
{
    /// <summary>
    /// Wiki docs about configuring Ardia accounts in Skyline:
    ///     https://skyline.ms/wiki/home/software/Skyline/page.view?name=Ardia%20setup%20and%20importing%20a%20file%20from%20Ardia
    ///
    /// Once added, the account is listed under Tools => Options => Remote Accounts and can be accessed by Skyline developers using
    /// inside Skyline using Settings.RemoteAccountList. RemoteAccountList is not available in the CommonMsData project.
    ///
    /// When Skyline closes, configuration info about the account is stored in Skyline's user.config file whose path
    /// can be found under Tools => Options => Miscellaneous and is stored in a directory like:
    /// 
    ///     C:\Users\%USERNAME%\AppData\Local\University_of_Washington\Skyline-daily.exe_Url_db2lbzhuk4iiqiyc522okkxewhxy1qsq\24.1.1.493\user.config
    /// 
    /// </summary>
    [XmlRoot("ardia_account")]
    public class ArdiaAccount : RemoteAccount
    {
        // TEST ONLY
        public static readonly ArdiaAccount DEFAULT = new ArdiaAccount(string.Empty, string.Empty, string.Empty, EncryptedToken.Empty);

        public override RemoteAccountType AccountType => RemoteAccountType.ARDIA;
        public bool DeleteRawAfterImport { get; private set; }
        public EncryptedToken Token { get; internal set; }

        // TEST ONLY properties for supporting the automated tests in class ArdiaTest
        public string TestingOnly_NotSerialized_Role { get; private set; }
        public string TestingOnly_NotSerialized_Username { get; private set; }
        public string TestingOnly_NotSerialized_Password { get; private set; }

        public ArdiaAccount(string serverUrl, string username, string password, EncryptedToken token)
        {
            ServerUrl = serverUrl;
            Username = username;
            Password = password;
            Token = token;
        }

        public string GetFolderContentsUrl(ArdiaUrl ardiaUrl)
        {
            if (ardiaUrl.SequenceKey != null)
                return ardiaUrl.SequenceUrl;
            else if (ardiaUrl.EncodedPath != null)
                return GetRootArdiaUrl().NavigationBaseUrl + $@"/path?itemPath=/{ardiaUrl.EncodedPath}";
            return GetRootArdiaUrl().NavigationBaseUrl;
        }

        public string GetFolderContentsUrl(string folder = "")
        {
            return GetRootArdiaUrl().NavigationBaseUrl + ((folder?.TrimStart('/')).IsNullOrEmpty() ? "" : $@"/path?itemPath={folder}");
        }

        public string GetPathFromFolderContentsUrl(string folderUrl)
        {
            var rootUrl = GetRootArdiaUrl();
            return folderUrl.Replace(rootUrl.NavigationBaseUrl, "").Replace(rootUrl.ServerUrl, "").Replace(@"/path?itemPath=", "").TrimEnd('/');
        }


        private Func<HttpClient> _authenticatedHttpClientFactory;

        public HttpClient GetAuthenticatedHttpClient()
        {
            if (_authenticatedHttpClientFactory != null)
            {
                // Check that the factory still makes a valid client
                using var client = _authenticatedHttpClientFactory();
                try
                {
                    CheckAuthentication(client);
                }
                catch (Exception)
                {
                    _authenticatedHttpClientFactory = null;
                }
            }

            if (_authenticatedHttpClientFactory == null)
            {
                // If RemoteAccountUserInteraction is null, some top level interface didn't set it when it should have
                //Assume.IsNotNull(RemoteSession.RemoteAccountUserInteraction, @"RemoteSession.UserInteraction is not set");
                _authenticatedHttpClientFactory = RemoteSession.RemoteAccountUserInteraction.UserLogin(this);
            }

            if (_authenticatedHttpClientFactory == null)
            {
                throw new Exception(ArdiaResources.ArdiaAccount_GetAuthenticatedHttpClient_Failed_to_open_Ardia_connection);
            }

            return _authenticatedHttpClientFactory();
        }

        public ArdiaResult CheckAuthentication()
        {
            try
            {
                var client = ArdiaClient.Create(this);
                return client.CheckSession();
            }
            catch (Exception e)
            {
                return ArdiaResult.Failure(ArdiaResources.Error_InvalidToken, null, e);
            }
        }

        /// <summary>
        /// Checks whether an HttpClient configured using this account can successfully call the Ardia API. This
        /// makes a real request requiring authentication.
        ///
        /// Returns if the account is properly configured. Throws an <see cref="HttpRequestException"/> otherwise.
        /// </summary>
        /// <param name="httpClient"></param>
        private void CheckAuthentication(HttpClient httpClient)
        {
            var response = httpClient.GetAsync(GetFolderContentsUrl()).Result;
            response.EnsureSuccessStatusCode();
        }

        public override RemoteSession CreateSession()
        {
            return new ArdiaSession(this);
        }

        public ArdiaAccount ChangeDeleteRawAfterImport(bool deleteAfterImport)
        {
            var result = ChangeProp(ImClone(this), im => im.DeleteRawAfterImport = deleteAfterImport);
            result._authenticatedHttpClientFactory = _authenticatedHttpClientFactory;
            return result;
        }

        public ArdiaAccount ChangeToken(EncryptedToken token)
        {
            var result = ChangeProp(ImClone(this), im => im.Token = token);
            result._authenticatedHttpClientFactory = _authenticatedHttpClientFactory;
            return result;
        }

        public ArdiaAccount ChangeTestingOnly_NotSerialized_Role(string role)
        {
            var result = ChangeProp(ImClone(this), im => im.TestingOnly_NotSerialized_Role = role);
            result._authenticatedHttpClientFactory = _authenticatedHttpClientFactory;
            return result;
        }
        public ArdiaAccount ChangeTestingOnly_NotSerialized_Username(string username)
        {
            var result = ChangeProp(ImClone(this), im => im.TestingOnly_NotSerialized_Username = username);
            result._authenticatedHttpClientFactory = _authenticatedHttpClientFactory;
            return result;
        }
        public ArdiaAccount ChangeTestingOnly_NotSerialized_Password(string password)
        {
            var result = ChangeProp(ImClone(this), im => im.TestingOnly_NotSerialized_Password= password);
            result._authenticatedHttpClientFactory = _authenticatedHttpClientFactory;
            return result;
        }

        public ArdiaUrl GetRootArdiaUrl()
        {
            return (ArdiaUrl)GetRootUrl();
        }

        public override RemoteUrl GetRootUrl()
        {
            return ArdiaUrl.Empty.ChangeServerUrl(ServerUrl).ChangeUsername(Username); //  Copy along the Username value for code that matches the username works;
        }

        public bool HasToken()
        {
            return !Token.IsNullOrEmpty();
        }

        #region Implementation of IXmlSerializable

        /// <summary>
        /// For serialization
        /// </summary>
        private ArdiaAccount() { }

        private enum ATTR
        {
            delete_after_import,
            token
        }

        protected override void ReadXElement(XElement xElement)
        {
            base.ReadXElement(xElement);
            DeleteRawAfterImport = Convert.ToBoolean((string)xElement.Attribute(ATTR.delete_after_import.ToString()));

            var encryptedTokenString = (string)xElement.Attribute(ATTR.token.ToString());
            if (!string.IsNullOrEmpty(encryptedTokenString))
            {
                Token = EncryptedToken.FromEncryptedString(encryptedTokenString);
            }
        }

        public override void WriteXml(XmlWriter writer)
        {
            base.WriteXml(writer);
            writer.WriteAttributeString(ATTR.delete_after_import.ToString(), DeleteRawAfterImport.ToString(CultureInfo.InvariantCulture).ToLowerInvariant());

            if (!Token.IsNullOrEmpty())
            {
                writer.WriteAttributeString(ATTR.token.ToString(), Token.Encrypted);
            }
        }

        public static ArdiaAccount Deserialize(XmlReader reader)
        {
            var objNew = new ArdiaAccount();
            objNew.ReadXml(reader);
            return objNew;
        }

        #endregion

        #region object overrides

        protected bool Equals(ArdiaAccount obj)
        {
            if (ReferenceEquals(null, obj)) return false;
            if (ReferenceEquals(this, obj)) return true;

            if (!base.Equals(obj))
                return false;
            if (!Equals(DeleteRawAfterImport, obj.DeleteRawAfterImport))
                return false;
            if(!string.Equals(Token.Encrypted, obj.Token.Encrypted))
                return false;

            if (!Equals(TestingOnly_NotSerialized_Role, obj.TestingOnly_NotSerialized_Role))
                return false;
            if (!Equals(TestingOnly_NotSerialized_Username, obj.TestingOnly_NotSerialized_Username))
                return false;
            if (!Equals(TestingOnly_NotSerialized_Password, obj.TestingOnly_NotSerialized_Password))
                return false;

            return true;
        }

        public override bool Equals(object obj)
        {
            if (ReferenceEquals(null, obj)) return false;
            if (ReferenceEquals(this, obj)) return true;
            return Equals(obj as ArdiaAccount);
        }

        public override int GetHashCode()
        {
            unchecked
            {
                int hashCode = base.GetHashCode();
                hashCode = (hashCode * 397) ^ (TestingOnly_NotSerialized_Role?.GetHashCode() ?? 0);
                hashCode = (hashCode * 397) ^ (TestingOnly_NotSerialized_Username?.GetHashCode() ?? 0);
                hashCode = (hashCode * 397) ^ (TestingOnly_NotSerialized_Password?.GetHashCode() ?? 0);
                hashCode = (hashCode * 397) ^ DeleteRawAfterImport.GetHashCode();
                hashCode = (hashCode * 397) ^ (Token != null ? Token.GetHashCode() : 0);
                return hashCode;
            }
        }

        #endregion
    }
}<|MERGE_RESOLUTION|>--- conflicted
+++ resolved
@@ -24,10 +24,6 @@
 using System.Xml;
 using System.Xml.Linq;
 using System.Xml.Serialization;
-<<<<<<< HEAD
-=======
-using pwiz.Common.Collections;
->>>>>>> dfb8ef96
 
 // BUG: now that access tokens are stored across sessions Skyline sessions, a new bug is exposed where EditRemoteAccountDlg shows
 //      the Ardia account as "not logged in" if it has not already talked with the remote API during the Skyline session.
