﻿/*
 * Original author: Nicholas Shulman <nicksh .at. u.washington.edu>,
 *                  MacCoss Lab, Department of Genome Sciences, UW
 *
 * Copyright 2018 University of Washington - Seattle, WA
 *
 * Licensed under the Apache License, Version 2.0 (the "License");
 * you may not use this file except in compliance with the License.
 * You may obtain a copy of the License at
 *
 *     http://www.apache.org/licenses/LICENSE-2.0
 *
 * Unless required by applicable law or agreed to in writing, software
 * distributed under the License is distributed on an "AS IS" BASIS,
 * WITHOUT WARRANTIES OR CONDITIONS OF ANY KIND, either express or implied.
 * See the License for the specific language governing permissions and
 * limitations under the License.
 */
using System;
using System.Collections.Generic;
using System.Net.Http;
using System.Threading;
using pwiz.Common.SystemUtil;
using pwiz.CommonMsData.RemoteApi.Ardia;
using pwiz.CommonMsData.RemoteApi.Unifi;
using pwiz.CommonMsData.RemoteApi.WatersConnect;

namespace pwiz.CommonMsData.RemoteApi
{
    public interface IRemoteAccountUserInteraction
    {
        /// <summary>
        /// Called by a RemoteSession when a user needs to interactively login to their account.
        /// The implementation must decide what to do for the given type of RemoteAccount.
        /// </summary>
        /// <param name="account">The account before user is logged in.</param>
        /// <returns>A functor used to create an authenticated HttpClient.</returns>
        public Func<HttpClient> UserLogin(RemoteAccount account);
    }

    public abstract class RemoteSession : IDisposable
    {
        private readonly object _lock = new object();
        private readonly IDictionary<RequestKey, RemoteResponse> _responses
            = new Dictionary<RequestKey, RemoteResponse>();
        private readonly HashSet<RequestKey> _fetchRequests
            = new HashSet<RequestKey>();
        protected readonly CancellationTokenSource _cancellationTokenSource 
            = new CancellationTokenSource();

        protected RemoteSession(RemoteAccount account)
        {
            Account = account;
        }
        protected void FireContentsAvailable()
        {
            var contentsAvailable = ContentsAvailable;
            if (contentsAvailable != null)
            {
                contentsAvailable();
            }
        }

        public event Action ContentsAvailable;
        
        public virtual void Dispose()
        {
            _cancellationTokenSource.Cancel();
        }

        public RemoteAccount Account { get; private set; }
        public static IRemoteAccountUserInteraction RemoteAccountUserInteraction { get; set; }
        public abstract IEnumerable<RemoteItem> ListContents(MsDataFileUri parentUrl);

        public abstract bool AsyncFetchContents(RemoteUrl remoteUrl, out RemoteServerException remoteException);

        protected bool AsyncFetch<T>(Uri requestUri, Func<Uri, T> fetcher, out RemoteServerException remoteException)
        {
            if (null == requestUri)
            {
                remoteException = null;
                return true;
            }
            lock (_lock)
            {
                RemoteResponse response;
                var key = new RequestKey(typeof(T), requestUri);
                if (_responses.TryGetValue(key, out response))
                {
                    remoteException = response.Exception;
                    return true;
                }
                remoteException = null;
                if (!_fetchRequests.Add(key))
                {
                    return false;
                }
            }
            CommonActionUtil.RunAsync(()=>FetchAndStore(requestUri, fetcher));
            return false;
        }

        protected void RetryFetch<T>(Uri requestUri, Func<Uri, T> fetcher)
        {
            if (requestUri == null)
            {
                return;
            }
            var key = new RequestKey(typeof(T), requestUri);
            lock (_lock)
            {
                
                if (_fetchRequests.Contains(key))
                {
                    if (_responses.TryGetValue(key, out var response))
                    {
                        if (response.Exception == null)
                        {
                            // Already have the response data.
                            return;
                        }
                        else
                            _responses.Remove(key);
                    }
                    else 
                        return; // The request is already in progress.
                }
                _fetchRequests.Remove(key);
                AsyncFetch(requestUri, fetcher, out _);
            }

        }

        private void FetchAndStore<T>(Uri requestUri, Func<Uri, T> fetcher)
        {
            var key = new RequestKey(typeof(T), requestUri);
            try
            {
                var data = fetcher(requestUri);
                lock (_lock)
                {
                    _responses[key] = new RemoteResponse(data, null);
                }
            }
            catch (Exception exception)
            {
                RemoteServerException remoteException = exception as RemoteServerException;
                // ReSharper disable once ConvertIfStatementToNullCoalescingExpression
                if (null == remoteException)
                {
                    remoteException = new RemoteServerException(
                        CommonMsDataResources.RemoteSession_FetchContents_There_was_an_error_communicating_with_the_server__
                        + exception.Message, exception);
                }
                lock (_lock)
                {
                    _responses[key] = new RemoteResponse(null, remoteException);
                }
            }
            FireContentsAvailable();
        }

        protected bool TryGetData<T>(Uri requestUri, out T data)
        {
            if (requestUri == null)
            {
                data = default(T);
                return false;
            }
            lock (_lock)
            {
                RemoteResponse remoteResponse;
                if (!_responses.TryGetValue(new RequestKey(typeof(T), requestUri), out remoteResponse))
                {
                    data = default(T);
                    return false;
                }
                if (remoteResponse.Exception != null)
                {
                    data = default(T);
                    return false;
                }
                data = (T) remoteResponse.Data;
                return true;
            }
        }

        public static RemoteSession CreateSession(RemoteAccount remoteAccount)
        {
            return remoteAccount switch
            {
                UnifiAccount unifiAccount => new UnifiSession(unifiAccount),
                WatersConnectAccount wcAccount => new WatersConnectSession(wcAccount),
                ArdiaAccount ardiaAccount => new ArdiaSession(ardiaAccount),
                _ => throw new ArgumentException(nameof(remoteAccount))
            };
        }

        public abstract void RetryFetchContents(RemoteUrl remoteUrl);

        protected class RemoteResponse
        {
            public RemoteResponse(object data, RemoteServerException exception)
            {
                Data = data;
                Exception = exception;
            }

            public object Data { get; private set; }
            public RemoteServerException Exception { get; private set; }
        }

<<<<<<< HEAD
        protected struct RequestKey
=======
        private struct RequestKey : IEquatable<RequestKey>
>>>>>>> 4f7404b9
        {
            public RequestKey(Type type, Uri uri) : this()
            {
                Type = type;
                Uri = uri;
            }

            public Type Type { get; private set; }
            public Uri Uri { get; private set; }


            public bool Equals(RequestKey other)
            {
                return Type == other.Type && Equals(Uri, other.Uri);
            }

            public override bool Equals(object obj)
            {
                return obj is RequestKey other && Equals(other);
            }

            public override int GetHashCode()
            {
                unchecked
                {
                    return ((Type != null ? Type.GetHashCode() : 0) * 397) ^ (Uri != null ? Uri.GetHashCode() : 0);
                }
            }
        }
    }

    public class ProgressableStreamContents
    {

    }
}<|MERGE_RESOLUTION|>--- conflicted
+++ resolved
@@ -210,11 +210,7 @@
             public RemoteServerException Exception { get; private set; }
         }
 
-<<<<<<< HEAD
-        protected struct RequestKey
-=======
         private struct RequestKey : IEquatable<RequestKey>
->>>>>>> 4f7404b9
         {
             public RequestKey(Type type, Uri uri) : this()
             {
