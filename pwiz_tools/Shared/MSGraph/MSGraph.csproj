--- conflicted
+++ resolved
@@ -1,147 +1,143 @@
-﻿<?xml version="1.0" encoding="utf-8"?>
-<Project DefaultTargets="Build" xmlns="http://schemas.microsoft.com/developer/msbuild/2003" ToolsVersion="12.0">
-  <PropertyGroup>
-    <Configuration Condition=" '$(Configuration)' == '' ">Debug</Configuration>
-    <Platform Condition=" '$(Platform)' == '' ">AnyCPU</Platform>
-    <ProductVersion>9.0.30729</ProductVersion>
-    <SchemaVersion>2.0</SchemaVersion>
-    <ProjectGuid>{26CFD1FF-F4F7-4F66-B5B4-E686BDB9B34E}</ProjectGuid>
-    <OutputType>Library</OutputType>
-    <AppDesignerFolder>Properties</AppDesignerFolder>
-    <RootNamespace>pwiz.MSGraph</RootNamespace>
-    <AssemblyName>MSGraph</AssemblyName>
-    <SignAssembly>true</SignAssembly>
-    <AssemblyOriginatorKeyFile>MSGraphControl.snk</AssemblyOriginatorKeyFile>
-    <FileUpgradeFlags>
-    </FileUpgradeFlags>
-    <OldToolsVersion>3.5</OldToolsVersion>
-<<<<<<< HEAD
-    <TargetFrameworkVersion>v4.7.2</TargetFrameworkVersion>
-=======
-    <TargetFrameworkVersion>v4.0</TargetFrameworkVersion>
->>>>>>> c151340d
-    <UpgradeBackupLocation>
-    </UpgradeBackupLocation>
-    <TargetFrameworkProfile />
-    <PublishUrl>publish\</PublishUrl>
-    <Install>true</Install>
-    <InstallFrom>Disk</InstallFrom>
-    <UpdateEnabled>false</UpdateEnabled>
-    <UpdateMode>Foreground</UpdateMode>
-    <UpdateInterval>7</UpdateInterval>
-    <UpdateIntervalUnits>Days</UpdateIntervalUnits>
-    <UpdatePeriodically>false</UpdatePeriodically>
-    <UpdateRequired>false</UpdateRequired>
-    <MapFileExtensions>true</MapFileExtensions>
-    <ApplicationRevision>0</ApplicationRevision>
-    <ApplicationVersion>1.0.0.%2a</ApplicationVersion>
-    <IsWebBootstrapper>false</IsWebBootstrapper>
-    <UseApplicationTrust>false</UseApplicationTrust>
-    <BootstrapperEnabled>true</BootstrapperEnabled>
-  </PropertyGroup>
-  <PropertyGroup Condition=" '$(Configuration)|$(Platform)' == 'Debug|x86' ">
-    <DebugSymbols>true</DebugSymbols>
-    <OutputPath>bin\x86\Debug\</OutputPath>
-    <DefineConstants>DEBUG;TRACE</DefineConstants>
-    <DebugType>full</DebugType>
-    <PlatformTarget>x86</PlatformTarget>
-    <ErrorReport>prompt</ErrorReport>
-    <Prefer32Bit>false</Prefer32Bit>
-  </PropertyGroup>
-  <PropertyGroup Condition=" '$(Configuration)|$(Platform)' == 'Release|x86' ">
-    <OutputPath>bin\x86\Release\</OutputPath>
-    <DefineConstants>TRACE</DefineConstants>
-    <Optimize>true</Optimize>
-    <DebugType>pdbonly</DebugType>
-    <PlatformTarget>x86</PlatformTarget>
-    <ErrorReport>prompt</ErrorReport>
-    <Prefer32Bit>false</Prefer32Bit>
-  </PropertyGroup>
-  <PropertyGroup Condition=" '$(Configuration)|$(Platform)' == 'Debug|x64' ">
-    <DebugSymbols>true</DebugSymbols>
-    <OutputPath>bin\x64\Debug\</OutputPath>
-    <DefineConstants>DEBUG;TRACE</DefineConstants>
-    <DebugType>full</DebugType>
-    <PlatformTarget>AnyCPU</PlatformTarget>
-    <ErrorReport>prompt</ErrorReport>
-    <Prefer32Bit>false</Prefer32Bit>
-  </PropertyGroup>
-  <PropertyGroup Condition=" '$(Configuration)|$(Platform)' == 'Release|x64' ">
-    <OutputPath>bin\x64\Release\</OutputPath>
-    <DefineConstants>TRACE</DefineConstants>
-    <Optimize>true</Optimize>
-    <DebugType>pdbonly</DebugType>
-    <PlatformTarget>AnyCPU</PlatformTarget>
-    <ErrorReport>prompt</ErrorReport>
-    <Prefer32Bit>false</Prefer32Bit>
-  </PropertyGroup>
-  <ItemGroup>
-    <Reference Include="System" />
-    <Reference Include="System.Data" />
-    <Reference Include="System.Drawing" />
-    <Reference Include="System.Windows.Forms" />
-    <Reference Include="System.Xml" />
-  </ItemGroup>
-  <ItemGroup>
-    <Compile Include="HeatMapData.cs" />
-    <Compile Include="HeatMapGraphPane.cs" />
-    <Compile Include="LabelBoundsCache.cs" />
-    <Compile Include="MSGraphItem.cs" />
-    <Compile Include="MSGraphControl.cs">
-      <SubType>UserControl</SubType>
-    </Compile>
-    <Compile Include="MSGraphControl.Designer.cs">
-      <DependentUpon>MSGraphControl.cs</DependentUpon>
-    </Compile>
-    <Compile Include="MSGraphPane.cs" />
-    <Compile Include="MSPointList.cs" />
-    <Compile Include="Properties\AssemblyInfo.cs" />
-    <Service Include="{94E38DFF-614B-4cbd-B67C-F211BB35CE8B}" />
-  </ItemGroup>
-  <ItemGroup>
-    <EmbeddedResource Include="MSGraphControl.ja.resx">
-      <DependentUpon>MSGraphControl.cs</DependentUpon>
-    </EmbeddedResource>
-    <EmbeddedResource Include="MSGraphControl.resx">
-      <SubType>Designer</SubType>
-      <DependentUpon>MSGraphControl.cs</DependentUpon>
-    </EmbeddedResource>
-    <EmbeddedResource Include="MSGraphControl.zh-CHS.resx">
-      <DependentUpon>MSGraphControl.cs</DependentUpon>
-    </EmbeddedResource>
-  </ItemGroup>
-  <ItemGroup>
-    <None Include="MSGraphControl.snk" />
-  </ItemGroup>
-  <ItemGroup>
-    <BootstrapperPackage Include="Microsoft.Net.Client.3.5">
-      <Visible>False</Visible>
-      <ProductName>.NET Framework 3.5 SP1 Client Profile</ProductName>
-      <Install>false</Install>
-    </BootstrapperPackage>
-    <BootstrapperPackage Include="Microsoft.Net.Framework.3.5.SP1">
-      <Visible>False</Visible>
-      <ProductName>.NET Framework 3.5 SP1</ProductName>
-      <Install>true</Install>
-    </BootstrapperPackage>
-    <BootstrapperPackage Include="Microsoft.Windows.Installer.3.1">
-      <Visible>False</Visible>
-      <ProductName>Windows Installer 3.1</ProductName>
-      <Install>true</Install>
-    </BootstrapperPackage>
-  </ItemGroup>
-  <ItemGroup>
-    <ProjectReference Include="..\zedgraph\ZedGraph.csproj">
-      <Project>{B99650EE-AF46-47B4-A4A9-212ADE7809B7}</Project>
-      <Name>ZedGraph</Name>
-    </ProjectReference>
-  </ItemGroup>
-  <Import Project="$(MSBuildBinPath)\Microsoft.CSharp.targets" />
-  <!-- To modify your build process, add your task inside one of the targets below and uncomment it. 
-       Other similar extension points exist, see Microsoft.Common.targets.
-  <Target Name="BeforeBuild">
-  </Target>
-  <Target Name="AfterBuild">
-  </Target>
-  -->
+﻿<?xml version="1.0" encoding="utf-8"?>
+<Project DefaultTargets="Build" xmlns="http://schemas.microsoft.com/developer/msbuild/2003" ToolsVersion="12.0">
+  <PropertyGroup>
+    <Configuration Condition=" '$(Configuration)' == '' ">Debug</Configuration>
+    <Platform Condition=" '$(Platform)' == '' ">AnyCPU</Platform>
+    <ProductVersion>9.0.30729</ProductVersion>
+    <SchemaVersion>2.0</SchemaVersion>
+    <ProjectGuid>{26CFD1FF-F4F7-4F66-B5B4-E686BDB9B34E}</ProjectGuid>
+    <OutputType>Library</OutputType>
+    <AppDesignerFolder>Properties</AppDesignerFolder>
+    <RootNamespace>pwiz.MSGraph</RootNamespace>
+    <AssemblyName>MSGraph</AssemblyName>
+    <SignAssembly>true</SignAssembly>
+    <AssemblyOriginatorKeyFile>MSGraphControl.snk</AssemblyOriginatorKeyFile>
+    <FileUpgradeFlags>
+    </FileUpgradeFlags>
+    <OldToolsVersion>3.5</OldToolsVersion>
+    <TargetFrameworkVersion>v4.0</TargetFrameworkVersion>
+    <UpgradeBackupLocation>
+    </UpgradeBackupLocation>
+    <TargetFrameworkProfile />
+    <PublishUrl>publish\</PublishUrl>
+    <Install>true</Install>
+    <InstallFrom>Disk</InstallFrom>
+    <UpdateEnabled>false</UpdateEnabled>
+    <UpdateMode>Foreground</UpdateMode>
+    <UpdateInterval>7</UpdateInterval>
+    <UpdateIntervalUnits>Days</UpdateIntervalUnits>
+    <UpdatePeriodically>false</UpdatePeriodically>
+    <UpdateRequired>false</UpdateRequired>
+    <MapFileExtensions>true</MapFileExtensions>
+    <ApplicationRevision>0</ApplicationRevision>
+    <ApplicationVersion>1.0.0.%2a</ApplicationVersion>
+    <IsWebBootstrapper>false</IsWebBootstrapper>
+    <UseApplicationTrust>false</UseApplicationTrust>
+    <BootstrapperEnabled>true</BootstrapperEnabled>
+  </PropertyGroup>
+  <PropertyGroup Condition=" '$(Configuration)|$(Platform)' == 'Debug|x86' ">
+    <DebugSymbols>true</DebugSymbols>
+    <OutputPath>bin\x86\Debug\</OutputPath>
+    <DefineConstants>DEBUG;TRACE</DefineConstants>
+    <DebugType>full</DebugType>
+    <PlatformTarget>x86</PlatformTarget>
+    <ErrorReport>prompt</ErrorReport>
+    <Prefer32Bit>false</Prefer32Bit>
+  </PropertyGroup>
+  <PropertyGroup Condition=" '$(Configuration)|$(Platform)' == 'Release|x86' ">
+    <OutputPath>bin\x86\Release\</OutputPath>
+    <DefineConstants>TRACE</DefineConstants>
+    <Optimize>true</Optimize>
+    <DebugType>pdbonly</DebugType>
+    <PlatformTarget>x86</PlatformTarget>
+    <ErrorReport>prompt</ErrorReport>
+    <Prefer32Bit>false</Prefer32Bit>
+  </PropertyGroup>
+  <PropertyGroup Condition=" '$(Configuration)|$(Platform)' == 'Debug|x64' ">
+    <DebugSymbols>true</DebugSymbols>
+    <OutputPath>bin\x64\Debug\</OutputPath>
+    <DefineConstants>DEBUG;TRACE</DefineConstants>
+    <DebugType>full</DebugType>
+    <PlatformTarget>AnyCPU</PlatformTarget>
+    <ErrorReport>prompt</ErrorReport>
+    <Prefer32Bit>false</Prefer32Bit>
+  </PropertyGroup>
+  <PropertyGroup Condition=" '$(Configuration)|$(Platform)' == 'Release|x64' ">
+    <OutputPath>bin\x64\Release\</OutputPath>
+    <DefineConstants>TRACE</DefineConstants>
+    <Optimize>true</Optimize>
+    <DebugType>pdbonly</DebugType>
+    <PlatformTarget>AnyCPU</PlatformTarget>
+    <ErrorReport>prompt</ErrorReport>
+    <Prefer32Bit>false</Prefer32Bit>
+  </PropertyGroup>
+  <ItemGroup>
+    <Reference Include="System" />
+    <Reference Include="System.Data" />
+    <Reference Include="System.Drawing" />
+    <Reference Include="System.Windows.Forms" />
+    <Reference Include="System.Xml" />
+  </ItemGroup>
+  <ItemGroup>
+    <Compile Include="HeatMapData.cs" />
+    <Compile Include="HeatMapGraphPane.cs" />
+    <Compile Include="LabelBoundsCache.cs" />
+    <Compile Include="MSGraphItem.cs" />
+    <Compile Include="MSGraphControl.cs">
+      <SubType>UserControl</SubType>
+    </Compile>
+    <Compile Include="MSGraphControl.Designer.cs">
+      <DependentUpon>MSGraphControl.cs</DependentUpon>
+    </Compile>
+    <Compile Include="MSGraphPane.cs" />
+    <Compile Include="MSPointList.cs" />
+    <Compile Include="Properties\AssemblyInfo.cs" />
+    <Service Include="{94E38DFF-614B-4cbd-B67C-F211BB35CE8B}" />
+  </ItemGroup>
+  <ItemGroup>
+    <EmbeddedResource Include="MSGraphControl.ja.resx">
+      <DependentUpon>MSGraphControl.cs</DependentUpon>
+    </EmbeddedResource>
+    <EmbeddedResource Include="MSGraphControl.resx">
+      <SubType>Designer</SubType>
+      <DependentUpon>MSGraphControl.cs</DependentUpon>
+    </EmbeddedResource>
+    <EmbeddedResource Include="MSGraphControl.zh-CHS.resx">
+      <DependentUpon>MSGraphControl.cs</DependentUpon>
+    </EmbeddedResource>
+  </ItemGroup>
+  <ItemGroup>
+    <None Include="MSGraphControl.snk" />
+  </ItemGroup>
+  <ItemGroup>
+    <BootstrapperPackage Include="Microsoft.Net.Client.3.5">
+      <Visible>False</Visible>
+      <ProductName>.NET Framework 3.5 SP1 Client Profile</ProductName>
+      <Install>false</Install>
+    </BootstrapperPackage>
+    <BootstrapperPackage Include="Microsoft.Net.Framework.3.5.SP1">
+      <Visible>False</Visible>
+      <ProductName>.NET Framework 3.5 SP1</ProductName>
+      <Install>true</Install>
+    </BootstrapperPackage>
+    <BootstrapperPackage Include="Microsoft.Windows.Installer.3.1">
+      <Visible>False</Visible>
+      <ProductName>Windows Installer 3.1</ProductName>
+      <Install>true</Install>
+    </BootstrapperPackage>
+  </ItemGroup>
+  <ItemGroup>
+    <ProjectReference Include="..\zedgraph\ZedGraph.csproj">
+      <Project>{B99650EE-AF46-47B4-A4A9-212ADE7809B7}</Project>
+      <Name>ZedGraph</Name>
+    </ProjectReference>
+  </ItemGroup>
+  <Import Project="$(MSBuildBinPath)\Microsoft.CSharp.targets" />
+  <!-- To modify your build process, add your task inside one of the targets below and uncomment it. 
+       Other similar extension points exist, see Microsoft.Common.targets.
+  <Target Name="BeforeBuild">
+  </Target>
+  <Target Name="AfterBuild">
+  </Target>
+  -->
 </Project>