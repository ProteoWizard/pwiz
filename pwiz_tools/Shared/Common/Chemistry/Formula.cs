--- conflicted
+++ resolved
@@ -1,577 +1,468 @@
-﻿/*
- * Original author: Nicholas Shulman <nicksh .at. u.washington.edu>,
- *                  MacCoss Lab, Department of Genome Sciences, UW
- *
- * Copyright 2009 University of Washington - Seattle, WA
- *
- * Licensed under the Apache License, Version 2.0 (the "License");
- * you may not use this file except in compliance with the License.
- * You may obtain a copy of the License at
- *
- *     http://www.apache.org/licenses/LICENSE-2.0
- *
- * Unless required by applicable law or agreed to in writing, software
- * distributed under the License is distributed on an "AS IS" BASIS,
- * WITHOUT WARRANTIES OR CONDITIONS OF ANY KIND, either express or implied.
- * See the License for the specific language governing permissions and
- * limitations under the License.
- */
-using System;
-using System.Collections;
-using System.Collections.Generic;
-using System.Globalization;
-using System.Linq;
-using System.Text;
-using pwiz.Common.Collections;
-
-namespace pwiz.Common.Chemistry
-{
-    public abstract class AbstractFormula<T,TValue> : IDictionary<string, TValue>, IComparable<T>
-        where T : AbstractFormula<T, TValue>, new()
-        where TValue : IComparable<TValue>
-    {
-// ReSharper disable InconsistentNaming
-        public static readonly T Empty = new T { Dictionary = ImmutableSortedList<string, TValue>.EMPTY };
-// ReSharper restore InconsistentNaming
-        public abstract override string ToString();
-        private int _hashCode;
-        private ImmutableSortedList<string, TValue> _dict;
-        public virtual String ToDisplayString()
-        {
-            return ToString();
-        }
-
-        public T SetElementCount(String element, TValue count)
-        {
-            if (count.Equals(default(TValue)))
-            {
-                return new T {Dictionary = Dictionary.RemoveKey(element)};
-            }
-            return new T {Dictionary = Dictionary.Replace(element, count)};
-        }
-
-        public TValue GetElementCount(String element)
-        {
-            TValue atomCount;
-            if (!TryGetValue(element, out atomCount))
-                atomCount = default(TValue);
-            return atomCount;
-        }
-
-        public override int GetHashCode()
-        {
-// ReSharper disable NonReadonlyFieldInGetHashCode
-            return _hashCode;
-// ReSharper restore NonReadonlyFieldInGetHashCode
-        }
-
-        public override bool Equals(Object o)
-        {
-            if (ReferenceEquals(o, this))
-            {
-                return true;
-            }
-            var that = o as T;
-            if (that == null)
-            {
-                return false;
-            }
-            return Dictionary.Equals(that.Dictionary);
-        }
-
-        public int CompareTo(T that)
-        {
-            using (var thisEnumerator = GetEnumerator())
-            using (var thatEnumerator = that.GetEnumerator())
-            {
-                while (thisEnumerator.MoveNext())
-                {
-                    if (!thatEnumerator.MoveNext())
-                    {
-                        return 1;
-                    }
-                    int keyCompare = string.CompareOrdinal(thisEnumerator.Current.Key, thatEnumerator.Current.Key);
-                    if (keyCompare != 0)
-                    {
-                        return keyCompare;
-                    }
-                    int valueCompare = thisEnumerator.Current.Value.CompareTo(thatEnumerator.Current.Value);
-                    if (valueCompare != 0)
-                    {
-                        return valueCompare;
-                    }
-                }
-                return thatEnumerator.MoveNext() ? -1 : 0;
-            }
-        }
-        public ImmutableSortedList<string, TValue> Dictionary
-        {
-            get { return _dict; }
-            protected set 
-            { 
-                _dict = value;
-                if (_dict.Values.Contains(default(TValue)))
-                {
-                    // Zeroes should have been filtered out before getting here.
-                    throw new ArgumentException(string .Format(@"The formula {0} cannot contain zero", this));
-                }
-                _hashCode = value.GetHashCode();
-            }
-        }
-
-        IEnumerator IEnumerable.GetEnumerator()
-        {
-            return GetEnumerator();
-        }
-
-        public IEnumerator<KeyValuePair<string, TValue>> GetEnumerator()
-        {
-            return Dictionary.GetEnumerator();
-        }
-        public int Count { get { return Dictionary.Count; } }
-        public bool TryGetValue(string key, out TValue value)
-        {
-            return Dictionary.TryGetValue(key, out value);
-        }
-        public ICollection<string> Keys { get { return Dictionary.Keys; } }
-        public ICollection<TValue> Values { get { return Dictionary.Values; } }
-        public TValue this[string key]
-        {
-            get 
-            { 
-                TValue value;
-                TryGetValue(key, out value);
-                return value;
-            }
-            set
-            {
-                throw new InvalidOperationException();
-            }
-        }
-
-        public void Add(KeyValuePair<string, TValue> item)
-        {
-            throw new InvalidOperationException();
-        }
-
-        public void Clear()
-        {
-            throw new InvalidOperationException();
-        }
-
-        public bool Contains(KeyValuePair<string, TValue> item)
-        {
-            return Dictionary.Contains(item);
-        }
-
-        public bool Remove(KeyValuePair<string, TValue> item)
-        {
-            throw new InvalidOperationException();
-        }
-
-        public void CopyTo(KeyValuePair<string, TValue>[] array, int arrayIndex)
-        {
-            Dictionary.CopyTo(array, arrayIndex);
-        }
-
-        public bool IsReadOnly
-        {
-            get { return true; }
-        }
-
-        public bool ContainsKey(string key)
-        {
-            return Dictionary.ContainsKey(key);
-        }
-
-        public void Add(string key, TValue value)
-        {
-            throw new InvalidOperationException();
-        }
-
-        public bool Remove(string key)
-        {
-            throw new InvalidOperationException();
-        }
-    }
-
-    public class Formula<T> : AbstractFormula<T, int>
-        where T : Formula<T>, new()
-    {
-
-        public static bool IsNullOrEmpty(Formula<T> value)
-        {
-            return value == null || value.IsEmpty();
-        }
-
-        public static T Parse(string formula)
-        {
-            return new T { Dictionary = ImmutableSortedList.FromValues(ParseToDictionary(formula)) };
-        }
-
-        public static T Parse(string formula, out string regularizedFormula)
-        {
-            var formulaCleanup = new StringBuilder(string.IsNullOrEmpty(formula) ? 0 : formula.Length);
-            var keyValuePairs = ParseToDictionary(formula, formulaCleanup);
-            regularizedFormula = formulaCleanup.ToString();
-            return new T { Dictionary = ImmutableSortedList.FromValues(keyValuePairs) };
-        }
-
-        /// <summary>
-        /// Parse a string like C12H5 into a dictionary.
-        /// Handles simple math like "C12H5-C3H2"
-        /// Returns a tidied-up version of the input that removes zero-count elements but preserves idiosyncratic things like "HOOON1"
-        /// </summary>
-        /// <param name="formula">original string describing the formula</param>
-        /// <param name="regularizedFormula">optional StringBuilder for cleaned up formula string</param>
-        /// <returns></returns>
-        public static Dictionary<string, int> ParseToDictionary(string formula, StringBuilder regularizedFormula = null)
-        {
-            // Watch for trivial case
-            var result = new Dictionary<string, int>();
-            if (string.IsNullOrEmpty(formula))
-            {
-                return result;
-            }
-
-            string currentElement = null;
-            int? currentQuantity = null;
-            var currentPolarity = 1;
-            var polarityNext = 1;
-
-            void CloseOutCurrentElement()
-            {
-                if (currentElement != null)
-                {
-                    var currentAtomCount = currentPolarity * (currentQuantity ?? 1); // No count declared implies 1
-                    var hasAtom = result.TryGetValue(currentElement, out var previousAtomCount);
-                    var newAtomCount = previousAtomCount + currentAtomCount;
-                    if (hasAtom)
-                    {
-                        if (newAtomCount == 0)
-                        {
-                            result.Remove(currentElement);
-                        }
-                        else
-                        {
-                            result[currentElement] = newAtomCount;
-                        }
-                    }
-                    else if (newAtomCount != 0) // Beware explicitly declared 0 count e.g. "H0"
-                    {
-                        result.Add(currentElement, newAtomCount);
-                    }
-
-                    if (regularizedFormula != null)
-                    {
-                        if ((currentQuantity ?? 1) > 0) // Omit any zero counts e.g. N0, but save any explicit counts e.g. "N1"
-                        {
-                            regularizedFormula.Append(currentElement);
-                            if (currentQuantity.HasValue) // Preserve the "1" in "N1" if that's how the user presented it
-                            {
-                                regularizedFormula.Append(currentQuantity.Value.ToString(CultureInfo.InvariantCulture));
-                            }
-                        }
-                    }
-                }
-                else if ((currentQuantity ?? 0) != 0) // Input was something like "123" or "5C12H"
-                {
-                    throw new ArgumentException($@"""{formula}""");
-                }
-            }
-
-            foreach (char ch in formula)
-            {
-                if (Char.IsDigit(ch))
-<<<<<<< HEAD
-                {
-                    currentQuantity = (currentQuantity ?? 0) * 10 + (ch - '0');
-                }
-                else if (Char.IsUpper(ch))
-                {
-                    // Close out current element, if any
-                    CloseOutCurrentElement();
-                    currentQuantity = null;
-                    currentElement = string.Empty + ch;
-                    if (currentPolarity != polarityNext)
-                    {
-                        regularizedFormula?.Append(@"-");
-                        currentPolarity = polarityNext;
-=======
-                {
-                    currentQuantity = (currentQuantity ?? 0) * 10 + (ch - '0');
-                }
-                else if (Char.IsUpper(ch))
-                {
-                    // Close out current element, if any
-                    CloseOutCurrentElement();
-                    currentQuantity = null;
-                    currentElement = string.Empty + ch;
-                    if (currentPolarity != polarityNext)
-                    {
-                        regularizedFormula?.Append(@"-");
-                        currentPolarity = polarityNext;
-                    }
-                }
-                else if (Equals(ch, '-'))
-                {
-                    if (currentPolarity < 0)
-                    {
-                        throw new ArgumentException($@"Failed parsing ""{formula}"": molecular formula subtraction expressions are limited to a single operation");
-                    }
-                    polarityNext = -currentPolarity; // Flip +/- after we process the previous element
-                }
-                // Allow apostrophe for heavy isotopes (e.g. C' for 13C)
-                else if (!Char.IsWhiteSpace(ch))
-                {
-                    currentElement = currentElement + ch;
-                }
-            }
-            CloseOutCurrentElement(); // Finish up the last element
-
-            return result;
-        }
-
-
-
-        // Subtract other's atom counts from ours
-        public T Difference(T other)
-        {
-            if (other == null || other.Count == 0)
-            {
-                return (T)this;
-            }
-
-            var resultDict = new Dictionary<string, int>(this);
-            foreach (var kvpOther in other)
-            {
-                if (TryGetValue(kvpOther.Key, out var countCurrent))
-                {
-                    var newCount = countCurrent - kvpOther.Value;
-                    if (newCount == 0)
-                    {
-                        resultDict.Remove(kvpOther.Key);
->>>>>>> 8116fa9d
-                    }
-                }
-                else if (Equals(ch, '-'))
-                {
-                    if (currentPolarity < 0)
-                    {
-<<<<<<< HEAD
-                        throw new ArgumentException($@"Failed parsing ""{formula}"": molecular formula subtraction expressions are limited to a single operation");
-=======
-                        resultDict[kvpOther.Key] = newCount;
->>>>>>> 8116fa9d
-                    }
-                    polarityNext = -currentPolarity; // Flip +/- after we process the previous element
-                }
-                // Allow apostrophe for heavy isotopes (e.g. C' for 13C)
-                else if (!Char.IsWhiteSpace(ch))
-                {
-                    currentElement = currentElement + ch;
-                }
-                else
-                {
-                    resultDict.Add(kvpOther.Key, -kvpOther.Value);
-                }
-            }
-<<<<<<< HEAD
-            CloseOutCurrentElement(); // Finish up the last element
-
-            return result;
-        }
-
-        public T TimesMinusOne()
-        {
-            return new T
-            {
-                Dictionary = Dictionary.ReplaceValues(Dictionary.Values.Select(v => v * -1))
-            };
-        }
-
-        // Subtract other's atom counts from ours
-        public T Difference(T other)
-        {
-            return Plus(other.TimesMinusOne());
-        }
-
-        public T Plus(T other)
-        {
-            return new T { Dictionary = Merge(new[] { Dictionary, other.Dictionary }, 0, 2) };
-        }
-=======
-
-            return FromDict(resultDict);
-        }
-
-        public T Plus(T other)
-        {
-            if (other == null || other.Count == 0)
-            {
-                return (T)this;
-            }
-
-            var resultDict = new Dictionary<string, int>(this);
-            foreach (var kvpOther in other)
-            {
-                if (TryGetValue(kvpOther.Key, out var count))
-                {
-                    var newCount = count + kvpOther.Value;
-                    if (newCount == 0)
-                    {
-                        resultDict.Remove(kvpOther.Key);
-                    }
-                    else
-                    {
-                        resultDict[kvpOther.Key] = newCount;
-                    }
-                }
-                else
-                {
-                    resultDict.Add(kvpOther.Key, kvpOther.Value);
-                }
-            }
->>>>>>> 8116fa9d
-
-        public bool IsEmpty()
-        {
-            return Dictionary == null || Dictionary.Count == 0;
-        }
-
-        public bool IsEmpty()
-        {
-            return Dictionary == null || Dictionary.Count == 0;
-        }
-
-        public static T FromDict(IDictionary<string, int> dict)
-        {
-            return new T {Dictionary = ImmutableSortedList.FromValues(dict.Where(entry=>entry.Value != 0))};
-        }
-
-        public T AdjustElementCount(string element, int delta, bool allowNegative = false)
-        {
-            TryGetValue(element, out var existing);
-            var newCount = existing + delta;
-            if (allowNegative || newCount >= 0) // There are some to take away, or we're planning to add some
-            {
-                var dict = new Dictionary<string, int>(this);
-                if (newCount == 0)
-                {
-                    if (existing != 0)
-                    {
-                        dict.Remove(element);
-                        return FromDict(dict);
-                    }
-                    return this as T;
-                }
-                if (existing == 0)
-                {
-                    dict.Add(element, newCount);
-<<<<<<< HEAD
-                }
-                else
-                {
-                    dict[element] = newCount;
-                }
-=======
-                }
-                else
-                {
-                    dict[element] = newCount;
-                }
->>>>>>> 8116fa9d
-                return FromDict(dict);
-            }
-            return this as T;
-        }
-
-        public static string AdjustElementCount(string formula, string element, int delta)
-        {
-            var dict = Parse(formula);
-            return dict.AdjustElementCount(element, delta).ToString();
-        }
-
-        public static bool AreEquivalentFormulas(string formulaLeft, string formulaRight)
-        {
-            if (string.Equals(formulaLeft, formulaRight))
-            {
-                return true;
-            }
-            // Consider C2C'4H5 to be same as H5C'4C2, or "C10H30Si5O5H-CH4" same as "C9H26O5Si5", etc
-            var left = Parse(formulaLeft);
-            var right = Parse(formulaRight);
-            return left.Equals(right);
-        }
-
-        public override string ToString()
-        {
-            var result = new StringBuilder();
-            bool anyNegative = false;
-            foreach (var entry in this)
-            {
-                if (entry.Value >= 0)
-                {
-                    result.Append(entry.Key);
-                    if (entry.Value != 1)
-                    {
-                        result.Append(entry.Value);
-                    }
-                }
-                else
-                {
-                    anyNegative = true;
-                }
-            }
-
-            if (!anyNegative)
-            {
-                return result.ToString();
-            }
-
-            result.Append("-");
-            foreach (var entry in this)
-            {
-                if (entry.Value < 0)
-                {
-                    result.Append(entry.Key);
-                    if (entry.Value != -1)
-                    {
-                        result.Append(-entry.Value);
-                    }
-                }
-            }
-            return result.ToString();
-        }
-
-        public static T Sum(IEnumerable<T> items)
-        {
-            var dictionaries = items.Select(item => item.Dictionary).ToArray();
-            return new T { Dictionary = Merge(dictionaries, 0, dictionaries.Length) };
-        }
-
-        private static ImmutableSortedList<string, int> Merge(ImmutableSortedList<string, int>[] parts, int start, int count)
-        {
-            if (count == 0)
-            {
-                return Empty.Dictionary;
-            }
-
-            if (count == 1)
-            {
-                return parts[start];
-            }
-
-            var left = Merge(parts, start, count / 2);
-            var right = Merge(parts, start + count / 2, count - count / 2);
-            var newDictionary = left.Merge(right, MergeValues);
-            return newDictionary;
-        }
-
-        private static bool MergeValues(int left, int right, out int result)
-        {
-            result = left + right;
-            return result != 0;
-        }
-    }
-}
+﻿/*
+ * Original author: Nicholas Shulman <nicksh .at. u.washington.edu>,
+ *                  MacCoss Lab, Department of Genome Sciences, UW
+ *
+ * Copyright 2009 University of Washington - Seattle, WA
+ *
+ * Licensed under the Apache License, Version 2.0 (the "License");
+ * you may not use this file except in compliance with the License.
+ * You may obtain a copy of the License at
+ *
+ *     http://www.apache.org/licenses/LICENSE-2.0
+ *
+ * Unless required by applicable law or agreed to in writing, software
+ * distributed under the License is distributed on an "AS IS" BASIS,
+ * WITHOUT WARRANTIES OR CONDITIONS OF ANY KIND, either express or implied.
+ * See the License for the specific language governing permissions and
+ * limitations under the License.
+ */
+using System;
+using System.Collections;
+using System.Collections.Generic;
+using System.Globalization;
+using System.Linq;
+using System.Text;
+using pwiz.Common.Collections;
+
+namespace pwiz.Common.Chemistry
+{
+    public abstract class AbstractFormula<T,TValue> : IDictionary<string, TValue>, IComparable<T>
+        where T : AbstractFormula<T, TValue>, new()
+        where TValue : IComparable<TValue>
+    {
+// ReSharper disable InconsistentNaming
+        public static readonly T Empty = new T { Dictionary = ImmutableSortedList<string, TValue>.EMPTY };
+// ReSharper restore InconsistentNaming
+        public abstract override string ToString();
+        private int _hashCode;
+        private ImmutableSortedList<string, TValue> _dict;
+        public virtual String ToDisplayString()
+        {
+            return ToString();
+        }
+
+        public T SetElementCount(String element, TValue count)
+        {
+            if (count.Equals(default(TValue)))
+            {
+                return new T {Dictionary = Dictionary.RemoveKey(element)};
+            }
+            return new T {Dictionary = Dictionary.Replace(element, count)};
+        }
+
+        public TValue GetElementCount(String element)
+        {
+            TValue atomCount;
+            if (!TryGetValue(element, out atomCount))
+                atomCount = default(TValue);
+            return atomCount;
+        }
+
+        public override int GetHashCode()
+        {
+// ReSharper disable NonReadonlyFieldInGetHashCode
+            return _hashCode;
+// ReSharper restore NonReadonlyFieldInGetHashCode
+        }
+
+        public override bool Equals(Object o)
+        {
+            if (ReferenceEquals(o, this))
+            {
+                return true;
+            }
+            var that = o as T;
+            if (that == null)
+            {
+                return false;
+            }
+            return Dictionary.Equals(that.Dictionary);
+        }
+
+        public int CompareTo(T that)
+        {
+            using (var thisEnumerator = GetEnumerator())
+            using (var thatEnumerator = that.GetEnumerator())
+            {
+                while (thisEnumerator.MoveNext())
+                {
+                    if (!thatEnumerator.MoveNext())
+                    {
+                        return 1;
+                    }
+                    int keyCompare = string.CompareOrdinal(thisEnumerator.Current.Key, thatEnumerator.Current.Key);
+                    if (keyCompare != 0)
+                    {
+                        return keyCompare;
+                    }
+                    int valueCompare = thisEnumerator.Current.Value.CompareTo(thatEnumerator.Current.Value);
+                    if (valueCompare != 0)
+                    {
+                        return valueCompare;
+                    }
+                }
+                return thatEnumerator.MoveNext() ? -1 : 0;
+            }
+        }
+        public ImmutableSortedList<string, TValue> Dictionary
+        {
+            get { return _dict; }
+            protected set 
+            { 
+                _dict = value;
+                if (_dict.Values.Contains(default(TValue)))
+                {
+                    // Zeroes should have been filtered out before getting here.
+                    throw new ArgumentException(string .Format(@"The formula {0} cannot contain zero", this));
+                }
+                _hashCode = value.GetHashCode();
+            }
+        }
+
+        IEnumerator IEnumerable.GetEnumerator()
+        {
+            return GetEnumerator();
+        }
+
+        public IEnumerator<KeyValuePair<string, TValue>> GetEnumerator()
+        {
+            return Dictionary.GetEnumerator();
+        }
+        public int Count { get { return Dictionary.Count; } }
+        public bool TryGetValue(string key, out TValue value)
+        {
+            return Dictionary.TryGetValue(key, out value);
+        }
+        public ICollection<string> Keys { get { return Dictionary.Keys; } }
+        public ICollection<TValue> Values { get { return Dictionary.Values; } }
+        public TValue this[string key]
+        {
+            get 
+            { 
+                TValue value;
+                TryGetValue(key, out value);
+                return value;
+            }
+            set
+            {
+                throw new InvalidOperationException();
+            }
+        }
+
+        public void Add(KeyValuePair<string, TValue> item)
+        {
+            throw new InvalidOperationException();
+        }
+
+        public void Clear()
+        {
+            throw new InvalidOperationException();
+        }
+
+        public bool Contains(KeyValuePair<string, TValue> item)
+        {
+            return Dictionary.Contains(item);
+        }
+
+        public bool Remove(KeyValuePair<string, TValue> item)
+        {
+            throw new InvalidOperationException();
+        }
+
+        public void CopyTo(KeyValuePair<string, TValue>[] array, int arrayIndex)
+        {
+            Dictionary.CopyTo(array, arrayIndex);
+        }
+
+        public bool IsReadOnly
+        {
+            get { return true; }
+        }
+
+        public bool ContainsKey(string key)
+        {
+            return Dictionary.ContainsKey(key);
+        }
+
+        public void Add(string key, TValue value)
+        {
+            throw new InvalidOperationException();
+        }
+
+        public bool Remove(string key)
+        {
+            throw new InvalidOperationException();
+        }
+    }
+
+    public class Formula<T> : AbstractFormula<T, int>
+        where T : Formula<T>, new()
+    {
+
+        public static bool IsNullOrEmpty(Formula<T> value)
+        {
+            return value == null || value.IsEmpty();
+        }
+
+        public static T Parse(string formula)
+        {
+            return new T { Dictionary = ImmutableSortedList.FromValues(ParseToDictionary(formula)) };
+        }
+
+        public static T Parse(string formula, out string regularizedFormula)
+        {
+            var formulaCleanup = new StringBuilder(string.IsNullOrEmpty(formula) ? 0 : formula.Length);
+            var keyValuePairs = ParseToDictionary(formula, formulaCleanup);
+            regularizedFormula = formulaCleanup.ToString();
+            return new T { Dictionary = ImmutableSortedList.FromValues(keyValuePairs) };
+        }
+
+        /// <summary>
+        /// Parse a string like C12H5 into a dictionary.
+        /// Handles simple math like "C12H5-C3H2"
+        /// Returns a tidied-up version of the input that removes zero-count elements but preserves idiosyncratic things like "HOOON1"
+        /// </summary>
+        /// <param name="formula">original string describing the formula</param>
+        /// <param name="regularizedFormula">optional StringBuilder for cleaned up formula string</param>
+        /// <returns></returns>
+        public static Dictionary<string, int> ParseToDictionary(string formula, StringBuilder regularizedFormula = null)
+        {
+            // Watch for trivial case
+            var result = new Dictionary<string, int>();
+            if (string.IsNullOrEmpty(formula))
+            {
+                return result;
+            }
+
+            string currentElement = null;
+            int? currentQuantity = null;
+            var currentPolarity = 1;
+            var polarityNext = 1;
+
+            void CloseOutCurrentElement()
+            {
+                if (currentElement != null)
+                {
+                    var currentAtomCount = currentPolarity * (currentQuantity ?? 1); // No count declared implies 1
+                    var hasAtom = result.TryGetValue(currentElement, out var previousAtomCount);
+                    var newAtomCount = previousAtomCount + currentAtomCount;
+                    if (hasAtom)
+                    {
+                        if (newAtomCount == 0)
+                        {
+                            result.Remove(currentElement);
+                        }
+                        else
+                        {
+                            result[currentElement] = newAtomCount;
+                        }
+                    }
+                    else if (newAtomCount != 0) // Beware explicitly declared 0 count e.g. "H0"
+                    {
+                        result.Add(currentElement, newAtomCount);
+                    }
+
+                    if (regularizedFormula != null)
+                    {
+                        if ((currentQuantity ?? 1) > 0) // Omit any zero counts e.g. N0, but save any explicit counts e.g. "N1"
+                        {
+                            regularizedFormula.Append(currentElement);
+                            if (currentQuantity.HasValue) // Preserve the "1" in "N1" if that's how the user presented it
+                            {
+                                regularizedFormula.Append(currentQuantity.Value.ToString(CultureInfo.InvariantCulture));
+                            }
+                        }
+                    }
+                }
+                else if ((currentQuantity ?? 0) != 0) // Input was something like "123" or "5C12H"
+                {
+                    throw new ArgumentException($@"""{formula}""");
+                }
+            }
+
+            foreach (char ch in formula)
+            {
+                if (Char.IsDigit(ch))
+                {
+                    currentQuantity = (currentQuantity ?? 0) * 10 + (ch - '0');
+                }
+                else if (Char.IsUpper(ch))
+                {
+                    // Close out current element, if any
+                    CloseOutCurrentElement();
+                    currentQuantity = null;
+                    currentElement = string.Empty + ch;
+                    if (currentPolarity != polarityNext)
+                    {
+                        regularizedFormula?.Append(@"-");
+                        currentPolarity = polarityNext;
+                    }
+                }
+                else if (Equals(ch, '-'))
+                {
+                    if (currentPolarity < 0)
+                    {
+                        throw new ArgumentException($@"Failed parsing ""{formula}"": molecular formula subtraction expressions are limited to a single operation");
+                    }
+                    polarityNext = -currentPolarity; // Flip +/- after we process the previous element
+                }
+                // Allow apostrophe for heavy isotopes (e.g. C' for 13C)
+                else if (!Char.IsWhiteSpace(ch))
+                {
+                    currentElement = currentElement + ch;
+                }
+            }
+            CloseOutCurrentElement(); // Finish up the last element
+
+            return result;
+        }
+
+
+
+        public T TimesMinusOne()
+        {
+            return new T
+            {
+                Dictionary = Dictionary.ReplaceValues(Dictionary.Values.Select(v => v * -1))
+            };
+        }
+
+        // Subtract other's atom counts from ours
+        public T Difference(T other)
+        {
+            return Plus(other.TimesMinusOne());
+        }
+
+        public T Plus(T other)
+        {
+            return new T { Dictionary = Merge(new[] { Dictionary, other.Dictionary }, 0, 2) };
+        }
+
+        public bool IsEmpty()
+        {
+            return Dictionary == null || Dictionary.Count == 0;
+        }
+
+        public static T FromDict(IDictionary<string, int> dict)
+        {
+            return new T {Dictionary = ImmutableSortedList.FromValues(dict.Where(entry=>entry.Value != 0))};
+        }
+
+        public T AdjustElementCount(string element, int delta, bool allowNegative = false)
+        {
+            TryGetValue(element, out var existing);
+            var newCount = existing + delta;
+            if (allowNegative || newCount >= 0) // There are some to take away, or we're planning to add some
+            {
+                var dict = new Dictionary<string, int>(this);
+                if (newCount == 0)
+                {
+                    if (existing != 0)
+                    {
+                        dict.Remove(element);
+                        return FromDict(dict);
+                    }
+                    return this as T;
+                }
+                if (existing == 0)
+                {
+                    dict.Add(element, newCount);
+                }
+                else
+                {
+                    dict[element] = newCount;
+                }
+                return FromDict(dict);
+            }
+            return this as T;
+        }
+
+        public static string AdjustElementCount(string formula, string element, int delta)
+        {
+            var dict = Parse(formula);
+            return dict.AdjustElementCount(element, delta).ToString();
+        }
+
+        public static bool AreEquivalentFormulas(string formulaLeft, string formulaRight)
+        {
+            if (string.Equals(formulaLeft, formulaRight))
+            {
+                return true;
+            }
+            // Consider C2C'4H5 to be same as H5C'4C2, or "C10H30Si5O5H-CH4" same as "C9H26O5Si5", etc
+            var left = Parse(formulaLeft);
+            var right = Parse(formulaRight);
+            return left.Equals(right);
+        }
+
+        public override string ToString()
+        {
+            var result = new StringBuilder();
+            bool anyNegative = false;
+            foreach (var entry in this)
+            {
+                if (entry.Value >= 0)
+                {
+                    result.Append(entry.Key);
+                    if (entry.Value != 1)
+                    {
+                        result.Append(entry.Value);
+                    }
+                }
+                else
+                {
+                    anyNegative = true;
+                }
+            }
+
+            if (!anyNegative)
+            {
+                return result.ToString();
+            }
+
+            result.Append("-");
+            foreach (var entry in this)
+            {
+                if (entry.Value < 0)
+                {
+                    result.Append(entry.Key);
+                    if (entry.Value != -1)
+                    {
+                        result.Append(-entry.Value);
+                    }
+                }
+            }
+            return result.ToString();
+        }
+
+        public static T Sum(IEnumerable<T> items)
+        {
+            var dictionaries = items.Select(item => item.Dictionary).ToArray();
+            return new T { Dictionary = Merge(dictionaries, 0, dictionaries.Length) };
+        }
+
+        private static ImmutableSortedList<string, int> Merge(ImmutableSortedList<string, int>[] parts, int start, int count)
+        {
+            if (count == 0)
+            {
+                return Empty.Dictionary;
+            }
+
+            if (count == 1)
+            {
+                return parts[start];
+            }
+
+            var left = Merge(parts, start, count / 2);
+            var right = Merge(parts, start + count / 2, count - count / 2);
+            var newDictionary = left.Merge(right, MergeValues);
+            return newDictionary;
+        }
+
+        private static bool MergeValues(int left, int right, out int result)
+        {
+            result = left + right;
+            return result != 0;
+        }
+    }
+}