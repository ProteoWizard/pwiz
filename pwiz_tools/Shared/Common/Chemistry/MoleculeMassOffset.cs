--- conflicted
+++ resolved
@@ -18,11 +18,10 @@
  */
 using System;
 using System.Collections.Generic;
-using System.Collections.ObjectModel;
 using System.Globalization;
 using System.Linq;
 using System.Text;
-using pwiz.Common.Collections;
+using pwiz.Common.SystemUtil;
 
 namespace pwiz.Common.Chemistry
 {
@@ -30,178 +29,17 @@
     /// Holds a chemical formula as well as an extra offset for the monoisotopic mass and the average mass.
     /// This is used when a molecule is made up of some things that we know the chemical formula for,
     /// and other things where the user has only told us the mono and average masses.
-    /// Examples of these formulas with mass offsets include crosslinking and Hardklor output.
     /// </summary>
-    public class MoleculeMassOffset : Molecule, IEquatable<MoleculeMassOffset>, IComparable<MoleculeMassOffset>
+    public class MoleculeMassOffset : Immutable, IFormattable
     {
-<<<<<<< HEAD
-        public new static readonly MoleculeMassOffset EMPTY = new MoleculeMassOffset(null, 0, 0);
-
-        /// <summary>
-        /// We provide these Create methods to avoid producing copies of an empty object
-        /// </summary>
-        public static MoleculeMassOffset Create(TypedMass monoMassOffset, TypedMass averageMassOffset)
-        {
-            return TypedMass.IsNullOrEmpty(monoMassOffset) ?
-                EMPTY :
-                Create(string.Empty, monoMassOffset, averageMassOffset);
-        }
-
-        public static MoleculeMassOffset Create(double? monoMassOffset, double? averageMassOffset)
-        {
-            return Create(string.Empty, TypedMass.Create(monoMassOffset ?? averageMassOffset ?? 0, MassType.Monoisotopic),
-                TypedMass.Create(averageMassOffset ?? monoMassOffset ?? 0, MassType.Average));
-        }
-
-        public static MoleculeMassOffset Create(string formula, double monoMassOffset = 0, double averageMassOffset = 0)
-        {
-            return Create(formula, 
-                monoMassOffset == 0 ? TypedMass.ZERO_MONO_MASSNEUTRAL : TypedMass.Create(monoMassOffset, MassType.Monoisotopic),
-                averageMassOffset == 0 ? TypedMass.ZERO_AVERAGE_MASSNEUTRAL : TypedMass.Create(averageMassOffset, MassType.Average));
-        }
-
-        public static MoleculeMassOffset Create(IEnumerable<KeyValuePair<string, int>> molecule, double monoMassOffset = 0, double averageMassOffset = 0, string elementOrderHint = null)
-        {
-            var dict = molecule?.Where(kvp => kvp.Value != 0)
-                .ToDictionary(kvp => kvp.Key, kvp => kvp.Value);
-            if ((dict == null || dict.Count == 0) && monoMassOffset == 0 && averageMassOffset == 0)
-            {
-                return EMPTY;
-            }
-            return new MoleculeMassOffset(dict, monoMassOffset, averageMassOffset, elementOrderHint);
-        }
-
-        public static MoleculeMassOffset Create(string formulaAndMasses, TypedMass monoMassOffset, TypedMass averageMassOffset)
-        {
-            // Watch out for mass offsets appearing in the string representation
-            SplitFormulaAndMasses(formulaAndMasses, out var formula, out var monoDeclared, out var averageDeclared);
-            if (TypedMass.IsNullOrEmpty(monoMassOffset))
-            {
-                monoMassOffset = monoDeclared;
-                averageMassOffset = averageDeclared;
-            }
-
-            if (string.IsNullOrEmpty(formula) && TypedMass.IsNullOrEmpty(monoMassOffset) && TypedMass.IsNullOrEmpty(averageMassOffset))
-            {
-                return EMPTY;
-            }
-
-            var dictionary = new ReadOnlyDictionary<string, int>(ParseToDictionary(formula, out var orderHintString));
-            monoMassOffset = TypedMass.IsNullOrEmpty(monoMassOffset) ? TypedMass.ZERO_MONO_MASSNEUTRAL : monoMassOffset;
-            averageMassOffset = TypedMass.IsNullOrEmpty(averageMassOffset) ? TypedMass.ZERO_AVERAGE_MASSNEUTRAL : averageMassOffset;
-            return new MoleculeMassOffset(dictionary, monoMassOffset, averageMassOffset, orderHintString);
-        }
-
-        public static MoleculeMassOffset Create(Molecule molecule)
-        {
-            return Molecule.IsNullOrEmpty(molecule) ? EMPTY : new MoleculeMassOffset(molecule.Dictionary, null, null, molecule._orderHintString, molecule._originalHashCode);
-        }
-
-        private MoleculeMassOffset(IEnumerable<KeyValuePair<string, int>> molecule, double monoMassOffset, double averageMassOffset, string elementOrderHint = null) :
-            this(molecule,
-                monoMassOffset == 0 ? TypedMass.ZERO_MONO_MASSNEUTRAL : TypedMass.Create(monoMassOffset, MassType.Monoisotopic),
-                averageMassOffset == 0 ? TypedMass.ZERO_AVERAGE_MASSNEUTRAL : TypedMass.Create(averageMassOffset, MassType.Average),
-                elementOrderHint)
-=======
         public static readonly MoleculeMassOffset EMPTY = new MoleculeMassOffset(Molecule.Empty, 0, 0);
         private MoleculeMassOffset(Molecule molecule, double monoMassOffset, double averageMassOffset)
->>>>>>> 8116fa9d
-        {
-        }
-
-        private MoleculeMassOffset(IEnumerable<KeyValuePair<string, int>> molecule, TypedMass monoMassOffset,
-            TypedMass averageMassOffset, string elementOrderHint = null, int? previousHashCode = null) :
-            this(molecule == null
-                    ? new ReadOnlyDictionary<string, int>(new Dictionary<string, int>())
-                    : molecule is ReadOnlyDictionary<string, int> readOnlyDictionary ?
-                        readOnlyDictionary :
-                        new ReadOnlyDictionary<string, int>(molecule.Where(kvp => kvp.Value != 0)
-                            .ToDictionary(kvp => kvp.Key, kvp => kvp.Value)),
-                monoMassOffset, averageMassOffset, elementOrderHint, previousHashCode)
-        {
-        }
-
-        private MoleculeMassOffset(ReadOnlyDictionary<string, int> dictionary, double monoMassOffset, double averageMassOffset)
-            : this(dictionary, 
-                monoMassOffset == 0
-                    ? TypedMass.ZERO_MONO_MASSNEUTRAL
-                    : TypedMass.Create(monoMassOffset, MassType.Monoisotopic),
-                averageMassOffset == 0
-                    ? TypedMass.ZERO_AVERAGE_MASSNEUTRAL
-                    : TypedMass.Create(averageMassOffset, MassType.Average),
-                null, null)
-        {
-        }
-
-
-        private MoleculeMassOffset(ReadOnlyDictionary<string, int> molecule, TypedMass monoMassOffset, TypedMass averageMassOffset, 
-            string elementOrderHint, int? previousHashCode)
-        {
-            _originalHashCode = previousHashCode;  // Important to set this before setting Dictionary
-            Dictionary = molecule;
-            _orderHintString = elementOrderHint;
-
-            if (monoMassOffset == null)
-            {
-                monoMassOffset = TypedMass.ZERO_MONO_MASSNEUTRAL;
-            }
-            if (averageMassOffset == null)
-            {
-                averageMassOffset = TypedMass.ZERO_AVERAGE_MASSNEUTRAL;
-            }
-
-            if ((monoMassOffset == 0) != (averageMassOffset == 0))
-            {
-                // One or the other was unspecified, just copy the specified one
-                if (monoMassOffset == 0)
-                {
-                    monoMassOffset = averageMassOffset.ChangeIsMonoIsotopic(true);
-                }
-                else
-                {
-                    averageMassOffset = monoMassOffset.ChangeIsMonoIsotopic(false);
-                }
-            }
+        {
+            Molecule = molecule;
             MonoMassOffset = monoMassOffset;
             AverageMassOffset = averageMassOffset;
         }
 
-<<<<<<< HEAD
-        public bool IsHeavy() => Keys.Any(BioMassCalc.ContainsIsotopicElement) || MonoMassOffset.IsHeavy();
-
-        public MoleculeMassOffset ChangeFormulaAndMassOffset(IDictionary<string, int> dict, TypedMass monoMassOffset, TypedMass averageMassOffset)
-        {
-            if (dict == null)
-            {
-                dict = new Dictionary<string, int>();
-            }
-
-            if (CollectionUtil.EqualsDeep(dict, Dictionary) && MonoMassOffset.Equals(monoMassOffset) && AverageMassOffset.Equals(averageMassOffset))
-            {
-                return this;
-            }
-
-            if (dict.Count == 0 && monoMassOffset == 0 && averageMassOffset == 0)
-            {
-                return EMPTY;
-            }
-
-            return new MoleculeMassOffset(dict, monoMassOffset, averageMassOffset, _orderHintString, _originalHashCode);
-        }
-
-        public MoleculeMassOffset ChangeIsMassH(bool isMassH)
-        {
-            if (GetTotalMass(MassType.Monoisotopic).IsMassH() == isMassH)
-            {
-                return this;
-            }
-
-            return new MoleculeMassOffset(Dictionary, MonoMassOffset.ChangeIsMassH(isMassH),
-                AverageMassOffset.ChangeIsMassH(isMassH), _orderHintString, _originalHashCode);
-        }
-
-        public MoleculeMassOffset AdjustElementCountNoMassOffsetChange(string element, int delta)
-=======
         public Molecule Molecule { get; private set; }
         public double MonoMassOffset { get; private set; }
         public double AverageMassOffset { get; private set; }
@@ -240,23 +78,18 @@
             return MoleculeMassOffset.Create(MoleculeFromEntries(array.SelectMany(part => part.Molecule??Molecule.Empty)), monoMassOffset, averageMassOffset);
         }
         public MoleculeMassOffset Plus(MoleculeMassOffset moleculeMassOffset)
->>>>>>> 8116fa9d
-        {
-            return AdjustElementCount(element, delta) as MoleculeMassOffset;
-        }
-
-
-        public override Molecule AdjustElementCount(string element, int delta)
-        {
-            var newDict = base.AdjustElementCount(element, delta).Dictionary;
-            return ChangeFormulaAndMassOffset(newDict, MonoMassOffset, AverageMassOffset);
-        }
-
-<<<<<<< HEAD
-        public MoleculeMassOffset ChangeFormulaNoOffsetMassChange(IDictionary<string, int> formula)
-        {
-            return ChangeFormula(formula) as MoleculeMassOffset;
-=======
+        {
+            var newMolecule = MoleculeFromEntries(Molecule.Concat(moleculeMassOffset.Molecule));
+            return new MoleculeMassOffset(newMolecule, MonoMassOffset + moleculeMassOffset.MonoMassOffset, AverageMassOffset + moleculeMassOffset.AverageMassOffset);
+        }
+
+        public MoleculeMassOffset Minus(MoleculeMassOffset moleculeMassOffset)
+        {
+            var newMolecule = MoleculeFromEntries(Molecule.Concat(
+                moleculeMassOffset.Molecule.Select(entry => new KeyValuePair<string, int>(entry.Key, -entry.Value))));
+            return new MoleculeMassOffset(newMolecule, MonoMassOffset - moleculeMassOffset.MonoMassOffset, AverageMassOffset - moleculeMassOffset.AverageMassOffset);
+        }
+
         /// <summary>
         /// Separate the formula and mass offset declarations in a string presumed to describe a chemical formula and/or mass offsets.
         /// Is aware of simple math, e.g. "C12H5[-1.2/1.21]-C2H[-1.1]" => "C12H5-C2H", 0.1, 0.11
@@ -317,232 +150,10 @@
         public override string ToString()
         {
             return ToString(6);
->>>>>>> 8116fa9d
-        }
-
-
-        public override Molecule ChangeFormula(IDictionary<string, int> formula)
-        {
-<<<<<<< HEAD
-            return ChangeFormulaAndMassOffset(formula, MonoMassOffset, AverageMassOffset);
-        }
-
-        public MoleculeMassOffset ChangeMassOffset(TypedMass mono, TypedMass avg)
-        {
-            return (!Equals(MonoMassOffset, mono) || !Equals(AverageMassOffset, avg)) ?
-                new MoleculeMassOffset(Dictionary, mono, avg, _orderHintString, _originalHashCode) :
-                this;
-        }
-
-        public MoleculeMassOffset StripIsotopicLabelsFromFormulaAndMassOffset()
-        {
-            return StripIsotopicLabels() as MoleculeMassOffset;
-        }
-
-        public override Molecule StripIsotopicLabels()
-        {
-            var stripped = base.StripIsotopicLabels();
-
-            return ChangeFormulaAndMassOffset(stripped.Dictionary, MonoMassOffset.ChangeIsHeavy(false), AverageMassOffset.ChangeIsHeavy(false));
-        }
-
-
-        public static string MASS_MOD_CUE_PLUS = @"[+";
-        public static string MASS_MOD_CUE_MINUS = @"[-";
-
-        public static bool TryParse(string formulaAndMasses, out MoleculeMassOffset result, out string errorMessage)
-        {
-            try
-            {
-                errorMessage = string.Empty;
-                result = Create(formulaAndMasses);
-                return true;
-            }
-            catch (ArgumentException e)
-            {
-                errorMessage = e.Message;
-                result = EMPTY;
-                return false;
-            }
-        }
-
-        public new static MoleculeMassOffset Parse(string formulaAndMasses)
-        {
-            return Create(formulaAndMasses);
-        }
-
-        public static bool StringContainsMassOffsetCue(string formula) =>
-            formula.Contains(MASS_MOD_CUE_PLUS) || formula.Contains(MASS_MOD_CUE_MINUS);
-
-        /// <summary>
-        ///  Separate the formula and mass offset declarations in a string
-        /// </summary>
-        /// <param name="formulaAndMasses">input string  e.g. "C12H5", "C12H5[-1.2/1.21]", "[+1.3/1.31]", "1.3/1.31", "C12H5[-1.2/1.21]-C2H[-1.1]"</param>
-        /// <param name="formula">string with any mass modifiers stripped out e.g.  "C12H5[-1.2/1.21]-C2H[-1.1]" ->  "C12H5-C2H" </param>
-        /// <param name="mono">effect of any mono mass modifiers e.g. "C12H5[-1.2/1.21]-C2H[-1.1]" => 0.1 </param>
-        /// <param name="average">effect of any avg mass modifiers e.g. "C12H5[-1.2/1.21]-C2H[-1.1]" => 0.11</param>
-        private static void SplitFormulaAndMasses(string formulaAndMasses, out string formula, out TypedMass mono, out TypedMass average)
-        {
-            mono = TypedMass.ZERO_MONO_MASSNEUTRAL;
-            average = TypedMass.ZERO_AVERAGE_MASSNEUTRAL;
-            formula = formulaAndMasses?.Trim();
-            if (string.IsNullOrEmpty(formula))
-            {
-                return;
-            }
-            // A few different possibilities here, e.g. "C12H5", "C12H5[-1.2/1.21]", "[+1.3/1.31]", "1.3/1.31"
-            // Also possibly  "C12H5[-1.2/1.21]-C2H[-1.1]"
-            double modMassMono = 0;
-            double modMassAvg = 0;
-            var position = 0;
-            while (StringContainsMassOffsetCue(formula))
-            {
-                var cuePlus = formula.IndexOf(MASS_MOD_CUE_PLUS, position, StringComparison.InvariantCulture);
-                var cueMinus = formula.IndexOf(MASS_MOD_CUE_MINUS, position, StringComparison.InvariantCulture);
-                if (cuePlus < 0)
-                {
-                    cuePlus = int.MaxValue;
-                }
-                if (cueMinus < 0)
-                {
-                    cueMinus = int.MaxValue;
-                }
-                // e.g. "C12H5[-1.2/1.21]", "{+1.3/1.31]",  "{-1.3]"
-                position = Math.Min(cuePlus, cueMinus);
-                var close = formula.IndexOf(']', position);
-                var parts = formula.Substring(position, close-position).Split('/');
-                double negate = Equals(cueMinus, position) ? -1 : 1;
-                if (formula.Substring(0, position).Contains('-'))
-                {
-                    negate *= -1;
-                }
-                var monoMass = negate * double.Parse(parts[0].Substring(2).Trim(), CultureInfo.InvariantCulture);
-                modMassMono += monoMass;
-                modMassAvg += (parts.Length > 1 ? negate * double.Parse(parts[1].Trim(), CultureInfo.InvariantCulture) : monoMass);
-                formula = formula.Substring(0, position) + formula.Substring(close+1);
-            }
-            if (formula.Contains(@"/"))
-            {
-                // e.g.  "1.3/1.31"
-                var parts = formula.Split(new[] { '/' });
-                modMassMono = double.Parse(parts[0], CultureInfo.InvariantCulture);
-                modMassAvg = double.Parse(parts[1], CultureInfo.InvariantCulture);
-                formula = string.Empty;
-            }
-
-            mono = TypedMass.Create(modMassMono, MassType.Monoisotopic); 
-            average = TypedMass.Create(modMassAvg, MassType.Average);
-        }
-
-        public override TypedMass GetTotalMass(MassType massType)
-        {
-            return massType.IsMonoisotopic()
-                ? base.GetTotalMass(MassType.Monoisotopic) + MonoMassOffset
-                : base.GetTotalMass(MassType.Average) + AverageMassOffset;
-        }
-
-        public new MoleculeMassOffset SetElementCount(string element, int count)
-        {
-            if (TryGetValue(element, out var existing))
-            {
-                if (existing == count)
-                {
-                    return this;
-                }
-            }
-            else if (count == 0)
-            {
-                return this; // There weren't any, and caller doesn't want any, we're all set
-            }
-
-            var newMolecule = new Dictionary<string, int>(Dictionary)
-            {
-                [element] = count
-            };
-            return new MoleculeMassOffset(newMolecule, MonoMassOffset, AverageMassOffset, _orderHintString, _originalHashCode);
-        }
-
-        public TypedMass MonoMassOffset { get; private set; }
-        public TypedMass AverageMassOffset { get; private set; }
-
-        public Molecule Molecule => this; // Convenience for code written before inheritance model changed
-
-        public bool IsEmpty =>
-            ReferenceEquals(this, MoleculeMassOffset.EMPTY) ||
-            (IsMassOnly && AverageMassOffset == 0 && MonoMassOffset == 0);
-
-        public static bool IsNullOrEmpty(MoleculeMassOffset moleculeMassOffset) =>
-            moleculeMassOffset == null || moleculeMassOffset.IsEmpty;
-
-        public bool HasChemicalFormula => Count != 0;
-
-        public bool IsMassOnly => Count == 0;
-
-        public bool HasMassModifications => MonoMassOffset != 0;
-
-        public TypedMass GetMassOffset(MassType t) => t.IsMonoisotopic() ? MonoMassOffset : AverageMassOffset;
-
-        #region math
-
-        public MoleculeMassOffset Add(MoleculeMassOffset moleculeMassOffset)
-        {
-            var newMolecule = base.Plus(moleculeMassOffset).Dictionary; // Deal with the formula
-            return ChangeFormulaAndMassOffset(newMolecule, MonoMassOffset + moleculeMassOffset.MonoMassOffset, AverageMassOffset + moleculeMassOffset.AverageMassOffset);
-        }
-
-        public override Molecule Plus(Molecule molecule)
-        {
-            if (molecule is MoleculeMassOffset moleculeAsMoleculeMassOffset)
-            {
-                return Add(moleculeAsMoleculeMassOffset); // Deal with the formula and mass offset
-            }
-            var newMolecule = base.Plus(molecule); // Deal with the formula
-            return ChangeFormulaAndMassOffset(newMolecule.Dictionary, MonoMassOffset, AverageMassOffset); // Don't change the mass offset
-        }
-
-        public MoleculeMassOffset Minus(MoleculeMassOffset moleculeMassOffset)
-        {
-            var newMolecule = base.Difference(moleculeMassOffset);
-            return ChangeFormulaAndMassOffset(newMolecule.Dictionary, MonoMassOffset - moleculeMassOffset.MonoMassOffset, AverageMassOffset - moleculeMassOffset.AverageMassOffset);
-        }
-
-        public override Molecule Difference(Molecule molecule)
-        {
-            if (molecule is MoleculeMassOffset moleculeAsMoleculeMassOffset)
-            {
-                return Minus(moleculeAsMoleculeMassOffset); // Deal with the formula and mass offset
-            }
-            var newMolecule = base.Difference(molecule); // Deal with the formula
-            return ChangeFormulaAndMassOffset(newMolecule.Dictionary, MonoMassOffset, AverageMassOffset); // Don't change the mass offset
-        }
-
-        public static MoleculeMassOffset Sum(IEnumerable<MoleculeMassOffset> molecules)
-        {
-            var items = molecules.ToArray();
-            var mol = Molecule.Sum(items);
-            double monoMassOffset = 0;
-            double averageMassOffset = 0;
-            foreach (var item in items)
-            {
-                monoMassOffset += item.MonoMassOffset;
-                averageMassOffset += item.AverageMassOffset;
-            }
-            return new MoleculeMassOffset(mol.Dictionary, monoMassOffset, averageMassOffset);
-        }
-
-        #endregion
-
-        // N.B. The mass portion is always written with InvariantCulture.
-
-        public static string FormatMassModification(double massMod, int desiredDecimals = BioMassCalc.MassPrecision)
-        {
-            var sign = massMod > 0 ? @"+" : string.Empty;
-            return string.Format($@"[{sign}{massMod.ToString($"F{desiredDecimals}", CultureInfo.InvariantCulture).TrimEnd('0')}]");
-        }
-
-        public static string FormatMassModification(double massModMono, double massModAverage, int desiredDecimals = BioMassCalc.MassPrecision)
-        {
-=======
+        }
+
+        public string ToString(string format, IFormatProvider formatProvider)
+        {
             return ToString(); // Always written with invariant culture
         }
 
@@ -566,7 +177,6 @@
             {
                 return string.Empty;
             }
->>>>>>> 8116fa9d
             if (Equals(massModMono, massModAverage))
             {
                 return FormatMassModification(massModMono, desiredDecimals);
@@ -575,12 +185,6 @@
             return string.Format($@"[{sign}{massModMono.ToString($"F{desiredDecimals}", CultureInfo.InvariantCulture).TrimEnd('0')}/{Math.Abs(massModAverage).ToString($"F{desiredDecimals}", CultureInfo.InvariantCulture).TrimEnd('0')}]");
         }
 
-<<<<<<< HEAD
-        public string ChemicalFormulaWithoutOffsets()
-        {
-            // Nicely format the part of the object that's described as a chemical formula.
-            return IsMassOnly ? string.Empty : base.ToString();
-=======
         public static string FormatMassModification(double massMod, int desiredDecimals)
         {
             if (massMod == 0)
@@ -589,49 +193,18 @@
             }
             var sign = massMod > 0 ? @"+" : string.Empty;
             return string.Format($@"[{sign}{massMod.ToString($"F{desiredDecimals}", CultureInfo.InvariantCulture).TrimEnd('0')}]");
->>>>>>> 8116fa9d
-        }
-
-        public override string ToDisplayString()
-        {
-            return ToString(BioMassCalc.MassPrecision);
-        }
-
-        public override string ToString()
-        {
-            return ToString(BioMassCalc.MassPrecision);
-        }
-
-        public string ToString(int desiredDigits)
-        {
-            var stringBuilder = new StringBuilder();
-            stringBuilder.Append(ChemicalFormulaWithoutOffsets());
-
-            if (MonoMassOffset != 0 || AverageMassOffset != 0)
-            {
-                stringBuilder.Append(FormatMassModification(MonoMassOffset, AverageMassOffset, desiredDigits)); // Use our standard notation e.g. [+1.23/1.24], [-1.2] etc
-            }
-
-            return stringBuilder.ToString();
-        }
-
-        public bool Equals(MoleculeMassOffset other)
-        {
-            if (other == null)
-            {
-                return false;
-            }
-            return CompareTo(other) == 0;
+        }
+
+        protected bool Equals(MoleculeMassOffset other)
+        {
+            return Molecule.Equals(other.Molecule) && MonoMassOffset.Equals(other.MonoMassOffset) && AverageMassOffset.Equals(other.AverageMassOffset);
         }
 
         public override bool Equals(object obj)
         {
-            if (ReferenceEquals(null, obj)) 
-                return false;
-            if (ReferenceEquals(this, obj)) 
-                return true;
-            if (obj.GetType() != this.GetType())
-                return false;
+            if (ReferenceEquals(null, obj)) return false;
+            if (ReferenceEquals(this, obj)) return true;
+            if (obj.GetType() != this.GetType()) return false;
             return Equals((MoleculeMassOffset) obj);
         }
 
@@ -639,14 +212,14 @@
         {
             unchecked
             {
-                var hashCode = base.GetHashCode();
+                var hashCode = Molecule.GetHashCode();
                 hashCode = (hashCode * 397) ^ MonoMassOffset.GetHashCode();
                 hashCode = (hashCode * 397) ^ AverageMassOffset.GetHashCode();
                 return hashCode;
             }
         }
 
-        private static Dictionary<string, int> MoleculeFromEntries(IEnumerable<KeyValuePair<string, int>> entries)
+        private static Molecule MoleculeFromEntries(IEnumerable<KeyValuePair<string, int>> entries)
         {
             var dictionary = new Dictionary<string, int>();
             foreach (var entry in entries)
@@ -673,75 +246,7 @@
                 }
             }
 
-            return dictionary;
-        }
-
-        public int CompareTo(MoleculeMassOffset other)
-        {
-            if (ReferenceEquals(this, other))
-            {
-                return 0;
-            }
-            if (ReferenceEquals(null, other))
-            {
-                return 1;
-            }
-
-            // Compare formulas
-            var d = base.CompareTo(other);
-            if (d != 0)
-            {
-                return d;
-            }
-
-            // Compare mass offsets
-            d = MonoMassOffset.CompareTo(other.MonoMassOffset);
-            if (d != 0)
-            {
-                return d;
-            }
-            d = AverageMassOffset.CompareTo(other.AverageMassOffset);
-            if (d != 0)
-            {
-                return d;
-            }
-
-            return 0;
-        }
-
-
-        public int CompareTolerant(MoleculeMassOffset other, double massTolerance)
-        {
-            if (ReferenceEquals(this, other))
-            {
-                return 0;
-            }
-
-            if (ReferenceEquals(null, other))
-            {
-                return 1;
-            }
-
-            // Compare formulas
-            var d = base.CompareTo(other);
-            if (d != 0)
-            {
-                return d;
-            }
-
-            // Compare mass offsets
-            d = MonoMassOffset.CompareTolerant(other.MonoMassOffset, massTolerance);
-            if (d != 0)
-            {
-                return d;
-            }
-            d = AverageMassOffset.CompareTolerant(other.AverageMassOffset, massTolerance);
-            if (d != 0)
-            {
-                return d;
-            }
-
-            return 0;
+            return Molecule.FromDict(dictionary);
         }
     }
 }