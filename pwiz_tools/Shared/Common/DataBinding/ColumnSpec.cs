/*
 * Original author: Nicholas Shulman <nicksh .at. u.washington.edu>,
 *                  MacCoss Lab, Department of Genome Sciences, UW
 *
 * Copyright 2011 University of Washington - Seattle, WA
 *
 * Licensed under the Apache License, Version 2.0 (the "License");
 * you may not use this file except in compliance with the License.
 * You may obtain a copy of the License at
 *
 *     http://www.apache.org/licenses/LICENSE-2.0
 *
 * Unless required by applicable law or agreed to in writing, software
 * distributed under the License is distributed on an "AS IS" BASIS,
 * WITHOUT WARRANTIES OR CONDITIONS OF ANY KIND, either express or implied.
 * See the License for the specific language governing permissions and
 * limitations under the License.
 */
using System;
using System.Collections;
using System.Collections.Generic;
using System.ComponentModel;
using System.Linq;
using System.Xml;
using System.Xml.Serialization;
using pwiz.Common.Collections;
using pwiz.Common.SystemUtil;

namespace pwiz.Common.DataBinding
{
    [XmlRoot("column")]
    public class ColumnSpec : IAuditLogObject
    {
        public ColumnSpec()
        {
        }
        public ColumnSpec(PropertyPath propertyPath)
        {
            Name = propertyPath.ToString();
        }
        public ColumnSpec(ColumnSpec that)
        {
            Name = that.Name;
            Caption = that.Caption;
            Format = that.Format;
            Hidden = that.Hidden;
            SortIndex = that.SortIndex;
            SortDirection = that.SortDirection;
            Total = that.Total;
        }
        public string Name { get; private set; }
        public ColumnSpec SetName(string value)
        {
            return new ColumnSpec(this){Name = value};
        }
        public string Caption { get; private set; }
        public ColumnSpec SetCaption(string value)
        {
            return new ColumnSpec(this){Caption = value};
        }
        public string Format { get; private set; }
        public ColumnSpec SetFormat(string value)
        {
            return new ColumnSpec(this){Format = value};
        }
        public bool Hidden { get; private set; }
        public ColumnSpec SetHidden(bool value)
        {
            return new ColumnSpec(this) {Hidden = value};
        }
        public int? SortIndex { get; private set; }
        public ColumnSpec SetSortIndex(int? value)
        {
            return new ColumnSpec(this){SortIndex = value};
        }
        public ListSortDirection? SortDirection { get; private set; }
        public ColumnSpec SetSortDirection(ListSortDirection? value)
        {
            return new ColumnSpec(this){SortDirection = value};
        }
        public TotalOperation Total { get; private set; }
        public TotalOperation TotalOperation { get { return Total; } }

        public ColumnSpec SetTotal(TotalOperation totalOperation)
        {
            return new ColumnSpec(this){Total = totalOperation};
        }

        [XmlIgnore]
        public PropertyPath PropertyPath
        {
            get { return PropertyPath.Parse(Name); }
        }
        public ColumnSpec SetPropertyPath(PropertyPath value)
        {
            return new ColumnSpec(this) {Name = value == null ? string.Empty : value.ToString()};
        }

        // ReSharper disable LocalizableElement
        public static ColumnSpec ReadXml(XmlReader reader)
        {
            TotalOperation total = TotalOperation.GroupBy;
            string strTotal = reader.GetAttribute("total");
            if (strTotal != null)
            {
                total = (TotalOperation) Enum.Parse(typeof(TotalOperation), strTotal);
            }
            var columnSpec = new ColumnSpec
                {
                    Name = reader.GetAttribute("name"),
                    Caption = reader.GetAttribute("caption"),
                    Format = reader.GetAttribute("format"),
                    Hidden = "true" == reader.GetAttribute("hidden"),
                    Total = total,
                };
            string sortIndex = reader.GetAttribute("sortindex");
            if (sortIndex != null)
            {
                columnSpec.SortIndex = Convert.ToInt32(sortIndex);
            }
            string sortDirection = reader.GetAttribute("sortdirection");
            if (sortDirection != null)
            {
                columnSpec.SortDirection = (ListSortDirection) Enum.Parse(typeof(ListSortDirection), sortDirection);
            }
            
            
            bool empty = reader.IsEmptyElement;
            reader.ReadElementString("column");
            if (!empty)
            {
                reader.ReadEndElement();
            }
            return columnSpec;
        }
        // ReSharper restore LocalizableElement

        // ReSharper disable LocalizableElement
        public void WriteXml(XmlWriter writer)
        {
            if (Name != null)
            {
                writer.WriteAttributeString("name", Name);
            }
            if (Caption != null)
            {
                writer.WriteAttributeString("caption", Caption);
            }
            if (Format != null)
            {
                writer.WriteAttributeString("format", Format);
            }
            if (Hidden)
            {
                writer.WriteAttributeString("hidden", "true");
            }
            if (SortIndex != null)
            {
                writer.WriteAttributeString("sortindex", SortIndex.ToString());
            }
            if (SortDirection != null)
            {
                writer.WriteAttributeString("sortdirection", SortDirection.ToString());
            }
            if (Total != TotalOperation.GroupBy)
            {
                writer.WriteAttributeString("total", Total.ToString());
            }
        }
        // ReSharper restore LocalizableElement

        public string AuditLogText
        {
<<<<<<< HEAD
            get { return string.Format(@"{{5:{0}}}", PropertyPath.Name); }
=======
            get
            {
                return AuditLogParseHelper.GetParseString(ParseStringType.column_caption, PropertyPath.Name);
            }
>>>>>>> db954677
        }

        public bool IsName
        {
            get { return true; }
        }

        public bool Equals(ColumnSpec other)
        {
            if (ReferenceEquals(null, other)) return false;
            if (ReferenceEquals(this, other)) return true;
            return Equals(other.Name, Name) 
                && Equals(other.Caption, Caption) 
                && Equals(other.Format, Format)
                && Equals(other.Hidden, Hidden)
                && Equals(other.SortIndex, SortIndex)
                && Equals(other.SortDirection, SortDirection)
                && Equals(other.Total, Total);
        }

        public override bool Equals(object obj)
        {
            if (ReferenceEquals(null, obj)) return false;
            if (ReferenceEquals(this, obj)) return true;
            if (obj.GetType() != typeof (ColumnSpec)) return false;
            return Equals((ColumnSpec) obj);
        }

        public override int GetHashCode()
        {
            unchecked
            {
                int result = Name.GetHashCode();
                result = (result*397) ^ (Caption != null ? Caption.GetHashCode() : 0);
                result = (result*397) ^ (Format != null ? Format.GetHashCode() : 0);
                result = (result*397) ^ Hidden.GetHashCode();
                result = (result*397) ^ (SortIndex != null ? SortIndex.GetHashCode() : 0);
                result = (result*397) ^ (SortDirection != null ? SortDirection.GetHashCode() : 0);
                result = (result*397) ^ Total.GetHashCode();
                return result;
            }
        }
    }
    public class FilterSpec
    {
        private FilterSpec()
        {
        }

        public FilterSpec(PropertyPath propertyPath, FilterPredicate predicate)
        {
            Column = propertyPath.ToString();
            Predicate = predicate;
        }
        private FilterSpec(FilterSpec that)
        {
            Column = that.Column;
            Predicate = that.Predicate;
        }

        [Track]
        public string AuditLogColumn
        {
            get { return string.Format(@"{{5:{0}}}", ColumnId.Name); }
        }
        
        public string Column { get; private set; }
        public FilterSpec SetColumn(string column)
        {
            return new FilterSpec(this){Column = column};
        }
        public PropertyPath ColumnId { get { return PropertyPath.Parse(Column); } }
        public FilterSpec SetColumnId(PropertyPath columnId)
        {
            return SetColumn(columnId.ToString());
        }

        [TrackChildren(ignoreName:true)]
        public FilterPredicate Predicate { get; private set; }

        public FilterSpec SetPredicate(FilterPredicate predicate)
        {
            return new FilterSpec(this){Predicate = predicate};
        }
        public IFilterOperation Operation { get { return Predicate.FilterOperation; } }
        // ReSharper disable LocalizableElement
        public static FilterSpec ReadXml(XmlReader reader)
        {
            var filterSpec = new FilterSpec
                {
                    Column = reader.GetAttribute("column"),
                    Predicate = FilterPredicate.ReadXml(reader),
                };
            bool empty = reader.IsEmptyElement;
            reader.ReadElementString("filter");
            if (!empty)
            {
                reader.ReadEndElement();
            }
            return filterSpec;
        }

        public void WriteXml(XmlWriter writer)
        {
            writer.WriteAttributeString("column", Column);
            Predicate.WriteXml(writer);
        }
        // ReSharper restore LocalizableElement

        public bool Equals(FilterSpec other)
        {
            if (ReferenceEquals(null, other)) return false;
            if (ReferenceEquals(this, other)) return true;
            return Equals(other.Column, Column) && Equals(other.Predicate, Predicate);
        }

        public override bool Equals(object obj)
        {
            if (ReferenceEquals(null, obj)) return false;
            if (ReferenceEquals(this, obj)) return true;
            if (obj.GetType() != typeof(FilterSpec)) return false;
            return Equals((FilterSpec)obj);
        }

        public override int GetHashCode()
        {
            unchecked
            {
                int result = Column == null ? 0 : Column.GetHashCode();
                result = (result*397) ^ Predicate.GetHashCode();
                return result;
            }
        }

    }

    /// <summary>
    /// Models a user's customization of a view.
    /// A view has a list of columns to display.  It also can have a filter and sort to be applied (NYI).
    /// </summary>
    public class ViewSpec : Immutable, IComparable<ViewSpec>
    {
        public ViewSpec()
        {
            Columns = ImmutableList.Empty<ColumnSpec>();
            Filters = ImmutableList.Empty<FilterSpec>();
        }
        public string Name { get; private set; }
        public ViewSpec SetName(string value)
        {
            return ChangeProp(ImClone(this), im=>im.Name = value);
        }
        public string RowSource { get; private set; }

        public ViewSpec SetRowSource(string value)
        {
            return ChangeProp(ImClone(this), im => im.RowSource = value);
        }

        public ViewSpec SetRowType(Type type)
        {
            return SetRowSource(type.FullName);
        }


        [Track]
        public ImmutableList<ColumnSpec> Columns { get; private set; }
        public ViewSpec SetColumns(IEnumerable<ColumnSpec> value)
        {
            return ChangeProp(ImClone(this), im => im.Columns = ImmutableList.ValueOf(value));
        }
        [Track]
        public ImmutableList<FilterSpec> Filters { get; private set; }
        public ViewSpec SetFilters(IEnumerable<FilterSpec> value)
        {
            return ChangeProp(ImClone(this), im => im.Filters = ImmutableList.ValueOf(value));
        }
        public string SublistName { get; private set; }
        public PropertyPath SublistId
        {
            get { return PropertyPath.Parse(SublistName); }
            set { SublistName = value.ToString(); }
        }
        public ViewSpec SetSublistId(PropertyPath sublistId)
        {
            return ChangeProp(ImClone(this), im => im.SublistId = sublistId);
        }

        public bool HasTotals
        {
            get
            {
                return Columns.Any(col => TotalOperation.PivotValue == col.Total);
            }
        }

        // ReSharper disable LocalizableElement
        public static ViewSpec ReadXml(XmlReader reader)
        {
            var viewSpec = new ViewSpec
                {
                    Name = reader.GetAttribute("name"),
                    RowSource = reader.GetAttribute("rowsource"),
                    SublistName = reader.GetAttribute("sublist")
                };
            var columns = new List<ColumnSpec>();
            var filters = new List<FilterSpec>();
            if (reader.IsEmptyElement)
            {
                reader.ReadElementString("view");
                return viewSpec;
            }
            reader.Read();
            while (true)
            {
                if (reader.IsStartElement("column"))
                {
                    columns.Add(ColumnSpec.ReadXml(reader));
                }
                else if (reader.IsStartElement("filter"))
                {
                    filters.Add(FilterSpec.ReadXml(reader));
                }
                else if (reader.NodeType == XmlNodeType.EndElement)
                {
                    reader.ReadEndElement();
                    break;
                }
                else
                {
                    reader.Skip();
                }
            }
            viewSpec.Columns = ImmutableList.ValueOf(columns);
            viewSpec.Filters = ImmutableList.ValueOf(filters);
            return viewSpec;
        }

        public void WriteXml(XmlWriter writer)
        {
            if (Name != null)
            {
                writer.WriteAttributeString("name", Name);
            }
            if (RowSource != null)
            {
                writer.WriteAttributeString("rowsource", RowSource);
            }
            if (SublistName != null)
            {
                writer.WriteAttributeString("sublist", SublistName);
            }
            foreach (var column in Columns)
            {
                writer.WriteStartElement("column");
                column.WriteXml(writer);
                writer.WriteEndElement();
            }
            foreach (var filter in Filters)
            {
                writer.WriteStartElement("filter");
                filter.WriteXml(writer);
                writer.WriteEndElement();
            }
        }
        // ReSharper restore LocalizableElement

        public bool Equals(ViewSpec other)
        {
            if (ReferenceEquals(null, other)) return false;
            if (ReferenceEquals(this, other)) return true;
            return Equals(other.Name, Name)
                   && Equals(other.RowSource, RowSource)
                   && Columns.SequenceEqual(other.Columns)
                   && Filters.SequenceEqual(other.Filters)
                   && SublistId.Equals(other.SublistId);
        }

        public override bool Equals(object obj)
        {
            if (ReferenceEquals(null, obj)) return false;
            if (ReferenceEquals(this, obj)) return true;
            if (obj.GetType() != typeof (ViewSpec)) return false;
            return Equals((ViewSpec) obj);
        }

        public override int GetHashCode()
        {
            unchecked
            {
                int result = (Name != null ? Name.GetHashCode() : 0);
                result = result*397 ^ (RowSource != null ? RowSource.GetHashCode() : 0);
                result = (result*397) ^ CollectionUtil.GetHashCodeDeep(Columns);
                result = (result*397) ^ CollectionUtil.GetHashCodeDeep(Filters);
                result = (result*397) ^ SublistId.GetHashCode();
                return result;
            }
        }

        public int CompareTo(ViewSpec other)
        {
            return CaseInsensitiveComparer.Default.Compare(Name, other.Name);
        }
    }
}
<|MERGE_RESOLUTION|>--- conflicted
+++ resolved
@@ -1,486 +1,482 @@
-/*
- * Original author: Nicholas Shulman <nicksh .at. u.washington.edu>,
- *                  MacCoss Lab, Department of Genome Sciences, UW
- *
- * Copyright 2011 University of Washington - Seattle, WA
- *
- * Licensed under the Apache License, Version 2.0 (the "License");
- * you may not use this file except in compliance with the License.
- * You may obtain a copy of the License at
- *
- *     http://www.apache.org/licenses/LICENSE-2.0
- *
- * Unless required by applicable law or agreed to in writing, software
- * distributed under the License is distributed on an "AS IS" BASIS,
- * WITHOUT WARRANTIES OR CONDITIONS OF ANY KIND, either express or implied.
- * See the License for the specific language governing permissions and
- * limitations under the License.
- */
-using System;
-using System.Collections;
-using System.Collections.Generic;
-using System.ComponentModel;
-using System.Linq;
-using System.Xml;
-using System.Xml.Serialization;
-using pwiz.Common.Collections;
-using pwiz.Common.SystemUtil;
-
-namespace pwiz.Common.DataBinding
-{
-    [XmlRoot("column")]
-    public class ColumnSpec : IAuditLogObject
-    {
-        public ColumnSpec()
-        {
-        }
-        public ColumnSpec(PropertyPath propertyPath)
-        {
-            Name = propertyPath.ToString();
-        }
-        public ColumnSpec(ColumnSpec that)
-        {
-            Name = that.Name;
-            Caption = that.Caption;
-            Format = that.Format;
-            Hidden = that.Hidden;
-            SortIndex = that.SortIndex;
-            SortDirection = that.SortDirection;
-            Total = that.Total;
-        }
-        public string Name { get; private set; }
-        public ColumnSpec SetName(string value)
-        {
-            return new ColumnSpec(this){Name = value};
-        }
-        public string Caption { get; private set; }
-        public ColumnSpec SetCaption(string value)
-        {
-            return new ColumnSpec(this){Caption = value};
-        }
-        public string Format { get; private set; }
-        public ColumnSpec SetFormat(string value)
-        {
-            return new ColumnSpec(this){Format = value};
-        }
-        public bool Hidden { get; private set; }
-        public ColumnSpec SetHidden(bool value)
-        {
-            return new ColumnSpec(this) {Hidden = value};
-        }
-        public int? SortIndex { get; private set; }
-        public ColumnSpec SetSortIndex(int? value)
-        {
-            return new ColumnSpec(this){SortIndex = value};
-        }
-        public ListSortDirection? SortDirection { get; private set; }
-        public ColumnSpec SetSortDirection(ListSortDirection? value)
-        {
-            return new ColumnSpec(this){SortDirection = value};
-        }
-        public TotalOperation Total { get; private set; }
-        public TotalOperation TotalOperation { get { return Total; } }
-
-        public ColumnSpec SetTotal(TotalOperation totalOperation)
-        {
-            return new ColumnSpec(this){Total = totalOperation};
-        }
-
-        [XmlIgnore]
-        public PropertyPath PropertyPath
-        {
-            get { return PropertyPath.Parse(Name); }
-        }
-        public ColumnSpec SetPropertyPath(PropertyPath value)
-        {
-            return new ColumnSpec(this) {Name = value == null ? string.Empty : value.ToString()};
-        }
-
-        // ReSharper disable LocalizableElement
-        public static ColumnSpec ReadXml(XmlReader reader)
-        {
-            TotalOperation total = TotalOperation.GroupBy;
-            string strTotal = reader.GetAttribute("total");
-            if (strTotal != null)
-            {
-                total = (TotalOperation) Enum.Parse(typeof(TotalOperation), strTotal);
-            }
-            var columnSpec = new ColumnSpec
-                {
-                    Name = reader.GetAttribute("name"),
-                    Caption = reader.GetAttribute("caption"),
-                    Format = reader.GetAttribute("format"),
-                    Hidden = "true" == reader.GetAttribute("hidden"),
-                    Total = total,
-                };
-            string sortIndex = reader.GetAttribute("sortindex");
-            if (sortIndex != null)
-            {
-                columnSpec.SortIndex = Convert.ToInt32(sortIndex);
-            }
-            string sortDirection = reader.GetAttribute("sortdirection");
-            if (sortDirection != null)
-            {
-                columnSpec.SortDirection = (ListSortDirection) Enum.Parse(typeof(ListSortDirection), sortDirection);
-            }
-            
-            
-            bool empty = reader.IsEmptyElement;
-            reader.ReadElementString("column");
-            if (!empty)
-            {
-                reader.ReadEndElement();
-            }
-            return columnSpec;
-        }
-        // ReSharper restore LocalizableElement
-
-        // ReSharper disable LocalizableElement
-        public void WriteXml(XmlWriter writer)
-        {
-            if (Name != null)
-            {
-                writer.WriteAttributeString("name", Name);
-            }
-            if (Caption != null)
-            {
-                writer.WriteAttributeString("caption", Caption);
-            }
-            if (Format != null)
-            {
-                writer.WriteAttributeString("format", Format);
-            }
-            if (Hidden)
-            {
-                writer.WriteAttributeString("hidden", "true");
-            }
-            if (SortIndex != null)
-            {
-                writer.WriteAttributeString("sortindex", SortIndex.ToString());
-            }
-            if (SortDirection != null)
-            {
-                writer.WriteAttributeString("sortdirection", SortDirection.ToString());
-            }
-            if (Total != TotalOperation.GroupBy)
-            {
-                writer.WriteAttributeString("total", Total.ToString());
-            }
-        }
-        // ReSharper restore LocalizableElement
-
-        public string AuditLogText
-        {
-<<<<<<< HEAD
-            get { return string.Format(@"{{5:{0}}}", PropertyPath.Name); }
-=======
-            get
-            {
-                return AuditLogParseHelper.GetParseString(ParseStringType.column_caption, PropertyPath.Name);
-            }
->>>>>>> db954677
-        }
-
-        public bool IsName
-        {
-            get { return true; }
-        }
-
-        public bool Equals(ColumnSpec other)
-        {
-            if (ReferenceEquals(null, other)) return false;
-            if (ReferenceEquals(this, other)) return true;
-            return Equals(other.Name, Name) 
-                && Equals(other.Caption, Caption) 
-                && Equals(other.Format, Format)
-                && Equals(other.Hidden, Hidden)
-                && Equals(other.SortIndex, SortIndex)
-                && Equals(other.SortDirection, SortDirection)
-                && Equals(other.Total, Total);
-        }
-
-        public override bool Equals(object obj)
-        {
-            if (ReferenceEquals(null, obj)) return false;
-            if (ReferenceEquals(this, obj)) return true;
-            if (obj.GetType() != typeof (ColumnSpec)) return false;
-            return Equals((ColumnSpec) obj);
-        }
-
-        public override int GetHashCode()
-        {
-            unchecked
-            {
-                int result = Name.GetHashCode();
-                result = (result*397) ^ (Caption != null ? Caption.GetHashCode() : 0);
-                result = (result*397) ^ (Format != null ? Format.GetHashCode() : 0);
-                result = (result*397) ^ Hidden.GetHashCode();
-                result = (result*397) ^ (SortIndex != null ? SortIndex.GetHashCode() : 0);
-                result = (result*397) ^ (SortDirection != null ? SortDirection.GetHashCode() : 0);
-                result = (result*397) ^ Total.GetHashCode();
-                return result;
-            }
-        }
-    }
-    public class FilterSpec
-    {
-        private FilterSpec()
-        {
-        }
-
-        public FilterSpec(PropertyPath propertyPath, FilterPredicate predicate)
-        {
-            Column = propertyPath.ToString();
-            Predicate = predicate;
-        }
-        private FilterSpec(FilterSpec that)
-        {
-            Column = that.Column;
-            Predicate = that.Predicate;
-        }
-
-        [Track]
-        public string AuditLogColumn
-        {
-            get { return string.Format(@"{{5:{0}}}", ColumnId.Name); }
-        }
-        
-        public string Column { get; private set; }
-        public FilterSpec SetColumn(string column)
-        {
-            return new FilterSpec(this){Column = column};
-        }
-        public PropertyPath ColumnId { get { return PropertyPath.Parse(Column); } }
-        public FilterSpec SetColumnId(PropertyPath columnId)
-        {
-            return SetColumn(columnId.ToString());
-        }
-
-        [TrackChildren(ignoreName:true)]
-        public FilterPredicate Predicate { get; private set; }
-
-        public FilterSpec SetPredicate(FilterPredicate predicate)
-        {
-            return new FilterSpec(this){Predicate = predicate};
-        }
-        public IFilterOperation Operation { get { return Predicate.FilterOperation; } }
-        // ReSharper disable LocalizableElement
-        public static FilterSpec ReadXml(XmlReader reader)
-        {
-            var filterSpec = new FilterSpec
-                {
-                    Column = reader.GetAttribute("column"),
-                    Predicate = FilterPredicate.ReadXml(reader),
-                };
-            bool empty = reader.IsEmptyElement;
-            reader.ReadElementString("filter");
-            if (!empty)
-            {
-                reader.ReadEndElement();
-            }
-            return filterSpec;
-        }
-
-        public void WriteXml(XmlWriter writer)
-        {
-            writer.WriteAttributeString("column", Column);
-            Predicate.WriteXml(writer);
-        }
-        // ReSharper restore LocalizableElement
-
-        public bool Equals(FilterSpec other)
-        {
-            if (ReferenceEquals(null, other)) return false;
-            if (ReferenceEquals(this, other)) return true;
-            return Equals(other.Column, Column) && Equals(other.Predicate, Predicate);
-        }
-
-        public override bool Equals(object obj)
-        {
-            if (ReferenceEquals(null, obj)) return false;
-            if (ReferenceEquals(this, obj)) return true;
-            if (obj.GetType() != typeof(FilterSpec)) return false;
-            return Equals((FilterSpec)obj);
-        }
-
-        public override int GetHashCode()
-        {
-            unchecked
-            {
-                int result = Column == null ? 0 : Column.GetHashCode();
-                result = (result*397) ^ Predicate.GetHashCode();
-                return result;
-            }
-        }
-
-    }
-
-    /// <summary>
-    /// Models a user's customization of a view.
-    /// A view has a list of columns to display.  It also can have a filter and sort to be applied (NYI).
-    /// </summary>
-    public class ViewSpec : Immutable, IComparable<ViewSpec>
-    {
-        public ViewSpec()
-        {
-            Columns = ImmutableList.Empty<ColumnSpec>();
-            Filters = ImmutableList.Empty<FilterSpec>();
-        }
-        public string Name { get; private set; }
-        public ViewSpec SetName(string value)
-        {
-            return ChangeProp(ImClone(this), im=>im.Name = value);
-        }
-        public string RowSource { get; private set; }
-
-        public ViewSpec SetRowSource(string value)
-        {
-            return ChangeProp(ImClone(this), im => im.RowSource = value);
-        }
-
-        public ViewSpec SetRowType(Type type)
-        {
-            return SetRowSource(type.FullName);
-        }
-
-
-        [Track]
-        public ImmutableList<ColumnSpec> Columns { get; private set; }
-        public ViewSpec SetColumns(IEnumerable<ColumnSpec> value)
-        {
-            return ChangeProp(ImClone(this), im => im.Columns = ImmutableList.ValueOf(value));
-        }
-        [Track]
-        public ImmutableList<FilterSpec> Filters { get; private set; }
-        public ViewSpec SetFilters(IEnumerable<FilterSpec> value)
-        {
-            return ChangeProp(ImClone(this), im => im.Filters = ImmutableList.ValueOf(value));
-        }
-        public string SublistName { get; private set; }
-        public PropertyPath SublistId
-        {
-            get { return PropertyPath.Parse(SublistName); }
-            set { SublistName = value.ToString(); }
-        }
-        public ViewSpec SetSublistId(PropertyPath sublistId)
-        {
-            return ChangeProp(ImClone(this), im => im.SublistId = sublistId);
-        }
-
-        public bool HasTotals
-        {
-            get
-            {
-                return Columns.Any(col => TotalOperation.PivotValue == col.Total);
-            }
-        }
-
-        // ReSharper disable LocalizableElement
-        public static ViewSpec ReadXml(XmlReader reader)
-        {
-            var viewSpec = new ViewSpec
-                {
-                    Name = reader.GetAttribute("name"),
-                    RowSource = reader.GetAttribute("rowsource"),
-                    SublistName = reader.GetAttribute("sublist")
-                };
-            var columns = new List<ColumnSpec>();
-            var filters = new List<FilterSpec>();
-            if (reader.IsEmptyElement)
-            {
-                reader.ReadElementString("view");
-                return viewSpec;
-            }
-            reader.Read();
-            while (true)
-            {
-                if (reader.IsStartElement("column"))
-                {
-                    columns.Add(ColumnSpec.ReadXml(reader));
-                }
-                else if (reader.IsStartElement("filter"))
-                {
-                    filters.Add(FilterSpec.ReadXml(reader));
-                }
-                else if (reader.NodeType == XmlNodeType.EndElement)
-                {
-                    reader.ReadEndElement();
-                    break;
-                }
-                else
-                {
-                    reader.Skip();
-                }
-            }
-            viewSpec.Columns = ImmutableList.ValueOf(columns);
-            viewSpec.Filters = ImmutableList.ValueOf(filters);
-            return viewSpec;
-        }
-
-        public void WriteXml(XmlWriter writer)
-        {
-            if (Name != null)
-            {
-                writer.WriteAttributeString("name", Name);
-            }
-            if (RowSource != null)
-            {
-                writer.WriteAttributeString("rowsource", RowSource);
-            }
-            if (SublistName != null)
-            {
-                writer.WriteAttributeString("sublist", SublistName);
-            }
-            foreach (var column in Columns)
-            {
-                writer.WriteStartElement("column");
-                column.WriteXml(writer);
-                writer.WriteEndElement();
-            }
-            foreach (var filter in Filters)
-            {
-                writer.WriteStartElement("filter");
-                filter.WriteXml(writer);
-                writer.WriteEndElement();
-            }
-        }
-        // ReSharper restore LocalizableElement
-
-        public bool Equals(ViewSpec other)
-        {
-            if (ReferenceEquals(null, other)) return false;
-            if (ReferenceEquals(this, other)) return true;
-            return Equals(other.Name, Name)
-                   && Equals(other.RowSource, RowSource)
-                   && Columns.SequenceEqual(other.Columns)
-                   && Filters.SequenceEqual(other.Filters)
-                   && SublistId.Equals(other.SublistId);
-        }
-
-        public override bool Equals(object obj)
-        {
-            if (ReferenceEquals(null, obj)) return false;
-            if (ReferenceEquals(this, obj)) return true;
-            if (obj.GetType() != typeof (ViewSpec)) return false;
-            return Equals((ViewSpec) obj);
-        }
-
-        public override int GetHashCode()
-        {
-            unchecked
-            {
-                int result = (Name != null ? Name.GetHashCode() : 0);
-                result = result*397 ^ (RowSource != null ? RowSource.GetHashCode() : 0);
-                result = (result*397) ^ CollectionUtil.GetHashCodeDeep(Columns);
-                result = (result*397) ^ CollectionUtil.GetHashCodeDeep(Filters);
-                result = (result*397) ^ SublistId.GetHashCode();
-                return result;
-            }
-        }
-
-        public int CompareTo(ViewSpec other)
-        {
-            return CaseInsensitiveComparer.Default.Compare(Name, other.Name);
-        }
-    }
-}
+/*
+ * Original author: Nicholas Shulman <nicksh .at. u.washington.edu>,
+ *                  MacCoss Lab, Department of Genome Sciences, UW
+ *
+ * Copyright 2011 University of Washington - Seattle, WA
+ *
+ * Licensed under the Apache License, Version 2.0 (the "License");
+ * you may not use this file except in compliance with the License.
+ * You may obtain a copy of the License at
+ *
+ *     http://www.apache.org/licenses/LICENSE-2.0
+ *
+ * Unless required by applicable law or agreed to in writing, software
+ * distributed under the License is distributed on an "AS IS" BASIS,
+ * WITHOUT WARRANTIES OR CONDITIONS OF ANY KIND, either express or implied.
+ * See the License for the specific language governing permissions and
+ * limitations under the License.
+ */
+using System;
+using System.Collections;
+using System.Collections.Generic;
+using System.ComponentModel;
+using System.Linq;
+using System.Xml;
+using System.Xml.Serialization;
+using pwiz.Common.Collections;
+using pwiz.Common.SystemUtil;
+
+namespace pwiz.Common.DataBinding
+{
+    [XmlRoot("column")]
+    public class ColumnSpec : IAuditLogObject
+    {
+        public ColumnSpec()
+        {
+        }
+        public ColumnSpec(PropertyPath propertyPath)
+        {
+            Name = propertyPath.ToString();
+        }
+        public ColumnSpec(ColumnSpec that)
+        {
+            Name = that.Name;
+            Caption = that.Caption;
+            Format = that.Format;
+            Hidden = that.Hidden;
+            SortIndex = that.SortIndex;
+            SortDirection = that.SortDirection;
+            Total = that.Total;
+        }
+        public string Name { get; private set; }
+        public ColumnSpec SetName(string value)
+        {
+            return new ColumnSpec(this){Name = value};
+        }
+        public string Caption { get; private set; }
+        public ColumnSpec SetCaption(string value)
+        {
+            return new ColumnSpec(this){Caption = value};
+        }
+        public string Format { get; private set; }
+        public ColumnSpec SetFormat(string value)
+        {
+            return new ColumnSpec(this){Format = value};
+        }
+        public bool Hidden { get; private set; }
+        public ColumnSpec SetHidden(bool value)
+        {
+            return new ColumnSpec(this) {Hidden = value};
+        }
+        public int? SortIndex { get; private set; }
+        public ColumnSpec SetSortIndex(int? value)
+        {
+            return new ColumnSpec(this){SortIndex = value};
+        }
+        public ListSortDirection? SortDirection { get; private set; }
+        public ColumnSpec SetSortDirection(ListSortDirection? value)
+        {
+            return new ColumnSpec(this){SortDirection = value};
+        }
+        public TotalOperation Total { get; private set; }
+        public TotalOperation TotalOperation { get { return Total; } }
+
+        public ColumnSpec SetTotal(TotalOperation totalOperation)
+        {
+            return new ColumnSpec(this){Total = totalOperation};
+        }
+
+        [XmlIgnore]
+        public PropertyPath PropertyPath
+        {
+            get { return PropertyPath.Parse(Name); }
+        }
+        public ColumnSpec SetPropertyPath(PropertyPath value)
+        {
+            return new ColumnSpec(this) {Name = value == null ? string.Empty : value.ToString()};
+        }
+
+        // ReSharper disable LocalizableElement
+        public static ColumnSpec ReadXml(XmlReader reader)
+        {
+            TotalOperation total = TotalOperation.GroupBy;
+            string strTotal = reader.GetAttribute("total");
+            if (strTotal != null)
+            {
+                total = (TotalOperation) Enum.Parse(typeof(TotalOperation), strTotal);
+            }
+            var columnSpec = new ColumnSpec
+                {
+                    Name = reader.GetAttribute("name"),
+                    Caption = reader.GetAttribute("caption"),
+                    Format = reader.GetAttribute("format"),
+                    Hidden = "true" == reader.GetAttribute("hidden"),
+                    Total = total,
+                };
+            string sortIndex = reader.GetAttribute("sortindex");
+            if (sortIndex != null)
+            {
+                columnSpec.SortIndex = Convert.ToInt32(sortIndex);
+            }
+            string sortDirection = reader.GetAttribute("sortdirection");
+            if (sortDirection != null)
+            {
+                columnSpec.SortDirection = (ListSortDirection) Enum.Parse(typeof(ListSortDirection), sortDirection);
+            }
+            
+            
+            bool empty = reader.IsEmptyElement;
+            reader.ReadElementString("column");
+            if (!empty)
+            {
+                reader.ReadEndElement();
+            }
+            return columnSpec;
+        }
+        // ReSharper restore LocalizableElement
+
+        // ReSharper disable LocalizableElement
+        public void WriteXml(XmlWriter writer)
+        {
+            if (Name != null)
+            {
+                writer.WriteAttributeString("name", Name);
+            }
+            if (Caption != null)
+            {
+                writer.WriteAttributeString("caption", Caption);
+            }
+            if (Format != null)
+            {
+                writer.WriteAttributeString("format", Format);
+            }
+            if (Hidden)
+            {
+                writer.WriteAttributeString("hidden", "true");
+            }
+            if (SortIndex != null)
+            {
+                writer.WriteAttributeString("sortindex", SortIndex.ToString());
+            }
+            if (SortDirection != null)
+            {
+                writer.WriteAttributeString("sortdirection", SortDirection.ToString());
+            }
+            if (Total != TotalOperation.GroupBy)
+            {
+                writer.WriteAttributeString("total", Total.ToString());
+            }
+        }
+        // ReSharper restore LocalizableElement
+
+        public string AuditLogText
+        {
+            get
+            {
+                return AuditLogParseHelper.GetParseString(ParseStringType.column_caption, PropertyPath.Name);
+            }
+        }
+
+        public bool IsName
+        {
+            get { return true; }
+        }
+
+        public bool Equals(ColumnSpec other)
+        {
+            if (ReferenceEquals(null, other)) return false;
+            if (ReferenceEquals(this, other)) return true;
+            return Equals(other.Name, Name) 
+                && Equals(other.Caption, Caption) 
+                && Equals(other.Format, Format)
+                && Equals(other.Hidden, Hidden)
+                && Equals(other.SortIndex, SortIndex)
+                && Equals(other.SortDirection, SortDirection)
+                && Equals(other.Total, Total);
+        }
+
+        public override bool Equals(object obj)
+        {
+            if (ReferenceEquals(null, obj)) return false;
+            if (ReferenceEquals(this, obj)) return true;
+            if (obj.GetType() != typeof (ColumnSpec)) return false;
+            return Equals((ColumnSpec) obj);
+        }
+
+        public override int GetHashCode()
+        {
+            unchecked
+            {
+                int result = Name.GetHashCode();
+                result = (result*397) ^ (Caption != null ? Caption.GetHashCode() : 0);
+                result = (result*397) ^ (Format != null ? Format.GetHashCode() : 0);
+                result = (result*397) ^ Hidden.GetHashCode();
+                result = (result*397) ^ (SortIndex != null ? SortIndex.GetHashCode() : 0);
+                result = (result*397) ^ (SortDirection != null ? SortDirection.GetHashCode() : 0);
+                result = (result*397) ^ Total.GetHashCode();
+                return result;
+            }
+        }
+    }
+    public class FilterSpec
+    {
+        private FilterSpec()
+        {
+        }
+
+        public FilterSpec(PropertyPath propertyPath, FilterPredicate predicate)
+        {
+            Column = propertyPath.ToString();
+            Predicate = predicate;
+        }
+        private FilterSpec(FilterSpec that)
+        {
+            Column = that.Column;
+            Predicate = that.Predicate;
+        }
+
+        [Track]
+        public string AuditLogColumn
+        {
+            get { return string.Format(@"{{5:{0}}}", ColumnId.Name); }
+        }
+        
+        public string Column { get; private set; }
+        public FilterSpec SetColumn(string column)
+        {
+            return new FilterSpec(this){Column = column};
+        }
+        public PropertyPath ColumnId { get { return PropertyPath.Parse(Column); } }
+        public FilterSpec SetColumnId(PropertyPath columnId)
+        {
+            return SetColumn(columnId.ToString());
+        }
+
+        [TrackChildren(ignoreName:true)]
+        public FilterPredicate Predicate { get; private set; }
+
+        public FilterSpec SetPredicate(FilterPredicate predicate)
+        {
+            return new FilterSpec(this){Predicate = predicate};
+        }
+        public IFilterOperation Operation { get { return Predicate.FilterOperation; } }
+        // ReSharper disable LocalizableElement
+        public static FilterSpec ReadXml(XmlReader reader)
+        {
+            var filterSpec = new FilterSpec
+                {
+                    Column = reader.GetAttribute("column"),
+                    Predicate = FilterPredicate.ReadXml(reader),
+                };
+            bool empty = reader.IsEmptyElement;
+            reader.ReadElementString("filter");
+            if (!empty)
+            {
+                reader.ReadEndElement();
+            }
+            return filterSpec;
+        }
+
+        public void WriteXml(XmlWriter writer)
+        {
+            writer.WriteAttributeString("column", Column);
+            Predicate.WriteXml(writer);
+        }
+        // ReSharper restore LocalizableElement
+
+        public bool Equals(FilterSpec other)
+        {
+            if (ReferenceEquals(null, other)) return false;
+            if (ReferenceEquals(this, other)) return true;
+            return Equals(other.Column, Column) && Equals(other.Predicate, Predicate);
+        }
+
+        public override bool Equals(object obj)
+        {
+            if (ReferenceEquals(null, obj)) return false;
+            if (ReferenceEquals(this, obj)) return true;
+            if (obj.GetType() != typeof(FilterSpec)) return false;
+            return Equals((FilterSpec)obj);
+        }
+
+        public override int GetHashCode()
+        {
+            unchecked
+            {
+                int result = Column == null ? 0 : Column.GetHashCode();
+                result = (result*397) ^ Predicate.GetHashCode();
+                return result;
+            }
+        }
+
+    }
+
+    /// <summary>
+    /// Models a user's customization of a view.
+    /// A view has a list of columns to display.  It also can have a filter and sort to be applied (NYI).
+    /// </summary>
+    public class ViewSpec : Immutable, IComparable<ViewSpec>
+    {
+        public ViewSpec()
+        {
+            Columns = ImmutableList.Empty<ColumnSpec>();
+            Filters = ImmutableList.Empty<FilterSpec>();
+        }
+        public string Name { get; private set; }
+        public ViewSpec SetName(string value)
+        {
+            return ChangeProp(ImClone(this), im=>im.Name = value);
+        }
+        public string RowSource { get; private set; }
+
+        public ViewSpec SetRowSource(string value)
+        {
+            return ChangeProp(ImClone(this), im => im.RowSource = value);
+        }
+
+        public ViewSpec SetRowType(Type type)
+        {
+            return SetRowSource(type.FullName);
+        }
+
+
+        [Track]
+        public ImmutableList<ColumnSpec> Columns { get; private set; }
+        public ViewSpec SetColumns(IEnumerable<ColumnSpec> value)
+        {
+            return ChangeProp(ImClone(this), im => im.Columns = ImmutableList.ValueOf(value));
+        }
+        [Track]
+        public ImmutableList<FilterSpec> Filters { get; private set; }
+        public ViewSpec SetFilters(IEnumerable<FilterSpec> value)
+        {
+            return ChangeProp(ImClone(this), im => im.Filters = ImmutableList.ValueOf(value));
+        }
+        public string SublistName { get; private set; }
+        public PropertyPath SublistId
+        {
+            get { return PropertyPath.Parse(SublistName); }
+            set { SublistName = value.ToString(); }
+        }
+        public ViewSpec SetSublistId(PropertyPath sublistId)
+        {
+            return ChangeProp(ImClone(this), im => im.SublistId = sublistId);
+        }
+
+        public bool HasTotals
+        {
+            get
+            {
+                return Columns.Any(col => TotalOperation.PivotValue == col.Total);
+            }
+        }
+
+        // ReSharper disable LocalizableElement
+        public static ViewSpec ReadXml(XmlReader reader)
+        {
+            var viewSpec = new ViewSpec
+                {
+                    Name = reader.GetAttribute("name"),
+                    RowSource = reader.GetAttribute("rowsource"),
+                    SublistName = reader.GetAttribute("sublist")
+                };
+            var columns = new List<ColumnSpec>();
+            var filters = new List<FilterSpec>();
+            if (reader.IsEmptyElement)
+            {
+                reader.ReadElementString("view");
+                return viewSpec;
+            }
+            reader.Read();
+            while (true)
+            {
+                if (reader.IsStartElement("column"))
+                {
+                    columns.Add(ColumnSpec.ReadXml(reader));
+                }
+                else if (reader.IsStartElement("filter"))
+                {
+                    filters.Add(FilterSpec.ReadXml(reader));
+                }
+                else if (reader.NodeType == XmlNodeType.EndElement)
+                {
+                    reader.ReadEndElement();
+                    break;
+                }
+                else
+                {
+                    reader.Skip();
+                }
+            }
+            viewSpec.Columns = ImmutableList.ValueOf(columns);
+            viewSpec.Filters = ImmutableList.ValueOf(filters);
+            return viewSpec;
+        }
+
+        public void WriteXml(XmlWriter writer)
+        {
+            if (Name != null)
+            {
+                writer.WriteAttributeString("name", Name);
+            }
+            if (RowSource != null)
+            {
+                writer.WriteAttributeString("rowsource", RowSource);
+            }
+            if (SublistName != null)
+            {
+                writer.WriteAttributeString("sublist", SublistName);
+            }
+            foreach (var column in Columns)
+            {
+                writer.WriteStartElement("column");
+                column.WriteXml(writer);
+                writer.WriteEndElement();
+            }
+            foreach (var filter in Filters)
+            {
+                writer.WriteStartElement("filter");
+                filter.WriteXml(writer);
+                writer.WriteEndElement();
+            }
+        }
+        // ReSharper restore LocalizableElement
+
+        public bool Equals(ViewSpec other)
+        {
+            if (ReferenceEquals(null, other)) return false;
+            if (ReferenceEquals(this, other)) return true;
+            return Equals(other.Name, Name)
+                   && Equals(other.RowSource, RowSource)
+                   && Columns.SequenceEqual(other.Columns)
+                   && Filters.SequenceEqual(other.Filters)
+                   && SublistId.Equals(other.SublistId);
+        }
+
+        public override bool Equals(object obj)
+        {
+            if (ReferenceEquals(null, obj)) return false;
+            if (ReferenceEquals(this, obj)) return true;
+            if (obj.GetType() != typeof (ViewSpec)) return false;
+            return Equals((ViewSpec) obj);
+        }
+
+        public override int GetHashCode()
+        {
+            unchecked
+            {
+                int result = (Name != null ? Name.GetHashCode() : 0);
+                result = result*397 ^ (RowSource != null ? RowSource.GetHashCode() : 0);
+                result = (result*397) ^ CollectionUtil.GetHashCodeDeep(Columns);
+                result = (result*397) ^ CollectionUtil.GetHashCodeDeep(Filters);
+                result = (result*397) ^ SublistId.GetHashCode();
+                return result;
+            }
+        }
+
+        public int CompareTo(ViewSpec other)
+        {
+            return CaseInsensitiveComparer.Default.Compare(Name, other.Name);
+        }
+    }
+}