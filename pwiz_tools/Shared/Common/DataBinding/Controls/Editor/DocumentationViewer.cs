<<<<<<< HEAD
﻿/*
 * Original author: Nicholas Shulman <nicksh .at. u.washington.edu>,
 *                  MacCoss Lab, Department of Genome Sciences, UW
 * AI assistance: Cursor (Claude Sonnet 4) <cursor .at. anysphere.co>
 *
 * Copyright 2016 University of Washington - Seattle, WA
 *
 * Licensed under the Apache License, Version 2.0 (the "License");
 * you may not use this file except in compliance with the License.
 * You may obtain a copy of the License at
 *
 *     http://www.apache.org/licenses/LICENSE-2.0
 *
 * Unless required by applicable law or agreed to in writing, software
 * distributed under the License is distributed on an "AS IS" BASIS,
 * WITHOUT WARRANTIES OR CONDITIONS OF ANY KIND, either express or implied.
 * See the License for the specific language governing permissions and
 * limitations under the License.
 */
using System;
using Microsoft.Web.WebView2.Core;
using pwiz.Common.GUI;
using pwiz.Common.SystemUtil;

namespace pwiz.Common.DataBinding.Controls.Editor
{
    public partial class DocumentationViewer : CommonFormEx
    {
        private string _documentationHtml = string.Empty;
        private string _webView2Html = string.Empty;

        /// <summary>
        /// Static property to set the WebView2 environment directory for test scenarios.
        /// Tests should set this before creating a DocumentationViewer and reset to null when done.
        /// </summary>
        public static string TestWebView2EnvironmentDirectory { get; set; }

        public DocumentationViewer(bool showInTaskBar)
        {
            InitializeComponent();

            // WINDOWS 10 UPDATE HACK: Because Windows 10 update version 1803 causes un-parented non-ShowInTaskbar windows to leak GDI and User handles
            ShowInTaskbar = showInTaskBar;
        }

        public bool IsWebView2Initialized { get; private set; }

        public string DocumentationHtml
        {
            get => _documentationHtml;
            set
            {
                _documentationHtml = value;

                if (IsWebView2Initialized)
                    NavigateToHtml();
            }
        }

        protected override void OnHandleCreated(EventArgs e)
        {
            InitializeWebView2();
            
            base.OnHandleCreated(e);
        }

        private void InitializeWebView2()
        {
            try
            {
                // Initialize WebView2 environment on UI thread to avoid COM threading issues
                var environment = InitWebView2Environment();
                var task = webView2.EnsureCoreWebView2Async(environment);

                // Initialize WebView2 on a background thread
                CommonActionUtil.RunAsync(() =>
                {
                    try
                    {
                        // Initialize WebView2 with the environment
                        task.Wait();
                        IsWebView2Initialized = true;

                        // Navigate to the HTML if it was set before initialization
                        if (!string.IsNullOrEmpty(_documentationHtml))
                        {
                            RunUIAsync(NavigateToHtml);
                        }
                    }
                    catch (Exception ex)
                    {
                        RunUIAsync(() => CommonAlertDlg.ShowException(this, ex));
                    }
                });
            }
            catch (Exception ex)
            {
                CommonAlertDlg.ShowException(this, ex);
            }
        }

        private CoreWebView2Environment InitWebView2Environment()
        {
            if (string.IsNullOrEmpty(TestWebView2EnvironmentDirectory))
                return null;

            // Create environment with custom user data folder on UI thread
            return CoreWebView2Environment.CreateAsync(null, TestWebView2EnvironmentDirectory).Result;
        }

        private void RunUIAsync(Action act)
        {
            CommonActionUtil.SafeBeginInvoke(this, act);
        }

        private void NavigateToHtml()
        {
            if (IsWebView2Initialized && !string.IsNullOrEmpty(_documentationHtml))
            {
                webView2.NavigateToString(_documentationHtml);
            }
        }

        #region Test helpers
        
        /// <summary>
        /// Gets the HTML content currently displayed in the WebView2 control.
        /// This is useful for testing to verify that the content was actually rendered.
        /// </summary>
        public string GetWebView2HtmlContent(int minLen = 1)
        {
            // Wait for the HTML content of the control to stabilize as matching the documentation HTML
            // Normalize line endings for comparison since WebView2 may normalize \r\n to \n
            if (_webView2Html.Length >= minLen)
                return _webView2Html;
            
            if (!IsWebView2Initialized || webView2?.CoreWebView2 == null)
                return string.Empty;

            try
            {
                // Execute JavaScript to get the document's HTML content
                var task = webView2.CoreWebView2.ExecuteScriptAsync(@"document.documentElement.outerHTML");
                CommonActionUtil.RunAsync(() =>
                {
                    try
                    {
                        var encodedHtml = task.Result;
                        // Decode Unicode escape sequences (e.g., \u003C -> <)
                        var decodedHtml = System.Text.RegularExpressions.Regex.Unescape(encodedHtml);
                        // Remove leading and trailing quotation marks from JavaScript string
                        var rawHtml = decodedHtml.Trim('"');
                        // Normalize line endings to match WebView2's normalization
                        _webView2Html = rawHtml;
                    }
                    catch (Exception ex)
                    {
                        // Log cleanup errors for debugging but don't throw
                        System.Diagnostics.Debug.WriteLine($@"Failed to get WebView2 outerHtml: {ex}");
                    }
                });
            }
            catch (Exception ex)
            {
                // Log cleanup errors for debugging but don't throw
                System.Diagnostics.Debug.WriteLine($@"Failed to execute script on WebView2: {ex}");
            }
            return string.Empty;
        }

        #endregion
    }
}
=======
/*
 * Original author: Nicholas Shulman <nicksh .at. u.washington.edu>,
 *                  MacCoss Lab, Department of Genome Sciences, UW
 * AI assistance: Cursor (Claude Sonnet 4) <cursor .at. anysphere.co>
 *
 * Copyright 2016 University of Washington - Seattle, WA
 *
 * Licensed under the Apache License, Version 2.0 (the "License");
 * you may not use this file except in compliance with the License.
 * You may obtain a copy of the License at
 *
 *     http://www.apache.org/licenses/LICENSE-2.0
 *
 * Unless required by applicable law or agreed to in writing, software
 * distributed under the License is distributed on an "AS IS" BASIS,
 * WITHOUT WARRANTIES OR CONDITIONS OF ANY KIND, either express or implied.
 * See the License for the specific language governing permissions and
 * limitations under the License.
 */
using System;
using System.Diagnostics;
using Microsoft.Web.WebView2.Core;
using pwiz.Common.GUI;
using pwiz.Common.SystemUtil;

namespace pwiz.Common.DataBinding.Controls.Editor
{
    public partial class DocumentationViewer : CommonFormEx
    {
        private string _documentationHtml = string.Empty;
        private string _webView2Html = string.Empty;

        /// <summary>
        /// Static property to set the WebView2 environment directory for test scenarios.
        /// Tests should set this before creating a DocumentationViewer and reset to null when done.
        /// </summary>
        public static string TestWebView2EnvironmentDirectory { get; set; }

        public DocumentationViewer(bool showInTaskBar)
        {
            InitializeComponent();

            // WINDOWS 10 UPDATE HACK: Because Windows 10 update version 1803 causes un-parented non-ShowInTaskbar windows to leak GDI and User handles
            ShowInTaskbar = showInTaskBar;
        }

        public bool IsWebView2Initialized { get; private set; }

        public string DocumentationHtml
        {
            get => _documentationHtml;
            set
            {
                _documentationHtml = value;

                if (IsWebView2Initialized)
                    NavigateToHtml();
            }
        }

        protected override void OnHandleCreated(EventArgs e)
        {
            InitializeWebView2();
            
            base.OnHandleCreated(e);
        }

        private void InitializeWebView2()
        {
            try
            {
                // Initialize WebView2 environment on UI thread to avoid COM threading issues
                var environment = InitWebView2Environment();
                var task = webView2.EnsureCoreWebView2Async(environment);

                // Initialize WebView2 on a background thread
                CommonActionUtil.RunAsync(() =>
                {
                    try
                    {
                        // Initialize WebView2 with the environment
                        task.Wait();
                        IsWebView2Initialized = true;

                        // Navigate to the HTML if it was set before initialization
                        if (!string.IsNullOrEmpty(_documentationHtml))
                        {
                            RunUIAsync(NavigateToHtml);
                        }
                    }
                    catch (Exception ex)
                    {
                        RunUIAsync(() => CommonAlertDlg.ShowException(this, ex));
                    }
                });
            }
            catch (Exception ex)
            {
                CommonAlertDlg.ShowException(this, ex);
            }
        }

        private CoreWebView2Environment InitWebView2Environment()
        {
            if (string.IsNullOrEmpty(TestWebView2EnvironmentDirectory))
                return null;

            // Create environment with custom user data folder on UI thread
            return CoreWebView2Environment.CreateAsync(null, TestWebView2EnvironmentDirectory).Result;
        }

        private void RunUIAsync(Action act)
        {
            CommonActionUtil.SafeBeginInvoke(this, act);
        }

        private void NavigateToHtml()
        {
            if (IsWebView2Initialized && !string.IsNullOrEmpty(_documentationHtml))
            {
                webView2.NavigateToString(_documentationHtml);
            }
        }

        #region Test helpers
        
        /// <summary>
        /// Gets the HTML content currently displayed in the WebView2 control.
        /// This is useful for testing to verify that the content was actually rendered.
        /// </summary>
        public string GetWebView2HtmlContent(int minLen = 1)
        {
            // Wait for the HTML content of the control to stabilize as matching the documentation HTML
            // Normalize line endings for comparison since WebView2 may normalize \r\n to \n
            if (_webView2Html.Length >= minLen)
                return _webView2Html;
            
            if (!IsWebView2Initialized || webView2?.CoreWebView2 == null)
                return string.Empty;

            try
            {
                // Execute JavaScript to get the document's HTML content
                var task = webView2.CoreWebView2.ExecuteScriptAsync(@"document.documentElement.outerHTML");
                CommonActionUtil.RunAsync(() =>
                {
                    try
                    {
                        var encodedHtml = task.Result;
                        // Decode Unicode escape sequences (e.g., \u003C -> <)
                        var decodedHtml = System.Text.RegularExpressions.Regex.Unescape(encodedHtml);
                        // Remove leading and trailing quotation marks from JavaScript string
                        var rawHtml = decodedHtml.Trim('"');
                        // Normalize line endings to match WebView2's normalization
                        _webView2Html = rawHtml;
                    }
                    catch (Exception ex)
                    {
                        // Ignore but log to debug console in debug builds
                        Debug.WriteLine($@"Failed to get WebView2 outerHtml: {ex}");
                    }
                });
            }
            catch (Exception ex)
            {
                // Ignore but log to debug console in debug builds
                Debug.WriteLine($@"Failed to execute script on WebView2: {ex}");
            }
            return string.Empty;
        }

        #endregion
    }
}
>>>>>>> 5747ede7
<|MERGE_RESOLUTION|>--- conflicted
+++ resolved
@@ -1,350 +1,173 @@
-<<<<<<< HEAD
-﻿/*
- * Original author: Nicholas Shulman <nicksh .at. u.washington.edu>,
- *                  MacCoss Lab, Department of Genome Sciences, UW
- * AI assistance: Cursor (Claude Sonnet 4) <cursor .at. anysphere.co>
- *
- * Copyright 2016 University of Washington - Seattle, WA
- *
- * Licensed under the Apache License, Version 2.0 (the "License");
- * you may not use this file except in compliance with the License.
- * You may obtain a copy of the License at
- *
- *     http://www.apache.org/licenses/LICENSE-2.0
- *
- * Unless required by applicable law or agreed to in writing, software
- * distributed under the License is distributed on an "AS IS" BASIS,
- * WITHOUT WARRANTIES OR CONDITIONS OF ANY KIND, either express or implied.
- * See the License for the specific language governing permissions and
- * limitations under the License.
- */
-using System;
-using Microsoft.Web.WebView2.Core;
-using pwiz.Common.GUI;
-using pwiz.Common.SystemUtil;
-
-namespace pwiz.Common.DataBinding.Controls.Editor
-{
-    public partial class DocumentationViewer : CommonFormEx
-    {
-        private string _documentationHtml = string.Empty;
-        private string _webView2Html = string.Empty;
-
-        /// <summary>
-        /// Static property to set the WebView2 environment directory for test scenarios.
-        /// Tests should set this before creating a DocumentationViewer and reset to null when done.
-        /// </summary>
-        public static string TestWebView2EnvironmentDirectory { get; set; }
-
-        public DocumentationViewer(bool showInTaskBar)
-        {
-            InitializeComponent();
-
-            // WINDOWS 10 UPDATE HACK: Because Windows 10 update version 1803 causes un-parented non-ShowInTaskbar windows to leak GDI and User handles
-            ShowInTaskbar = showInTaskBar;
-        }
-
-        public bool IsWebView2Initialized { get; private set; }
-
-        public string DocumentationHtml
-        {
-            get => _documentationHtml;
-            set
-            {
-                _documentationHtml = value;
-
-                if (IsWebView2Initialized)
-                    NavigateToHtml();
-            }
-        }
-
-        protected override void OnHandleCreated(EventArgs e)
-        {
-            InitializeWebView2();
-            
-            base.OnHandleCreated(e);
-        }
-
-        private void InitializeWebView2()
-        {
-            try
-            {
-                // Initialize WebView2 environment on UI thread to avoid COM threading issues
-                var environment = InitWebView2Environment();
-                var task = webView2.EnsureCoreWebView2Async(environment);
-
-                // Initialize WebView2 on a background thread
-                CommonActionUtil.RunAsync(() =>
-                {
-                    try
-                    {
-                        // Initialize WebView2 with the environment
-                        task.Wait();
-                        IsWebView2Initialized = true;
-
-                        // Navigate to the HTML if it was set before initialization
-                        if (!string.IsNullOrEmpty(_documentationHtml))
-                        {
-                            RunUIAsync(NavigateToHtml);
-                        }
-                    }
-                    catch (Exception ex)
-                    {
-                        RunUIAsync(() => CommonAlertDlg.ShowException(this, ex));
-                    }
-                });
-            }
-            catch (Exception ex)
-            {
-                CommonAlertDlg.ShowException(this, ex);
-            }
-        }
-
-        private CoreWebView2Environment InitWebView2Environment()
-        {
-            if (string.IsNullOrEmpty(TestWebView2EnvironmentDirectory))
-                return null;
-
-            // Create environment with custom user data folder on UI thread
-            return CoreWebView2Environment.CreateAsync(null, TestWebView2EnvironmentDirectory).Result;
-        }
-
-        private void RunUIAsync(Action act)
-        {
-            CommonActionUtil.SafeBeginInvoke(this, act);
-        }
-
-        private void NavigateToHtml()
-        {
-            if (IsWebView2Initialized && !string.IsNullOrEmpty(_documentationHtml))
-            {
-                webView2.NavigateToString(_documentationHtml);
-            }
-        }
-
-        #region Test helpers
-        
-        /// <summary>
-        /// Gets the HTML content currently displayed in the WebView2 control.
-        /// This is useful for testing to verify that the content was actually rendered.
-        /// </summary>
-        public string GetWebView2HtmlContent(int minLen = 1)
-        {
-            // Wait for the HTML content of the control to stabilize as matching the documentation HTML
-            // Normalize line endings for comparison since WebView2 may normalize \r\n to \n
-            if (_webView2Html.Length >= minLen)
-                return _webView2Html;
-            
-            if (!IsWebView2Initialized || webView2?.CoreWebView2 == null)
-                return string.Empty;
-
-            try
-            {
-                // Execute JavaScript to get the document's HTML content
-                var task = webView2.CoreWebView2.ExecuteScriptAsync(@"document.documentElement.outerHTML");
-                CommonActionUtil.RunAsync(() =>
-                {
-                    try
-                    {
-                        var encodedHtml = task.Result;
-                        // Decode Unicode escape sequences (e.g., \u003C -> <)
-                        var decodedHtml = System.Text.RegularExpressions.Regex.Unescape(encodedHtml);
-                        // Remove leading and trailing quotation marks from JavaScript string
-                        var rawHtml = decodedHtml.Trim('"');
-                        // Normalize line endings to match WebView2's normalization
-                        _webView2Html = rawHtml;
-                    }
-                    catch (Exception ex)
-                    {
-                        // Log cleanup errors for debugging but don't throw
-                        System.Diagnostics.Debug.WriteLine($@"Failed to get WebView2 outerHtml: {ex}");
-                    }
-                });
-            }
-            catch (Exception ex)
-            {
-                // Log cleanup errors for debugging but don't throw
-                System.Diagnostics.Debug.WriteLine($@"Failed to execute script on WebView2: {ex}");
-            }
-            return string.Empty;
-        }
-
-        #endregion
-    }
-}
-=======
-/*
- * Original author: Nicholas Shulman <nicksh .at. u.washington.edu>,
- *                  MacCoss Lab, Department of Genome Sciences, UW
- * AI assistance: Cursor (Claude Sonnet 4) <cursor .at. anysphere.co>
- *
- * Copyright 2016 University of Washington - Seattle, WA
- *
- * Licensed under the Apache License, Version 2.0 (the "License");
- * you may not use this file except in compliance with the License.
- * You may obtain a copy of the License at
- *
- *     http://www.apache.org/licenses/LICENSE-2.0
- *
- * Unless required by applicable law or agreed to in writing, software
- * distributed under the License is distributed on an "AS IS" BASIS,
- * WITHOUT WARRANTIES OR CONDITIONS OF ANY KIND, either express or implied.
- * See the License for the specific language governing permissions and
- * limitations under the License.
- */
-using System;
-using System.Diagnostics;
-using Microsoft.Web.WebView2.Core;
-using pwiz.Common.GUI;
-using pwiz.Common.SystemUtil;
-
-namespace pwiz.Common.DataBinding.Controls.Editor
-{
-    public partial class DocumentationViewer : CommonFormEx
-    {
-        private string _documentationHtml = string.Empty;
-        private string _webView2Html = string.Empty;
-
-        /// <summary>
-        /// Static property to set the WebView2 environment directory for test scenarios.
-        /// Tests should set this before creating a DocumentationViewer and reset to null when done.
-        /// </summary>
-        public static string TestWebView2EnvironmentDirectory { get; set; }
-
-        public DocumentationViewer(bool showInTaskBar)
-        {
-            InitializeComponent();
-
-            // WINDOWS 10 UPDATE HACK: Because Windows 10 update version 1803 causes un-parented non-ShowInTaskbar windows to leak GDI and User handles
-            ShowInTaskbar = showInTaskBar;
-        }
-
-        public bool IsWebView2Initialized { get; private set; }
-
-        public string DocumentationHtml
-        {
-            get => _documentationHtml;
-            set
-            {
-                _documentationHtml = value;
-
-                if (IsWebView2Initialized)
-                    NavigateToHtml();
-            }
-        }
-
-        protected override void OnHandleCreated(EventArgs e)
-        {
-            InitializeWebView2();
-            
-            base.OnHandleCreated(e);
-        }
-
-        private void InitializeWebView2()
-        {
-            try
-            {
-                // Initialize WebView2 environment on UI thread to avoid COM threading issues
-                var environment = InitWebView2Environment();
-                var task = webView2.EnsureCoreWebView2Async(environment);
-
-                // Initialize WebView2 on a background thread
-                CommonActionUtil.RunAsync(() =>
-                {
-                    try
-                    {
-                        // Initialize WebView2 with the environment
-                        task.Wait();
-                        IsWebView2Initialized = true;
-
-                        // Navigate to the HTML if it was set before initialization
-                        if (!string.IsNullOrEmpty(_documentationHtml))
-                        {
-                            RunUIAsync(NavigateToHtml);
-                        }
-                    }
-                    catch (Exception ex)
-                    {
-                        RunUIAsync(() => CommonAlertDlg.ShowException(this, ex));
-                    }
-                });
-            }
-            catch (Exception ex)
-            {
-                CommonAlertDlg.ShowException(this, ex);
-            }
-        }
-
-        private CoreWebView2Environment InitWebView2Environment()
-        {
-            if (string.IsNullOrEmpty(TestWebView2EnvironmentDirectory))
-                return null;
-
-            // Create environment with custom user data folder on UI thread
-            return CoreWebView2Environment.CreateAsync(null, TestWebView2EnvironmentDirectory).Result;
-        }
-
-        private void RunUIAsync(Action act)
-        {
-            CommonActionUtil.SafeBeginInvoke(this, act);
-        }
-
-        private void NavigateToHtml()
-        {
-            if (IsWebView2Initialized && !string.IsNullOrEmpty(_documentationHtml))
-            {
-                webView2.NavigateToString(_documentationHtml);
-            }
-        }
-
-        #region Test helpers
-        
-        /// <summary>
-        /// Gets the HTML content currently displayed in the WebView2 control.
-        /// This is useful for testing to verify that the content was actually rendered.
-        /// </summary>
-        public string GetWebView2HtmlContent(int minLen = 1)
-        {
-            // Wait for the HTML content of the control to stabilize as matching the documentation HTML
-            // Normalize line endings for comparison since WebView2 may normalize \r\n to \n
-            if (_webView2Html.Length >= minLen)
-                return _webView2Html;
-            
-            if (!IsWebView2Initialized || webView2?.CoreWebView2 == null)
-                return string.Empty;
-
-            try
-            {
-                // Execute JavaScript to get the document's HTML content
-                var task = webView2.CoreWebView2.ExecuteScriptAsync(@"document.documentElement.outerHTML");
-                CommonActionUtil.RunAsync(() =>
-                {
-                    try
-                    {
-                        var encodedHtml = task.Result;
-                        // Decode Unicode escape sequences (e.g., \u003C -> <)
-                        var decodedHtml = System.Text.RegularExpressions.Regex.Unescape(encodedHtml);
-                        // Remove leading and trailing quotation marks from JavaScript string
-                        var rawHtml = decodedHtml.Trim('"');
-                        // Normalize line endings to match WebView2's normalization
-                        _webView2Html = rawHtml;
-                    }
-                    catch (Exception ex)
-                    {
-                        // Ignore but log to debug console in debug builds
-                        Debug.WriteLine($@"Failed to get WebView2 outerHtml: {ex}");
-                    }
-                });
-            }
-            catch (Exception ex)
-            {
-                // Ignore but log to debug console in debug builds
-                Debug.WriteLine($@"Failed to execute script on WebView2: {ex}");
-            }
-            return string.Empty;
-        }
-
-        #endregion
-    }
-}
->>>>>>> 5747ede7
+/*
+ * Original author: Nicholas Shulman <nicksh .at. u.washington.edu>,
+ *                  MacCoss Lab, Department of Genome Sciences, UW
+ * AI assistance: Cursor (Claude Sonnet 4) <cursor .at. anysphere.co>
+ *
+ * Copyright 2016 University of Washington - Seattle, WA
+ *
+ * Licensed under the Apache License, Version 2.0 (the "License");
+ * you may not use this file except in compliance with the License.
+ * You may obtain a copy of the License at
+ *
+ *     http://www.apache.org/licenses/LICENSE-2.0
+ *
+ * Unless required by applicable law or agreed to in writing, software
+ * distributed under the License is distributed on an "AS IS" BASIS,
+ * WITHOUT WARRANTIES OR CONDITIONS OF ANY KIND, either express or implied.
+ * See the License for the specific language governing permissions and
+ * limitations under the License.
+ */
+using System;
+using Microsoft.Web.WebView2.Core;
+using pwiz.Common.GUI;
+using pwiz.Common.SystemUtil;
+
+namespace pwiz.Common.DataBinding.Controls.Editor
+{
+    public partial class DocumentationViewer : CommonFormEx
+    {
+        private string _documentationHtml = string.Empty;
+        private string _webView2Html = string.Empty;
+
+        /// <summary>
+        /// Static property to set the WebView2 environment directory for test scenarios.
+        /// Tests should set this before creating a DocumentationViewer and reset to null when done.
+        /// </summary>
+        public static string TestWebView2EnvironmentDirectory { get; set; }
+
+        public DocumentationViewer(bool showInTaskBar)
+        {
+            InitializeComponent();
+
+            // WINDOWS 10 UPDATE HACK: Because Windows 10 update version 1803 causes un-parented non-ShowInTaskbar windows to leak GDI and User handles
+            ShowInTaskbar = showInTaskBar;
+        }
+
+        public bool IsWebView2Initialized { get; private set; }
+
+        public string DocumentationHtml
+        {
+            get => _documentationHtml;
+            set
+            {
+                _documentationHtml = value;
+
+                if (IsWebView2Initialized)
+                    NavigateToHtml();
+            }
+        }
+
+        protected override void OnHandleCreated(EventArgs e)
+        {
+            InitializeWebView2();
+            
+            base.OnHandleCreated(e);
+        }
+
+        private void InitializeWebView2()
+        {
+            try
+            {
+                // Initialize WebView2 environment on UI thread to avoid COM threading issues
+                var environment = InitWebView2Environment();
+                var task = webView2.EnsureCoreWebView2Async(environment);
+
+                // Initialize WebView2 on a background thread
+                CommonActionUtil.RunAsync(() =>
+                {
+                    try
+                    {
+                        // Initialize WebView2 with the environment
+                        task.Wait();
+                        IsWebView2Initialized = true;
+
+                        // Navigate to the HTML if it was set before initialization
+                        if (!string.IsNullOrEmpty(_documentationHtml))
+                        {
+                            RunUIAsync(NavigateToHtml);
+                        }
+                    }
+                    catch (Exception ex)
+                    {
+                        RunUIAsync(() => CommonAlertDlg.ShowException(this, ex));
+                    }
+                });
+            }
+            catch (Exception ex)
+            {
+                CommonAlertDlg.ShowException(this, ex);
+            }
+        }
+
+        private CoreWebView2Environment InitWebView2Environment()
+        {
+            if (string.IsNullOrEmpty(TestWebView2EnvironmentDirectory))
+                return null;
+
+            // Create environment with custom user data folder on UI thread
+            return CoreWebView2Environment.CreateAsync(null, TestWebView2EnvironmentDirectory).Result;
+        }
+
+        private void RunUIAsync(Action act)
+        {
+            CommonActionUtil.SafeBeginInvoke(this, act);
+        }
+
+        private void NavigateToHtml()
+        {
+            if (IsWebView2Initialized && !string.IsNullOrEmpty(_documentationHtml))
+            {
+                webView2.NavigateToString(_documentationHtml);
+            }
+        }
+
+        #region Test helpers
+        
+        /// <summary>
+        /// Gets the HTML content currently displayed in the WebView2 control.
+        /// This is useful for testing to verify that the content was actually rendered.
+        /// </summary>
+        public string GetWebView2HtmlContent(int minLen = 1)
+        {
+            // Wait for the HTML content of the control to stabilize as matching the documentation HTML
+            // Normalize line endings for comparison since WebView2 may normalize \r\n to \n
+            if (_webView2Html.Length >= minLen)
+                return _webView2Html;
+            
+            if (!IsWebView2Initialized || webView2?.CoreWebView2 == null)
+                return string.Empty;
+
+            try
+            {
+                // Execute JavaScript to get the document's HTML content
+                var task = webView2.CoreWebView2.ExecuteScriptAsync(@"document.documentElement.outerHTML");
+                CommonActionUtil.RunAsync(() =>
+                {
+                    try
+                    {
+                        var encodedHtml = task.Result;
+                        // Decode Unicode escape sequences (e.g., \u003C -> <)
+                        var decodedHtml = System.Text.RegularExpressions.Regex.Unescape(encodedHtml);
+                        // Remove leading and trailing quotation marks from JavaScript string
+                        var rawHtml = decodedHtml.Trim('"');
+                        // Normalize line endings to match WebView2's normalization
+                        _webView2Html = rawHtml;
+                    }
+                    catch (Exception ex)
+                    {
+                        // Log cleanup errors for debugging but don't throw
+                        System.Diagnostics.Debug.WriteLine($@"Failed to get WebView2 outerHtml: {ex}");
+                    }
+                });
+            }
+            catch (Exception ex)
+            {
+                // Log cleanup errors for debugging but don't throw
+                System.Diagnostics.Debug.WriteLine($@"Failed to execute script on WebView2: {ex}");
+            }
+            return string.Empty;
+        }
+
+        #endregion
+    }
+}