--- conflicted
+++ resolved
@@ -1,316 +1,311 @@
-using System.Linq;
-using System;
-using System.Windows.Forms;
-using NHibernate.Criterion;
-
-namespace pwiz.Common.DataBinding.Controls.Editor
-{
-    partial class ViewEditor
-    {
-        /// <summary>
-        /// Required designer variable.
-        /// </summary>
-        private System.ComponentModel.IContainer components = null;
-
-        /// <summary>
-        /// Clean up any resources being used.
-        /// </summary>
-        /// <param name="disposing">true if managed resources should be disposed; otherwise, false.</param>
-        protected override void Dispose(bool disposing)
-        {
-            if (disposing && (components != null))
-            {
-                components.Dispose();
-            }
-            base.Dispose(disposing);
-        }
-
-        #region Windows Form Designer generated code
-
-        /// <summary>
-        /// Required method for Designer support - do not modify
-        /// the contents of this method with the code editor.
-        /// </summary>
-        private void InitializeComponent()
-        {
-            this.components = new System.ComponentModel.Container();
-            System.ComponentModel.ComponentResourceManager resources = new System.ComponentModel.ComponentResourceManager(typeof(ViewEditor));
-            this.btnCancel = new System.Windows.Forms.Button();
-            this.btnOK = new System.Windows.Forms.Button();
-            this.label2 = new System.Windows.Forms.Label();
-            this.tbxViewName = new System.Windows.Forms.TextBox();
-            this.tabPageFilter = new System.Windows.Forms.TabPage();
-            this.tabPageColumns = new System.Windows.Forms.TabPage();
-            this.tabControl1 = new System.Windows.Forms.TabControl();
-            this.tabPageSource = new System.Windows.Forms.TabPage();
-            this.toolStrip = new System.Windows.Forms.ToolStrip();
-            this.toolButtonUndo = new System.Windows.Forms.ToolStripButton();
-            this.toolButtonRedo = new System.Windows.Forms.ToolStripButton();
-            this.toolStripSeparator1 = new System.Windows.Forms.ToolStripSeparator();
-            this.toolButtonFind = new System.Windows.Forms.ToolStripButton();
-            this.toolButtonAlphabetical = new System.Windows.Forms.ToolStripButton();
-            this.toolButtonShowHiddenColumns = new System.Windows.Forms.ToolStripButton();
-            this.helpToolStripButton = new System.Windows.Forms.ToolStripButton();
-            this.uiModeDropdown = new System.Windows.Forms.ToolStripDropDownButton();
-            this.panel1 = new System.Windows.Forms.Panel();
-            this.btnPreview = new System.Windows.Forms.Button();
-            this.panelViewEditor = new System.Windows.Forms.Panel();
-            this.panelButtons = new System.Windows.Forms.Panel();
-            this.toolTip1 = new System.Windows.Forms.ToolTip(this.components);
-            this.tabControl1.SuspendLayout();
-            this.toolStrip.SuspendLayout();
-            this.panel1.SuspendLayout();
-            this.panelViewEditor.SuspendLayout();
-            this.panelButtons.SuspendLayout();
-            this.SuspendLayout();
-            // 
-            // btnCancel
-            // 
-            resources.ApplyResources(this.btnCancel, "btnCancel");
-            this.btnCancel.DialogResult = System.Windows.Forms.DialogResult.Cancel;
-            this.btnCancel.Name = "btnCancel";
-            this.btnCancel.UseVisualStyleBackColor = true;
-            // 
-            // btnOK
-            // 
-            resources.ApplyResources(this.btnOK, "btnOK");
-            this.btnOK.DialogResult = System.Windows.Forms.DialogResult.OK;
-            this.btnOK.Name = "btnOK";
-            this.btnOK.UseVisualStyleBackColor = true;
-            // 
-<<<<<<< HEAD
-            // btnAPPLY
-            // 
-            resources.ApplyResources(this.btnAPPLY, "btnAPPLY");
-            this.btnAPPLY.DialogResult = System.Windows.Forms.DialogResult.None;
-            this.btnAPPLY.Name = "btnAPPLY";
-            this.btnAPPLY.Text = "Apply";
-            this.btnAPPLY.Left = this.btnOK.Left - this.btnAPPLY.Width - 5;
-            this.btnAPPLY.Top = this.btnOK.Top;
-            this.btnAPPLY.UseVisualStyleBackColor = true;
-
-            this.Resize += (sender, e) =>
-            {
-                // Adjust btnAPPLY location after resize
-                this.btnAPPLY.Left = this.btnOK.Left - this.btnAPPLY.Width - 5;
-                this.btnAPPLY.Top = this.btnOK.Top;
-            };
-
-            this.Move += (sender, e) =>
-            {
-                    this.FormLocationX = this.Location.X;
-                    this.FormLocationY = this.Location.Y;   
-            };
-
-            this.btnAPPLY.Click += (sender, e) =>
-            {
-                this.StartPosition = System.Windows.Forms.FormStartPosition.Manual;
-                this.Left = this.FormLocationX;
-                this.Top = this.FormLocationY;
-                if (ParentControl != null)
-                    (ParentControl as NavBar).CustomizeView(true);
-            };
-
-            // 
-=======
->>>>>>> 300e1b6d
-            // label2
-            // 
-            resources.ApplyResources(this.label2, "label2");
-            this.label2.Name = "label2";
-            // 
-            // tbxViewName
-            // 
-            resources.ApplyResources(this.tbxViewName, "tbxViewName");
-            this.tbxViewName.Name = "tbxViewName";
-            // 
-            // tabPageFilter
-            // 
-            resources.ApplyResources(this.tabPageFilter, "tabPageFilter");
-            this.tabPageFilter.Name = "tabPageFilter";
-            this.tabPageFilter.UseVisualStyleBackColor = true;
-            // 
-            // tabPageColumns
-            // 
-            resources.ApplyResources(this.tabPageColumns, "tabPageColumns");
-            this.tabPageColumns.Name = "tabPageColumns";
-            this.tabPageColumns.UseVisualStyleBackColor = true;
-            // 
-            // tabControl1
-            // 
-            this.tabControl1.Controls.Add(this.tabPageColumns);
-            this.tabControl1.Controls.Add(this.tabPageFilter);
-            this.tabControl1.Controls.Add(this.tabPageSource);
-            resources.ApplyResources(this.tabControl1, "tabControl1");
-            this.tabControl1.Name = "tabControl1";
-            this.tabControl1.SelectedIndex = 0;
-            // 
-            // tabPageSource
-            // 
-            resources.ApplyResources(this.tabPageSource, "tabPageSource");
-            this.tabPageSource.Name = "tabPageSource";
-            this.tabPageSource.UseVisualStyleBackColor = true;
-            // 
-            // toolStrip
-            // 
-            this.toolStrip.GripStyle = System.Windows.Forms.ToolStripGripStyle.Hidden;
-            this.toolStrip.Items.AddRange(new System.Windows.Forms.ToolStripItem[] {
-            this.toolButtonUndo,
-            this.toolButtonRedo,
-            this.toolStripSeparator1,
-            this.toolButtonFind,
-            this.toolButtonAlphabetical,
-            this.toolButtonShowHiddenColumns,
-            this.helpToolStripButton,
-            this.uiModeDropdown});
-            resources.ApplyResources(this.toolStrip, "toolStrip");
-            this.toolStrip.Name = "toolStrip";
-            // 
-            // toolButtonUndo
-            // 
-            this.toolButtonUndo.DisplayStyle = System.Windows.Forms.ToolStripItemDisplayStyle.Image;
-            resources.ApplyResources(this.toolButtonUndo, "toolButtonUndo");
-            this.toolButtonUndo.Name = "toolButtonUndo";
-            this.toolButtonUndo.Click += new System.EventHandler(this.toolButtonUndo_Click);
-            // 
-            // toolButtonRedo
-            // 
-            this.toolButtonRedo.DisplayStyle = System.Windows.Forms.ToolStripItemDisplayStyle.Image;
-            resources.ApplyResources(this.toolButtonRedo, "toolButtonRedo");
-            this.toolButtonRedo.Name = "toolButtonRedo";
-            this.toolButtonRedo.Click += new System.EventHandler(this.toolButtonRedo_Click);
-            // 
-            // toolStripSeparator1
-            // 
-            this.toolStripSeparator1.Name = "toolStripSeparator1";
-            resources.ApplyResources(this.toolStripSeparator1, "toolStripSeparator1");
-            // 
-            // toolButtonFind
-            // 
-            this.toolButtonFind.DisplayStyle = System.Windows.Forms.ToolStripItemDisplayStyle.Image;
-            resources.ApplyResources(this.toolButtonFind, "toolButtonFind");
-            this.toolButtonFind.Name = "toolButtonFind";
-            this.toolButtonFind.Click += new System.EventHandler(this.toolButtonFind_Click);
-            // 
-            // toolButtonAlphabetical
-            // 
-            this.toolButtonAlphabetical.DisplayStyle = System.Windows.Forms.ToolStripItemDisplayStyle.Image;
-            resources.ApplyResources(this.toolButtonAlphabetical, "toolButtonAlphabetical");
-            this.toolButtonAlphabetical.Name = "toolButtonAlphabetical";
-            this.toolButtonAlphabetical.Click += new System.EventHandler(this.toolButtonAlphabetical_Click);
-            // 
-            // toolButtonShowHiddenColumns
-            // 
-            this.toolButtonShowHiddenColumns.DisplayStyle = System.Windows.Forms.ToolStripItemDisplayStyle.Image;
-            resources.ApplyResources(this.toolButtonShowHiddenColumns, "toolButtonShowHiddenColumns");
-            this.toolButtonShowHiddenColumns.Name = "toolButtonShowHiddenColumns";
-            this.toolButtonShowHiddenColumns.Click += new System.EventHandler(this.showHiddenFieldsToolStripMenuItem_Click);
-            // 
-            // helpToolStripButton
-            // 
-            this.helpToolStripButton.DisplayStyle = System.Windows.Forms.ToolStripItemDisplayStyle.Text;
-            resources.ApplyResources(this.helpToolStripButton, "helpToolStripButton");
-            this.helpToolStripButton.Name = "helpToolStripButton";
-            this.helpToolStripButton.Click += new System.EventHandler(this.helpToolStripButton_Click);
-            // 
-            // uiModeDropdown
-            // 
-            this.uiModeDropdown.Alignment = System.Windows.Forms.ToolStripItemAlignment.Right;
-            this.uiModeDropdown.DisplayStyle = System.Windows.Forms.ToolStripItemDisplayStyle.Image;
-            resources.ApplyResources(this.uiModeDropdown, "uiModeDropdown");
-            this.uiModeDropdown.Name = "uiModeDropdown";
-            // 
-            // panel1
-            // 
-            this.panel1.Controls.Add(this.btnPreview);
-            this.panel1.Controls.Add(this.tbxViewName);
-            this.panel1.Controls.Add(this.label2);
-            resources.ApplyResources(this.panel1, "panel1");
-            this.panel1.Name = "panel1";
-            // 
-            // btnPreview
-            // 
-            resources.ApplyResources(this.btnPreview, "btnPreview");
-            this.btnPreview.Name = "btnPreview";
-            this.btnPreview.UseVisualStyleBackColor = true;
-            this.btnPreview.Click += new System.EventHandler(this.btnPreview_Click);
-            // 
-            // panelViewEditor
-            // 
-            this.panelViewEditor.Controls.Add(this.tabControl1);
-            this.panelViewEditor.Controls.Add(this.panel1);
-            resources.ApplyResources(this.panelViewEditor, "panelViewEditor");
-            this.panelViewEditor.Name = "panelViewEditor";
-            // 
-            // panelButtons
-            // 
-            this.panelButtons.Controls.Add(this.btnCancel);
-            this.panelButtons.Controls.Add(this.btnOK);
-            resources.ApplyResources(this.panelButtons, "panelButtons");
-            this.panelButtons.Name = "panelButtons";
-            // 
-            // toolTip1
-            // 
-            this.toolTip1.AutoPopDelay = 32767;
-            this.toolTip1.InitialDelay = 500;
-            this.toolTip1.ReshowDelay = 100;
-            // 
-            // ViewEditor
-            // 
-            this.AcceptButton = this.btnOK;
-            resources.ApplyResources(this, "$this");
-            this.AutoScaleMode = System.Windows.Forms.AutoScaleMode.Font;
-            this.CancelButton = this.btnCancel;
-            this.Controls.Add(this.panelViewEditor);
-            this.Controls.Add(this.panelButtons);
-            this.Controls.Add(this.toolStrip);
-            this.KeyPreview = true;
-            this.MaximizeBox = false;
-            this.MinimizeBox = false;
-            this.Name = "ViewEditor";
-            this.ShowInTaskbar = false;
-            this.Load += new System.EventHandler(this.OnLoad);
-            this.KeyDown += new System.Windows.Forms.KeyEventHandler(this.ViewEditor_KeyDown);
-            this.tabControl1.ResumeLayout(false);
-            this.toolStrip.ResumeLayout(false);
-            this.toolStrip.PerformLayout();
-            this.panel1.ResumeLayout(false);
-            this.panel1.PerformLayout();
-            this.panelViewEditor.ResumeLayout(false);
-            this.panelButtons.ResumeLayout(false);
-            this.ResumeLayout(false);
-            this.PerformLayout();
-
-        }
-
-        #endregion
-
-<<<<<<< HEAD
-        private int FormLocationX;
-        private int FormLocationY;
-=======
->>>>>>> 300e1b6d
-        private System.Windows.Forms.Button btnCancel;
-        private System.Windows.Forms.Button btnOK;
-        private System.Windows.Forms.Label label2;
-        private System.Windows.Forms.TextBox tbxViewName;
-        private System.Windows.Forms.TabPage tabPageFilter;
-        private System.Windows.Forms.TabPage tabPageColumns;
-        private System.Windows.Forms.TabControl tabControl1;
-        private System.Windows.Forms.TabPage tabPageSource;
-        private System.Windows.Forms.ToolStrip toolStrip;
-        private System.Windows.Forms.ToolStripButton toolButtonUndo;
-        private System.Windows.Forms.ToolStripButton toolButtonRedo;
-        private System.Windows.Forms.ToolStripSeparator toolStripSeparator1;
-        private System.Windows.Forms.Panel panel1;
-        private System.Windows.Forms.Panel panelViewEditor;
-        private System.Windows.Forms.Panel panelButtons;
-        private System.Windows.Forms.Button btnPreview;
-        private System.Windows.Forms.ToolStripButton toolButtonFind;
-        private System.Windows.Forms.ToolStripButton helpToolStripButton;
-        private System.Windows.Forms.ToolTip toolTip1;
-        private System.Windows.Forms.ToolStripDropDownButton uiModeDropdown;
-        private System.Windows.Forms.ToolStripButton toolButtonShowHiddenColumns;
-        private System.Windows.Forms.ToolStripButton toolButtonAlphabetical;
-    }
+using System.Linq;
+using System;
+using System.Windows.Forms;
+using NHibernate.Criterion;
+
+namespace pwiz.Common.DataBinding.Controls.Editor
+{
+    partial class ViewEditor
+    {
+        /// <summary>
+        /// Required designer variable.
+        /// </summary>
+        private System.ComponentModel.IContainer components = null;
+
+        /// <summary>
+        /// Clean up any resources being used.
+        /// </summary>
+        /// <param name="disposing">true if managed resources should be disposed; otherwise, false.</param>
+        protected override void Dispose(bool disposing)
+        {
+            if (disposing && (components != null))
+            {
+                components.Dispose();
+            }
+            base.Dispose(disposing);
+        }
+
+        #region Windows Form Designer generated code
+
+        /// <summary>
+        /// Required method for Designer support - do not modify
+        /// the contents of this method with the code editor.
+        /// </summary>
+        private void InitializeComponent()
+        {
+            this.components = new System.ComponentModel.Container();
+            System.ComponentModel.ComponentResourceManager resources = new System.ComponentModel.ComponentResourceManager(typeof(ViewEditor));
+            this.btnCancel = new System.Windows.Forms.Button();
+            this.btnOK = new System.Windows.Forms.Button();
+            this.label2 = new System.Windows.Forms.Label();
+            this.tbxViewName = new System.Windows.Forms.TextBox();
+            this.tabPageFilter = new System.Windows.Forms.TabPage();
+            this.tabPageColumns = new System.Windows.Forms.TabPage();
+            this.tabControl1 = new System.Windows.Forms.TabControl();
+            this.tabPageSource = new System.Windows.Forms.TabPage();
+            this.toolStrip = new System.Windows.Forms.ToolStrip();
+            this.toolButtonUndo = new System.Windows.Forms.ToolStripButton();
+            this.toolButtonRedo = new System.Windows.Forms.ToolStripButton();
+            this.toolStripSeparator1 = new System.Windows.Forms.ToolStripSeparator();
+            this.toolButtonFind = new System.Windows.Forms.ToolStripButton();
+            this.toolButtonAlphabetical = new System.Windows.Forms.ToolStripButton();
+            this.toolButtonShowHiddenColumns = new System.Windows.Forms.ToolStripButton();
+            this.helpToolStripButton = new System.Windows.Forms.ToolStripButton();
+            this.uiModeDropdown = new System.Windows.Forms.ToolStripDropDownButton();
+            this.panel1 = new System.Windows.Forms.Panel();
+            this.btnPreview = new System.Windows.Forms.Button();
+            this.panelViewEditor = new System.Windows.Forms.Panel();
+            this.panelButtons = new System.Windows.Forms.Panel();
+            this.toolTip1 = new System.Windows.Forms.ToolTip(this.components);
+            this.tabControl1.SuspendLayout();
+            this.toolStrip.SuspendLayout();
+            this.panel1.SuspendLayout();
+            this.panelViewEditor.SuspendLayout();
+            this.panelButtons.SuspendLayout();
+            this.SuspendLayout();
+            // 
+            // btnCancel
+            // 
+            resources.ApplyResources(this.btnCancel, "btnCancel");
+            this.btnCancel.DialogResult = System.Windows.Forms.DialogResult.Cancel;
+            this.btnCancel.Name = "btnCancel";
+            this.btnCancel.UseVisualStyleBackColor = true;
+            // 
+            // btnOK
+            // 
+            resources.ApplyResources(this.btnOK, "btnOK");
+            this.btnOK.DialogResult = System.Windows.Forms.DialogResult.OK;
+            this.btnOK.Name = "btnOK";
+            this.btnOK.UseVisualStyleBackColor = true;
+            // 
+            // btnAPPLY
+            // 
+            resources.ApplyResources(this.btnAPPLY, "btnAPPLY");
+            this.btnAPPLY.DialogResult = System.Windows.Forms.DialogResult.None;
+            this.btnAPPLY.Name = "btnAPPLY";
+            this.btnAPPLY.Text = "Apply";
+            this.btnAPPLY.Left = this.btnOK.Left - this.btnAPPLY.Width - 5;
+            this.btnAPPLY.Top = this.btnOK.Top;
+            this.btnAPPLY.UseVisualStyleBackColor = true;
+
+            this.Resize += (sender, e) =>
+            {
+                // Adjust btnAPPLY location after resize
+                this.btnAPPLY.Left = this.btnOK.Left - this.btnAPPLY.Width - 5;
+                this.btnAPPLY.Top = this.btnOK.Top;
+            };
+
+            this.Move += (sender, e) =>
+            {
+                    this.FormLocationX = this.Location.X;
+                    this.FormLocationY = this.Location.Y;   
+            };
+
+            this.btnAPPLY.Click += (sender, e) =>
+            {
+                this.StartPosition = System.Windows.Forms.FormStartPosition.Manual;
+                this.Left = this.FormLocationX;
+                this.Top = this.FormLocationY;
+                if (ParentControl != null)
+                    (ParentControl as NavBar).CustomizeView(true);
+            };
+
+            // 
+            // label2
+            // 
+            resources.ApplyResources(this.label2, "label2");
+            this.label2.Name = "label2";
+            // 
+            // tbxViewName
+            // 
+            resources.ApplyResources(this.tbxViewName, "tbxViewName");
+            this.tbxViewName.Name = "tbxViewName";
+            // 
+            // tabPageFilter
+            // 
+            resources.ApplyResources(this.tabPageFilter, "tabPageFilter");
+            this.tabPageFilter.Name = "tabPageFilter";
+            this.tabPageFilter.UseVisualStyleBackColor = true;
+            // 
+            // tabPageColumns
+            // 
+            resources.ApplyResources(this.tabPageColumns, "tabPageColumns");
+            this.tabPageColumns.Name = "tabPageColumns";
+            this.tabPageColumns.UseVisualStyleBackColor = true;
+            // 
+            // tabControl1
+            // 
+            this.tabControl1.Controls.Add(this.tabPageColumns);
+            this.tabControl1.Controls.Add(this.tabPageFilter);
+            this.tabControl1.Controls.Add(this.tabPageSource);
+            resources.ApplyResources(this.tabControl1, "tabControl1");
+            this.tabControl1.Name = "tabControl1";
+            this.tabControl1.SelectedIndex = 0;
+            // 
+            // tabPageSource
+            // 
+            resources.ApplyResources(this.tabPageSource, "tabPageSource");
+            this.tabPageSource.Name = "tabPageSource";
+            this.tabPageSource.UseVisualStyleBackColor = true;
+            // 
+            // toolStrip
+            // 
+            this.toolStrip.GripStyle = System.Windows.Forms.ToolStripGripStyle.Hidden;
+            this.toolStrip.Items.AddRange(new System.Windows.Forms.ToolStripItem[] {
+            this.toolButtonUndo,
+            this.toolButtonRedo,
+            this.toolStripSeparator1,
+            this.toolButtonFind,
+            this.toolButtonAlphabetical,
+            this.toolButtonShowHiddenColumns,
+            this.helpToolStripButton,
+            this.uiModeDropdown});
+            resources.ApplyResources(this.toolStrip, "toolStrip");
+            this.toolStrip.Name = "toolStrip";
+            // 
+            // toolButtonUndo
+            // 
+            this.toolButtonUndo.DisplayStyle = System.Windows.Forms.ToolStripItemDisplayStyle.Image;
+            resources.ApplyResources(this.toolButtonUndo, "toolButtonUndo");
+            this.toolButtonUndo.Name = "toolButtonUndo";
+            this.toolButtonUndo.Click += new System.EventHandler(this.toolButtonUndo_Click);
+            // 
+            // toolButtonRedo
+            // 
+            this.toolButtonRedo.DisplayStyle = System.Windows.Forms.ToolStripItemDisplayStyle.Image;
+            resources.ApplyResources(this.toolButtonRedo, "toolButtonRedo");
+            this.toolButtonRedo.Name = "toolButtonRedo";
+            this.toolButtonRedo.Click += new System.EventHandler(this.toolButtonRedo_Click);
+            // 
+            // toolStripSeparator1
+            // 
+            this.toolStripSeparator1.Name = "toolStripSeparator1";
+            resources.ApplyResources(this.toolStripSeparator1, "toolStripSeparator1");
+            // 
+            // toolButtonFind
+            // 
+            this.toolButtonFind.DisplayStyle = System.Windows.Forms.ToolStripItemDisplayStyle.Image;
+            resources.ApplyResources(this.toolButtonFind, "toolButtonFind");
+            this.toolButtonFind.Name = "toolButtonFind";
+            this.toolButtonFind.Click += new System.EventHandler(this.toolButtonFind_Click);
+            // 
+            // toolButtonAlphabetical
+            // 
+            this.toolButtonAlphabetical.DisplayStyle = System.Windows.Forms.ToolStripItemDisplayStyle.Image;
+            resources.ApplyResources(this.toolButtonAlphabetical, "toolButtonAlphabetical");
+            this.toolButtonAlphabetical.Name = "toolButtonAlphabetical";
+            this.toolButtonAlphabetical.Click += new System.EventHandler(this.toolButtonAlphabetical_Click);
+            // 
+            // toolButtonShowHiddenColumns
+            // 
+            this.toolButtonShowHiddenColumns.DisplayStyle = System.Windows.Forms.ToolStripItemDisplayStyle.Image;
+            resources.ApplyResources(this.toolButtonShowHiddenColumns, "toolButtonShowHiddenColumns");
+            this.toolButtonShowHiddenColumns.Name = "toolButtonShowHiddenColumns";
+            this.toolButtonShowHiddenColumns.Click += new System.EventHandler(this.showHiddenFieldsToolStripMenuItem_Click);
+            // 
+            // helpToolStripButton
+            // 
+            this.helpToolStripButton.DisplayStyle = System.Windows.Forms.ToolStripItemDisplayStyle.Text;
+            resources.ApplyResources(this.helpToolStripButton, "helpToolStripButton");
+            this.helpToolStripButton.Name = "helpToolStripButton";
+            this.helpToolStripButton.Click += new System.EventHandler(this.helpToolStripButton_Click);
+            // 
+            // uiModeDropdown
+            // 
+            this.uiModeDropdown.Alignment = System.Windows.Forms.ToolStripItemAlignment.Right;
+            this.uiModeDropdown.DisplayStyle = System.Windows.Forms.ToolStripItemDisplayStyle.Image;
+            resources.ApplyResources(this.uiModeDropdown, "uiModeDropdown");
+            this.uiModeDropdown.Name = "uiModeDropdown";
+            // 
+            // panel1
+            // 
+            this.panel1.Controls.Add(this.btnPreview);
+            this.panel1.Controls.Add(this.tbxViewName);
+            this.panel1.Controls.Add(this.label2);
+            resources.ApplyResources(this.panel1, "panel1");
+            this.panel1.Name = "panel1";
+            // 
+            // btnPreview
+            // 
+            resources.ApplyResources(this.btnPreview, "btnPreview");
+            this.btnPreview.Name = "btnPreview";
+            this.btnPreview.UseVisualStyleBackColor = true;
+            this.btnPreview.Click += new System.EventHandler(this.btnPreview_Click);
+            // 
+            // panelViewEditor
+            // 
+            this.panelViewEditor.Controls.Add(this.tabControl1);
+            this.panelViewEditor.Controls.Add(this.panel1);
+            resources.ApplyResources(this.panelViewEditor, "panelViewEditor");
+            this.panelViewEditor.Name = "panelViewEditor";
+            // 
+            // panelButtons
+            // 
+            this.panelButtons.Controls.Add(this.btnCancel);
+            this.panelButtons.Controls.Add(this.btnOK);
+            resources.ApplyResources(this.panelButtons, "panelButtons");
+            this.panelButtons.Name = "panelButtons";
+            // 
+            // toolTip1
+            // 
+            this.toolTip1.AutoPopDelay = 32767;
+            this.toolTip1.InitialDelay = 500;
+            this.toolTip1.ReshowDelay = 100;
+            // 
+            // ViewEditor
+            // 
+            this.AcceptButton = this.btnOK;
+            resources.ApplyResources(this, "$this");
+            this.AutoScaleMode = System.Windows.Forms.AutoScaleMode.Font;
+            this.CancelButton = this.btnCancel;
+            this.Controls.Add(this.panelViewEditor);
+            this.Controls.Add(this.panelButtons);
+            this.Controls.Add(this.toolStrip);
+            this.KeyPreview = true;
+            this.MaximizeBox = false;
+            this.MinimizeBox = false;
+            this.Name = "ViewEditor";
+            this.ShowInTaskbar = false;
+            this.Load += new System.EventHandler(this.OnLoad);
+            this.KeyDown += new System.Windows.Forms.KeyEventHandler(this.ViewEditor_KeyDown);
+            this.tabControl1.ResumeLayout(false);
+            this.toolStrip.ResumeLayout(false);
+            this.toolStrip.PerformLayout();
+            this.panel1.ResumeLayout(false);
+            this.panel1.PerformLayout();
+            this.panelViewEditor.ResumeLayout(false);
+            this.panelButtons.ResumeLayout(false);
+            this.ResumeLayout(false);
+            this.PerformLayout();
+
+        }
+
+        #endregion
+
+        private int FormLocationX;
+        private int FormLocationY;
+        private System.Windows.Forms.Button btnCancel;
+        private System.Windows.Forms.Button btnOK;
+        private System.Windows.Forms.Button btnAPPLY;
+        private System.Windows.Forms.Label label2;
+        private System.Windows.Forms.TextBox tbxViewName;
+        private System.Windows.Forms.TabPage tabPageFilter;
+        private System.Windows.Forms.TabPage tabPageColumns;
+        private System.Windows.Forms.TabControl tabControl1;
+        private System.Windows.Forms.TabPage tabPageSource;
+        private System.Windows.Forms.ToolStrip toolStrip;
+        private System.Windows.Forms.ToolStripButton toolButtonUndo;
+        private System.Windows.Forms.ToolStripButton toolButtonRedo;
+        private System.Windows.Forms.ToolStripSeparator toolStripSeparator1;
+        private System.Windows.Forms.Panel panel1;
+        private System.Windows.Forms.Panel panelViewEditor;
+        private System.Windows.Forms.Panel panelButtons;
+        private System.Windows.Forms.Button btnPreview;
+        private System.Windows.Forms.ToolStripButton toolButtonFind;
+        private System.Windows.Forms.ToolStripButton helpToolStripButton;
+        private System.Windows.Forms.ToolTip toolTip1;
+        private System.Windows.Forms.ToolStripDropDownButton uiModeDropdown;
+        private System.Windows.Forms.ToolStripButton toolButtonShowHiddenColumns;
+        private System.Windows.Forms.ToolStripButton toolButtonAlphabetical;
+    }
 }