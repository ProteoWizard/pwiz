--- conflicted
+++ resolved
@@ -1,235 +1,226 @@
-﻿/*
- * Original author: Nicholas Shulman <nicksh .at. u.washington.edu>,
- *                  MacCoss Lab, Department of Genome Sciences, UW
- *
- * Copyright 2017 University of Washington - Seattle, WA
- *
- * Licensed under the Apache License, Version 2.0 (the "License");
- * you may not use this file except in compliance with the License.
- * You may obtain a copy of the License at
- *
- *     http://www.apache.org/licenses/LICENSE-2.0
- *
- * Unless required by applicable law or agreed to in writing, software
- * distributed under the License is distributed on an "AS IS" BASIS,
- * WITHOUT WARRANTIES OR CONDITIONS OF ANY KIND, either express or implied.
- * See the License for the specific language governing permissions and
- * limitations under the License.
- */
-using System;
-using System.Collections.Generic;
-using System.IO;
-using System.Linq;
-using System.Runtime.InteropServices;
-
-namespace pwiz.Common.Collections
-{
-    public interface IItemSerializer<TItem>
-    {
-        TItem[] ReadArray(Stream stream, int count);
-        void WriteItems(Stream stream, IEnumerable<TItem> items);
-    }
-
-    /// <summary>
-    /// Provides the functionality needed for "FastRead" for a particular
-    /// struct.
-    /// </summary>
-    /// <typeparam name="TItem"></typeparam>
-    public interface IDirectSerializer<TItem>
-    {
-        TItem[] ReadArray(FileStream fileStream, int count);
-        bool WriteArray(FileStream fileStream, TItem[] items);
-    }
-
-    
-    /// <summary>
-    /// Reads and writes structs from a Stream using methods provided on the <see cref="Marshal"/> 
-    /// class. In order to handle the fact that over time more fields may be added to the struct,
-    /// the value "ItemSizeOnDisk" can be changed. If "PadFromStart" is false, then new fields
-    /// need to get added to the end of the structure.
-    /// </summary>
-    public class StructSerializer<TItem> : IItemSerializer<TItem> where TItem : struct
-    {
-        public StructSerializer()
-        {
-            ItemSizeInMemory = Marshal.SizeOf<TItem>();
-            ItemSizeOnDisk = ItemSizeInMemory;
-        }
-
-        public int ItemSizeInMemory { get; private set; }
-        public int ItemSizeOnDisk { get; set; }
-        public bool PadFromStart { get; set; }
-        public IDirectSerializer<TItem> DirectSerializer { get; set; }
-
-        public TItem[] ReadArray(Stream stream, int count)
-        {
-            TItem[] result = TryDirectRead(stream, count);
-            if (result != null)
-            {
-                return result;
-            }
-            result = new TItem[count];
-            var buffer = new byte[ItemSizeOnDisk];
-            for (int i = 0; i < count; i++)
-            {
-                if (stream.Read(buffer, 0, buffer.Length) != buffer.Length)
-                    throw new InvalidDataException();
-                result[i] = FromByteArray(buffer);
-            }
-            return result;
-        }
-
-        public void WriteItems(Stream stream, IEnumerable<TItem> items)
-        {
-            var itemArray = items as TItem[];
-            if (itemArray != null)
-            {
-                if (TryFastWrite(stream, itemArray))
-                {
-                    return;
-                }
-            }
-            foreach (var item in items)
-            {
-                var buffer = ResizeByteArray(ToByteArray(item), ItemSizeOnDisk);
-                stream.Write(buffer, 0, buffer.Length);
-            }
-        }
-
-        public byte[] ResizeByteArray(byte[] byteArray, int newSize)
-        {
-            if (byteArray.Length == newSize)
-            {
-                return byteArray;
-            }
-            var newByteArray = new byte[newSize];
-            if (PadFromStart)
-            {
-                Array.Copy(byteArray, Math.Max(0, byteArray.Length - newSize),
-                    newByteArray, Math.Max(0, newSize - byteArray.Length),
-                    Math.Min(byteArray.Length, newSize));
-            }
-            else
-            {
-                Array.Copy(byteArray, newByteArray, Math.Min(byteArray.Length, newSize));
-            }
-            return newByteArray;
-        }
-
-        public byte[] ToByteArray(TItem item)
-        {
-            byte[] bytes = new byte[ItemSizeInMemory];
-            IntPtr ptr = Marshal.AllocHGlobal(bytes.Length);
-            try
-            {
-                Marshal.StructureToPtr(item, ptr, true);
-                Marshal.Copy(ptr, bytes, 0, bytes.Length);
-                return bytes;
-            }
-            finally
-            {
-                Marshal.FreeHGlobal(ptr);
-            }
-        }
-
-        public TItem FromByteArray(byte[] bytes)
-        {
-            bytes = ResizeByteArray(bytes, ItemSizeInMemory);
-            IntPtr ptr = Marshal.AllocHGlobal(ItemSizeInMemory);
-            try
-            {
-                Marshal.Copy(bytes, 0, ptr, ItemSizeInMemory);
-                return Marshal.PtrToStructure<TItem>(ptr);
-            }
-            finally
-            {
-                Marshal.FreeHGlobal(ptr);
-            }
-        }
-
-        protected TItem[] TryDirectRead(Stream stream, int count)
-        {
-            if (null == DirectSerializer)
-            {
-                return null;
-            }
-            if (ItemSizeInMemory != ItemSizeOnDisk)
-            {
-                return null;
-            }
-            FileStream fileStream = stream as FileStream;
-            if (fileStream == null)
-            {
-                return null;
-            }
-            return DirectSerializer.ReadArray(fileStream, count);
-        }
-
-        protected bool TryFastWrite(Stream stream, TItem[] items)
-        {
-            if (null == DirectSerializer)
-            {
-                return false;
-            }
-            if (ItemSizeInMemory != ItemSizeOnDisk)
-            {
-                return false;
-            }
-            FileStream fileStream = stream as FileStream;
-            if (null == fileStream)
-            {
-                return false;
-            }
-<<<<<<< HEAD
-            bool result = DirectSerializer.WriteArray(fileStream.SafeFileHandle, items);
-            if (result)
-            {
-                fileStream.Seek(0, SeekOrigin.End);
-            }
-            return result;
-=======
-            return DirectSerializer.WriteArray(fileStream, items);
->>>>>>> 6d931019
-        }
-    }
-
-    /// <summary>
-    /// Provides an implementation of IItemSerializer which wraps another IItemSerializer, and 
-    /// performs a mapping to a different objet.
-    /// </summary>
-    public static class ConvertedItemSerializer
-    {
-        public static IItemSerializer<TCurrentItem> Create<TCurrentItem, TLegacyItem>(
-            IItemSerializer<TLegacyItem> legacyReader, 
-            Func<TLegacyItem, TCurrentItem> fromLegacyConverter, 
-            Func<TCurrentItem, TLegacyItem> toLegacyConverter)
-        {
-            return new Impl<TCurrentItem,TLegacyItem>(legacyReader, fromLegacyConverter, toLegacyConverter);
-        }
-        private class Impl<TCurrentItem, TLegacyItem> : IItemSerializer<TCurrentItem>
-        {
-            private readonly Func<TLegacyItem, TCurrentItem> _fromLegacyConverter;
-            private readonly Func<TCurrentItem, TLegacyItem> _toLegacyConverter;
-            public Impl(IItemSerializer<TLegacyItem> legacyReader, 
-                Func<TLegacyItem, TCurrentItem> fromLegacyConverter, 
-                Func<TCurrentItem, TLegacyItem> toLegacyConverter)
-            {
-                LegacyReader = legacyReader;
-                _fromLegacyConverter = fromLegacyConverter;
-                _toLegacyConverter = toLegacyConverter;
-            }
-
-            public IItemSerializer<TLegacyItem> LegacyReader { get; protected set; }
-            public TCurrentItem[] ReadArray(Stream stream, int count)
-            {
-                var legacyItems = LegacyReader.ReadArray(stream, count);
-                return legacyItems.Select(_fromLegacyConverter).ToArray();
-            }
-
-            public void WriteItems(Stream stream, IEnumerable<TCurrentItem> items)
-            {
-                LegacyReader.WriteItems(stream, items.Select(_toLegacyConverter));
-            }
-        }
-    }
-}
+﻿/*
+ * Original author: Nicholas Shulman <nicksh .at. u.washington.edu>,
+ *                  MacCoss Lab, Department of Genome Sciences, UW
+ *
+ * Copyright 2017 University of Washington - Seattle, WA
+ *
+ * Licensed under the Apache License, Version 2.0 (the "License");
+ * you may not use this file except in compliance with the License.
+ * You may obtain a copy of the License at
+ *
+ *     http://www.apache.org/licenses/LICENSE-2.0
+ *
+ * Unless required by applicable law or agreed to in writing, software
+ * distributed under the License is distributed on an "AS IS" BASIS,
+ * WITHOUT WARRANTIES OR CONDITIONS OF ANY KIND, either express or implied.
+ * See the License for the specific language governing permissions and
+ * limitations under the License.
+ */
+using System;
+using System.Collections.Generic;
+using System.IO;
+using System.Linq;
+using System.Runtime.InteropServices;
+
+namespace pwiz.Common.Collections
+{
+    public interface IItemSerializer<TItem>
+    {
+        TItem[] ReadArray(Stream stream, int count);
+        void WriteItems(Stream stream, IEnumerable<TItem> items);
+    }
+
+    /// <summary>
+    /// Provides the functionality needed for "FastRead" for a particular
+    /// struct.
+    /// </summary>
+    /// <typeparam name="TItem"></typeparam>
+    public interface IDirectSerializer<TItem>
+    {
+        TItem[] ReadArray(FileStream fileStream, int count);
+        bool WriteArray(FileStream fileStream, TItem[] items);
+    }
+
+    
+    /// <summary>
+    /// Reads and writes structs from a Stream using methods provided on the <see cref="Marshal"/> 
+    /// class. In order to handle the fact that over time more fields may be added to the struct,
+    /// the value "ItemSizeOnDisk" can be changed. If "PadFromStart" is false, then new fields
+    /// need to get added to the end of the structure.
+    /// </summary>
+    public class StructSerializer<TItem> : IItemSerializer<TItem> where TItem : struct
+    {
+        public StructSerializer()
+        {
+            ItemSizeInMemory = Marshal.SizeOf<TItem>();
+            ItemSizeOnDisk = ItemSizeInMemory;
+        }
+
+        public int ItemSizeInMemory { get; private set; }
+        public int ItemSizeOnDisk { get; set; }
+        public bool PadFromStart { get; set; }
+        public IDirectSerializer<TItem> DirectSerializer { get; set; }
+
+        public TItem[] ReadArray(Stream stream, int count)
+        {
+            TItem[] result = TryDirectRead(stream, count);
+            if (result != null)
+            {
+                return result;
+            }
+            result = new TItem[count];
+            var buffer = new byte[ItemSizeOnDisk];
+            for (int i = 0; i < count; i++)
+            {
+                if (stream.Read(buffer, 0, buffer.Length) != buffer.Length)
+                    throw new InvalidDataException();
+                result[i] = FromByteArray(buffer);
+            }
+            return result;
+        }
+
+        public void WriteItems(Stream stream, IEnumerable<TItem> items)
+        {
+            var itemArray = items as TItem[];
+            if (itemArray != null)
+            {
+                if (TryFastWrite(stream, itemArray))
+                {
+                    return;
+                }
+            }
+            foreach (var item in items)
+            {
+                var buffer = ResizeByteArray(ToByteArray(item), ItemSizeOnDisk);
+                stream.Write(buffer, 0, buffer.Length);
+            }
+        }
+
+        public byte[] ResizeByteArray(byte[] byteArray, int newSize)
+        {
+            if (byteArray.Length == newSize)
+            {
+                return byteArray;
+            }
+            var newByteArray = new byte[newSize];
+            if (PadFromStart)
+            {
+                Array.Copy(byteArray, Math.Max(0, byteArray.Length - newSize),
+                    newByteArray, Math.Max(0, newSize - byteArray.Length),
+                    Math.Min(byteArray.Length, newSize));
+            }
+            else
+            {
+                Array.Copy(byteArray, newByteArray, Math.Min(byteArray.Length, newSize));
+            }
+            return newByteArray;
+        }
+
+        public byte[] ToByteArray(TItem item)
+        {
+            byte[] bytes = new byte[ItemSizeInMemory];
+            IntPtr ptr = Marshal.AllocHGlobal(bytes.Length);
+            try
+            {
+                Marshal.StructureToPtr(item, ptr, true);
+                Marshal.Copy(ptr, bytes, 0, bytes.Length);
+                return bytes;
+            }
+            finally
+            {
+                Marshal.FreeHGlobal(ptr);
+            }
+        }
+
+        public TItem FromByteArray(byte[] bytes)
+        {
+            bytes = ResizeByteArray(bytes, ItemSizeInMemory);
+            IntPtr ptr = Marshal.AllocHGlobal(ItemSizeInMemory);
+            try
+            {
+                Marshal.Copy(bytes, 0, ptr, ItemSizeInMemory);
+                return Marshal.PtrToStructure<TItem>(ptr);
+            }
+            finally
+            {
+                Marshal.FreeHGlobal(ptr);
+            }
+        }
+
+        protected TItem[] TryDirectRead(Stream stream, int count)
+        {
+            if (null == DirectSerializer)
+            {
+                return null;
+            }
+            if (ItemSizeInMemory != ItemSizeOnDisk)
+            {
+                return null;
+            }
+            FileStream fileStream = stream as FileStream;
+            if (fileStream == null)
+            {
+                return null;
+            }
+            return DirectSerializer.ReadArray(fileStream, count);
+        }
+
+        protected bool TryFastWrite(Stream stream, TItem[] items)
+        {
+            if (null == DirectSerializer)
+            {
+                return false;
+            }
+            if (ItemSizeInMemory != ItemSizeOnDisk)
+            {
+                return false;
+            }
+            FileStream fileStream = stream as FileStream;
+            if (null == fileStream)
+            {
+                return false;
+            }
+            return DirectSerializer.WriteArray(fileStream, items);
+        }
+    }
+
+    /// <summary>
+    /// Provides an implementation of IItemSerializer which wraps another IItemSerializer, and 
+    /// performs a mapping to a different objet.
+    /// </summary>
+    public static class ConvertedItemSerializer
+    {
+        public static IItemSerializer<TCurrentItem> Create<TCurrentItem, TLegacyItem>(
+            IItemSerializer<TLegacyItem> legacyReader, 
+            Func<TLegacyItem, TCurrentItem> fromLegacyConverter, 
+            Func<TCurrentItem, TLegacyItem> toLegacyConverter)
+        {
+            return new Impl<TCurrentItem,TLegacyItem>(legacyReader, fromLegacyConverter, toLegacyConverter);
+        }
+        private class Impl<TCurrentItem, TLegacyItem> : IItemSerializer<TCurrentItem>
+        {
+            private readonly Func<TLegacyItem, TCurrentItem> _fromLegacyConverter;
+            private readonly Func<TCurrentItem, TLegacyItem> _toLegacyConverter;
+            public Impl(IItemSerializer<TLegacyItem> legacyReader, 
+                Func<TLegacyItem, TCurrentItem> fromLegacyConverter, 
+                Func<TCurrentItem, TLegacyItem> toLegacyConverter)
+            {
+                LegacyReader = legacyReader;
+                _fromLegacyConverter = fromLegacyConverter;
+                _toLegacyConverter = toLegacyConverter;
+            }
+
+            public IItemSerializer<TLegacyItem> LegacyReader { get; protected set; }
+            public TCurrentItem[] ReadArray(Stream stream, int count)
+            {
+                var legacyItems = LegacyReader.ReadArray(stream, count);
+                return legacyItems.Select(_fromLegacyConverter).ToArray();
+            }
+
+            public void WriteItems(Stream stream, IEnumerable<TCurrentItem> items)
+            {
+                LegacyReader.WriteItems(stream, items.Select(_toLegacyConverter));
+            }
+        }
+    }
+}