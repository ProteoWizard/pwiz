﻿/*
 * Original author: Sophie Pallanck <srpall .at. uw.edu>,
 *                  MacCoss Lab, Department of Genome Sciences, UW
 *
 * Copyright 2023 University of Washington - Seattle, WA
 * 
 * Licensed under the Apache License, Version 2.0 (the "License");
 * you may not use this file except in compliance with the License.
 * You may obtain a copy of the License at
 *
 *     http://www.apache.org/licenses/LICENSE-2.0
 *
 * Unless required by applicable law or agreed to in writing, software
 * distributed under the License is distributed on an "AS IS" BASIS,
 * WITHOUT WARRANTIES OR CONDITIONS OF ANY KIND, either express or implied.
 * See the License for the specific language governing permissions and
 * limitations under the License.
 */

using System;
using System.Collections;
using System.Collections.Generic;
using System.Drawing;
using System.Linq;
using System.Net;
using System.Windows.Forms;
using Newtonsoft.Json.Linq;
using pwiz.Common.SystemUtil;
using pwiz.PanoramaClient;
using pwiz.PanoramaClient.Properties;

namespace pwiz.PanoramaClient
{
    public enum ImageId
    {
        panorama,
        labkey,
        chrom_lib,
        folder
    }

    public abstract partial class PanoramaFolderBrowser : UserControl
    {
        private readonly Stack<TreeNode> _previous = new Stack<TreeNode>();
        private TreeNode _priorNode;
        private readonly Stack<TreeNode> _next = new Stack<TreeNode>();
        private readonly TreeViewStateRestorer _restorer;

        protected TreeNode SelectedNode { get; set; }
        protected PanoramaServer ActiveServer { get; set; }

        protected List<PanoramaServer> ServerList { get; }
        protected string InitialPath { get; }

        public event EventHandler NodeClick;
        public event EventHandler AddFiles;

        public string TreeState { get; private set; }

        protected PanoramaFolderBrowser(List<PanoramaServer> servers, string state, string selectedPath = null)
        {
            InitializeComponent();
            ServerList = servers;
            TreeState = state;
            InitialPath = selectedPath?.TrimEnd('/');
            _restorer = new TreeViewStateRestorer(treeView);
        }

        public abstract void InitializeTreeView(TreeView treeView);
        public abstract void DynamicLoad(TreeNode node);

        /// <summary>
        /// Builds the TreeView of folders and restores any
        /// previous state of the TreeView
        /// </summary>
        private void FolderBrowser_Load(object sender, EventArgs e)
        {
            InitializeTreeView(treeView);
            InitializeTreeState(treeView);
        }

        private void InitializeTreeState(TreeView tree)
        {
            if (!string.IsNullOrEmpty(TreeState))
            {
                _restorer.RestoreExpansionAndSelection(TreeState);
                _restorer.UpdateTopNode();
                AddFilesForSelectedNode(treeView.SelectedNode, EventArgs.Empty);
            }
            else
            {
                ActiveServer = ServerList.FirstOrDefault();
                tree.TopNode.Expand();
            }

            if (string.IsNullOrEmpty(InitialPath) || GetType() == typeof(WebDavBrowser))
                return;
            var uriFolderTokens = InitialPath.Split('/');
            SelectNode(uriFolderTokens.LastOrDefault());
        }

        /// <summary>
        /// When a node is clicked on, add any corresponding files 
        /// </summary>
        private void TreeView_NodeMouseClick(object sender, TreeNodeMouseClickEventArgs e)
        {
            if (SelectedNode == null || !SelectedNode.Equals(e.Node))
            {
                var hitTest = treeView.HitTest(e.Location);
                if (hitTest.Location == TreeViewHitTestLocations.Label || hitTest.Location == TreeViewHitTestLocations.Image)
                {
                    var folderInfo = GetFolderInformation(e.Node);
                    if (folderInfo != null)
                    {
                        treeView.SelectedNode = e.Node;
                        treeView.Focus();
                        ActiveServer = folderInfo.Server;
                        UpdateNavButtons(e.Node);
                    }
                } 
            }
        }

        /// <summary>
        /// This method gets used in the WebDav folder browser in order to load @files node subfolders before
        /// they get expanded
        /// </summary>
        private void TreeView_BeforeExpand(object sender, TreeViewCancelEventArgs e)
        {
            DynamicLoad(e.Node);
        }

        protected FolderInformation GetFolderInformation(TreeNode node)
        {
            return node?.Tag as FolderInformation;
        }

        public virtual string GetSelectedUri()
        {
            return GetSelectedUri(this, false);
        }

        public static string GetSelectedUri(PanoramaFolderBrowser browser, bool webdav)
        {
            var folderInfo = browser.GetFolderInformation(browser.SelectedNode);
            return folderInfo != null
                ? string.Concat(folderInfo.Server.URI,
                    webdav ? PanoramaUtil.WEBDAV_W_SLASH : string.Empty, folderInfo.FolderPath.TrimStart('/'))
                : string.Empty;
        }

        public void UpButtonClick()
        {
            if (SelectedNode?.Parent != null)
            {
                _next.Clear();
                if (_previous.Count != 0)
                {
                    if (!_previous.Peek().Equals(_priorNode))
                    {
                        _previous.Push(_priorNode);
                    }
                }
                else
                {
                    _previous.Push(_priorNode);
                }
                var parent = SelectedNode.Parent;
                _priorNode = parent;
                UpdateNavData(parent);
            }
        }
        /// <summary>
        /// Enabled if a root node is not clicked
        /// </summary>
        public bool UpEnabled => SelectedNode is { Parent: { } };

        public void BackButtonClick()
        {
            if (_next.Count != 0)
            {
                if (!_next.Peek().Equals(SelectedNode))
                {
                    _next.Push(SelectedNode);
                }
            }
            else
            {
                _next.Push(SelectedNode);
            }
            var prior = _previous.Pop();
            _priorNode = prior;
            UpdateNavData(prior);
        }

        public bool BackEnabled => _previous != null && _previous.Count != 0;

        public void ForwardButtonClick()
        {
            if (_previous.Count != 0)
            {
                if (!_previous.Peek().Equals(SelectedNode))
                {
                    _previous.Push(SelectedNode);
                }
            }
            else
            {
                _previous.Push(SelectedNode);
            }
            var nextNode = _next.Pop();
            UpdateNavData(nextNode);
        }

        private void UpdateNavData(TreeNode node)
        {
            treeView.SelectedNode = node;
            SelectedNode = node;
            treeView.Focus();
            AddFiles?.Invoke(this, EventArgs.Empty);
        }

        public bool ForwardEnabled => _next != null && _next.Count != 0;

        public string ClosingState()
        { 
            return TreeState = _restorer.GetPersistentString();
        }

        /// <summary>
        /// If there was a previous selection made in FilePicker, reload the files in the
        /// selected folder
        /// </summary>
        protected void AddFilesForSelectedNode(TreeNode node, EventArgs e)
        {
            var folderInfo = GetFolderInformation(node);
            if (folderInfo != null)
            {
                _priorNode = node;
                treeView.Focus();
                SelectedNode = node;
                treeView.Focus();
                AddFiles?.Invoke(this, e);
            }
        }

        private void TreeView_KeyUp(object sender, KeyEventArgs e)
        {
            if (treeView.SelectedNode != null) 
            {
                if (e.KeyValue == Convert.ToChar(Keys.Up) || e.KeyValue == Convert.ToChar(Keys.Down) || e.KeyValue == Convert.ToChar(Keys.Right) || e.KeyValue == Convert.ToChar(Keys.Left))
                {
                    var node = treeView.SelectedNode;
                    UpdateNavButtons(node);
                }
            }
        }

        private void UpdateNavButtons(TreeNode node)
        {
            treeView.SelectedNode = node;
            var folderInfo = GetFolderInformation(node);
            if (folderInfo != null)
            {
                SelectedNode = node;
            }

            // If there's a file browser observer, add corresponding files
            AddFiles?.Invoke(this, EventArgs.Empty);

            if (_priorNode != null && _priorNode != node)
            {
                _previous.Push(_priorNode);
            }
            _priorNode = node;
            _next.Clear();
            NodeClick?.Invoke(this, EventArgs.Empty);
        }

        public string GetSelectedFolderPath()
        {
            return (SelectedNode?.Tag as FolderInformation)?.FolderPath;
        }

        public string GetFolderPath()
        {
            var folderInfo = GetFolderInformation(SelectedNode);
            return folderInfo?.FolderPath ?? string.Empty;
        }

        public bool GetNodeIsTargetedMS()
        {
            var folderInfo = GetFolderInformation(SelectedNode);
            return folderInfo?.IsTargetedMS ?? false;
        }

        public PanoramaServer GetActiveServer()
        {
            var folderInfo = GetFolderInformation(SelectedNode);
            return folderInfo?.Server;
        }

<<<<<<< HEAD
        #region Test Support
        public bool IsExpanded(string nodeName)
        {
            var node = SearchTree(treeView.Nodes, nodeName);
            return node is { IsExpanded: true };
        }

=======
        #region MethodsForTests
>>>>>>> a6d6d75d
        public void ClickLeft()
        {
            TreeView_KeyUp(this, new KeyEventArgs(Keys.Left));
        }

        public void ClickRight()
        {
            TreeView_KeyUp(this, new KeyEventArgs(Keys.Right));
        }

        public void ClickUp()
        {
            TreeView_KeyUp(this, new KeyEventArgs(Keys.Up));
        }

        public void ClickDown()
        {
            TreeView_KeyUp(this, new KeyEventArgs(Keys.Down));
        }

        public int GetIcon()
        {
            return treeView.SelectedNode.ImageIndex;
        }

        public bool IsSelected(string nodeName)
        {
            var node = SearchTree(treeView.Nodes, nodeName);
            return node is { IsSelected: true };
        }

        public void SelectNode(string nodeName)
        {
            var node = SearchTree(treeView.Nodes, nodeName);
            if (node?.Tag is FolderInformation)
            {
                UpdateNavButtons(node);
            }
        }

        public string GetSelectedNodeText()
        {
            return SelectedNode.Text;
        }

        /// <summary>
        /// Searches for a given TreeNode in a TreeView and
        /// returns the TreeNode if it is found, used for testing
        /// </summary>
        private TreeNode SearchTree(IEnumerable nodes, string nodeName)
        {
            foreach (TreeNode node in nodes)
            {
                if (node.Text.Equals(nodeName))
                {
                    return node;
                }
                if (node.Nodes.Count > 0)
                {
                    var result = SearchTree(node.Nodes, nodeName);
                    if (result != null)
                    {
                        return result;
                    }
                }
            }
            return null;
        }

        #endregion
    }
}

public class LKContainerBrowser : PanoramaFolderBrowser
{
    private readonly bool _uploadPerms;
    private readonly List<KeyValuePair<PanoramaServer, JToken>> _listServerFolders = new List<KeyValuePair<PanoramaServer, JToken>>();

    public LKContainerBrowser(List<PanoramaServer> servers, string state, bool uploadPerms, string initialPath) : base(servers, state, initialPath)
    {
        _uploadPerms = uploadPerms;
        InitializeServers();
    }

    public override void DynamicLoad(TreeNode node)
    {
        // Do nothing
    }

    /// <summary>
    /// Initializes the JSON that will be
    /// used to build the TreeView of folders
    /// </summary>
    private void InitializeServers()
    {
        if (ServerList == null)
        {
            return;
        }

        var listErrorServers = new List<Tuple<PanoramaServer, string>>();
        foreach (var server in ServerList)
        {
            try
            {
                InitializeTreeServers(server, _listServerFolders);
            }
            catch (Exception ex)
            {
                if (ex is WebException || ex is PanoramaServerException)
                {

                    listErrorServers.Add(new Tuple<PanoramaServer, string>(server, ex.Message ?? string.Empty));
                }
            }
        }
        if (listErrorServers.Count > 0)
        {
            throw new Exception(TextUtil.LineSeparate(Resources.PanoramaFolderBrowser_InitializeServers_Failed_attempting_to_retrieve_information_from_the_following_servers,
                string.Empty,
                ServersToString(listErrorServers)));
        }
    }

    private static string ServersToString(IEnumerable<Tuple<PanoramaServer, string>> servers)
    {
        return TextUtil.LineSeparate(servers.Select(t => TextUtil.LineSeparate(t.Item1.URI.ToString(), t.Item2)));
    }

    /// <summary>
    /// Generates JSON containing the folder structure for the given server
    /// </summary>
    public virtual void InitializeTreeServers(PanoramaServer server, List<KeyValuePair<PanoramaServer, JToken>> listServers)
    {
        IPanoramaClient panoramaClient = new WebPanoramaClient(server.URI);
        listServers.Add(new KeyValuePair<PanoramaServer, JToken>(server, panoramaClient.GetInfoForFolders(server, null)));
    }

    public override void InitializeTreeView(TreeView tree)
    {
        foreach (var server in _listServerFolders)
        {
            InitializeFolder(tree, _uploadPerms, true, server.Value, server.Key);
        }
    }

    /// <summary>
    /// Builds a TreeView of folders using JSON data
    /// </summary>
    private void InitializeFolder(TreeView treeViewFolders, bool requireUploadPerms, bool showFiles, JToken folder, PanoramaServer server)
    {
        var treeNode = new TreeNode(server.URI.ToString())
        {
            Tag = new FolderInformation(server, string.Empty, false)
        };
        treeViewFolders.Nodes.Add(treeNode);
        treeViewFolders.SelectedImageIndex = (int)ImageId.panorama;
        AddChildContainers(treeNode, folder, requireUploadPerms, showFiles, server);
    }

    /// <summary>
    /// Traverses JSON containing a folder structure and adds each
    /// folder TreeNode to a TreeView
    /// nodes that 
    /// </summary>
    public static void AddChildContainers(TreeNode node, JToken folder, bool requireUploadPerms, bool showFiles, PanoramaServer server)
    {
        var subFolders = folder[@"children"].Children();
        foreach (var subFolder in subFolders)
        {
            var folderName = (string)subFolder[@"name"];

            var folderNode = new TreeNode(folderName);
            AddChildContainers(folderNode, subFolder, requireUploadPerms, showFiles, server);

            // User can only upload to folders where TargetedMS is an active module.
            bool canUpload;

            if (requireUploadPerms)
            {
                canUpload = PanoramaUtil.CheckFolderPermissions(subFolder) &&
                            PanoramaUtil.CheckFolderType(subFolder);
            }
            else
            {
                var userPermissions = subFolder.Value<int?>(@"userPermissions");
                canUpload = userPermissions != null && Equals(userPermissions & 1, 1);
            }
            // If the user does not have write permissions in this folder or any
            // of its subfolders, do not add it to the tree.
            if (requireUploadPerms)
            {
                if (folderNode.Nodes.Count == 0 && !canUpload)
                {
                    continue;
                }
            }
            else
            {
                if (!canUpload)
                {
                    continue;
                }
            }



            node.Nodes.Add(folderNode);

            // User cannot upload files to folder
            if (!canUpload)
            {
                folderNode.ForeColor = Color.Gray;
                folderNode.ImageIndex = folderNode.SelectedImageIndex = (int)ImageId.folder;
            }
            else
            {
                if ((PanoramaUtil.CheckFolderType(subFolder) && !requireUploadPerms) || requireUploadPerms)
                {
                    var moduleProperties = subFolder[@"moduleProperties"];
                    if (moduleProperties == null)
                        folderNode.ImageIndex = folderNode.SelectedImageIndex = (int)ImageId.labkey;
                    else
                    {
                        var effectiveValue = (string)moduleProperties[0][@"effectiveValue"];

                        folderNode.ImageIndex =
                            folderNode.SelectedImageIndex =
                                (effectiveValue.Equals(@"Library") || effectiveValue.Equals(@"LibraryProtein"))
                                    ? (int)ImageId.chrom_lib
                                    : (int)ImageId.labkey;
                    }
                }
                else
                {
                    folderNode.ImageIndex = folderNode.SelectedImageIndex = (int)ImageId.folder;
                }
            }

            if (showFiles)
            {
                var modules = subFolder[@"activeModules"];
                var containsTargetedMs = false;
                foreach (var module in modules)
                {
                    if (string.Equals(module.ToString(), @"TargetedMS"))
                    {
                        containsTargetedMs = true;
                    }

                }
                folderNode.Tag = new FolderInformation(server, (string)subFolder[@"path"], containsTargetedMs);
            }
            else
            {
                folderNode.Tag = new FolderInformation(server, canUpload);
            }

        }
    }
}


public class WebDavBrowser : PanoramaFolderBrowser
{
    public WebDavBrowser(PanoramaServer server, string state, string initialPath) 
        : base(new List<PanoramaServer> {server}, state, initialPath)
    {

    }

    public override void InitializeTreeView(TreeView treeView)
    {
        if (InitialPath != null)
        {
            ActiveServer = ServerList.FirstOrDefault();
            InitializeTreeFromPath(treeView, ActiveServer);
            AddWebDavFolders(treeView.SelectedNode);
            AddFilesForSelectedNode(treeView.SelectedNode, EventArgs.Empty);
        }
    }

    private void AddWebDavFolders(TreeNode node)
    {
        var listErrors = new List<Tuple<string, string, string>>();
        var folderInfo = GetFolderInformation(node);
        if (folderInfo != null)
        {
            Uri query = null;
            try
            {
                query = new Uri(string.Concat(folderInfo.Server.URI, PanoramaUtil.WEBDAV, folderInfo.FolderPath, "?method=json"));
                var webClient = new WebClientWithCredentials(query, folderInfo.Server.Username, folderInfo.Server.Password);
                JToken json = webClient.Get(query);
                if ((int)json[@"fileCount"] != 0)
                {
                    var files = json[@"files"];
                    foreach (var file in files)
                    {
                        var listItem = new string[5];
                        var fileName = (string)file[@"text"];
                        listItem[0] = fileName;
                        var isFile = (bool)file[@"leaf"];
                        if (!isFile)
                        {
                            var canRead = (bool)file[@"canRead"];
                            if (!canRead || fileName.Equals("assaydata"))
                            {
                                continue;
                            }

                            var newNode = new TreeNode(fileName)
                            {
                                Tag = new FolderInformation(ActiveServer, string.Concat(folderInfo.FolderPath, @"/", fileName), false),
                                ImageIndex = (int)ImageId.folder, SelectedImageIndex = (int)ImageId.folder
                            };
                            CreateDummyNode(newNode);
                            node.Nodes.Add(newNode);
                        }
                    }
                }
            }
            catch (Exception ex)
            {
                var error = ex.Message;
                listErrors.Add(new Tuple<string, string, string>(error ?? string.Empty, folderInfo.FolderPath, query?.ToString() ?? string.Empty));
            }
        }
        
        if (listErrors.Count > 0)
        {
            throw new Exception(TextUtil.LineSeparate(Resources.WebDavBrowser_AddWebDavFolders_Failed_attempting_to_retrieve_information_from_the_following_folders_, TextUtil.LineSeparate(listErrors.Select(t => TextUtil.LineSeparate(t.Item1, t.Item2, t.Item3)))));
        }
    }

    private static void CreateDummyNode(TreeNode node)
    {
        var dummyNode = new TreeNode();
        node.Nodes.Add(dummyNode);
    }

    private static bool IsDummyNode(TreeNode node)
    {
        return node.Text.Equals(string.Empty);
    }

    public override void DynamicLoad(TreeNode node)
    {
        if (IsDummyNode(node.FirstNode))
        {
            node.FirstNode.Remove();
            AddWebDavFolders(node);

        }
    }

    /// <summary>
    /// Given a path to a folder, builds a TreeView of folders
    /// contained in the path
    /// </summary>
    private void InitializeTreeFromPath(TreeView treeViewFolders, PanoramaServer server)
    {
        var uriFolderTokens = InitialPath.Split('/');
        var treeNode = new TreeNode(server.URI.ToString())
        {
            Tag = new FolderInformation(server, string.Empty, false)
        };
        treeViewFolders.SelectedImageIndex = (int)ImageId.panorama;
        treeViewFolders.Nodes.Add(treeNode);

        var fileNode = new TreeNode(PanoramaUtil.FILES);
        var selectedFolder = LoadFromPath(uriFolderTokens, treeNode, server);
        selectedFolder.Nodes.Add(fileNode);
        treeViewFolders.SelectedImageIndex = treeViewFolders.ImageIndex = (int)ImageId.folder;
        if (selectedFolder.Tag is FolderInformation folderInfo)
            fileNode.Tag = new FolderInformation(server, string.Concat(folderInfo.FolderPath, PanoramaUtil.FILES_W_SLASH), false);
        selectedFolder.Expand();
        treeViewFolders.SelectedNode = fileNode;
    }

    /// <summary>
    /// Given an array of folders, add each folder to a TreeView
    /// </summary>
    private TreeNode LoadFromPath(IEnumerable<string> folderTokens, TreeNode node, PanoramaServer server)
    {
        foreach (var folder in folderTokens)
        {
            if (!string.IsNullOrEmpty(folder))
            {
                var folderInfo = GetFolderInformation(node);
                var subfolder = new TreeNode(folder);
                if (folderInfo != null)
                    subfolder.Tag =
                        new FolderInformation(server, string.Concat(folderInfo.FolderPath, @"/", folder), false);
                subfolder.ImageIndex = subfolder.SelectedImageIndex = (int)ImageId.folder;
                node.Nodes.Add(subfolder);
                node = subfolder;
            }
        }
        return node;
    }

    public override string GetSelectedUri()
    {
        return GetSelectedUri(this, true);
    }
}

/// <summary>
/// This class is used for testing purposes
/// </summary>
public class TestPanoramaFolderBrowser : LKContainerBrowser
{
    private PanoramaServer _server;
    private JToken _folderJson;

    public TestPanoramaFolderBrowser(PanoramaServer server, JToken folderJson) :
        base(new List<PanoramaServer>(), null, false, string.Empty)
    {
        _server = server;
        _folderJson = folderJson;
        ActiveServer = server;
    }

    public override void InitializeTreeView(TreeView treeViewFolders)
    {
        var treeNode = new TreeNode(_server.URI.ToString())
        {
            Tag = new FolderInformation(_server, string.Empty, false)
        };
        treeViewFolders.Nodes.Add(treeNode);
        treeViewFolders.SelectedImageIndex = (int)ImageId.panorama;
        AddChildContainers(treeNode, _folderJson, false, true, _server);

    }

    public override void InitializeTreeServers(PanoramaServer server,
        List<KeyValuePair<PanoramaServer, JToken>> listServers)
    {
        // Do nothing
    }
}<|MERGE_RESOLUTION|>--- conflicted
+++ resolved
@@ -300,17 +300,7 @@
             return folderInfo?.Server;
         }
 
-<<<<<<< HEAD
         #region Test Support
-        public bool IsExpanded(string nodeName)
-        {
-            var node = SearchTree(treeView.Nodes, nodeName);
-            return node is { IsExpanded: true };
-        }
-
-=======
-        #region MethodsForTests
->>>>>>> a6d6d75d
         public void ClickLeft()
         {
             TreeView_KeyUp(this, new KeyEventArgs(Keys.Left));
