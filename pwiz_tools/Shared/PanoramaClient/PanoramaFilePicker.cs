--- conflicted
+++ resolved
@@ -166,13 +166,8 @@
                         // We need to use a custom date format and remove the time zone characters
                         // in order to apply an InvariantCulture
                         var date = (string)file[@"creationdate"];
-<<<<<<< HEAD
                         date = date!.Remove(20, 4);
-                        var format = "ddd MMM dd HH:mm:ss yyyy";
-=======
-                        date = date.Remove(20, 4);
                         var format = @"ddd MMM dd HH:mm:ss yyyy";
->>>>>>> b0c4b1a8
                         DateTime.TryParseExact(date, format, CultureInfo.InvariantCulture, DateTimeStyles.None, out var formattedDate);
                         listItem[4] = formattedDate.ToString(CultureInfo.CurrentCulture);
                         var fileNode = fileName!.EndsWith(EXT) || fileName.EndsWith(ZIP_EXT) ? new ListViewItem(listItem, 1) : new ListViewItem(listItem, 0);
