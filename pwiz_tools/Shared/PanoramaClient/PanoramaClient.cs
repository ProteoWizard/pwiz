--- conflicted
+++ resolved
@@ -279,12 +279,7 @@
             // Add a "Temporary" header so that LabKey marks this as a temporary file.
             // https://www.labkey.org/issues/home/Developer/issues/details.view?issueId=19220
             requestHelper.AddHeader(@"Temporary", @"T");
-<<<<<<< HEAD
-            requestHelper.RequestJsonResponse(); // Request a JSON response so that we can parse any LabKey-specific errors
-            
-=======
            
->>>>>>> 1a1b7900
             try
             {
                 // For HttpPanoramaRequestHelper, this is synchronous with IProgressMonitor progress
@@ -740,21 +735,12 @@
             {
                 httpClient.AddAuthorizationHeader(pServer.AuthHeader);
             }
-<<<<<<< HEAD
 
             // Use the known file size for accurate progress reporting (from .skyp file or Panorama API)
             httpClient.DownloadFile(new Uri(fileUrl), fileName, fileSize);
         }
 
-        public override IRequestHelper GetRequestHelper(bool forPublish = false)
-=======
-
-            // Use the known file size for accurate progress reporting (from .skyp file or Panorama API)
-            httpClient.DownloadFile(new Uri(fileUrl), fileName, fileSize);
-        }
-
         public override IRequestHelper GetRequestHelper()
->>>>>>> 1a1b7900
         {
             var panoramaServer = new PanoramaServer(ServerUri, Username, Password);
             return new HttpPanoramaRequestHelper(panoramaServer, _progressMonitor, _progressStatus);
