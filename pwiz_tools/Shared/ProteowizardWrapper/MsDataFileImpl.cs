--- conflicted
+++ resolved
@@ -1,2092 +1,2072 @@
-﻿/*
- * Original author: Nick Shulman <nicksh .at. u.washington.edu>,
- *                  MacCoss Lab, Department of Genome Sciences, UW
- *
- * Copyright 2009 University of Washington - Seattle, WA
- * 
- * Licensed under the Apache License, Version 2.0 (the "License");
- * you may not use this file except in compliance with the License.
- * You may obtain a copy of the License at
- *
- *     http://www.apache.org/licenses/LICENSE-2.0
- *
- * Unless required by applicable law or agreed to in writing, software
- * distributed under the License is distributed on an "AS IS" BASIS,
- * WITHOUT WARRANTIES OR CONDITIONS OF ANY KIND, either express or implied.
- * See the License for the specific language governing permissions and
- * limitations under the License.
- */
-using System;
-using System.Collections.Generic;
-using System.Globalization;
-using System.IO;
-using System.Linq;
-using System.Threading;
-using pwiz.CLI.cv;
-using pwiz.CLI.data;
-using pwiz.CLI.msdata;
-using pwiz.CLI.analysis;
-using pwiz.Common.Chemistry;
-using pwiz.Common.Collections;
-using pwiz.Common.Spectra;
-using pwiz.Common.SystemUtil;
-using ComponentType = pwiz.CLI.msdata.ComponentType;
-using Version = pwiz.CLI.msdata.Version;
-
-
-namespace pwiz.ProteowizardWrapper
-{
-    /// <summary>
-    /// This is our wrapper class for ProteoWizard's MSData file reader interface.
-    /// 
-    /// Performance measurements can be made here, see notes below on enabling that.   
-    /// 
-    /// When performance measurement is enabled, the GetLog() method can be called
-    /// after read operations have been completed. This returns a handy CSV-formatted
-    /// report on file read performance.
-    /// </summary>
-    public class MsDataFileImpl : IDisposable
-    {
-        private static readonly ReaderList FULL_READER_LIST = ReaderList.FullReaderList;
-
-        public static string InstalledVersion
-        {
-            get
-            {
-                // Forces pwiz_data_cli.dll to be loaded with all its dependencies
-                // Throws and exception if the DLL load fails
-                // ReSharper disable UnusedVariable
-                var test = new MSData();
-                // ReSharper restore UnusedVariable
-                // Return the version string once the load succeeds
-                return Version.ToString();
-            }
-        }
-
-        public static IEnumerable<KeyValuePair<string, IList<string>>> GetFileExtensionsByType()
-        {
-            foreach (var typeExtsPair in FULL_READER_LIST.getFileExtensionsByType())
-                yield return typeExtsPair;
-        }
-
-        public static bool SupportsVendorPeakPicking(string path)
-        {
-            return SpectrumList_PeakPicker.supportsVendorPeakPicking(path);
-        }
-
-        // By default this creates dummy non-functional performance timers.
-        // Place "MsDataFileImpl.PerfUtilFactory.IssueDummyPerfUtils = false;" in 
-        // the calling code to enable performance measurement.
-        public static PerfUtilFactory PerfUtilFactory { get; private set; }
-
-        static MsDataFileImpl()
-        {
-            PerfUtilFactory = new PerfUtilFactory();
-        }
-
-        // Cached disposable objects
-        protected MSData _msDataFile;
-        protected ReaderConfig _config;
-        protected SpectrumList _spectrumList;
-        protected ChromatogramList _chromatogramList;
-        private bool _providesConversionCCStoIonMobility;
-        private SpectrumList_IonMobility.IonMobilityUnits _ionMobilityUnits;
-        private SpectrumList_IonMobility _ionMobilitySpectrumList; // For Agilent and Bruker (and others, eventually?) conversion from CCS to ion mobility
-        private MsDataScanCache _scanCache;
-        private readonly IPerfUtil _perf; // for performance measurement, dummied by default
-        private readonly LockMassParameters _lockmassParameters; // For Waters lockmass correction
-        private int? _lockmassFunction;  // For Waters lockmass correction
-
-        private readonly bool _requireVendorCentroidedMS1;
-        private readonly bool _requireVendorCentroidedMS2;
-
-        private readonly bool _trimNativeID;
-
-        private DetailLevel _detailMsLevel = DetailLevel.InstantMetadata;
-
-        private DetailLevel _detailStartTime = DetailLevel.InstantMetadata;
-
-        private DetailLevel _detailIonMobility = DetailLevel.InstantMetadata;
-
-        private DetailLevel _detailLevelPrecursors = DetailLevel.InstantMetadata;
-
-        private DetailLevel _detailScanDescription = DetailLevel.FastMetadata;
-
-        private CVID? _cvidIonMobility;
-
-        private static double[] ToArray(BinaryDataArray binaryDataArray)
-        {
-            return binaryDataArray.data.Storage();
-        }
-
-        public static float[] ToFloatArray(IList<double> list)
-        {
-            float[] result = new float[list.Count];
-            for (int i = 0; i < result.Length; i++)
-                result[i] = (float) list[i];
-            return result;
-        }
-
-        public static string[] ReadIds(string path)
-        {
-            return FULL_READER_LIST.readIds(path);
-        }
-
-        public static bool SupportsMultipleSamples(string path)
-        {
-            path = path.ToLowerInvariant();
-            return path.EndsWith(@".wiff") || path.EndsWith(@".wiff2");
-        }
-
-        public const string PREFIX_TOTAL = "SRM TIC ";
-        public const string PREFIX_SINGLE = "SRM SIC ";
-        public const string PREFIX_PRECURSOR = "SIM SIC ";
-        public const string TIC = "TIC";
-        public const string BPC = "BPC";
-
-        public static bool? IsNegativeChargeIdNullable(string id)
-        {
-            if (id.StartsWith(@"+ "))
-                return false;
-            if (id.StartsWith(@"- "))
-                return true;
-            return null;
-        }
-
-        public static bool IsSingleIonCurrentId(string id)
-        {
-            if (IsNegativeChargeIdNullable(id).HasValue)
-                id = id.Substring(2);
-            return id.StartsWith(PREFIX_SINGLE) || id.StartsWith(PREFIX_PRECURSOR);
-        }
-
-        public static bool ForceUncombinedIonMobility { get { return false; } }
-
-        public MsDataFileImpl(string path, int sampleIndex = 0, LockMassParameters lockmassParameters = null,
-            bool simAsSpectra = false, bool srmAsSpectra = false, bool acceptZeroLengthSpectra = true,
-            bool requireVendorCentroidedMS1 = false, bool requireVendorCentroidedMS2 = false,
-            bool ignoreZeroIntensityPoints = false, 
-            int preferOnlyMsLevel = 0,
-            bool combineIonMobilitySpectra = true, // Ask for IMS data in 3-array format by default (not guaranteed)
-            bool trimNativeId = true)
-        {
-
-            // see note above on enabling performance measurement
-            _perf = PerfUtilFactory.CreatePerfUtil(@"MsDataFileImpl " +
-                string.Format(@"{0},sampleIndex:{1},lockmassCorrection:{2},simAsSpectra:{3},srmAsSpectra:{4},acceptZeroLengthSpectra:{5},requireVendorCentroidedMS1:{6},requireVendorCentroidedMS2:{7},preferOnlyMsLevel:{8},combineIonMobilitySpectra:{9}",
-                path, sampleIndex, !(lockmassParameters == null || lockmassParameters.IsEmpty), simAsSpectra, srmAsSpectra, acceptZeroLengthSpectra, requireVendorCentroidedMS1, requireVendorCentroidedMS2, preferOnlyMsLevel, combineIonMobilitySpectra));
-//            if (!combineIonMobilitySpectra)
-//                Console.Write(string.Empty);
-            using (_perf.CreateTimer(@"open"))
-            {
-                FilePath = path;
-                SampleIndex = sampleIndex;
-                _msDataFile = new MSData();
-                _config = new ReaderConfig
-                {
-                    simAsSpectra = simAsSpectra,
-                    srmAsSpectra = srmAsSpectra,
-                    acceptZeroLengthSpectra = acceptZeroLengthSpectra,
-                    ignoreZeroIntensityPoints = ignoreZeroIntensityPoints,
-                    preferOnlyMsLevel = !ForceUncombinedIonMobility && combineIonMobilitySpectra ? 0 : preferOnlyMsLevel,
-                    allowMsMsWithoutPrecursor = false,
-                    combineIonMobilitySpectra = !ForceUncombinedIonMobility && combineIonMobilitySpectra,
-                    ignoreCalibrationScans = true, // For Waters, we don't need to hear about lockmass values
-                    reportSonarBins = true, // For Waters SONAR data, report bin number instead of false drift time
-                    globalChromatogramsAreMs1Only = true
-                };
-                _lockmassParameters = lockmassParameters;
-                FULL_READER_LIST.read(path, _msDataFile, sampleIndex, _config);
-                _requireVendorCentroidedMS1 = requireVendorCentroidedMS1;
-                _requireVendorCentroidedMS2 = requireVendorCentroidedMS2;
-                _trimNativeID = trimNativeId;
-            }
-        }
-
-        /// <summary>
-        /// get the accumulated performance log, if any (see note above on enabling this)
-        /// </summary>
-        /// <returns>CSV-formatted multiline string with performance information, if any</returns>
-        public string GetLog()
-        {
-            if (_perf != null)
-                return _perf.GetLog();
-            return null;
-        }
-
-        public void EnableCaching(int? cacheSize)
-        {
-            if (cacheSize == null || cacheSize.Value <= 0)
-            {
-                _scanCache = new MsDataScanCache();
-            }
-            else
-            {
-                _scanCache = new MsDataScanCache(cacheSize.Value);
-            }
-        }
-
-        public void DisableCaching()
-        {
-            _scanCache.Clear();
-            _scanCache = null;
-        }
-
-        public string RunId { get { return _msDataFile.run.id; } }
-
-        public bool RequireVendorCentoridedMs1 => _requireVendorCentroidedMS1;
-        public bool RequireVendorCentoridedMs2 => _requireVendorCentroidedMS2;
-
-        public DateTime? RunStartTime
-        {
-            get
-            {
-                string stampText = _msDataFile.run.startTimeStamp;
-                DateTime runStartTime;
-                if (!DateTime.TryParse(stampText, CultureInfo.InvariantCulture, DateTimeStyles.None, out runStartTime) &&
-                    !DateTime.TryParse(stampText, out runStartTime))
-                    return null;
-                return runStartTime;
-            }
-        }
-
-        public MsDataConfigInfo ConfigInfo
-        {
-            get
-            {
-                int spectra = SpectrumList.size();
-                string ionSource = string.Empty;
-                string analyzer = string.Empty;
-                string detector = string.Empty;
-                foreach (InstrumentConfiguration ic in _msDataFile.instrumentConfigurationList)
-                {
-                    string instrumentIonSource;
-                    string instrumentAnalyzer;
-                    string instrumentDetector;
-                    GetInstrumentConfig(ic, out instrumentIonSource, out instrumentAnalyzer, out instrumentDetector);
-
-                    if (ionSource.Length > 0)
-                        ionSource += @", ";
-                    ionSource += instrumentIonSource;
-
-                    if (analyzer.Length > 0)
-                        analyzer += @", ";
-                    analyzer += instrumentAnalyzer;
-
-                    if (detector.Length > 0)
-                        detector += @", ";
-                    detector += instrumentDetector;
-                }
-
-                HashSet<string> contentTypeSet = new HashSet<string>();
-                using var fileDescriptionFileContent = _msDataFile.fileDescription.fileContent;
-                foreach (CVParam term in fileDescriptionFileContent.cvParams)
-                    contentTypeSet.Add(term.name);
-                var contentTypes = contentTypeSet.ToArray();
-                Array.Sort(contentTypes);
-                string contentType = String.Join(@", ", contentTypes);
-
-                return new MsDataConfigInfo
-                           {
-                               Analyzer = analyzer,
-                               ContentType = contentType,
-                               Detector = detector,
-                               IonSource = ionSource,
-                               Spectra = spectra
-                           };
-            }
-        }
-
-        private static void GetInstrumentConfig(InstrumentConfiguration ic, out string ionSource, out string analyzer, out string detector)
-        {
-            // ReSharper disable CollectionNeverQueried.Local  (why does ReSharper warn on this?)
-            SortedDictionary<int, string> ionSources = new SortedDictionary<int, string>();
-            SortedDictionary<int, string> analyzers = new SortedDictionary<int, string>();
-            SortedDictionary<int, string> detectors = new SortedDictionary<int, string>();
-            // ReSharper restore CollectionNeverQueried.Local
-
-            foreach (Component c in ic.componentList)
-            {
-                CVParam term = null;
-                switch (c.type)
-                {
-                    case ComponentType.ComponentType_Source:
-                        term = c.cvParamChild(CVID.MS_ionization_type);
-                        if (!term.empty())
-                            ionSources.Add(c.order, term.name);
-                        else
-                        {
-                            // If we did not find the ion source in a CVParam it may be in a UserParam
-                            using UserParam uParam = c.userParam(@"msIonisation");
-                            if (HasInfo(uParam))
-                            {
-                                ionSources.Add(c.order, uParam.value);
-                            }
-                        }
-                        break;
-                    case ComponentType.ComponentType_Analyzer:
-                        term = c.cvParamChild(CVID.MS_mass_analyzer_type);
-                        if (!term.empty())
-                            analyzers.Add(c.order, term.name);
-                        else
-                        {
-                            // If we did not find the analyzer in a CVParam it may be in a UserParam
-                            using UserParam uParam = c.userParam(@"msMassAnalyzer");
-                            if (HasInfo(uParam))
-                            {
-                                analyzers.Add(c.order, uParam.value);
-                            }
-                        }
-                        break;
-                    case ComponentType.ComponentType_Detector:
-                        term = c.cvParamChild(CVID.MS_detector_type);
-                        if (!term.empty())
-                            detectors.Add(c.order, term.name);
-                        else
-                        {
-                            // If we did not find the detector in a CVParam it may be in a UserParam
-                            using UserParam uParam = c.userParam(@"msDetector");
-                            if (HasInfo(uParam))
-                            {
-                                detectors.Add(c.order, uParam.value);
-                            }
-                        }
-                        break;
-                }
-                term?.Dispose();
-            }
-
-            ionSource = String.Join(@"/", new List<string>(ionSources.Values).ToArray());
-
-            analyzer = String.Join(@"/", new List<string>(analyzers.Values).ToArray());
-
-            detector = String.Join(@"/", new List<string>(detectors.Values).ToArray());
-        }
-
-        public bool IsProcessedBy(string softwareName)
-        {
-            foreach (var softwareApp in _msDataFile.softwareList)
-            {
-                if (softwareApp.id.Contains(softwareName))
-                    return true;
-            }
-            return false;
-        }
-
-        public bool IsWatersLockmassSpectrum(MsDataSpectrum s)
-        {
-            return _lockmassFunction.HasValue && 
-                   MsDataSpectrum.WatersFunctionNumberFromId(s.Id, s.IonMobilities != null) >= _lockmassFunction.Value;
-        }
-
-        public IEnumerable<string> GetFileContentList()
-        {
-            return _msDataFile.fileDescription.fileContent.cvParams.Select(cv => cv.name);
-        }
-
-        /// <summary>
-        /// Record any instrument info found in the file, along with any Waters lockmass info we have
-        /// </summary>
-        public IEnumerable<MsInstrumentConfigInfo> GetInstrumentConfigInfoList()
-        {
-            using (_perf.CreateTimer(@"GetInstrumentConfigList"))
-            {
-                IList<MsInstrumentConfigInfo> configList = new List<MsInstrumentConfigInfo>();
-
-                foreach (InstrumentConfiguration ic in _msDataFile.instrumentConfigurationList)
-                {
-                    var config = CreateMsInstrumentConfigInfo(ic);
-                    if (config != null)
-                    {
-                        configList.Add(config);
-                    }
-                }
-                return configList;
-            }
-        }
-
-        public static MsInstrumentConfigInfo CreateMsInstrumentConfigInfo(InstrumentConfiguration ic)
-        {
-            if (ic == null)
-                return null;
-            string instrumentModel = null;
-            string ionization;
-            string analyzer;
-            string detector;
-
-            using CVParam param = ic.cvParamChild(CVID.MS_instrument_model);
-            if (!param.empty() && param.cvid != CVID.MS_instrument_model)
-            {
-                instrumentModel = param.name;
-
-                // if instrument model free string is present, it is probably more specific than CVID model (which may only indicate manufacturer)
-                using UserParam uParam = ic.userParam(@"instrument model");
-                if (HasInfo(uParam))
-                {
-                    instrumentModel = uParam.value;
-                }
-            }
-
-            if (instrumentModel == null)
-            {
-                // If we did not find the instrument model in a CVParam it may be in a UserParam
-                using UserParam uParam = ic.userParam(@"msModel");
-                if (HasInfo(uParam))
-                {
-                    instrumentModel = uParam.value;
-                }
-                else
-                {
-                    using UserParam uParam2 = ic.userParam(@"instrument model");
-                    if (HasInfo(uParam2))
-                    {
-                        instrumentModel = uParam2.value;
-                    }
-                }
-            }
-
-            // get the ionization type, analyzer and detector
-            GetInstrumentConfig(ic, out ionization, out analyzer, out detector);
-
-            if (instrumentModel != null || ionization != null || analyzer != null || detector != null)
-            {
-                return new MsInstrumentConfigInfo(instrumentModel, ionization, analyzer, detector);
-            }
-            else
-                return null;
-        }
-
-        public string GetInstrumentSerialNumber()
-        {
-            return _msDataFile.instrumentConfigurationList.FirstOrDefault(o => o.hasCVParam(CVID.MS_instrument_serial_number))
-                                                          ?.cvParam(CVID.MS_instrument_serial_number).value.ToString();
-        }
-
-        private static bool HasInfo(UserParam uParam)
-        {
-            return !uParam.empty() && !String.IsNullOrEmpty(uParam.value) &&
-                   !String.Equals(@"unknown", uParam.value.ToString().ToLowerInvariant());
-        }
-
-        public static string GetCvParamName(string cvParamAccession)
-        {
-            return CV.cvTermInfo(cvParamAccession).shortName();
-        }
-
-        public void GetNativeIdAndFileFormat(out string nativeIdFormatAccession, out string fileFormatAccession)
-        {
-            var firstSource = _msDataFile.fileDescription.sourceFiles.First(source =>
-                source.hasCVParamChild(CVID.MS_nativeID_format) &&
-                source.hasCVParamChild(CVID.MS_file_format));
-            nativeIdFormatAccession = CV.cvTermInfo(firstSource.cvParamChild(CVID.MS_nativeID_format).cvid).id;
-            fileFormatAccession = CV.cvTermInfo(firstSource.cvParamChild(CVID.MS_file_format).cvid).id;
-        }
-
-        public bool IsABFile
-        {
-            get { return _msDataFile.fileDescription.sourceFiles.Any(source => source.hasCVParam(CVID.MS_ABI_WIFF_format)); }
-        }
-
-        public bool IsMzWiffXml
-        {
-            get { return IsProcessedBy(@"mzWiff"); }
-        }
-
-        public bool IsAgilentFile
-        {
-            get { return _msDataFile.fileDescription.sourceFiles.Any(source => source.hasCVParam(CVID.MS_Agilent_MassHunter_format)); }
-        }
-
-        public bool IsThermoFile
-        {
-            get { return _msDataFile.fileDescription.sourceFiles.Any(source => source.hasCVParam(CVID.MS_Thermo_RAW_format)); }
-        }
-
-        public bool IsWatersFile
-        {
-            get { return _msDataFile.fileDescription.sourceFiles.Any(source => source.hasCVParam(CVID.MS_Waters_raw_format)); }
-        }
-
-        public bool HasDeclaredMSnSpectra
-        {
-            get { return _msDataFile.fileDescription.fileContent.hasCVParam(CVID.MS_MSn_spectrum); }
-        }
-
-        public bool IsWatersLockmassCorrectionCandidate
-        {
-            get
-            {
-                try
-                {
-                    // Has to be a .raw file, not just an mzML translation of one
-                    return (FilePath.ToLowerInvariant().EndsWith(@".raw")) &&
-                        IsWatersFile &&
-                        _msDataFile.run.spectrumList != null &&
-                        !_msDataFile.run.spectrumList.empty() &&
-                        !HasChromatogramData && 
-                        !HasSrmSpectra;
-                }
-                catch (Exception)
-                {
-                    // Whatever that was, it wasn't a Waters file
-                    return false;
-                }
-            }
-        }
-
-        public bool IsShimadzuFile
-        {
-            get { return _msDataFile.softwareList.Any(software => software.hasCVParamChild(CVID.MS_Shimadzu_Corporation_software)); }
-        }
-
-        private string InstrumentVendorName
-        {
-            get
-            {
-                if (IsABFile)
-                    return @"Sciex";
-                if (IsAgilentFile)
-                    return @"Agilent";
-                if (IsShimadzuFile)
-                    return @"Shimadzu";
-                if (IsThermoFile)
-                    return @"Thermo";
-                if (IsWatersFile)
-                    return @"Waters";
-                return null;
-            }
-        }
-
-        public bool ProvidesCollisionalCrossSectionConverter
-        {
-            get { return SpectrumList != null && _providesConversionCCStoIonMobility; } // Checking SpectrumList provokes initialization of ionMobility info
-        }
-
-        private SpectrumList_IonMobility IonMobilitySpectrumList
-        {
-            get { return SpectrumList == null ? null : _ionMobilitySpectrumList; }  // Checking SpectrumList provokes initialization of ionMobility info
-        }
-
-        public IonMobilityValue IonMobilityFromCCS(double ccs, double mz, int charge)
-        {
-            return IonMobilityValue.GetIonMobilityValue(IonMobilitySpectrumList.ccsToIonMobility(ccs, mz, charge), IonMobilityUnits);
-        }
-
-        public double CCSFromIonMobilityValue(IonMobilityValue ionMobilityValue, double mz, int charge)
-        {
-            return ionMobilityValue.Mobility.HasValue ? IonMobilitySpectrumList.ionMobilityToCCS(ionMobilityValue.Mobility.Value, mz, charge) : 0;
-        }
-
-        public eIonMobilityUnits IonMobilityUnits
-        {
-            get
-            {
-                switch (_ionMobilityUnits)
-                {
-                    case SpectrumList_IonMobility.IonMobilityUnits.none:
-                        return eIonMobilityUnits.none;
-                    case SpectrumList_IonMobility.IonMobilityUnits.drift_time_msec:
-                        return eIonMobilityUnits.drift_time_msec;
-                    case SpectrumList_IonMobility.IonMobilityUnits.inverse_reduced_ion_mobility_Vsec_per_cm2:
-                        return eIonMobilityUnits.inverse_K0_Vsec_per_cm2;
-                    case SpectrumList_IonMobility.IonMobilityUnits.compensation_V:
-                        return eIonMobilityUnits.compensation_V;
-                    case SpectrumList_IonMobility.IonMobilityUnits.waters_sonar: // Not really ion mobility, but uses IMS hardware to filter precursor m/z
-                        return eIonMobilityUnits.waters_sonar;
-                    default:
-                        throw new InvalidDataException(string.Format(@"unknown ion mobility type {0}", _ionMobilityUnits));
-                }
-            }
-        }
-
-        protected virtual ChromatogramList ChromatogramList
-        {
-            get
-            {
-                return _chromatogramList = _chromatogramList ??
-                    _msDataFile.run.chromatogramList;
-            }
-        }
-
-        protected virtual SpectrumList SpectrumList
-        {
-            get
-            {
-                if (_spectrumList == null)
-                {
-                    var centroidLevel = new List<int>();
-                    _spectrumList = _msDataFile.run.spectrumList;
-                    bool hasSrmSpectra = HasSrmSpectraInList(_spectrumList);
-                    if (!hasSrmSpectra)
-                    {
-                        if (_requireVendorCentroidedMS1)
-                            centroidLevel.Add(1);
-                        if (_requireVendorCentroidedMS2)
-                            centroidLevel.Add(2);
-                    }
-                    if (centroidLevel.Any() && _spectrumList != null)
-                    {
-                        _spectrumList = new SpectrumList_PeakPicker(_spectrumList,
-                            new VendorOnlyPeakDetector(), // Throws an exception when no vendor centroiding available
-                            true, centroidLevel.ToArray());
-                    }
-
-                    _lockmassFunction = null;
-                    if (_lockmassParameters != null && !_lockmassParameters.IsEmpty  && _spectrumList != null)
-                    {
-                        // N.B. it's OK for lockmass wrapper to wrap centroiding wrapper, but not vice versa.
-                        _spectrumList = new SpectrumList_LockmassRefiner(_spectrumList,
-                            _lockmassParameters.LockmassPositive ?? 0,
-                            _lockmassParameters.LockmassNegative ?? 0,
-                            _lockmassParameters.LockmassTolerance ?? LockMassParameters.LOCKMASS_TOLERANCE_DEFAULT);
-                    }
-                    // Ion mobility info
-                    if (_spectrumList != null) // No ion mobility for chromatogram-only files
-                    {
-                        _ionMobilitySpectrumList = new SpectrumList_IonMobility(_spectrumList);
-                        _ionMobilityUnits = _ionMobilitySpectrumList.getIonMobilityUnits();
-                        _providesConversionCCStoIonMobility = _ionMobilitySpectrumList.canConvertIonMobilityAndCCS(_ionMobilityUnits);
-                    }
-                    if (IsWatersFile  && _spectrumList != null && !_spectrumList.calibrationSpectraAreOmitted() && !hasSrmSpectra)
-                    {
-                        for (var index = 0; index < _spectrumList.size(); index++)
-                        {
-                            // If lockmass scans aren't already being omitted at the top level, try to filter them out here.
-                            // If the first seen MS spectrum has MS1 data and function > 1 assume it's the lockspray function, 
-                            // and thus to be omitted from chromatogram extraction. We've seen files where first spectrum is
-                            // "electromagnetic radiation spectrum", for example, which has no MS level value.
-                            // N.B. for msE data we will always assume function 3 and greater are to be omitted
-                            // N.B. in all cases this assumes that any functions greater than the lockmass function are to be ignored
-                            // (e.g. "electromagnetic radiation spectrum") 
-                            // CONSIDER(bspratt) I really wish there was some way to communicate decisions like this to the user
-                            using var spectrum = _spectrumList.spectrum(index, DetailLevel.FullMetadata);
-                            var msLevel = GetMsLevel(spectrum);
-                            if (msLevel == 1)
-                            {
-                                var function = MsDataSpectrum.WatersFunctionNumberFromId(id.abbreviate(spectrum.id), 
-                                    HasCombinedIonMobilitySpectra && spectrum.id.Contains(MERGED_TAG));
-                                if (function > 1)
-                                    _lockmassFunction = function; // Ignore all scans in this function for chromatogram extraction purposes
-                            }
-                            if (msLevel.HasValue)
-                            {
-                                break; // This was first-seen MS spectrum
-                            }
-                        }
-                    }
-
-                }
-                return _spectrumList;
-            }
-        }
-
-        public SpectrumMetadata GetSpectrumMetadata(int spectrumIndex)
-        {
-            return GetSpectrumMetadata(_msDataFile.run.spectrumList.spectrum(spectrumIndex, DetailLevel.FullMetadata));
-        }
-
-        public double? GetMaxIonMobility()
-        {
-            return GetMaxIonMobilityInList();
-        }
-
-        public bool HasCombinedIonMobilitySpectra => SpectrumList != null && IonMobilityUnits != eIonMobilityUnits.none &&  _ionMobilitySpectrumList != null && _ionMobilitySpectrumList.hasCombinedIonMobility();
-
-        /// <summary>
-        /// Gets the value of the MS_sample_name CV param of first sample in the MSData object, or null if there is no sample information.
-        /// </summary>
-        public string GetSampleId()
-        {
-            using var samples = _msDataFile.samples;
-            if (samples.Count > 0)
-            {
-                using var cvParam = samples[0].cvParam(CVID.MS_sample_name);
-                var sampleId = (string) cvParam.value;
-                if (sampleId.Length > 0)
-                    return sampleId;
-            }
-            return null;
-        }
-
-        public int ChromatogramCount
-        {
-            get { return ChromatogramList != null ? ChromatogramList.size() : 0; }
-        }
-
-        public string GetChromatogramId(int index, out int indexId)
-        {
-            using (var cid = ChromatogramList.chromatogramIdentity(index))
-            {
-                indexId = cid.index;
-                return cid.id;                
-            }
-        }
-
-        private static readonly string[] msLevelOrFunctionArrayNames = { "ms level", "function" };
-
-        public void GetChromatogram(int chromIndex, out string id,
-            out float[] timeArray, out float[] intensityArray, bool onlyMs1OrFunction1 = false)
-        {
-            using (Chromatogram chrom = ChromatogramList.chromatogram(chromIndex, true))
-            {
-                id = chrom.id;
-                using var timeArrayData = chrom.getTimeArray().data;
-
-                // convert time to minutes
-                using var timeArrayParam = chrom.getTimeArray().cvParamChild(CVID.MS_binary_data_array);
-                float timeUnitMultiple;
-                switch (timeArrayParam.units)
-                {
-                    case CVID.UO_nanosecond: timeUnitMultiple = 60 * 1e9f; break;
-                    case CVID.UO_microsecond: timeUnitMultiple = 60 * 1e6f; break;
-                    case CVID.UO_millisecond: timeUnitMultiple = 60 * 1e3f; break;
-                    case CVID.UO_second: timeUnitMultiple = 60; break;
-                    case CVID.UO_minute: timeUnitMultiple = 1; break;
-                    case CVID.UO_hour: timeUnitMultiple = 1f / 60; break;
-
-                    default:
-                        throw new InvalidDataException($"unsupported time unit in chromatogram: {timeArrayParam.unitsName}");
-                }
-                timeUnitMultiple = 1 / timeUnitMultiple;
-
-                if (!onlyMs1OrFunction1)
-                {
-                    timeArray = new float[timeArrayData.Count];
-                    for (int i = 0; i < timeArray.Length; ++i)
-                        timeArray[i] = (float) timeArrayData[i] * timeUnitMultiple;
-                    intensityArray = ToFloatArray(chrom.getIntensityArray().data);
-                }
-                else
-                {
-                    // get array of ms level or function for each chromatogram point
-                    using var msLevelOrFunctionArray = chrom.integerDataArrays.FirstOrDefault(o =>
-                        msLevelOrFunctionArrayNames.Contains(o.cvParam(CVID.MS_non_standard_data_array).value.ToString()));
-
-                    // if array is missing or empty, return no chromatogram data points (because they could be from any ms level or function)
-                    if (msLevelOrFunctionArray == null || msLevelOrFunctionArray.data.Count != chrom.binaryDataArrays[0].data.Count)
-                    {
-                        timeArray = intensityArray = null;
-                        return;
-                    }
-
-                    var timeList = new List<float>();
-                    var intensityList = new List<float>();
-                    using var intensityArrayData = chrom.getIntensityArray().data;
-                    using var msLevelOrFunctionArrayData = msLevelOrFunctionArray.data;
-
-                    for (int i = 0; i < msLevelOrFunctionArrayData.Count; ++i)
-                    {
-                        if (msLevelOrFunctionArrayData[i] != 1)
-                            continue;
-
-                        timeList.Add((float) timeArrayData[i] * timeUnitMultiple);
-                        intensityList.Add((float) intensityArrayData[i]);
-                    }
-
-                    // if there were no MS1 TIC points, add a placeholder so the TIC graph displays an appropriate message
-                    if (timeList.Count == 0)
-                    {
-                        timeList.Add(0);
-                        intensityList.Add(1);
-                    }
-
-                    timeArray = timeList.ToArray();
-                    intensityArray = intensityList.ToArray();
-                }
-            }
-        }
-
-        /// <summary>
-        /// Gets the retention times from the first chromatogram in the data file.
-        /// Returns null if there are no chromatograms in the file.
-        /// </summary>
-        public double[] GetScanTimes()
-        {
-            using (_perf.CreateTimer(@"GetScanTimes"))
-            {
-                if (ChromatogramList == null || ChromatogramList.empty())
-                {
-                    return null;
-                }
-                using (var chromatogram = ChromatogramList.chromatogram(0, true))
-                {
-                    if (chromatogram == null)
-                    {
-                        return null;
-                    }
-                    TimeIntensityPairList timeIntensityPairList = new TimeIntensityPairList();
-                    chromatogram.getTimeIntensityPairs(ref timeIntensityPairList);
-                    double[] times = new double[timeIntensityPairList.Count];
-                    for (int i = 0; i < times.Length; i++)
-                    {
-                        times[i] = timeIntensityPairList[i].time;
-                    }
-                    return times;
-                }
-            }
-        }
-
-        private const string MERGED_TAG = @"merged="; // Our cue that the scan in question represents 3-array IMS data
-
-        public double[] GetTotalIonCurrent()
-        {
-            if (ChromatogramList == null)
-            {
-                return null;
-            }
-            using (var chromatogram = ChromatogramList.chromatogram(0, true))
-            {
-                return chromatogram?.getIntensityArray()?.data.Storage();
-            }
-        }
-
-        public abstract class QcTraceQuality
-        {
-            public const string Pressure = @"pressure";
-            public const string FlowRate = @"volumetric flow rate";
-        }
-
-        public abstract class QcTraceUnits
-        {
-            public const string PoundsPerSquareInch = @"psi";
-            public const string MicrolitersPerMinute = @"uL/min";
-        }
-
-        public class QcTrace
-        {
-            public QcTrace(Chromatogram c, CVID chromatogramType)
-            {
-                Name = c.id;
-                Index = c.index;
-                if (chromatogramType == CVID.MS_pressure_chromatogram)
-                {
-                    MeasuredQuality = QcTraceQuality.Pressure;
-                    IntensityUnits = QcTraceUnits.PoundsPerSquareInch;
-                }
-                else if (chromatogramType == CVID.MS_flow_rate_chromatogram)
-                {
-                    MeasuredQuality = QcTraceQuality.FlowRate;
-                    IntensityUnits = QcTraceUnits.MicrolitersPerMinute;
-                }
-                else
-                    throw new InvalidDataException($"unsupported chromatogram type (not pressure or flow rate): {c.id}");
-                Times = c.getTimeArray().data.Storage();
-                Intensities = c.binaryDataArrays[1].data.Storage();
-            }
-
-            public string Name { get; private set; }
-            public int Index { get; private set; }
-            public double[] Times { get; private set; }
-            public double[] Intensities { get; private set; }
-            public string MeasuredQuality { get; private set; }
-            public string IntensityUnits { get; private set; }
-        }
-
-        public List<QcTrace> GetQcTraces()
-        {
-            if (ChromatogramList == null || ChromatogramList.size() == 0)
-                return null;
-
-            // some readers may return empty chromatograms at detail levels below FullMetadata
-            DetailLevel minDetailLevel = DetailLevel.InstantMetadata;
-            if (ChromatogramList.chromatogram(0, minDetailLevel).empty())
-                minDetailLevel = DetailLevel.FullMetadata;
-
-            var result = new List<QcTrace>();
-            for (int i = 0; i < ChromatogramList.size(); ++i)
-            {
-                CVID chromatogramType;
-                using (var chromMetaData = ChromatogramList.chromatogram(i, minDetailLevel))
-                {
-                    using var cvParamChild = chromMetaData.cvParamChild(CVID.MS_chromatogram_type);
-                    chromatogramType = cvParamChild.cvid;
-                    if (chromatogramType != CVID.MS_pressure_chromatogram &&
-                        chromatogramType != CVID.MS_flow_rate_chromatogram)
-                        continue;
-                }
-
-                using (var chromatogram = ChromatogramList.chromatogram(i, true))
-                {
-                    if (chromatogram == null)
-                        return null;
-
-                    result.Add(new QcTrace(chromatogram, chromatogramType));
-                }
-            }
-            return result;
-        }
-
-        /// <summary>
-        /// Walks the spectrum list, and fills in the retention time and MS level of each scan.
-        /// Some data files do not have any chromatograms in them, so GetScanTimes
-        /// cannot be used.
-        /// </summary>
-        public void GetScanTimesAndMsLevels(CancellationToken cancellationToken, out double[] times, out byte[] msLevels)
-        {
-            times = new double[SpectrumCount];
-            msLevels = new byte[times.Length];
-            for (int i = 0; i < times.Length; i++)
-            {
-                cancellationToken.ThrowIfCancellationRequested();
-                using (var spectrum = SpectrumList.spectrum(i))
-                {
-                    using var scanTime = spectrum.scanList.scans[0].cvParam(CVID.MS_scan_start_time);
-                    using var msLevel = spectrum.cvParam(CVID.MS_ms_level);
-                    times[i] = scanTime.timeInSeconds();
-                    msLevels[i] = (byte) (int) msLevel.value;
-                }
-            }
-        }
-
-        public int SpectrumCount
-        {
-            get { return SpectrumList != null ? SpectrumList.size() : 0; }
-        }
-
-        [Obsolete("Use the SpectrumCount property instead")]
-        public int GetSpectrumCount()
-        {
-            return SpectrumCount;
-        }
-
-        public int GetSpectrumIndex(string id)
-        {
-            int index = SpectrumList.findAbbreviated(id);
-            if (0 > index || index >= SpectrumList.size())
-                return -1;
-            return index;
-        }
-
-        public void GetSpectrum(int spectrumIndex, out double[] mzArray, out double[] intensityArray)
-        {
-            var spectrum = GetSpectrum(spectrumIndex);
-            mzArray = spectrum.Mzs;
-            intensityArray = spectrum.Intensities;
-        }
-
-        public MsDataSpectrum GetSpectrum(int spectrumIndex)
-        {
-            using (_perf.CreateTimer(@"GetSpectrum(index)"))
-            {
-                if (_scanCache != null)
-                {
-                    MsDataSpectrum returnSpectrum;
-                    // check the scan for this cache
-                    if (!_scanCache.TryGetSpectrum(spectrumIndex, out returnSpectrum))
-                    {
-                        // spectrum not in the cache, pull it from the file
-                        returnSpectrum = GetSpectrum(SpectrumList.spectrum(spectrumIndex, true), spectrumIndex);
-                        // add it to the cache
-                        _scanCache.Add(spectrumIndex, returnSpectrum);
-                    }
-                    return returnSpectrum;
-                }
-                var spectrum = GetCachedSpectrum(spectrumIndex, true);
-                {
-                    // Avoid wrapping the same cached Spectrum twice
-                    if (_lastSpectrumInfo == null)
-                        _lastSpectrumInfo = GetSpectrum(spectrum, spectrumIndex);
-                    return _lastSpectrumInfo;
-                }
-            }
-        }
-
-        private double[] GetIonMobilityArray(Spectrum s)
-        {
-            double[] data = null;
-            // Remember where the ion mobility value came from and continue getting it from the
-            // same place throughout the file. Trying to get an ion mobility value from a CVID
-            // where there is none can be slow.
-            if (_cvidIonMobility.HasValue)
-            {
-                if (_cvidIonMobility.Value != CVID.CVID_Unknown)
-                    data = s.getArrayByCVID(_cvidIonMobility.Value)?.data?.Storage();
-            }
-            else
-            {
-                switch (IonMobilityUnits)
-                {
-                    case eIonMobilityUnits.waters_sonar:
-                    case eIonMobilityUnits.drift_time_msec:
-                        data = TryGetIonMobilityData(s, CVID.MS_raw_ion_mobility_array, ref _cvidIonMobility);
-                        if (data == null)
-                        {
-                            data = TryGetIonMobilityData(s, CVID.MS_scanning_quadrupole_position_lower_bound_m_z_array, ref _cvidIonMobility);
-                            if (data == null)
-                            {
-                                data = TryGetIonMobilityData(s, CVID.MS_mean_ion_mobility_drift_time_array, ref _cvidIonMobility);
-                                if (data == null && HasCombinedIonMobilitySpectra && !s.id.Contains(MERGED_TAG))
-                                {
-                                    _cvidIonMobility = null; // We can't learn anything from a lockmass spectrum that has no IMS
-                                    return null;
-                                }
-                            }
-                        }
-                        break;
-                    case eIonMobilityUnits.inverse_K0_Vsec_per_cm2:
-                        data = TryGetIonMobilityData(s, CVID.MS_mean_inverse_reduced_ion_mobility_array, ref _cvidIonMobility);
-                        if (data == null)
-                            data = TryGetIonMobilityData(s, CVID.MS_raw_inverse_reduced_ion_mobility_array, ref _cvidIonMobility);
-                        break;
-//                    default:
-//                        throw new InvalidDataException(string.Format(@"mobility type {0} does not support ion mobility arrays", IonMobilityUnits));
-                }
-
-                if (data == null)
-                    _cvidIonMobility = CVID.CVID_Unknown;
-            }
-
-            return data;
-        }
-
-        private double[] TryGetIonMobilityData(Spectrum s, CVID cvid, ref CVID? cvidIonMobility)
-        {
-            using var data = s.getArrayByCVID(cvid)?.data;
-            if (data != null)
-                cvidIonMobility = cvid;
-
-            return data?.Storage();
-        }
-
-        private MsDataSpectrum GetSpectrum(Spectrum spectrum, int spectrumIndex)
-        {
-            if (spectrum == null)
-            {
-                return new MsDataSpectrum
-                {
-                    Centroided = true,
-                    Mzs = new double[0],
-                    Intensities = new double[0],
-                    IonMobilities = null
-                };
-            }
-            string idText = spectrum.id;
-            if (idText.Trim().Length == 0)
-            {
-                throw new ArgumentException(string.Format(@"Empty spectrum ID (and index = {0}) for scan {1}",
-                    spectrum.index, spectrumIndex)); 
-            }
-            // Start building properties object here.
-            bool expectIonMobilityValue = IonMobilityUnits != eIonMobilityUnits.none;
-            var msDataSpectrum = new MsDataSpectrum
-            {
-                Id = _trimNativeID ? id.abbreviate(idText) : idText,
-                Level = GetMsLevel(spectrum) ?? 0,
-                Index = spectrum.index,
-                RetentionTime = GetStartTime(spectrum),
-                PrecursorsByMsLevel = GetPrecursorsByMsLevel(spectrum),
-                Centroided = IsCentroided(spectrum),
-                NegativeCharge = NegativePolarity(spectrum),
-                ScanDescription = GetScanDescription(spectrum),
-                Metadata = GetSpectrumMetadata(spectrum)
-            };
-            using var spectrumScanList = spectrum.scanList;
-            using var scans = spectrumScanList.scans;
-            if (IonMobilityUnits == eIonMobilityUnits.inverse_K0_Vsec_per_cm2)
-            {
-                var param = scans[0].userParam(@"windowGroup"); // For Bruker diaPASEF
-                msDataSpectrum.WindowGroup = param.empty() ? 0 : int.Parse(param.value);
-            }
-
-            if (expectIonMobilityValue)
-            {
-                // Note the range actually measured (for zero vs missing value determination)
-                var param = spectrum.userParam(@"ion mobility lower limit");
-                if (!param.empty())
-                {
-                    msDataSpectrum.IonMobilityMeasurementRangeLow = param.value;
-                    param = spectrum.userParam(@"ion mobility upper limit");
-                    msDataSpectrum.IonMobilityMeasurementRangeHigh = param.value;
-                }
-            }
-
-            if (spectrum.binaryDataArrays.Count <= 1)
-            {
-                msDataSpectrum.Mzs = new double[0];
-                msDataSpectrum.Intensities = new double[0];
-                msDataSpectrum.IonMobilities = null;
-                if (expectIonMobilityValue)
-                {
-                    msDataSpectrum.IonMobility = GetIonMobility(spectrum);
-                }
-            }
-            else
-            {
-                try
-                {
-                    msDataSpectrum.Mzs = ToArray(spectrum.getMZArray());
-                    msDataSpectrum.Intensities = ToArray(spectrum.getIntensityArray());
-                    msDataSpectrum.IonMobilities = GetIonMobilityArray(spectrum);
-                    if (msDataSpectrum.IonMobilities != null)
-                    {
-                        // One more linear walk should be fine, given how much copying and walking gets done
-                        double min = double.MaxValue, max = double.MinValue;
-                        foreach (var ionMobility in msDataSpectrum.IonMobilities)
-                        {
-                            min = Math.Min(min, ionMobility);
-                            max = Math.Max(max, ionMobility);
-                        }
-                        msDataSpectrum.MinIonMobility = min;
-                        msDataSpectrum.MaxIonMobility = max;
-                    }
-                    else if (expectIonMobilityValue)
-                    {
-                        msDataSpectrum.IonMobility = GetIonMobility(spectrum);
-                    }
-
-                    if (msDataSpectrum.Level == 1 && _config.simAsSpectra &&
-                            scans[0].scanWindows.Count > 0)
-                    {
-                        msDataSpectrum.Precursors = ImmutableList.ValueOf(GetMs1Precursors(spectrum));
-                    }
-
-                    msDataSpectrum.SourceFilePath = FilePath;
-                    if(spectrum.scanList.scans.Count > 0)
-                        msDataSpectrum.InstrumentInfo = CreateMsInstrumentConfigInfo(spectrum.scanList.scans[0].instrumentConfiguration); 
-                    msDataSpectrum.InstrumentSerialNumber = GetInstrumentSerialNumber();
-                    msDataSpectrum.InstrumentVendor = InstrumentVendorName;
-
-                    return msDataSpectrum;
-                }
-                catch (NullReferenceException)
-                {
-                }
-            }
-            return msDataSpectrum;
-        }
-
-        private SpectrumMetadata GetSpectrumMetadata(Spectrum spectrum)
-        {
-            if (spectrum == null)
-            {
-                return null;
-            }
-
-            var retentionTime = GetStartTime(spectrum);
-            if (!retentionTime.HasValue)
-            {
-                return null;
-            }
-            var metadata = new SpectrumMetadata(id.abbreviate(spectrum.id), retentionTime.Value);
-            var precursorsByMsLevel = new List<IEnumerable<SpectrumPrecursor>>();
-            foreach (var level in GetPrecursorsByMsLevel(spectrum))
-            {
-                List<SpectrumPrecursor> spectrumPrecursors = new List<SpectrumPrecursor>();
-                foreach (var msPrecursor in level)
-                {
-                    if (msPrecursor.IsolationMz.HasValue)
-                    {
-                        spectrumPrecursors.Add(new SpectrumPrecursor(msPrecursor.IsolationMz.Value).ChangeCollisionEnergy(msPrecursor.PrecursorCollisionEnergy));
-                    }
-                }
-                precursorsByMsLevel.Add(spectrumPrecursors);
-            }
-            metadata = metadata.ChangePrecursors(precursorsByMsLevel);
-            metadata = metadata.ChangeScanDescription(GetScanDescription(spectrum));
-            metadata = metadata.ChangePresetScanConfiguration(GetPresetScanConfiguration(spectrum));
-            var instrumentConfig = spectrum.scanList.scans.FirstOrDefault()?.instrumentConfiguration;
-            if (instrumentConfig != null)
-            {
-                GetInstrumentConfig(instrumentConfig, out string ionSource, out string analyzer, out string detector);
-                if (analyzer != null)
-                {
-                    metadata = metadata.ChangeAnalyzer(analyzer);
-                }
-            }
-            IonMobilityValue ionMobilityValue = GetIonMobility(spectrum);
-            if (ionMobilityValue != null)
-            {
-                if (ionMobilityValue.Units == eIonMobilityUnits.compensation_V)
-                {
-                    metadata = metadata.ChangeCompensationVoltage(ionMobilityValue.Mobility);
-                }
-            }
-<<<<<<< HEAD
-
-=======
->>>>>>> c5ebe159
-            double? scanWindowLowerLimit = null;
-            double? scanWindowUpperLimit = null;
-            foreach (var scan in spectrum.scanList.scans)
-            {
-                foreach (var window in scan.scanWindows)
-                {
-<<<<<<< HEAD
-                    double windowStart = window.cvParam(CVID.MS_scan_window_lower_limit).value;
-                    double windowEnd = window.cvParam(CVID.MS_scan_window_upper_limit).value;
-                    if (scanWindowLowerLimit == null || windowStart < scanWindowLowerLimit)
-                    {
-                        scanWindowLowerLimit = windowStart;
-                    }
-
-                    if (scanWindowUpperLimit == null || windowEnd > scanWindowUpperLimit)
-                    {
-                        scanWindowUpperLimit = windowEnd;
-=======
-                    var cvParamLowerLimit = window.cvParam(CVID.MS_scan_window_lower_limit);
-                    if (cvParamLowerLimit != null)
-                    {
-                        double windowStart = cvParamLowerLimit.value;
-                        if (scanWindowLowerLimit == null || windowStart < scanWindowLowerLimit)
-                        {
-                            scanWindowLowerLimit = windowStart;
-                        }
-                    }
-
-                    var cvParamUpperLimit = window.cvParam(CVID.MS_scan_window_upper_limit);
-                    if (cvParamUpperLimit != null)
-                    {
-                        double windowEnd = cvParamUpperLimit.value;
-                        if (scanWindowUpperLimit == null || windowEnd > scanWindowUpperLimit)
-                        {
-                            scanWindowUpperLimit = windowEnd;
-                        }
->>>>>>> c5ebe159
-                    }
-                }
-            }
-
-            if (scanWindowLowerLimit.HasValue && scanWindowUpperLimit.HasValue)
-            {
-                metadata = metadata.ChangeScanWindow(scanWindowLowerLimit.Value, scanWindowUpperLimit.Value);
-            }
-<<<<<<< HEAD
-=======
-
->>>>>>> c5ebe159
-            return metadata;
-        }
-
-        public bool HasSrmSpectra
-        {
-            get { return HasSrmSpectraInList(SpectrumList); }
-        }
-
-        public bool HasIonMobilitySpectra
-        {
-            get { return HasIonMobilitySpectraInList(); }
-        }
-
-        public bool HasChromatogramData
-        {
-            get
-            {
-                var len = ChromatogramCount;
-                
-                for (var i = 0; i < len; i++)
-                {
-                    var id = GetChromatogramId(i, out _);
-
-                    if (IsSingleIonCurrentId(id))
-                        return true;
-                }
-                return false;
-            }
-        }
-
-        private static bool HasSrmSpectraInList(SpectrumList spectrumList)
-        {
-            if (spectrumList == null || spectrumList.size() == 0)
-                return false;
-
-            // If the first spectrum is not SRM, the others will not be either
-            using (var spectrum = spectrumList.spectrum(0, false))
-            {
-                return IsSrmSpectrum(spectrum);
-            }
-        }
-
-        private bool HasIonMobilitySpectraInList()
-        {
-            if (IonMobilitySpectrumList == null || IonMobilitySpectrumList.size() == 0)
-                return false;
-
-            // Assume that if any spectra have ion mobility info, all do
-            using (var spectrum = IonMobilitySpectrumList.spectrum(0, false))
-            {
-                return GetIonMobility(spectrum).HasValue;
-            }
-        }
-
-        public bool IsWatersSonarData()
-        {
-            if (IonMobilitySpectrumList == null || IonMobilitySpectrumList.size() == 0)
-                return false;
-            return IonMobilitySpectrumList.isWatersSonarData();
-        }
-
-        // Waters SONAR mode uses ion mobility hardware to filter on m/z and reports the results as bins
-        public Tuple<int, int> SonarMzToBinRange(double mz, double tolerance)
-        {
-            int low = -1, high = -1;
-            if (IonMobilitySpectrumList != null)
-            {
-                IonMobilitySpectrumList.sonarMzToBinRange(mz, tolerance, ref low, ref high);
-            }
-            return new Tuple<int, int>(low, high);
-        }
-
-        public double SonarBinToPrecursorMz(int bin)
-        {
-            double result = 0;
-            IonMobilitySpectrumList?.sonarBinToPrecursorMz(bin, ref result); // Returns average of m/z range associated with bin, really only useful for display
-            return result;
-        }
-
-        private double? GetMaxIonMobilityInList()
-        {
-            if (IonMobilitySpectrumList == null || IonMobilitySpectrumList.size() == 0)
-                return null;
-
-            // Assume that if any spectra have ion mobility values, all do, and all are same range
-            double? maxIonMobility = null;
-            for (var i = 0; i < IonMobilitySpectrumList.size(); i++)
-            {
-                using (var spectrum = IonMobilitySpectrumList.spectrum(i, true))
-                {
-                    var ionMobilities = GetIonMobilityArray(spectrum);
-                    var ionMobility = 
-                        ionMobilities != null ? IonMobilityValue.GetIonMobilityValue(ionMobilities.Max(), IonMobilityUnits) : GetIonMobility(spectrum);
-                    if (!ionMobility.HasValue)
-                    {
-                        // Assume that if first few regular scans are without IM info, they are all without IM info
-                        if (i < 20 || IsWatersLockmassSpectrum(GetSpectrum(spectrum, i)))
-                            continue;  // In SONAR data, lockmass scan without IM info doesn't mean there's no IM info
-                        if (!maxIonMobility.HasValue)
-                            return null; 
-                    }
-                    if (!maxIonMobility.HasValue)
-                    {
-                        maxIonMobility = ionMobility.Mobility;
-                        if (ionMobilities != null)
-                        {
-                            break; // 3-array representation, we've seen the range in one go
-                        }
-                    }
-                    else if (Math.Abs(ionMobility.Mobility??0) < Math.Abs(maxIonMobility.Value))
-                    {
-                        break;  // We've cycled 
-                    }
-                    else
-                    {
-                        maxIonMobility = ionMobility.Mobility;
-                    }
-                }
-            }
-            return maxIonMobility;
-        }
-
-        /// <summary>
-        /// Highly probable that we'll look at the same scan several times for different metadata
-        /// </summary>
-        private int _lastScanIndex = -1;
-        private DetailLevel _lastDetailLevel;
-        private Spectrum _lastSpectrum;
-        private MsDataSpectrum _lastSpectrumInfo;
-        private Spectrum GetCachedSpectrum(int scanIndex, DetailLevel detailLevel)
-        {
-            if (scanIndex != _lastScanIndex || detailLevel > _lastDetailLevel || _lastSpectrum == null)
-            {
-                _lastScanIndex = scanIndex;
-                _lastDetailLevel = detailLevel;
-                _lastSpectrum?.Dispose();
-                _lastSpectrum = SpectrumList.spectrum(_lastScanIndex, _lastDetailLevel);
-                _lastSpectrumInfo = null;
-            }
-            return _lastSpectrum;
-        }
-        private Spectrum GetCachedSpectrum(int scanIndex, bool getBinaryData)
-        {
-            return GetCachedSpectrum(scanIndex, getBinaryData ? DetailLevel.FullData : DetailLevel.FullMetadata);
-        }
-
-        public MsDataSpectrum GetSrmSpectrum(int scanIndex)
-        {
-            var spectrum = GetCachedSpectrum(scanIndex, true);
-            {
-                return GetSpectrum(IsSrmSpectrum(spectrum) ? spectrum : null, scanIndex);
-            }
-        }
-
-        public string GetSpectrumId(int scanIndex)
-        {
-            return SpectrumList.spectrumIdentity(scanIndex).id;
-        }
-
-        public bool IsCentroided(int scanIndex)
-        {
-            var spectrum = GetCachedSpectrum(scanIndex, false);
-            {
-                return IsCentroided(spectrum);
-            }
-        }
-
-        private static bool IsCentroided(Spectrum spectrum)
-        {
-            return spectrum.hasCVParam(CVID.MS_centroid_spectrum);
-        }
-
-        private static bool NegativePolarity(Spectrum spectrum)
-        {
-            using var param = spectrum.cvParamChild(CVID.MS_scan_polarity);
-            if (param.empty())
-                return false;  // Assume positive if undeclared
-            return (param.cvid == CVID.MS_negative_scan);
-        }
-
-        public bool IsSrmSpectrum(int scanIndex)
-        {
-            var spectrum = GetCachedSpectrum(scanIndex, false);
-            {
-                return IsSrmSpectrum(spectrum);
-            }
-        }
-
-        private static bool IsSrmSpectrum(Spectrum spectrum)
-        {
-            return spectrum.hasCVParam(CVID.MS_SRM_spectrum);
-        }
-
-        public TVal GetMetaDataValue<TVal>(int scanIndex, Func<Spectrum, TVal> getValue, Func<TVal, bool> isUsableValue,
-            Func<TVal, TVal> returnValue, ref DetailLevel detailLevel, DetailLevel maxDetailLevel = DetailLevel.FullMetadata)
-        {
-            var spectrum = GetCachedSpectrum(scanIndex, detailLevel);
-            TVal val = getValue(spectrum);
-            if (isUsableValue(val) || detailLevel >= maxDetailLevel)
-                return returnValue(val);
-            // If level is not found with faster metadata methods, try the slower ones.
-            if (detailLevel < maxDetailLevel)
-                detailLevel++;
-            return GetMetaDataValue(scanIndex, getValue, isUsableValue, returnValue, ref detailLevel);
-        }
-
-        public int GetMsLevel(int scanIndex)
-        {
-            return (int) GetMetaDataValue(scanIndex, GetMsLevel, v => v.HasValue, v => v ?? 0, ref _detailMsLevel);
-        }
-
-        private static int? GetMsLevel(Spectrum spectrum)
-        {
-            using CVParam param = spectrum.cvParam(CVID.MS_ms_level);
-            if (param.empty())
-                return null;
-            return (int) param.value;
-        }
-
-        public string GetScanDescription(int scanIndex)
-        {
-            return GetMetaDataValue(scanIndex, GetScanDescription, v => v.IsNullOrEmpty(), v => v, ref _detailScanDescription, DetailLevel.FastMetadata);
-        }
-
-        private static string GetScanDescription(Spectrum spectrum)
-        {
-            const string USERPARAM_SCAN_DESCRIPTION = "scan description";
-            using UserParam param = spectrum.userParam(USERPARAM_SCAN_DESCRIPTION);
-            if (param.empty())
-                return null;
-            return param.value.ToString().Trim();
-        }
-
-        private static int GetPresetScanConfiguration(Spectrum spectrum)
-        {
-            try
-            {
-                if (spectrum.scanList.empty())
-                {
-                    return 0;
-                }
-
-                CVParam param = spectrum.scanList.scans[0].cvParam(CVID.MS_preset_scan_configuration);
-                if (param.empty())
-                {
-                    return 0;
-                }
-
-                return (int) param.value;
-            }
-            catch (InvalidCastException)
-            {
-                return 0;
-            }
-        }
-
-        public IonMobilityValue GetIonMobility(int scanIndex) // for non-combined-mode IMS
-        {
-            return GetMetaDataValue(scanIndex, GetIonMobility, v => v != null && v.HasValue, v => v, ref _detailIonMobility);
-        }
-
-        private IonMobilityValue GetIonMobility(Spectrum spectrum) // for non-combined-mode IMS
-        {
-            using var spectrumScanList = spectrum.scanList;
-            if (IonMobilityUnits == eIonMobilityUnits.none || spectrumScanList.scans.Count == 0)
-                return IonMobilityValue.EMPTY;
-            using var scan = spectrumScanList.scans[0];
-            double value;
-            var expectedUnits = IonMobilityUnits;
-            switch (expectedUnits)
-            {
-                case eIonMobilityUnits.drift_time_msec:
-                {
-                    using CVParam driftTime = scan.cvParam(CVID.MS_ion_mobility_drift_time);
-                    if (driftTime.empty())
-                    {
-                        const string USERPARAM_DRIFT_TIME = "drift time";
-                        using UserParam param = scan.userParam(USERPARAM_DRIFT_TIME); // support files with the original drift time UserParam
-                        if (param.empty())
-                            return IonMobilityValue.EMPTY;
-                        value =  param.timeInSeconds() * 1000.0;
-                    }
-                    else
-                        value = driftTime.timeInSeconds() * 1000.0;
-                    return IonMobilityValue.GetIonMobilityValue(value, expectedUnits);
-                }
-
-                case eIonMobilityUnits.inverse_K0_Vsec_per_cm2:
-                {
-                    using var irim = scan.cvParam(CVID.MS_inverse_reduced_ion_mobility);
-                    if (irim.empty())
-                    {
-                        return IonMobilityValue.EMPTY;
-                    }
-                    value = irim.value;
-                    return IonMobilityValue.GetIonMobilityValue(value, expectedUnits);
-                }
-
-                case eIonMobilityUnits.compensation_V:
-                {
-                    using var faims = spectrum.cvParam(CVID.MS_FAIMS_compensation_voltage);
-                    if (faims.empty())
-                    {
-                        return IonMobilityValue.EMPTY;
-                    }
-                    value = faims.value;
-                    return IonMobilityValue.GetIonMobilityValue(value, expectedUnits);
-                }
-
-                default:
-                    return IonMobilityValue.EMPTY;
-            }
-        }
-
-        public double? GetStartTime(int scanIndex)
-        {
-            return GetMetaDataValue(scanIndex, GetStartTime, v => v.HasValue, v => v ?? 0, ref _detailStartTime);
-        }
-
-        private static double? GetStartTime(Spectrum spectrum)
-        {
-            using var scans = spectrum.scanList.scans;
-            if (scans.Count == 0)
-                return null;
-            using CVParam param = scans[0].cvParam(CVID.MS_scan_start_time);
-            if (param.empty())
-                return null;
-            return param.timeInSeconds() / 60;
-        }
-
-        public IList<MsPrecursor> GetPrecursors(int scanIndex, int level)
-        {
-            if (GetMsLevel(scanIndex) < 2)
-                return ImmutableList.Empty<MsPrecursor>();
-            return GetMetaDataValue(scanIndex, s => GetPrecursors(s, level), v => v.Count > 0, v => v, ref _detailLevelPrecursors);
-        }
-
-        private IList<MsPrecursor> GetPrecursors(Spectrum spectrum, int level)
-        {
-            // return precursors with highest ms level
-            var precursorsByMsLevel = GetPrecursorsByMsLevel(spectrum);
-            if (level > precursorsByMsLevel.Count)
-                return ImmutableList.Empty<MsPrecursor>();
-            return precursorsByMsLevel[level - 1];
-        }
-
-        private static ImmutableList<ImmutableList<MsPrecursor>> GetPrecursorsByMsLevel(Spectrum spectrum)
-        {
-            bool negativePolarity = NegativePolarity(spectrum);
-            using var spectrumPrecursors = spectrum.precursors;
-            int count = spectrumPrecursors.Count;
-            if (count == 0)
-                return ImmutableList<ImmutableList<MsPrecursor>>.EMPTY;
-            // Most MS/MS spectra will have a single MS1 precursor
-            else if (spectrumPrecursors.Count == 1 && GetMsLevel(spectrumPrecursors[0]) == 1)
-            {
-                var msPrecursor = CreatePrecursor(spectrumPrecursors[0], negativePolarity);
-                return ImmutableList.Singleton(ImmutableList.Singleton(msPrecursor));
-            }
-            return ImmutableList.ValueOf(GetPrecursorsByMsLevel(spectrumPrecursors, negativePolarity));
-        }
-
-        private static IEnumerable<ImmutableList<MsPrecursor>> GetPrecursorsByMsLevel(PrecursorList precursors, bool negativePolarity)
-        {
-            int level = 0;
-            foreach (var group in precursors.GroupBy(GetMsLevel).OrderBy(g => g.Key))
-            {
-                int msLevel = group.Key;
-                while (++level < msLevel)
-                    yield return ImmutableList<MsPrecursor>.EMPTY;
-
-                yield return ImmutableList.ValueOf(group.Select(p =>
-                    CreatePrecursor(p, negativePolarity)));
-            }
-        }
-
-        private static MsPrecursor CreatePrecursor(Precursor p, bool negativePolarity)
-        {
-            return new MsPrecursor
-            {
-                PrecursorMz = GetPrecursorMz(p, negativePolarity),
-                PrecursorCollisionEnergy = GetPrecursorCollisionEnergy(p),
-                IsolationWindowTargetMz =
-                    GetSignedMz(GetIsolationWindowValue(p, CVID.MS_isolation_window_target_m_z),
-                        negativePolarity),
-                IsolationWindowLower = GetIsolationWindowValue(p, CVID.MS_isolation_window_lower_offset),
-                IsolationWindowUpper = GetIsolationWindowValue(p, CVID.MS_isolation_window_upper_offset),
-            };
-        }
-
-        private static int GetMsLevel(Precursor precursor)
-        {
-            UserParam msLevelParam = null;
-            try
-            {
-                msLevelParam = precursor.isolationWindow.userParam("ms level");
-                if (msLevelParam.empty())
-                    msLevelParam = precursor.userParam("ms level");
-                return msLevelParam.empty() ? 1 : (int)msLevelParam.value;
-            }
-            finally
-            {
-                msLevelParam?.Dispose();
-            }
-
-        }
-
-        private static int? GetChargeStateValue(Precursor precursor)
-        {
-            if (precursor.selectedIons == null || precursor.selectedIons.Count == 0)
-                return null;
-            using var param = precursor.selectedIons[0].cvParam(CVID.MS_charge_state);
-            if (param.empty())
-                return null;
-            return (int)param.value;
-        }
-
-        private static IEnumerable<MsPrecursor> GetMs1Precursors(Spectrum spectrum)
-        {
-            bool negativePolarity = NegativePolarity(spectrum);
-            return spectrum.scanList.scans[0].scanWindows.Select(s =>
-            {
-                double windowStart = s.cvParam(CVID.MS_scan_window_lower_limit).value;
-                double windowEnd = s.cvParam(CVID.MS_scan_window_upper_limit).value;
-                double isolationWidth = (windowEnd - windowStart) / 2;
-                return new MsPrecursor
-                {
-                    IsolationWindowTargetMz = new SignedMz(windowStart + isolationWidth, negativePolarity),
-                    IsolationWindowLower = isolationWidth,
-                    IsolationWindowUpper = isolationWidth
-                };
-            });
-        }
-
-        private static SignedMz? GetPrecursorMz(Precursor precursor, bool negativePolarity)
-        {
-            // CONSIDER: Only the first selected ion m/z is considered for the precursor m/z
-            using var selectedIon = precursor.selectedIons.FirstOrDefault();
-            if (selectedIon == null)
-                return null;
-            return GetSignedMz(selectedIon.cvParam(CVID.MS_selected_ion_m_z).value, negativePolarity);
-        }
-
-        private static SignedMz? GetSignedMz(double? mz, bool negativePolarity)
-        {
-            if (mz.HasValue)
-                return new SignedMz(mz.Value, negativePolarity);
-            return null;
-        }
-
-        private static double? GetPrecursorCollisionEnergy(Precursor precursor)
-        {
-            using var param = precursor.activation.cvParam(CVID.MS_collision_energy);
-            if (param.empty())
-                return null;
-            return (double)param.value;
-        }
-
-        private static double? GetIsolationWindowValue(Precursor precursor, CVID cvid)
-        {
-            using var term = precursor.isolationWindow.cvParam(cvid);
-            if (!term.empty())
-                return term.value;
-            return null;
-        }
-
-        public void Write(string path)
-        {
-            MSDataFile.write(_msDataFile, path);
-        }
-
-        public void Dispose()
-        {
-            _lastSpectrum?.Dispose();
-            _lastScanIndex = -1;
-            if (_spectrumList != null)
-                _spectrumList.Dispose();
-            _spectrumList = null;
-            if (_chromatogramList != null)
-                _chromatogramList.Dispose();
-            _chromatogramList = null;
-            if (_ionMobilitySpectrumList != null)
-                _ionMobilitySpectrumList.Dispose();
-            _ionMobilitySpectrumList = null;
-            if (_msDataFile != null)
-                _msDataFile.Dispose();
-            _msDataFile = null;
-        }
-
-        public string FilePath { get; private set; }
-        public int SampleIndex { get; private set; }
-
-        /// <summary>
-        /// Returns true iff MsDataFileImpl's reader list can read the filepath.
-        /// </summary>
-        public static bool IsValidFile(string filepath)
-        {
-            if (!File.Exists(filepath) && !Directory.Exists(filepath))
-                return false;
-
-            try
-            {
-                var msd = new MSData();
-                FULL_READER_LIST.read(filepath, msd);
-                return true;
-            }
-            catch (Exception)
-            {
-                return false;
-            }
-        }
-    }
-
-    public sealed class MsDataConfigInfo
-    {
-        public int Spectra { get; set; }
-        public string ContentType { get; set; }
-        public string IonSource { get; set; }
-        public string Analyzer { get; set; }
-        public string Detector { get; set; }
-    }
-
-    /// <summary>
-    /// For Waters lockmass correction
-    /// </summary>
-    public sealed class LockMassParameters : IComparable
-    {
-        public LockMassParameters(double? lockmassPositve, double? lockmassNegative, double? lockmassTolerance)
-        {
-            LockmassPositive = lockmassPositve;
-            LockmassNegative = lockmassNegative;
-            if (LockmassPositive.HasValue || LockmassNegative.HasValue)
-            {
-                LockmassTolerance = lockmassTolerance ?? LOCKMASS_TOLERANCE_DEFAULT;
-            }
-            else
-            {
-                LockmassTolerance = null;  // Means nothing when no mz is given
-            }
-        }
-
-        public double? LockmassPositive { get; private set; }
-        public double? LockmassNegative { get; private set; }
-        public double? LockmassTolerance { get; private set; }
-
-        public static readonly double LOCKMASS_TOLERANCE_DEFAULT = 0.1; // Per Will T
-        public static readonly double LOCKMASS_TOLERANCE_MAX = 10.0;
-        public static readonly double LOCKMASS_TOLERANCE_MIN = 0;
-
-        public static readonly LockMassParameters EMPTY = new LockMassParameters(null, null, null);
-
-        public bool IsEmpty
-        {
-            get
-            {
-                return (0 == (LockmassNegative ?? 0)) &&
-                       (0 == (LockmassPositive ?? 0));
-                // Ignoring tolerance here, which means nothing when no mz is given
-            }
-        }
-
-        private bool Equals(LockMassParameters other)
-        {
-            return LockmassPositive.Equals(other.LockmassPositive) && 
-                   LockmassNegative.Equals(other.LockmassNegative) &&
-                   LockmassTolerance.Equals(other.LockmassTolerance);
-        }
-
-        public override bool Equals(object obj)
-        {
-            if (ReferenceEquals(null, obj)) return false;
-            if (ReferenceEquals(this, obj)) return true;
-            return obj is LockMassParameters && Equals((LockMassParameters) obj);
-        }
-
-        public override int GetHashCode()
-        {
-            unchecked
-            {
-                var result = LockmassPositive.GetHashCode();
-                result = (result * 397) ^ LockmassNegative.GetHashCode();
-                result = (result * 397) ^ LockmassTolerance.GetHashCode();
-                return result;
-            }
-        }
-
-        public int CompareTo(LockMassParameters other)
-        {
-            if (ReferenceEquals(null, other)) 
-                return -1;
-            var result = Nullable.Compare(LockmassPositive, other.LockmassPositive);
-            if (result != 0)
-                return result;
-            result = Nullable.Compare(LockmassNegative, other.LockmassNegative);
-            if (result != 0)
-                return result;
-            return Nullable.Compare(LockmassTolerance, other.LockmassTolerance);
-        }
-
-        public int CompareTo(object obj)
-        {
-            if (ReferenceEquals(null, obj)) return -1;
-            if (ReferenceEquals(this, obj)) return 0;
-            if (obj.GetType() != GetType()) return -1;
-            return CompareTo((LockMassParameters)obj);
-        }
-    }
-
-
-    public struct MsPrecursor
-    {
-        public SignedMz? PrecursorMz { get; set; }
-        public int? ChargeState { get; set; }
-        public double? PrecursorCollisionEnergy  { get; set; }
-        public SignedMz? IsolationWindowTargetMz { get; set; }
-        public double? IsolationWindowUpper { get; set; } // Add this to IsolationWindowTargetMz to get window upper bound
-        public double? IsolationWindowLower { get; set; } // Subtract this from IsolationWindowTargetMz to get window lower bound
-        public SignedMz? IsolationMz
-        {
-            get
-            {
-                SignedMz? targetMz = IsolationWindowTargetMz ?? PrecursorMz;
-                // If the isolation window is not centered around the target m/z, then return a
-                // m/z value that is centered in the isolation window.
-                if (targetMz.HasValue && IsolationWindowUpper.HasValue && IsolationWindowLower.HasValue &&
-                        IsolationWindowUpper.Value != IsolationWindowLower.Value)
-                    return new SignedMz((targetMz.Value * 2 + IsolationWindowUpper.Value - IsolationWindowLower.Value) / 2.0, targetMz.Value.IsNegative);
-                return targetMz;
-            }
-        }
-        public double? IsolationWidth
-        {
-            get
-            {
-                if (IsolationWindowUpper.HasValue && IsolationWindowLower.HasValue)
-                {
-                    double width = IsolationWindowUpper.Value + IsolationWindowLower.Value;
-                    if (width > 0)
-                        return width;
-                }
-                return null;
-            }
-        }
-    }
-
-    public sealed class MsDataSpectrum
-    {
-
-        private IonMobilityValue _ionMobility;
-        public SpectrumMetadata Metadata { get; set; }
-        public string SourceFilePath { get; set; }
-        public string Id { get; set; }
-        public int Level { get; set; }
-        public int Index { get; set; } // index into parent file, if any
-        public double? RetentionTime { get; set; }
-
-        /// <summary>
-        /// For non-combined-mode IMS
-        /// </summary>
-        public IonMobilityValue IonMobility
-        {
-            get { return _ionMobility ?? IonMobilityValue.EMPTY; }
-            set { _ionMobility = value; }
-        }
-
-        /// <summary>
-        /// The range of ion mobilities that were scanned (for zero vs missing value determination)
-        /// </summary>
-        public double? IonMobilityMeasurementRangeLow { get; set; }
-        public double? IonMobilityMeasurementRangeHigh { get; set; }
-
-        public ImmutableList<MsPrecursor> GetPrecursorsByMsLevel(int level)
-        {
-            if (PrecursorsByMsLevel == null || level > PrecursorsByMsLevel.Count)
-                return ImmutableList<MsPrecursor>.EMPTY;
-            return PrecursorsByMsLevel[level - 1];
-        }
-
-        public ImmutableList<ImmutableList<MsPrecursor>> PrecursorsByMsLevel { get; set; }
-
-        public ImmutableList<MsPrecursor> Precursors
-        {
-            get
-            {
-                if (PrecursorsByMsLevel == null || PrecursorsByMsLevel.Count == 0)
-                    return ImmutableList<MsPrecursor>.EMPTY;
-
-                return GetPrecursorsByMsLevel(PrecursorsByMsLevel.Count);
-            }
-            set
-            {
-                PrecursorsByMsLevel = ImmutableList.Singleton(ImmutableList.ValueOf(value));
-            }
-        }
-
-        public bool Centroided { get; set; }
-        public bool NegativeCharge { get; set; } // True if negative ion mode
-        public double[] Mzs { get; set; }
-        public double[] Intensities { get; set; }
-        public double[] IonMobilities { get; set; } // for combined-mode IMS (may be null)
-        public double? MinIonMobility { get; set; }
-        public double? MaxIonMobility { get; set; }
-        public int WindowGroup { get; set; } // For Bruker diaPASEF
-        public string ScanDescription { get; set; }
-
-        public MsInstrumentConfigInfo InstrumentInfo { get; set; }
-        public string InstrumentSerialNumber { get; set; }
-        public string InstrumentVendor { get; set; }
-
-        public static int WatersFunctionNumberFromId(string id, bool isCombinedIonMobility)
-        {
-            return int.Parse(id.Split('.')[isCombinedIonMobility ? 1 :0]); // Yes, this will throw if it's not in dotted format - and that's good
-        }
-
-        public override string ToString() // For debugging convenience, not user-facing
-        {
-            return $@"id={Id} idx={Index} mslevel={Level} rt={RetentionTime} im={MinIonMobility??_ionMobility?.Mobility}:{MaxIonMobility??_ionMobility?.Mobility}";
-        }
-    }
-
-    public sealed class MsInstrumentConfigInfo
-    {
-        public string Model { get; private set; }
-        public string Ionization { get; private set; }
-        public string Analyzer { get; private set; }
-        public string Detector { get; private set; }
-
-        public static readonly MsInstrumentConfigInfo EMPTY = new MsInstrumentConfigInfo(null, null, null, null);
-
-        public MsInstrumentConfigInfo(string model, string ionization,
-                                      string analyzer, string detector)
-        {
-            Model = model != null ? model.Trim() : string.Empty;
-            Ionization = ionization != null ? ionization.Replace('\n', ' ').Trim() : string.Empty;
-            Analyzer = analyzer != null ? analyzer.Replace('\n', ' ').Trim() : string.Empty;
-            Detector = detector != null ? detector.Replace('\n', ' ').Trim() : string.Empty;
-        }
-
-        public bool IsEmpty
-        {
-            get
-            {
-                return (string.IsNullOrEmpty(Model)) &&
-                       (string.IsNullOrEmpty(Ionization)) &&
-                       (string.IsNullOrEmpty(Analyzer)) &&
-                       (string.IsNullOrEmpty(Detector));
-            }
-        }
-
-        #region object overrides
-
-        public override bool Equals(object obj)
-        {
-            if (ReferenceEquals(null, obj)) return false;
-            if (ReferenceEquals(this, obj)) return true;
-            if (obj.GetType() != typeof(MsInstrumentConfigInfo)) return false;
-            return Equals((MsInstrumentConfigInfo)obj);
-        }
-
-        public bool Equals(MsInstrumentConfigInfo other)
-        {
-            if (ReferenceEquals(null, other)) return false;
-            if (ReferenceEquals(this, other)) return true;
-            return Equals(other.Model, Model) &&
-                Equals(other.Ionization, Ionization) &&
-                Equals(other.Analyzer, Analyzer) &&
-                Equals(other.Detector, Detector);
-        }
-
-        public override int GetHashCode()
-        {
-            unchecked
-            {
-                int result = Model != null ? Model.GetHashCode() : 0; // N.B. generated code starts with result = 0, which causes an inspection warning
-                result = (result * 397) ^ (Ionization != null ? Ionization.GetHashCode() : 0);
-                result = (result * 397) ^ (Analyzer != null ? Analyzer.GetHashCode() : 0);
-                result = (result * 397) ^ (Detector != null ? Detector.GetHashCode() : 0);
-                return result;
-            }
-        }
-
-        #endregion
-    }
-    /// <summary>
-    /// A class to cache scans recently read from the file
-    /// </summary>
-    public class MsDataScanCache
-    {
-        private readonly int _cacheSize;
-        private readonly Dictionary<int, MsDataSpectrum> _cache;
-        /// <summary>
-        /// queue to keep track of order in which scans were added
-        /// </summary>
-        private readonly Queue<int> _scanStack;
-        public int Capacity { get { return _cacheSize; } }
-        public int Size { get { return _scanStack.Count; } }
-
-        public MsDataScanCache()
-            : this(100)
-        {
-        }
-
-        public MsDataScanCache(int cacheSize)
-        {
-            _cacheSize = cacheSize;
-            _cache = new Dictionary<int, MsDataSpectrum>(_cacheSize);
-            _scanStack = new Queue<int>();
-        }
-
-        public bool HasScan(int scanNum)
-        {
-            return _cache.ContainsKey(scanNum);
-        }
-
-        public void Add(int scanNum, MsDataSpectrum s)
-        {
-            if (_scanStack.Count >= _cacheSize)
-            {
-                _cache.Remove(_scanStack.Dequeue());
-            }
-            _cache.Add(scanNum, s);
-            _scanStack.Enqueue(scanNum);
-        }
-
-        public bool TryGetSpectrum(int scanNum, out MsDataSpectrum spectrum)
-        {
-            return _cache.TryGetValue(scanNum, out spectrum);
-        }
-
-        public void Clear()
-        {
-            _cache.Clear();
-            _scanStack.Clear();
-        }
-    }
-}
+﻿/*
+ * Original author: Nick Shulman <nicksh .at. u.washington.edu>,
+ *                  MacCoss Lab, Department of Genome Sciences, UW
+ *
+ * Copyright 2009 University of Washington - Seattle, WA
+ * 
+ * Licensed under the Apache License, Version 2.0 (the "License");
+ * you may not use this file except in compliance with the License.
+ * You may obtain a copy of the License at
+ *
+ *     http://www.apache.org/licenses/LICENSE-2.0
+ *
+ * Unless required by applicable law or agreed to in writing, software
+ * distributed under the License is distributed on an "AS IS" BASIS,
+ * WITHOUT WARRANTIES OR CONDITIONS OF ANY KIND, either express or implied.
+ * See the License for the specific language governing permissions and
+ * limitations under the License.
+ */
+using System;
+using System.Collections.Generic;
+using System.Globalization;
+using System.IO;
+using System.Linq;
+using System.Threading;
+using pwiz.CLI.cv;
+using pwiz.CLI.data;
+using pwiz.CLI.msdata;
+using pwiz.CLI.analysis;
+using pwiz.Common.Chemistry;
+using pwiz.Common.Collections;
+using pwiz.Common.Spectra;
+using pwiz.Common.SystemUtil;
+using ComponentType = pwiz.CLI.msdata.ComponentType;
+using Version = pwiz.CLI.msdata.Version;
+
+
+namespace pwiz.ProteowizardWrapper
+{
+    /// <summary>
+    /// This is our wrapper class for ProteoWizard's MSData file reader interface.
+    /// 
+    /// Performance measurements can be made here, see notes below on enabling that.   
+    /// 
+    /// When performance measurement is enabled, the GetLog() method can be called
+    /// after read operations have been completed. This returns a handy CSV-formatted
+    /// report on file read performance.
+    /// </summary>
+    public class MsDataFileImpl : IDisposable
+    {
+        private static readonly ReaderList FULL_READER_LIST = ReaderList.FullReaderList;
+
+        public static string InstalledVersion
+        {
+            get
+            {
+                // Forces pwiz_data_cli.dll to be loaded with all its dependencies
+                // Throws and exception if the DLL load fails
+                // ReSharper disable UnusedVariable
+                var test = new MSData();
+                // ReSharper restore UnusedVariable
+                // Return the version string once the load succeeds
+                return Version.ToString();
+            }
+        }
+
+        public static IEnumerable<KeyValuePair<string, IList<string>>> GetFileExtensionsByType()
+        {
+            foreach (var typeExtsPair in FULL_READER_LIST.getFileExtensionsByType())
+                yield return typeExtsPair;
+        }
+
+        public static bool SupportsVendorPeakPicking(string path)
+        {
+            return SpectrumList_PeakPicker.supportsVendorPeakPicking(path);
+        }
+
+        // By default this creates dummy non-functional performance timers.
+        // Place "MsDataFileImpl.PerfUtilFactory.IssueDummyPerfUtils = false;" in 
+        // the calling code to enable performance measurement.
+        public static PerfUtilFactory PerfUtilFactory { get; private set; }
+
+        static MsDataFileImpl()
+        {
+            PerfUtilFactory = new PerfUtilFactory();
+        }
+
+        // Cached disposable objects
+        protected MSData _msDataFile;
+        protected ReaderConfig _config;
+        protected SpectrumList _spectrumList;
+        protected ChromatogramList _chromatogramList;
+        private bool _providesConversionCCStoIonMobility;
+        private SpectrumList_IonMobility.IonMobilityUnits _ionMobilityUnits;
+        private SpectrumList_IonMobility _ionMobilitySpectrumList; // For Agilent and Bruker (and others, eventually?) conversion from CCS to ion mobility
+        private MsDataScanCache _scanCache;
+        private readonly IPerfUtil _perf; // for performance measurement, dummied by default
+        private readonly LockMassParameters _lockmassParameters; // For Waters lockmass correction
+        private int? _lockmassFunction;  // For Waters lockmass correction
+
+        private readonly bool _requireVendorCentroidedMS1;
+        private readonly bool _requireVendorCentroidedMS2;
+
+        private readonly bool _trimNativeID;
+
+        private DetailLevel _detailMsLevel = DetailLevel.InstantMetadata;
+
+        private DetailLevel _detailStartTime = DetailLevel.InstantMetadata;
+
+        private DetailLevel _detailIonMobility = DetailLevel.InstantMetadata;
+
+        private DetailLevel _detailLevelPrecursors = DetailLevel.InstantMetadata;
+
+        private DetailLevel _detailScanDescription = DetailLevel.FastMetadata;
+
+        private CVID? _cvidIonMobility;
+
+        private static double[] ToArray(BinaryDataArray binaryDataArray)
+        {
+            return binaryDataArray.data.Storage();
+        }
+
+        public static float[] ToFloatArray(IList<double> list)
+        {
+            float[] result = new float[list.Count];
+            for (int i = 0; i < result.Length; i++)
+                result[i] = (float) list[i];
+            return result;
+        }
+
+        public static string[] ReadIds(string path)
+        {
+            return FULL_READER_LIST.readIds(path);
+        }
+
+        public static bool SupportsMultipleSamples(string path)
+        {
+            path = path.ToLowerInvariant();
+            return path.EndsWith(@".wiff") || path.EndsWith(@".wiff2");
+        }
+
+        public const string PREFIX_TOTAL = "SRM TIC ";
+        public const string PREFIX_SINGLE = "SRM SIC ";
+        public const string PREFIX_PRECURSOR = "SIM SIC ";
+        public const string TIC = "TIC";
+        public const string BPC = "BPC";
+
+        public static bool? IsNegativeChargeIdNullable(string id)
+        {
+            if (id.StartsWith(@"+ "))
+                return false;
+            if (id.StartsWith(@"- "))
+                return true;
+            return null;
+        }
+
+        public static bool IsSingleIonCurrentId(string id)
+        {
+            if (IsNegativeChargeIdNullable(id).HasValue)
+                id = id.Substring(2);
+            return id.StartsWith(PREFIX_SINGLE) || id.StartsWith(PREFIX_PRECURSOR);
+        }
+
+        public static bool ForceUncombinedIonMobility { get { return false; } }
+
+        public MsDataFileImpl(string path, int sampleIndex = 0, LockMassParameters lockmassParameters = null,
+            bool simAsSpectra = false, bool srmAsSpectra = false, bool acceptZeroLengthSpectra = true,
+            bool requireVendorCentroidedMS1 = false, bool requireVendorCentroidedMS2 = false,
+            bool ignoreZeroIntensityPoints = false, 
+            int preferOnlyMsLevel = 0,
+            bool combineIonMobilitySpectra = true, // Ask for IMS data in 3-array format by default (not guaranteed)
+            bool trimNativeId = true)
+        {
+
+            // see note above on enabling performance measurement
+            _perf = PerfUtilFactory.CreatePerfUtil(@"MsDataFileImpl " +
+                string.Format(@"{0},sampleIndex:{1},lockmassCorrection:{2},simAsSpectra:{3},srmAsSpectra:{4},acceptZeroLengthSpectra:{5},requireVendorCentroidedMS1:{6},requireVendorCentroidedMS2:{7},preferOnlyMsLevel:{8},combineIonMobilitySpectra:{9}",
+                path, sampleIndex, !(lockmassParameters == null || lockmassParameters.IsEmpty), simAsSpectra, srmAsSpectra, acceptZeroLengthSpectra, requireVendorCentroidedMS1, requireVendorCentroidedMS2, preferOnlyMsLevel, combineIonMobilitySpectra));
+//            if (!combineIonMobilitySpectra)
+//                Console.Write(string.Empty);
+            using (_perf.CreateTimer(@"open"))
+            {
+                FilePath = path;
+                SampleIndex = sampleIndex;
+                _msDataFile = new MSData();
+                _config = new ReaderConfig
+                {
+                    simAsSpectra = simAsSpectra,
+                    srmAsSpectra = srmAsSpectra,
+                    acceptZeroLengthSpectra = acceptZeroLengthSpectra,
+                    ignoreZeroIntensityPoints = ignoreZeroIntensityPoints,
+                    preferOnlyMsLevel = !ForceUncombinedIonMobility && combineIonMobilitySpectra ? 0 : preferOnlyMsLevel,
+                    allowMsMsWithoutPrecursor = false,
+                    combineIonMobilitySpectra = !ForceUncombinedIonMobility && combineIonMobilitySpectra,
+                    ignoreCalibrationScans = true, // For Waters, we don't need to hear about lockmass values
+                    reportSonarBins = true, // For Waters SONAR data, report bin number instead of false drift time
+                    globalChromatogramsAreMs1Only = true
+                };
+                _lockmassParameters = lockmassParameters;
+                FULL_READER_LIST.read(path, _msDataFile, sampleIndex, _config);
+                _requireVendorCentroidedMS1 = requireVendorCentroidedMS1;
+                _requireVendorCentroidedMS2 = requireVendorCentroidedMS2;
+                _trimNativeID = trimNativeId;
+            }
+        }
+
+        /// <summary>
+        /// get the accumulated performance log, if any (see note above on enabling this)
+        /// </summary>
+        /// <returns>CSV-formatted multiline string with performance information, if any</returns>
+        public string GetLog()
+        {
+            if (_perf != null)
+                return _perf.GetLog();
+            return null;
+        }
+
+        public void EnableCaching(int? cacheSize)
+        {
+            if (cacheSize == null || cacheSize.Value <= 0)
+            {
+                _scanCache = new MsDataScanCache();
+            }
+            else
+            {
+                _scanCache = new MsDataScanCache(cacheSize.Value);
+            }
+        }
+
+        public void DisableCaching()
+        {
+            _scanCache.Clear();
+            _scanCache = null;
+        }
+
+        public string RunId { get { return _msDataFile.run.id; } }
+
+        public bool RequireVendorCentoridedMs1 => _requireVendorCentroidedMS1;
+        public bool RequireVendorCentoridedMs2 => _requireVendorCentroidedMS2;
+
+        public DateTime? RunStartTime
+        {
+            get
+            {
+                string stampText = _msDataFile.run.startTimeStamp;
+                DateTime runStartTime;
+                if (!DateTime.TryParse(stampText, CultureInfo.InvariantCulture, DateTimeStyles.None, out runStartTime) &&
+                    !DateTime.TryParse(stampText, out runStartTime))
+                    return null;
+                return runStartTime;
+            }
+        }
+
+        public MsDataConfigInfo ConfigInfo
+        {
+            get
+            {
+                int spectra = SpectrumList.size();
+                string ionSource = string.Empty;
+                string analyzer = string.Empty;
+                string detector = string.Empty;
+                foreach (InstrumentConfiguration ic in _msDataFile.instrumentConfigurationList)
+                {
+                    string instrumentIonSource;
+                    string instrumentAnalyzer;
+                    string instrumentDetector;
+                    GetInstrumentConfig(ic, out instrumentIonSource, out instrumentAnalyzer, out instrumentDetector);
+
+                    if (ionSource.Length > 0)
+                        ionSource += @", ";
+                    ionSource += instrumentIonSource;
+
+                    if (analyzer.Length > 0)
+                        analyzer += @", ";
+                    analyzer += instrumentAnalyzer;
+
+                    if (detector.Length > 0)
+                        detector += @", ";
+                    detector += instrumentDetector;
+                }
+
+                HashSet<string> contentTypeSet = new HashSet<string>();
+                using var fileDescriptionFileContent = _msDataFile.fileDescription.fileContent;
+                foreach (CVParam term in fileDescriptionFileContent.cvParams)
+                    contentTypeSet.Add(term.name);
+                var contentTypes = contentTypeSet.ToArray();
+                Array.Sort(contentTypes);
+                string contentType = String.Join(@", ", contentTypes);
+
+                return new MsDataConfigInfo
+                           {
+                               Analyzer = analyzer,
+                               ContentType = contentType,
+                               Detector = detector,
+                               IonSource = ionSource,
+                               Spectra = spectra
+                           };
+            }
+        }
+
+        private static void GetInstrumentConfig(InstrumentConfiguration ic, out string ionSource, out string analyzer, out string detector)
+        {
+            // ReSharper disable CollectionNeverQueried.Local  (why does ReSharper warn on this?)
+            SortedDictionary<int, string> ionSources = new SortedDictionary<int, string>();
+            SortedDictionary<int, string> analyzers = new SortedDictionary<int, string>();
+            SortedDictionary<int, string> detectors = new SortedDictionary<int, string>();
+            // ReSharper restore CollectionNeverQueried.Local
+
+            foreach (Component c in ic.componentList)
+            {
+                CVParam term = null;
+                switch (c.type)
+                {
+                    case ComponentType.ComponentType_Source:
+                        term = c.cvParamChild(CVID.MS_ionization_type);
+                        if (!term.empty())
+                            ionSources.Add(c.order, term.name);
+                        else
+                        {
+                            // If we did not find the ion source in a CVParam it may be in a UserParam
+                            using UserParam uParam = c.userParam(@"msIonisation");
+                            if (HasInfo(uParam))
+                            {
+                                ionSources.Add(c.order, uParam.value);
+                            }
+                        }
+                        break;
+                    case ComponentType.ComponentType_Analyzer:
+                        term = c.cvParamChild(CVID.MS_mass_analyzer_type);
+                        if (!term.empty())
+                            analyzers.Add(c.order, term.name);
+                        else
+                        {
+                            // If we did not find the analyzer in a CVParam it may be in a UserParam
+                            using UserParam uParam = c.userParam(@"msMassAnalyzer");
+                            if (HasInfo(uParam))
+                            {
+                                analyzers.Add(c.order, uParam.value);
+                            }
+                        }
+                        break;
+                    case ComponentType.ComponentType_Detector:
+                        term = c.cvParamChild(CVID.MS_detector_type);
+                        if (!term.empty())
+                            detectors.Add(c.order, term.name);
+                        else
+                        {
+                            // If we did not find the detector in a CVParam it may be in a UserParam
+                            using UserParam uParam = c.userParam(@"msDetector");
+                            if (HasInfo(uParam))
+                            {
+                                detectors.Add(c.order, uParam.value);
+                            }
+                        }
+                        break;
+                }
+                term?.Dispose();
+            }
+
+            ionSource = String.Join(@"/", new List<string>(ionSources.Values).ToArray());
+
+            analyzer = String.Join(@"/", new List<string>(analyzers.Values).ToArray());
+
+            detector = String.Join(@"/", new List<string>(detectors.Values).ToArray());
+        }
+
+        public bool IsProcessedBy(string softwareName)
+        {
+            foreach (var softwareApp in _msDataFile.softwareList)
+            {
+                if (softwareApp.id.Contains(softwareName))
+                    return true;
+            }
+            return false;
+        }
+
+        public bool IsWatersLockmassSpectrum(MsDataSpectrum s)
+        {
+            return _lockmassFunction.HasValue && 
+                   MsDataSpectrum.WatersFunctionNumberFromId(s.Id, s.IonMobilities != null) >= _lockmassFunction.Value;
+        }
+
+        public IEnumerable<string> GetFileContentList()
+        {
+            return _msDataFile.fileDescription.fileContent.cvParams.Select(cv => cv.name);
+        }
+
+        /// <summary>
+        /// Record any instrument info found in the file, along with any Waters lockmass info we have
+        /// </summary>
+        public IEnumerable<MsInstrumentConfigInfo> GetInstrumentConfigInfoList()
+        {
+            using (_perf.CreateTimer(@"GetInstrumentConfigList"))
+            {
+                IList<MsInstrumentConfigInfo> configList = new List<MsInstrumentConfigInfo>();
+
+                foreach (InstrumentConfiguration ic in _msDataFile.instrumentConfigurationList)
+                {
+                    var config = CreateMsInstrumentConfigInfo(ic);
+                    if (config != null)
+                    {
+                        configList.Add(config);
+                    }
+                }
+                return configList;
+            }
+        }
+
+        public static MsInstrumentConfigInfo CreateMsInstrumentConfigInfo(InstrumentConfiguration ic)
+        {
+            if (ic == null)
+                return null;
+            string instrumentModel = null;
+            string ionization;
+            string analyzer;
+            string detector;
+
+            using CVParam param = ic.cvParamChild(CVID.MS_instrument_model);
+            if (!param.empty() && param.cvid != CVID.MS_instrument_model)
+            {
+                instrumentModel = param.name;
+
+                // if instrument model free string is present, it is probably more specific than CVID model (which may only indicate manufacturer)
+                using UserParam uParam = ic.userParam(@"instrument model");
+                if (HasInfo(uParam))
+                {
+                    instrumentModel = uParam.value;
+                }
+            }
+
+            if (instrumentModel == null)
+            {
+                // If we did not find the instrument model in a CVParam it may be in a UserParam
+                using UserParam uParam = ic.userParam(@"msModel");
+                if (HasInfo(uParam))
+                {
+                    instrumentModel = uParam.value;
+                }
+                else
+                {
+                    using UserParam uParam2 = ic.userParam(@"instrument model");
+                    if (HasInfo(uParam2))
+                    {
+                        instrumentModel = uParam2.value;
+                    }
+                }
+            }
+
+            // get the ionization type, analyzer and detector
+            GetInstrumentConfig(ic, out ionization, out analyzer, out detector);
+
+            if (instrumentModel != null || ionization != null || analyzer != null || detector != null)
+            {
+                return new MsInstrumentConfigInfo(instrumentModel, ionization, analyzer, detector);
+            }
+            else
+                return null;
+        }
+
+        public string GetInstrumentSerialNumber()
+        {
+            return _msDataFile.instrumentConfigurationList.FirstOrDefault(o => o.hasCVParam(CVID.MS_instrument_serial_number))
+                                                          ?.cvParam(CVID.MS_instrument_serial_number).value.ToString();
+        }
+
+        private static bool HasInfo(UserParam uParam)
+        {
+            return !uParam.empty() && !String.IsNullOrEmpty(uParam.value) &&
+                   !String.Equals(@"unknown", uParam.value.ToString().ToLowerInvariant());
+        }
+
+        public static string GetCvParamName(string cvParamAccession)
+        {
+            return CV.cvTermInfo(cvParamAccession).shortName();
+        }
+
+        public void GetNativeIdAndFileFormat(out string nativeIdFormatAccession, out string fileFormatAccession)
+        {
+            var firstSource = _msDataFile.fileDescription.sourceFiles.First(source =>
+                source.hasCVParamChild(CVID.MS_nativeID_format) &&
+                source.hasCVParamChild(CVID.MS_file_format));
+            nativeIdFormatAccession = CV.cvTermInfo(firstSource.cvParamChild(CVID.MS_nativeID_format).cvid).id;
+            fileFormatAccession = CV.cvTermInfo(firstSource.cvParamChild(CVID.MS_file_format).cvid).id;
+        }
+
+        public bool IsABFile
+        {
+            get { return _msDataFile.fileDescription.sourceFiles.Any(source => source.hasCVParam(CVID.MS_ABI_WIFF_format)); }
+        }
+
+        public bool IsMzWiffXml
+        {
+            get { return IsProcessedBy(@"mzWiff"); }
+        }
+
+        public bool IsAgilentFile
+        {
+            get { return _msDataFile.fileDescription.sourceFiles.Any(source => source.hasCVParam(CVID.MS_Agilent_MassHunter_format)); }
+        }
+
+        public bool IsThermoFile
+        {
+            get { return _msDataFile.fileDescription.sourceFiles.Any(source => source.hasCVParam(CVID.MS_Thermo_RAW_format)); }
+        }
+
+        public bool IsWatersFile
+        {
+            get { return _msDataFile.fileDescription.sourceFiles.Any(source => source.hasCVParam(CVID.MS_Waters_raw_format)); }
+        }
+
+        public bool HasDeclaredMSnSpectra
+        {
+            get { return _msDataFile.fileDescription.fileContent.hasCVParam(CVID.MS_MSn_spectrum); }
+        }
+
+        public bool IsWatersLockmassCorrectionCandidate
+        {
+            get
+            {
+                try
+                {
+                    // Has to be a .raw file, not just an mzML translation of one
+                    return (FilePath.ToLowerInvariant().EndsWith(@".raw")) &&
+                        IsWatersFile &&
+                        _msDataFile.run.spectrumList != null &&
+                        !_msDataFile.run.spectrumList.empty() &&
+                        !HasChromatogramData && 
+                        !HasSrmSpectra;
+                }
+                catch (Exception)
+                {
+                    // Whatever that was, it wasn't a Waters file
+                    return false;
+                }
+            }
+        }
+
+        public bool IsShimadzuFile
+        {
+            get { return _msDataFile.softwareList.Any(software => software.hasCVParamChild(CVID.MS_Shimadzu_Corporation_software)); }
+        }
+
+        private string InstrumentVendorName
+        {
+            get
+            {
+                if (IsABFile)
+                    return @"Sciex";
+                if (IsAgilentFile)
+                    return @"Agilent";
+                if (IsShimadzuFile)
+                    return @"Shimadzu";
+                if (IsThermoFile)
+                    return @"Thermo";
+                if (IsWatersFile)
+                    return @"Waters";
+                return null;
+            }
+        }
+
+        public bool ProvidesCollisionalCrossSectionConverter
+        {
+            get { return SpectrumList != null && _providesConversionCCStoIonMobility; } // Checking SpectrumList provokes initialization of ionMobility info
+        }
+
+        private SpectrumList_IonMobility IonMobilitySpectrumList
+        {
+            get { return SpectrumList == null ? null : _ionMobilitySpectrumList; }  // Checking SpectrumList provokes initialization of ionMobility info
+        }
+
+        public IonMobilityValue IonMobilityFromCCS(double ccs, double mz, int charge)
+        {
+            return IonMobilityValue.GetIonMobilityValue(IonMobilitySpectrumList.ccsToIonMobility(ccs, mz, charge), IonMobilityUnits);
+        }
+
+        public double CCSFromIonMobilityValue(IonMobilityValue ionMobilityValue, double mz, int charge)
+        {
+            return ionMobilityValue.Mobility.HasValue ? IonMobilitySpectrumList.ionMobilityToCCS(ionMobilityValue.Mobility.Value, mz, charge) : 0;
+        }
+
+        public eIonMobilityUnits IonMobilityUnits
+        {
+            get
+            {
+                switch (_ionMobilityUnits)
+                {
+                    case SpectrumList_IonMobility.IonMobilityUnits.none:
+                        return eIonMobilityUnits.none;
+                    case SpectrumList_IonMobility.IonMobilityUnits.drift_time_msec:
+                        return eIonMobilityUnits.drift_time_msec;
+                    case SpectrumList_IonMobility.IonMobilityUnits.inverse_reduced_ion_mobility_Vsec_per_cm2:
+                        return eIonMobilityUnits.inverse_K0_Vsec_per_cm2;
+                    case SpectrumList_IonMobility.IonMobilityUnits.compensation_V:
+                        return eIonMobilityUnits.compensation_V;
+                    case SpectrumList_IonMobility.IonMobilityUnits.waters_sonar: // Not really ion mobility, but uses IMS hardware to filter precursor m/z
+                        return eIonMobilityUnits.waters_sonar;
+                    default:
+                        throw new InvalidDataException(string.Format(@"unknown ion mobility type {0}", _ionMobilityUnits));
+                }
+            }
+        }
+
+        protected virtual ChromatogramList ChromatogramList
+        {
+            get
+            {
+                return _chromatogramList = _chromatogramList ??
+                    _msDataFile.run.chromatogramList;
+            }
+        }
+
+        protected virtual SpectrumList SpectrumList
+        {
+            get
+            {
+                if (_spectrumList == null)
+                {
+                    var centroidLevel = new List<int>();
+                    _spectrumList = _msDataFile.run.spectrumList;
+                    bool hasSrmSpectra = HasSrmSpectraInList(_spectrumList);
+                    if (!hasSrmSpectra)
+                    {
+                        if (_requireVendorCentroidedMS1)
+                            centroidLevel.Add(1);
+                        if (_requireVendorCentroidedMS2)
+                            centroidLevel.Add(2);
+                    }
+                    if (centroidLevel.Any() && _spectrumList != null)
+                    {
+                        _spectrumList = new SpectrumList_PeakPicker(_spectrumList,
+                            new VendorOnlyPeakDetector(), // Throws an exception when no vendor centroiding available
+                            true, centroidLevel.ToArray());
+                    }
+
+                    _lockmassFunction = null;
+                    if (_lockmassParameters != null && !_lockmassParameters.IsEmpty  && _spectrumList != null)
+                    {
+                        // N.B. it's OK for lockmass wrapper to wrap centroiding wrapper, but not vice versa.
+                        _spectrumList = new SpectrumList_LockmassRefiner(_spectrumList,
+                            _lockmassParameters.LockmassPositive ?? 0,
+                            _lockmassParameters.LockmassNegative ?? 0,
+                            _lockmassParameters.LockmassTolerance ?? LockMassParameters.LOCKMASS_TOLERANCE_DEFAULT);
+                    }
+                    // Ion mobility info
+                    if (_spectrumList != null) // No ion mobility for chromatogram-only files
+                    {
+                        _ionMobilitySpectrumList = new SpectrumList_IonMobility(_spectrumList);
+                        _ionMobilityUnits = _ionMobilitySpectrumList.getIonMobilityUnits();
+                        _providesConversionCCStoIonMobility = _ionMobilitySpectrumList.canConvertIonMobilityAndCCS(_ionMobilityUnits);
+                    }
+                    if (IsWatersFile  && _spectrumList != null && !_spectrumList.calibrationSpectraAreOmitted() && !hasSrmSpectra)
+                    {
+                        for (var index = 0; index < _spectrumList.size(); index++)
+                        {
+                            // If lockmass scans aren't already being omitted at the top level, try to filter them out here.
+                            // If the first seen MS spectrum has MS1 data and function > 1 assume it's the lockspray function, 
+                            // and thus to be omitted from chromatogram extraction. We've seen files where first spectrum is
+                            // "electromagnetic radiation spectrum", for example, which has no MS level value.
+                            // N.B. for msE data we will always assume function 3 and greater are to be omitted
+                            // N.B. in all cases this assumes that any functions greater than the lockmass function are to be ignored
+                            // (e.g. "electromagnetic radiation spectrum") 
+                            // CONSIDER(bspratt) I really wish there was some way to communicate decisions like this to the user
+                            using var spectrum = _spectrumList.spectrum(index, DetailLevel.FullMetadata);
+                            var msLevel = GetMsLevel(spectrum);
+                            if (msLevel == 1)
+                            {
+                                var function = MsDataSpectrum.WatersFunctionNumberFromId(id.abbreviate(spectrum.id), 
+                                    HasCombinedIonMobilitySpectra && spectrum.id.Contains(MERGED_TAG));
+                                if (function > 1)
+                                    _lockmassFunction = function; // Ignore all scans in this function for chromatogram extraction purposes
+                            }
+                            if (msLevel.HasValue)
+                            {
+                                break; // This was first-seen MS spectrum
+                            }
+                        }
+                    }
+
+                }
+                return _spectrumList;
+            }
+        }
+
+        public SpectrumMetadata GetSpectrumMetadata(int spectrumIndex)
+        {
+            return GetSpectrumMetadata(_msDataFile.run.spectrumList.spectrum(spectrumIndex, DetailLevel.FullMetadata));
+        }
+
+        public double? GetMaxIonMobility()
+        {
+            return GetMaxIonMobilityInList();
+        }
+
+        public bool HasCombinedIonMobilitySpectra => SpectrumList != null && IonMobilityUnits != eIonMobilityUnits.none &&  _ionMobilitySpectrumList != null && _ionMobilitySpectrumList.hasCombinedIonMobility();
+
+        /// <summary>
+        /// Gets the value of the MS_sample_name CV param of first sample in the MSData object, or null if there is no sample information.
+        /// </summary>
+        public string GetSampleId()
+        {
+            using var samples = _msDataFile.samples;
+            if (samples.Count > 0)
+            {
+                using var cvParam = samples[0].cvParam(CVID.MS_sample_name);
+                var sampleId = (string) cvParam.value;
+                if (sampleId.Length > 0)
+                    return sampleId;
+            }
+            return null;
+        }
+
+        public int ChromatogramCount
+        {
+            get { return ChromatogramList != null ? ChromatogramList.size() : 0; }
+        }
+
+        public string GetChromatogramId(int index, out int indexId)
+        {
+            using (var cid = ChromatogramList.chromatogramIdentity(index))
+            {
+                indexId = cid.index;
+                return cid.id;                
+            }
+        }
+
+        private static readonly string[] msLevelOrFunctionArrayNames = { "ms level", "function" };
+
+        public void GetChromatogram(int chromIndex, out string id,
+            out float[] timeArray, out float[] intensityArray, bool onlyMs1OrFunction1 = false)
+        {
+            using (Chromatogram chrom = ChromatogramList.chromatogram(chromIndex, true))
+            {
+                id = chrom.id;
+                using var timeArrayData = chrom.getTimeArray().data;
+
+                // convert time to minutes
+                using var timeArrayParam = chrom.getTimeArray().cvParamChild(CVID.MS_binary_data_array);
+                float timeUnitMultiple;
+                switch (timeArrayParam.units)
+                {
+                    case CVID.UO_nanosecond: timeUnitMultiple = 60 * 1e9f; break;
+                    case CVID.UO_microsecond: timeUnitMultiple = 60 * 1e6f; break;
+                    case CVID.UO_millisecond: timeUnitMultiple = 60 * 1e3f; break;
+                    case CVID.UO_second: timeUnitMultiple = 60; break;
+                    case CVID.UO_minute: timeUnitMultiple = 1; break;
+                    case CVID.UO_hour: timeUnitMultiple = 1f / 60; break;
+
+                    default:
+                        throw new InvalidDataException($"unsupported time unit in chromatogram: {timeArrayParam.unitsName}");
+                }
+                timeUnitMultiple = 1 / timeUnitMultiple;
+
+                if (!onlyMs1OrFunction1)
+                {
+                    timeArray = new float[timeArrayData.Count];
+                    for (int i = 0; i < timeArray.Length; ++i)
+                        timeArray[i] = (float) timeArrayData[i] * timeUnitMultiple;
+                    intensityArray = ToFloatArray(chrom.getIntensityArray().data);
+                }
+                else
+                {
+                    // get array of ms level or function for each chromatogram point
+                    using var msLevelOrFunctionArray = chrom.integerDataArrays.FirstOrDefault(o =>
+                        msLevelOrFunctionArrayNames.Contains(o.cvParam(CVID.MS_non_standard_data_array).value.ToString()));
+
+                    // if array is missing or empty, return no chromatogram data points (because they could be from any ms level or function)
+                    if (msLevelOrFunctionArray == null || msLevelOrFunctionArray.data.Count != chrom.binaryDataArrays[0].data.Count)
+                    {
+                        timeArray = intensityArray = null;
+                        return;
+                    }
+
+                    var timeList = new List<float>();
+                    var intensityList = new List<float>();
+                    using var intensityArrayData = chrom.getIntensityArray().data;
+                    using var msLevelOrFunctionArrayData = msLevelOrFunctionArray.data;
+
+                    for (int i = 0; i < msLevelOrFunctionArrayData.Count; ++i)
+                    {
+                        if (msLevelOrFunctionArrayData[i] != 1)
+                            continue;
+
+                        timeList.Add((float) timeArrayData[i] * timeUnitMultiple);
+                        intensityList.Add((float) intensityArrayData[i]);
+                    }
+
+                    // if there were no MS1 TIC points, add a placeholder so the TIC graph displays an appropriate message
+                    if (timeList.Count == 0)
+                    {
+                        timeList.Add(0);
+                        intensityList.Add(1);
+                    }
+
+                    timeArray = timeList.ToArray();
+                    intensityArray = intensityList.ToArray();
+                }
+            }
+        }
+
+        /// <summary>
+        /// Gets the retention times from the first chromatogram in the data file.
+        /// Returns null if there are no chromatograms in the file.
+        /// </summary>
+        public double[] GetScanTimes()
+        {
+            using (_perf.CreateTimer(@"GetScanTimes"))
+            {
+                if (ChromatogramList == null || ChromatogramList.empty())
+                {
+                    return null;
+                }
+                using (var chromatogram = ChromatogramList.chromatogram(0, true))
+                {
+                    if (chromatogram == null)
+                    {
+                        return null;
+                    }
+                    TimeIntensityPairList timeIntensityPairList = new TimeIntensityPairList();
+                    chromatogram.getTimeIntensityPairs(ref timeIntensityPairList);
+                    double[] times = new double[timeIntensityPairList.Count];
+                    for (int i = 0; i < times.Length; i++)
+                    {
+                        times[i] = timeIntensityPairList[i].time;
+                    }
+                    return times;
+                }
+            }
+        }
+
+        private const string MERGED_TAG = @"merged="; // Our cue that the scan in question represents 3-array IMS data
+
+        public double[] GetTotalIonCurrent()
+        {
+            if (ChromatogramList == null)
+            {
+                return null;
+            }
+            using (var chromatogram = ChromatogramList.chromatogram(0, true))
+            {
+                return chromatogram?.getIntensityArray()?.data.Storage();
+            }
+        }
+
+        public abstract class QcTraceQuality
+        {
+            public const string Pressure = @"pressure";
+            public const string FlowRate = @"volumetric flow rate";
+        }
+
+        public abstract class QcTraceUnits
+        {
+            public const string PoundsPerSquareInch = @"psi";
+            public const string MicrolitersPerMinute = @"uL/min";
+        }
+
+        public class QcTrace
+        {
+            public QcTrace(Chromatogram c, CVID chromatogramType)
+            {
+                Name = c.id;
+                Index = c.index;
+                if (chromatogramType == CVID.MS_pressure_chromatogram)
+                {
+                    MeasuredQuality = QcTraceQuality.Pressure;
+                    IntensityUnits = QcTraceUnits.PoundsPerSquareInch;
+                }
+                else if (chromatogramType == CVID.MS_flow_rate_chromatogram)
+                {
+                    MeasuredQuality = QcTraceQuality.FlowRate;
+                    IntensityUnits = QcTraceUnits.MicrolitersPerMinute;
+                }
+                else
+                    throw new InvalidDataException($"unsupported chromatogram type (not pressure or flow rate): {c.id}");
+                Times = c.getTimeArray().data.Storage();
+                Intensities = c.binaryDataArrays[1].data.Storage();
+            }
+
+            public string Name { get; private set; }
+            public int Index { get; private set; }
+            public double[] Times { get; private set; }
+            public double[] Intensities { get; private set; }
+            public string MeasuredQuality { get; private set; }
+            public string IntensityUnits { get; private set; }
+        }
+
+        public List<QcTrace> GetQcTraces()
+        {
+            if (ChromatogramList == null || ChromatogramList.size() == 0)
+                return null;
+
+            // some readers may return empty chromatograms at detail levels below FullMetadata
+            DetailLevel minDetailLevel = DetailLevel.InstantMetadata;
+            if (ChromatogramList.chromatogram(0, minDetailLevel).empty())
+                minDetailLevel = DetailLevel.FullMetadata;
+
+            var result = new List<QcTrace>();
+            for (int i = 0; i < ChromatogramList.size(); ++i)
+            {
+                CVID chromatogramType;
+                using (var chromMetaData = ChromatogramList.chromatogram(i, minDetailLevel))
+                {
+                    using var cvParamChild = chromMetaData.cvParamChild(CVID.MS_chromatogram_type);
+                    chromatogramType = cvParamChild.cvid;
+                    if (chromatogramType != CVID.MS_pressure_chromatogram &&
+                        chromatogramType != CVID.MS_flow_rate_chromatogram)
+                        continue;
+                }
+
+                using (var chromatogram = ChromatogramList.chromatogram(i, true))
+                {
+                    if (chromatogram == null)
+                        return null;
+
+                    result.Add(new QcTrace(chromatogram, chromatogramType));
+                }
+            }
+            return result;
+        }
+
+        /// <summary>
+        /// Walks the spectrum list, and fills in the retention time and MS level of each scan.
+        /// Some data files do not have any chromatograms in them, so GetScanTimes
+        /// cannot be used.
+        /// </summary>
+        public void GetScanTimesAndMsLevels(CancellationToken cancellationToken, out double[] times, out byte[] msLevels)
+        {
+            times = new double[SpectrumCount];
+            msLevels = new byte[times.Length];
+            for (int i = 0; i < times.Length; i++)
+            {
+                cancellationToken.ThrowIfCancellationRequested();
+                using (var spectrum = SpectrumList.spectrum(i))
+                {
+                    using var scanTime = spectrum.scanList.scans[0].cvParam(CVID.MS_scan_start_time);
+                    using var msLevel = spectrum.cvParam(CVID.MS_ms_level);
+                    times[i] = scanTime.timeInSeconds();
+                    msLevels[i] = (byte) (int) msLevel.value;
+                }
+            }
+        }
+
+        public int SpectrumCount
+        {
+            get { return SpectrumList != null ? SpectrumList.size() : 0; }
+        }
+
+        [Obsolete("Use the SpectrumCount property instead")]
+        public int GetSpectrumCount()
+        {
+            return SpectrumCount;
+        }
+
+        public int GetSpectrumIndex(string id)
+        {
+            int index = SpectrumList.findAbbreviated(id);
+            if (0 > index || index >= SpectrumList.size())
+                return -1;
+            return index;
+        }
+
+        public void GetSpectrum(int spectrumIndex, out double[] mzArray, out double[] intensityArray)
+        {
+            var spectrum = GetSpectrum(spectrumIndex);
+            mzArray = spectrum.Mzs;
+            intensityArray = spectrum.Intensities;
+        }
+
+        public MsDataSpectrum GetSpectrum(int spectrumIndex)
+        {
+            using (_perf.CreateTimer(@"GetSpectrum(index)"))
+            {
+                if (_scanCache != null)
+                {
+                    MsDataSpectrum returnSpectrum;
+                    // check the scan for this cache
+                    if (!_scanCache.TryGetSpectrum(spectrumIndex, out returnSpectrum))
+                    {
+                        // spectrum not in the cache, pull it from the file
+                        returnSpectrum = GetSpectrum(SpectrumList.spectrum(spectrumIndex, true), spectrumIndex);
+                        // add it to the cache
+                        _scanCache.Add(spectrumIndex, returnSpectrum);
+                    }
+                    return returnSpectrum;
+                }
+                var spectrum = GetCachedSpectrum(spectrumIndex, true);
+                {
+                    // Avoid wrapping the same cached Spectrum twice
+                    if (_lastSpectrumInfo == null)
+                        _lastSpectrumInfo = GetSpectrum(spectrum, spectrumIndex);
+                    return _lastSpectrumInfo;
+                }
+            }
+        }
+
+        private double[] GetIonMobilityArray(Spectrum s)
+        {
+            double[] data = null;
+            // Remember where the ion mobility value came from and continue getting it from the
+            // same place throughout the file. Trying to get an ion mobility value from a CVID
+            // where there is none can be slow.
+            if (_cvidIonMobility.HasValue)
+            {
+                if (_cvidIonMobility.Value != CVID.CVID_Unknown)
+                    data = s.getArrayByCVID(_cvidIonMobility.Value)?.data?.Storage();
+            }
+            else
+            {
+                switch (IonMobilityUnits)
+                {
+                    case eIonMobilityUnits.waters_sonar:
+                    case eIonMobilityUnits.drift_time_msec:
+                        data = TryGetIonMobilityData(s, CVID.MS_raw_ion_mobility_array, ref _cvidIonMobility);
+                        if (data == null)
+                        {
+                            data = TryGetIonMobilityData(s, CVID.MS_scanning_quadrupole_position_lower_bound_m_z_array, ref _cvidIonMobility);
+                            if (data == null)
+                            {
+                                data = TryGetIonMobilityData(s, CVID.MS_mean_ion_mobility_drift_time_array, ref _cvidIonMobility);
+                                if (data == null && HasCombinedIonMobilitySpectra && !s.id.Contains(MERGED_TAG))
+                                {
+                                    _cvidIonMobility = null; // We can't learn anything from a lockmass spectrum that has no IMS
+                                    return null;
+                                }
+                            }
+                        }
+                        break;
+                    case eIonMobilityUnits.inverse_K0_Vsec_per_cm2:
+                        data = TryGetIonMobilityData(s, CVID.MS_mean_inverse_reduced_ion_mobility_array, ref _cvidIonMobility);
+                        if (data == null)
+                            data = TryGetIonMobilityData(s, CVID.MS_raw_inverse_reduced_ion_mobility_array, ref _cvidIonMobility);
+                        break;
+//                    default:
+//                        throw new InvalidDataException(string.Format(@"mobility type {0} does not support ion mobility arrays", IonMobilityUnits));
+                }
+
+                if (data == null)
+                    _cvidIonMobility = CVID.CVID_Unknown;
+            }
+
+            return data;
+        }
+
+        private double[] TryGetIonMobilityData(Spectrum s, CVID cvid, ref CVID? cvidIonMobility)
+        {
+            using var data = s.getArrayByCVID(cvid)?.data;
+            if (data != null)
+                cvidIonMobility = cvid;
+
+            return data?.Storage();
+        }
+
+        private MsDataSpectrum GetSpectrum(Spectrum spectrum, int spectrumIndex)
+        {
+            if (spectrum == null)
+            {
+                return new MsDataSpectrum
+                {
+                    Centroided = true,
+                    Mzs = new double[0],
+                    Intensities = new double[0],
+                    IonMobilities = null
+                };
+            }
+            string idText = spectrum.id;
+            if (idText.Trim().Length == 0)
+            {
+                throw new ArgumentException(string.Format(@"Empty spectrum ID (and index = {0}) for scan {1}",
+                    spectrum.index, spectrumIndex)); 
+            }
+            // Start building properties object here.
+            bool expectIonMobilityValue = IonMobilityUnits != eIonMobilityUnits.none;
+            var msDataSpectrum = new MsDataSpectrum
+            {
+                Id = _trimNativeID ? id.abbreviate(idText) : idText,
+                Level = GetMsLevel(spectrum) ?? 0,
+                Index = spectrum.index,
+                RetentionTime = GetStartTime(spectrum),
+                PrecursorsByMsLevel = GetPrecursorsByMsLevel(spectrum),
+                Centroided = IsCentroided(spectrum),
+                NegativeCharge = NegativePolarity(spectrum),
+                ScanDescription = GetScanDescription(spectrum),
+                Metadata = GetSpectrumMetadata(spectrum)
+            };
+            using var spectrumScanList = spectrum.scanList;
+            using var scans = spectrumScanList.scans;
+            if (IonMobilityUnits == eIonMobilityUnits.inverse_K0_Vsec_per_cm2)
+            {
+                var param = scans[0].userParam(@"windowGroup"); // For Bruker diaPASEF
+                msDataSpectrum.WindowGroup = param.empty() ? 0 : int.Parse(param.value);
+            }
+
+            if (expectIonMobilityValue)
+            {
+                // Note the range actually measured (for zero vs missing value determination)
+                var param = spectrum.userParam(@"ion mobility lower limit");
+                if (!param.empty())
+                {
+                    msDataSpectrum.IonMobilityMeasurementRangeLow = param.value;
+                    param = spectrum.userParam(@"ion mobility upper limit");
+                    msDataSpectrum.IonMobilityMeasurementRangeHigh = param.value;
+                }
+            }
+
+            if (spectrum.binaryDataArrays.Count <= 1)
+            {
+                msDataSpectrum.Mzs = new double[0];
+                msDataSpectrum.Intensities = new double[0];
+                msDataSpectrum.IonMobilities = null;
+                if (expectIonMobilityValue)
+                {
+                    msDataSpectrum.IonMobility = GetIonMobility(spectrum);
+                }
+            }
+            else
+            {
+                try
+                {
+                    msDataSpectrum.Mzs = ToArray(spectrum.getMZArray());
+                    msDataSpectrum.Intensities = ToArray(spectrum.getIntensityArray());
+                    msDataSpectrum.IonMobilities = GetIonMobilityArray(spectrum);
+                    if (msDataSpectrum.IonMobilities != null)
+                    {
+                        // One more linear walk should be fine, given how much copying and walking gets done
+                        double min = double.MaxValue, max = double.MinValue;
+                        foreach (var ionMobility in msDataSpectrum.IonMobilities)
+                        {
+                            min = Math.Min(min, ionMobility);
+                            max = Math.Max(max, ionMobility);
+                        }
+                        msDataSpectrum.MinIonMobility = min;
+                        msDataSpectrum.MaxIonMobility = max;
+                    }
+                    else if (expectIonMobilityValue)
+                    {
+                        msDataSpectrum.IonMobility = GetIonMobility(spectrum);
+                    }
+
+                    if (msDataSpectrum.Level == 1 && _config.simAsSpectra &&
+                            scans[0].scanWindows.Count > 0)
+                    {
+                        msDataSpectrum.Precursors = ImmutableList.ValueOf(GetMs1Precursors(spectrum));
+                    }
+
+                    msDataSpectrum.SourceFilePath = FilePath;
+                    if(spectrum.scanList.scans.Count > 0)
+                        msDataSpectrum.InstrumentInfo = CreateMsInstrumentConfigInfo(spectrum.scanList.scans[0].instrumentConfiguration); 
+                    msDataSpectrum.InstrumentSerialNumber = GetInstrumentSerialNumber();
+                    msDataSpectrum.InstrumentVendor = InstrumentVendorName;
+
+                    return msDataSpectrum;
+                }
+                catch (NullReferenceException)
+                {
+                }
+            }
+            return msDataSpectrum;
+        }
+
+        private SpectrumMetadata GetSpectrumMetadata(Spectrum spectrum)
+        {
+            if (spectrum == null)
+            {
+                return null;
+            }
+
+            var retentionTime = GetStartTime(spectrum);
+            if (!retentionTime.HasValue)
+            {
+                return null;
+            }
+            var metadata = new SpectrumMetadata(id.abbreviate(spectrum.id), retentionTime.Value);
+            var precursorsByMsLevel = new List<IEnumerable<SpectrumPrecursor>>();
+            foreach (var level in GetPrecursorsByMsLevel(spectrum))
+            {
+                List<SpectrumPrecursor> spectrumPrecursors = new List<SpectrumPrecursor>();
+                foreach (var msPrecursor in level)
+                {
+                    if (msPrecursor.IsolationMz.HasValue)
+                    {
+                        spectrumPrecursors.Add(new SpectrumPrecursor(msPrecursor.IsolationMz.Value).ChangeCollisionEnergy(msPrecursor.PrecursorCollisionEnergy));
+                    }
+                }
+                precursorsByMsLevel.Add(spectrumPrecursors);
+            }
+            metadata = metadata.ChangePrecursors(precursorsByMsLevel);
+            metadata = metadata.ChangeScanDescription(GetScanDescription(spectrum));
+            metadata = metadata.ChangePresetScanConfiguration(GetPresetScanConfiguration(spectrum));
+            var instrumentConfig = spectrum.scanList.scans.FirstOrDefault()?.instrumentConfiguration;
+            if (instrumentConfig != null)
+            {
+                GetInstrumentConfig(instrumentConfig, out string ionSource, out string analyzer, out string detector);
+                if (analyzer != null)
+                {
+                    metadata = metadata.ChangeAnalyzer(analyzer);
+                }
+            }
+            IonMobilityValue ionMobilityValue = GetIonMobility(spectrum);
+            if (ionMobilityValue != null)
+            {
+                if (ionMobilityValue.Units == eIonMobilityUnits.compensation_V)
+                {
+                    metadata = metadata.ChangeCompensationVoltage(ionMobilityValue.Mobility);
+                }
+            }
+            double? scanWindowLowerLimit = null;
+            double? scanWindowUpperLimit = null;
+            foreach (var scan in spectrum.scanList.scans)
+            {
+                foreach (var window in scan.scanWindows)
+                {
+                    var cvParamLowerLimit = window.cvParam(CVID.MS_scan_window_lower_limit);
+                    if (cvParamLowerLimit != null)
+                    {
+                        double windowStart = cvParamLowerLimit.value;
+                        if (scanWindowLowerLimit == null || windowStart < scanWindowLowerLimit)
+                        {
+                            scanWindowLowerLimit = windowStart;
+                        }
+                    }
+
+                    var cvParamUpperLimit = window.cvParam(CVID.MS_scan_window_upper_limit);
+                    if (cvParamUpperLimit != null)
+                    {
+                        double windowEnd = cvParamUpperLimit.value;
+                        if (scanWindowUpperLimit == null || windowEnd > scanWindowUpperLimit)
+                        {
+                            scanWindowUpperLimit = windowEnd;
+                        }
+                    }
+                }
+            }
+
+            if (scanWindowLowerLimit.HasValue && scanWindowUpperLimit.HasValue)
+            {
+                metadata = metadata.ChangeScanWindow(scanWindowLowerLimit.Value, scanWindowUpperLimit.Value);
+            }
+
+            return metadata;
+        }
+
+        public bool HasSrmSpectra
+        {
+            get { return HasSrmSpectraInList(SpectrumList); }
+        }
+
+        public bool HasIonMobilitySpectra
+        {
+            get { return HasIonMobilitySpectraInList(); }
+        }
+
+        public bool HasChromatogramData
+        {
+            get
+            {
+                var len = ChromatogramCount;
+                
+                for (var i = 0; i < len; i++)
+                {
+                    var id = GetChromatogramId(i, out _);
+
+                    if (IsSingleIonCurrentId(id))
+                        return true;
+                }
+                return false;
+            }
+        }
+
+        private static bool HasSrmSpectraInList(SpectrumList spectrumList)
+        {
+            if (spectrumList == null || spectrumList.size() == 0)
+                return false;
+
+            // If the first spectrum is not SRM, the others will not be either
+            using (var spectrum = spectrumList.spectrum(0, false))
+            {
+                return IsSrmSpectrum(spectrum);
+            }
+        }
+
+        private bool HasIonMobilitySpectraInList()
+        {
+            if (IonMobilitySpectrumList == null || IonMobilitySpectrumList.size() == 0)
+                return false;
+
+            // Assume that if any spectra have ion mobility info, all do
+            using (var spectrum = IonMobilitySpectrumList.spectrum(0, false))
+            {
+                return GetIonMobility(spectrum).HasValue;
+            }
+        }
+
+        public bool IsWatersSonarData()
+        {
+            if (IonMobilitySpectrumList == null || IonMobilitySpectrumList.size() == 0)
+                return false;
+            return IonMobilitySpectrumList.isWatersSonarData();
+        }
+
+        // Waters SONAR mode uses ion mobility hardware to filter on m/z and reports the results as bins
+        public Tuple<int, int> SonarMzToBinRange(double mz, double tolerance)
+        {
+            int low = -1, high = -1;
+            if (IonMobilitySpectrumList != null)
+            {
+                IonMobilitySpectrumList.sonarMzToBinRange(mz, tolerance, ref low, ref high);
+            }
+            return new Tuple<int, int>(low, high);
+        }
+
+        public double SonarBinToPrecursorMz(int bin)
+        {
+            double result = 0;
+            IonMobilitySpectrumList?.sonarBinToPrecursorMz(bin, ref result); // Returns average of m/z range associated with bin, really only useful for display
+            return result;
+        }
+
+        private double? GetMaxIonMobilityInList()
+        {
+            if (IonMobilitySpectrumList == null || IonMobilitySpectrumList.size() == 0)
+                return null;
+
+            // Assume that if any spectra have ion mobility values, all do, and all are same range
+            double? maxIonMobility = null;
+            for (var i = 0; i < IonMobilitySpectrumList.size(); i++)
+            {
+                using (var spectrum = IonMobilitySpectrumList.spectrum(i, true))
+                {
+                    var ionMobilities = GetIonMobilityArray(spectrum);
+                    var ionMobility = 
+                        ionMobilities != null ? IonMobilityValue.GetIonMobilityValue(ionMobilities.Max(), IonMobilityUnits) : GetIonMobility(spectrum);
+                    if (!ionMobility.HasValue)
+                    {
+                        // Assume that if first few regular scans are without IM info, they are all without IM info
+                        if (i < 20 || IsWatersLockmassSpectrum(GetSpectrum(spectrum, i)))
+                            continue;  // In SONAR data, lockmass scan without IM info doesn't mean there's no IM info
+                        if (!maxIonMobility.HasValue)
+                            return null; 
+                    }
+                    if (!maxIonMobility.HasValue)
+                    {
+                        maxIonMobility = ionMobility.Mobility;
+                        if (ionMobilities != null)
+                        {
+                            break; // 3-array representation, we've seen the range in one go
+                        }
+                    }
+                    else if (Math.Abs(ionMobility.Mobility??0) < Math.Abs(maxIonMobility.Value))
+                    {
+                        break;  // We've cycled 
+                    }
+                    else
+                    {
+                        maxIonMobility = ionMobility.Mobility;
+                    }
+                }
+            }
+            return maxIonMobility;
+        }
+
+        /// <summary>
+        /// Highly probable that we'll look at the same scan several times for different metadata
+        /// </summary>
+        private int _lastScanIndex = -1;
+        private DetailLevel _lastDetailLevel;
+        private Spectrum _lastSpectrum;
+        private MsDataSpectrum _lastSpectrumInfo;
+        private Spectrum GetCachedSpectrum(int scanIndex, DetailLevel detailLevel)
+        {
+            if (scanIndex != _lastScanIndex || detailLevel > _lastDetailLevel || _lastSpectrum == null)
+            {
+                _lastScanIndex = scanIndex;
+                _lastDetailLevel = detailLevel;
+                _lastSpectrum?.Dispose();
+                _lastSpectrum = SpectrumList.spectrum(_lastScanIndex, _lastDetailLevel);
+                _lastSpectrumInfo = null;
+            }
+            return _lastSpectrum;
+        }
+        private Spectrum GetCachedSpectrum(int scanIndex, bool getBinaryData)
+        {
+            return GetCachedSpectrum(scanIndex, getBinaryData ? DetailLevel.FullData : DetailLevel.FullMetadata);
+        }
+
+        public MsDataSpectrum GetSrmSpectrum(int scanIndex)
+        {
+            var spectrum = GetCachedSpectrum(scanIndex, true);
+            {
+                return GetSpectrum(IsSrmSpectrum(spectrum) ? spectrum : null, scanIndex);
+            }
+        }
+
+        public string GetSpectrumId(int scanIndex)
+        {
+            return SpectrumList.spectrumIdentity(scanIndex).id;
+        }
+
+        public bool IsCentroided(int scanIndex)
+        {
+            var spectrum = GetCachedSpectrum(scanIndex, false);
+            {
+                return IsCentroided(spectrum);
+            }
+        }
+
+        private static bool IsCentroided(Spectrum spectrum)
+        {
+            return spectrum.hasCVParam(CVID.MS_centroid_spectrum);
+        }
+
+        private static bool NegativePolarity(Spectrum spectrum)
+        {
+            using var param = spectrum.cvParamChild(CVID.MS_scan_polarity);
+            if (param.empty())
+                return false;  // Assume positive if undeclared
+            return (param.cvid == CVID.MS_negative_scan);
+        }
+
+        public bool IsSrmSpectrum(int scanIndex)
+        {
+            var spectrum = GetCachedSpectrum(scanIndex, false);
+            {
+                return IsSrmSpectrum(spectrum);
+            }
+        }
+
+        private static bool IsSrmSpectrum(Spectrum spectrum)
+        {
+            return spectrum.hasCVParam(CVID.MS_SRM_spectrum);
+        }
+
+        public TVal GetMetaDataValue<TVal>(int scanIndex, Func<Spectrum, TVal> getValue, Func<TVal, bool> isUsableValue,
+            Func<TVal, TVal> returnValue, ref DetailLevel detailLevel, DetailLevel maxDetailLevel = DetailLevel.FullMetadata)
+        {
+            var spectrum = GetCachedSpectrum(scanIndex, detailLevel);
+            TVal val = getValue(spectrum);
+            if (isUsableValue(val) || detailLevel >= maxDetailLevel)
+                return returnValue(val);
+            // If level is not found with faster metadata methods, try the slower ones.
+            if (detailLevel < maxDetailLevel)
+                detailLevel++;
+            return GetMetaDataValue(scanIndex, getValue, isUsableValue, returnValue, ref detailLevel);
+        }
+
+        public int GetMsLevel(int scanIndex)
+        {
+            return (int) GetMetaDataValue(scanIndex, GetMsLevel, v => v.HasValue, v => v ?? 0, ref _detailMsLevel);
+        }
+
+        private static int? GetMsLevel(Spectrum spectrum)
+        {
+            using CVParam param = spectrum.cvParam(CVID.MS_ms_level);
+            if (param.empty())
+                return null;
+            return (int) param.value;
+        }
+
+        public string GetScanDescription(int scanIndex)
+        {
+            return GetMetaDataValue(scanIndex, GetScanDescription, v => v.IsNullOrEmpty(), v => v, ref _detailScanDescription, DetailLevel.FastMetadata);
+        }
+
+        private static string GetScanDescription(Spectrum spectrum)
+        {
+            const string USERPARAM_SCAN_DESCRIPTION = "scan description";
+            using UserParam param = spectrum.userParam(USERPARAM_SCAN_DESCRIPTION);
+            if (param.empty())
+                return null;
+            return param.value.ToString().Trim();
+        }
+
+        private static int GetPresetScanConfiguration(Spectrum spectrum)
+        {
+            try
+            {
+                if (spectrum.scanList.empty())
+                {
+                    return 0;
+                }
+
+                CVParam param = spectrum.scanList.scans[0].cvParam(CVID.MS_preset_scan_configuration);
+                if (param.empty())
+                {
+                    return 0;
+                }
+
+                return (int) param.value;
+            }
+            catch (InvalidCastException)
+            {
+                return 0;
+            }
+        }
+
+        public IonMobilityValue GetIonMobility(int scanIndex) // for non-combined-mode IMS
+        {
+            return GetMetaDataValue(scanIndex, GetIonMobility, v => v != null && v.HasValue, v => v, ref _detailIonMobility);
+        }
+
+        private IonMobilityValue GetIonMobility(Spectrum spectrum) // for non-combined-mode IMS
+        {
+            using var spectrumScanList = spectrum.scanList;
+            if (IonMobilityUnits == eIonMobilityUnits.none || spectrumScanList.scans.Count == 0)
+                return IonMobilityValue.EMPTY;
+            using var scan = spectrumScanList.scans[0];
+            double value;
+            var expectedUnits = IonMobilityUnits;
+            switch (expectedUnits)
+            {
+                case eIonMobilityUnits.drift_time_msec:
+                {
+                    using CVParam driftTime = scan.cvParam(CVID.MS_ion_mobility_drift_time);
+                    if (driftTime.empty())
+                    {
+                        const string USERPARAM_DRIFT_TIME = "drift time";
+                        using UserParam param = scan.userParam(USERPARAM_DRIFT_TIME); // support files with the original drift time UserParam
+                        if (param.empty())
+                            return IonMobilityValue.EMPTY;
+                        value =  param.timeInSeconds() * 1000.0;
+                    }
+                    else
+                        value = driftTime.timeInSeconds() * 1000.0;
+                    return IonMobilityValue.GetIonMobilityValue(value, expectedUnits);
+                }
+
+                case eIonMobilityUnits.inverse_K0_Vsec_per_cm2:
+                {
+                    using var irim = scan.cvParam(CVID.MS_inverse_reduced_ion_mobility);
+                    if (irim.empty())
+                    {
+                        return IonMobilityValue.EMPTY;
+                    }
+                    value = irim.value;
+                    return IonMobilityValue.GetIonMobilityValue(value, expectedUnits);
+                }
+
+                case eIonMobilityUnits.compensation_V:
+                {
+                    using var faims = spectrum.cvParam(CVID.MS_FAIMS_compensation_voltage);
+                    if (faims.empty())
+                    {
+                        return IonMobilityValue.EMPTY;
+                    }
+                    value = faims.value;
+                    return IonMobilityValue.GetIonMobilityValue(value, expectedUnits);
+                }
+
+                default:
+                    return IonMobilityValue.EMPTY;
+            }
+        }
+
+        public double? GetStartTime(int scanIndex)
+        {
+            return GetMetaDataValue(scanIndex, GetStartTime, v => v.HasValue, v => v ?? 0, ref _detailStartTime);
+        }
+
+        private static double? GetStartTime(Spectrum spectrum)
+        {
+            using var scans = spectrum.scanList.scans;
+            if (scans.Count == 0)
+                return null;
+            using CVParam param = scans[0].cvParam(CVID.MS_scan_start_time);
+            if (param.empty())
+                return null;
+            return param.timeInSeconds() / 60;
+        }
+
+        public IList<MsPrecursor> GetPrecursors(int scanIndex, int level)
+        {
+            if (GetMsLevel(scanIndex) < 2)
+                return ImmutableList.Empty<MsPrecursor>();
+            return GetMetaDataValue(scanIndex, s => GetPrecursors(s, level), v => v.Count > 0, v => v, ref _detailLevelPrecursors);
+        }
+
+        private IList<MsPrecursor> GetPrecursors(Spectrum spectrum, int level)
+        {
+            // return precursors with highest ms level
+            var precursorsByMsLevel = GetPrecursorsByMsLevel(spectrum);
+            if (level > precursorsByMsLevel.Count)
+                return ImmutableList.Empty<MsPrecursor>();
+            return precursorsByMsLevel[level - 1];
+        }
+
+        private static ImmutableList<ImmutableList<MsPrecursor>> GetPrecursorsByMsLevel(Spectrum spectrum)
+        {
+            bool negativePolarity = NegativePolarity(spectrum);
+            using var spectrumPrecursors = spectrum.precursors;
+            int count = spectrumPrecursors.Count;
+            if (count == 0)
+                return ImmutableList<ImmutableList<MsPrecursor>>.EMPTY;
+            // Most MS/MS spectra will have a single MS1 precursor
+            else if (spectrumPrecursors.Count == 1 && GetMsLevel(spectrumPrecursors[0]) == 1)
+            {
+                var msPrecursor = CreatePrecursor(spectrumPrecursors[0], negativePolarity);
+                return ImmutableList.Singleton(ImmutableList.Singleton(msPrecursor));
+            }
+            return ImmutableList.ValueOf(GetPrecursorsByMsLevel(spectrumPrecursors, negativePolarity));
+        }
+
+        private static IEnumerable<ImmutableList<MsPrecursor>> GetPrecursorsByMsLevel(PrecursorList precursors, bool negativePolarity)
+        {
+            int level = 0;
+            foreach (var group in precursors.GroupBy(GetMsLevel).OrderBy(g => g.Key))
+            {
+                int msLevel = group.Key;
+                while (++level < msLevel)
+                    yield return ImmutableList<MsPrecursor>.EMPTY;
+
+                yield return ImmutableList.ValueOf(group.Select(p =>
+                    CreatePrecursor(p, negativePolarity)));
+            }
+        }
+
+        private static MsPrecursor CreatePrecursor(Precursor p, bool negativePolarity)
+        {
+            return new MsPrecursor
+            {
+                PrecursorMz = GetPrecursorMz(p, negativePolarity),
+                PrecursorCollisionEnergy = GetPrecursorCollisionEnergy(p),
+                IsolationWindowTargetMz =
+                    GetSignedMz(GetIsolationWindowValue(p, CVID.MS_isolation_window_target_m_z),
+                        negativePolarity),
+                IsolationWindowLower = GetIsolationWindowValue(p, CVID.MS_isolation_window_lower_offset),
+                IsolationWindowUpper = GetIsolationWindowValue(p, CVID.MS_isolation_window_upper_offset),
+            };
+        }
+
+        private static int GetMsLevel(Precursor precursor)
+        {
+            UserParam msLevelParam = null;
+            try
+            {
+                msLevelParam = precursor.isolationWindow.userParam("ms level");
+                if (msLevelParam.empty())
+                    msLevelParam = precursor.userParam("ms level");
+                return msLevelParam.empty() ? 1 : (int)msLevelParam.value;
+            }
+            finally
+            {
+                msLevelParam?.Dispose();
+            }
+
+        }
+
+        private static int? GetChargeStateValue(Precursor precursor)
+        {
+            if (precursor.selectedIons == null || precursor.selectedIons.Count == 0)
+                return null;
+            using var param = precursor.selectedIons[0].cvParam(CVID.MS_charge_state);
+            if (param.empty())
+                return null;
+            return (int)param.value;
+        }
+
+        private static IEnumerable<MsPrecursor> GetMs1Precursors(Spectrum spectrum)
+        {
+            bool negativePolarity = NegativePolarity(spectrum);
+            return spectrum.scanList.scans[0].scanWindows.Select(s =>
+            {
+                double windowStart = s.cvParam(CVID.MS_scan_window_lower_limit).value;
+                double windowEnd = s.cvParam(CVID.MS_scan_window_upper_limit).value;
+                double isolationWidth = (windowEnd - windowStart) / 2;
+                return new MsPrecursor
+                {
+                    IsolationWindowTargetMz = new SignedMz(windowStart + isolationWidth, negativePolarity),
+                    IsolationWindowLower = isolationWidth,
+                    IsolationWindowUpper = isolationWidth
+                };
+            });
+        }
+
+        private static SignedMz? GetPrecursorMz(Precursor precursor, bool negativePolarity)
+        {
+            // CONSIDER: Only the first selected ion m/z is considered for the precursor m/z
+            using var selectedIon = precursor.selectedIons.FirstOrDefault();
+            if (selectedIon == null)
+                return null;
+            return GetSignedMz(selectedIon.cvParam(CVID.MS_selected_ion_m_z).value, negativePolarity);
+        }
+
+        private static SignedMz? GetSignedMz(double? mz, bool negativePolarity)
+        {
+            if (mz.HasValue)
+                return new SignedMz(mz.Value, negativePolarity);
+            return null;
+        }
+
+        private static double? GetPrecursorCollisionEnergy(Precursor precursor)
+        {
+            using var param = precursor.activation.cvParam(CVID.MS_collision_energy);
+            if (param.empty())
+                return null;
+            return (double)param.value;
+        }
+
+        private static double? GetIsolationWindowValue(Precursor precursor, CVID cvid)
+        {
+            using var term = precursor.isolationWindow.cvParam(cvid);
+            if (!term.empty())
+                return term.value;
+            return null;
+        }
+
+        public void Write(string path)
+        {
+            MSDataFile.write(_msDataFile, path);
+        }
+
+        public void Dispose()
+        {
+            _lastSpectrum?.Dispose();
+            _lastScanIndex = -1;
+            if (_spectrumList != null)
+                _spectrumList.Dispose();
+            _spectrumList = null;
+            if (_chromatogramList != null)
+                _chromatogramList.Dispose();
+            _chromatogramList = null;
+            if (_ionMobilitySpectrumList != null)
+                _ionMobilitySpectrumList.Dispose();
+            _ionMobilitySpectrumList = null;
+            if (_msDataFile != null)
+                _msDataFile.Dispose();
+            _msDataFile = null;
+        }
+
+        public string FilePath { get; private set; }
+        public int SampleIndex { get; private set; }
+
+        /// <summary>
+        /// Returns true iff MsDataFileImpl's reader list can read the filepath.
+        /// </summary>
+        public static bool IsValidFile(string filepath)
+        {
+            if (!File.Exists(filepath) && !Directory.Exists(filepath))
+                return false;
+
+            try
+            {
+                var msd = new MSData();
+                FULL_READER_LIST.read(filepath, msd);
+                return true;
+            }
+            catch (Exception)
+            {
+                return false;
+            }
+        }
+    }
+
+    public sealed class MsDataConfigInfo
+    {
+        public int Spectra { get; set; }
+        public string ContentType { get; set; }
+        public string IonSource { get; set; }
+        public string Analyzer { get; set; }
+        public string Detector { get; set; }
+    }
+
+    /// <summary>
+    /// For Waters lockmass correction
+    /// </summary>
+    public sealed class LockMassParameters : IComparable
+    {
+        public LockMassParameters(double? lockmassPositve, double? lockmassNegative, double? lockmassTolerance)
+        {
+            LockmassPositive = lockmassPositve;
+            LockmassNegative = lockmassNegative;
+            if (LockmassPositive.HasValue || LockmassNegative.HasValue)
+            {
+                LockmassTolerance = lockmassTolerance ?? LOCKMASS_TOLERANCE_DEFAULT;
+            }
+            else
+            {
+                LockmassTolerance = null;  // Means nothing when no mz is given
+            }
+        }
+
+        public double? LockmassPositive { get; private set; }
+        public double? LockmassNegative { get; private set; }
+        public double? LockmassTolerance { get; private set; }
+
+        public static readonly double LOCKMASS_TOLERANCE_DEFAULT = 0.1; // Per Will T
+        public static readonly double LOCKMASS_TOLERANCE_MAX = 10.0;
+        public static readonly double LOCKMASS_TOLERANCE_MIN = 0;
+
+        public static readonly LockMassParameters EMPTY = new LockMassParameters(null, null, null);
+
+        public bool IsEmpty
+        {
+            get
+            {
+                return (0 == (LockmassNegative ?? 0)) &&
+                       (0 == (LockmassPositive ?? 0));
+                // Ignoring tolerance here, which means nothing when no mz is given
+            }
+        }
+
+        private bool Equals(LockMassParameters other)
+        {
+            return LockmassPositive.Equals(other.LockmassPositive) && 
+                   LockmassNegative.Equals(other.LockmassNegative) &&
+                   LockmassTolerance.Equals(other.LockmassTolerance);
+        }
+
+        public override bool Equals(object obj)
+        {
+            if (ReferenceEquals(null, obj)) return false;
+            if (ReferenceEquals(this, obj)) return true;
+            return obj is LockMassParameters && Equals((LockMassParameters) obj);
+        }
+
+        public override int GetHashCode()
+        {
+            unchecked
+            {
+                var result = LockmassPositive.GetHashCode();
+                result = (result * 397) ^ LockmassNegative.GetHashCode();
+                result = (result * 397) ^ LockmassTolerance.GetHashCode();
+                return result;
+            }
+        }
+
+        public int CompareTo(LockMassParameters other)
+        {
+            if (ReferenceEquals(null, other)) 
+                return -1;
+            var result = Nullable.Compare(LockmassPositive, other.LockmassPositive);
+            if (result != 0)
+                return result;
+            result = Nullable.Compare(LockmassNegative, other.LockmassNegative);
+            if (result != 0)
+                return result;
+            return Nullable.Compare(LockmassTolerance, other.LockmassTolerance);
+        }
+
+        public int CompareTo(object obj)
+        {
+            if (ReferenceEquals(null, obj)) return -1;
+            if (ReferenceEquals(this, obj)) return 0;
+            if (obj.GetType() != GetType()) return -1;
+            return CompareTo((LockMassParameters)obj);
+        }
+    }
+
+
+    public struct MsPrecursor
+    {
+        public SignedMz? PrecursorMz { get; set; }
+        public int? ChargeState { get; set; }
+        public double? PrecursorCollisionEnergy  { get; set; }
+        public SignedMz? IsolationWindowTargetMz { get; set; }
+        public double? IsolationWindowUpper { get; set; } // Add this to IsolationWindowTargetMz to get window upper bound
+        public double? IsolationWindowLower { get; set; } // Subtract this from IsolationWindowTargetMz to get window lower bound
+        public SignedMz? IsolationMz
+        {
+            get
+            {
+                SignedMz? targetMz = IsolationWindowTargetMz ?? PrecursorMz;
+                // If the isolation window is not centered around the target m/z, then return a
+                // m/z value that is centered in the isolation window.
+                if (targetMz.HasValue && IsolationWindowUpper.HasValue && IsolationWindowLower.HasValue &&
+                        IsolationWindowUpper.Value != IsolationWindowLower.Value)
+                    return new SignedMz((targetMz.Value * 2 + IsolationWindowUpper.Value - IsolationWindowLower.Value) / 2.0, targetMz.Value.IsNegative);
+                return targetMz;
+            }
+        }
+        public double? IsolationWidth
+        {
+            get
+            {
+                if (IsolationWindowUpper.HasValue && IsolationWindowLower.HasValue)
+                {
+                    double width = IsolationWindowUpper.Value + IsolationWindowLower.Value;
+                    if (width > 0)
+                        return width;
+                }
+                return null;
+            }
+        }
+    }
+
+    public sealed class MsDataSpectrum
+    {
+
+        private IonMobilityValue _ionMobility;
+        public SpectrumMetadata Metadata { get; set; }
+        public string SourceFilePath { get; set; }
+        public string Id { get; set; }
+        public int Level { get; set; }
+        public int Index { get; set; } // index into parent file, if any
+        public double? RetentionTime { get; set; }
+
+        /// <summary>
+        /// For non-combined-mode IMS
+        /// </summary>
+        public IonMobilityValue IonMobility
+        {
+            get { return _ionMobility ?? IonMobilityValue.EMPTY; }
+            set { _ionMobility = value; }
+        }
+
+        /// <summary>
+        /// The range of ion mobilities that were scanned (for zero vs missing value determination)
+        /// </summary>
+        public double? IonMobilityMeasurementRangeLow { get; set; }
+        public double? IonMobilityMeasurementRangeHigh { get; set; }
+
+        public ImmutableList<MsPrecursor> GetPrecursorsByMsLevel(int level)
+        {
+            if (PrecursorsByMsLevel == null || level > PrecursorsByMsLevel.Count)
+                return ImmutableList<MsPrecursor>.EMPTY;
+            return PrecursorsByMsLevel[level - 1];
+        }
+
+        public ImmutableList<ImmutableList<MsPrecursor>> PrecursorsByMsLevel { get; set; }
+
+        public ImmutableList<MsPrecursor> Precursors
+        {
+            get
+            {
+                if (PrecursorsByMsLevel == null || PrecursorsByMsLevel.Count == 0)
+                    return ImmutableList<MsPrecursor>.EMPTY;
+
+                return GetPrecursorsByMsLevel(PrecursorsByMsLevel.Count);
+            }
+            set
+            {
+                PrecursorsByMsLevel = ImmutableList.Singleton(ImmutableList.ValueOf(value));
+            }
+        }
+
+        public bool Centroided { get; set; }
+        public bool NegativeCharge { get; set; } // True if negative ion mode
+        public double[] Mzs { get; set; }
+        public double[] Intensities { get; set; }
+        public double[] IonMobilities { get; set; } // for combined-mode IMS (may be null)
+        public double? MinIonMobility { get; set; }
+        public double? MaxIonMobility { get; set; }
+        public int WindowGroup { get; set; } // For Bruker diaPASEF
+        public string ScanDescription { get; set; }
+
+        public MsInstrumentConfigInfo InstrumentInfo { get; set; }
+        public string InstrumentSerialNumber { get; set; }
+        public string InstrumentVendor { get; set; }
+
+        public static int WatersFunctionNumberFromId(string id, bool isCombinedIonMobility)
+        {
+            return int.Parse(id.Split('.')[isCombinedIonMobility ? 1 :0]); // Yes, this will throw if it's not in dotted format - and that's good
+        }
+
+        public override string ToString() // For debugging convenience, not user-facing
+        {
+            return $@"id={Id} idx={Index} mslevel={Level} rt={RetentionTime} im={MinIonMobility??_ionMobility?.Mobility}:{MaxIonMobility??_ionMobility?.Mobility}";
+        }
+    }
+
+    public sealed class MsInstrumentConfigInfo
+    {
+        public string Model { get; private set; }
+        public string Ionization { get; private set; }
+        public string Analyzer { get; private set; }
+        public string Detector { get; private set; }
+
+        public static readonly MsInstrumentConfigInfo EMPTY = new MsInstrumentConfigInfo(null, null, null, null);
+
+        public MsInstrumentConfigInfo(string model, string ionization,
+                                      string analyzer, string detector)
+        {
+            Model = model != null ? model.Trim() : string.Empty;
+            Ionization = ionization != null ? ionization.Replace('\n', ' ').Trim() : string.Empty;
+            Analyzer = analyzer != null ? analyzer.Replace('\n', ' ').Trim() : string.Empty;
+            Detector = detector != null ? detector.Replace('\n', ' ').Trim() : string.Empty;
+        }
+
+        public bool IsEmpty
+        {
+            get
+            {
+                return (string.IsNullOrEmpty(Model)) &&
+                       (string.IsNullOrEmpty(Ionization)) &&
+                       (string.IsNullOrEmpty(Analyzer)) &&
+                       (string.IsNullOrEmpty(Detector));
+            }
+        }
+
+        #region object overrides
+
+        public override bool Equals(object obj)
+        {
+            if (ReferenceEquals(null, obj)) return false;
+            if (ReferenceEquals(this, obj)) return true;
+            if (obj.GetType() != typeof(MsInstrumentConfigInfo)) return false;
+            return Equals((MsInstrumentConfigInfo)obj);
+        }
+
+        public bool Equals(MsInstrumentConfigInfo other)
+        {
+            if (ReferenceEquals(null, other)) return false;
+            if (ReferenceEquals(this, other)) return true;
+            return Equals(other.Model, Model) &&
+                Equals(other.Ionization, Ionization) &&
+                Equals(other.Analyzer, Analyzer) &&
+                Equals(other.Detector, Detector);
+        }
+
+        public override int GetHashCode()
+        {
+            unchecked
+            {
+                int result = Model != null ? Model.GetHashCode() : 0; // N.B. generated code starts with result = 0, which causes an inspection warning
+                result = (result * 397) ^ (Ionization != null ? Ionization.GetHashCode() : 0);
+                result = (result * 397) ^ (Analyzer != null ? Analyzer.GetHashCode() : 0);
+                result = (result * 397) ^ (Detector != null ? Detector.GetHashCode() : 0);
+                return result;
+            }
+        }
+
+        #endregion
+    }
+    /// <summary>
+    /// A class to cache scans recently read from the file
+    /// </summary>
+    public class MsDataScanCache
+    {
+        private readonly int _cacheSize;
+        private readonly Dictionary<int, MsDataSpectrum> _cache;
+        /// <summary>
+        /// queue to keep track of order in which scans were added
+        /// </summary>
+        private readonly Queue<int> _scanStack;
+        public int Capacity { get { return _cacheSize; } }
+        public int Size { get { return _scanStack.Count; } }
+
+        public MsDataScanCache()
+            : this(100)
+        {
+        }
+
+        public MsDataScanCache(int cacheSize)
+        {
+            _cacheSize = cacheSize;
+            _cache = new Dictionary<int, MsDataSpectrum>(_cacheSize);
+            _scanStack = new Queue<int>();
+        }
+
+        public bool HasScan(int scanNum)
+        {
+            return _cache.ContainsKey(scanNum);
+        }
+
+        public void Add(int scanNum, MsDataSpectrum s)
+        {
+            if (_scanStack.Count >= _cacheSize)
+            {
+                _cache.Remove(_scanStack.Dequeue());
+            }
+            _cache.Add(scanNum, s);
+            _scanStack.Enqueue(scanNum);
+        }
+
+        public bool TryGetSpectrum(int scanNum, out MsDataSpectrum spectrum)
+        {
+            return _cache.TryGetValue(scanNum, out spectrum);
+        }
+
+        public void Clear()
+        {
+            _cache.Clear();
+            _scanStack.Clear();
+        }
+    }
+}