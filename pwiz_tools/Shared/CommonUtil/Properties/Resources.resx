--- conflicted
+++ resolved
@@ -130,16 +130,14 @@
   <data name="ProcessRunner_Run_Run_command_" xml:space="preserve">
     <value>Run command:</value>
   </data>
-<<<<<<< HEAD
   <data name="ProcessRunner_Run_Working_" xml:space="preserve">
     <value>Working...</value>
   </data>
   <data name="ProcessRunner_Process_Finished_in_time" xml:space="preserve">
     <value>Process Finished in {0} minutes {1} seconds</value>
-=======
+  </data>
   <data name="Kernel32_CopyFileWithProgress_Failed_to_copy___0___to___1__" xml:space="preserve">
     <value>Failed to copy '{0}' to '{1}'</value>
->>>>>>> 8e47e431
   </data>
   <data name="FileEx_SafeDelete_Path_is_empty" xml:space="preserve">
     <value>Path is empty</value>
