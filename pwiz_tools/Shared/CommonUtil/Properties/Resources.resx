--- conflicted
+++ resolved
@@ -130,10 +130,9 @@
   <data name="ProcessRunner_Run_Run_command_" xml:space="preserve">
     <value>Run command:</value>
   </data>
-<<<<<<< HEAD
   <data name="Kernel32_CopyFileWithProgress_Failed_to_copy___0___to___1__" xml:space="preserve">
     <value>Failed to copy '{0}' to '{1}'</value>
-=======
+  </data>
   <data name="FileEx_SafeDelete_Path_is_empty" xml:space="preserve">
     <value>Path is empty</value>
   </data>
@@ -160,6 +159,5 @@
   </data>
   <data name="FileEx_SafeDelete_Directory_could_not_be_found___0_" xml:space="preserve">
     <value>Directory could not be found: {0}</value>
->>>>>>> 2d1b530c
   </data>
 </root>