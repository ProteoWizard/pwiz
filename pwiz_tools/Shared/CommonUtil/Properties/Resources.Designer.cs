﻿//------------------------------------------------------------------------------
// <auto-generated>
//     This code was generated by a tool.
//     Runtime Version:4.0.30319.42000
//
//     Changes to this file may cause incorrect behavior and will be lost if
//     the code is regenerated.
// </auto-generated>
//------------------------------------------------------------------------------

namespace pwiz.Common.Properties {
    using System;
    
    
    /// <summary>
    ///   A strongly-typed resource class, for looking up localized strings, etc.
    /// </summary>
    // This class was auto-generated by the StronglyTypedResourceBuilder
    // class via a tool like ResGen or Visual Studio.
    // To add or remove a member, edit your .ResX file then rerun ResGen
    // with the /str option, or rebuild your VS project.
    [global::System.CodeDom.Compiler.GeneratedCodeAttribute("System.Resources.Tools.StronglyTypedResourceBuilder", "17.0.0.0")]
    [global::System.Diagnostics.DebuggerNonUserCodeAttribute()]
    [global::System.Runtime.CompilerServices.CompilerGeneratedAttribute()]
    internal class Resources {
        
        private static global::System.Resources.ResourceManager resourceMan;
        
        private static global::System.Globalization.CultureInfo resourceCulture;
        
        [global::System.Diagnostics.CodeAnalysis.SuppressMessageAttribute("Microsoft.Performance", "CA1811:AvoidUncalledPrivateCode")]
        internal Resources() {
        }
        
        /// <summary>
        ///   Returns the cached ResourceManager instance used by this class.
        /// </summary>
        [global::System.ComponentModel.EditorBrowsableAttribute(global::System.ComponentModel.EditorBrowsableState.Advanced)]
        internal static global::System.Resources.ResourceManager ResourceManager {
            get {
                if (object.ReferenceEquals(resourceMan, null)) {
                    global::System.Resources.ResourceManager temp = new global::System.Resources.ResourceManager("pwiz.Common.Properties.Resources", typeof(Resources).Assembly);
                    resourceMan = temp;
                }
                return resourceMan;
            }
        }
        
        /// <summary>
        ///   Overrides the current thread's CurrentUICulture property for all
        ///   resource lookups using this strongly typed resource class.
        /// </summary>
        [global::System.ComponentModel.EditorBrowsableAttribute(global::System.ComponentModel.EditorBrowsableState.Advanced)]
        internal static global::System.Globalization.CultureInfo Culture {
            get {
                return resourceCulture;
            }
            set {
                resourceCulture = value;
            }
        }
        
        /// <summary>
<<<<<<< HEAD
        ///   Looks up a localized string similar to Process Finished in {0} minutes {1} seconds.
        /// </summary>
        internal static string ProcessRunner_Process_Finished_in_time {
            get {
                return ResourceManager.GetString("ProcessRunner_Process_Finished_in_time", resourceCulture);
=======
        ///   Looks up a localized string similar to Directory could not be found: {0}.
        /// </summary>
        internal static string FileEx_SafeDelete_Directory_could_not_be_found___0_ {
            get {
                return ResourceManager.GetString("FileEx_SafeDelete_Directory_could_not_be_found___0_", resourceCulture);
            }
        }
        
        /// <summary>
        ///   Looks up a localized string similar to File path is invalid: {0}.
        /// </summary>
        internal static string FileEx_SafeDelete_File_path_is_invalid___0_ {
            get {
                return ResourceManager.GetString("FileEx_SafeDelete_File_path_is_invalid___0_", resourceCulture);
            }
        }
        
        /// <summary>
        ///   Looks up a localized string similar to File path is too long: {0}.
        /// </summary>
        internal static string FileEx_SafeDelete_File_path_is_too_long___0_ {
            get {
                return ResourceManager.GetString("FileEx_SafeDelete_File_path_is_too_long___0_", resourceCulture);
            }
        }
        
        /// <summary>
        ///   Looks up a localized string similar to Insufficient permission to delete file: {0}.
        /// </summary>
        internal static string FileEx_SafeDelete_Insufficient_permission_to_delete_file___0_ {
            get {
                return ResourceManager.GetString("FileEx_SafeDelete_Insufficient_permission_to_delete_file___0_", resourceCulture);
            }
        }
        
        /// <summary>
        ///   Looks up a localized string similar to Path contains invalid characters: {0}.
        /// </summary>
        internal static string FileEx_SafeDelete_Path_contains_invalid_characters___0_ {
            get {
                return ResourceManager.GetString("FileEx_SafeDelete_Path_contains_invalid_characters___0_", resourceCulture);
            }
        }
        
        /// <summary>
        ///   Looks up a localized string similar to Path is empty.
        /// </summary>
        internal static string FileEx_SafeDelete_Path_is_empty {
            get {
                return ResourceManager.GetString("FileEx_SafeDelete_Path_is_empty", resourceCulture);
            }
        }
        
        /// <summary>
        ///   Looks up a localized string similar to Unable to delete directory: {0}.
        /// </summary>
        internal static string FileEx_SafeDelete_Unable_to_delete_directory___0_ {
            get {
                return ResourceManager.GetString("FileEx_SafeDelete_Unable_to_delete_directory___0_", resourceCulture);
            }
        }
        
        /// <summary>
        ///   Looks up a localized string similar to Unable to delete file which is in use: {0}.
        /// </summary>
        internal static string FileEx_SafeDelete_Unable_to_delete_file_which_is_in_use___0_ {
            get {
                return ResourceManager.GetString("FileEx_SafeDelete_Unable_to_delete_file_which_is_in_use___0_", resourceCulture);
            }
        }
        
        /// <summary>
        ///   Looks up a localized string similar to Unable to delete read-only file: {0}.
        /// </summary>
        internal static string FileEx_SafeDelete_Unable_to_delete_read_only_file___0_ {
            get {
                return ResourceManager.GetString("FileEx_SafeDelete_Unable_to_delete_read_only_file___0_", resourceCulture);
>>>>>>> e93f1b7e
            }
        }
        
        /// <summary>
        ///   Looks up a localized string similar to Run command:.
        /// </summary>
        internal static string ProcessRunner_Run_Run_command_ {
            get {
                return ResourceManager.GetString("ProcessRunner_Run_Run_command_", resourceCulture);
            }
        }
        
        /// <summary>
        ///   Looks up a localized string similar to Working....
        /// </summary>
        internal static string ProcessRunner_Run_Working_ {
            get {
                return ResourceManager.GetString("ProcessRunner_Run_Working_", resourceCulture);
            }
        }
        
        /// <summary>
        ///   Looks up a localized string similar to Failed reading {0} bytes. Source may be corrupted..
        /// </summary>
        internal static string StreamEx_ReadOrThrow_Failed_reading__0__bytes__Source_may_be_corrupted_ {
            get {
                return ResourceManager.GetString("StreamEx_ReadOrThrow_Failed_reading__0__bytes__Source_may_be_corrupted_", resourceCulture);
            }
        }
        
        /// <summary>
        ///   Looks up a localized string similar to m/z.
        /// </summary>
        internal static string Units_mz {
            get {
                return ResourceManager.GetString("Units_mz", resourceCulture);
            }
        }
        
        /// <summary>
        ///   Looks up a localized string similar to ppm.
        /// </summary>
        internal static string Units_ppm {
            get {
                return ResourceManager.GetString("Units_ppm", resourceCulture);
            }
        }
    }
}<|MERGE_RESOLUTION|>--- conflicted
+++ resolved
@@ -61,13 +61,15 @@
         }
         
         /// <summary>
-<<<<<<< HEAD
         ///   Looks up a localized string similar to Process Finished in {0} minutes {1} seconds.
         /// </summary>
         internal static string ProcessRunner_Process_Finished_in_time {
             get {
                 return ResourceManager.GetString("ProcessRunner_Process_Finished_in_time", resourceCulture);
-=======
+	    }
+	}
+
+        /// <summary>
         ///   Looks up a localized string similar to Directory could not be found: {0}.
         /// </summary>
         internal static string FileEx_SafeDelete_Directory_could_not_be_found___0_ {
@@ -145,7 +147,6 @@
         internal static string FileEx_SafeDelete_Unable_to_delete_read_only_file___0_ {
             get {
                 return ResourceManager.GetString("FileEx_SafeDelete_Unable_to_delete_read_only_file___0_", resourceCulture);
->>>>>>> e93f1b7e
             }
         }
         
