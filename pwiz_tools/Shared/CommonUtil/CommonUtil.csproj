--- conflicted
+++ resolved
@@ -1,298 +1,295 @@
-﻿<?xml version="1.0" encoding="utf-8"?>
-<Project ToolsVersion="12.0" DefaultTargets="Build" xmlns="http://schemas.microsoft.com/developer/msbuild/2003">
-  <PropertyGroup>
-    <Configuration Condition=" '$(Configuration)' == '' ">Debug</Configuration>
-    <Platform Condition=" '$(Platform)' == '' ">AnyCPU</Platform>
-    <ProductVersion>9.0.30729</ProductVersion>
-    <SchemaVersion>2.0</SchemaVersion>
-    <ProjectGuid>{13BF2FFB-50A1-4AB1-83A4-5733E36905CE}</ProjectGuid>
-    <OutputType>Library</OutputType>
-    <AppDesignerFolder>Properties</AppDesignerFolder>
-    <RootNamespace>pwiz.Common</RootNamespace>
-    <AssemblyName>pwiz.CommonUtil</AssemblyName>
-    <TargetFrameworkVersion>v4.7.2</TargetFrameworkVersion>
-    <FileAlignment>512</FileAlignment>
-    <FileUpgradeFlags>
-    </FileUpgradeFlags>
-    <OldToolsVersion>3.5</OldToolsVersion>
-    <UpgradeBackupLocation />
-    <TargetFrameworkProfile />
-    <PublishUrl>publish\</PublishUrl>
-    <Install>true</Install>
-    <InstallFrom>Disk</InstallFrom>
-    <UpdateEnabled>false</UpdateEnabled>
-    <UpdateMode>Foreground</UpdateMode>
-    <UpdateInterval>7</UpdateInterval>
-    <UpdateIntervalUnits>Days</UpdateIntervalUnits>
-    <UpdatePeriodically>false</UpdatePeriodically>
-    <UpdateRequired>false</UpdateRequired>
-    <MapFileExtensions>true</MapFileExtensions>
-    <ApplicationRevision>0</ApplicationRevision>
-    <ApplicationVersion>1.0.0.%2a</ApplicationVersion>
-    <IsWebBootstrapper>false</IsWebBootstrapper>
-    <UseApplicationTrust>false</UseApplicationTrust>
-    <BootstrapperEnabled>true</BootstrapperEnabled>
-  </PropertyGroup>
-  <PropertyGroup Condition=" '$(Configuration)|$(Platform)' == 'Debug|AnyCPU' ">
-    <DebugSymbols>true</DebugSymbols>
-    <DebugType>full</DebugType>
-    <Optimize>false</Optimize>
-    <OutputPath>bin\Debug\</OutputPath>
-    <DefineConstants>DEBUG;TRACE</DefineConstants>
-    <ErrorReport>prompt</ErrorReport>
-    <WarningLevel>4</WarningLevel>
-    <Prefer32Bit>false</Prefer32Bit>
-  </PropertyGroup>
-  <PropertyGroup Condition=" '$(Configuration)|$(Platform)' == 'Release|AnyCPU' ">
-    <DebugType>pdbonly</DebugType>
-    <Optimize>true</Optimize>
-    <OutputPath>bin\Release\</OutputPath>
-    <DefineConstants>TRACE</DefineConstants>
-    <ErrorReport>prompt</ErrorReport>
-    <WarningLevel>4</WarningLevel>
-    <Prefer32Bit>false</Prefer32Bit>
-  </PropertyGroup>
-  <PropertyGroup Condition=" '$(Configuration)|$(Platform)' == 'Debug|x86' ">
-    <DebugSymbols>true</DebugSymbols>
-    <OutputPath>bin\x86\Debug\</OutputPath>
-    <DefineConstants>DEBUG;TRACE</DefineConstants>
-    <DebugType>full</DebugType>
-    <PlatformTarget>x86</PlatformTarget>
-    <ErrorReport>prompt</ErrorReport>
-    <Prefer32Bit>false</Prefer32Bit>
-  </PropertyGroup>
-  <PropertyGroup Condition=" '$(Configuration)|$(Platform)' == 'Release|x86' ">
-    <OutputPath>bin\x86\Release\</OutputPath>
-    <DefineConstants>TRACE</DefineConstants>
-    <Optimize>true</Optimize>
-    <DebugType>pdbonly</DebugType>
-    <PlatformTarget>x86</PlatformTarget>
-    <ErrorReport>prompt</ErrorReport>
-    <Prefer32Bit>false</Prefer32Bit>
-  </PropertyGroup>
-  <PropertyGroup Condition=" '$(Configuration)|$(Platform)' == 'Debug|x64' ">
-    <DebugSymbols>true</DebugSymbols>
-    <OutputPath>bin\x64\Debug\</OutputPath>
-    <DefineConstants>DEBUG;TRACE</DefineConstants>
-    <DebugType>full</DebugType>
-    <PlatformTarget>AnyCPU</PlatformTarget>
-    <ErrorReport>prompt</ErrorReport>
-    <Prefer32Bit>false</Prefer32Bit>
-  </PropertyGroup>
-  <PropertyGroup Condition=" '$(Configuration)|$(Platform)' == 'Release|x64' ">
-    <OutputPath>bin\x64\Release\</OutputPath>
-    <DefineConstants>TRACE</DefineConstants>
-    <Optimize>true</Optimize>
-    <DebugType>pdbonly</DebugType>
-    <PlatformTarget>AnyCPU</PlatformTarget>
-    <ErrorReport>prompt</ErrorReport>
-    <Prefer32Bit>false</Prefer32Bit>
-  </PropertyGroup>
-  <ItemGroup>
-    <Reference Include="JetBrains.Annotations">
-      <HintPath>..\Lib\JetBrains.Annotations.dll</HintPath>
-    </Reference>
-    <Reference Include="Microsoft.ConcurrencyVisualizer.Markers, Version=12.0.0.0, Culture=neutral, PublicKeyToken=b03f5f7f11d50a3a, processorArchitecture=MSIL">
-      <SpecificVersion>False</SpecificVersion>
-      <HintPath>..\Lib\Microsoft.ConcurrencyVisualizer.Markers.dll</HintPath>
-    </Reference>
-    <Reference Include="System" />
-    <Reference Include="System.Core">
-      <RequiredTargetFramework>3.5</RequiredTargetFramework>
-    </Reference>
-    <Reference Include="System.Drawing" />
-    <Reference Include="System.Windows.Forms" />
-    <Reference Include="System.Xml.Linq">
-      <RequiredTargetFramework>3.5</RequiredTargetFramework>
-    </Reference>
-    <Reference Include="System.Data.DataSetExtensions">
-      <RequiredTargetFramework>3.5</RequiredTargetFramework>
-    </Reference>
-    <Reference Include="System.Data" />
-    <Reference Include="System.Xml" />
-  </ItemGroup>
-  <ItemGroup>
-<<<<<<< HEAD
-    <Compile Include="Collections\Transpositions\ColumnData.cs" />
-    <Compile Include="Collections\Transpositions\ColumnDataOptimizer.cs" />
-    <Compile Include="Collections\Transpositions\ColumnDef.cs" />
-    <Compile Include="Collections\Transpositions\Transposer.cs" />
-=======
-    <Compile Include="Collections\DisposableCollection.cs" />
->>>>>>> a8f323ff
-    <Compile Include="CommonApplicationSettings.cs" />
-    <Compile Include="Chemistry\AminoAcidFormulas.cs" />
-    <Compile Include="Chemistry\Formula.cs" />
-    <Compile Include="Chemistry\IonMobilityValue.cs" />
-    <Compile Include="Chemistry\IsotopeAbundances.cs" />
-    <Compile Include="Chemistry\MassDistribution.cs" />
-    <Compile Include="Chemistry\Molecule.cs" />
-    <Compile Include="Chemistry\MoleculeMassOffset.cs" />
-    <Compile Include="Chemistry\MzTolerance.cs" />
-    <Compile Include="Chemistry\SignedMz.cs" />
-    <Compile Include="Collections\AbstractReadOnlyCollection.cs" />
-    <Compile Include="Collections\AbstractReadOnlyDictionary.cs" />
-    <Compile Include="Collections\AbstractReadOnlyList.cs" />
-    <Compile Include="Collections\BindingLists.cs" />
-    <Compile Include="Collections\ReferenceValue.cs" />
-    <Compile Include="Collections\IndexedList.cs" />
-    <Compile Include="Collections\LinqExtensions.cs" />
-    <Compile Include="Collections\NaturalComparer.cs" />
-    <Compile Include="Collections\PrimitiveArrays.cs" />
-    <Compile Include="Collections\CollectionUtil.cs" />
-    <Compile Include="Collections\ImmutableCollection.cs" />
-    <Compile Include="Collections\ImmutableDictionary.cs" />
-    <Compile Include="Collections\ImmutableList.cs" />
-    <Compile Include="Collections\ImmutableSortedList.cs" />
-    <Compile Include="Collections\Range.cs" />
-    <Compile Include="Collections\RangeList.cs" />
-    <Compile Include="Collections\ReadOnlyList.cs" />
-    <Compile Include="Collections\StructSerializer.cs" />
-    <Compile Include="GUI\GuiMessages.Designer.cs">
-      <AutoGen>True</AutoGen>
-      <DesignTime>True</DesignTime>
-      <DependentUpon>GuiMessages.resx</DependentUpon>
-    </Compile>
-    <Compile Include="GUI\CommonAlertDlg.cs">
-      <SubType>Form</SubType>
-    </Compile>
-    <Compile Include="GUI\CommonAlertDlg.Designer.cs">
-      <DependentUpon>CommonAlertDlg.cs</DependentUpon>
-    </Compile>
-    <Compile Include="CommonResources\GeneralTerms.Designer.cs">
-      <AutoGen>True</AutoGen>
-      <DesignTime>True</DesignTime>
-      <DependentUpon>GeneralTerms.resx</DependentUpon>
-    </Compile>
-    <Compile Include="CommonResources\Images.Designer.cs">
-      <AutoGen>True</AutoGen>
-      <DesignTime>True</DesignTime>
-      <DependentUpon>Images.resx</DependentUpon>
-    </Compile>
-    <Compile Include="Collections\ByteList.cs" />
-    <Compile Include="Collections\FactorList.cs" />
-    <Compile Include="SystemUtil\HashedObject.cs" />
-    <Compile Include="Collections\Transpositions\Transposition.cs" />
-    <Compile Include="SystemUtil\CommonFormEx.cs">
-      <SubType>Form</SubType>
-    </Compile>
-    <Compile Include="SystemUtil\CommonTextUtil.cs" />
-    <Compile Include="SystemUtil\FileSize.cs" />
-    <Compile Include="SystemUtil\FileSizeFormatProvider.cs" />
-    <Compile Include="SystemUtil\IFormView.cs" />
-    <Compile Include="SystemUtil\ItemDescription.cs" />
-    <Compile Include="SystemUtil\ProcessEx.cs" />
-    <Compile Include="SystemUtil\StreamEx.cs" />
-    <Compile Include="SystemUtil\StringSearch.cs" />
-    <Compile Include="Spectra\SpectrumMetadata.cs" />
-    <Compile Include="Spectra\SpectrumPrecursor.cs" />
-    <Compile Include="SystemUtil\SubstringFinder.cs" />
-    <Compile Include="Collections\UniqueList.cs" />
-    <Compile Include="SystemUtil\CenterWinDialog.cs" />
-    <Compile Include="SystemUtil\CommonException.cs" />
-    <Compile Include="SystemUtil\ProgressHandler.cs" />
-    <Compile Include="SystemUtil\MemoryBlockingCollection.cs" />
-    <Compile Include="SystemUtil\ParallelEx.cs" />
-    <Compile Include="SystemUtil\PollingCancellationToken.cs" />
-    <Compile Include="SystemUtil\TempDir.cs" />
-    <Compile Include="SystemUtil\TrackAttribute.cs" />
-    <Compile Include="SystemUtil\CommonActionUtil.cs" />
-    <Compile Include="SystemUtil\TreeViewStateRestorer.cs" />
-    <Compile Include="SystemUtil\ValueCache.cs" />
-    <Compile Include="Collections\ValueSet.cs" />
-    <Compile Include="Properties\AssemblyInfo.cs" />
-    <Compile Include="Properties\Resources.Designer.cs">
-      <AutoGen>True</AutoGen>
-      <DesignTime>True</DesignTime>
-      <DependentUpon>Resources.resx</DependentUpon>
-    </Compile>
-    <Compile Include="Collections\IndexedSubList.cs" />
-    <Compile Include="SystemUtil\ConcurrencyVisualizer.cs" />
-    <Compile Include="SystemUtil\FormUtil.cs" />
-    <Compile Include="SystemUtil\Immutable.cs" />
-    <Compile Include="SystemUtil\IProgressMonitor.cs" />
-    <Compile Include="SystemUtil\LocalizationHelper.cs" />
-    <Compile Include="SystemUtil\MustDispose.cs" />
-    <Compile Include="SystemUtil\PathEx.cs" />
-    <Compile Include="SystemUtil\PerfUtil.cs" />
-    <Compile Include="SystemUtil\ProcessStreamReader.cs" />
-    <Compile Include="SystemUtil\ProcessRunner.cs" />
-    <Compile Include="SystemUtil\ProgressStatus.cs" />
-    <Compile Include="SystemUtil\ProducerConsumerWorker.cs" />
-    <Compile Include="SystemUtil\StringPool.cs" />
-    <Compile Include="SystemUtil\TaskbarProgress.cs" />
-    <Compile Include="SystemUtil\TypeSafeEnum.cs" />
-    <Compile Include="SystemUtil\DistinctList.cs" />
-  </ItemGroup>
-  <ItemGroup>
-    <BootstrapperPackage Include="Microsoft.Net.Client.3.5">
-      <Visible>False</Visible>
-      <ProductName>.NET Framework 3.5 SP1 Client Profile</ProductName>
-      <Install>false</Install>
-    </BootstrapperPackage>
-    <BootstrapperPackage Include="Microsoft.Net.Framework.3.5.SP1">
-      <Visible>False</Visible>
-      <ProductName>.NET Framework 3.5 SP1</ProductName>
-      <Install>true</Install>
-    </BootstrapperPackage>
-    <BootstrapperPackage Include="Microsoft.Windows.Installer.3.1">
-      <Visible>False</Visible>
-      <ProductName>Windows Installer 3.1</ProductName>
-      <Install>true</Install>
-    </BootstrapperPackage>
-  </ItemGroup>
-  <ItemGroup>
-    <EmbeddedResource Include="GUI\GuiMessages.resx">
-      <Generator>ResXFileCodeGenerator</Generator>
-      <LastGenOutput>GuiMessages.Designer.cs</LastGenOutput>
-      <SubType>Designer</SubType>
-    </EmbeddedResource>
-    <EmbeddedResource Include="GUI\CommonAlertDlg.ja.resx">
-      <DependentUpon>CommonAlertDlg.cs</DependentUpon>
-    </EmbeddedResource>
-    <EmbeddedResource Include="GUI\CommonAlertDlg.resx">
-      <DependentUpon>CommonAlertDlg.cs</DependentUpon>
-    </EmbeddedResource>
-    <EmbeddedResource Include="GUI\CommonAlertDlg.zh-CHS.resx">
-      <DependentUpon>CommonAlertDlg.cs</DependentUpon>
-    </EmbeddedResource>
-    <EmbeddedResource Include="Properties\Resources.ja.resx">
-      <DependentUpon>Resources.resx</DependentUpon>
-      <SubType>Designer</SubType>
-    </EmbeddedResource>
-    <EmbeddedResource Include="Properties\Resources.zh-CHS.resx">
-      <DependentUpon>Resources.resx</DependentUpon>
-      <SubType>Designer</SubType>
-    </EmbeddedResource>
-    <EmbeddedResource Include="Properties\Resources.resx">
-      <Generator>ResXFileCodeGenerator</Generator>
-      <LastGenOutput>Resources.Designer.cs</LastGenOutput>
-      <SubType>Designer</SubType>
-    </EmbeddedResource>
-    <EmbeddedResource Include="CommonResources\GeneralTerms.resx">
-      <Generator>ResXFileCodeGenerator</Generator>
-      <LastGenOutput>GeneralTerms.Designer.cs</LastGenOutput>
-      <SubType>Designer</SubType>
-    </EmbeddedResource>
-    <EmbeddedResource Include="CommonResources\Images.resx">
-      <Generator>ResXFileCodeGenerator</Generator>
-      <LastGenOutput>Images.Designer.cs</LastGenOutput>
-      <SubType>Designer</SubType>
-    </EmbeddedResource>
-  </ItemGroup>
-  <ItemGroup>
-    <Content Include="CommonResources\Copy.bmp" />
-  </ItemGroup>
-  <ItemGroup>
-    <Folder Include="GraphicalUserInterface\" />
-    <Folder Include="Storage\" />
-  </ItemGroup>
-  <Import Project="$(MSBuildToolsPath)\Microsoft.CSharp.targets" />
-  <!-- To modify your build process, add your task inside one of the targets below and uncomment it. 
-       Other similar extension points exist, see Microsoft.Common.targets.
-  <Target Name="BeforeBuild">
-  </Target>
-  <Target Name="AfterBuild">
-  </Target>
-  -->
+﻿<?xml version="1.0" encoding="utf-8"?>
+<Project ToolsVersion="12.0" DefaultTargets="Build" xmlns="http://schemas.microsoft.com/developer/msbuild/2003">
+  <PropertyGroup>
+    <Configuration Condition=" '$(Configuration)' == '' ">Debug</Configuration>
+    <Platform Condition=" '$(Platform)' == '' ">AnyCPU</Platform>
+    <ProductVersion>9.0.30729</ProductVersion>
+    <SchemaVersion>2.0</SchemaVersion>
+    <ProjectGuid>{13BF2FFB-50A1-4AB1-83A4-5733E36905CE}</ProjectGuid>
+    <OutputType>Library</OutputType>
+    <AppDesignerFolder>Properties</AppDesignerFolder>
+    <RootNamespace>pwiz.Common</RootNamespace>
+    <AssemblyName>pwiz.CommonUtil</AssemblyName>
+    <TargetFrameworkVersion>v4.7.2</TargetFrameworkVersion>
+    <FileAlignment>512</FileAlignment>
+    <FileUpgradeFlags>
+    </FileUpgradeFlags>
+    <OldToolsVersion>3.5</OldToolsVersion>
+    <UpgradeBackupLocation />
+    <TargetFrameworkProfile />
+    <PublishUrl>publish\</PublishUrl>
+    <Install>true</Install>
+    <InstallFrom>Disk</InstallFrom>
+    <UpdateEnabled>false</UpdateEnabled>
+    <UpdateMode>Foreground</UpdateMode>
+    <UpdateInterval>7</UpdateInterval>
+    <UpdateIntervalUnits>Days</UpdateIntervalUnits>
+    <UpdatePeriodically>false</UpdatePeriodically>
+    <UpdateRequired>false</UpdateRequired>
+    <MapFileExtensions>true</MapFileExtensions>
+    <ApplicationRevision>0</ApplicationRevision>
+    <ApplicationVersion>1.0.0.%2a</ApplicationVersion>
+    <IsWebBootstrapper>false</IsWebBootstrapper>
+    <UseApplicationTrust>false</UseApplicationTrust>
+    <BootstrapperEnabled>true</BootstrapperEnabled>
+  </PropertyGroup>
+  <PropertyGroup Condition=" '$(Configuration)|$(Platform)' == 'Debug|AnyCPU' ">
+    <DebugSymbols>true</DebugSymbols>
+    <DebugType>full</DebugType>
+    <Optimize>false</Optimize>
+    <OutputPath>bin\Debug\</OutputPath>
+    <DefineConstants>DEBUG;TRACE</DefineConstants>
+    <ErrorReport>prompt</ErrorReport>
+    <WarningLevel>4</WarningLevel>
+    <Prefer32Bit>false</Prefer32Bit>
+  </PropertyGroup>
+  <PropertyGroup Condition=" '$(Configuration)|$(Platform)' == 'Release|AnyCPU' ">
+    <DebugType>pdbonly</DebugType>
+    <Optimize>true</Optimize>
+    <OutputPath>bin\Release\</OutputPath>
+    <DefineConstants>TRACE</DefineConstants>
+    <ErrorReport>prompt</ErrorReport>
+    <WarningLevel>4</WarningLevel>
+    <Prefer32Bit>false</Prefer32Bit>
+  </PropertyGroup>
+  <PropertyGroup Condition=" '$(Configuration)|$(Platform)' == 'Debug|x86' ">
+    <DebugSymbols>true</DebugSymbols>
+    <OutputPath>bin\x86\Debug\</OutputPath>
+    <DefineConstants>DEBUG;TRACE</DefineConstants>
+    <DebugType>full</DebugType>
+    <PlatformTarget>x86</PlatformTarget>
+    <ErrorReport>prompt</ErrorReport>
+    <Prefer32Bit>false</Prefer32Bit>
+  </PropertyGroup>
+  <PropertyGroup Condition=" '$(Configuration)|$(Platform)' == 'Release|x86' ">
+    <OutputPath>bin\x86\Release\</OutputPath>
+    <DefineConstants>TRACE</DefineConstants>
+    <Optimize>true</Optimize>
+    <DebugType>pdbonly</DebugType>
+    <PlatformTarget>x86</PlatformTarget>
+    <ErrorReport>prompt</ErrorReport>
+    <Prefer32Bit>false</Prefer32Bit>
+  </PropertyGroup>
+  <PropertyGroup Condition=" '$(Configuration)|$(Platform)' == 'Debug|x64' ">
+    <DebugSymbols>true</DebugSymbols>
+    <OutputPath>bin\x64\Debug\</OutputPath>
+    <DefineConstants>DEBUG;TRACE</DefineConstants>
+    <DebugType>full</DebugType>
+    <PlatformTarget>AnyCPU</PlatformTarget>
+    <ErrorReport>prompt</ErrorReport>
+    <Prefer32Bit>false</Prefer32Bit>
+  </PropertyGroup>
+  <PropertyGroup Condition=" '$(Configuration)|$(Platform)' == 'Release|x64' ">
+    <OutputPath>bin\x64\Release\</OutputPath>
+    <DefineConstants>TRACE</DefineConstants>
+    <Optimize>true</Optimize>
+    <DebugType>pdbonly</DebugType>
+    <PlatformTarget>AnyCPU</PlatformTarget>
+    <ErrorReport>prompt</ErrorReport>
+    <Prefer32Bit>false</Prefer32Bit>
+  </PropertyGroup>
+  <ItemGroup>
+    <Reference Include="JetBrains.Annotations">
+      <HintPath>..\Lib\JetBrains.Annotations.dll</HintPath>
+    </Reference>
+    <Reference Include="Microsoft.ConcurrencyVisualizer.Markers, Version=12.0.0.0, Culture=neutral, PublicKeyToken=b03f5f7f11d50a3a, processorArchitecture=MSIL">
+      <SpecificVersion>False</SpecificVersion>
+      <HintPath>..\Lib\Microsoft.ConcurrencyVisualizer.Markers.dll</HintPath>
+    </Reference>
+    <Reference Include="System" />
+    <Reference Include="System.Core">
+      <RequiredTargetFramework>3.5</RequiredTargetFramework>
+    </Reference>
+    <Reference Include="System.Drawing" />
+    <Reference Include="System.Windows.Forms" />
+    <Reference Include="System.Xml.Linq">
+      <RequiredTargetFramework>3.5</RequiredTargetFramework>
+    </Reference>
+    <Reference Include="System.Data.DataSetExtensions">
+      <RequiredTargetFramework>3.5</RequiredTargetFramework>
+    </Reference>
+    <Reference Include="System.Data" />
+    <Reference Include="System.Xml" />
+  </ItemGroup>
+  <ItemGroup>
+    <Compile Include="Collections\DisposableCollection.cs" />
+    <Compile Include="Collections\Transpositions\ColumnData.cs" />
+    <Compile Include="Collections\Transpositions\ColumnDataOptimizer.cs" />
+    <Compile Include="Collections\Transpositions\ColumnDef.cs" />
+    <Compile Include="Collections\Transpositions\Transposer.cs" />
+    <Compile Include="CommonApplicationSettings.cs" />
+    <Compile Include="Chemistry\AminoAcidFormulas.cs" />
+    <Compile Include="Chemistry\Formula.cs" />
+    <Compile Include="Chemistry\IonMobilityValue.cs" />
+    <Compile Include="Chemistry\IsotopeAbundances.cs" />
+    <Compile Include="Chemistry\MassDistribution.cs" />
+    <Compile Include="Chemistry\Molecule.cs" />
+    <Compile Include="Chemistry\MoleculeMassOffset.cs" />
+    <Compile Include="Chemistry\MzTolerance.cs" />
+    <Compile Include="Chemistry\SignedMz.cs" />
+    <Compile Include="Collections\AbstractReadOnlyCollection.cs" />
+    <Compile Include="Collections\AbstractReadOnlyDictionary.cs" />
+    <Compile Include="Collections\AbstractReadOnlyList.cs" />
+    <Compile Include="Collections\BindingLists.cs" />
+    <Compile Include="Collections\ReferenceValue.cs" />
+    <Compile Include="Collections\IndexedList.cs" />
+    <Compile Include="Collections\LinqExtensions.cs" />
+    <Compile Include="Collections\NaturalComparer.cs" />
+    <Compile Include="Collections\PrimitiveArrays.cs" />
+    <Compile Include="Collections\CollectionUtil.cs" />
+    <Compile Include="Collections\ImmutableCollection.cs" />
+    <Compile Include="Collections\ImmutableDictionary.cs" />
+    <Compile Include="Collections\ImmutableList.cs" />
+    <Compile Include="Collections\ImmutableSortedList.cs" />
+    <Compile Include="Collections\Range.cs" />
+    <Compile Include="Collections\RangeList.cs" />
+    <Compile Include="Collections\ReadOnlyList.cs" />
+    <Compile Include="Collections\StructSerializer.cs" />
+    <Compile Include="GUI\GuiMessages.Designer.cs">
+      <AutoGen>True</AutoGen>
+      <DesignTime>True</DesignTime>
+      <DependentUpon>GuiMessages.resx</DependentUpon>
+    </Compile>
+    <Compile Include="GUI\CommonAlertDlg.cs">
+      <SubType>Form</SubType>
+    </Compile>
+    <Compile Include="GUI\CommonAlertDlg.Designer.cs">
+      <DependentUpon>CommonAlertDlg.cs</DependentUpon>
+    </Compile>
+    <Compile Include="CommonResources\GeneralTerms.Designer.cs">
+      <AutoGen>True</AutoGen>
+      <DesignTime>True</DesignTime>
+      <DependentUpon>GeneralTerms.resx</DependentUpon>
+    </Compile>
+    <Compile Include="CommonResources\Images.Designer.cs">
+      <AutoGen>True</AutoGen>
+      <DesignTime>True</DesignTime>
+      <DependentUpon>Images.resx</DependentUpon>
+    </Compile>
+    <Compile Include="Collections\ByteList.cs" />
+    <Compile Include="Collections\FactorList.cs" />
+    <Compile Include="SystemUtil\HashedObject.cs" />
+    <Compile Include="Collections\Transpositions\Transposition.cs" />
+    <Compile Include="SystemUtil\CommonFormEx.cs">
+      <SubType>Form</SubType>
+    </Compile>
+    <Compile Include="SystemUtil\CommonTextUtil.cs" />
+    <Compile Include="SystemUtil\FileSize.cs" />
+    <Compile Include="SystemUtil\FileSizeFormatProvider.cs" />
+    <Compile Include="SystemUtil\IFormView.cs" />
+    <Compile Include="SystemUtil\ItemDescription.cs" />
+    <Compile Include="SystemUtil\ProcessEx.cs" />
+    <Compile Include="SystemUtil\StreamEx.cs" />
+    <Compile Include="SystemUtil\StringSearch.cs" />
+    <Compile Include="Spectra\SpectrumMetadata.cs" />
+    <Compile Include="Spectra\SpectrumPrecursor.cs" />
+    <Compile Include="SystemUtil\SubstringFinder.cs" />
+    <Compile Include="Collections\UniqueList.cs" />
+    <Compile Include="SystemUtil\CenterWinDialog.cs" />
+    <Compile Include="SystemUtil\CommonException.cs" />
+    <Compile Include="SystemUtil\ProgressHandler.cs" />
+    <Compile Include="SystemUtil\MemoryBlockingCollection.cs" />
+    <Compile Include="SystemUtil\ParallelEx.cs" />
+    <Compile Include="SystemUtil\PollingCancellationToken.cs" />
+    <Compile Include="SystemUtil\TempDir.cs" />
+    <Compile Include="SystemUtil\TrackAttribute.cs" />
+    <Compile Include="SystemUtil\CommonActionUtil.cs" />
+    <Compile Include="SystemUtil\TreeViewStateRestorer.cs" />
+    <Compile Include="SystemUtil\ValueCache.cs" />
+    <Compile Include="Collections\ValueSet.cs" />
+    <Compile Include="Properties\AssemblyInfo.cs" />
+    <Compile Include="Properties\Resources.Designer.cs">
+      <AutoGen>True</AutoGen>
+      <DesignTime>True</DesignTime>
+      <DependentUpon>Resources.resx</DependentUpon>
+    </Compile>
+    <Compile Include="Collections\IndexedSubList.cs" />
+    <Compile Include="SystemUtil\ConcurrencyVisualizer.cs" />
+    <Compile Include="SystemUtil\FormUtil.cs" />
+    <Compile Include="SystemUtil\Immutable.cs" />
+    <Compile Include="SystemUtil\IProgressMonitor.cs" />
+    <Compile Include="SystemUtil\LocalizationHelper.cs" />
+    <Compile Include="SystemUtil\MustDispose.cs" />
+    <Compile Include="SystemUtil\PathEx.cs" />
+    <Compile Include="SystemUtil\PerfUtil.cs" />
+    <Compile Include="SystemUtil\ProcessStreamReader.cs" />
+    <Compile Include="SystemUtil\ProcessRunner.cs" />
+    <Compile Include="SystemUtil\ProgressStatus.cs" />
+    <Compile Include="SystemUtil\ProducerConsumerWorker.cs" />
+    <Compile Include="SystemUtil\StringPool.cs" />
+    <Compile Include="SystemUtil\TaskbarProgress.cs" />
+    <Compile Include="SystemUtil\TypeSafeEnum.cs" />
+    <Compile Include="SystemUtil\DistinctList.cs" />
+  </ItemGroup>
+  <ItemGroup>
+    <BootstrapperPackage Include="Microsoft.Net.Client.3.5">
+      <Visible>False</Visible>
+      <ProductName>.NET Framework 3.5 SP1 Client Profile</ProductName>
+      <Install>false</Install>
+    </BootstrapperPackage>
+    <BootstrapperPackage Include="Microsoft.Net.Framework.3.5.SP1">
+      <Visible>False</Visible>
+      <ProductName>.NET Framework 3.5 SP1</ProductName>
+      <Install>true</Install>
+    </BootstrapperPackage>
+    <BootstrapperPackage Include="Microsoft.Windows.Installer.3.1">
+      <Visible>False</Visible>
+      <ProductName>Windows Installer 3.1</ProductName>
+      <Install>true</Install>
+    </BootstrapperPackage>
+  </ItemGroup>
+  <ItemGroup>
+    <EmbeddedResource Include="GUI\GuiMessages.resx">
+      <Generator>ResXFileCodeGenerator</Generator>
+      <LastGenOutput>GuiMessages.Designer.cs</LastGenOutput>
+      <SubType>Designer</SubType>
+    </EmbeddedResource>
+    <EmbeddedResource Include="GUI\CommonAlertDlg.ja.resx">
+      <DependentUpon>CommonAlertDlg.cs</DependentUpon>
+    </EmbeddedResource>
+    <EmbeddedResource Include="GUI\CommonAlertDlg.resx">
+      <DependentUpon>CommonAlertDlg.cs</DependentUpon>
+    </EmbeddedResource>
+    <EmbeddedResource Include="GUI\CommonAlertDlg.zh-CHS.resx">
+      <DependentUpon>CommonAlertDlg.cs</DependentUpon>
+    </EmbeddedResource>
+    <EmbeddedResource Include="Properties\Resources.ja.resx">
+      <DependentUpon>Resources.resx</DependentUpon>
+      <SubType>Designer</SubType>
+    </EmbeddedResource>
+    <EmbeddedResource Include="Properties\Resources.zh-CHS.resx">
+      <DependentUpon>Resources.resx</DependentUpon>
+      <SubType>Designer</SubType>
+    </EmbeddedResource>
+    <EmbeddedResource Include="Properties\Resources.resx">
+      <Generator>ResXFileCodeGenerator</Generator>
+      <LastGenOutput>Resources.Designer.cs</LastGenOutput>
+      <SubType>Designer</SubType>
+    </EmbeddedResource>
+    <EmbeddedResource Include="CommonResources\GeneralTerms.resx">
+      <Generator>ResXFileCodeGenerator</Generator>
+      <LastGenOutput>GeneralTerms.Designer.cs</LastGenOutput>
+      <SubType>Designer</SubType>
+    </EmbeddedResource>
+    <EmbeddedResource Include="CommonResources\Images.resx">
+      <Generator>ResXFileCodeGenerator</Generator>
+      <LastGenOutput>Images.Designer.cs</LastGenOutput>
+      <SubType>Designer</SubType>
+    </EmbeddedResource>
+  </ItemGroup>
+  <ItemGroup>
+    <Content Include="CommonResources\Copy.bmp" />
+  </ItemGroup>
+  <ItemGroup>
+    <Folder Include="GraphicalUserInterface\" />
+    <Folder Include="Storage\" />
+  </ItemGroup>
+  <Import Project="$(MSBuildToolsPath)\Microsoft.CSharp.targets" />
+  <!-- To modify your build process, add your task inside one of the targets below and uncomment it. 
+       Other similar extension points exist, see Microsoft.Common.targets.
+  <Target Name="BeforeBuild">
+  </Target>
+  <Target Name="AfterBuild">
+  </Target>
+  -->
 </Project>