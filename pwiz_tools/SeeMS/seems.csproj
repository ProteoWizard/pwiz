--- conflicted
+++ resolved
@@ -1,437 +1,433 @@
-﻿<?xml version="1.0" encoding="utf-8"?>
-<Project DefaultTargets="Build" xmlns="http://schemas.microsoft.com/developer/msbuild/2003" ToolsVersion="12.0">
-  <PropertyGroup>
-    <Configuration Condition=" '$(Configuration)' == '' ">Debug</Configuration>
-    <Platform Condition=" '$(Platform)' == '' ">AnyCPU</Platform>
-    <ProductVersion>9.0.30729</ProductVersion>
-    <SchemaVersion>2.0</SchemaVersion>
-    <ProjectGuid>{2399F68B-D886-4D94-AB4B-700FE3E46849}</ProjectGuid>
-    <OutputType>WinExe</OutputType>
-    <AppDesignerFolder>Properties</AppDesignerFolder>
-    <RootNamespace>seems</RootNamespace>
-    <AssemblyName>seems</AssemblyName>
-    <StartupObject>
-    </StartupObject>
-    <ApplicationIcon>Misc\SpectrumIcon.ico</ApplicationIcon>
-    <IsWebBootstrapper>false</IsWebBootstrapper>
-    <SignAssembly>false</SignAssembly>
-    <AssemblyOriginatorKeyFile>signature.snk</AssemblyOriginatorKeyFile>
-    <SignManifests>false</SignManifests>
-    <FileUpgradeFlags>
-    </FileUpgradeFlags>
-    <OldToolsVersion>2.0</OldToolsVersion>
-<<<<<<< HEAD
-    <TargetFrameworkVersion>v4.6.1</TargetFrameworkVersion>
-=======
-    <TargetFrameworkVersion>v4.7.2</TargetFrameworkVersion>
->>>>>>> 1da31d15
-    <UpgradeBackupLocation>
-    </UpgradeBackupLocation>
-    <FileUpgradeFlags>
-    </FileUpgradeFlags>
-    <OldToolsVersion>3.5</OldToolsVersion>
-    <UpgradeBackupLocation>
-    </UpgradeBackupLocation>
-    <PublishUrl>publish\</PublishUrl>
-    <Install>true</Install>
-    <InstallFrom>Disk</InstallFrom>
-    <UpdateEnabled>false</UpdateEnabled>
-    <UpdateMode>Foreground</UpdateMode>
-    <UpdateInterval>7</UpdateInterval>
-    <UpdateIntervalUnits>Days</UpdateIntervalUnits>
-    <UpdatePeriodically>false</UpdatePeriodically>
-    <UpdateRequired>false</UpdateRequired>
-    <MapFileExtensions>true</MapFileExtensions>
-    <SupportUrl>http://proteowizard.sourceforge.net</SupportUrl>
-    <ProductName>SeeMS</ProductName>
-    <PublisherName>Vanderbilt University</PublisherName>
-    <ApplicationRevision>0</ApplicationRevision>
-    <ApplicationVersion>1.0.0.%2a</ApplicationVersion>
-    <UseApplicationTrust>false</UseApplicationTrust>
-    <BootstrapperEnabled>true</BootstrapperEnabled>
-    <TargetFrameworkProfile />
-    <BaseIntermediateOutputPath>..\..\build-nt-x86\obj\</BaseIntermediateOutputPath>
-    <PwizBuildPath>$(BaseIntermediateOutputPath)\..</PwizBuildPath>
-    <AutoGenerateBindingRedirects>true</AutoGenerateBindingRedirects>
-  </PropertyGroup>
-  <PropertyGroup Condition=" '$(Configuration)|$(Platform)' == 'Debug|x86' ">
-    <DebugSymbols>true</DebugSymbols>
-    <OutputPath>$(PwizBuildPath)\msvc-debug\</OutputPath>
-    <DefineConstants>DEBUG;TRACE</DefineConstants>
-    <AllowUnsafeBlocks>true</AllowUnsafeBlocks>
-    <DebugType>full</DebugType>
-    <PlatformTarget>x86</PlatformTarget>
-    <UseVSHostingProcess>false</UseVSHostingProcess>
-    <ErrorReport>prompt</ErrorReport>
-    <Prefer32Bit>false</Prefer32Bit>
-  </PropertyGroup>
-  <PropertyGroup Condition=" '$(Configuration)|$(Platform)' == 'Release|x86' ">
-    <OutputPath>$(PwizBuildPath)\msvc-release\</OutputPath>
-    <DefineConstants>TRACE</DefineConstants>
-    <Optimize>true</Optimize>
-    <DebugType>pdbonly</DebugType>
-    <PlatformTarget>x86</PlatformTarget>
-    <UseVSHostingProcess>false</UseVSHostingProcess>
-    <ErrorReport>prompt</ErrorReport>
-    <Prefer32Bit>false</Prefer32Bit>
-  </PropertyGroup>
-  <PropertyGroup Condition=" '$(Configuration)|$(Platform)' == 'Debug|x64' ">
-    <DebugSymbols>true</DebugSymbols>
-    <OutputPath>$(PwizBuildPath)\msvc-debug-x86_64\</OutputPath>
-    <DefineConstants>DEBUG;TRACE</DefineConstants>
-    <AllowUnsafeBlocks>true</AllowUnsafeBlocks>
-    <DebugType>full</DebugType>
-    <PlatformTarget>x64</PlatformTarget>
-    <UseVSHostingProcess>false</UseVSHostingProcess>
-    <ErrorReport>prompt</ErrorReport>
-    <Prefer32Bit>false</Prefer32Bit>
-  </PropertyGroup>
-  <PropertyGroup Condition=" '$(Configuration)|$(Platform)' == 'Release|x64' ">
-    <OutputPath>$(PwizBuildPath)\msvc-release-x86_64\</OutputPath>
-    <DefineConstants>TRACE</DefineConstants>
-    <Optimize>true</Optimize>
-    <DebugType>pdbonly</DebugType>
-    <PlatformTarget>x64</PlatformTarget>
-    <UseVSHostingProcess>false</UseVSHostingProcess>
-    <ErrorReport>prompt</ErrorReport>
-    <Prefer32Bit>false</Prefer32Bit>
-  </PropertyGroup>
-  <ItemGroup>
-    <Reference Include="DataGridViewAutoFilter, Version=1.0.0.0, Culture=neutral, processorArchitecture=MSIL">
-      <SpecificVersion>False</SpecificVersion>
-      <HintPath>.\DataGridViewAutoFilter.dll</HintPath>
-    </Reference>
-    <Reference Include="DigitalRune.Windows.Docking, Version=1.3.1.0, Culture=neutral, PublicKeyToken=83b2c390cd515404, processorArchitecture=MSIL">
-      <SpecificVersion>False</SpecificVersion>
-      <HintPath>..\Shared\Lib\DigitalRune.Windows.Docking.dll</HintPath>
-    </Reference>
-    <Reference Include="pwiz_bindings_cli, Version=0.0.0.0, Culture=neutral, processorArchitecture=$(Platform)">
-      <SpecificVersion>False</SpecificVersion>
-      <HintPath>$(PwizBuildPath)\obj\$(Platform)\$(Configuration)\pwiz_bindings_cli.dll</HintPath>
-    </Reference>
-    <Reference Include="STL_Containers, Version=1.0.0.0, Culture=neutral, processorArchitecture=MSIL">
-      <SpecificVersion>False</SpecificVersion>
-      <HintPath>.\STL_Containers.dll</HintPath>
-    </Reference>
-    <Reference Include="System" />
-    <Reference Include="System.Core">
-      <RequiredTargetFramework>3.5</RequiredTargetFramework>
-    </Reference>
-    <Reference Include="System.Data" />
-    <Reference Include="System.Data.DataSetExtensions">
-      <RequiredTargetFramework>3.5</RequiredTargetFramework>
-    </Reference>
-    <Reference Include="System.Deployment" />
-    <Reference Include="System.Drawing" />
-    <Reference Include="System.Windows.Forms" />
-    <Reference Include="System.Xml" />
-  </ItemGroup>
-  <ItemGroup>
-    <Compile Include="Annotation.cs" />
-    <Compile Include="Dialogs\TimeMzHeatmapForm.cs">
-      <SubType>Form</SubType>
-    </Compile>
-    <Compile Include="Dialogs\TimeMzHeatmapForm.Designer.cs">
-      <DependentUpon>TimeMzHeatmapForm.cs</DependentUpon>
-    </Compile>
-    <Compile Include="Dialogs\HeatmapForm.cs">
-      <SubType>Form</SubType>
-    </Compile>
-    <Compile Include="Dialogs\HeatmapForm.Designer.cs">
-      <DependentUpon>HeatmapForm.cs</DependentUpon>
-    </Compile>
-    <Compile Include="Misc\ChromatogramDataSet.Designer.cs">
-      <AutoGen>True</AutoGen>
-      <DesignTime>True</DesignTime>
-      <DependentUpon>ChromatogramDataSet.xsd</DependentUpon>
-    </Compile>
-    <Compile Include="Dialogs\AnnotationPanels.cs">
-      <SubType>UserControl</SubType>
-    </Compile>
-    <Compile Include="Dialogs\AnnotationPanels.Designer.cs">
-      <DependentUpon>AnnotationPanels.cs</DependentUpon>
-    </Compile>
-    <Compile Include="Dialogs\ChromatogramListForm.cs">
-      <SubType>Form</SubType>
-    </Compile>
-    <Compile Include="Dialogs\ChromatogramListForm.Designer.cs">
-      <DependentUpon>ChromatogramListForm.cs</DependentUpon>
-    </Compile>
-    <Compile Include="DataSource.cs" />
-    <Compile Include="Dialogs\AboutForm.cs">
-      <SubType>Form</SubType>
-    </Compile>
-    <Compile Include="Dialogs\AboutForm.designer.cs">
-      <DependentUpon>AboutForm.cs</DependentUpon>
-    </Compile>
-    <Compile Include="Dialogs\DataPointTableForm.cs">
-      <SubType>Form</SubType>
-    </Compile>
-    <Compile Include="Dialogs\DataPointTableForm.Designer.cs">
-      <DependentUpon>DataPointTableForm.cs</DependentUpon>
-    </Compile>
-    <Compile Include="Dialogs\ProcessingPanels.cs">
-      <SubType>UserControl</SubType>
-    </Compile>
-    <Compile Include="Dialogs\ProcessingPanels.Designer.cs">
-      <DependentUpon>ProcessingPanels.cs</DependentUpon>
-    </Compile>
-    <Compile Include="Dialogs\OpenDataSourceDialog.cs">
-      <SubType>Form</SubType>
-    </Compile>
-    <Compile Include="Dialogs\OpenDataSourceDialog.Designer.cs">
-      <DependentUpon>OpenDataSourceDialog.cs</DependentUpon>
-    </Compile>
-    <Compile Include="Dialogs\SelectColumnsDialog.cs">
-      <SubType>Form</SubType>
-    </Compile>
-    <Compile Include="Dialogs\SpectrumAnnotationForm.cs">
-      <SubType>Form</SubType>
-    </Compile>
-    <Compile Include="Dialogs\SpectrumAnnotationForm.Designer.cs">
-      <DependentUpon>SpectrumAnnotationForm.cs</DependentUpon>
-    </Compile>
-    <Compile Include="Manager.cs" />
-    <Compile Include="Misc\Arguments.cs" />
-    <Compile Include="Misc\EventSpy.cs" />
-    <Compile Include="Misc\Extensions.cs">
-    </Compile>
-    <Compile Include="Misc\FileSizeFormatProvider.cs" />
-    <Compile Include="Misc\ListViewColumnSorter.cs" />
-    <Compile Include="Misc\SpectrumDataSet.Designer.cs">
-      <AutoGen>True</AutoGen>
-      <DesignTime>True</DesignTime>
-      <DependentUpon>SpectrumDataSet.xsd</DependentUpon>
-    </Compile>
-    <Compile Include="Dialogs\ProcessingListView.cs">
-      <SubType>UserControl</SubType>
-    </Compile>
-    <Compile Include="Dialogs\SpectrumListForm.cs">
-      <SubType>Form</SubType>
-    </Compile>
-    <Compile Include="Dialogs\SpectrumListForm.Designer.cs">
-      <DependentUpon>SpectrumListForm.cs</DependentUpon>
-    </Compile>
-    <Compile Include="Dialogs\GraphForm.cs">
-      <SubType>Form</SubType>
-    </Compile>
-    <Compile Include="Dialogs\GraphForm.Designer.cs">
-      <DependentUpon>GraphForm.cs</DependentUpon>
-    </Compile>
-    <Compile Include="Misc\MruStripMenu.cs" />
-    <Compile Include="Processing.cs" />
-    <Compile Include="seems.cs">
-      <SubType>Form</SubType>
-    </Compile>
-    <Compile Include="seems.Designer.cs">
-      <DependentUpon>seems.cs</DependentUpon>
-    </Compile>
-    <Compile Include="Program.cs" />
-    <Compile Include="Properties\AssemblyInfo.cs" />
-    <EmbeddedResource Include="Dialogs\TimeMzHeatmapForm.resx">
-      <DependentUpon>TimeMzHeatmapForm.cs</DependentUpon>
-      <SubType>Designer</SubType>
-    </EmbeddedResource>
-    <EmbeddedResource Include="Dialogs\HeatmapForm.resx">
-      <DependentUpon>HeatmapForm.cs</DependentUpon>
-      <SubType>Designer</SubType>
-    </EmbeddedResource>
-    <EmbeddedResource Include="Properties\Resources.resx">
-      <Generator>ResXFileCodeGenerator</Generator>
-      <LastGenOutput>Resources.Designer.cs</LastGenOutput>
-      <SubType>Designer</SubType>
-    </EmbeddedResource>
-    <EmbeddedResource Include="seems.resx">
-      <SubType>Designer</SubType>
-      <DependentUpon>seems.cs</DependentUpon>
-    </EmbeddedResource>
-    <Compile Include="Properties\Resources.Designer.cs">
-      <AutoGen>True</AutoGen>
-      <DependentUpon>Resources.resx</DependentUpon>
-      <DesignTime>True</DesignTime>
-    </Compile>
-    <None Include="app.config">
-      <SubType>Designer</SubType>
-    </None>
-    <None Include="Properties\Settings.settings">
-      <Generator>SettingsSingleFileGenerator</Generator>
-      <LastGenOutput>Settings.Designer.cs</LastGenOutput>
-    </None>
-    <None Include="signature.snk" />
-    <Compile Include="Properties\Settings.Designer.cs">
-      <AutoGen>True</AutoGen>
-      <DependentUpon>Settings.settings</DependentUpon>
-      <DesignTimeSharedInput>True</DesignTimeSharedInput>
-    </Compile>
-    <Compile Include="Dialogs\SpectrumProcessingForm.cs">
-      <SubType>Form</SubType>
-    </Compile>
-    <Compile Include="Dialogs\SpectrumProcessingForm.Designer.cs">
-      <DependentUpon>SpectrumProcessingForm.cs</DependentUpon>
-    </Compile>
-    <Compile Include="Dialogs\TreeViewForm.cs">
-      <SubType>Form</SubType>
-    </Compile>
-    <Compile Include="Dialogs\TreeViewForm.Designer.cs">
-      <DependentUpon>TreeViewForm.cs</DependentUpon>
-    </Compile>
-    <Compile Include="SingleInstanceHandler.cs" />
-    <Compile Include="Types.cs">
-    </Compile>
-  </ItemGroup>
-  <ItemGroup>
-    <EmbeddedResource Include="Dialogs\AnnotationPanels.resx">
-      <DependentUpon>AnnotationPanels.cs</DependentUpon>
-    </EmbeddedResource>
-    <EmbeddedResource Include="Dialogs\ChromatogramListForm.resx">
-      <DependentUpon>ChromatogramListForm.cs</DependentUpon>
-      <SubType>Designer</SubType>
-    </EmbeddedResource>
-    <EmbeddedResource Include="Dialogs\AboutForm.resx">
-      <DependentUpon>AboutForm.cs</DependentUpon>
-      <SubType>Designer</SubType>
-    </EmbeddedResource>
-    <EmbeddedResource Include="Dialogs\DataPointTableForm.resx">
-      <DependentUpon>DataPointTableForm.cs</DependentUpon>
-    </EmbeddedResource>
-    <EmbeddedResource Include="Dialogs\ProcessingPanels.resx">
-      <DependentUpon>ProcessingPanels.cs</DependentUpon>
-    </EmbeddedResource>
-    <EmbeddedResource Include="Dialogs\OpenDataSourceDialog.resx">
-      <SubType>Designer</SubType>
-      <DependentUpon>OpenDataSourceDialog.cs</DependentUpon>
-    </EmbeddedResource>
-    <EmbeddedResource Include="Dialogs\SpectrumAnnotationForm.resx">
-      <DependentUpon>SpectrumAnnotationForm.cs</DependentUpon>
-    </EmbeddedResource>
-    <EmbeddedResource Include="Dialogs\GraphForm.resx">
-      <SubType>Designer</SubType>
-      <DependentUpon>GraphForm.cs</DependentUpon>
-    </EmbeddedResource>
-    <EmbeddedResource Include="Misc\SpectrumIcon.ico" />
-    <EmbeddedResource Include="Dialogs\ProcessingListView.resx">
-      <DependentUpon>ProcessingListView.cs</DependentUpon>
-    </EmbeddedResource>
-    <EmbeddedResource Include="Dialogs\SpectrumListForm.resx">
-      <SubType>Designer</SubType>
-      <DependentUpon>SpectrumListForm.cs</DependentUpon>
-    </EmbeddedResource>
-    <EmbeddedResource Include="Dialogs\SpectrumProcessingForm.resx">
-      <SubType>Designer</SubType>
-      <DependentUpon>SpectrumProcessingForm.cs</DependentUpon>
-    </EmbeddedResource>
-    <EmbeddedResource Include="Dialogs\TreeViewForm.resx">
-      <SubType>Designer</SubType>
-      <DependentUpon>TreeViewForm.cs</DependentUpon>
-    </EmbeddedResource>
-  </ItemGroup>
-  <ItemGroup>
-    <Content Include="Misc\Centroider.ico" />
-    <None Include="Misc\ChromatogramDataSet.xsc">
-      <DependentUpon>ChromatogramDataSet.xsd</DependentUpon>
-    </None>
-    <None Include="Misc\ChromatogramDataSet.xsd">
-      <SubType>Designer</SubType>
-      <Generator>MSDataSetGenerator</Generator>
-      <LastGenOutput>ChromatogramDataSet.Designer.cs</LastGenOutput>
-    </None>
-    <None Include="Misc\ChromatogramDataSet.xss">
-      <DependentUpon>ChromatogramDataSet.xsd</DependentUpon>
-    </None>
-    <Content Include="Misc\DataProcessing.ico" />
-    <None Include="Misc\SpectrumDataSet.xsc">
-      <DependentUpon>SpectrumDataSet.xsd</DependentUpon>
-    </None>
-    <None Include="Misc\SpectrumDataSet.xsd">
-      <SubType>Designer</SubType>
-      <Generator>MSDataSetGenerator</Generator>
-      <LastGenOutput>SpectrumDataSet.Designer.cs</LastGenOutput>
-    </None>
-    <None Include="Misc\SpectrumDataSet.xss">
-      <DependentUpon>SpectrumDataSet.xsd</DependentUpon>
-    </None>
-    <Content Include="Misc\Smoother.ico" />
-    <Content Include="Misc\SpectrumSVG-template.svg">
-    </Content>
-    <None Include="Resources\Annotation.png" />
-    <None Include="Resources\views.png" />
-    <None Include="Resources\up.png" />
-    <None Include="Resources\Thresholder.png" />
-    <None Include="Resources\Smoother.png" />
-    <None Include="Resources\RecentDocuments.png" />
-    <None Include="Resources\PeakIntegralActive.png" />
-    <None Include="Resources\PeakIntegral.png" />
-    <None Include="Resources\OpticalDrive.png" />
-    <None Include="Resources\NetworkDrive.png" />
-    <None Include="Resources\MyNetworkPlaces.png" />
-    <None Include="Resources\MyDocuments.png" />
-    <None Include="Resources\MyComputer.png" />
-    <None Include="Resources\LocalDrive.png" />
-    <None Include="Resources\folder.png" />
-    <None Include="Resources\file.png" />
-    <None Include="Resources\Desktop.png" />
-    <None Include="Resources\Centroider.png" />
-    <None Include="Resources\back.png" />
-    <None Include="Resources\DataProcessing.png" />
-    <None Include="Resources\folder.png" />
-  </ItemGroup>
-  <ItemGroup>
-    <BootstrapperPackage Include="Microsoft.Net.Client.3.5">
-      <Visible>False</Visible>
-      <ProductName>.NET Framework Client Profile</ProductName>
-      <Install>false</Install>
-    </BootstrapperPackage>
-    <BootstrapperPackage Include="Microsoft.Net.Framework.2.0">
-      <Visible>False</Visible>
-      <ProductName>.NET Framework 2.0 %28x86%29</ProductName>
-      <Install>true</Install>
-    </BootstrapperPackage>
-    <BootstrapperPackage Include="Microsoft.Net.Framework.3.0">
-      <Visible>False</Visible>
-      <ProductName>.NET Framework 3.0 %28x86%29</ProductName>
-      <Install>false</Install>
-    </BootstrapperPackage>
-    <BootstrapperPackage Include="Microsoft.Net.Framework.3.5">
-      <Visible>False</Visible>
-      <ProductName>.NET Framework 3.5</ProductName>
-      <Install>false</Install>
-    </BootstrapperPackage>
-    <BootstrapperPackage Include="Microsoft.Net.Framework.3.5.SP1">
-      <Visible>False</Visible>
-      <ProductName>.NET Framework 3.5 SP1</ProductName>
-      <Install>false</Install>
-    </BootstrapperPackage>
-  </ItemGroup>
-  <ItemGroup>
-    <NativeReference Include="Interop.EDAL.SxS, Version=1.0.0.0, Type=AnyCPU">
-      <Name>Interop.EDAL.SxS.manifest</Name>
-      <HintPath>..\..\pwiz_aux\msrc\utility\vendor_api\Bruker\$(Platform)\Interop.EDAL.SxS.manifest</HintPath>
-    </NativeReference>
-    <NativeReference Include="MSFileReader.XRawfile2.SxS, Version=2.2.61.0, Type=AnyCPU">
-      <Name>MSFileReader.XRawfile2.SxS.manifest</Name>
-      <HintPath>..\..\pwiz_aux\msrc\utility\vendor_api\thermo\$(Platform)\MSFileReader.XRawfile2.SxS.manifest</HintPath>
-    </NativeReference>
-  </ItemGroup>
-  <ItemGroup>
-    <ProjectReference Include="..\Shared\Common\CommonUtil.csproj">
-      <Project>{13BF2FFB-50A1-4AB1-83A4-5733E36905CE}</Project>
-      <Name>CommonUtil</Name>
-    </ProjectReference>
-    <ProjectReference Include="..\Shared\MSGraph\MSGraph.csproj">
-      <Project>{26CFD1FF-F4F7-4F66-B5B4-E686BDB9B34E}</Project>
-      <Name>MSGraph</Name>
-    </ProjectReference>
-    <ProjectReference Include="..\Shared\zedgraph\ZedGraph.csproj">
-      <Project>{B99650EE-AF46-47B4-A4A9-212ADE7809B7}</Project>
-      <Name>ZedGraph</Name>
-    </ProjectReference>
-  </ItemGroup>
-  <Import Project="$(MSBuildBinPath)\Microsoft.CSharp.targets" />
-  <!-- To modify your build process, add your task inside one of the targets below and uncomment it. 
-       Other similar extension points exist, see Microsoft.Common.targets.
-  <Target Name="BeforeBuild">
-  </Target>
-  <Target Name="AfterBuild">
-  </Target>
-  -->
+﻿<?xml version="1.0" encoding="utf-8"?>
+<Project DefaultTargets="Build" xmlns="http://schemas.microsoft.com/developer/msbuild/2003" ToolsVersion="12.0">
+  <PropertyGroup>
+    <Configuration Condition=" '$(Configuration)' == '' ">Debug</Configuration>
+    <Platform Condition=" '$(Platform)' == '' ">AnyCPU</Platform>
+    <ProductVersion>9.0.30729</ProductVersion>
+    <SchemaVersion>2.0</SchemaVersion>
+    <ProjectGuid>{2399F68B-D886-4D94-AB4B-700FE3E46849}</ProjectGuid>
+    <OutputType>WinExe</OutputType>
+    <AppDesignerFolder>Properties</AppDesignerFolder>
+    <RootNamespace>seems</RootNamespace>
+    <AssemblyName>seems</AssemblyName>
+    <StartupObject>
+    </StartupObject>
+    <ApplicationIcon>Misc\SpectrumIcon.ico</ApplicationIcon>
+    <IsWebBootstrapper>false</IsWebBootstrapper>
+    <SignAssembly>false</SignAssembly>
+    <AssemblyOriginatorKeyFile>signature.snk</AssemblyOriginatorKeyFile>
+    <SignManifests>false</SignManifests>
+    <FileUpgradeFlags>
+    </FileUpgradeFlags>
+    <OldToolsVersion>2.0</OldToolsVersion>
+    <TargetFrameworkVersion>v4.7.2</TargetFrameworkVersion>
+    <UpgradeBackupLocation>
+    </UpgradeBackupLocation>
+    <FileUpgradeFlags>
+    </FileUpgradeFlags>
+    <OldToolsVersion>3.5</OldToolsVersion>
+    <UpgradeBackupLocation>
+    </UpgradeBackupLocation>
+    <PublishUrl>publish\</PublishUrl>
+    <Install>true</Install>
+    <InstallFrom>Disk</InstallFrom>
+    <UpdateEnabled>false</UpdateEnabled>
+    <UpdateMode>Foreground</UpdateMode>
+    <UpdateInterval>7</UpdateInterval>
+    <UpdateIntervalUnits>Days</UpdateIntervalUnits>
+    <UpdatePeriodically>false</UpdatePeriodically>
+    <UpdateRequired>false</UpdateRequired>
+    <MapFileExtensions>true</MapFileExtensions>
+    <SupportUrl>http://proteowizard.sourceforge.net</SupportUrl>
+    <ProductName>SeeMS</ProductName>
+    <PublisherName>Vanderbilt University</PublisherName>
+    <ApplicationRevision>0</ApplicationRevision>
+    <ApplicationVersion>1.0.0.%2a</ApplicationVersion>
+    <UseApplicationTrust>false</UseApplicationTrust>
+    <BootstrapperEnabled>true</BootstrapperEnabled>
+    <TargetFrameworkProfile />
+    <BaseIntermediateOutputPath>..\..\build-nt-x86\obj\</BaseIntermediateOutputPath>
+    <PwizBuildPath>$(BaseIntermediateOutputPath)\..</PwizBuildPath>
+    <AutoGenerateBindingRedirects>true</AutoGenerateBindingRedirects>
+  </PropertyGroup>
+  <PropertyGroup Condition=" '$(Configuration)|$(Platform)' == 'Debug|x86' ">
+    <DebugSymbols>true</DebugSymbols>
+    <OutputPath>$(PwizBuildPath)\msvc-debug\</OutputPath>
+    <DefineConstants>DEBUG;TRACE</DefineConstants>
+    <AllowUnsafeBlocks>true</AllowUnsafeBlocks>
+    <DebugType>full</DebugType>
+    <PlatformTarget>x86</PlatformTarget>
+    <UseVSHostingProcess>false</UseVSHostingProcess>
+    <ErrorReport>prompt</ErrorReport>
+    <Prefer32Bit>false</Prefer32Bit>
+  </PropertyGroup>
+  <PropertyGroup Condition=" '$(Configuration)|$(Platform)' == 'Release|x86' ">
+    <OutputPath>$(PwizBuildPath)\msvc-release\</OutputPath>
+    <DefineConstants>TRACE</DefineConstants>
+    <Optimize>true</Optimize>
+    <DebugType>pdbonly</DebugType>
+    <PlatformTarget>x86</PlatformTarget>
+    <UseVSHostingProcess>false</UseVSHostingProcess>
+    <ErrorReport>prompt</ErrorReport>
+    <Prefer32Bit>false</Prefer32Bit>
+  </PropertyGroup>
+  <PropertyGroup Condition=" '$(Configuration)|$(Platform)' == 'Debug|x64' ">
+    <DebugSymbols>true</DebugSymbols>
+    <OutputPath>$(PwizBuildPath)\msvc-debug-x86_64\</OutputPath>
+    <DefineConstants>DEBUG;TRACE</DefineConstants>
+    <AllowUnsafeBlocks>true</AllowUnsafeBlocks>
+    <DebugType>full</DebugType>
+    <PlatformTarget>x64</PlatformTarget>
+    <UseVSHostingProcess>false</UseVSHostingProcess>
+    <ErrorReport>prompt</ErrorReport>
+    <Prefer32Bit>false</Prefer32Bit>
+  </PropertyGroup>
+  <PropertyGroup Condition=" '$(Configuration)|$(Platform)' == 'Release|x64' ">
+    <OutputPath>$(PwizBuildPath)\msvc-release-x86_64\</OutputPath>
+    <DefineConstants>TRACE</DefineConstants>
+    <Optimize>true</Optimize>
+    <DebugType>pdbonly</DebugType>
+    <PlatformTarget>x64</PlatformTarget>
+    <UseVSHostingProcess>false</UseVSHostingProcess>
+    <ErrorReport>prompt</ErrorReport>
+    <Prefer32Bit>false</Prefer32Bit>
+  </PropertyGroup>
+  <ItemGroup>
+    <Reference Include="DataGridViewAutoFilter, Version=1.0.0.0, Culture=neutral, processorArchitecture=MSIL">
+      <SpecificVersion>False</SpecificVersion>
+      <HintPath>.\DataGridViewAutoFilter.dll</HintPath>
+    </Reference>
+    <Reference Include="DigitalRune.Windows.Docking, Version=1.3.1.0, Culture=neutral, PublicKeyToken=83b2c390cd515404, processorArchitecture=MSIL">
+      <SpecificVersion>False</SpecificVersion>
+      <HintPath>..\Shared\Lib\DigitalRune.Windows.Docking.dll</HintPath>
+    </Reference>
+    <Reference Include="pwiz_bindings_cli, Version=0.0.0.0, Culture=neutral, processorArchitecture=$(Platform)">
+      <SpecificVersion>False</SpecificVersion>
+      <HintPath>$(PwizBuildPath)\obj\$(Platform)\$(Configuration)\pwiz_bindings_cli.dll</HintPath>
+    </Reference>
+    <Reference Include="STL_Containers, Version=1.0.0.0, Culture=neutral, processorArchitecture=MSIL">
+      <SpecificVersion>False</SpecificVersion>
+      <HintPath>.\STL_Containers.dll</HintPath>
+    </Reference>
+    <Reference Include="System" />
+    <Reference Include="System.Core">
+      <RequiredTargetFramework>3.5</RequiredTargetFramework>
+    </Reference>
+    <Reference Include="System.Data" />
+    <Reference Include="System.Data.DataSetExtensions">
+      <RequiredTargetFramework>3.5</RequiredTargetFramework>
+    </Reference>
+    <Reference Include="System.Deployment" />
+    <Reference Include="System.Drawing" />
+    <Reference Include="System.Windows.Forms" />
+    <Reference Include="System.Xml" />
+  </ItemGroup>
+  <ItemGroup>
+    <Compile Include="Annotation.cs" />
+    <Compile Include="Dialogs\TimeMzHeatmapForm.cs">
+      <SubType>Form</SubType>
+    </Compile>
+    <Compile Include="Dialogs\TimeMzHeatmapForm.Designer.cs">
+      <DependentUpon>TimeMzHeatmapForm.cs</DependentUpon>
+    </Compile>
+    <Compile Include="Dialogs\HeatmapForm.cs">
+      <SubType>Form</SubType>
+    </Compile>
+    <Compile Include="Dialogs\HeatmapForm.Designer.cs">
+      <DependentUpon>HeatmapForm.cs</DependentUpon>
+    </Compile>
+    <Compile Include="Misc\ChromatogramDataSet.Designer.cs">
+      <AutoGen>True</AutoGen>
+      <DesignTime>True</DesignTime>
+      <DependentUpon>ChromatogramDataSet.xsd</DependentUpon>
+    </Compile>
+    <Compile Include="Dialogs\AnnotationPanels.cs">
+      <SubType>UserControl</SubType>
+    </Compile>
+    <Compile Include="Dialogs\AnnotationPanels.Designer.cs">
+      <DependentUpon>AnnotationPanels.cs</DependentUpon>
+    </Compile>
+    <Compile Include="Dialogs\ChromatogramListForm.cs">
+      <SubType>Form</SubType>
+    </Compile>
+    <Compile Include="Dialogs\ChromatogramListForm.Designer.cs">
+      <DependentUpon>ChromatogramListForm.cs</DependentUpon>
+    </Compile>
+    <Compile Include="DataSource.cs" />
+    <Compile Include="Dialogs\AboutForm.cs">
+      <SubType>Form</SubType>
+    </Compile>
+    <Compile Include="Dialogs\AboutForm.designer.cs">
+      <DependentUpon>AboutForm.cs</DependentUpon>
+    </Compile>
+    <Compile Include="Dialogs\DataPointTableForm.cs">
+      <SubType>Form</SubType>
+    </Compile>
+    <Compile Include="Dialogs\DataPointTableForm.Designer.cs">
+      <DependentUpon>DataPointTableForm.cs</DependentUpon>
+    </Compile>
+    <Compile Include="Dialogs\ProcessingPanels.cs">
+      <SubType>UserControl</SubType>
+    </Compile>
+    <Compile Include="Dialogs\ProcessingPanels.Designer.cs">
+      <DependentUpon>ProcessingPanels.cs</DependentUpon>
+    </Compile>
+    <Compile Include="Dialogs\OpenDataSourceDialog.cs">
+      <SubType>Form</SubType>
+    </Compile>
+    <Compile Include="Dialogs\OpenDataSourceDialog.Designer.cs">
+      <DependentUpon>OpenDataSourceDialog.cs</DependentUpon>
+    </Compile>
+    <Compile Include="Dialogs\SelectColumnsDialog.cs">
+      <SubType>Form</SubType>
+    </Compile>
+    <Compile Include="Dialogs\SpectrumAnnotationForm.cs">
+      <SubType>Form</SubType>
+    </Compile>
+    <Compile Include="Dialogs\SpectrumAnnotationForm.Designer.cs">
+      <DependentUpon>SpectrumAnnotationForm.cs</DependentUpon>
+    </Compile>
+    <Compile Include="Manager.cs" />
+    <Compile Include="Misc\Arguments.cs" />
+    <Compile Include="Misc\EventSpy.cs" />
+    <Compile Include="Misc\Extensions.cs">
+    </Compile>
+    <Compile Include="Misc\FileSizeFormatProvider.cs" />
+    <Compile Include="Misc\ListViewColumnSorter.cs" />
+    <Compile Include="Misc\SpectrumDataSet.Designer.cs">
+      <AutoGen>True</AutoGen>
+      <DesignTime>True</DesignTime>
+      <DependentUpon>SpectrumDataSet.xsd</DependentUpon>
+    </Compile>
+    <Compile Include="Dialogs\ProcessingListView.cs">
+      <SubType>UserControl</SubType>
+    </Compile>
+    <Compile Include="Dialogs\SpectrumListForm.cs">
+      <SubType>Form</SubType>
+    </Compile>
+    <Compile Include="Dialogs\SpectrumListForm.Designer.cs">
+      <DependentUpon>SpectrumListForm.cs</DependentUpon>
+    </Compile>
+    <Compile Include="Dialogs\GraphForm.cs">
+      <SubType>Form</SubType>
+    </Compile>
+    <Compile Include="Dialogs\GraphForm.Designer.cs">
+      <DependentUpon>GraphForm.cs</DependentUpon>
+    </Compile>
+    <Compile Include="Misc\MruStripMenu.cs" />
+    <Compile Include="Processing.cs" />
+    <Compile Include="seems.cs">
+      <SubType>Form</SubType>
+    </Compile>
+    <Compile Include="seems.Designer.cs">
+      <DependentUpon>seems.cs</DependentUpon>
+    </Compile>
+    <Compile Include="Program.cs" />
+    <Compile Include="Properties\AssemblyInfo.cs" />
+    <EmbeddedResource Include="Dialogs\TimeMzHeatmapForm.resx">
+      <DependentUpon>TimeMzHeatmapForm.cs</DependentUpon>
+      <SubType>Designer</SubType>
+    </EmbeddedResource>
+    <EmbeddedResource Include="Dialogs\HeatmapForm.resx">
+      <DependentUpon>HeatmapForm.cs</DependentUpon>
+      <SubType>Designer</SubType>
+    </EmbeddedResource>
+    <EmbeddedResource Include="Properties\Resources.resx">
+      <Generator>ResXFileCodeGenerator</Generator>
+      <LastGenOutput>Resources.Designer.cs</LastGenOutput>
+      <SubType>Designer</SubType>
+    </EmbeddedResource>
+    <EmbeddedResource Include="seems.resx">
+      <SubType>Designer</SubType>
+      <DependentUpon>seems.cs</DependentUpon>
+    </EmbeddedResource>
+    <Compile Include="Properties\Resources.Designer.cs">
+      <AutoGen>True</AutoGen>
+      <DependentUpon>Resources.resx</DependentUpon>
+      <DesignTime>True</DesignTime>
+    </Compile>
+    <None Include="app.config">
+      <SubType>Designer</SubType>
+    </None>
+    <None Include="Properties\Settings.settings">
+      <Generator>SettingsSingleFileGenerator</Generator>
+      <LastGenOutput>Settings.Designer.cs</LastGenOutput>
+    </None>
+    <None Include="signature.snk" />
+    <Compile Include="Properties\Settings.Designer.cs">
+      <AutoGen>True</AutoGen>
+      <DependentUpon>Settings.settings</DependentUpon>
+      <DesignTimeSharedInput>True</DesignTimeSharedInput>
+    </Compile>
+    <Compile Include="Dialogs\SpectrumProcessingForm.cs">
+      <SubType>Form</SubType>
+    </Compile>
+    <Compile Include="Dialogs\SpectrumProcessingForm.Designer.cs">
+      <DependentUpon>SpectrumProcessingForm.cs</DependentUpon>
+    </Compile>
+    <Compile Include="Dialogs\TreeViewForm.cs">
+      <SubType>Form</SubType>
+    </Compile>
+    <Compile Include="Dialogs\TreeViewForm.Designer.cs">
+      <DependentUpon>TreeViewForm.cs</DependentUpon>
+    </Compile>
+    <Compile Include="SingleInstanceHandler.cs" />
+    <Compile Include="Types.cs">
+    </Compile>
+  </ItemGroup>
+  <ItemGroup>
+    <EmbeddedResource Include="Dialogs\AnnotationPanels.resx">
+      <DependentUpon>AnnotationPanels.cs</DependentUpon>
+    </EmbeddedResource>
+    <EmbeddedResource Include="Dialogs\ChromatogramListForm.resx">
+      <DependentUpon>ChromatogramListForm.cs</DependentUpon>
+      <SubType>Designer</SubType>
+    </EmbeddedResource>
+    <EmbeddedResource Include="Dialogs\AboutForm.resx">
+      <DependentUpon>AboutForm.cs</DependentUpon>
+      <SubType>Designer</SubType>
+    </EmbeddedResource>
+    <EmbeddedResource Include="Dialogs\DataPointTableForm.resx">
+      <DependentUpon>DataPointTableForm.cs</DependentUpon>
+    </EmbeddedResource>
+    <EmbeddedResource Include="Dialogs\ProcessingPanels.resx">
+      <DependentUpon>ProcessingPanels.cs</DependentUpon>
+    </EmbeddedResource>
+    <EmbeddedResource Include="Dialogs\OpenDataSourceDialog.resx">
+      <SubType>Designer</SubType>
+      <DependentUpon>OpenDataSourceDialog.cs</DependentUpon>
+    </EmbeddedResource>
+    <EmbeddedResource Include="Dialogs\SpectrumAnnotationForm.resx">
+      <DependentUpon>SpectrumAnnotationForm.cs</DependentUpon>
+    </EmbeddedResource>
+    <EmbeddedResource Include="Dialogs\GraphForm.resx">
+      <SubType>Designer</SubType>
+      <DependentUpon>GraphForm.cs</DependentUpon>
+    </EmbeddedResource>
+    <EmbeddedResource Include="Misc\SpectrumIcon.ico" />
+    <EmbeddedResource Include="Dialogs\ProcessingListView.resx">
+      <DependentUpon>ProcessingListView.cs</DependentUpon>
+    </EmbeddedResource>
+    <EmbeddedResource Include="Dialogs\SpectrumListForm.resx">
+      <SubType>Designer</SubType>
+      <DependentUpon>SpectrumListForm.cs</DependentUpon>
+    </EmbeddedResource>
+    <EmbeddedResource Include="Dialogs\SpectrumProcessingForm.resx">
+      <SubType>Designer</SubType>
+      <DependentUpon>SpectrumProcessingForm.cs</DependentUpon>
+    </EmbeddedResource>
+    <EmbeddedResource Include="Dialogs\TreeViewForm.resx">
+      <SubType>Designer</SubType>
+      <DependentUpon>TreeViewForm.cs</DependentUpon>
+    </EmbeddedResource>
+  </ItemGroup>
+  <ItemGroup>
+    <Content Include="Misc\Centroider.ico" />
+    <None Include="Misc\ChromatogramDataSet.xsc">
+      <DependentUpon>ChromatogramDataSet.xsd</DependentUpon>
+    </None>
+    <None Include="Misc\ChromatogramDataSet.xsd">
+      <SubType>Designer</SubType>
+      <Generator>MSDataSetGenerator</Generator>
+      <LastGenOutput>ChromatogramDataSet.Designer.cs</LastGenOutput>
+    </None>
+    <None Include="Misc\ChromatogramDataSet.xss">
+      <DependentUpon>ChromatogramDataSet.xsd</DependentUpon>
+    </None>
+    <Content Include="Misc\DataProcessing.ico" />
+    <None Include="Misc\SpectrumDataSet.xsc">
+      <DependentUpon>SpectrumDataSet.xsd</DependentUpon>
+    </None>
+    <None Include="Misc\SpectrumDataSet.xsd">
+      <SubType>Designer</SubType>
+      <Generator>MSDataSetGenerator</Generator>
+      <LastGenOutput>SpectrumDataSet.Designer.cs</LastGenOutput>
+    </None>
+    <None Include="Misc\SpectrumDataSet.xss">
+      <DependentUpon>SpectrumDataSet.xsd</DependentUpon>
+    </None>
+    <Content Include="Misc\Smoother.ico" />
+    <Content Include="Misc\SpectrumSVG-template.svg">
+    </Content>
+    <None Include="Resources\Annotation.png" />
+    <None Include="Resources\views.png" />
+    <None Include="Resources\up.png" />
+    <None Include="Resources\Thresholder.png" />
+    <None Include="Resources\Smoother.png" />
+    <None Include="Resources\RecentDocuments.png" />
+    <None Include="Resources\PeakIntegralActive.png" />
+    <None Include="Resources\PeakIntegral.png" />
+    <None Include="Resources\OpticalDrive.png" />
+    <None Include="Resources\NetworkDrive.png" />
+    <None Include="Resources\MyNetworkPlaces.png" />
+    <None Include="Resources\MyDocuments.png" />
+    <None Include="Resources\MyComputer.png" />
+    <None Include="Resources\LocalDrive.png" />
+    <None Include="Resources\folder.png" />
+    <None Include="Resources\file.png" />
+    <None Include="Resources\Desktop.png" />
+    <None Include="Resources\Centroider.png" />
+    <None Include="Resources\back.png" />
+    <None Include="Resources\DataProcessing.png" />
+    <None Include="Resources\folder.png" />
+  </ItemGroup>
+  <ItemGroup>
+    <BootstrapperPackage Include="Microsoft.Net.Client.3.5">
+      <Visible>False</Visible>
+      <ProductName>.NET Framework Client Profile</ProductName>
+      <Install>false</Install>
+    </BootstrapperPackage>
+    <BootstrapperPackage Include="Microsoft.Net.Framework.2.0">
+      <Visible>False</Visible>
+      <ProductName>.NET Framework 2.0 %28x86%29</ProductName>
+      <Install>true</Install>
+    </BootstrapperPackage>
+    <BootstrapperPackage Include="Microsoft.Net.Framework.3.0">
+      <Visible>False</Visible>
+      <ProductName>.NET Framework 3.0 %28x86%29</ProductName>
+      <Install>false</Install>
+    </BootstrapperPackage>
+    <BootstrapperPackage Include="Microsoft.Net.Framework.3.5">
+      <Visible>False</Visible>
+      <ProductName>.NET Framework 3.5</ProductName>
+      <Install>false</Install>
+    </BootstrapperPackage>
+    <BootstrapperPackage Include="Microsoft.Net.Framework.3.5.SP1">
+      <Visible>False</Visible>
+      <ProductName>.NET Framework 3.5 SP1</ProductName>
+      <Install>false</Install>
+    </BootstrapperPackage>
+  </ItemGroup>
+  <ItemGroup>
+    <NativeReference Include="Interop.EDAL.SxS, Version=1.0.0.0, Type=AnyCPU">
+      <Name>Interop.EDAL.SxS.manifest</Name>
+      <HintPath>..\..\pwiz_aux\msrc\utility\vendor_api\Bruker\$(Platform)\Interop.EDAL.SxS.manifest</HintPath>
+    </NativeReference>
+    <NativeReference Include="MSFileReader.XRawfile2.SxS, Version=2.2.61.0, Type=AnyCPU">
+      <Name>MSFileReader.XRawfile2.SxS.manifest</Name>
+      <HintPath>..\..\pwiz_aux\msrc\utility\vendor_api\thermo\$(Platform)\MSFileReader.XRawfile2.SxS.manifest</HintPath>
+    </NativeReference>
+  </ItemGroup>
+  <ItemGroup>
+    <ProjectReference Include="..\Shared\Common\CommonUtil.csproj">
+      <Project>{13BF2FFB-50A1-4AB1-83A4-5733E36905CE}</Project>
+      <Name>CommonUtil</Name>
+    </ProjectReference>
+    <ProjectReference Include="..\Shared\MSGraph\MSGraph.csproj">
+      <Project>{26CFD1FF-F4F7-4F66-B5B4-E686BDB9B34E}</Project>
+      <Name>MSGraph</Name>
+    </ProjectReference>
+    <ProjectReference Include="..\Shared\zedgraph\ZedGraph.csproj">
+      <Project>{B99650EE-AF46-47B4-A4A9-212ADE7809B7}</Project>
+      <Name>ZedGraph</Name>
+    </ProjectReference>
+  </ItemGroup>
+  <Import Project="$(MSBuildBinPath)\Microsoft.CSharp.targets" />
+  <!-- To modify your build process, add your task inside one of the targets below and uncomment it. 
+       Other similar extension points exist, see Microsoft.Common.targets.
+  <Target Name="BeforeBuild">
+  </Target>
+  <Target Name="AfterBuild">
+  </Target>
+  -->
 </Project>