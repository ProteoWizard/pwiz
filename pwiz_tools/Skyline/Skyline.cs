<<<<<<< HEAD
/*
 * Original author: Brendan MacLean <brendanx .at. u.washington.edu>,
 *                  MacCoss Lab, Department of Genome Sciences, UW
 *
 * Copyright 2009 University of Washington - Seattle, WA
 * 
 * Licensed under the Apache License, Version 2.0 (the "License");
 * you may not use this file except in compliance with the License.
 * You may obtain a copy of the License at
 *
 *     http://www.apache.org/licenses/LICENSE-2.0
 *
 * Unless required by applicable law or agreed to in writing, software
 * distributed under the License is distributed on an "AS IS" BASIS,
 * WITHOUT WARRANTIES OR CONDITIONS OF ANY KIND, either express or implied.
 * See the License for the specific language governing permissions and
 * limitations under the License.
 */
using System;
using System.Collections.Generic;
using System.ComponentModel;
using System.Deployment.Application;
using System.Diagnostics;
using System.Drawing;
using System.Globalization;
using System.IO;
using System.Linq;
using System.Net.Http;
using System.Reflection;
using System.Threading;
using System.Windows.Forms;
using DigitalRune.Windows.Docking;
using JetBrains.Annotations;
using log4net;
using pwiz.Common.Collections;
using pwiz.Common.DataBinding;
using pwiz.Common.DataBinding.Controls.Editor;
using pwiz.Common.DataBinding.Documentation;
using pwiz.Common.SystemUtil;
using pwiz.ProteomeDatabase.Util;
using pwiz.Skyline.Alerts;
using pwiz.Skyline.Controls.Databinding;
using pwiz.Skyline.Controls.Graphs;
using pwiz.Skyline.Controls.GroupComparison;
using pwiz.Skyline.Controls.SeqNode;
using pwiz.Skyline.Controls.Startup;
using pwiz.Skyline.EditUI;
using pwiz.Skyline.FileUI;
using pwiz.Skyline.Model;
using pwiz.Skyline.Model.DocSettings;
using pwiz.Skyline.Model.DocSettings.Extensions;
using pwiz.Skyline.Model.Find;
using pwiz.Skyline.Model.IonMobility;
using pwiz.Skyline.Model.Irt;
using pwiz.Skyline.Model.Lib;
using pwiz.Skyline.Model.Optimization;
using pwiz.Skyline.Model.Proteome;
using pwiz.Skyline.Model.Results;
using pwiz.Skyline.Model.RetentionTimes;
using pwiz.Skyline.Model.Tools;
using pwiz.Skyline.Properties;
using pwiz.Skyline.Controls;
using pwiz.Skyline.Controls.FilesTree;
using pwiz.Skyline.Controls.Lists;
using pwiz.Skyline.FileUI.PeptideSearch;
using pwiz.Skyline.Menus;
using pwiz.Skyline.Model.ElementLocators;
using pwiz.Skyline.Model.AuditLog;
using pwiz.Skyline.Model.Databinding;
using pwiz.Skyline.Model.Databinding.Entities;
using pwiz.Skyline.Model.DocSettings.MetadataExtraction;
using pwiz.Skyline.Model.GroupComparison;
using pwiz.Skyline.Model.Lists;
using pwiz.Skyline.Model.Koina.Communication;
using pwiz.Skyline.Model.Koina.Models;
using pwiz.CommonMsData.RemoteApi;
using pwiz.CommonMsData.RemoteApi.Ardia;
using pwiz.Skyline.Model.Results.Scoring;
using pwiz.Skyline.Model.Serialization;
using pwiz.Skyline.SettingsUI;
using pwiz.Skyline.SettingsUI.Irt;
using pwiz.Skyline.ToolsUI;
using pwiz.Skyline.Util;
using pwiz.Skyline.Util.Extensions;
using Peptide = pwiz.Skyline.Model.Peptide;
using Timer = System.Windows.Forms.Timer;
using Transition = pwiz.Skyline.Model.Transition;

namespace pwiz.Skyline
{
    /// <summary>
    /// Main window class for the Skyline application.  Skyline is an SDI application,
    /// but it is intentionally designed around a document window instance without
    /// assuming that it is the only such window in the application to allow it to
    /// become either MDI or multiple-SDI per process.
    /// </summary>
    public partial class SkylineWindow
        : FormEx,
            IUndoable,
            IDocumentUIContainer,
            IProgressMonitor,
            IToolMacroProvider,
            IModifyDocumentContainer,
            IRetentionScoreSource,
            IRemoteAccountUserInteraction,
            IRemoteAccountStorage
    {
        private SequenceTreeForm _sequenceTreeForm;
        private FilesTreeForm _filesTreeForm;
        private ImmediateWindow _immediateWindow;

        private SrmDocument _document;
        private SrmDocument _documentUI;
        private int _savedVersion;
        private bool _closing;
        private readonly UndoManager _undoManager;
        private readonly UndoRedoButtons _undoRedoButtons;
        private readonly BackgroundProteomeManager _backgroundProteomeManager;
        private readonly ProteinMetadataManager _proteinMetadataManager;
        private readonly IrtDbManager _irtDbManager;
        private readonly OptimizationDbManager _optDbManager;
        private readonly RetentionTimeManager _retentionTimeManager;
        private readonly IonMobilityLibraryManager _ionMobilityLibraryManager;
        private readonly LibraryManager _libraryManager;
        private readonly ChromatogramManager _chromatogramManager;
        private readonly AutoTrainManager _autoTrainManager;

        public event EventHandler<DocumentChangedEventArgs> DocumentChangedEvent;
        public event EventHandler<DocumentChangedEventArgs> DocumentUIChangedEvent;
        public event EventHandler<DocumentSavedEventArgs> DocumentSavedEvent;

        private readonly List<IProgressStatus> _listProgress;
        private readonly TaskbarProgress _taskbarProgress = new TaskbarProgress();
        private readonly Timer _timerProgress;
        private readonly Timer _timerGraphs;
        private readonly List<BackgroundLoader> _backgroundLoaders;
        private readonly object _documentChangeLock = new object();
        private readonly List<SkylineControl> _skylineMenuControls = new List<SkylineControl>();
        private readonly ImmediateWindowWarningListener _immediateWindowWarningListener;

        /// <summary>
        /// Constructor for the main window of the Skyline program.
        /// </summary>
        public SkylineWindow(string[] args = null)
        {
            InitializeComponent();
            InitializeMenus();
            _undoManager = new UndoManager(this);
            _undoRedoButtons = new UndoRedoButtons(_undoManager,
                EditMenu.UndoMenuItem, undoToolBarButton,
                EditMenu.RedoMenuItem, redoToolBarButton,
                RunUIAction);
            _undoRedoButtons.AttachEventHandlers();

            // Setup to manage and interact with mode selector buttons in UI
            SetModeUIToolStripButtons(modeUIToolBarDropDownButton);

            _backgroundLoaders = new List<BackgroundLoader>();

            _graphSpectrumSettings = new GraphSpectrumSettings(UpdateSpectrumGraph);

            _listProgress = new List<IProgressStatus>();
            _timerProgress = new Timer { Interval = 100 };
            _timerProgress.Tick += UpdateProgressUI;
            _timerGraphs = new Timer { Interval = 100 };
            _timerGraphs.Tick += UpdateGraphPanes;

            _libraryManager = new LibraryManager();
            _libraryManager.ProgressUpdateEvent += UpdateProgress;
            _libraryManager.Register(this);

            _backgroundProteomeManager = new BackgroundProteomeManager();
            _backgroundProteomeManager.ProgressUpdateEvent += UpdateProgress;
            _backgroundProteomeManager.Register(this);
            _chromatogramManager = new ChromatogramManager(false) { SupportAllGraphs = !Program.NoAllChromatogramsGraph };
            _chromatogramManager.ProgressUpdateEvent += UpdateProgress;
            _chromatogramManager.Register(this);
            _irtDbManager = new IrtDbManager();
            _irtDbManager.ProgressUpdateEvent += UpdateProgress;
            _irtDbManager.Register(this);
            _optDbManager = new OptimizationDbManager();
            _optDbManager.ProgressUpdateEvent += UpdateProgress;
            _optDbManager.Register(this);
            _retentionTimeManager = new RetentionTimeManager();
            _retentionTimeManager.ProgressUpdateEvent += UpdateProgress;
            _retentionTimeManager.Register(this);
            _ionMobilityLibraryManager = new IonMobilityLibraryManager();
            _ionMobilityLibraryManager.ProgressUpdateEvent += UpdateProgress;
            _ionMobilityLibraryManager.Register(this);
            _proteinMetadataManager = new ProteinMetadataManager();
            _proteinMetadataManager.ProgressUpdateEvent += UpdateProgress;
            _proteinMetadataManager.Register(this);
            _autoTrainManager = new AutoTrainManager();
            _autoTrainManager.ProgressUpdateEvent += UpdateProgress;
            _autoTrainManager.Register(this);
            _immediateWindowWarningListener = new ImmediateWindowWarningListener(this);
            RemoteSession.RemoteAccountUserInteraction = this;
            RemoteUrl.RemoteAccountStorage = this;

            // RTScoreCalculatorList.DEFAULTS[2].ScoreProvider
            //    .Attach(this);

            DocumentUIChangedEvent += AutoTrainCompleted;

            checkForUpdatesMenuItem.Visible =
                checkForUpdatesSeparator.Visible = ApplicationDeployment.IsNetworkDeployed;

            // Begin ToolStore check for updates to currently installed tools, if any
            if (ToolStoreUtil.UpdatableTools(Settings.Default.ToolList).Any())
            {
                ActionUtil.RunAsync(() => 
                {
                    try
                    {
                        ToolStoreUtil.CheckForUpdates(Settings.Default.ToolList.ToArray());
                    }
                    catch (Exception ex)
                    {
                        // Ignore network errors when checking for tool updates in background
                        // The user will get proper error handling when they explicitly open the Tool Store
                        Debug.WriteLine($@"Failed to check for tool updates: {ex.Message}");
                    }
                }, @"Check for tool updates");
            }

            // Get placement values before changing anything.
            bool maximize = Settings.Default.MainWindowMaximized || Program.DemoMode;
            Size size = Settings.Default.MainWindowSize;
            if (!size.IsEmpty)
                Size = size;

            // Restore window placement.
            Point location = Settings.Default.MainWindowLocation;
            if (!location.IsEmpty)
            {
                StartPosition = FormStartPosition.Manual;

                Location = location;
                ForceOnScreen();
            }
            if (maximize)
                WindowState = FormWindowState.Maximized;

            // As of April 2025, new Skyline projects are configured to:
            //   1) Include tabs for Targets and Files trees
            //   2) Make Targets tree active by default
            ShowSequenceTreeForm(true);
            ShowFilesTreeForm(true);
            _sequenceTreeForm.Activate();

            // Force the handle into existence before any background threads
            // are started by setting the initial document.  Otherwise, calls
            // to InvokeRequired will return false, even on background worker
            // threads.
            if (Equals(Handle, default(IntPtr)))
                throw new InvalidOperationException(SkylineResources.SkylineWindow_SkylineWindow_Must_have_a_window_handle_to_begin_processing);

            // Load any file the user may have double-clicked on to run this application
            if (args == null || args.Length == 0)
            {
                var activationArgs = AppDomain.CurrentDomain.SetupInformation.ActivationArguments;
                args = (activationArgs != null ? activationArgs.ActivationData : null);
            }
            if (args != null && args.Length != 0)
            {
                _fileToOpen = args.Where(a => !a.Equals(Program.OPEN_DOCUMENT_ARG)).LastOrDefault();
            }

            var defaultUIMode = Settings.Default.UIMode;
            NewDocument(); // Side effect: initializes Settings.Default.UIMode to proteomic if no previous value

            // Set UI mode to user default (proteomic/molecule/mixed)
            SrmDocument.DOCUMENT_TYPE defaultModeUI;
            if (Enum.TryParse(defaultUIMode, out defaultModeUI))
            {
                SetUIMode(defaultModeUI);
            }
            else
            {
                Settings.Default.UIMode = defaultUIMode; // OnShown() will ask user for it
            }

            // Push settings to an in-memory cache that can be read by ArdiaAccount since it cannot read Skyline settings directly.
            // CONSIDER: this approach is rudimentary. Revisit and consider:
            //              (1) moving all RemoteAccount-related config elsewhere
            //              (2) doing #1 in the background
            //              (3) the relationship between user.config models (ex: ArdiaRegistrationCodeEntry) and ArdiaAccount/Session
            foreach (var kvPair in Settings.Default.ArdiaRegistrationCodeEntries)
            {
                ArdiaCredentialHelper.SetApplicationCode(kvPair.Key, kvPair.Value.ClientApplicationCode);
            }
        }

        public AllChromatogramsGraph ImportingResultsWindow { get; private set; }
        public MultiProgressStatus ImportingResultsError { get; private set; }

        protected override void OnShown(EventArgs e)
        {
            base.OnShown(e);

            if (HasFileToOpen())
            {
                try
                {
                    LoadFile(_fileToOpen);
                }
                catch (UriFormatException)
                {
                    MessageDlg.Show(this, SkylineResources.SkylineWindow_SkylineWindow_Invalid_file_specified);
                }
            }
            _fileToOpen = null;

            EnsureUIModeSet();
        }

        private bool HasFileToOpen()
        {
            if (_fileToOpen == null)
                return false;

            string parentDir;
            try
            {
                parentDir = Path.GetDirectoryName(_fileToOpen);
            }
            catch (PathTooLongException e)
            {
                MessageDlg.ShowWithException(this, TextUtil.LineSeparate(SkylineResources.SkylineWindow_HasFileToOpen_The_path_to_the_file_to_open_is_too_long_, _fileToOpen), e);
                return false;
            }
            // If the parent directory ends with .zip and lives in AppData\Local\Temp
            // then the user has double-clicked a file in Windows Explorer inside a ZIP file
            if (DirectoryEx.IsTempZipFolder(parentDir, out string zipFileName))
            {
                MessageDlg.Show(this, TextUtil.LineSeparate(SkylineResources.SkylineWindow_HasFileToOpen_Opening_a_document_inside_a_ZIP_file_is_not_supported_,
                    string.Format(SkylineResources.SkylineWindow_HasFileToOpen_Unzip_the_file__0__first_and_then_open_the_extracted_file__1__, zipFileName, Path.GetFileName(_fileToOpen))));
                return false;
            }
            return true;
        }

        public void OpenPasteFileDlg(PasteFormat pf)
        {
            using (var pasteDlg = new PasteDlg(this))
            {
                pasteDlg.SelectedPath = SelectedPath;
                pasteDlg.PasteFormat = pf;
                if (pasteDlg.ShowDialog(this) == DialogResult.OK)
                    SelectedPath = pasteDlg.SelectedPath;
            }
        }

        public bool LoadFile(string file, FormEx parentWindow = null)
        {
            Uri uri = new Uri(file);
            if (!uri.IsFile)
                throw new UriFormatException(String.Format(SkylineResources.SkylineWindow_SkylineWindow_The_URI__0__is_not_a_file, uri));

            // ReSharper disable LocalizableElement
            string pathOpen = Uri.UnescapeDataString(uri.AbsolutePath).Replace("/", @"\");
            // ReSharper restore LocalizableElement
            
            // If the file chosen was the cache file, open its associated document.)
            if (Equals(Path.GetExtension(pathOpen), ChromatogramCache.EXT))
                pathOpen = Path.ChangeExtension(pathOpen, SrmDocument.EXT);
            // Handle direct open from UNC path names
            if (!string.IsNullOrEmpty(uri.Host))
                pathOpen = @"//" + uri.Host + pathOpen;

            if (pathOpen.EndsWith(SrmDocumentSharing.EXT))
            {
                return OpenSharedFile(pathOpen, parentWindow);
            }
            else if (pathOpen.EndsWith(SkypFile.EXT))
            {
                return OpenSkypFile(pathOpen, parentWindow);
            }
            else
            {
                return OpenFile(pathOpen, parentWindow);
            }
        }

        protected override void OnHandleCreated(EventArgs e)
        {
            UpgradeManager.CheckForUpdateAsync(this);

            base.OnHandleCreated(e);
        }

        public void Listen(EventHandler<DocumentChangedEventArgs> listener)
        {
            DocumentChangedEvent += listener;
        }

        void IDocumentContainer.Unlisten(EventHandler<DocumentChangedEventArgs> listener)
        {
            DocumentChangedEvent -= listener;
        }

        void IDocumentUIContainer.ListenUI(EventHandler<DocumentChangedEventArgs> listener)
        {
            DocumentUIChangedEvent += listener;
        }

        void IDocumentUIContainer.UnlistenUI(EventHandler<DocumentChangedEventArgs> listener)
        {
            DocumentUIChangedEvent -= listener;
        }

        /// <summary>
        /// The current thread-safe document.
        /// </summary>
        public SrmDocument Document
        {
            get
            {
                return _document;
            }
        }

        /// <summary>
        /// The current document displayed in the UI.  Access only from the UI.
        /// </summary>
        public SrmDocument DocumentUI
        {
            get
            {
                // May only be accessed from the UI thread.
                if (InvokeRequired)
                    throw new InvalidOperationException(SkylineResources.SkylineWindow_DocumentUI_The_DocumentUI_property_may_only_be_accessed_on_the_UI_thread);

                return _documentUI;
            }
        }

        /// <summary>
        /// The currently saved location of the document
        /// </summary>
        public string DocumentFilePath { get; set; }

        public DocumentFormat SavedDocumentFormat { get; private set; }

        public BackgroundProteomeManager BackgroundProteomeManager
        {
            get { return _backgroundProteomeManager; }
        }

        public ProteinMetadataManager ProteinMetadataManager
        {
            get { return _proteinMetadataManager; }
        }

        public IrtDbManager IrtDbManager
        {
            get { return _irtDbManager; }
        }

        public OptimizationDbManager OptDbManager
        {
            get { return _optDbManager; }
        }

        public RetentionTimeManager RetentionTimeManager
        {
            get { return _retentionTimeManager; }
        }

        public IonMobilityLibraryManager IonMobilityLibraryManager
        {
            get { return _ionMobilityLibraryManager; }
        }

        public AutoTrainManager AutoTrainManager
        {
            get { return _autoTrainManager; }
        }

        private bool _useKeysOverride;

        public bool UseKeysOverride
        {
            get { return _useKeysOverride; }
            set
            {
                _useKeysOverride = value;
                if (SequenceTree != null)
                    SequenceTree.UseKeysOverride = _useKeysOverride;
            }
        }
        public SequenceTree SequenceTree
        {
            get { return _sequenceTreeForm != null ? _sequenceTreeForm.SequenceTree : null; }
        }

        public FilesTree FilesTree
        {
            get { return _filesTreeForm != null ? _filesTreeForm.FilesTree : null; }
        }

        public ToolStripComboBox ComboResults
        {
            get { return _sequenceTreeForm != null ? _sequenceTreeForm.ComboResults : null; }
        }

        public ImmediateWindow ImmediateWindow
        {
            get { return _immediateWindow; }
        }

        public DockPanel DockPanel
        {
            get { return dockPanel; }
        }

        public ToolStripSplitButton UndoButton
        {
            get { return undoToolBarButton; }
        }
        public ToolStripSplitButton RedoButton
        {
            get { return redoToolBarButton; }
        }
        public bool DiscardChanges { get; set; }

        /// <summary>
        /// True if the active document has been modified.
        /// </summary>
        public bool Dirty
        {
            get
            {
                return !DiscardChanges && _documentUI != null && _savedVersion != _documentUI.UserRevisionIndex;
            }
        }

        public bool IsClosing { get { return _closing; } }

        /// <summary>
        /// Tracking active background loaders for a container - helps in test harness SkylineWindow teardown
        /// </summary>
        public IEnumerable<BackgroundLoader> BackgroundLoaders
        {
            get { return _backgroundLoaders; }
        }

        public void AddBackgroundLoader(BackgroundLoader loader)
        {
            _backgroundLoaders.Add(loader);
        }

        public void RemoveBackgroundLoader(BackgroundLoader loader)
        {
            _backgroundLoaders.Remove(loader);
        }

        public bool CopyMenuItemEnabled()
        {
            return EditMenu.CopyMenuItem.Enabled;
        }

        public bool PasteMenuItemEnabled()
        {
            return EditMenu.PasteMenuItem.Enabled;
        }

        /// <summary>
        /// Function guaranteed to run on the UI thread that handles
        /// main window UI updates and firing the <see cref="DocumentUIChangedEvent"/>
        /// whenever the <see cref="Document"/> property changes.
        /// </summary>
        private void UpdateDocumentUI()
        {
            // Can only be accessed from the UI thread.
            Debug.Assert(!InvokeRequired);
            SrmDocument documentPrevious = _documentUI;
            _documentUI = Document;

            // The previous document will be null at application start-up.
            if (documentPrevious != null)
            {
                // Clear the UndoManager, if this is a different document.
                if (!ReferenceEquals(_documentUI.Id, documentPrevious.Id))
                    _undoManager.Clear();
            }

            // Call the even handler for this window directly, since it may
            // close other listeners, and it is not possible to remove a listener
            // in the middle of firing an event.
            OnDocumentUIChanged(documentPrevious);
        }

        private void OnDocumentUIChanged(SrmDocument documentPrevious)
        {
            SrmSettings settingsNew = DocumentUI.Settings;
            SrmSettings settingsOld = SrmSettingsList.GetDefault();
            bool docIdChanged = true;
            if (documentPrevious != null)
            {
                settingsOld = documentPrevious.Settings;
                docIdChanged = !ReferenceEquals(DocumentUI.Id, documentPrevious.Id);
            }

            // Update results combo UI and sequence tree
            var e = new DocumentChangedEventArgs(documentPrevious, IsOpeningFile,
                _sequenceTreeForm != null && _sequenceTreeForm.IsInUpdateDoc);
            if (_sequenceTreeForm != null)
            {
                // This has to be done before the graph UI updates, since it updates
                // the tree, and the graph UI depends on the tree being up to date.
                _sequenceTreeForm.UpdateResultsUI(settingsNew, settingsOld);
                _sequenceTreeForm.SequenceTree.OnDocumentChanged(this, e);
            }
            
            // Fire event to allow listeners to update.
            if (DocumentUIChangedEvent != null)
                DocumentUIChangedEvent(this, e);

            // Update graph pane UI
            UpdateGraphUI(settingsOld, docIdChanged);

            // Update title and status bar.
            UpdateTitle();
            UpdateNodeCountStatus();

            integrateAllMenuItem.Checked = settingsNew.TransitionSettings.Integration.IsIntegrateAll;

            // Update UI mode if we have introduced any new node types not handled by current ui mode
            var changeModeUI = ModeUI != _documentUI.DocumentType
                               && (ModeUI != SrmDocument.DOCUMENT_TYPE.mixed || IsOpeningFile) // If opening file, just override UI mode
                               && _documentUI.DocumentType != SrmDocument.DOCUMENT_TYPE.none; // Don't change UI mode if new doc is empty

            if (changeModeUI)
            {
                SetUIMode(_documentUI.DocumentType);
            }
            else if (documentPrevious == null)
            {
                SetUIMode(ModeUI);
            }
            ViewMenu.DocumentUiChanged();
        }

        private void AutoTrainCompleted(object sender, DocumentChangedEventArgs e)
        {
            var trainedType = AutoTrainManager.CompletedType(DocumentUI, e.DocumentPrevious);
            if (Equals(trainedType, PeptideIntegration.AutoTrainType.none))
                return;

            var model = DocumentUI.Settings.PeptideSettings.Integration.PeakScoringModel;
            Settings.Default.PeakScoringModelList.Add(model);

            if (Equals(trainedType, PeptideIntegration.AutoTrainType.default_model))
                return; // don't show dialog when auto trained model is the default model

            var modelIndex = Settings.Default.PeakScoringModelList.IndexOf(model);
            var newModel = Settings.Default.PeakScoringModelList.EditItem(this, model, Settings.Default.PeakScoringModelList, null);
            if (newModel == null || model.Equals(newModel))
                return;

            Settings.Default.PeakScoringModelList[modelIndex] = newModel;
            SrmDocument docCurrent, docNew;
            do
            {
                docCurrent = DocumentUI;
                docNew = docCurrent.ChangeSettings(docCurrent.Settings.ChangePeptideIntegration(i => i.ChangePeakScoringModel(newModel)));
                var resultsHandler = new MProphetResultsHandler(docNew, newModel);
                using (var longWaitDlg = new LongWaitDlg())
                {
                    longWaitDlg.Text = Resources.ReintegrateDlg_OkDialog_Reintegrating;
                    try
                    {
                        longWaitDlg.PerformWork(this, 1000, pm =>
                        {
                            resultsHandler.ScoreFeatures(pm);
                            if (resultsHandler.IsMissingScores())
                                throw new InvalidDataException(Resources.ImportPeptideSearchManager_LoadBackground_The_current_peak_scoring_model_is_incompatible_with_one_or_more_peptides_in_the_document_);
                            docNew = resultsHandler.ChangePeaks(pm);
                        });
                        if (longWaitDlg.IsCanceled)
                            return;
                    }
                    catch (Exception x)
                    {
                        var message = TextUtil.LineSeparate(
                            string.Format(Resources.ReintegrateDlg_OkDialog_Failed_attempting_to_reintegrate_peaks_),
                            x.Message);
                        MessageDlg.ShowWithException(this, message, x);
                        return;
                    }
                }
                docNew = docNew.ChangeSettings(Document.Settings.ChangePeptideIntegration(i => i.ChangePeakScoringModel(newModel)));
            } while (!SetDocument(docNew, docCurrent));
        }

        /// <summary>
        /// Thread-safe function for setting the master <see cref="Document"/>
        /// property.  Both the desired new document, and the original document
        /// from which it was must be provided.
        /// 
        /// If the value stored in the <see cref="Document"/> property matches
        /// the original at the time the property set is performed, then it
        /// is changed to the new value, and this function returns true.
        /// 
        /// If it has been set by another thread, since the current thread
        /// started its processing, then this function will return false, and the
        /// caller is required to re-query the <see cref="Document"/> property
        /// and retry its operation on the modified document.
        /// </summary>
        /// <param name="docNew">Modified document to replace current</param>
        /// <param name="docOriginal">Original document from which the new was derived</param>
        /// <returns>True if the change was successful</returns>
        public bool SetDocument(SrmDocument docNew, SrmDocument docOriginal)
        {
            // Not allowed to set the document to null.
            Debug.Assert(docNew != null);
            if (docNew.DeferSettingsChanges)
            {
                throw new InvalidOperationException();
            }
            
            // For debugging tests with unexpected document change failures
            var logChange = LogChange;
            if (logChange != null)
                logChange(docNew, docOriginal);

            SrmDocument docResult;
            lock (_documentChangeLock)
            {
                docResult = Interlocked.CompareExchange(ref _document, docNew, docOriginal);
            }

            if (!ReferenceEquals(docResult, docOriginal))
                return false;

            if (DocumentChangedEvent != null)
                DocumentChangedEvent(this, new DocumentChangedEventArgs(docOriginal, IsOpeningFile));

            RunUIActionAsync(UpdateDocumentUI);

            return true;
        }

        public object GetDocumentChangeLock()
        {
            return _documentChangeLock;
        }

        public Action<SrmDocument, SrmDocument> LogChange { get; set; }

        public void ModifyDocument(string description, [InstantHandle] Func<SrmDocument, SrmDocument> act)
        {
            if (!Program.FunctionalTest)
                throw new Exception(@"Function only to be used in testing, use overload with log function");

            // Create an empty entry so that tests that rely on there being an undo-redo record don't break
            ModifyDocument(description, null, act, null, null,
                docPair => AuditLogEntry.CreateSimpleEntry(MessageType.test_only, docPair.NewDocumentType, description ?? string.Empty));
        }

        public void ModifyDocument(string description, IDocumentModifier modifier)
        {
            ModifyDocument(description, null, modifier, null, null);
        }

        public void ModifyDocument(string description, Func<SrmDocument, SrmDocument> act, Func<SrmDocumentPair, AuditLogEntry> logFunc)
        {
            ModifyDocument(description, null, act, null, null, logFunc);
        }

        public void ModifyDocument(string description, IUndoState undoState, Func<SrmDocument, SrmDocument> act,
            Action onModifying, Action onModified, Func<SrmDocumentPair, AuditLogEntry> logFunc)
        {
            ModifyDocument(description, undoState, DocumentModifier.Create(act, logFunc), onModifying, onModified);
        }

        public void ModifyDocument(string description, IUndoState undoState, IDocumentModifier documentModifier, Action onModifying, Action onModified)
        {
            Assume.IsFalse(InvokeRequired);
            try
            {
                ModifyDocumentOrThrow(description, undoState, documentModifier, onModifying, onModified);
            }
            catch (IdentityNotFoundException x)
            {
                MessageDlg.ShowWithException(this, SkylineResources.SkylineWindow_ModifyDocument_Failure_attempting_to_modify_the_document, x);
            }
            catch (InvalidDataException x)
            {
                MessageDlg.ShowWithException(this, TextUtil.LineSeparate(SkylineResources.SkylineWindow_ModifyDocument_Failure_attempting_to_modify_the_document, x.Message), x);
            }
            catch (IOException x)
            {
                MessageDlg.ShowWithException(this, TextUtil.LineSeparate(SkylineResources.SkylineWindow_ModifyDocument_Failure_attempting_to_modify_the_document, x.Message), x);
            }
        }

        public bool AssumeNonNullModificationAuditLogging { get; set; }

        public void ModifyDocumentOrThrow(string description, IUndoState undoState, IDocumentModifier modifier,
            Action onModifying, Action onModified)
        {
            using (var undo = BeginUndo(undoState))
            {
                if (ModifyDocumentInner(modifier, onModifying, onModified, description, out var entry))
                {
                    // If the document was modified, then we want to fail if there is no audit log entry.
                    // We do not want to silently succeed without either an undo record or an audit log entry.
                    if (AssumeNonNullModificationAuditLogging)  // For now this check is limited to functional testing
                        Assume.IsNotNull(entry, @"Document was modified, but audit log entry"); // Error message will tack on " is null"
                    if (entry != null && !entry.IsSkip)
                        undo.Commit(entry.UndoRedo.ToString());
                }
            }
        }

        public void ModifyDocumentNoUndo(Func<SrmDocument, SrmDocument> act)
        {
            ModifyDocumentInner(DocumentModifier.Create(act, AuditLogEntry.SkipChange), null, null, null, out _);
        }

        private bool ModifyDocumentInner(IDocumentModifier modifier, Action onModifying, Action onModified, string description, out AuditLogEntry resultEntry)
        {
            LogException lastException = null;
            resultEntry = null;

            SrmDocument docOriginal;
            SrmDocument docNew;
            do
            {
                // Make sure cancel is enabled if it is going to be disabled below
                if (onModifying != null)
                    onModifying();

                docOriginal = Document;
                var modifiedDocument = modifier.ModifyDocument(docOriginal, ModeUI);
                // If no change has been made, return without committing a
                // new undo record to the undo stack.
                if (modifiedDocument == null)
                {
                    return false;
                }

                AuditLogEntry entry;
                if (modifiedDocument.AuditLogException == null)
                {
                    resultEntry = entry = modifiedDocument.AuditLogEntry;
                }
                else
                {
                    lastException = new LogException(modifiedDocument.AuditLogException, description);
                    entry = AuditLogEntry.CreateExceptionEntry(lastException);
                }

                if (entry != null && entry.IsSkip)
                {
                    entry = null;
                }
                if (entry != null)
                {
                    var currentCount = _undoManager.UndoCount;
                    entry = entry.ChangeUndoAction(e => _undoManager.UndoRestore(_undoManager.UndoCount - currentCount - 1));
                }

                docNew = modifiedDocument.Document;
                if (entry == null || entry.UndoRedo.MessageInfo.Type != MessageType.test_only)
                    docNew = AuditLogEntry.UpdateDocument(entry, SrmDocumentPair.Create(docOriginal, docNew, ModeUI));

                // And mark the document as changed by the user.
                docNew = docNew.IncrementUserRevisionIndex();

                // It's now too late to quit - if caller has a cancel button or equivalent it should be disabled now,
                // as leaving it enabled during what could be a long period of updating (including UI, possibly) can
                // lead to confusing behavior.  Possibly there are other reasons to provide a onModified Action, but this 
                // is the original use case.
                if (onModified != null)
                {
                    onModified();
                }
            }
            while (!SetDocument(docNew, docOriginal));

            if (lastException != null)
                Program.ReportException(lastException);

            return true;
        }

        public void SwitchDocument(SrmDocument document, string pathOnDisk)
        {
            // Get rid of any existing import progress UI
            DestroyAllChromatogramsGraph();

            // Some hoops are jumped through here to make sure the
            // document path is correct for listeners on the Document
            // at the time the document change event notifications
            // are fired.

            // CONSIDER: This is not strictly synchronization safe, since
            //           it still leaves open the possibility that a thread
            //           will get the wrong path for the current document.
            //           It may really be necessary to synchronize access
            //           to DocumentFilePath.
            var documentPrevious = Document;
            string pathPrevious = DocumentFilePath;
            DocumentFilePath = pathOnDisk;

            try
            {
                RestoreDocument(document);
            }
            finally
            {
                // If an exception caused setting the document to fail,
                // revert to the previous path.
                if (!ReferenceEquals(Document.Id, document.Id))
                {
                    Assume.IsTrue(ReferenceEquals(Document.Id, documentPrevious.Id));
                    DocumentFilePath = pathPrevious;
                }
                // Otherwise, try to update the UI to show the new active
                // document, no matter whether an exception was thrown or not
                else
                {
                    _savedVersion = document.UserRevisionIndex;
                    SavedDocumentFormat = document.FormatVersion;

                    SetActiveFile(pathOnDisk);                    
                }
            }
        }

        public void ShowUndo(bool show = true)
        {
            _undoRedoButtons.ShowUndo(show);
        }

        public void ShowRedo(bool show = true)
        {
            _undoRedoButtons.ShowRedo(show);
        }

        public IUndoTransaction BeginUndo(IUndoState undoState = null)
        {
            return _undoManager.BeginTransaction(undoState);
        }

        public bool InUndoRedo { get { return _undoManager.InUndoRedo; } }

        /// <summary>
        /// Restores a specific document as the current document regardless of the
        /// state of background processing;
        /// 
        /// This heavy hammer is for use with undo/redo only.
        /// </summary>
        /// <param name="docUndo">The document instance to restore as current</param>
        /// <returns>A reference to the document the user was viewing in the UI at the
        ///          time the undo/redo was executed</returns>
        private SrmDocument RestoreDocument(SrmDocument docUndo)
        {
            // User will want to restore whatever was displayed in the UI at the time.
            SrmDocument docReplaced = DocumentUI;

            bool replaced;
            lock (GetDocumentChangeLock())
            {
                replaced = SetDocument(docUndo, Document);
            }

            if (!replaced)
            {
                // It should have succeeded because we had a lock on GetDocumentChangeLock()
                throw new InvalidOperationException(SkylineResources.SkylineWindow_RestoreDocument_Failed_to_restore_document);
            }

            return docReplaced;
        }

        #region Implementation of IUndoable

        public IUndoState GetUndoState()
        {
            return new UndoState(this);
        }

        private class UndoState : IUndoState
        {
            private readonly SkylineWindow _window;
            private readonly SrmDocument _document;
            private readonly IdentityPath _treeSelection;
            private readonly IList<IdentityPath> _treeSelections;
            private readonly string _resultName;
            private IDictionary<DataGridId, DataboundGridForm.UndoState> _gridStates;

            public UndoState(SkylineWindow window)
            {
                _window = window;
                _document = window.DocumentUI;
                _treeSelections = window.SequenceTree.SelectedPaths;
                _treeSelection = window.SequenceTree.SelectedPath;
                _resultName = ResultNameCurrent;
                _gridStates = DataboundGridForm.GetUndoStates();
            }

            private UndoState(SkylineWindow window, SrmDocument document, IList<IdentityPath> treeSelections,
                IdentityPath treeSelection, string resultName, IDictionary<DataGridId, DataboundGridForm.UndoState> gridStates)
            {
                _window = window;
                _document = document;
                _treeSelections = treeSelections;
                _treeSelection = treeSelection;
                _resultName = resultName;
                _gridStates = gridStates;
            }

            private string ResultNameCurrent
            {
                get
                {
                    var selItem = _window.ComboResults.SelectedItem;
                    return (selItem != null ? selItem.ToString() : null);
                }
            }

            public IUndoState Restore()
            {
                // Get current tree selections
                IList<IdentityPath> treeSelections = _window.SequenceTree.SelectedPaths;

                // Get current tree selection
                IdentityPath treeSelection = _window.SequenceTree.SelectedPath;

                // Get results name
                string resultName = ResultNameCurrent;

                var gridStates = DataboundGridForm.GetUndoStates();

                // Restore document state
                SrmDocument docReplaced = _window.RestoreDocument(_document);

                // Restore previous tree selection
                _window.SequenceTree.SelectedPath = _treeSelection;

                // Restore previous tree selections
                _window.SequenceTree.SelectedPaths = _treeSelections;

                _window.SequenceTree.Invalidate();

                // Restore selected result
                if (_resultName != null)
                    _window.ComboResults.SelectedItem = _resultName;

                if (_gridStates != null)
                    DataboundGridForm.RestoreUndoStates(_gridStates);

                // Return a record that can be used to restore back to the state
                // before this action.
                return new UndoState(_window, docReplaced, treeSelections, treeSelection, resultName, gridStates);
            }
        }

        #endregion

        private void UpdateTitle()
        {
            string filePath = DocumentFilePath;
            if (string.IsNullOrEmpty(filePath))
                Text = Program.Name;
            else
            {
                string dirtyMark = (Dirty ? @" *" : string.Empty);
                Text = string.Format(@"{0} - {1}{2}", Program.Name, Path.GetFileName(filePath), dirtyMark);
            }
        }

        private void SkylineWindow_Activated(object sender, EventArgs e)
        {
            if (_sequenceTreeForm != null && !_sequenceTreeForm.IsFloating)
            {
                if (!Program.FunctionalTest || Program.PauseSeconds == 0)  // Avoid doing this during screenshots
                    FocusDocument();
            }
        }

        protected override void OnGotFocus(EventArgs e)
        {
            base.OnGotFocus(e);

            if (_sequenceTreeForm != null && !_sequenceTreeForm.IsFloating)
                FocusDocument();
        }

        public void FocusDocument()
        {
            if (SequenceTree != null)
                SequenceTree.Focus();   
        }

        protected override bool ProcessCmdKey(ref Message msg, Keys keyData)
        {
            switch (keyData)
            {
                case Keys.F3 | Keys.Shift:
                    SequenceTree.UseKeysOverride = true;
                    SequenceTree.KeysOverride = Keys.None;
                    FindNext(true);
                    SequenceTree.UseKeysOverride = false;
                    return true;
            }
            return base.ProcessCmdKey(ref msg, keyData);
        }

        protected override void OnClosing(CancelEventArgs e)
        {
            e.Cancel = false;

            if (!CheckSaveDocument())
            {
                e.Cancel = true;
                return;
            }

            if (!Program.NoSaveSettings)
            {
                try
                {
                    Settings.Default.ReloadAndMerge();
                    Settings.Default.SaveException = null;
                    Settings.Default.Save();
                }
                catch (Exception)
                {
                    MessageDlg.Show(this, SkylineResources.SkylineWindow_OnClosing_An_unexpected_error_has_prevented_global_settings_changes_from_this_session_from_being_saved);
                }

                // System.Xml swallows too many exceptions, so we can't catch them in the usual way.
                // Instead we save exceptions thrown at a lower level, then rethrow them here.  These
                // will generate reportable errors so we can see what might be going wrong in the field.
                if (Settings.Default.SaveException != null)
                {
                    e.Cancel = true;
                    Program.NoSaveSettings = true;  // let the user close the window without errors next time
                    var x = Settings.Default.SaveException;
                    throw new TargetInvocationException(x.Message, x);
                }
            }

            _closing = true;

            // Stop listening for progress from background loaders
            _libraryManager.ProgressUpdateEvent -= UpdateProgress;
            _backgroundProteomeManager.ProgressUpdateEvent -= UpdateProgress;
            _chromatogramManager.ProgressUpdateEvent -= UpdateProgress;
            _irtDbManager.ProgressUpdateEvent -= UpdateProgress;
            _optDbManager.ProgressUpdateEvent -= UpdateProgress;
            _retentionTimeManager.ProgressUpdateEvent -= UpdateProgress;
            _ionMobilityLibraryManager.ProgressUpdateEvent -= UpdateProgress;
            _proteinMetadataManager.ProgressUpdateEvent -= UpdateProgress;
            _autoTrainManager.ProgressUpdateEvent -= UpdateProgress;
            
            DestroyAllChromatogramsGraph();
            base.OnClosing(e);

            foreach (var control in new IMenuControlImplementer[] { _graphFullScan, _graphSpectrum, ViewMenu })
                control?.DisconnectHandlers();
        }

        protected override void OnClosed(EventArgs e)
        {
            _immediateWindowWarningListener.Dispose();
            _chromatogramManager.Dispose();

            _timerGraphs.Dispose();
            _timerProgress.Dispose();
            foreach (var menuControl in _skylineMenuControls)
            {
                menuControl.Dispose();
            }

            DatabaseResources.ReleaseAll(); // Let go of protDB SessionFactories

            foreach (var loader in BackgroundLoaders)
            {
                loader.ClearCache();
            }

            if (!Program.FunctionalTest)
                // ReSharper disable LocalizableElement
                LogManager.GetLogger(typeof(SkylineWindow)).Info("Skyline closed.\r\n-----------------------");
            // ReSharper restore LocalizableElement
            base.OnClosed(e);
        }

        protected override void OnHandleDestroyed(EventArgs e)
        {
            base.OnHandleDestroyed(e);
            
            if (!Program.FunctionalTest)
            {
                // HACK: until the "invalid string binding" error is resolved, this will prevent an error dialog at exit
                Process.GetCurrentProcess().Kill();
            }
        }

        #region File menu

        // See SkylineFiles.cs

        private void exitMenuItem_Click(object sender, EventArgs e)
        {
            Close();
        }

        #endregion // File menu

        #region Edit menu

        public void Undo()
        {
            if (StatementCompletionAction(textBox => textBox.Undo()))
                return;

            _undoManager.Undo();
        }

        public void UndoRestore(int index)
        {
            _undoManager.UndoRestore(index);
        }

        public void Redo()
        {
            if (StatementCompletionAction(textBox => textBox.Undo()))
                return;

            _undoManager.Redo();
        }

        private void sequenceTree_SelectedNodeChanged(object sender, TreeViewEventArgs e)
        {
            sequenceTree_AfterSelect(sender, e);
        }

        private void sequenceTree_AfterSelect(object sender, TreeViewEventArgs e)
        {
            // Hide any tool tips when selection changes
            SequenceTree.HideEffects();

            // Update edit menus
            UpdateClipboardMenuItems();
            EditMenu.SequenceTreeAfterSelect();
            var nodePepTree = SequenceTree.GetNodeOfType<PeptideTreeNode>();

            // Update active replicate, if using best replicate
            if (nodePepTree != null && SequenceTree.ShowReplicate == ReplicateDisplay.best)
            {
                int iBest = nodePepTree.DocNode.BestResult;
                if (iBest != -1)
                    SelectedResultsIndex = iBest;
            }

            // Update any visible graphs
            UpdateGraphPanes();
            UpdateNodeCountStatus();

            // Notify interested tools.
            if (Program.MainToolService != null)
                Program.MainToolService.SendSelectionChange();
        }

        public bool StatementCompletionAction(Action<TextBox> act)
        {
            var completionEditBox = SequenceTree.StatementCompletionEditBox;
            if (completionEditBox == null)
                return false;

            act(completionEditBox.TextBox);
            return true;
        }

        private void cutMenuItem_Click(object sender, EventArgs e) { Cut(); }
        public void Cut()
        {
            EditMenu.Cut();
        }

        private void copyMenuItem_Click(object sender, EventArgs e) { Copy(); }
        public void Copy()
        {
            EditMenu.Copy();
        }

        private void pasteMenuItem_Click(object sender, EventArgs e) { Paste(); }
        public void Paste()
        {
            EditMenu.Paste();
        }

        public void Paste(string text)
        {
            EditMenu.Paste(text);
        }

        private Control _activeClipboardControl;
        private string _fileToOpen;

        public void ClipboardControlGotFocus(Control clipboardControl)
        {
            _activeClipboardControl = clipboardControl;
            UpdateClipboardMenuItems();
        }

        public void ClipboardControlLostFocus(Control clipboardControl)
        {
            if (_activeClipboardControl == clipboardControl)
            {
                _activeClipboardControl = null;
            }
            UpdateClipboardMenuItems();
        }

        private void UpdateClipboardMenuItems()
        {
            if (_activeClipboardControl != null)
            {
                // If some other control wants to handle these commands, then we disable
                // the menu items so the keystrokes don't get eaten up by TranslateMessage
                cutToolBarButton.Enabled = EditMenu.CutMenuItem.Enabled = false;
                copyToolBarButton.Enabled = EditMenu.CopyMenuItem.Enabled = false;
                pasteToolBarButton.Enabled = EditMenu.PasteMenuItem.Enabled = false;
                EditMenu.DeleteMenuItem.Enabled = false;
                EditMenu.SelectAllMenuItem.Enabled = false;
                // If it is a grid, then disable next and previous replicate keys in favor of ctrl-Up and ctrl-Down
                // working in the grid
                if (_activeClipboardControl is DataboundGridControl)
                    ViewMenu.NextReplicateMenuItem.Enabled = ViewMenu.PreviousReplicateMenuItem.Enabled = false;
                return;
            }

            // Allow deletion, copy/paste for any selection that contains a tree node.
            bool enabled = SequenceTree != null && SequenceTree.SelectedNodes.Any(n => n is SrmTreeNode);
            cutToolBarButton.Enabled = EditMenu.CutMenuItem.Enabled = enabled;
            copyToolBarButton.Enabled = EditMenu.CopyMenuItem.Enabled = enabled;
            pasteToolBarButton.Enabled = EditMenu.PasteMenuItem.Enabled = true;
            EditMenu.DeleteMenuItem.Enabled = enabled;
            EditMenu.SelectAllMenuItem.Enabled = true;
            // Always enable these, as they are harmless if enabled with no results and otherwise unmanaged.
            ViewMenu.NextReplicateMenuItem.Enabled = ViewMenu.PreviousReplicateMenuItem.Enabled = true;
        }

        private void deleteMenuItem_Click(object sender, EventArgs e) { EditDelete(); }
        public void EditDelete()
        {
            EditMenu.EditDelete();
        }

        public static AuditLogEntry CreateDeleteNodesEntry(SrmDocumentPair docPair, IEnumerable<string> items, int? count)
        {
            var entry = AuditLogEntry.CreateCountChangeEntry(MessageType.deleted_target,
                MessageType.deleted_targets, docPair.OldDocumentType, items, count);

            if (count > 1)
                entry = entry.Merge(AuditLogEntry.DiffDocNodes(MessageType.none, docPair), false);

            return entry;
        }

        public void SelectAll()
        {
            EditMenu.SelectAll();
        }
        
        private void editNoteMenuItem_Click(object sender, EventArgs e) { EditNote(); }
        public void EditNote()
        {
            EditMenu.EditNote();
        }

        public void ExpandProteins()
        {
            EditMenu.ExpandProteins();
        }

        public void ExpandPeptides()
        {
            EditMenu.ExpandPeptides();
        }

        public void ExpandPrecursors()
        {
            EditMenu.ExpandPrecursors();
        }

        public void CollapseProteins()
        {
            EditMenu.CollapseProteins();
        }

        public void CollapsePeptides()
        {
            EditMenu.CollapsePeptides();
        }

        public void CollapsePrecursors()
        {
            EditMenu.CollapsePrecursors();
        }

        public void ShowFindNodeDlg()
        {
            EditMenu.ShowFindNodeDlg();
        }

        public void FindNext(bool reverse)
        {
            var findOptions = FindOptions.ReadFromSettings(Settings.Default);
            findOptions = findOptions.ChangeForward(!reverse);
            var startPath = SequenceTree.SelectedPath;
            // If the insert node is selected, start from the root.
            if (SequenceTree.IsInsertPath(startPath))
                startPath = IdentityPath.ROOT;
            var displaySettings = SequenceTree.GetDisplaySettings(null);
            var bookmark = new Bookmark(startPath);
            if (_resultsGridForm != null && _resultsGridForm.Visible)
            {
                var liveResultsGrid = _resultsGridForm;
                if (null != liveResultsGrid)
                {
                    var replicateIndex = liveResultsGrid.GetReplicateIndex();
                    var chromFileInfoId = liveResultsGrid.GetCurrentChromFileInfoId();
                    if (replicateIndex.HasValue && chromFileInfoId != null)
                    {
                        bookmark = bookmark.ChangeResult(replicateIndex.Value, chromFileInfoId, 0);
                    }
                    
                }
            }

            FindResult findResult = null;
            var document = DocumentUI;
            using (var longWaitDlg = new LongWaitDlg())
            {
                longWaitDlg.PerformWork(this, 1000, progressMonitor =>
                {
                    findResult = document.SearchDocument(bookmark,
                        findOptions, displaySettings, progressMonitor);
                });
                if (longWaitDlg.IsCanceled)
                {
                    return;
                }
            }

            if (findResult == null)
            {
                MessageDlg.Show(this, findOptions.GetNotFoundMessage());
            }
            else
                DisplayFindResult(null, findResult);
        }

        private IEnumerable<FindResult> FindAll(IProgressMonitor progressMonitor, FindPredicate findPredicate)
        {
            return findPredicate.FindAll(progressMonitor, Document);
        }

        public void FindAll(Control parent, FindOptions findOptions = null)
        {
            if (findOptions == null)
                findOptions = FindOptions.ReadFromSettings(Settings.Default);
            var findPredicate = new FindPredicate(findOptions, SequenceTree.GetDisplaySettings(null));
            List<FindResult> results = new List<FindResult>();
            using (var longWaitDlg = new LongWaitDlg(this))
            {
                longWaitDlg.PerformWork(parent, 2000, progressMonitor =>
                {
                    results.AddRange(FindAll(progressMonitor, findPredicate));
                });
                if (results.Count == 0)
                {
                    if (!longWaitDlg.IsCanceled)
                    {
                        MessageDlg.Show(parent.TopLevelControl, findOptions.GetNotFoundMessage());
                    }
                    return;
                }
            } 

            ShowFindResults(results);
        }

        public void ShowFindResults(IList<FindResult> findResults)
        {
            // Consider(nicksh): if there is only one match, then perhaps just navigate to it instead
            // of displaying FindResults window
//            if (results.Count() == 1)
//            {
//                DisplayFindResult(results[0]);
//            }
            var findResultsForm = FormUtil.OpenForms.OfType<FindResultsForm>().FirstOrDefault();
            if (findResultsForm == null)
            {
                findResultsForm = new FindResultsForm(this, findResults);
                findResultsForm.Show(dockPanel, DockState.DockBottom);
            }
            else
            {
                findResultsForm.ChangeResults(findResults);
                findResultsForm.Activate();
            }
        }

        public void HideFindResults(bool destroy = false)
        {
            var findResultsForm = FormUtil.OpenForms.OfType<FindResultsForm>().FirstOrDefault();
            if (findResultsForm != null)
            {
                findResultsForm.HideOnClose = !destroy;
                findResultsForm.Close();
            }
        }

        public bool NavigateToBookmark(Bookmark bookmark)
        {
            var bookmarkEnumerator = BookmarkEnumerator.TryGet(DocumentUI, bookmark);
            if (bookmarkEnumerator == null)
            {
                return false;
            }
            SequenceTree.SelectedPath = bookmarkEnumerator.IdentityPath;
            int resultsIndex = bookmarkEnumerator.ResultsIndex;
            if (resultsIndex >= 0)
            {
                ComboResults.SelectedIndex = resultsIndex;
            }
            return true;
        }

        /// <summary>
        /// Navigates the UI to the appropriate spot to display to the user
        /// where text was found.
        /// </summary>
        /// <param name="owner">The control which currently has the focus.  If displaying the find result
        /// requires showing a tooltip, the tooltip will remain displayed as long as owner has focus.
        /// If owner is null, then the SequenceTree will set the focus to itself if a tooltip needs to 
        /// be displayed.
        /// </param>
        /// <param name="findResult">The find result to display</param>
        public void DisplayFindResult(Control owner, FindResult findResult)
        {
            if (findResult.FindMatch == null)
            {
                return;
            }
            if (!NavigateToBookmark(findResult.Bookmark))
            {
                return;
            }
            bool isAnnotationOrNote = findResult.FindMatch.AnnotationName != null || findResult.FindMatch.Note;
            if (isAnnotationOrNote && findResult.Bookmark.ChromFileInfoId != null)
            {
                ShowResultsGrid(true);
                LiveResultsGrid liveResultGrid = _resultsGridForm;
                if (null != liveResultGrid)
                {
                    liveResultGrid.HighlightFindResult(findResult);
                }
                return;
            }
            SequenceTree.HighlightFindMatch(owner, findResult.FindMatch);
        }

        private void modifyPeptideMenuItem_Click(object sender, EventArgs e)
        {
            var nodeTranGroupTree = SequenceTree.GetNodeOfType<TransitionGroupTreeNode>();
            var nodeTranTree = SequenceTree.GetNodeOfType<TransitionTreeNode>();
            if (nodeTranTree == null && nodeTranGroupTree != null && nodeTranGroupTree.DocNode.TransitionGroup.IsCustomIon)
            {
                ModifySmallMoleculeTransitionGroup();
            }
            else if (nodeTranTree != null && nodeTranTree.DocNode.Transition.IsNonPrecursorNonReporterCustomIon())
            {
                ModifyTransition(nodeTranTree);
            }
            else
            {
                ModifyPeptide();
            }
        }

        public void ModifySmallMoleculeTransitionGroup()
        {
            EditMenu.ModifySmallMoleculeTransitionGroup();
        }

        public void ModifyPeptide()
        {
            EditMenu.ModifyPeptide();
        }

        public void ModifyTransition(TransitionTreeNode nodeTranTree)
        {
            EditMenu.ModifyTransition(nodeTranTree);
        }

        private void noStandardMenuItem_Click(object sender, EventArgs e)
        {
            SetStandardType(null);
        }

        private void qcStandardMenuItem_Click(object sender, EventArgs e)
        {
            SetStandardType(PeptideDocNode.STANDARD_TYPE_QC);
        }

        private void normStandardMenuItem_Click(object sender, EventArgs e)
        {
            SetStandardType(StandardType.GLOBAL_STANDARD);
        }

        private void surrogateStandardMenuItem_Click(object sender, EventArgs e)
        {
            SetStandardType(StandardType.SURROGATE_STANDARD);
        }

        private void irtStandardContextMenuItem_Click(object sender, EventArgs e)
        {
            MessageDlg.Show(this, TextUtil.LineSeparate(SkylineResources.SkylineWindow_irtStandardContextMenuItem_Click_The_standard_peptides_for_an_iRT_calculator_can_only_be_set_in_the_iRT_calculator_editor_,
                SkylineResources.SkylineWindow_irtStandardContextMenuItem_Click_In_the_Peptide_Settings___Prediction_tab__click_the_calculator_button_to_edit_the_current_iRT_calculator_));
        }


        private void setStandardTypeContextMenuItem_DropDownOpening(object sender, EventArgs e)
        {
            UpdateStandardTypeMenu();
        }

        private void UpdateStandardTypeMenu()
        {
            var selectedPeptides = SequenceTree.SelectedDocNodes
                .OfType<PeptideDocNode>().ToArray();
            var selectedStandardTypes = selectedPeptides.Select(peptide => peptide.GlobalStandardType)
                .Distinct().ToArray();
            foreach (var menuItemStandardType in GetStandardTypeMenuItems())
            {
                var toolStripMenuItem = menuItemStandardType.Key;
                var standardType = menuItemStandardType.Value;
                if (standardType == StandardType.IRT)
                {
                    // Only show iRT menu item when there is an iRT calculator
                    var rtRegression = Document.Settings.PeptideSettings.Prediction.RetentionTime;
                    toolStripMenuItem.Visible = rtRegression == null || !(rtRegression.Calculator is RCalcIrt);
                    toolStripMenuItem.Enabled = selectedStandardTypes.Contains(StandardType.IRT);
                }
                else
                {
                    toolStripMenuItem.Enabled = selectedPeptides.Length >= 1 &&
                                                !selectedStandardTypes.Contains(StandardType.IRT);
                }
                toolStripMenuItem.Checked = selectedStandardTypes.Length == 1 &&
                                            selectedStandardTypes[0] == standardType;
            }
        }

        public void SetStandardType(StandardType standardType)
        {
            IEnumerable<IdentityPath> selPaths = SequenceTree.SelectedPaths
                .Where(idPath => !ReferenceEquals(idPath.Child, SequenceTree.NODE_INSERT_ID));
            string message = standardType == null
                ? SkylineResources.SkylineWindow_SetStandardType_Clear_standard_type
                : string.Format(SkylineResources.SkylineWindow_SetStandardType_Set_standard_type_to__0_, standardType);

            var identityPaths = selPaths as IdentityPath[] ?? selPaths.ToArray();
            var peptides = identityPaths.Select(p => Document.FindNode(p)).OfType<PeptideDocNode>().ToArray();
            if (peptides.Length > 0)
            {
                string changedPeptides;

                MessageType type;
                if (peptides.Length == 1)
                {
                    type = MessageType.set_standard_type;
                    changedPeptides = peptides[0].AuditLogText;
                }
                else
                {
                    type = MessageType.set_standard_type_peptides;
                    changedPeptides = peptides.Length.ToString();
                }
                    
                ModifyDocument(message, doc => doc.ChangeStandardType(standardType, identityPaths),
                    docPair => AuditLogEntry.DiffDocNodes(type, docPair, changedPeptides));
            }
        }

        public IDictionary<ToolStripMenuItem, StandardType> GetStandardTypeMenuItems()
        {
            var dict = new Dictionary<ToolStripMenuItem, StandardType>
            {
                {noStandardContextMenuItem, null},
                {normStandardContextMenuItem, StandardType.GLOBAL_STANDARD},
                {surrogateStandardContextMenuItem, StandardType.SURROGATE_STANDARD},
                {qcStandardContextMenuItem, StandardType.QC},
                {irtStandardContextMenuItem, StandardType.IRT},
            };
            foreach (var entry in EditMenu.GetStandardTypeMenuItems())
            {
                dict.Add(entry.Key, entry.Value);
            }

            return dict;
        }

        public bool HasSelectedTargetPeptides()
        {
            return SequenceTree.SelectedDocNodes.Any(nodeSel =>
                {
                    var nodePep = nodeSel as PeptideDocNode;
                    return nodePep != null && !nodePep.IsDecoy;
                });
        }

        private void editSpectrumFilterContextMenuItem_Click(object sender, EventArgs args)
        {
            EditMenu.EditSpectrumFilter();
        }

        public void ShowUniquePeptidesDlg()
        {
            EditMenu.ShowUniquePeptidesDlg();
        }

        public void ShowPasteFastaDlg()  // Expose for test access
        {
            EditMenu.ShowPasteFastaDlg();
        }

        public void ShowPastePeptidesDlg()
        {
            EditMenu.ShowPastePeptidesDlg();
        }

        public void ShowPasteProteinsDlg()
        {
            EditMenu.ShowPasteProteinsDlg();
        }

        public void ShowPasteTransitionListDlg()
        {
            EditMenu.ShowInsertTransitionListDlg();
        }

        public void ShowRefineDlg()
        {
            RefineMenu.ShowRefineDlg();
        }

        public static int CountNodeDiff(SrmDocumentPair docPair)
        {
            var property = RootProperty.Create(typeof(Targets));
            var objInfo = new ObjectInfo<object>(docPair.OldDoc.Targets, docPair.NewDoc.Targets,
                docPair.OldDoc, docPair.NewDoc, docPair.OldDoc, docPair.NewDoc);
            var enumerator = Reflector<Targets>.EnumerateDiffNodes(objInfo, property, docPair.OldDocumentType, false);

            var count = 0;
            while (enumerator.MoveNext())
            {
                var node = enumerator.Current as ElementDiffNode;
                if (node == null)
                    continue;

                count += node.Removed ? 1 : -1;
            }

            return count;
        }

        public void ShowRenameProteinsDlg()
        {
            RefineMenu.ShowRenameProteinsDlg();
        }

        public void AcceptPeptides()
        {
            RefineMenu.AcceptPeptides();
        }

        public void AcceptProteins()
        {
            RefineMenu.AcceptProteins();
        }

        public void RemoveMissingResults()
        {
            RefineMenu.RemoveMissingResults();
        }

        public bool ShowGenerateDecoysDlg(IWin32Window owner = null)
        {
            return RefineMenu.ShowGenerateDecoysDlg(owner);
        }

        #endregion // Edit menu

        #region Context menu

        private void contextMenuTreeNode_Opening(object sender, CancelEventArgs e)
        {
            var treeNode = SequenceTree.SelectedNode as TreeNodeMS;
            bool enabled = (SequenceTree.SelectedNode is IClipboardDataProvider && treeNode != null
                && treeNode.IsInSelection);
            copyContextMenuItem.Enabled = enabled;
            cutContextMenuItem.Enabled = enabled;
            deleteContextMenuItem.Enabled = enabled;
            if (SequenceTree.SelectedNodes.Count > 0)
            {
                expandSelectionContextMenuItem.Enabled = true;
                expandSelectionContextMenuItem.Visible = true;
            }
            else
            {
                expandSelectionContextMenuItem.Enabled = false;
                expandSelectionContextMenuItem.Visible = false;
            }
            if (Settings.Default.UIMode == UiModes.PROTEOMIC)
            {
                expandSelectionProteinsContextMenuItem.Text = SeqNodeResources.PeptideGroupTreeNode_Heading_Protein;
                expandSelectionPeptidesContextMenuItem.Text = SeqNodeResources.PeptideTreeNode_Heading_Title;
            }
            else
            {
                expandSelectionProteinsContextMenuItem.Text = SeqNodeResources.PeptideGroupTreeNode_Heading_Molecule_List;
                expandSelectionPeptidesContextMenuItem.Text = SeqNodeResources.PeptideTreeNode_Heading_Title_Molecule;
            }
            pickChildrenContextMenuItem.Enabled = SequenceTree.CanPickChildren(SequenceTree.SelectedNode) && enabled;
            editNoteContextMenuItem.Enabled = (SequenceTree.SelectedNode is SrmTreeNode && enabled);
            removePeakContextMenuItem.Visible = (SequenceTree.SelectedNode is TransitionTreeNode && enabled);
            bool enabledModify = SequenceTree.GetNodeOfType<PeptideTreeNode>() != null;
            var transitionTreeNode = SequenceTree.SelectedNode as TransitionTreeNode;
            if (transitionTreeNode != null && transitionTreeNode.DocNode.Transition.IsPrecursor() && transitionTreeNode.DocNode.Transition.IsCustom())
                enabledModify = false; // Don't offer to modify generated custom precursor nodes
            modifyPeptideContextMenuItem.Visible = enabledModify && enabled;
            setStandardTypeContextMenuItem.Visible = (HasSelectedTargetPeptides() && enabled);
            // Custom molecule support
            var nodePepGroupTree = SequenceTree.SelectedNode as PeptideGroupTreeNode;
            var nodePepTree = SequenceTree.SelectedNode as PeptideTreeNode;
            addMoleculeContextMenuItem.Visible = enabled && nodePepGroupTree != null && 
                (nodePepGroupTree.DocNode.IsEmpty || nodePepGroupTree.DocNode.IsNonProteomic);
            addSmallMoleculePrecursorContextMenuItem.Visible = enabledModify && nodePepTree != null && !nodePepTree.DocNode.IsProteomic;
            var nodeTranGroupTree = SequenceTree.SelectedNode as TransitionGroupTreeNode;
            addTransitionMoleculeContextMenuItem.Visible = enabled && nodeTranGroupTree != null &&
                nodeTranGroupTree.PepNode.Peptide.IsCustomMolecule;
            editSpectrumFilterContextMenuItem.Visible = SequenceTree.SelectedPaths
                .SelectMany(path => DocumentUI.EnumeratePathsAtLevel(path, SrmDocument.Level.TransitionGroups)).Any();
            var selectedQuantitativeValues = SelectedQuantitativeValues();
            if (selectedQuantitativeValues.Length == 0)
            {
                toggleQuantitativeContextMenuItem.Visible = false;
                markTransitionsQuantitativeContextMenuItem.Visible = false;
            }
            else if (selectedQuantitativeValues.Length == 2)
            {
                toggleQuantitativeContextMenuItem.Visible = false;
                markTransitionsQuantitativeContextMenuItem.Visible = true;
            }
            else
            {
                markTransitionsQuantitativeContextMenuItem.Visible = false;

                if (selectedQuantitativeValues[0])
                {
                    toggleQuantitativeContextMenuItem.Checked = true;
                    toggleQuantitativeContextMenuItem.Visible 
                        = SequenceTree.SelectedNodes.All(node => node is TransitionTreeNode);
                }
                else
                {
                    toggleQuantitativeContextMenuItem.Checked = false;
                    toggleQuantitativeContextMenuItem.Visible = true;
                }
            }
        }

        private void pickChildrenContextMenuItem_Click(object sender, EventArgs e) { ShowPickChildrenInternal(true); }

        public void ShowPickChildrenInternal(bool okOnDeactivate)
        {
            SequenceTree.ShowPickList(okOnDeactivate);
        }
        private void expandSelectionNoneContextMenuItem_Click(object sender, EventArgs e)
        {
            SequenceTree.ExpandSelectionBulk(typeof(SrmTreeNodeParent));
        }
        private void expandSelectionProteinsContextMenuItem_Click(object sender, EventArgs e)
        {
            SequenceTree.ExpandSelectionBulk(typeof(PeptideGroupTreeNode));
        }
        private void expandSelectionPeptidesContextMenuItem_Click(object sender, EventArgs e)
        {
            SequenceTree.ExpandSelectionBulk(typeof(PeptideTreeNode));
        }
        private void expandSelectionPrecursorsContextMenuItem_Click(object sender, EventArgs e)
        {
            SequenceTree.ExpandSelectionBulk(typeof(TransitionGroupTreeNode));
        }
        /// <summary>
        /// Shows pop-up pick list for tests, with no automatic OK on deactivation of the pick list,
        /// since this can cause failures, if the test computer is in use during the tests.
        /// </summary>
        public void ShowPickChildrenInTest()
        {
            ShowPickChildrenInternal(false);
        }

        private void singleReplicateTreeContextMenuItem_Click(object sender, EventArgs e)
        {
            SequenceTree.ShowReplicate = ReplicateDisplay.single;
        }

        private void bestReplicateTreeContextMenuItem_Click(object sender, EventArgs e)
        {
            SequenceTree.ShowReplicate = ReplicateDisplay.best;

            // Make sure the best result index is active for the current peptide.
            var nodePepTree = SequenceTree.GetNodeOfType<PeptideTreeNode>();
            if (nodePepTree != null)
            {
                int iBest = nodePepTree.DocNode.BestResult;
                if (iBest != -1)
                    SelectedResultsIndex = iBest;
            }
        }

        private void replicatesTreeContextMenuItem_DropDownOpening(object sender, EventArgs e)
        {
            ReplicateDisplay replicate = SequenceTree.ShowReplicate;
            singleReplicateTreeContextMenuItem.Checked = (replicate == ReplicateDisplay.single);
            bestReplicateTreeContextMenuItem.Checked = (replicate == ReplicateDisplay.best);
        }

        #endregion

        #region View menu

        // See SkylineGraphs.cs

        public void ViewSpectralLibraries()
        {
            if (Settings.Default.SpectralLibraryList.Count == 0)
            {
                var result = MultiButtonMsgDlg.Show(this,
                                             SkylineResources.
                                                 SkylineWindow_ViewSpectralLibraries_No_libraries_to_show_Would_you_like_to_add_a_library,
                                             MessageBoxButtons.OKCancel);
                if (result == DialogResult.Cancel)
                    return;
                ShowPeptideSettingsUI(PeptideSettingsUI.TABS.Library);
            }
            else
            {
                var index = OwnedForms.IndexOf(form => form is ViewLibraryDlg);
                if (index != -1)
                    OwnedForms[index].Activate();
                else
                {
                    var libraries = Document.Settings.PeptideSettings.Libraries;
                    string libraryName = string.Empty;
                    for (int i = 0; i < libraries.Libraries.Count && string.IsNullOrEmpty(libraryName); i++)
                    {
                        if (libraries.Libraries[i] != null)
                            libraryName = libraries.Libraries[i].Name;
                        else if (libraries.LibrarySpecs[i] != null)
                            libraryName = libraries.LibrarySpecs[i].Name;
                    }
                    OpenLibraryExplorer(libraryName);
                }
            }
        }

        public double TargetsTextFactor
        {
            get { return ViewMenu.TargetsTextFactor; }
            set
            {
                ViewMenu.TargetsTextFactor = value;
            }
        }

        public void ChangeTextSize(double textFactor)
        {
            TargetsTextFactor = textFactor;
            SequenceTree.OnTextZoomChanged();

            // Null check is required since FilesTree is not visible by default and may not exist yet
            FilesTree?.OnTextZoomChanged(); 
        }

        public void ChangeColorScheme()
        {
            UpdateGraphPanes();
            // Because changing text size already did everything we needed to update
            // the Targets view text.
            ChangeTextSize(Program.MainWindow.TargetsTextFactor);            
        }

        public void OpenLibraryExplorer(string libraryName)
        {
            var viewLibraryDlg = new ViewLibraryDlg(_libraryManager, libraryName, this) { Owner = this };
            viewLibraryDlg.Show(this);
        }

        public void ShowStatusBar(bool show)
        {
            Settings.Default.ShowStatusBar = show;
            statusStrip.Visible = show;
        }

        public void ShowToolBar(bool show)
        {
            Settings.Default.RTPredictorVisible = show;
            mainToolStrip.Visible = show;
        }

        public void AddGroupComparison()
        {
            using (var editDlg = new EditGroupComparisonDlg(this, GroupComparisonDef.EMPTY,
                Settings.Default.GroupComparisonDefList))
            {
                if (editDlg.ShowDialog(this) == DialogResult.OK)
                {
                    Settings.Default.GroupComparisonDefList.Add(editDlg.GroupComparisonDef);
                    ModifyDocument(Resources.SkylineWindow_AddGroupComparison_Add_Fold_Change,
                        doc => doc.ChangeSettings(
                            doc.Settings.ChangeDataSettings(
                                doc.Settings.DataSettings.AddGroupComparisonDef(
                                editDlg.GroupComparisonDef))), AuditLogEntry.SettingsLogFunction);
                }
            }
        }

        public void AddListDefinition()
        {
            using (var editDlg = new ListDesigner(ListData.EMPTY, Settings.Default.ListDefList))
            {
                if (editDlg.ShowDialog(this) == DialogResult.OK)
                {
                    var listDef = editDlg.GetListDef();
                    Settings.Default.ListDefList.Add(listDef);
                    ModifyDocument(Resources.SkylineWindow_AddGroupComparison_Add_Fold_Change,
                        doc => doc.ChangeSettings(
                            doc.Settings.ChangeDataSettings(
                                doc.Settings.DataSettings.AddListDef(
                                    listDef))), AuditLogEntry.SettingsLogFunction);
                }
            }
        }

        public void ChangeDocPanoramaUri(Uri uri)
        {
                    ModifyDocument(SkylineResources.SkylineWindow_ChangeDocPanoramaUri_Store_Panorama_upload_location,
                        doc => doc.ChangeSettings(
                            doc.Settings.ChangeDataSettings(
                                doc.Settings.DataSettings.ChangePanoramaPublishUri(
                                uri))), AuditLogEntry.SettingsLogFunction);
        }

        public void ShowGroupComparisonWindow(string groupComparisonName)
        {
            FoldChangeGrid.ShowFoldChangeGrid(dockPanel, GetFloatingRectangleForNewWindow(), this, groupComparisonName);
        }
        

        private void addMoleculeContextMenuItem_Click(object sender, EventArgs e)
        {
            AddSmallMolecule();
        }

        private void addSmallMoleculePrecursorContextMenuItem_Click(object sender, EventArgs e)
        {
            AddSmallMolecule();
        }

        private void addTransitionMoleculeContextMenuItem_Click(object sender, EventArgs e)
        {
            AddSmallMolecule();
        }

        private TransitionDocNode[] GetDefaultPrecursorTransitions(SrmDocument doc, TransitionGroup tranGroup)
        {
            // CONSIDER(bspratt):
            // You might want to prepoluate one or more precursor transitions, if full scan MS1 "Isotope peaks include"=="count" 
            // (in which case you'd want more than one), or Transition Settings ion types filter includes "p"
            // var transition = new Transition(tranGroup, tranGroup.PrecursorAdduct, null, tranGroup.CustomMolecule);
            // var massType = doc.Settings.TransitionSettings.Prediction.FragmentMassType;
            // double mass = transition.CustomIon.GetMass(massType);
            // var nodeTran = new TransitionDocNode(transition, null, mass, null, null); // Precursor transition
            // return new[] { nodeTran };
            return new TransitionDocNode[0];
        }

        public void AddSmallMolecule()
        {
            var nodeGroupTree = SequenceTree.SelectedNode as TransitionGroupTreeNode;
            var nodePepGroupTree = SequenceTree.SelectedNode as PeptideGroupTreeNode;
            var nodePepTree = SequenceTree.SelectedNode as PeptideTreeNode;
            if (nodeGroupTree != null)
            {
                // Adding a transition - just want charge and formula/mz
                var nodeGroup = nodeGroupTree.DocNode;
                var groupPath = nodeGroupTree.Path;
                // List of existing transitions to avoid duplication
                var existingIons = nodeGroup.Transitions.Select(child => child.Transition)
                                                        .Where(c => c.IsNonReporterCustomIon()).ToArray();
                using (var dlg = new EditCustomMoleculeDlg(this,
                    EditCustomMoleculeDlg.UsageMode.fragment,
                    SkylineResources.SkylineWindow_AddMolecule_Add_Transition, null, existingIons,
                    Transition.MIN_PRODUCT_CHARGE,
                    Transition.MAX_PRODUCT_CHARGE,
                    Document.Settings, nodeGroup.CustomMolecule, nodeGroup.Transitions.Any() ? nodeGroup.Transitions.Last().Transition.Adduct : Adduct.SINGLY_PROTONATED,
                    null,
                    nodeGroup.Transitions.Any() ? nodeGroup.Transitions.Last().ExplicitValues : ExplicitTransitionValues.EMPTY,
                    null, null))
                {
                    if (dlg.ShowDialog(this) == DialogResult.OK)
                    {
                        ModifyDocument(string.Format(SkylineResources.SkylineWindow_AddMolecule_Add_custom_product_ion__0_, dlg.ResultCustomMolecule.DisplayName), doc =>
                        {
                            // Okay to use TransitionGroup identity object, if it has been removed from the 
                            // tree, then the Add below with the path will throw
                            var transitionGroup = nodeGroup.TransitionGroup;
                            var transition = new Transition(transitionGroup, dlg.Adduct, null, dlg.ResultCustomMolecule);
                            var massType = doc.Settings.TransitionSettings.Prediction.FragmentMassType;
                            var mass = transition.CustomIon.GetMass(massType);
                            var nodeTran = new TransitionDocNode(transition, null, mass, TransitionDocNode.TransitionQuantInfo.DEFAULT,
                            dlg.ResultExplicitTransitionValues); 

                            return (SrmDocument)doc.Add(groupPath, nodeTran);
                        }, docPair => AuditLogEntry.DiffDocNodes(MessageType.added_small_molecule_transition, docPair, dlg.ResultCustomMolecule.DisplayName));
                    }
                }
            }
            else if (nodePepTree != null)
            {
                // Adding a precursor - appends a transition group to the current peptide's existing list
                var nodePep = nodePepTree.DocNode;
                var pepPath = nodePepTree.Path;
                var notFirst = nodePep.TransitionGroups.Any();
                // Get a list of existing precursors - likely basis for adding a heavy version
                var existingPrecursors = nodePep.TransitionGroups.Select(child => child.TransitionGroup).Where(c => c.IsCustomIon).ToArray();
                using (var dlg = new EditCustomMoleculeDlg(this,
                    EditCustomMoleculeDlg.UsageMode.precursor,
                    SkylineResources.SkylineWindow_AddSmallMolecule_Add_Precursor,
                    null, existingPrecursors,
                    TransitionGroup.MIN_PRECURSOR_CHARGE, TransitionGroup.MAX_PRECURSOR_CHARGE, Document.Settings,
                    nodePep.Peptide.CustomMolecule,
                    notFirst ? nodePep.TransitionGroups.First().TransitionGroup.PrecursorAdduct : Adduct.SINGLY_PROTONATED,
                    notFirst ? nodePep.TransitionGroups.First().ExplicitValues : ExplicitTransitionGroupValues.EMPTY,
                    null,
                    null,
                    notFirst ? nodePep.TransitionGroups.First().TransitionGroup.LabelType : IsotopeLabelType.light))
                {
                    if (dlg.ShowDialog(this) == DialogResult.OK)
                    {
                        TransitionGroup tranGroup = null;
                        TransitionGroupDocNode tranGroupDocNode = null;
                        ModifyDocument(string.Format(SkylineResources.SkylineWindow_AddSmallMolecule_Add_small_molecule_precursor__0_, dlg.ResultCustomMolecule.DisplayName), doc =>
                        {
                            tranGroup = new TransitionGroup(nodePep.Peptide, dlg.Adduct, dlg.IsotopeLabelType);
                            tranGroupDocNode = new TransitionGroupDocNode(tranGroup, Annotations.EMPTY,
                                doc.Settings, null, null, dlg.ResultExplicitTransitionGroupValues, null, GetDefaultPrecursorTransitions(doc, tranGroup), true);
                            return (SrmDocument)doc.Add(pepPath, tranGroupDocNode);
                        }, docPair => AuditLogEntry.DiffDocNodes(MessageType.added_small_molecule_precursor, docPair, tranGroupDocNode.AuditLogText));
                    }
                }
            }
            else if (nodePepGroupTree != null)
            {
                var nodePepGroup = nodePepGroupTree.DocNode;
                if (!nodePepGroup.IsPeptideList)
                {
                    MessageDlg.Show(this, SkylineResources.SkylineWindow_AddMolecule_Custom_molecules_cannot_be_added_to_a_protein_);
                    return;
                }
                else if (!nodePepGroup.IsEmpty && nodePepGroup.IsProteomic) // N.B. : An empty PeptideGroup will return True for IsProteomic, the assumption being that it's in the early stages of being populated from a protein
                {
                    MessageDlg.Show(this, SkylineResources.SkylineWindow_AddMolecule_Custom_molecules_cannot_be_added_to_a_peptide_list_);
                    return;
                }

                var pepGroupPath = nodePepGroupTree.Path;
                using (var dlg = new EditCustomMoleculeDlg(this,
                    EditCustomMoleculeDlg.UsageMode.moleculeNew,
                    SkylineResources.SkylineWindow_AddSmallMolecule_Add_Small_Molecule_and_Precursor, null, null,
                    TransitionGroup.MIN_PRECURSOR_CHARGE, TransitionGroup.MAX_PRECURSOR_CHARGE, Document.Settings, null, Adduct.NonProteomicProtonatedFromCharge(1), 
                    ExplicitTransitionGroupValues.EMPTY, ExplicitTransitionValues.EMPTY, ExplicitRetentionTimeInfo.EMPTY, IsotopeLabelType.light))
                {
                    if (dlg.ShowDialog(this) == DialogResult.OK)
                    {
                        ModifyDocument(string.Format(SkylineResources.SkylineWindow_AddSmallMolecule_Add_small_molecule__0_, dlg.ResultCustomMolecule.DisplayName), doc =>
                        {
                            // If ion was described as having an adduct, leave that off for the parent "peptide" molecular formula
                            var peptideMolecule = dlg.ResultCustomMolecule;
                            var peptide = new Peptide(peptideMolecule);
                            var tranGroup = new TransitionGroup(peptide, dlg.Adduct, dlg.IsotopeLabelType, true, null);
                            var tranGroupDocNode = new TransitionGroupDocNode(tranGroup, Annotations.EMPTY,
                                doc.Settings, null, null, dlg.ResultExplicitTransitionGroupValues, null,
                                GetDefaultPrecursorTransitions(doc, tranGroup), true);
                            var nodePepNew = new PeptideDocNode(peptide, Document.Settings, null, null,
                                dlg.ResultRetentionTimeInfo, new[] { tranGroupDocNode }, true);
                            return (SrmDocument)doc.Add(pepGroupPath, nodePepNew);
                        }, docPair => AuditLogEntry.DiffDocNodes(MessageType.added_small_molecule, docPair, dlg.ResultCustomMolecule.DisplayName));
                    }
                }
            }
        }

        #endregion

        #region Settings menu

        private void saveCurrentMenuItem_Click(object sender, EventArgs e)
        {
            SaveSettings();
        }

        private void editSettingsMenuItem_Click(object sender, EventArgs e)
        {
            IEnumerable<SrmSettings> listNew = Settings.Default.SrmSettingsList.EditList(this, null);
            if (listNew != null)
            {
                SrmSettingsList list = Settings.Default.SrmSettingsList;
                SrmSettings settingsDefault = list[0];
                SrmSettings settingsCurrent = DocumentUI.Settings;
                list.Clear();
                list.Add(settingsDefault); // Add back default settings.
                list.AddRange(listNew);
                if (!list.TryGetValue(settingsCurrent.GetKey(), out _))
                {
                    // If the current settings were removed, then make
                    // them the default, and use them to avoid a shift
                    // to some random settings values.
                    list[0] = settingsCurrent.MakeSavable(SrmSettingsList.DefaultName);
                }
            }
        }

        private void shareSettingsMenuItem_Click(object sender, EventArgs e)
        {
            ShareSettings();
        }

        public void ShareSettings()
        {
            using (var dlg = new ShareListDlg<SrmSettingsList, SrmSettings>(Settings.Default.SrmSettingsList))
            {
                dlg.ShowDialog(this);
            }
        }

        private void importSettingsMenuItem1_Click(object sender, EventArgs e)
        {
            ImportSettings();
        }

        public void ImportSettings()
        {
            ShareListDlg<SrmSettingsList, SrmSettings>.Import(this,
                Settings.Default.SrmSettingsList);
        }

        private void peptideSettingsMenuItem_Click(object sender, EventArgs e)
        {
            ShowPeptideSettingsUI();
        }

        public void ShowPeptideSettingsUI()
        {
            ShowPeptideSettingsUI(this);
        }

        public void ShowPeptideSettingsUI(IWin32Window parent)
        {
            ShowPeptideSettingsUI(parent, null);
        }

        public void ShowPeptideSettingsUI(PeptideSettingsUI.TABS? tab)
        {
            ShowPeptideSettingsUI(this, tab);
        }

        private void ShowPeptideSettingsUI(IWin32Window parent, PeptideSettingsUI.TABS? tab)
        {
            using (PeptideSettingsUI ps = new PeptideSettingsUI(this, _libraryManager, tab))
            {
                var oldStandard = RCalcIrt.IrtPeptides(Document).ToHashSet();

                if (ps.ShowDialog(parent) == DialogResult.OK)
                {
                    if (ps.IsShowLibraryExplorer)
                    {
                        int libraryExpIndex = OwnedForms.IndexOf(form => form is ViewLibraryDlg);
                        if (libraryExpIndex != -1)
                            OwnedForms[libraryExpIndex].Activate();
                    }

                    HandleStandardsChanged(oldStandard, RCalcIrt.Calculator(Document));
                }
            }

            // In case user shows/hides things via the Spectral Library 
            // Explorer's spectrum graph pane.
            UpdateGraphPanes();
        }

        public void HandleStandardsChanged(ICollection<Target> oldStandard, RCalcIrt calc)
        {
            if (calc == null)
                return;
            var dbPath = calc.DatabasePath;
            try
            {
                calc = calc.Initialize(null) as RCalcIrt;
            }
            catch (Exception e)
            {
                MessageDlg.ShowWithException(this,
                    string.Format(
                        Resources.SkylineWindow_HandleStandardsChanged_An_error_occurred_while_attempting_to_load_the_iRT_database__0___iRT_standards_cannot_be_automatically_added_to_the_document_,
                        dbPath), e);
                return;
            }
            if (calc == null)
                return;
            var newStandard = calc.GetStandardPeptides().ToArray();
            if (newStandard.Length == 0 || newStandard.Length == oldStandard.Count && newStandard.All(oldStandard.Contains))
            {
                // Standard peptides have not changed
                return;
            }
            
            // Determine which peptides are in the standard, but not in the document
            var documentPeps = new TargetMap<bool>(Document.Molecules.Select(pep => new KeyValuePair<Target, bool>(pep.ModifiedTarget, true)));
            var missingPeptides = new TargetMap<bool>(newStandard.Where(pep => !documentPeps.ContainsKey(pep)).Select(target => new KeyValuePair<Target, bool>(target, true)));
            if (missingPeptides.Count == 0)
                return;

            SrmDocument newDoc = null;
            IdentityPath firstAdded = null;
            var numTransitions = 0;
            Func<SrmDocumentPair, AuditLogEntry> dlgCreate = null;
            if (!string.IsNullOrEmpty(calc.DocumentXml))
            {
                using (var reader = new StringReader(calc.DocumentXml))
                using (var dlg = new AddIrtStandardsToDocumentDlg())
                {
                    if (dlg.ShowDialog(this) == DialogResult.Yes)
                    {
                        newDoc = Document.ImportDocumentXml(reader,
                            string.Empty,
                            MeasuredResults.MergeAction.remove,
                            false,
                            FindSpectralLibrary,
                            Settings.Default.StaticModList,
                            Settings.Default.HeavyModList,
                            Document.Children.Any() ? new IdentityPath(Document.Children.First().Id) : null,
                            out firstAdded,
                            out _,
                            false);
                        numTransitions = dlg.NumTransitions;
                        dlgCreate = dlg.FormSettings.EntryCreator.Create;
                    }
                }
            }
            else
            {
                var matchingStandard = IrtStandard.WhichStandard(newStandard);
                if (matchingStandard != null && matchingStandard.HasDocument)
                {
                    using (var dlg = new AddIrtStandardsToDocumentDlg())
                    {
                        if (dlg.ShowDialog(this) == DialogResult.Yes)
                        {
                            newDoc = matchingStandard.ImportTo(Document, FindSpectralLibrary, out firstAdded);
                            numTransitions = dlg.NumTransitions;
                            dlgCreate = dlg.FormSettings.EntryCreator.Create;
                        }
                    }
                }
            }

            var standardPepGroup = firstAdded != null ? (PeptideGroupDocNode)newDoc?.FindNode(firstAdded) : null;
            if (standardPepGroup != null)
            {
                ModifyDocument(SkylineResources.SkylineWindow_AddStandardsToDocument_Add_standard_peptides, _ =>
                {
                    var pepList = new List<DocNode>();
                    foreach (var nodePep in standardPepGroup.Peptides.Where(pep => missingPeptides.ContainsKey(pep.ModifiedTarget)))
                    {
                        var tranGroupList = new List<DocNode>();
                        foreach (TransitionGroupDocNode nodeTranGroup in nodePep.Children)
                        {
                            var transitions = nodeTranGroup.Transitions.OrderBy(nodeTran => nodeTran.LibInfo?.Rank).Take(numTransitions).ToArray();
                            Array.Sort(transitions, TransitionGroup.CompareTransitions);
                            tranGroupList.Add(nodeTranGroup.ChangeChildren(transitions.Cast<DocNode>().ToList()));
                        }

                        pepList.Add(nodePep.ChangeChildren(tranGroupList));
                    }

                    var newStandardPepGroup = standardPepGroup.ChangeChildren(pepList);
                    return (SrmDocument) newDoc.ReplaceChild(newStandardPepGroup);
                }, dlgCreate);
            }
        }

        private void transitionSettingsMenuItem_Click(object sender, EventArgs e)
        {
            ShowTransitionSettingsUI();
        }

        public void ShowTransitionSettingsUI()
        {
            ShowTransitionSettingsUI(this);
        }

        public void ShowTransitionSettingsUI(IWin32Window parent)
        {
            ShowTransitionSettingsUI(parent, null);
        }

        public void ShowTransitionSettingsUI(TransitionSettingsUI.TABS? tab)
        {
            ShowTransitionSettingsUI(this, tab);
        }

        private void ShowTransitionSettingsUI(IWin32Window parent, TransitionSettingsUI.TABS? tab)
        {
            using (TransitionSettingsUI ts = new TransitionSettingsUI(this) { TabControlSel = tab })
            {
                if (ts.ShowDialog(parent) == DialogResult.OK)
                {
                    // At this point the dialog does everything by itself.
                }
            }
        }

        private void settingsMenu_DropDownOpening(object sender, EventArgs e)
        {
            ToolStripMenuItem menu = settingsToolStripMenuItem;
            SrmSettingsList list = Settings.Default.SrmSettingsList;
            string selected = DocumentUI.Settings.Name;

            // No point in saving the settings, if a saved instance is selected.
            saveCurrentMenuItem.Enabled = (selected == SrmSettingsList.DefaultName);

            // Only edit or share, if more than default settings.
            bool enable = (list.Count > 1);
            editSettingsMenuItem.Enabled = enable;
            shareSettingsMenuItem.Enabled = enable;

            // Add the true default settings, as these can be useful for getting everyone using the
            // same settings in an instructional context
            var listItems = new List<SrmSettings> { SrmSettingsList.GetDefault() };
            listItems.AddRange(list.Skip(1));
            int i = 0;
            foreach (var settings in listItems)
            {
                ToolStripMenuItem item = menu.DropDownItems[i] as ToolStripMenuItem;
                if (item == null || settings.Name != item.Name)
                {
                    // Remove the rest until the separator is reached
                    while (!ReferenceEquals(menu.DropDownItems[i], toolStripSeparatorSettings))
                        menu.DropDownItems.RemoveAt(i);

                    SelectSettingsHandler handler = new SelectSettingsHandler(this, settings);
                    item = new ToolStripMenuItem(settings.Name, null,
                        handler.ToolStripMenuItemClick);
                    menu.DropDownItems.Insert(i, item);
                }

                if (Equals(settings, DocumentUI.Settings))
                    item.Checked = true;
                i++;
            }

            // Remove the rest until the separator is reached
            while (!ReferenceEquals(menu.DropDownItems[i], toolStripSeparatorSettings))
                menu.DropDownItems.RemoveAt(i);

            toolStripSeparatorSettings.Visible = (i > 0);
        }

        public bool SaveSettings()
        {
            using (SaveSettingsDlg ss = new SaveSettingsDlg())
            {
                if (ss.ShowDialog(this) != DialogResult.OK)
                    return false;

                SrmSettings settingsNew = null;

                ModifyDocument(SkylineResources.SkylineWindow_SaveSettings_Name_settings, doc =>
                                                    {
                                                        settingsNew = (SrmSettings) doc.Settings.ChangeName(ss.SaveName);
                                                        return doc.ChangeSettings(settingsNew);
                                                    }, AuditLogEntry.SkipChange);

                if (settingsNew != null)
                    Settings.Default.SrmSettingsList.Add(settingsNew.MakeSavable(ss.SaveName));

                return true;
            }
        }

        private class SelectSettingsHandler
        {
            private readonly SkylineWindow _skyline;
            private readonly SrmSettings _settings;

            public SelectSettingsHandler(SkylineWindow skyline, SrmSettings settings)
            {
                _skyline = skyline;
                _settings = settings;
            }

            public void ToolStripMenuItemClick(object sender, EventArgs e)
            {
                // If the current settings are not in a saved set, then ask to save
                // before overwriting them.
                if (_skyline.DocumentUI.Settings.Name == SrmSettingsList.DefaultName)
                {
                    DialogResult result =
                        MultiButtonMsgDlg.Show(_skyline,
                            SkylineResources.
                                SelectSettingsHandler_ToolStripMenuItemClick_Do_you_want_to_save_your_current_settings_before_switching,
                            MessageBoxButtons.YesNoCancel);
                    switch (result)
                    {
                        case DialogResult.Cancel:
                            return;
                        case DialogResult.Yes:
                            if (!_skyline.SaveSettings())
                                return;
                            break;
                    }
                }
                // For extra safety, make sure the settings do not contain Library
                // instances.  Saved settings should always have null Libraries, and
                // use the LibraryManager to get the right libraries for the library
                // spec's.
                var settingsNew = _settings;
                var lib = _settings.PeptideSettings.Libraries;
                if (lib != null)
                {
                    foreach (var library in lib.Libraries)
                    {
                        if (library != null)
                        {
                            settingsNew = _settings.ChangePeptideSettings(_settings.PeptideSettings.ChangeLibraries(
                                _settings.PeptideSettings.Libraries.ChangeLibraries(new Library[lib.Libraries.Count])));
                            break;
                        }
                    }
                }
                if (_skyline.ChangeSettings(settingsNew, true))
                    settingsNew.UpdateLists(_skyline.DocumentFilePath);
            }
        }

        public void ResetDefaultSettings()
        {
            var defaultSettings = SrmSettingsList.GetDefault();
            if (!Equals(defaultSettings, DocumentUI.Settings))
                ChangeSettings(defaultSettings, false, SkylineResources.SkylineWindow_ResetDefaultSettings_Reset_default_settings);
        }

        public bool ChangeSettingsMonitored(Control parent, string message, Func<SrmSettings, SrmSettings> changeSettings)
        {
            bool documentChanged;
            do
            {
                documentChanged = false;
                try
                {
                    var newSettings = changeSettings(Document.Settings);
                    bool success = false;
                    using (var longWaitDlg = new LongWaitDlg(this))
                    {
                        longWaitDlg.Text = Text; // Same as dialog box
                        longWaitDlg.Message = message;
                        longWaitDlg.ProgressValue = 0;
                        var undoState = GetUndoState();
                        longWaitDlg.PerformWork(parent, 800, progressMonitor =>
                        {
                            using (var settingsChangeMonitor = new SrmSettingsChangeMonitor(progressMonitor, message, this))
                            {
                                // If background proteome lacks the needed protein metadata for uniqueness checks, force loading now
                                var diff = new SrmSettingsDiff(newSettings, Document.Settings);
                                if (diff.DiffPeptides || newSettings.PeptideSettings.NeedsBackgroundProteomeUniquenessCheckProcessing)
                                {
                                    if (progressMonitor.IsCanceled)
                                    {
                                        return;
                                    }

                                    // Looping here in case some other agent interrupts us with a change to Document
                                    while (newSettings.PeptideSettings.NeedsBackgroundProteomeUniquenessCheckProcessing)
                                    {
                                        BackgroundProteomeManager.BeginForegroundLoad();  // Signal the background task to stay out of our way
                                        var manager = BackgroundProteomeManager; // Use the background loader logic, but in this thread
                                        var withMetaData = manager.LoadForeground(newSettings.PeptideSettings, settingsChangeMonitor);
                                        if (withMetaData == null)
                                        {
                                            return; // Cancelled
                                        }
                                        newSettings = newSettings.ChangePeptideSettings(s => s.ChangeBackgroundProteome(withMetaData));
                                    }
                                }
                                success = ChangeSettings(newSettings, true, null, undoState, settingsChangeMonitor,
                                    () => longWaitDlg.EnableCancelOption(true),
                                    () => longWaitDlg.EnableCancelOption(false));
                            }
                        });
                        if (!success || longWaitDlg.IsCanceled)
                        {
                            return false;
                        }
                    }
                }
                catch (OperationCanceledException)
                {
                    // Canceled mid-change due to background document change
                    documentChanged = true;
                }
                catch (Exception exception)
                {
                    if (ExceptionUtil.IsProgrammingDefect(exception))
                    {
                        throw;
                    }
                    MessageDlg.ShowWithException(parent ?? this, TextUtil.LineSeparate(Resources.ShareListDlg_OkDialog_An_error_occurred, exception.Message), exception);
                    return false;
                }
                finally
                {
                    BackgroundProteomeManager.EndForegroundLoad(); // Done overriding the background loader
                }
            }
            while (documentChanged);

            return true;
        }

        public SrmSettings StoreNewSettings(SrmSettings settings)
        {
            // Edited settings always use the default name.  Saved settings
            // by nature have never been changed.  The way to store settings
            // other than to the default name is SaveSettings().
            string defaultName = SrmSettingsList.DefaultName;
            // MakeSavable will also remove any results information
            Settings.Default.SrmSettingsList[0] = settings.MakeSavable(defaultName);
            // Document must have the same name as the saved version.
            if (!Equals(settings.Name, defaultName))
                settings = (SrmSettings)settings.ChangeName(defaultName);
            return settings;
        }

        public bool ChangeSettings(SrmSettings newSettings, bool store, string message = null, IUndoState undoState = null,
            SrmSettingsChangeMonitor monitor = null, Action onModifyingAction = null, Action onModifiedAction = null)
        {
            if (store)
                newSettings = StoreNewSettings(newSettings);

            ModifyDocumentOrThrow(message ?? SkylineResources.SkylineWindow_ChangeSettings_Change_settings, undoState,
                DocumentModifier.Create(doc => doc.ChangeSettings(newSettings, monitor),
                    AuditLogEntry.SettingsLogFunction), onModifyingAction, onModifiedAction);
            return true;
        }

        private void documentSettingsMenuItem_Click(object sender, EventArgs e)
        {
            ShowDocumentSettingsDialog();
        }

        public void ShowDocumentSettingsDialog()
        {
            DisplayDocumentSettingsDialogPage(null);
        }

        public void DisplayDocumentSettingsDialogPage(DocumentSettingsDlg.TABS? tab)
        {
            using (var dlg = new DocumentSettingsDlg(this))
            {
                if (tab.HasValue)
                {
                    dlg.SelectTab(tab.Value);
                }
                if (dlg.ShowDialog(this) == DialogResult.OK)
                {
                    ModifyDocument(SkylineResources.SkylineWindow_ShowDocumentSettingsDialog_Change_document_settings,
                        doc =>
                        {
                            var dataSettingsNew = dlg.GetDataSettings(doc.Settings.DataSettings);
                            if (Equals(dataSettingsNew, doc.Settings.DataSettings))
                                return doc;
                            doc = doc.ChangeSettings(doc.Settings.ChangeDataSettings(dataSettingsNew));
                            doc = MetadataExtractor.ApplyRules(doc, null, out _);
                            return doc;
                        },
                        AuditLogEntry.SettingsLogFunction);
                    StoreNewSettings(DocumentUI.Settings);
                }
            }
        }

        private void integrateAllMenuItem_Click(object sender, EventArgs e)
        {
            ToggleIntegrateAll();
        }

        public void ToggleIntegrateAll()
        {
            SetIntegrateAll(!DocumentUI.Settings.TransitionSettings.Integration.IsIntegrateAll);
        }

        public void SetIntegrateAll(bool integrateAll)
        {
            if (integrateAll != DocumentUI.Settings.TransitionSettings.Integration.IsIntegrateAll)
            {
                ModifyDocument(integrateAll ? SkylineResources.SkylineWindow_IntegrateAll_Set_integrate_all : SkylineResources.SkylineWindow_IntegrateAll_Clear_integrate_all,
                    doc => doc.ChangeSettings(doc.Settings.ChangeTransitionIntegration(i => i.ChangeIntegrateAll(integrateAll))), AuditLogEntry.SettingsLogFunction);
            }
        }

        #endregion // Settings menu

        #region Tools Menu

        private void optionsToolStripMenuItem_Click(object sender, EventArgs e)
        {
            ShowToolOptionsUI();
        }

        public void ShowToolOptionsUI()
        {
            using (var dlg = new ToolOptionsUI(_documentUI.Settings))
            {
                dlg.ShowDialog(this);
            }
        }

        public void ShowToolOptionsUI(IWin32Window owner, ToolOptionsUI.TABS tab)
        {
            using (var dlg = new ToolOptionsUI(_documentUI.Settings))
            {
                dlg.NavigateToTab(tab);
                dlg.ShowDialog(owner);
            }
        }

        public void ShowToolOptionsUI(ToolOptionsUI.TABS tab)
        {
            ShowToolOptionsUI(this, tab);
        }

        private void updatesToolsMenuItem_Click(object sender, EventArgs e)
        {
            ShowToolUpdatesDlg();
        }

        public void ShowToolUpdatesDlg()
        {
            ShowToolUpdatesDlg(new ToolUpdateHelper());
        }

        public void ShowToolUpdatesDlg(IToolUpdateHelper updateHelper)
        {
            using (var dlg = new ToolUpdatesDlg(this,
                                                Settings.Default.ToolList.Where(tool => tool.UpdateAvailable).ToList(),
                                                updateHelper))
            {
                dlg.ShowDialog(this);
            }
        }

        private void toolStoreMenuItem_Click(object sender, EventArgs e)
        {
            ShowToolStoreDlg();
        }

        public void ShowToolStoreDlg()
        {
            ToolInstallUI.InstallZipFromWeb(this, InstallProgram);
        }

        private void configureToolsMenuItem_Click(object sender, EventArgs e)
        {
            ShowConfigureToolsDlg();
        }

        public void ShowConfigureToolsDlg()
        {
            using (var dlg = new ConfigureToolsDlg(this))
            {
                dlg.ShowDialog(this);
            }
        }

        private void searchToolsMenuItem_Click(object sender, EventArgs e)
        {
            ShowSearchToolsDlg();
        }

        public void ShowSearchToolsDlg()
        {
            using var listbox = new ListBox();
            var driverTools = new SettingsListBoxDriver<SearchTool>(listbox, Settings.Default.SearchToolList);
            driverTools.LoadList();
            driverTools.EditList();
        }

        private void toolsMenu_DropDownOpening(object sender, EventArgs e)
        {
            PopulateToolsMenu();
        }

        public void PopulateToolsMenu()
        {
            // Remove all tools from the toolToolStripMenuItem.
            while (!ReferenceEquals(toolsMenu.DropDownItems[0], toolStripSeparatorTools))
            {
                toolsMenu.DropDownItems.RemoveAt(0);
                //Consider: (danny) When we remove menu items do we have to dispose of them?
            }

            int lastInsertIndex = 0;
            var toolList = Settings.Default.ToolList;
            foreach (ToolDescription tool in toolList)
            {
                if (tool.Title.Contains('\\'))
                {
                    ToolStripMenuItem current = toolsMenu;
                    string[] spliced = tool.Title.Split('\\');
                    for (int i = 0; i < spliced.Length-1; i++)
                    {
                        ToolStripMenuItem item;
                        int index = toolExists(current, spliced[i]);
                        if (index >= 0)
                        {
                            item = (ToolStripMenuItem) current.DropDownItems[index];
                        }
                        else
                        {
                            item = new ToolStripMenuItem(spliced[i])
                                {
                                    Image = tool.UpdateAvailable ? Resources.ToolUpdateAvailable : null,
                                    ImageTransparentColor = Color.Fuchsia
                                };
                            if (current == toolsMenu)
                            {
                                current.DropDownItems.Insert(lastInsertIndex++, item);
                            }
                            else
                            {
                                current.DropDownItems.Add(item);
                            }    
                        }
                        
                        current = item;
                    }
                    ToolMenuItem final = new ToolMenuItem(tool, this) { Text = spliced.Last() };
                    current.DropDownItems.Add(final);
                }
                else
                {
                    ToolMenuItem menuItem = new ToolMenuItem(tool, this)
                        {
                            Text = tool.Title, 
                            Image = tool.UpdateAvailable ? Resources.ToolUpdateAvailable : null,
                            ImageTransparentColor = Color.Fuchsia
                        };
                    toolsMenu.DropDownItems.Insert(lastInsertIndex++ , menuItem);
                }
            }
            toolStripSeparatorTools.Visible = (lastInsertIndex != 0);
            updatesToolsMenuItem.Enabled = updatesToolsMenuItem.Visible = toolList.Contains(tool => tool.UpdateAvailable);
        }
        /// <summary>
        /// Helper Function that determines if a tool exists on a menu by it's title. 
        /// </summary>
        /// <param name="menu">Menu we are looking in</param>
        /// <param name="toolTitle">Title we are looking for</param>
        /// <returns>Index into menu if found, -1 if not found.</returns>
        private int toolExists(ToolStripMenuItem menu, string toolTitle)
        {
            for (int i = 0; i < menu.DropDownItems.Count; i++)
            {
                if (menu.DropDownItems[i] == configureToolsMenuItem)
                    return -1;
                if (menu.DropDownItems[i].Text == toolTitle)
                    return i;
            }
            return -1;
        }

        /// <summary>
        /// Runs a tool by index from the tools menu. (for testing) make sure to SkylineWindow.PopulateToolsMenu() first
        /// Does not work with nested tools. 
        /// </summary>
        /// <param name="i">Index of tool in the menu. Zero indexed.</param>
        public void RunTool(int i)
        {
            GetToolMenuItem(i).DoClick();
        }

        /// <summary>
        /// Returns the title of a tool by index from the tools menu. (for testing) make sure to run SkylineWindow.PopulateToolsMenu() first
        /// </summary>
        /// <param name="i">Index of tool in the menu. Zero indexed.</param>
        /// <returns></returns>
        public string GetToolText(int i)
        {
            return GetToolMenuItem(i).Text;
        }

        public string GetTextByIndex(int i)
        {
            return toolsMenu.DropDownItems[i].Text;
        }

        public bool UpdatesMenuEnabled()
        {
            return updatesToolsMenuItem.Enabled;
        }

        public bool ConfigMenuPresent()
        {
            return toolsMenu.DropDownItems.Contains(configureToolsMenuItem);
        }

        public ToolStripMenuItem GetMenuItem(int index)
        {
            return (ToolStripMenuItem) toolsMenu.DropDownItems[index];
        }

        public ToolMenuItem GetToolMenuItem(int i)
        {
            return GetToolMenuItemRecursive(toolsMenu.DropDownItems, ref i);
        }

        public ToolMenuItem GetToolMenuItemRecursive(ToolStripItemCollection items, ref int i)
        {
            foreach (var item in items)
            {
                // first check to see if it is a valid tool
                var toolMenuItem = item as ToolMenuItem;
                if (toolMenuItem != null && i-- == 0)
                    return toolMenuItem;
                var toolStripDropDownItem = item as ToolStripDropDownItem;
                if (toolStripDropDownItem != null)
                {
                    // recurse to find nested tools if possible
                    var tool = GetToolMenuItemRecursive(toolStripDropDownItem.DropDownItems, ref i);
                    if (tool != null)
                        return tool;
                }
            }
            return null;
        }

        public class ToolMenuItem : ToolStripMenuItem
        {
            public readonly ToolDescription _tool;

            public ToolMenuItem(ToolDescription tool, SkylineWindow parent)
            {
                _tool = tool;
                Click += HandleClick;
                _parent = parent;
            }

            private readonly SkylineWindow _parent;
            public string Title { get { return _tool.Title; } }
            public string Command { get { return _tool.Command; } }

            private void HandleClick(object sender, EventArgs e)
            {
                DoClick();
            }

            public void DoClick()
            {
                // Run the tool and catch all errors.
                try
                {
                    if (_tool.OutputToImmediateWindow)
                    {
                        _parent.ShowImmediateWindow();
                        _tool.RunTool(_parent.Document, _parent, _parent._skylineTextBoxStreamWriterHelper, _parent, _parent);
                    }
                    else
                    {
                        _tool.RunTool(_parent.Document, _parent, null, _parent, _parent);
                    }
                }
                catch (ToolDeprecatedException e)
                {
                    MessageDlg.Show(_parent, e.Message);
                }
                catch (WebToolException e)
                {
                    WebHelpers.ShowLinkFailure(_parent, e.Link);
                }
                catch (ToolExecutionException e)
                {
                    MessageDlg.ShowException(_parent, e);
                }
            }
        }

        private void immediateWindowToolStripMenuItem_Click(object sender, EventArgs e)
        {
            ShowImmediateWindow();
        }

        public void ShowImmediateWindow()
        {
            if (_immediateWindow != null)
            {
                _immediateWindow.Activate();
            }
            else
            {
                _immediateWindow = CreateImmediateWindow();
                _immediateWindow.Activate();
                _immediateWindow.Focus();
                _immediateWindow.Show(dockPanel, DockState.DockBottom);
                //                ActiveDocumentChanged();
            }
        }

        public TextWriter GetTextWriter()
        {
            if (_skylineTextBoxStreamWriterHelper == null)
            {
                ShowImmediateWindow();
            }
            return _skylineTextBoxStreamWriterHelper;
        }

        private TextBoxStreamWriterHelper _skylineTextBoxStreamWriterHelper;

        private ImmediateWindow CreateImmediateWindow()
        {
            if (_skylineTextBoxStreamWriterHelper == null)
                _skylineTextBoxStreamWriterHelper = new TextBoxStreamWriterHelper();
            _immediateWindow = new ImmediateWindow(this, _skylineTextBoxStreamWriterHelper);
            return _immediateWindow;
        }

        private void DestroyImmediateWindow()
        {
            if (_immediateWindow != null)
            {
                _immediateWindow.Cleanup();
                _immediateWindow.Close();
                _immediateWindow = null;
            }
        }

        #endregion


        #region Help menu

        private void homeMenuItem_Click(object sender, EventArgs e)
        {
            WebHelpers.OpenLink(this, @"https://skyline.ms/skyline.url");
        }

        private void videosMenuItem_Click(object sender, EventArgs e)
        {
            WebHelpers.OpenLink(this, @"https://skyline.ms/videos.url");
        }

        private void webinarsMenuItem_Click(object sender, EventArgs e)
        {
            WebHelpers.OpenLink(this, @"https://skyline.ms/webinars.url");
        }

        private void tutorialsMenuItem_Click(object sender, EventArgs e)
        {
            OpenStartPageTutorial();
        }

        public void OpenStartPageTutorial()
        {
            if (!CheckSaveDocument())
                return;

            using (var startupForm = new StartPage())
            {
                startupForm.SelectedTab = StartPage.TABS.Tutorial;
                if (startupForm.ShowDialog(this) == DialogResult.OK)
                {
                    startupForm.Action(this);
                }
            }
        }

        private void commandLineHelpMenuItem_Click(object sender, EventArgs e)
        {
            DocumentationViewer documentationViewer = new DocumentationViewer(true);
            documentationViewer.DocumentationHtml = CommandArgs.GenerateUsageHtml();
            documentationViewer.Show(this);
        }

        private void reportsHelpMenuItem_Click(object sender, EventArgs e)
        {
            var dataSchema = new SkylineDataSchema(this,
                SkylineDataSchema.GetLocalizedSchemaLocalizer());
            var documentationGenerator = new DocumentationGenerator(
                ColumnDescriptor.RootColumn(dataSchema, typeof(SkylineDocument)))
            {
                IncludeHidden = false
            };
            DocumentationViewer documentationViewer = new DocumentationViewer(true);
            documentationViewer.DocumentationHtml = documentationGenerator.GetDocumentationHtmlPage();
            documentationViewer.Show(this);
        }

        private void keyboardShortcutsHelpMenuItem_Click(object sender, EventArgs e)
        {
            ShowKeyboardShortcutsDocumentation();
        }

        public void ShowKeyboardShortcutsDocumentation()
        {
            DocumentationViewer documentationViewer = new DocumentationViewer(true);
            documentationViewer.DocumentationHtml = KeyboardShortcutDocumentation.GenerateKeyboardShortcutHtml(menuMain);
            documentationViewer.Show(this);
        }

        private void otherDocsHelpMenuItem_Click(object sender, EventArgs e)
        {
            WebHelpers.OpenLink(this, @"https://skyline.ms/docs.url");
        }

        private void supportMenuItem_Click(object sender, EventArgs e)
        {
            WebHelpers.OpenLink(this, @"https://skyline.ms/support.url");
        }

        private void issuesMenuItem_Click(object sender, EventArgs e)
        {
            WebHelpers.OpenLink(this, @"https://skyline.ms/issues.url");
        }

        private void checkForUpdatesMenuItem_Click(object sender, EventArgs e)
        {
            CheckForUpdate();
        }

        public void CheckForUpdate()
        {
            // Make sure the document is saved before doing this since it could
            // restart the application
            if (Dirty)
                SaveDocument();

            UpgradeManager.CheckForUpdateAsync(this, false);
        }

        private void aboutMenuItem_Click(object sender, EventArgs e)
        {
            using (var about = new AboutDlg())
            {
                about.ShowDialog(this);
            }
            
        }

        #endregion

        #region FilesTree

        public FilesTreeForm FilesTreeForm => _filesTreeForm;
        public bool FilesTreeFormIsVisible => _filesTreeForm is { Visible: true };
        public bool FilesTreeFormIsActivated => _filesTreeForm is { IsActivated: true };

        public void ShowFilesTreeForm(bool show)
        {
            if (show)
            {
                if (_filesTreeForm != null)
                {
                    _filesTreeForm.Activate();
                    _filesTreeForm.Focus();
                }
                // CONSIDER: instead of always docking Files on DockLeft, should Files
                // find SequenceTree and add itself to the same panel?
                else
                {
                    _filesTreeForm = CreateFilesTreeForm(null);
                    _filesTreeForm.Show(dockPanel, DockState.DockLeft);
                }
            }
            else
            {
                _filesTreeForm.Hide();
            }
        }

        private FilesTreeForm CreateFilesTreeForm(string persistentString)
        {
            string expansionAndSelection = null;
            if (persistentString != null)
            {
                var sepIndex = persistentString.IndexOf('|');
                if (sepIndex != -1)
                    expansionAndSelection = persistentString.Substring(sepIndex + 1);
            }

            _filesTreeForm = new FilesTreeForm(this);

            if (expansionAndSelection != null)
            {
                _filesTreeForm.FilesTree.RestoreExpansionAndSelection(expansionAndSelection);
            }

            return _filesTreeForm;
        }

        public void DestroyFilesTreeForm()
        {
            if (_filesTreeForm != null)
            {
                _filesTreeForm.Close();
                _filesTreeForm = null;
            }
        }

        #endregion

        #region SequenceTree events

        public bool SequenceTreeFormIsVisible
        {
            get { return _sequenceTreeForm != null && _sequenceTreeForm.Visible; }
        }

        public void ShowSequenceTreeForm(bool show, bool forceUpdate = false)
        {
            if (show)
            {
                if (_sequenceTreeForm != null)
                {
                    if (forceUpdate)
                    {
                        _sequenceTreeForm.UpdateTitle();
                        _sequenceTreeForm.SequenceTree.OnShowPeptidesDisplayModeChanged();
                    }
                    _sequenceTreeForm.Activate();
                    _sequenceTreeForm.Focus();
                }
                else
                {
                    _sequenceTreeForm = CreateSequenceTreeForm(null);
                    _sequenceTreeForm.Show(dockPanel, DockState.DockLeft);
                }
                // Make sure ComboResults has the right selection
                ActiveDocumentChanged();
            }
            else if (_sequenceTreeForm != null)
            {
                // Save current setting for showing spectra
                show = Settings.Default.ShowPeptides;
                // Close the spectrum graph window
                _sequenceTreeForm.Hide();
                // Restore setting and menuitem from saved value
                Settings.Default.ShowPeptides = show;
            }
        }

        private SequenceTreeForm CreateSequenceTreeForm(string persistentString)
        {
            // Initialize sequence tree control
            string expansionAndSelection = null;
            if (persistentString != null)
            {
                int sepIndex = persistentString.IndexOf('|');
                if (sepIndex != -1)
                    expansionAndSelection = persistentString.Substring(sepIndex + 1);

                // If this string is not present, SequenceTree's view state was written with a Skyline version 
                // pre-dating the FilesTree. So, show FilesTree as a tab behind SequenceTree. This check
                // should run exactly once for any view file.
                if (!persistentString.EndsWith(@"|" + FilesTree.FILES_TREE_SHOWN_ONCE_TOKEN))
                {
                    _shouldShowFilesTree = true;
                }
            }             
            _sequenceTreeForm = new SequenceTreeForm(this, expansionAndSelection != null);
            _sequenceTreeForm.FormClosed += sequenceTreeForm_FormClosed;
            _sequenceTreeForm.VisibleChanged += sequenceTreeForm_VisibleChanged;
            _sequenceTreeForm.SequenceTree.SelectedNodeChanged += sequenceTree_SelectedNodeChanged;
            _sequenceTreeForm.SequenceTree.AfterSelect += sequenceTree_AfterSelect;
            _sequenceTreeForm.SequenceTree.BeforeNodeEdit += sequenceTree_BeforeNodeEdit;
            _sequenceTreeForm.SequenceTree.AfterNodeEdit += sequenceTree_AfterNodeEdit;
            _sequenceTreeForm.SequenceTree.MouseUp += sequenceTree_MouseUp;
            _sequenceTreeForm.SequenceTree.PickedChildrenEvent += sequenceTree_PickedChildrenEvent;
            _sequenceTreeForm.SequenceTree.ItemDrag += sequenceTree_ItemDrag;
            _sequenceTreeForm.SequenceTree.DragEnter += sequenceTree_DragEnter;
            _sequenceTreeForm.SequenceTree.DragOver += sequenceTree_DragOver;
            _sequenceTreeForm.SequenceTree.DragDrop += sequenceTree_DragDrop;
            _sequenceTreeForm.SequenceTree.UseKeysOverride = _useKeysOverride;
            _sequenceTreeForm.ComboResults.SelectedIndexChanged += comboResults_SelectedIndexChanged;
            if (expansionAndSelection != null)
                _sequenceTreeForm.SequenceTree.RestoreExpansionAndSelection(expansionAndSelection);
            _sequenceTreeForm.UpdateTitle();
            return _sequenceTreeForm;
        }

        private void DestroySequenceTreeForm()
        {
            if (_sequenceTreeForm != null)
            {
                _sequenceTreeForm.FormClosed -= sequenceTreeForm_FormClosed;
                _sequenceTreeForm.VisibleChanged -= sequenceTreeForm_VisibleChanged;
                _sequenceTreeForm.SequenceTree.SelectedNodeChanged -= sequenceTree_SelectedNodeChanged;
                _sequenceTreeForm.SequenceTree.AfterSelect -= sequenceTree_AfterSelect;
                _sequenceTreeForm.SequenceTree.BeforeNodeEdit -= sequenceTree_BeforeNodeEdit;
                _sequenceTreeForm.SequenceTree.AfterNodeEdit -= sequenceTree_AfterNodeEdit;
                _sequenceTreeForm.SequenceTree.MouseUp -= sequenceTree_MouseUp;
                _sequenceTreeForm.SequenceTree.PickedChildrenEvent -= sequenceTree_PickedChildrenEvent;
                _sequenceTreeForm.SequenceTree.ItemDrag -= sequenceTree_ItemDrag;
                _sequenceTreeForm.SequenceTree.DragEnter -= sequenceTree_DragEnter;
                _sequenceTreeForm.SequenceTree.DragOver -= sequenceTree_DragOver;
                _sequenceTreeForm.SequenceTree.DragEnter -= sequenceTree_DragDrop;
                _sequenceTreeForm.ComboResults.SelectedIndexChanged -= comboResults_SelectedIndexChanged;
                _sequenceTreeForm.Close();
                _sequenceTreeForm = null;
                _shouldShowFilesTree = false;
            }
        }

        private void sequenceTreeForm_VisibleChanged(object sender, EventArgs e)
        {
            if (_sequenceTreeForm != null)
                Settings.Default.ShowPeptides = _sequenceTreeForm.Visible;
        }

        private void sequenceTreeForm_FormClosed(object sender, FormClosedEventArgs e)
        {
            // Update settings and menu check
            Settings.Default.ShowPeptides = false;
            _sequenceTreeForm = null;
        }

        private void sequenceTree_BeforeNodeEdit(object sender, NodeLabelEditEventArgs e)
        {
            if (e.Node is EmptyNode)
                e.Node.Text = string.Empty;
            else
                e.CancelEdit = !SequenceTree.IsEditableNode(e.Node);
            ClipboardControlGotFocus(SequenceTree);
        }

        private void sequenceTree_AfterNodeEdit(object sender, NodeLabelEditEventArgs e)
        {
            ClipboardControlLostFocus(SequenceTree);
            if (e.Node is EmptyNode)
            {
                string labelText = (!e.CancelEdit ? e.Label.Trim() : null);
                // Keep the empty node around always
                if (!string.IsNullOrEmpty(labelText))
                {
                    // CONSIDER: Careful with document access outside ModifyDocument delegate
                    var document = DocumentUI;
                    var settings = document.Settings;
                    var backgroundProteome = settings.PeptideSettings.BackgroundProteome;
                    FastaSequence fastaSequence = null;
                    Target peptideSequence = null;
                    var proteomic = ModeUI != SrmDocument.DOCUMENT_TYPE.small_molecules; // FUTURE(bspratt) be smarter for small mol re predictive typing etc

                    if (proteomic && !backgroundProteome.IsNone)
                    {
                        int ichPeptideSeparator = labelText.IndexOf(FastaSequence.PEPTIDE_SEQUENCE_SEPARATOR,
                                                                    StringComparison.Ordinal);
                        string proteinName;
                        if (ichPeptideSeparator >= 0)
                        {
                            // TODO(nicksh): If they've selected a single peptide, then see if the protein has already
                            // been added, and, if so, just add the single peptide to the existing protein.
                            peptideSequence = new Target(labelText.Substring(0, ichPeptideSeparator));
                            proteinName = labelText.Substring(ichPeptideSeparator +
                                                              FastaSequence.PEPTIDE_SEQUENCE_SEPARATOR.Length);
                        }
                        else
                        {
                            proteinName = labelText;
                        }
                        fastaSequence = backgroundProteome.GetFastaSequence(proteinName);
                    }
                    string peptideGroupName = null;
                    string modifyMessage;
                    PeptideGroupDocNode oldPeptideGroupDocNode = null;
                    PeptideGroup peptideGroup = null;
                    List<PeptideDocNode> peptideDocNodes = new List<PeptideDocNode>();
                    ModificationMatcher matcher = null;
                    var isExSequence = false;
                    if (fastaSequence != null)
                    {
                        if (peptideSequence == null)
                            modifyMessage = string.Format(SkylineResources.SkylineWindow_sequenceTree_AfterNodeEdit_Add__0__, fastaSequence.DisplayName);
                        else
                        {
                            modifyMessage = string.Format(SkylineResources.SkylineWindow_sequenceTree_AfterNodeEdit_Add__0__, peptideSequence);
                            oldPeptideGroupDocNode = document.FindPeptideGroup(fastaSequence);
                            if (oldPeptideGroupDocNode != null)
                            {
                                // Use the FastaSequence already in the document.
                                fastaSequence = (FastaSequence)oldPeptideGroupDocNode.Id;
                                foreach (PeptideDocNode peptideDocNode in oldPeptideGroupDocNode.Children)
                                {
                                    // If the peptide has already been added to this protein, there
                                    // is nothing to do.
                                    // CONSIDER: Should statement completion not show already added peptides?
                                    if (Equals(peptideDocNode.Peptide.Target, peptideSequence))
                                    {
                                        e.Node.Text = EmptyNode.TEXT_EMPTY;
                                        SequenceTree.Focus();
                                        return;
                                    }
                                    peptideDocNodes.Add(peptideDocNode);
                                }
                            }
                        }
                        peptideGroupName = fastaSequence.Name;
                        peptideGroup = fastaSequence;
                        if (peptideSequence == null)
                        {
                            peptideDocNodes.AddRange(fastaSequence.CreateFullPeptideDocNodes(settings, true, null));
                        }
                        else
                        {
                            peptideDocNodes.Add(fastaSequence.CreateFullPeptideDocNode(settings, peptideSequence));
                        }
                        peptideDocNodes.Sort(FastaSequence.ComparePeptides);
                    }
                    else
                    {
                        modifyMessage = string.Format(SkylineResources.SkylineWindow_sequenceTree_AfterNodeEdit_Add__0__,labelText);
                        isExSequence = proteomic && FastaSequence.IsExSequence(labelText) &&
                                            FastaSequence.StripModifications(labelText).Length >= 
                                            settings.PeptideSettings.Filter.MinPeptideLength;
                        if (isExSequence)
                        {
                            int countGroups = document.Children.Count;
                            if (countGroups > 0)
                            {
                                oldPeptideGroupDocNode = (PeptideGroupDocNode)document.Children[countGroups - 1];
                                if (oldPeptideGroupDocNode.IsNonProteomic || // Don't add a peptide to a small molecule list
                                    !oldPeptideGroupDocNode.IsPeptideList)   // Only add peptides to peptide lists, not proteins
                                    oldPeptideGroupDocNode = null;
                            }

                            if (oldPeptideGroupDocNode == null)
                            {
                                peptideGroupName = document.GetPeptideGroupId(true);
                                peptideGroup = new PeptideGroup();
                            }
                            else
                            {
                                peptideGroupName = oldPeptideGroupDocNode.Name;
                                peptideGroup = oldPeptideGroupDocNode.PeptideGroup;
                                foreach (PeptideDocNode peptideDocNode in oldPeptideGroupDocNode.Children)
                                    peptideDocNodes.Add(peptideDocNode);
                            }
                            try
                            {
                                matcher = new ModificationMatcher();
                                matcher.CreateMatches(settings, new List<string> { labelText }, Settings.Default.StaticModList, Settings.Default.HeavyModList);
                                           var strNameMatches = matcher.FoundMatches;
                                if (!string.IsNullOrEmpty(strNameMatches))
                                {
                                    if (DialogResult.Cancel == MultiButtonMsgDlg.Show(
                                        this,
                                        string.Format(TextUtil.LineSeparate(SkylineResources.SkylineWindow_sequenceTree_AfterLabelEdit_Would_you_like_to_use_the_Unimod_definitions_for_the_following_modifications,string.Empty,
                                            strNameMatches)), Resources.OK))
                                    {
                                        e.Node.Text = EmptyNode.TEXT_EMPTY;
                                        e.Node.EnsureVisible();
                                        return;
                                    }
                                }
                                var peptideGroupDocNode = new PeptideGroupDocNode(peptideGroup, Annotations.EMPTY, peptideGroupName, null,
                                    new[] {matcher.GetModifiedNode(labelText)}, peptideSequence == null);
                                peptideDocNodes.AddRange(peptideGroupDocNode.ChangeSettings(settings, SrmSettingsDiff.ALL).Molecules);
                            }
                            catch (FormatException)
                            {
                                isExSequence = false;
                                matcher = null;
                            }
                        }
                        if(!isExSequence)
                        {
                            peptideGroupName = labelText;
                            peptideGroup = new PeptideGroup();
                        }
                    }

                    PeptideGroupDocNode newPeptideGroupDocNode;
                    if (oldPeptideGroupDocNode == null)
                    {
                        // Add a new peptide list or protein to the end of the document
                        newPeptideGroupDocNode = new PeptideGroupDocNode(peptideGroup, Annotations.EMPTY, peptideGroupName, null,
                            peptideDocNodes.ToArray(), peptideSequence == null);
                        ModifyDocument(modifyMessage, doc =>
                        {
                            var docNew = (SrmDocument) doc.Add(newPeptideGroupDocNode.ChangeSettings(doc.Settings, SrmSettingsDiff.ALL));
                            if (matcher != null)
                            {
                                var pepModsNew = matcher.GetDocModifications(docNew);
                                docNew = docNew.ChangeSettings(docNew.Settings.ChangePeptideModifications(mods => pepModsNew));
                                docNew.Settings.UpdateDefaultModifications(false);
                            }
                            return docNew;
                        }, docPair =>
                        {
                            var type = fastaSequence != null
                                ? MessageType.added_new_peptide_group_from_background_proteome
                                : MessageType.added_new_peptide_group;

                            var entry = AuditLogEntry.DiffDocNodes(MessageType.none, docPair, true);

                            return AuditLogEntry.CreateSingleMessageEntry(new MessageInfo(type, docPair.NewDocumentType, peptideGroupName), labelText).Merge(entry);
                        });
                    }
                    else
                    {
                        // Add peptide to existing protein
                        newPeptideGroupDocNode = new PeptideGroupDocNode(oldPeptideGroupDocNode.PeptideGroup,
                            oldPeptideGroupDocNode.Annotations, oldPeptideGroupDocNode.ProteinMetadata,
                            peptideDocNodes.ToArray(), false);
                        ModifyDocument(modifyMessage, doc =>
                        {
                            var docNew = (SrmDocument) doc.ReplaceChild(newPeptideGroupDocNode);
                            if (matcher != null)
                            {
                                var pepModsNew = matcher.GetDocModifications(docNew);
                                docNew = docNew.ChangeSettings(docNew.Settings.ChangePeptideModifications(mods => pepModsNew));
                                docNew.Settings.UpdateDefaultModifications(false);
                            }
                            return docNew;
                        }, docPair =>
                        {
                            var type = fastaSequence != null
                                ? MessageType.added_peptides_to_peptide_group_from_background_proteome
                                : MessageType.added_peptides_to_peptide_group;

                            var entry = AuditLogEntry.DiffDocNodes(MessageType.none, docPair, true);

                            return AuditLogEntry.CreateSingleMessageEntry(new MessageInfo(type, docPair.NewDocumentType, peptideGroupName), labelText).Merge(entry);
                        });
                    }
                }
                e.Node.Text = EmptyNode.TEXT_EMPTY;
                e.Node.EnsureVisible();
            }
            else if (!e.CancelEdit)
            {
                // Edit text on existing peptide list
                PeptideGroupTreeNode nodeTree = e.Node as PeptideGroupTreeNode;
                if (nodeTree != null && e.Label != null && !Equals(nodeTree.Text, e.Label))
                {
                    ModifyDocument(
                        string.Format(SkylineResources.SkylineWindow_sequenceTree_AfterNodeEdit_Edit_name__0__, e.Label),
                        doc => (SrmDocument)
                            doc.ReplaceChild(nodeTree.DocNode.ChangeName(e.Label)),
                        docPair => AuditLogEntry.CreateSimpleEntry(MessageType.renamed_node, docPair.NewDocumentType,
                            nodeTree.Text, e.Label));
                }
            }
            // Put the focus back on the sequence tree
            SequenceTree.Focus();
        }

        private void sequenceTree_MouseUp(object sender, MouseEventArgs e)
        {
            // Show context menu on right-click of SrmTreeNode.
            if (e.Button == MouseButtons.Right)
            {
                Point pt = e.Location;
                TreeNode nodeTree = SequenceTree.GetNodeAt(pt);
                SequenceTree.SelectedNode = nodeTree;

                ShowTreeNodeContextMenu(pt);
            }
        }

        public ContextMenuStrip ContextMenuTreeNode { get { return contextMenuTreeNode; } }
        public ToolStripMenuItem SetStandardTypeContextMenuItem { get { return setStandardTypeContextMenuItem; } }
        public ToolStripMenuItem IrtStandardContextMenuItem { get { return irtStandardContextMenuItem; } }

        public void ShowTreeNodeContextMenu(Point pt)
        {
            SequenceTree.HideEffects();
            var settings = DocumentUI.Settings;
            // Show the ratios sub-menu when there are results and a choice of
            // internal standard types.
            ratiosContextMenuItem.Visible =
                settings.HasResults &&
                    (settings.HasGlobalStandardArea ||
                    (settings.PeptideSettings.Modifications.RatioInternalStandardTypes.Count > 1 &&
                     settings.PeptideSettings.Modifications.HasHeavyModifications));
            contextMenuTreeNode.Show(SequenceTree, pt);
        }

        private void ratiosContextMenuItem_DropDownOpening(object sender, EventArgs e)
        {
            ToolStripMenuItem menu = ratiosContextMenuItem;
            menu.DropDownItems.Clear();
            var standardTypes = DocumentUI.Settings.PeptideSettings.Modifications.RatioInternalStandardTypes;
            for (int i = 0; i < standardTypes.Count; i++)
            {
                SelectRatioHandler.Create(this, menu, standardTypes[i].Title, NormalizeOption.FromIsotopeLabelType(standardTypes[i]));
            }
            if (DocumentUI.Settings.HasGlobalStandardArea)
            {
                SelectRatioHandler.Create(this, menu, ratiosToGlobalStandardsMenuItem.Text,
                    NormalizeOption.FromNormalizationMethod(NormalizationMethod.GLOBAL_STANDARDS));
            }
        }

        private class SelectRatioHandler
        {
            protected readonly SkylineWindow _skyline;
            private readonly NormalizeOption _ratioIndex;

            public SelectRatioHandler(SkylineWindow skyline, NormalizeOption ratioIndex)
            {
                _skyline = skyline;
                _ratioIndex = ratioIndex;
            }

            public void ToolStripMenuItemClick(object sender, EventArgs e)
            {
                OnMenuItemClick();
            }

            public void Select()
            {
                OnMenuItemClick();
            }

            protected virtual void OnMenuItemClick()
            {
                _skyline.AreaNormalizeOption = _ratioIndex;
            }

            public static void Create(SkylineWindow skylineWindow, ToolStripMenuItem menu, string text, NormalizeOption i)
            {
                var handler = new SelectRatioHandler(skylineWindow, i);
                var item = new ToolStripMenuItem(text, null, handler.ToolStripMenuItemClick)
                    { Checked = skylineWindow.SequenceTree.NormalizeOption == i };
                menu.DropDownItems.Add(item);
            }
        }

        public void SetRatioIndex(NormalizeOption ratioIndex)
        {
            new SelectRatioHandler(this, ratioIndex).Select();
        }

        private void sequenceTree_PickedChildrenEvent(object sender, PickedChildrenEventArgs e)
        {
            SrmTreeNodeParent node = e.Node;
            ModifyDocument(
                string.Format(SkylineResources.SkylineWindow_sequenceTree_PickedChildrenEvent_Pick__0__,
                    node.ChildUndoHeading),
                doc => (SrmDocument) doc.PickChildren(doc.Settings, node.Path, e.PickedList, e.IsSynchSiblings),
                docPair =>
                {
                    var chosen = e.PickedList.Chosen.ToArray();
                    var nodeName = AuditLogEntry.GetNodeName(docPair.OldDoc, node.Model);
                    var entry = AuditLogEntry.CreateCountChangeEntry(MessageType.picked_child,
                        MessageType.picked_children, docPair.NewDocumentType, chosen,
                        n => MessageArgs.Create(n.AuditLogText, nodeName),
                        MessageArgs.Create(chosen.Length, nodeName));

                    return entry.AppendAllInfo(chosen.Select(n => new MessageInfo(MessageType.picked_child, docPair.NewDocumentType,
                        n.AuditLogText, nodeName)).ToList());
                });
        }

        private void sequenceTree_ItemDrag(object sender, ItemDragEventArgs e)
        {
            var listDragNodes = new List<SrmTreeNode>();

            foreach (var node in SequenceTree.SelectedNodes)
            {
                SrmTreeNode srmNode = node as SrmTreeNode;
                if (srmNode != null)
                {
                    // Only sequence nodes and peptides in peptide lists may be dragged.
                    bool allow = srmNode is PeptideGroupTreeNode;
                    if (!allow && srmNode.Model.Id is Peptide)
                    {
                        Peptide peptide = (Peptide)srmNode.Model.Id;
                        allow = (peptide.FastaSequence == null && !peptide.IsDecoy);
                    }
                    if (!allow || (listDragNodes.Count > 0 && srmNode.GetType() != listDragNodes[0].GetType()))
                        return;

                    listDragNodes.Add(srmNode);
                }
            }

            if (listDragNodes.Count != 0)
            {
                var dataObj = new DataObject();
                if (listDragNodes.First() is PeptideTreeNode)
                    dataObj.SetData(typeof(PeptideTreeNode), listDragNodes);
                else
                    dataObj.SetData(typeof(PeptideGroupTreeNode), listDragNodes);
                
                DoDragDrop(dataObj, DragDropEffects.Move);              
            }
        }

        private void sequenceTree_DragEnter(object sender, DragEventArgs e)
        {
            e.Effect = (GetDropTarget(e) != null ? DragDropEffects.Move : DragDropEffects.None);
        }

        private void sequenceTree_DragOver(object sender, DragEventArgs e)
        {
            TreeNode node = GetDropTarget(e);
            if (node == null)
                e.Effect = DragDropEffects.None;
            else
            {
                e.Effect = DragDropEffects.Move;
                SequenceTree.SelectedNode = node;
            }

            // Auto-scroll if near the top or bottom edge.
            Point ptView = SequenceTree.PointToClient(new Point(e.X, e.Y));
            if (ptView.Y < 10)
            {
                TreeNode nodeTop = SequenceTree.TopNode;
                if (nodeTop != null && nodeTop.PrevVisibleNode != null)
                    SequenceTree.TopNode = nodeTop.PrevVisibleNode;
            }
            if (ptView.Y > SequenceTree.Bottom - 10)
            {
                TreeNode nodeTop = SequenceTree.TopNode;
                if (nodeTop != null && nodeTop.NextVisibleNode != null)
                    SequenceTree.TopNode = nodeTop.NextVisibleNode;
            }
        }

        private void sequenceTree_DragDrop(object sender, DragEventArgs e)
        {
            List<SrmTreeNode> nodeSources = (List<SrmTreeNode>) e.Data.GetData(typeof(PeptideGroupTreeNode)) ??
                (List<SrmTreeNode>) e.Data.GetData(typeof(PeptideTreeNode));

            if (nodeSources == null)
                return;

            var nodeSourcesArray = nodeSources.ToArray();

            var selectedPaths = new List<IdentityPath>();
            var sourcePaths = new IdentityPath[nodeSourcesArray.Length];

            SrmTreeNode nodeDrop = GetSrmTreeNodeAt(e.X, e.Y);
            IdentityPath pathTarget = SrmTreeNode.GetSafePath(nodeDrop);

            for (int i = 0; i < nodeSourcesArray.Length; i++)
            {
                var nodeSource = nodeSourcesArray[i];
                // No work for dropping on the start node.
                if (ReferenceEquals(nodeDrop, nodeSource))
                    return;

                IdentityPath pathSource = SrmTreeNode.GetSafePath(nodeSource);
                
                // Dropping inside self also requires no work.
                if (pathSource.Length < pathTarget.Length &&
                    Equals(pathSource, pathTarget.GetPathTo(pathSource.Length - 1)))
                    return;

                sourcePaths[i] = pathSource;
            }

            // Reselect the original paths, so they will be stored on the undo bufferS
            SequenceTree.SelectedPath = sourcePaths.First();
            SequenceTree.SelectedPaths = sourcePaths;

            var targetNode = Document.FindNode(pathTarget);
            string dropName = (targetNode is SrmDocument)
                ? PropertyNames.DocumentNodeCounts
                : AuditLogEntry.GetNodeName(Document, targetNode).ToString();

            ModifyDocument(SkylineResources.SkylineWindow_sequenceTree_DragDrop_Drag_and_drop, doc =>
                                                {
                                                    foreach (IdentityPath pathSource in sourcePaths)
                                                    {
                                                        IdentityPath selectPath;
                                                        doc = doc.MoveNode(pathSource, pathTarget, out selectPath);
                                                        selectedPaths.Add(selectPath);
                                                    }
                                                    return doc;
                                                }, docPair =>
            {
                var entry = AuditLogEntry.CreateCountChangeEntry(MessageType.drag_and_dropped_node, MessageType.drag_and_dropped_nodes, docPair.NewDocumentType,
                    nodeSources.Select(node =>
                        AuditLogEntry.GetNodeName(docPair.OldDoc, node.Model).ToString()), nodeSources.Count,
                    str => MessageArgs.Create(str, dropName),
                    MessageArgs.Create(nodeSources.Count, dropName));

                if (nodeSources.Count > 1)
                {
                    entry = entry.ChangeAllInfo(nodeSources.Select(node => new MessageInfo(MessageType.drag_and_dropped_node,
                        docPair.NewDocumentType,
                        AuditLogEntry.GetNodeName(docPair.OldDoc, node.Model), dropName)).ToList());
                }

                return entry;
            });

            SequenceTree.SelectedPath = selectedPaths.First();
            SequenceTree.SelectedPaths = selectedPaths;
            SequenceTree.Invalidate();
        }

        private TreeNode GetDropTarget(DragEventArgs e)
        {
            bool isGroup = e.Data.GetDataPresent(typeof(PeptideGroupTreeNode).FullName);
            bool isPeptide = e.Data.GetDataPresent(typeof(PeptideTreeNode).FullName);
            if (isGroup)
            {
                TreeNode node = GetTreeNodeAt(e.X, e.Y);
                // If already at the root, then drop on this node.
                if (node == null || node.Parent == null)
                    return node;
                // Otherwise, walk to root, and drop on next sibling of
                // containing node.
                while (node.Parent != null)
                    node = node.Parent;
                return node.NextNode;
            }
            if (isPeptide)
            {
                SrmTreeNode nodeTree = GetSrmTreeNodeAt(e.X, e.Y);
                // Allow drop of peptide on peptide list node itself
                var nodePepGroupTree = nodeTree as PeptideGroupTreeNode;
                if (nodePepGroupTree != null)
                {
                    var nodePeptideGroup = nodePepGroupTree.DocNode;
                    return nodePeptideGroup.Id is FastaSequence || nodePeptideGroup.IsDecoy
                        ? null
                        : nodeTree;
                }

                // Allow drop on a peptide in a peptide list
                var nodePepTree = nodeTree as PeptideTreeNode;
                if (nodePepTree != null)
                {
                    var nodePep = nodePepTree.DocNode;
                    return (nodePep.Peptide.FastaSequence != null || nodePep.IsDecoy
                        ? null
                        : nodePepTree);
                }

                // Otherwise allow drop on children of peptides in peptide lists
                while (nodeTree != null)
                {
                    nodePepTree = nodeTree as PeptideTreeNode;
                    if (nodePepTree != null)
                    {
                        var nodePep = nodePepTree.DocNode;
                        if (nodePep.Peptide.FastaSequence != null || nodePep.IsDecoy)
                            return null;

                        return nodePepTree.NextNode ?? nodePepTree.Parent.NextNode;
                    }
                    nodeTree = nodeTree.Parent as SrmTreeNode;
                }
            }
            return null;
        }

        private SrmTreeNode GetSrmTreeNodeAt(int x, int y)
        {
            return GetTreeNodeAt(x, y) as SrmTreeNode;
        }

        private TreeNode GetTreeNodeAt(int x, int y)
        {
            Point ptView = SequenceTree.PointToClient(new Point(x, y));
            return SequenceTree.GetNodeAt(ptView);
        }

        private void SetResultIndexOnGraphs(IList<GraphSummary> graphs, bool useOriginalIndex)
        {
            foreach (var g in graphs.Where(g => g.ResultsIndex != ComboResults.SelectedIndex))
            {
                int origIndex = useOriginalIndex ? g.OriginalResultsIndex : -1;
                g.SetResultIndexes(ComboResults.SelectedIndex, origIndex);
            }
        }

        private void comboResults_SelectedIndexChanged(object sender, EventArgs e)
        {
            string name = SelectedGraphChromName;
            if (name == null)
                return;

            // Update the summary graphs if necessary.
            SetResultIndexOnGraphs(_listGraphRetentionTime, true);
            SetResultIndexOnGraphs(_listGraphPeakArea, false);
            SetResultIndexOnGraphs(_listGraphMassError, false);
            SetResultIndexOnGraphs(_listGraphDetections, false);

            var liveResultsGrid = _resultsGridForm;
            if (null != liveResultsGrid)
            {
                liveResultsGrid.SetReplicateIndex(ComboResults.SelectedIndex);
            }
            if (null != _calibrationForm)
            {
                _calibrationForm.UpdateUI(true);
            }

            if (SequenceTree.ResultsIndex != ComboResults.SelectedIndex)
            {
                // Show the right result set in the tree view.
                SequenceTree.ResultsIndex = ComboResults.SelectedIndex;

                // Make sure the graphs for the result set are visible.
                if (GetGraphChrom(name) != null || // Graph exists
                    _listGraphChrom.Count >= MAX_GRAPH_CHROM) // Graph doesn't exist, presumably because there are more chromatograms than available graphs
                {
                    bool focus = ComboResults.Focused;

                    ShowGraphChrom(name, true); // Side effect - will close least recently used graph if more than MAX_GRAPH_CHROM open

                    if (focus)
                        // Keep focus on the combo box
                        ComboResults.Focus();
                }

                if (Program.MainToolService != null)
                    Program.MainToolService.SendSelectionChange();

//                UpdateReplicateMenuItems(DocumentUI.Settings.HasResults);
            }
        }

        #endregion // SequenceTree events

        #region Status bar

        private void UpdateNodeCountStatus(bool forceUpdate = false)
        {
            if (DocumentUI == null)
                return;
            var selectedPath = SelectedPath;
            int[] positions;
            if (selectedPath != null &&
                SequenceTree != null &&
                !SequenceTree.IsInUpdateDoc &&
                !SequenceTree.IsInsertPath(selectedPath))
            {
                positions = DocumentUI.GetNodePositions(SelectedPath);
            }
            else
            {
                positions = new int[DocumentUI.Depth];
                for (int i = 0; i < positions.Length; i++)
                    positions[i] = -1;
            }

            var isProtOnly = ModeUI == SrmDocument.DOCUMENT_TYPE.proteomic;
            UpdateStatusCounter(statusSequences, positions, SrmDocument.Level.MoleculeGroups, isProtOnly ? @"prot" : @"list", forceUpdate);
            UpdateStatusCounter(statusPeptides, positions, SrmDocument.Level.Molecules, isProtOnly ? @"pep" : @"mol", forceUpdate);
            UpdateStatusCounter(statusPrecursors, positions, SrmDocument.Level.TransitionGroups, @"prec", forceUpdate);
            UpdateStatusCounter(statusIons, positions, SrmDocument.Level.Transitions, @"tran", forceUpdate);
        }

        private void UpdateStatusCounter(ToolStripItem label, int[] positions, SrmDocument.Level level, string text, bool forceUpdate)
        {
            int l = (int)level;
            int count = DocumentUI.GetCount(l);
            string tag;
            if (count == 0)
                tag = count.ToString(CultureInfo.InvariantCulture);
            else
            {
                int pos = 0;
                if (positions != null && l < positions.Length)
                    pos = positions[l];

                if (pos != -1)
                    pos++;
                else
                    pos = count;
                tag = string.Format(@"{0:#,0}", pos) + @"/" + string.Format(@"{0:#,0}", count);
            }

            if (forceUpdate || !Equals(label.Tag, tag))
            {
                label.Text = TextUtil.SpaceSeparate(tag, text);
                label.Tag = tag;
            }
        }

        bool IProgressMonitor.IsCanceled
        {
            get
            {
                // CONSIDER: Add a generic cancel button to the status bar that allows cancelling operations with progress?
                return _closing;    // Once the main window is closing tell anything listening for progress to cancel
            }
        }

        UpdateProgressResponse IProgressMonitor.UpdateProgress(IProgressStatus status)
        {
            var args = new ProgressUpdateEventArgs(status);
            UpdateProgress(this, args);
            return args.Response;
        }

        public bool HasUI { get { return true; } }

        private void UpdateProgress(object sender, ProgressUpdateEventArgs e)
        {
            var status = e.Progress;
            var multiStatus = status as MultiProgressStatus;
            if (multiStatus != null && multiStatus.IsEmpty)
            {
                Assume.Fail(@"Setting empty multi-status");
            }
            var final = status.IsFinal;

            bool first;
            lock (_listProgress)
            {
                // Find the status being updated in the list
                Assume.IsNotNull(status);
                Assume.IsFalse(_listProgress.Any(s => s == null));
                int i = _listProgress.IndexOf(s => ReferenceEquals(s.Id, status.Id));
                // If final, remove the status if present
                if (final)
                {
                    if (i != -1)
                    {
                        // Avoid a race condition where simply removing the status can cause a update
                        // caused by a timer tick to remove the ImportingResultsWindow
                        if (status.IsError)
                            ImportingResultsError = multiStatus;

                        _listProgress.RemoveAt(i);
                    }
                }
                // Otherwise, if present update the status
                else if (i != -1)
                {
                    _listProgress[i] = status;
                }
                // Or add it if not
                else
                {
                    i = _listProgress.Count;
                    _listProgress.Add(status);
                }
                first = i == 0;
            }

            // A problematic place to put a Thread.Sleep which exposed some race conditions causing failures in nightly tests
//            Thread.Sleep(100);

            // If the status is first in the queue and it is beginning, initialize
            // the progress UI.
            bool begin = status.IsBegin || (!final && !_timerProgress.Enabled);
            if (first && begin)
            {
                RunUIAction(BeginProgressUI, e);
            }
            // If it is a final state, and it is being shown, or there was an error
            // make sure user sees the change.
            else if (final)
            {
                // Only wait for an error, since it is expected that e may be modified by return of this function call
                // Also, it is important to do this with one update, or a timer tick can destroy the window and this
                // will recreate it causing tests to fail because they have the wrong Form reference
                if (status.IsError)
                {
                    RunUIAction(CompleteProgressUI, e);
                }
                else
                {
                    // Import progress needs to know about this status immediately.  It might be gone by
                    // the time the update progress interval comes around next time.
                    if (ImportingResultsWindow != null && status is MultiProgressStatus)
                        RunUIAction(() => UpdateImportProgress(status as MultiProgressStatus));

                    if (first)
                        RunUIActionAsync(CompleteProgressUI, e);
                }
            }
        }

        private void BeginProgressUI(ProgressUpdateEventArgs e)
        {
            _timerProgress.Start();
            UpdateProgressUI();
        }

        private void CompleteProgressUI(ProgressUpdateEventArgs e)
        {
            // If completed successfully, make sure the user sees 100% by setting
            // 100 and then waiting for the next timer tick to clear the progress
            // indicator.
            var status = e.Progress; 
            if (status.IsComplete)
            {
                statusProgress.Value = 100;
            }
            else
            {
                // If an error, show the message before removing status
                if (status.IsError)
                    ShowProgressErrorUI(e);

                // Update the progress UI immediately
                UpdateProgressUI();
            }
            if (!string.IsNullOrEmpty(e.Progress.WarningMessage))
            {
                MessageDlg.Show(this, e.Progress.WarningMessage);
            }
        }

        private void ShowProgressErrorUI(ProgressUpdateEventArgs e)
        {
            var x = e.Progress.ErrorException;

            var multiException = x as MultiException;
            if (multiException != null)
            {
                // The next update to the UI will display errors.
                if (ImportingResultsWindow == null)
                    ImportingResultsWindow = new AllChromatogramsGraph { Owner = this, ChromatogramManager = _chromatogramManager };
                // Add the error to the ImportingResultsWindow before calling "ShowAllChromatogramsGraph" 
                // because "ShowAllChromatogramsGraph" may destroy the window if the job is done and there are
                // no errors yet.
                var multiProgress = (MultiProgressStatus) e.Progress;
                ImportingResultsWindow.UpdateStatus(multiProgress);
                ShowAllChromatogramsGraph();
                // Safe to resume updates based on timer ticks
                ImportingResultsError = null;
                // Make sure user is actually seeing an error
                if (ImportingResultsWindow != null && ImportingResultsWindow.HasErrors)
                    return;
            }

            var message = ExceptionUtil.GetMessage(x);

            // Drill down to see if the innermost exception was an out-of-memory exception.
            var innerException = x;
            while (innerException.InnerException != null)
                innerException = innerException.InnerException;
            if (innerException is OutOfMemoryException)
            {
                message = string.Format(Resources.SkylineWindow_CompleteProgressUI_Ran_Out_Of_Memory, Program.Name);
                if (!Install.Is64Bit && Environment.Is64BitOperatingSystem)
                {
                    message += string.Format(Resources.SkylineWindow_CompleteProgressUI_version_issue, Program.Name);
                }
            }

            // Try to show the error message, but the SkylineWindow may be disposed by the test thread, so ignore the exception.
            try
            {
                // TODO: Get topmost window
                MessageDlg.ShowWithException(this, message, x);
            }
            catch
            {
                // ignored
            }
        }

        private void UpdateProgressUI(object sender = null, EventArgs e = null)
        {
            if (statusStrip.IsDisposed)
                return;

            IProgressStatus status = null;
            MultiProgressStatus multiStatus = null;
            lock (_listProgress)
            {
                if (_listProgress.Count != 0)
                {
                    status = _listProgress[0];
                    multiStatus = _listProgress.LastOrDefault(s => s is MultiProgressStatus) as MultiProgressStatus;
                }
            }

            // First deal with AllChromatogramsGraph window
            if (!Program.NoAllChromatogramsGraph)
            {
                // Update chromatogram graph if we are importing a data file.
                if (multiStatus != null)
                {
                    UpdateImportProgress(multiStatus);
                }
                else if (ImportingResultsWindow != null)
                {
                    // If an importing results error is pending or the window handle is not yet created, then ignore this update
                    if (ImportingResultsError != null || !ImportingResultsWindow.IsHandleCreated)
                        return;

                    if (!ImportingResultsWindow.IsUserCanceled)
                        Settings.Default.AutoShowAllChromatogramsGraph = ImportingResultsWindow.Visible;
                    ImportingResultsWindow.Finish();
                    if (!ImportingResultsWindow.HasErrors &&
                        !ImportingResultsWindow.IsProgressFrozen() &&
                        Settings.Default.ImportResultsAutoCloseWindow)
                    {
                        DestroyAllChromatogramsGraph();
                    }
                }
            }

            // Next deal with status bar, which may also show status for MultiProgressStatus objects
            if (status == null)
            {
                statusProgress.Visible = false;
                UpdateTaskbarProgress(TaskbarProgress.TaskbarStates.NoProgress, null);
                buttonShowAllChromatograms.Visible = false;
                statusGeneral.Text = SkylineResources.SkylineWindow_UpdateProgressUI_Ready;
                _timerProgress.Stop();
            }
            else
            {
                // Update the status bar with the first progress status.
                if (status.PercentComplete >= 0) // -1 value means "unknown"
                {
                    statusProgress.Value = status.PercentComplete;
                }
                statusProgress.Visible = true;
                UpdateTaskbarProgress(TaskbarProgress.TaskbarStates.Normal, status.PercentComplete);
                statusGeneral.Text = status.Message;
            }
        }

        public void UpdateTaskbarProgress(TaskbarProgress.TaskbarStates state, int? percentComplete)
        {
            _taskbarProgress.SetState(Handle, state);
            if (percentComplete.HasValue)
            {
                _taskbarProgress.SetValue(Handle, percentComplete.Value, 100);
            }
        }

        private void UpdateImportProgress(MultiProgressStatus multiStatus)
        {
            bool showable = !multiStatus.IsFinal || multiStatus.IsError || multiStatus.HasWarnings;
            buttonShowAllChromatograms.Visible = statusProgress.Visible = showable;
            if (ImportingResultsWindow == null && showable)
            {
                Assume.IsFalse(multiStatus.IsEmpty);    // Should never be starting results window with empty status
                ImportingResultsWindow = new AllChromatogramsGraph { Owner = this, ChromatogramManager = _chromatogramManager };
                if (Settings.Default.AutoShowAllChromatogramsGraph)
                    ImportingResultsWindow.Show(this);
            }
            if (ImportingResultsWindow != null)
                ImportingResultsWindow.UpdateStatus(multiStatus);
        }

        public void ShowAllChromatogramsGraph()
        {
            if (ImportingResultsWindow != null)
            {
                if (ImportingResultsWindow.Visible)
                    ImportingResultsWindow.Activate();
                else
                    ImportingResultsWindow.Show(this);
                UpdateProgressUI(); // Sets selected control
            }
        }

        private void buttonShowAllChromatograms_ButtonClick(object sender, EventArgs e)
        {
            ShowAllChromatogramsGraph();
        }

        public LibraryManager LibraryManager => _libraryManager;

        public bool StatusContains(string format)
        {
            // Since status is updated on a timer, first check if there is any progress status
            // and use the latest, if there is. Otherwise, use the status bar text.
            string start = format.Split('{').First();
            string end = format.Split('}').Last();
            lock (_listProgress)
            {
                foreach (var progressStatus in _listProgress)
                {
                    if (progressStatus.Message.Contains(start) && progressStatus.Message.Contains(end))
                        return true;
                }
            }
            return statusGeneral.Text.Contains(start) && statusGeneral.Text.Contains(end);
        }

        public int StatusBarHeight { get { return statusStrip.Height; } }

        public int StatusSelectionWidth
        {
            get
            {
                return statusSequences.Width + statusPeptides.Width + statusPrecursors.Width + statusIons.Width + 20;
            }
        }

        #endregion

        private void SkylineWindow_Move(object sender, EventArgs e)
        {
            if (WindowState == FormWindowState.Normal)
                Settings.Default.MainWindowLocation = Location;
            Settings.Default.MainWindowMaximized =
                (WindowState == FormWindowState.Maximized);
        }

        private void SkylineWindow_Resize(object sender, EventArgs e)
        {
            if (WindowState == FormWindowState.Normal)
                Settings.Default.MainWindowSize = Size;
            Settings.Default.MainWindowMaximized =
                (WindowState == FormWindowState.Maximized);
        }

        private void RunUIActionAsync(Action act)
        {
            if (InvokeRequired)
                BeginInvoke(act);
            else
                act();
        }

        private void RunUIAction(Action act)
        {
            if (InvokeRequired)
                Invoke(act);
            else
                act();
        }

        private void RunUIActionAsync<TArg>(Action<TArg> act, TArg arg)
        {
            if (InvokeRequired)
                BeginInvoke(act, arg);
            else
                act(arg);
        }

        private void RunUIAction<TArg>(Action<TArg> act, TArg arg)
        {
            if (InvokeRequired)
                Invoke(act, arg);
            else
                act(arg);
        }

        #region Implementation of IToolMacroProvider

        public string SelectedPrecursor
        {
            get
            {
                var selprec = SequenceTree.GetNodeOfType<TransitionGroupTreeNode>();
                if (selprec != null)
                {
                    return selprec.ModifiedSequence +
                           Transition.GetChargeIndicator(selprec.DocNode.TransitionGroup.PrecursorAdduct);
                }
                return null;                
            }            
        }

        public string ResultNameCurrent
        {
            get
            {
                return ComboResults != null && ComboResults.SelectedItem != null
                    ? ComboResults.SelectedItem.ToString()
                    : null;
            }
        }



        public string SelectedPeptideSequence
        {
            get
            {
                var peptTreeNode = SequenceTree.GetNodeOfType<PeptideTreeNode>(); 
                return peptTreeNode != null ? peptTreeNode.DocNode.Peptide.Target.ToString() : null;
            }
        }

        public string SelectedProteinName
        {
            get
            {
                var protTreeNode = SequenceTree.GetNodeOfType<PeptideGroupTreeNode>();
                return protTreeNode != null ? protTreeNode.DocNode.Name : null;
            }
        }

        public string FindProgramPath(ProgramPathContainer programPathContainer)
        {
            AutoResetEvent wh = new AutoResetEvent(false);
            DialogResult result = DialogResult.No;
            RunUIAction(() =>
                {
                    using (var dlg = new LocateFileDlg(programPathContainer))
                    {
                        result = dlg.ShowDialog(this);
                    }
                    wh.Set();
                });
            wh.WaitOne();
            wh.Dispose();
            if (result == DialogResult.OK)
            {
                return Settings.Default.ToolFilePaths.ContainsKey(programPathContainer) ? Settings.Default.ToolFilePaths[programPathContainer] : string.Empty;
            }
            else
            {
                return null;
            }
        }

        // currently a work-around to get an R-installer
        public string InstallProgram(ProgramPathContainer programPathContainer, ICollection<ToolPackage> packages, string pathToPackageInstallScript)
        {
            if (programPathContainer.ProgramName.Equals(@"R"))
            {
                bool installed = RUtil.CheckInstalled(programPathContainer.ProgramVersion);
                if (!installed || packages.Count != 0)
                {
                    ICollection<ToolPackage> PackagesToInstall;
                    if (!installed)
                    {
                        PackagesToInstall = packages;
                    }
                    else
                    {
                        PackagesToInstall = RUtil.WhichPackagesToInstall(packages, RUtil.FindRProgramPath(programPathContainer.ProgramVersion));
                    }
                    if (installed && PackagesToInstall.Count == 0)
                        return RUtil.FindRProgramPath(programPathContainer.ProgramVersion);
                    
                    // we will need the immediate window to show output for package installation
                    if (PackagesToInstall.Count != 0)
                    {
                        ShowImmediateWindow();
                    }
                    
                    using (var dlg = new RInstaller(programPathContainer, PackagesToInstall, _skylineTextBoxStreamWriterHelper, pathToPackageInstallScript))
                    {
                        var result = dlg.ShowDialog(this);
                        if (result == DialogResult.Cancel || result == DialogResult.No)
                            return null;
                    }
                }
                return RUtil.FindRProgramPath(programPathContainer.ProgramVersion);
            }
            else if (programPathContainer.ProgramName.Equals(@"Python"))
            {
                if (!PythonUtil.CheckInstalled(programPathContainer.ProgramVersion) || packages.Count != 0)
                {
                    if (packages.Count != 0)
                    {
                        ShowImmediateWindow();
                    }
                    
                    // No versioning of packages for Python yet. 
                    // Here we just ignore all the versions attached to packages. 
                    IEnumerable<string> pythonPackages = packages.Select(p => p.Name);

                    using (var dlg = new PythonInstallerLegacyDlg(programPathContainer, pythonPackages, _skylineTextBoxStreamWriterHelper))
                    {
                        if (dlg.ShowDialog(this) == DialogResult.Cancel)
                            return null;
                    }
                }
                return PythonUtil.GetProgramPath(programPathContainer.ProgramVersion);
            } 
            else 
            {
                return FindProgramPath(programPathContainer);
            }
        }

        #endregion

        public void ShowAssociateProteinsDlg()
        {
            RefineMenu.ShowAssociateProteinsDlg();
        }

        public void ShowList(string listName)
        {
            var listForm = FindListForm(listName);
            if (listForm != null)
            {
                listForm.Activate();
                return;
            }
            listForm = CreateListForm(listName);
            var rectFloat = GetFloatingRectangleForNewWindow();
            listForm.Show(dockPanel, rectFloat);
        }

        private ListGridForm FindListForm(string listName)
        {
            return Application.OpenForms.OfType<ListGridForm>()
                .FirstOrDefault(form => form.ListName == listName);
        }

        private ListGridForm CreateListForm(string listName)
        {
            if (string.IsNullOrEmpty(listName))
            {
                var listDefault = Document.Settings.DataSettings.Lists.FirstOrDefault();
                if (listDefault == null)
                    return null;
                listName = listDefault.ListName;
            }
            return FindListForm(listName) ?? new ListGridForm(this, listName);
        }

        public void SelectElement(ElementRef elementRef)
        {
            var document = Document;
            var measuredResults = document.Settings.MeasuredResults;
            var resultFileRef = elementRef as ResultFileRef;
            if (resultFileRef != null)
            {
                elementRef = resultFileRef.Parent;
            }
            var replicateRef = elementRef as ReplicateRef;
            if (replicateRef != null)
            {
                if (measuredResults == null)
                {
                    return;
                }
                var index = measuredResults.Chromatograms.IndexOf(chromSet => chromSet.Name == replicateRef.Name);
                if (index >= 0)
                {
                    SelectedResultsIndex = index;
                }
                return;
            }
            var bookmark = Bookmark.ROOT;
            var resultRef = elementRef as ResultRef;
            if (resultRef != null)
            {
                if (measuredResults == null)
                {
                    return;
                }
                int replicateIndex = resultRef.FindReplicateIndex(document);
                if (replicateIndex < 0)
                {
                    return;
                }
                var chromFileInfo = resultRef.FindChromFileInfo(measuredResults.Chromatograms[replicateIndex]);
                if (chromFileInfo != null)
                {
                    bookmark = bookmark.ChangeResult(replicateIndex, chromFileInfo.FileId, resultRef.OptimizationStep);
                }
                elementRef = elementRef.Parent;
            }
            var nodeRef = elementRef as NodeRef;
            if (nodeRef != null)
            {
                var identityPath = nodeRef.ToIdentityPath(document);
                if (identityPath == null)
                {
                    return;
                }
                bookmark = bookmark.ChangeIdentityPath(identityPath);
                NavigateToBookmark(bookmark);
            }
        }

        public void SelectPathAndReplicate(IdentityPath identityPath, string replicateName)
        {
            if (identityPath != null)
            {
                try
                {
                    SelectedPath = identityPath;
                }
                catch (IdentityNotFoundException)
                {
                }
            }

            if (replicateName != null)
            {
                int resultsIndex = (DocumentUI.Settings.MeasuredResults?.Chromatograms.IndexOf(r => r.Name == replicateName))
                    .GetValueOrDefault(-1);
                if (resultsIndex >= 0)
                {
                    SelectedResultsIndex = resultsIndex;
                }
            }
        }

        public sealed override void SetUIMode(SrmDocument.DOCUMENT_TYPE mode)
        {
            base.SetUIMode(mode);

            UpdateDocumentUI();
            // Update any visible graphs
            UpdateGraphPanes();
            UpdateNodeCountStatus(true); // Force update even if node counts are unchanged

            // Update menu items for current UI mode
            menuMain.SuspendLayout();
            GetModeUIHelper().AdjustMenusForModeUI(menuMain.Items);
            menuMain.Refresh();
            menuMain.Invalidate();
            menuMain.ResumeLayout();
        }

        #region Testing Support
        //
        // For exercising UI mode selector buttons in tests
        //
        public bool IsProteomicOrMixedUI
        {
            get { return GetModeUIHelper().GetUIToolBarButtonState() != SrmDocument.DOCUMENT_TYPE.small_molecules; }
        }
        public bool IsSmallMoleculeOrMixedUI
        {
            get { return GetModeUIHelper().GetUIToolBarButtonState() != SrmDocument.DOCUMENT_TYPE.proteomic; }
        }

        public bool HasProteomicMenuItems
        {
            get { return GetModeUIHelper().MenuItemHasOriginalText(peptideSettingsMenuItem); }
        }
        #endregion
        /// <summary>
        /// Returns the unique values of TransitionDocNode.Quantitative on all selected transitions.
        /// Returns an empty array if no transitions are selected.
        /// </summary>
        private bool[] SelectedQuantitativeValues()
        {
            return SequenceTree.SelectedDocNodes
                .SelectMany(EnumerateTransitions)
                .Select(node => node.ExplicitQuantitative).Distinct().ToArray();
        }

        private IEnumerable<TransitionDocNode> EnumerateTransitions(DocNode docNode)
        {
            var transitionDocNode = docNode as TransitionDocNode;
            if (transitionDocNode != null)
            {
                return new[] { transitionDocNode };
            }

            var docNodeParent = docNode as DocNodeParent;
            if (docNodeParent != null)
            {
                return docNodeParent.Children.SelectMany(EnumerateTransitions);
            }

            return new TransitionDocNode[0];
        }

        private void toggleQuantitativeContextMenuItem_Click(object sender, EventArgs e)
        {
            MarkQuantitative(!toggleQuantitativeContextMenuItem.Checked);
        }

        private void markTransitionsQuantitativeContextMenuItem_Click(object sender, EventArgs e)
        {
            MarkQuantitative(true);
        }

        public void MarkQuantitative(bool quantitative)
        {
            lock (GetDocumentChangeLock())
            {
                var originalDocument = Document;
                var newDocument = originalDocument;
                string message = quantitative
                    ? SkylineResources.SkylineWindow_MarkQuantitative_Mark_transitions_quantitative
                    : SkylineResources.SkylineWindow_MarkQuantitative_Mark_transitions_non_quantitative;
                var pathsToProcess = new HashSet<IdentityPath>();
                foreach (var identityPath in SequenceTree.SelectedPaths.OrderBy(path=>path.Length))
                {
                    bool containsAncestor = false;
                    for (var parent = identityPath.Parent;
                        !parent.IsRoot && !containsAncestor;
                        parent = parent.Parent)
                    {
                        containsAncestor = pathsToProcess.Contains(parent);
                    }

                    if (containsAncestor)
                    {
                        continue;
                    }

                    pathsToProcess.Add(identityPath);
                }

                var longOperationRunner = new LongOperationRunner()
                {
                    JobTitle = message
                };
                bool success = false;
                longOperationRunner.Run(broker =>
                {
                    int processedCount = 0;
                    foreach (var identityPath in pathsToProcess)
                    {
                        if (broker.IsCanceled)
                        {
                            return;
                        }
                        broker.ProgressValue = (processedCount++) * 100 / pathsToProcess.Count;
                        var originalNode = newDocument.FindNode(identityPath);
                        if (originalNode != null)
                        {
                            var newNode = ChangeQuantitative(originalNode, quantitative);
                            if (!ReferenceEquals(originalNode, newNode))
                            {
                                if (!newDocument.DeferSettingsChanges)
                                {
                                    newDocument = newDocument.BeginDeferSettingsChanges();
                                }
                                newDocument = (SrmDocument)newDocument.ReplaceChild(identityPath.Parent, newNode);
                            }
                        }
                    }

                    if (newDocument.DeferSettingsChanges)
                    {
                        newDocument = newDocument.EndDeferSettingsChanges(originalDocument, null);
                    }

                    success = true;
                });

                if (!success)
                {
                    return;
                }
                if (ReferenceEquals(newDocument, originalDocument))
                {
                    return;
                }

                var count = pathsToProcess.Count;
                var changedTargets = count == 1 ? SelectedNode.Text : string.Format(AuditLogStrings.SkylineWindow_ChangeQuantitative_0_transitions, count);
                ModifyDocument(message, doc =>
                {
                    // Will always be true because we have acquired the lock on GetDocumentChangeLock()
                    Assume.IsTrue(ReferenceEquals(originalDocument, doc));
                    return newDocument;
                }, docPair => AuditLogEntry.DiffDocNodes(MessageType.changed_quantitative, docPair, changedTargets));
            }
        }

        private DocNode ChangeQuantitative(DocNode docNode, bool quantitative)
        {
            var transitionDocNode = docNode as TransitionDocNode;
            if (transitionDocNode != null)
            {
                if (transitionDocNode.ExplicitQuantitative == quantitative)
                {
                    return transitionDocNode;
                }

                return transitionDocNode.ChangeQuantitative(quantitative);
            }

            var docNodeParent = docNode as DocNodeParent;
            if (docNodeParent == null)
            {
                return docNode;
            }

            var newChildren = docNodeParent.Children.Select(child => ChangeQuantitative(child, quantitative)).ToArray();
            return docNodeParent.ChangeChildrenChecked(newChildren);
        }


        private void koinaLibMatchItem_Click(object sender, EventArgs e)
        {
            koinaLibMatchItem.Checked = !koinaLibMatchItem.Checked;

            if (koinaLibMatchItem.Checked)
                KoinaUIHelpers.CheckKoinaSettings(this, this);

            _graphSpectrumSettings.Koina = koinaLibMatchItem.Checked;
        }

        public bool ValidateSource()
        {
            return true;
        }

        public double? GetScore(Target target)
        {
            var node = Document.Peptides.FirstOrDefault(p => p.ModifiedTarget.Equals(target));
            if (node == null)
                return null;
            return KoinaRetentionTimeModel.Instance?.PredictSingle(KoinaPredictionClient.Current, Document.Settings,
                node, CancellationToken.None)[node];
        }

        public Func<HttpClient> UserLogin(RemoteAccount account)
        {
            if (InvokeRequired)
            {
                Func<HttpClient> client = null;
                RunUIAction(() => client = UserLogin(account));
                return client;
            }

            switch (account)
            {
                case ArdiaAccount ardia:
                {
                    // ISSUE: if ArdiaLoginDlg fails, callers receive no error. When debugging tests, use breakpoints to look at ArdiaLoginDlg before it closes.
                    //        For example, this happens if the remote server URL cannot be found.
                    using var loginDlg = new ArdiaLoginDlg(ardia);
                    if (DialogResult.Cancel == loginDlg.ShowDialog(this))
                        throw new OperationCanceledException();
                    return loginDlg.AuthenticatedHttpClientFactory;
                }
                default:
                    throw new NotImplementedException();
            }
        }

        private void mirrorMenuItem_Click(object sender, EventArgs e)
        {
            mirrorMenuItem.Checked = !mirrorMenuItem.Checked;
            _graphSpectrumSettings.Mirror = mirrorMenuItem.Checked;
        }

        private void viewToolStripMenuItem_DropDownOpening(object sender, EventArgs e)
        {
            ViewMenu.ViewMenuDropDownOpening();
        }

        public void SetModifiedSequenceDisplayOption(DisplayModificationOption displayModificationOption)
        {
            DisplayModificationOption.Current = displayModificationOption;
            ShowSequenceTreeForm(true, true);
            UpdateGraphPanes();
        }

        public void ShowPermuteIsotopeModificationsDlg()
        {
            RefineMenu.ShowPermuteIsotopeModificationsDlg();
        }

        public EditMenu EditMenu { get; private set; }

        public ViewMenu ViewMenu { get; private set; }
        public RefineMenu RefineMenu { get; private set; }

        public ChromatogramContextMenu ChromatogramContextMenu { get; private set; }

        private void InitializeMenus()
        {
            _skylineMenuControls.Add(RefineMenu = new RefineMenu(this));
            _skylineMenuControls.Add(EditMenu = new EditMenu(this));
            _skylineMenuControls.Add(ViewMenu= new ViewMenu(this));
            _skylineMenuControls.Add(ChromatogramContextMenu = new ChromatogramContextMenu(this));
            refineToolStripMenuItem.DropDownItems.Clear();
            refineToolStripMenuItem.DropDownItems.AddRange(RefineMenu.DropDownItems.ToArray());
            editToolStripMenuItem.DropDownItems.Clear();
            editToolStripMenuItem.DropDownItems.AddRange(EditMenu.DropDownItems.ToArray());
            viewToolStripMenuItem.DropDownItems.Clear();
            viewToolStripMenuItem.DropDownItems.AddRange(ViewMenu.DropDownItems.ToArray());
            foreach (var menuControl in _skylineMenuControls)
            {
                foreach (var entry in menuControl.ModeUiHandler.GetHandledComponents())
                {
                    modeUIHandler.AddHandledComponent(entry.Key, entry.Value);
                }
            }
        }

        private void helpToolStripMenuItem_DropDownOpening(object sender, EventArgs e)
        {
            // The "Submit Error Report" menu item should only be shown if the user was holding down the Shift key when they dropped the Help menu
            submitErrorReportMenuItem.Visible = 0 != (ModifierKeys & Keys.Shift);
            // The "Crash Skyline" menu item only appears if they hold down both Ctrl and Shift
            crashSkylineMenuItem.Visible = (Keys.Shift | Keys.Control) == (ModifierKeys & (Keys.Shift | Keys.Control));
        }

        private void submitErrorReportMenuItem_Click(object sender, EventArgs e)
        {
            Program.ReportException(new ApplicationException(SkylineResources.SkylineWindow_submitErrorReportMenuItem_Click_Submitting_an_unhandled_error_report));
        }

        private void crashSkylineMenuItem_Click(object sender, EventArgs e)
        {
            if (DialogResult.OK !=
                new AlertDlg(SkylineResources.SkylineWindow_crashSkylineMenuItem_Click_Are_you_sure_you_want_to_abruptly_terminate_Skyline__You_will_lose_all_unsaved_work_,
                    MessageBoxButtons.OKCancel, DialogResult.Cancel).ShowAndDispose(this))
            {
                return;
            }

            new Thread(() =>
            {
                throw new ApplicationException(@"Crash Skyline Menu Item Clicked");
            }).Start();
        }

        public int DocumentSavedEventSubscriberCount()
        {
            return DocumentSavedEvent != null ? DocumentSavedEvent.GetInvocationList().Length : 0;
        }

        public IEnumerable<RemoteAccount> GetRemoteAccounts()
        {
            return Settings.Default.RemoteAccountList;
        }

        /// <summary>
        /// Reset the token for all Ardia-type accounts in <see cref="Settings.RemoteAccountList"/>.
        /// Used only in tests.
        /// </summary>
        // CONSIDER: this should go elsewhere. Maybe when CommonMsData supports RemoteAccountList
        public void ClearArdiaAccountTokens()
        {
            Settings.Default.RemoteAccountList.
                Where(a => a.AccountType == RemoteAccountType.ARDIA).
                Cast<ArdiaAccount>().
                ForEach(ArdiaCredentialHelper.ClearToken);
        }
    }
}

=======
/*
 * Original author: Brendan MacLean <brendanx .at. u.washington.edu>,
 *                  MacCoss Lab, Department of Genome Sciences, UW
 *
 * Copyright 2009 University of Washington - Seattle, WA
 * 
 * Licensed under the Apache License, Version 2.0 (the "License");
 * you may not use this file except in compliance with the License.
 * You may obtain a copy of the License at
 *
 *     http://www.apache.org/licenses/LICENSE-2.0
 *
 * Unless required by applicable law or agreed to in writing, software
 * distributed under the License is distributed on an "AS IS" BASIS,
 * WITHOUT WARRANTIES OR CONDITIONS OF ANY KIND, either express or implied.
 * See the License for the specific language governing permissions and
 * limitations under the License.
 */
using System;
using System.Collections.Generic;
using System.ComponentModel;
using System.Deployment.Application;
using System.Diagnostics;
using System.Drawing;
using System.Globalization;
using System.IO;
using System.Linq;
using System.Net.Http;
using System.Reflection;
using System.Threading;
using System.Windows.Forms;
using DigitalRune.Windows.Docking;
using JetBrains.Annotations;
using log4net;
using pwiz.Common.Collections;
using pwiz.Common.DataBinding;
using pwiz.Common.DataBinding.Controls.Editor;
using pwiz.Common.DataBinding.Documentation;
using pwiz.Common.SystemUtil;
using pwiz.ProteomeDatabase.Util;
using pwiz.Skyline.Alerts;
using pwiz.Skyline.Controls.Databinding;
using pwiz.Skyline.Controls.Graphs;
using pwiz.Skyline.Controls.GroupComparison;
using pwiz.Skyline.Controls.SeqNode;
using pwiz.Skyline.Controls.Startup;
using pwiz.Skyline.EditUI;
using pwiz.Skyline.FileUI;
using pwiz.Skyline.Model;
using pwiz.Skyline.Model.DocSettings;
using pwiz.Skyline.Model.DocSettings.Extensions;
using pwiz.Skyline.Model.Find;
using pwiz.Skyline.Model.IonMobility;
using pwiz.Skyline.Model.Irt;
using pwiz.Skyline.Model.Lib;
using pwiz.Skyline.Model.Optimization;
using pwiz.Skyline.Model.Proteome;
using pwiz.Skyline.Model.Results;
using pwiz.Skyline.Model.RetentionTimes;
using pwiz.Skyline.Model.Tools;
using pwiz.Skyline.Properties;
using pwiz.Skyline.Controls;
using pwiz.Skyline.Controls.Lists;
using pwiz.Skyline.FileUI.PeptideSearch;
using pwiz.Skyline.Menus;
using pwiz.Skyline.Model.ElementLocators;
using pwiz.Skyline.Model.AuditLog;
using pwiz.Skyline.Model.Databinding;
using pwiz.Skyline.Model.Databinding.Entities;
using pwiz.Skyline.Model.DocSettings.MetadataExtraction;
using pwiz.Skyline.Model.GroupComparison;
using pwiz.Skyline.Model.Lists;
using pwiz.Skyline.Model.Koina.Communication;
using pwiz.Skyline.Model.Koina.Models;
using pwiz.CommonMsData.RemoteApi;
using pwiz.CommonMsData.RemoteApi.Ardia;
using pwiz.Skyline.Model.Results.Scoring;
using pwiz.Skyline.Model.Serialization;
using pwiz.Skyline.SettingsUI;
using pwiz.Skyline.SettingsUI.Irt;
using pwiz.Skyline.ToolsUI;
using pwiz.Skyline.Util;
using pwiz.Skyline.Util.Extensions;
using Peptide = pwiz.Skyline.Model.Peptide;
using Timer = System.Windows.Forms.Timer;
using Transition = pwiz.Skyline.Model.Transition;

namespace pwiz.Skyline
{
    /// <summary>
    /// Main window class for the Skyline application.  Skyline is an SDI application,
    /// but it is intentionally designed around a document window instance without
    /// assuming that it is the only such window in the application to allow it to
    /// become either MDI or multiple-SDI per process.
    /// </summary>
    public partial class SkylineWindow
        : FormEx,
            IUndoable,
            IDocumentUIContainer,
            IProgressMonitor,
            IToolMacroProvider,
            IModifyDocumentContainer,
            IRetentionScoreSource,
            IRemoteAccountUserInteraction,
            IRemoteAccountStorage
    {
        private SequenceTreeForm _sequenceTreeForm;
        private ImmediateWindow _immediateWindow;

        private SrmDocument _document;
        private SrmDocument _documentUI;
        private int _savedVersion;
        private bool _closing;
        private readonly UndoManager _undoManager;
        private readonly UndoRedoButtons _undoRedoButtons;
        private readonly BackgroundProteomeManager _backgroundProteomeManager;
        private readonly ProteinMetadataManager _proteinMetadataManager;
        private readonly IrtDbManager _irtDbManager;
        private readonly OptimizationDbManager _optDbManager;
        private readonly RetentionTimeManager _retentionTimeManager;
        private readonly IonMobilityLibraryManager _ionMobilityLibraryManager;
        private readonly LibraryManager _libraryManager;
        private readonly ChromatogramManager _chromatogramManager;
        private readonly AutoTrainManager _autoTrainManager;

        public event EventHandler<DocumentChangedEventArgs> DocumentChangedEvent;
        public event EventHandler<DocumentChangedEventArgs> DocumentUIChangedEvent;

        private readonly List<IProgressStatus> _listProgress;
        private readonly TaskbarProgress _taskbarProgress = new TaskbarProgress();
        private readonly Timer _timerProgress;
        private readonly Timer _timerGraphs;
        private readonly List<BackgroundLoader> _backgroundLoaders;
        private readonly object _documentChangeLock = new object();
        private readonly List<SkylineControl> _skylineMenuControls = new List<SkylineControl>();
        private readonly ImmediateWindowWarningListener _immediateWindowWarningListener;

        /// <summary>
        /// Constructor for the main window of the Skyline program.
        /// </summary>
        public SkylineWindow(string[] args = null)
        {
            InitializeComponent();
            InitializeMenus();
            _undoManager = new UndoManager(this);
            _undoRedoButtons = new UndoRedoButtons(_undoManager,
                EditMenu.UndoMenuItem, undoToolBarButton,
                EditMenu.RedoMenuItem, redoToolBarButton,
                RunUIAction);
            _undoRedoButtons.AttachEventHandlers();

            // Setup to manage and interact with mode selector buttons in UI
            SetModeUIToolStripButtons(modeUIToolBarDropDownButton);

            _backgroundLoaders = new List<BackgroundLoader>();

            _graphSpectrumSettings = new GraphSpectrumSettings(UpdateSpectrumGraph);

            _listProgress = new List<IProgressStatus>();
            _timerProgress = new Timer { Interval = 100 };
            _timerProgress.Tick += UpdateProgressUI;
            _timerGraphs = new Timer { Interval = 100 };
            _timerGraphs.Tick += UpdateGraphPanes;

            _libraryManager = new LibraryManager();
            _libraryManager.ProgressUpdateEvent += UpdateProgress;
            _libraryManager.Register(this);

            _backgroundProteomeManager = new BackgroundProteomeManager();
            _backgroundProteomeManager.ProgressUpdateEvent += UpdateProgress;
            _backgroundProteomeManager.Register(this);
            _chromatogramManager = new ChromatogramManager(false) { SupportAllGraphs = !Program.NoAllChromatogramsGraph };
            _chromatogramManager.ProgressUpdateEvent += UpdateProgress;
            _chromatogramManager.Register(this);
            _irtDbManager = new IrtDbManager();
            _irtDbManager.ProgressUpdateEvent += UpdateProgress;
            _irtDbManager.Register(this);
            _optDbManager = new OptimizationDbManager();
            _optDbManager.ProgressUpdateEvent += UpdateProgress;
            _optDbManager.Register(this);
            _retentionTimeManager = new RetentionTimeManager();
            _retentionTimeManager.ProgressUpdateEvent += UpdateProgress;
            _retentionTimeManager.Register(this);
            _ionMobilityLibraryManager = new IonMobilityLibraryManager();
            _ionMobilityLibraryManager.ProgressUpdateEvent += UpdateProgress;
            _ionMobilityLibraryManager.Register(this);
            _proteinMetadataManager = new ProteinMetadataManager();
            _proteinMetadataManager.ProgressUpdateEvent += UpdateProgress;
            _proteinMetadataManager.Register(this);
            _autoTrainManager = new AutoTrainManager();
            _autoTrainManager.ProgressUpdateEvent += UpdateProgress;
            _autoTrainManager.Register(this);
            _immediateWindowWarningListener = new ImmediateWindowWarningListener(this);
            RemoteSession.RemoteAccountUserInteraction = this;
            RemoteUrl.RemoteAccountStorage = this;

            // RTScoreCalculatorList.DEFAULTS[2].ScoreProvider
            //    .Attach(this);

            DocumentUIChangedEvent += AutoTrainCompleted;

            checkForUpdatesMenuItem.Visible =
                checkForUpdatesSeparator.Visible = ApplicationDeployment.IsNetworkDeployed;

            // Begin ToolStore check for updates to currently installed tools, if any
            if (ToolStoreUtil.UpdatableTools(Settings.Default.ToolList).Any())
            {
                ActionUtil.RunAsync(() => 
                {
                    try
                    {
                        ToolStoreUtil.CheckForUpdates(Settings.Default.ToolList.ToArray());
                    }
                    catch (Exception ex)
                    {
                        // Ignore network errors when checking for tool updates in background
                        // The user will get proper error handling when they explicitly open the Tool Store
                        Debug.WriteLine($@"Failed to check for tool updates: {ex.Message}");
                    }
                }, @"Check for tool updates");
            }

            // Get placement values before changing anything.
            bool maximize = Settings.Default.MainWindowMaximized || Program.DemoMode;
            Size size = Settings.Default.MainWindowSize;
            if (!size.IsEmpty)
                Size = size;

            // Restore window placement.
            Point location = Settings.Default.MainWindowLocation;
            if (!location.IsEmpty)
            {
                StartPosition = FormStartPosition.Manual;

                Location = location;
                ForceOnScreen();
            }
            if (maximize)
                WindowState = FormWindowState.Maximized;

            ShowSequenceTreeForm(true);

            // Force the handle into existence before any background threads
            // are started by setting the initial document.  Otherwise, calls
            // to InvokeRequired will return false, even on background worker
            // threads.
            if (Equals(Handle, default(IntPtr)))
                throw new InvalidOperationException(SkylineResources.SkylineWindow_SkylineWindow_Must_have_a_window_handle_to_begin_processing);

            // Load any file the user may have double-clicked on to run this application
            if (args == null || args.Length == 0)
            {
                var activationArgs = AppDomain.CurrentDomain.SetupInformation.ActivationArguments;
                args = (activationArgs != null ? activationArgs.ActivationData : null);
            }
            if (args != null && args.Length != 0)
            {
                _fileToOpen = args.Where(a => !a.Equals(Program.OPEN_DOCUMENT_ARG)).LastOrDefault();
            }

            var defaultUIMode = Settings.Default.UIMode;
            NewDocument(); // Side effect: initializes Settings.Default.UIMode to proteomic if no previous value

            // Set UI mode to user default (proteomic/molecule/mixed)
            SrmDocument.DOCUMENT_TYPE defaultModeUI;
            if (Enum.TryParse(defaultUIMode, out defaultModeUI))
            {
                SetUIMode(defaultModeUI);
            }
            else
            {
                Settings.Default.UIMode = defaultUIMode; // OnShown() will ask user for it
            }

            // Push settings to an in-memory cache that can be read by ArdiaAccount since it cannot read Skyline settings directly.
            // CONSIDER: this approach is rudimentary. Revisit and consider:
            //              (1) moving all RemoteAccount-related config elsewhere
            //              (2) doing #1 in the background
            //              (3) the relationship between user.config models (ex: ArdiaRegistrationCodeEntry) and ArdiaAccount/Session
            foreach (var kvPair in Settings.Default.ArdiaRegistrationCodeEntries)
            {
                ArdiaCredentialHelper.SetApplicationCode(kvPair.Key, kvPair.Value.ClientApplicationCode);
            }
        }

        public AllChromatogramsGraph ImportingResultsWindow { get; private set; }
        public MultiProgressStatus ImportingResultsError { get; private set; }

        protected override void OnShown(EventArgs e)
        {
            base.OnShown(e);

            if (HasFileToOpen())
            {
                try
                {
                    LoadFile(_fileToOpen);
                }
                catch (UriFormatException)
                {
                    MessageDlg.Show(this, SkylineResources.SkylineWindow_SkylineWindow_Invalid_file_specified);
                }
            }
            _fileToOpen = null;

            EnsureUIModeSet();
        }

        private bool HasFileToOpen()
        {
            if (_fileToOpen == null)
                return false;

            string parentDir;
            try
            {
                parentDir = Path.GetDirectoryName(_fileToOpen);
            }
            catch (PathTooLongException e)
            {
                MessageDlg.ShowWithException(this, TextUtil.LineSeparate(SkylineResources.SkylineWindow_HasFileToOpen_The_path_to_the_file_to_open_is_too_long_, _fileToOpen), e);
                return false;
            }
            // If the parent directory ends with .zip and lives in AppData\Local\Temp
            // then the user has double-clicked a file in Windows Explorer inside a ZIP file
            if (DirectoryEx.IsTempZipFolder(parentDir, out string zipFileName))
            {
                MessageDlg.Show(this, TextUtil.LineSeparate(SkylineResources.SkylineWindow_HasFileToOpen_Opening_a_document_inside_a_ZIP_file_is_not_supported_,
                    string.Format(SkylineResources.SkylineWindow_HasFileToOpen_Unzip_the_file__0__first_and_then_open_the_extracted_file__1__, zipFileName, Path.GetFileName(_fileToOpen))));
                return false;
            }
            return true;
        }

        public void OpenPasteFileDlg(PasteFormat pf)
        {
            using (var pasteDlg = new PasteDlg(this))
            {
                pasteDlg.SelectedPath = SelectedPath;
                pasteDlg.PasteFormat = pf;
                if (pasteDlg.ShowDialog(this) == DialogResult.OK)
                    SelectedPath = pasteDlg.SelectedPath;
            }
        }

        public bool LoadFile(string file, FormEx parentWindow = null)
        {
            Uri uri = new Uri(file);
            if (!uri.IsFile)
                throw new UriFormatException(String.Format(SkylineResources.SkylineWindow_SkylineWindow_The_URI__0__is_not_a_file, uri));

            // ReSharper disable LocalizableElement
            string pathOpen = Uri.UnescapeDataString(uri.AbsolutePath).Replace("/", @"\");
            // ReSharper restore LocalizableElement
            
            // If the file chosen was the cache file, open its associated document.)
            if (Equals(Path.GetExtension(pathOpen), ChromatogramCache.EXT))
                pathOpen = Path.ChangeExtension(pathOpen, SrmDocument.EXT);
            // Handle direct open from UNC path names
            if (!string.IsNullOrEmpty(uri.Host))
                pathOpen = @"//" + uri.Host + pathOpen;

            if (pathOpen.EndsWith(SrmDocumentSharing.EXT))
            {
                return OpenSharedFile(pathOpen, parentWindow);
            }
            else if (pathOpen.EndsWith(SkypFile.EXT))
            {
                return OpenSkypFile(pathOpen, parentWindow);
            }
            else
            {
                return OpenFile(pathOpen, parentWindow);
            }
        }

        protected override void OnHandleCreated(EventArgs e)
        {
            UpgradeManager.CheckForUpdateAsync(this);

            base.OnHandleCreated(e);
        }

        public void Listen(EventHandler<DocumentChangedEventArgs> listener)
        {
            DocumentChangedEvent += listener;
        }

        void IDocumentContainer.Unlisten(EventHandler<DocumentChangedEventArgs> listener)
        {
            DocumentChangedEvent -= listener;
        }

        void IDocumentUIContainer.ListenUI(EventHandler<DocumentChangedEventArgs> listener)
        {
            DocumentUIChangedEvent += listener;
        }

        void IDocumentUIContainer.UnlistenUI(EventHandler<DocumentChangedEventArgs> listener)
        {
            DocumentUIChangedEvent -= listener;
        }

        /// <summary>
        /// The current thread-safe document.
        /// </summary>
        public SrmDocument Document
        {
            get
            {
                return _document;
            }
        }

        /// <summary>
        /// The current document displayed in the UI.  Access only from the UI.
        /// </summary>
        public SrmDocument DocumentUI
        {
            get
            {
                // May only be accessed from the UI thread.
                if (InvokeRequired)
                    throw new InvalidOperationException(SkylineResources.SkylineWindow_DocumentUI_The_DocumentUI_property_may_only_be_accessed_on_the_UI_thread);

                return _documentUI;
            }
        }

        /// <summary>
        /// The currently saved location of the document
        /// </summary>
        public string DocumentFilePath { get; set; }

        public DocumentFormat SavedDocumentFormat { get; private set; }

        public BackgroundProteomeManager BackgroundProteomeManager
        {
            get { return _backgroundProteomeManager; }
        }

        public ProteinMetadataManager ProteinMetadataManager
        {
            get { return _proteinMetadataManager; }
        }

        public IrtDbManager IrtDbManager
        {
            get { return _irtDbManager; }
        }

        public OptimizationDbManager OptDbManager
        {
            get { return _optDbManager; }
        }

        public RetentionTimeManager RetentionTimeManager
        {
            get { return _retentionTimeManager; }
        }

        public IonMobilityLibraryManager IonMobilityLibraryManager
        {
            get { return _ionMobilityLibraryManager; }
        }

        public AutoTrainManager AutoTrainManager
        {
            get { return _autoTrainManager; }
        }

        private bool _useKeysOverride;

        public bool UseKeysOverride
        {
            get { return _useKeysOverride; }
            set
            {
                _useKeysOverride = value;
                if (SequenceTree != null)
                    SequenceTree.UseKeysOverride = _useKeysOverride;
            }
        }
        public SequenceTree SequenceTree
        {
            get { return _sequenceTreeForm != null ? _sequenceTreeForm.SequenceTree : null; }
        }

        public ToolStripComboBox ComboResults
        {
            get { return _sequenceTreeForm != null ? _sequenceTreeForm.ComboResults : null; }
        }

        public ImmediateWindow ImmediateWindow
        {
            get { return _immediateWindow; }
        }

        public DockPanel DockPanel
        {
            get { return dockPanel; }
        }

        public ToolStripSplitButton UndoButton
        {
            get { return undoToolBarButton; }
        }
        public ToolStripSplitButton RedoButton
        {
            get { return redoToolBarButton; }
        }
        public bool DiscardChanges { get; set; }

        /// <summary>
        /// True if the active document has been modified.
        /// </summary>
        public bool Dirty
        {
            get
            {
                return !DiscardChanges && _documentUI != null && _savedVersion != _documentUI.UserRevisionIndex;
            }
        }

        public bool IsClosing { get { return _closing; } }

        /// <summary>
        /// Tracking active background loaders for a container - helps in test harness SkylineWindow teardown
        /// </summary>
        public IEnumerable<BackgroundLoader> BackgroundLoaders
        {
            get { return _backgroundLoaders; }
        }

        public void AddBackgroundLoader(BackgroundLoader loader)
        {
            _backgroundLoaders.Add(loader);
        }

        public void RemoveBackgroundLoader(BackgroundLoader loader)
        {
            _backgroundLoaders.Remove(loader);
        }

        public bool CopyMenuItemEnabled()
        {
            return EditMenu.CopyMenuItem.Enabled;
        }

        public bool PasteMenuItemEnabled()
        {
            return EditMenu.PasteMenuItem.Enabled;
        }

        /// <summary>
        /// Function guaranteed to run on the UI thread that handles
        /// main window UI updates and firing the <see cref="DocumentUIChangedEvent"/>
        /// whenever the <see cref="Document"/> property changes.
        /// </summary>
        private void UpdateDocumentUI()
        {
            // Can only be accessed from the UI thread.
            Debug.Assert(!InvokeRequired);
            SrmDocument documentPrevious = _documentUI;
            _documentUI = Document;

            // The previous document will be null at application start-up.
            if (documentPrevious != null)
            {
                // Clear the UndoManager, if this is a different document.
                if (!ReferenceEquals(_documentUI.Id, documentPrevious.Id))
                    _undoManager.Clear();
            }

            // Call the even handler for this window directly, since it may
            // close other listeners, and it is not possible to remove a listener
            // in the middle of firing an event.
            OnDocumentUIChanged(documentPrevious);
        }

        private void OnDocumentUIChanged(SrmDocument documentPrevious)
        {
            SrmSettings settingsNew = DocumentUI.Settings;
            SrmSettings settingsOld = SrmSettingsList.GetDefault();
            bool docIdChanged = true;
            if (documentPrevious != null)
            {
                settingsOld = documentPrevious.Settings;
                docIdChanged = !ReferenceEquals(DocumentUI.Id, documentPrevious.Id);
            }

            // Update results combo UI and sequence tree
            var e = new DocumentChangedEventArgs(documentPrevious, IsOpeningFile,
                _sequenceTreeForm != null && _sequenceTreeForm.IsInUpdateDoc);
            if (_sequenceTreeForm != null)
            {
                // This has to be done before the graph UI updates, since it updates
                // the tree, and the graph UI depends on the tree being up to date.
                _sequenceTreeForm.UpdateResultsUI(settingsNew, settingsOld);
                _sequenceTreeForm.SequenceTree.OnDocumentChanged(this, e);
            }

            // Fire event to allow listeners to update.
            if (DocumentUIChangedEvent != null)
                DocumentUIChangedEvent(this, e);

            // Update graph pane UI
            UpdateGraphUI(settingsOld, docIdChanged);

            // Update title and status bar.
            UpdateTitle();
            UpdateNodeCountStatus();

            integrateAllMenuItem.Checked = settingsNew.TransitionSettings.Integration.IsIntegrateAll;

            // Update UI mode if we have introduced any new node types not handled by current ui mode
            var changeModeUI = ModeUI != _documentUI.DocumentType
                               && (ModeUI != SrmDocument.DOCUMENT_TYPE.mixed || IsOpeningFile) // If opening file, just override UI mode
                               && _documentUI.DocumentType != SrmDocument.DOCUMENT_TYPE.none; // Don't change UI mode if new doc is empty

            if (changeModeUI)
            {
                SetUIMode(_documentUI.DocumentType);
            }
            else if (documentPrevious == null)
            {
                SetUIMode(ModeUI);
            }
            ViewMenu.DocumentUiChanged();
        }

        private void AutoTrainCompleted(object sender, DocumentChangedEventArgs e)
        {
            var trainedType = AutoTrainManager.CompletedType(DocumentUI, e.DocumentPrevious);
            if (Equals(trainedType, PeptideIntegration.AutoTrainType.none))
                return;

            var model = DocumentUI.Settings.PeptideSettings.Integration.PeakScoringModel;
            Settings.Default.PeakScoringModelList.Add(model);

            if (Equals(trainedType, PeptideIntegration.AutoTrainType.default_model))
                return; // don't show dialog when auto trained model is the default model

            var modelIndex = Settings.Default.PeakScoringModelList.IndexOf(model);
            var newModel = Settings.Default.PeakScoringModelList.EditItem(this, model, Settings.Default.PeakScoringModelList, null);
            if (newModel == null || model.Equals(newModel))
                return;

            Settings.Default.PeakScoringModelList[modelIndex] = newModel;
            SrmDocument docCurrent, docNew;
            do
            {
                docCurrent = DocumentUI;
                docNew = docCurrent.ChangeSettings(docCurrent.Settings.ChangePeptideIntegration(i => i.ChangePeakScoringModel(newModel)));
                var resultsHandler = new MProphetResultsHandler(docNew, newModel);
                using (var longWaitDlg = new LongWaitDlg())
                {
                    longWaitDlg.Text = Resources.ReintegrateDlg_OkDialog_Reintegrating;
                    try
                    {
                        longWaitDlg.PerformWork(this, 1000, pm =>
                        {
                            resultsHandler.ScoreFeatures(pm);
                            if (resultsHandler.IsMissingScores())
                                throw new InvalidDataException(Resources.ImportPeptideSearchManager_LoadBackground_The_current_peak_scoring_model_is_incompatible_with_one_or_more_peptides_in_the_document_);
                            docNew = resultsHandler.ChangePeaks(pm);
                        });
                        if (longWaitDlg.IsCanceled)
                            return;
                    }
                    catch (Exception x)
                    {
                        var message = TextUtil.LineSeparate(
                            string.Format(Resources.ReintegrateDlg_OkDialog_Failed_attempting_to_reintegrate_peaks_),
                            x.Message);
                        MessageDlg.ShowWithException(this, message, x);
                        return;
                    }
                }
                docNew = docNew.ChangeSettings(Document.Settings.ChangePeptideIntegration(i => i.ChangePeakScoringModel(newModel)));
            } while (!SetDocument(docNew, docCurrent));
        }

        /// <summary>
        /// Thread-safe function for setting the master <see cref="Document"/>
        /// property.  Both the desired new document, and the original document
        /// from which it was must be provided.
        /// 
        /// If the value stored in the <see cref="Document"/> property matches
        /// the original at the time the property set is performed, then it
        /// is changed to the new value, and this function returns true.
        /// 
        /// If it has been set by another thread, since the current thread
        /// started its processing, then this function will return false, and the
        /// caller is required to re-query the <see cref="Document"/> property
        /// and retry its operation on the modified document.
        /// </summary>
        /// <param name="docNew">Modified document to replace current</param>
        /// <param name="docOriginal">Original document from which the new was derived</param>
        /// <returns>True if the change was successful</returns>
        public bool SetDocument(SrmDocument docNew, SrmDocument docOriginal)
        {
            // Not allowed to set the document to null.
            Debug.Assert(docNew != null);
            if (docNew.DeferSettingsChanges)
            {
                throw new InvalidOperationException();
            }
            
            // For debugging tests with unexpected document change failures
            var logChange = LogChange;
            if (logChange != null)
                logChange(docNew, docOriginal);

            SrmDocument docResult;
            lock (_documentChangeLock)
            {
                docResult = Interlocked.CompareExchange(ref _document, docNew, docOriginal);
            }

            if (!ReferenceEquals(docResult, docOriginal))
                return false;

            if (DocumentChangedEvent != null)
                DocumentChangedEvent(this, new DocumentChangedEventArgs(docOriginal, IsOpeningFile));

            RunUIActionAsync(UpdateDocumentUI);

            return true;
        }

        public object GetDocumentChangeLock()
        {
            return _documentChangeLock;
        }

        public Action<SrmDocument, SrmDocument> LogChange { get; set; }

        public void ModifyDocument(string description, [InstantHandle] Func<SrmDocument, SrmDocument> act)
        {
            if (!Program.FunctionalTest)
                throw new Exception(@"Function only to be used in testing, use overload with log function");

            // Create an empty entry so that tests that rely on there being an undo-redo record don't break
            ModifyDocument(description, null, act, null, null,
                docPair => AuditLogEntry.CreateSimpleEntry(MessageType.test_only, docPair.NewDocumentType, description ?? string.Empty));
        }

        public void ModifyDocument(string description, IDocumentModifier modifier)
        {
            ModifyDocument(description, null, modifier, null, null);
        }

        public void ModifyDocument(string description, Func<SrmDocument, SrmDocument> act, Func<SrmDocumentPair, AuditLogEntry> logFunc)
        {
            ModifyDocument(description, null, act, null, null, logFunc);
        }

        public void ModifyDocument(string description, IUndoState undoState, Func<SrmDocument, SrmDocument> act,
            Action onModifying, Action onModified, Func<SrmDocumentPair, AuditLogEntry> logFunc)
        {
            ModifyDocument(description, undoState, DocumentModifier.Create(act, logFunc), onModifying, onModified);
        }

        public void ModifyDocument(string description, IUndoState undoState, IDocumentModifier documentModifier, Action onModifying, Action onModified)
        {
            Assume.IsFalse(InvokeRequired);
            try
            {
                ModifyDocumentOrThrow(description, undoState, documentModifier, onModifying, onModified);
            }
            catch (IdentityNotFoundException x)
            {
                MessageDlg.ShowWithException(this, SkylineResources.SkylineWindow_ModifyDocument_Failure_attempting_to_modify_the_document, x);
            }
            catch (InvalidDataException x)
            {
                MessageDlg.ShowWithException(this, TextUtil.LineSeparate(SkylineResources.SkylineWindow_ModifyDocument_Failure_attempting_to_modify_the_document, x.Message), x);
            }
            catch (IOException x)
            {
                MessageDlg.ShowWithException(this, TextUtil.LineSeparate(SkylineResources.SkylineWindow_ModifyDocument_Failure_attempting_to_modify_the_document, x.Message), x);
            }
        }

        public bool AssumeNonNullModificationAuditLogging { get; set; }

        public void ModifyDocumentOrThrow(string description, IUndoState undoState, IDocumentModifier modifier,
            Action onModifying, Action onModified)
        {
            using (var undo = BeginUndo(undoState))
            {
                if (ModifyDocumentInner(modifier, onModifying, onModified, description, out var entry))
                {
                    // If the document was modified, then we want to fail if there is no audit log entry.
                    // We do not want to silently succeed without either an undo record or an audit log entry.
                    if (AssumeNonNullModificationAuditLogging)  // For now this check is limited to functional testing
                        Assume.IsNotNull(entry, @"Document was modified, but audit log entry"); // Error message will tack on " is null"
                    if (entry != null && !entry.IsSkip)
                        undo.Commit(entry.UndoRedo.ToString());
                }
            }
        }

        public void ModifyDocumentNoUndo(Func<SrmDocument, SrmDocument> act)
        {
            ModifyDocumentInner(DocumentModifier.Create(act, AuditLogEntry.SkipChange), null, null, null, out _);
        }

        private bool ModifyDocumentInner(IDocumentModifier modifier, Action onModifying, Action onModified, string description, out AuditLogEntry resultEntry)
        {
            LogException lastException = null;
            resultEntry = null;

            SrmDocument docOriginal;
            SrmDocument docNew;
            do
            {
                // Make sure cancel is enabled if it is going to be disabled below
                if (onModifying != null)
                    onModifying();

                docOriginal = Document;
                var modifiedDocument = modifier.ModifyDocument(docOriginal, ModeUI);
                // If no change has been made, return without committing a
                // new undo record to the undo stack.
                if (modifiedDocument == null)
                {
                    return false;
                }

                AuditLogEntry entry;
                if (modifiedDocument.AuditLogException == null)
                {
                    resultEntry = entry = modifiedDocument.AuditLogEntry;
                }
                else
                {
                    lastException = new LogException(modifiedDocument.AuditLogException, description);
                    entry = AuditLogEntry.CreateExceptionEntry(lastException);
                }

                if (entry != null && entry.IsSkip)
                {
                    entry = null;
                }
                if (entry != null)
                {
                    var currentCount = _undoManager.UndoCount;
                    entry = entry.ChangeUndoAction(e => _undoManager.UndoRestore(_undoManager.UndoCount - currentCount - 1));
                }

                docNew = modifiedDocument.Document;
                if (entry == null || entry.UndoRedo.MessageInfo.Type != MessageType.test_only)
                    docNew = AuditLogEntry.UpdateDocument(entry, SrmDocumentPair.Create(docOriginal, docNew, ModeUI));

                // And mark the document as changed by the user.
                docNew = docNew.IncrementUserRevisionIndex();

                // It's now too late to quit - if caller has a cancel button or equivalent it should be disabled now,
                // as leaving it enabled during what could be a long period of updating (including UI, possibly) can
                // lead to confusing behavior.  Possibly there are other reasons to provide a onModified Action, but this 
                // is the original use case.
                if (onModified != null)
                {
                    onModified();
                }
            }
            while (!SetDocument(docNew, docOriginal));

            if (lastException != null)
                Program.ReportException(lastException);

            return true;
        }

        public void SwitchDocument(SrmDocument document, string pathOnDisk)
        {
            // Get rid of any existing import progress UI
            DestroyAllChromatogramsGraph();

            // Some hoops are jumped through here to make sure the
            // document path is correct for listeners on the Document
            // at the time the document change event notifications
            // are fired.

            // CONSIDER: This is not strictly synchronization safe, since
            //           it still leaves open the possibility that a thread
            //           will get the wrong path for the current document.
            //           It may really be necessary to synchronize access
            //           to DocumentFilePath.
            var documentPrevious = Document;
            string pathPrevious = DocumentFilePath;
            DocumentFilePath = pathOnDisk;

            try
            {
                RestoreDocument(document);
            }
            finally
            {
                // If an exception caused setting the document to fail,
                // revert to the previous path.
                if (!ReferenceEquals(Document.Id, document.Id))
                {
                    Assume.IsTrue(ReferenceEquals(Document.Id, documentPrevious.Id));
                    DocumentFilePath = pathPrevious;
                }
                // Otherwise, try to update the UI to show the new active
                // document, no matter whether an exception was thrown or not
                else
                {
                    _savedVersion = document.UserRevisionIndex;
                    SavedDocumentFormat = document.FormatVersion;

                    SetActiveFile(pathOnDisk);                    
                }
            }
        }

        public void ShowUndo(bool show = true)
        {
            _undoRedoButtons.ShowUndo(show);
        }

        public void ShowRedo(bool show = true)
        {
            _undoRedoButtons.ShowRedo(show);
        }

        public IUndoTransaction BeginUndo(IUndoState undoState = null)
        {
            return _undoManager.BeginTransaction(undoState);
        }

        public bool InUndoRedo { get { return _undoManager.InUndoRedo; } }

        /// <summary>
        /// Restores a specific document as the current document regardless of the
        /// state of background processing;
        /// 
        /// This heavy hammer is for use with undo/redo only.
        /// </summary>
        /// <param name="docUndo">The document instance to restore as current</param>
        /// <returns>A reference to the document the user was viewing in the UI at the
        ///          time the undo/redo was executed</returns>
        private SrmDocument RestoreDocument(SrmDocument docUndo)
        {
            // User will want to restore whatever was displayed in the UI at the time.
            SrmDocument docReplaced = DocumentUI;

            bool replaced;
            lock (GetDocumentChangeLock())
            {
                replaced = SetDocument(docUndo, Document);
            }

            if (!replaced)
            {
                // It should have succeeded because we had a lock on GetDocumentChangeLock()
                throw new InvalidOperationException(SkylineResources.SkylineWindow_RestoreDocument_Failed_to_restore_document);
            }

            return docReplaced;
        }

        #region Implementation of IUndoable

        public IUndoState GetUndoState()
        {
            return new UndoState(this);
        }

        private class UndoState : IUndoState
        {
            private readonly SkylineWindow _window;
            private readonly SrmDocument _document;
            private readonly IdentityPath _treeSelection;
            private readonly IList<IdentityPath> _treeSelections;
            private readonly string _resultName;
            private IDictionary<DataGridId, DataboundGridForm.UndoState> _gridStates;

            public UndoState(SkylineWindow window)
            {
                _window = window;
                _document = window.DocumentUI;
                _treeSelections = window.SequenceTree.SelectedPaths;
                _treeSelection = window.SequenceTree.SelectedPath;
                _resultName = ResultNameCurrent;
                _gridStates = DataboundGridForm.GetUndoStates();
            }

            private UndoState(SkylineWindow window, SrmDocument document, IList<IdentityPath> treeSelections,
                IdentityPath treeSelection, string resultName, IDictionary<DataGridId, DataboundGridForm.UndoState> gridStates)
            {
                _window = window;
                _document = document;
                _treeSelections = treeSelections;
                _treeSelection = treeSelection;
                _resultName = resultName;
                _gridStates = gridStates;
            }

            private string ResultNameCurrent
            {
                get
                {
                    var selItem = _window.ComboResults.SelectedItem;
                    return (selItem != null ? selItem.ToString() : null);
                }
            }

            public IUndoState Restore()
            {
                // Get current tree selections
                IList<IdentityPath> treeSelections = _window.SequenceTree.SelectedPaths;

                // Get current tree selection
                IdentityPath treeSelection = _window.SequenceTree.SelectedPath;

                // Get results name
                string resultName = ResultNameCurrent;

                var gridStates = DataboundGridForm.GetUndoStates();

                // Restore document state
                SrmDocument docReplaced = _window.RestoreDocument(_document);

                // Restore previous tree selection
                _window.SequenceTree.SelectedPath = _treeSelection;

                // Restore previous tree selections
                _window.SequenceTree.SelectedPaths = _treeSelections;

                _window.SequenceTree.Invalidate();

                // Restore selected result
                if (_resultName != null)
                    _window.ComboResults.SelectedItem = _resultName;

                if (_gridStates != null)
                    DataboundGridForm.RestoreUndoStates(_gridStates);

                // Return a record that can be used to restore back to the state
                // before this action.
                return new UndoState(_window, docReplaced, treeSelections, treeSelection, resultName, gridStates);
            }
        }

        #endregion

        private void UpdateTitle()
        {
            string filePath = DocumentFilePath;
            if (string.IsNullOrEmpty(filePath))
                Text = Program.Name;
            else
            {
                string dirtyMark = (Dirty ? @" *" : string.Empty);
                Text = string.Format(@"{0} - {1}{2}", Program.Name, Path.GetFileName(filePath), dirtyMark);
            }
        }

        private void SkylineWindow_Activated(object sender, EventArgs e)
        {
            if (_sequenceTreeForm != null && !_sequenceTreeForm.IsFloating)
            {
                if (!Program.FunctionalTest || Program.PauseSeconds == 0)  // Avoid doing this during screenshots
                    FocusDocument();
            }
        }

        protected override void OnGotFocus(EventArgs e)
        {
            base.OnGotFocus(e);

            if (_sequenceTreeForm != null && !_sequenceTreeForm.IsFloating)
                FocusDocument();
        }

        public void FocusDocument()
        {
            if (SequenceTree != null)
                SequenceTree.Focus();   
        }

        protected override bool ProcessCmdKey(ref Message msg, Keys keyData)
        {
            switch (keyData)
            {
                case Keys.F3 | Keys.Shift:
                    SequenceTree.UseKeysOverride = true;
                    SequenceTree.KeysOverride = Keys.None;
                    FindNext(true);
                    SequenceTree.UseKeysOverride = false;
                    return true;
            }
            return base.ProcessCmdKey(ref msg, keyData);
        }

        protected override void OnClosing(CancelEventArgs e)
        {
            e.Cancel = false;

            if (!CheckSaveDocument())
            {
                e.Cancel = true;
                return;
            }

            if (!Program.NoSaveSettings)
            {
                try
                {
                    Settings.Default.ReloadAndMerge();
                    Settings.Default.SaveException = null;
                    Settings.Default.Save();
                }
                catch (Exception)
                {
                    MessageDlg.Show(this, SkylineResources.SkylineWindow_OnClosing_An_unexpected_error_has_prevented_global_settings_changes_from_this_session_from_being_saved);
                }

                // System.Xml swallows too many exceptions, so we can't catch them in the usual way.
                // Instead we save exceptions thrown at a lower level, then rethrow them here.  These
                // will generate reportable errors so we can see what might be going wrong in the field.
                if (Settings.Default.SaveException != null)
                {
                    e.Cancel = true;
                    Program.NoSaveSettings = true;  // let the user close the window without errors next time
                    var x = Settings.Default.SaveException;
                    throw new TargetInvocationException(x.Message, x);
                }
            }

            _closing = true;

            // Stop listening for progress from background loaders
            _libraryManager.ProgressUpdateEvent -= UpdateProgress;
            _backgroundProteomeManager.ProgressUpdateEvent -= UpdateProgress;
            _chromatogramManager.ProgressUpdateEvent -= UpdateProgress;
            _irtDbManager.ProgressUpdateEvent -= UpdateProgress;
            _optDbManager.ProgressUpdateEvent -= UpdateProgress;
            _retentionTimeManager.ProgressUpdateEvent -= UpdateProgress;
            _ionMobilityLibraryManager.ProgressUpdateEvent -= UpdateProgress;
            _proteinMetadataManager.ProgressUpdateEvent -= UpdateProgress;
            _autoTrainManager.ProgressUpdateEvent -= UpdateProgress;
            
            DestroyAllChromatogramsGraph();
            base.OnClosing(e);

            foreach (var control in new IMenuControlImplementer[] { _graphFullScan, _graphSpectrum, ViewMenu })
                control?.DisconnectHandlers();
        }

        protected override void OnClosed(EventArgs e)
        {
            _immediateWindowWarningListener.Dispose();
            _chromatogramManager.Dispose();

            _timerGraphs.Dispose();
            _timerProgress.Dispose();
            foreach (var menuControl in _skylineMenuControls)
            {
                menuControl.Dispose();
            }

            DatabaseResources.ReleaseAll(); // Let go of protDB SessionFactories

            foreach (var loader in BackgroundLoaders)
            {
                loader.ClearCache();
            }

            if (!Program.FunctionalTest)
                // ReSharper disable LocalizableElement
                LogManager.GetLogger(typeof(SkylineWindow)).Info("Skyline closed.\r\n-----------------------");
            // ReSharper restore LocalizableElement
            base.OnClosed(e);
        }

        protected override void OnHandleDestroyed(EventArgs e)
        {
            base.OnHandleDestroyed(e);
            
            if (!Program.FunctionalTest)
            {
                // HACK: until the "invalid string binding" error is resolved, this will prevent an error dialog at exit
                Process.GetCurrentProcess().Kill();
            }
        }

        #region File menu

        // See SkylineFiles.cs

        private void exitMenuItem_Click(object sender, EventArgs e)
        {
            Close();
        }

        #endregion // File menu

        #region Edit menu

        public void Undo()
        {
            if (StatementCompletionAction(textBox => textBox.Undo()))
                return;

            _undoManager.Undo();
        }

        public void UndoRestore(int index)
        {
            _undoManager.UndoRestore(index);
        }

        public void Redo()
        {
            if (StatementCompletionAction(textBox => textBox.Undo()))
                return;

            _undoManager.Redo();
        }

        private void sequenceTree_SelectedNodeChanged(object sender, TreeViewEventArgs e)
        {
            sequenceTree_AfterSelect(sender, e);
        }

        private void sequenceTree_AfterSelect(object sender, TreeViewEventArgs e)
        {
            // Hide any tool tips when selection changes
            SequenceTree.HideEffects();

            // Update edit menus
            UpdateClipboardMenuItems();
            EditMenu.SequenceTreeAfterSelect();
            var nodePepTree = SequenceTree.GetNodeOfType<PeptideTreeNode>();

            // Update active replicate, if using best replicate
            if (nodePepTree != null && SequenceTree.ShowReplicate == ReplicateDisplay.best)
            {
                int iBest = nodePepTree.DocNode.BestResult;
                if (iBest != -1)
                    SelectedResultsIndex = iBest;
            }

            // Update any visible graphs
            UpdateGraphPanes();
            UpdateNodeCountStatus();

            // Notify interested tools.
            if (Program.MainToolService != null)
                Program.MainToolService.SendSelectionChange();
        }

        public bool StatementCompletionAction(Action<TextBox> act)
        {
            var completionEditBox = SequenceTree.StatementCompletionEditBox;
            if (completionEditBox == null)
                return false;

            act(completionEditBox.TextBox);
            return true;
        }

        private void cutMenuItem_Click(object sender, EventArgs e) { Cut(); }
        public void Cut()
        {
            EditMenu.Cut();
        }

        private void copyMenuItem_Click(object sender, EventArgs e) { Copy(); }
        public void Copy()
        {
            EditMenu.Copy();
        }

        private void pasteMenuItem_Click(object sender, EventArgs e) { Paste(); }
        public void Paste()
        {
            EditMenu.Paste();
        }

        public void Paste(string text)
        {
            EditMenu.Paste(text);
        }

        private Control _activeClipboardControl;
        private string _fileToOpen;

        public void ClipboardControlGotFocus(Control clipboardControl)
        {
            _activeClipboardControl = clipboardControl;
            UpdateClipboardMenuItems();
        }

        public void ClipboardControlLostFocus(Control clipboardControl)
        {
            if (_activeClipboardControl == clipboardControl)
            {
                _activeClipboardControl = null;
            }
            UpdateClipboardMenuItems();
        }

        private void UpdateClipboardMenuItems()
        {
            if (_activeClipboardControl != null)
            {
                // If some other control wants to handle these commands, then we disable
                // the menu items so the keystrokes don't get eaten up by TranslateMessage
                cutToolBarButton.Enabled = EditMenu.CutMenuItem.Enabled = false;
                copyToolBarButton.Enabled = EditMenu.CopyMenuItem.Enabled = false;
                pasteToolBarButton.Enabled = EditMenu.PasteMenuItem.Enabled = false;
                EditMenu.DeleteMenuItem.Enabled = false;
                EditMenu.SelectAllMenuItem.Enabled = false;
                // If it is a grid, then disable next and previous replicate keys in favor of ctrl-Up and ctrl-Down
                // working in the grid
                if (_activeClipboardControl is DataboundGridControl)
                    ViewMenu.NextReplicateMenuItem.Enabled = ViewMenu.PreviousReplicateMenuItem.Enabled = false;
                return;
            }

            // Allow deletion, copy/paste for any selection that contains a tree node.
            bool enabled = SequenceTree != null && SequenceTree.SelectedNodes.Any(n => n is SrmTreeNode);
            cutToolBarButton.Enabled = EditMenu.CutMenuItem.Enabled = enabled;
            copyToolBarButton.Enabled = EditMenu.CopyMenuItem.Enabled = enabled;
            pasteToolBarButton.Enabled = EditMenu.PasteMenuItem.Enabled = true;
            EditMenu.DeleteMenuItem.Enabled = enabled;
            EditMenu.SelectAllMenuItem.Enabled = true;
            // Always enable these, as they are harmless if enabled with no results and otherwise unmanaged.
            ViewMenu.NextReplicateMenuItem.Enabled = ViewMenu.PreviousReplicateMenuItem.Enabled = true;
        }

        private void deleteMenuItem_Click(object sender, EventArgs e) { EditDelete(); }
        public void EditDelete()
        {
            EditMenu.EditDelete();
        }

        public static AuditLogEntry CreateDeleteNodesEntry(SrmDocumentPair docPair, IEnumerable<string> items, int? count)
        {
            var entry = AuditLogEntry.CreateCountChangeEntry(MessageType.deleted_target,
                MessageType.deleted_targets, docPair.OldDocumentType, items, count);

            if (count > 1)
                entry = entry.Merge(AuditLogEntry.DiffDocNodes(MessageType.none, docPair), false);

            return entry;
        }

        public void SelectAll()
        {
            EditMenu.SelectAll();
        }
        
        private void editNoteMenuItem_Click(object sender, EventArgs e) { EditNote(); }
        public void EditNote()
        {
            EditMenu.EditNote();
        }

        public void ExpandProteins()
        {
            EditMenu.ExpandProteins();
        }

        public void ExpandPeptides()
        {
            EditMenu.ExpandPeptides();
        }

        public void ExpandPrecursors()
        {
            EditMenu.ExpandPrecursors();
        }

        public void CollapseProteins()
        {
            EditMenu.CollapseProteins();
        }

        public void CollapsePeptides()
        {
            EditMenu.CollapsePeptides();
        }

        public void CollapsePrecursors()
        {
            EditMenu.CollapsePrecursors();
        }

        public void ShowFindNodeDlg()
        {
            EditMenu.ShowFindNodeDlg();
        }

        public void FindNext(bool reverse)
        {
            var findOptions = FindOptions.ReadFromSettings(Settings.Default);
            findOptions = findOptions.ChangeForward(!reverse);
            var startPath = SequenceTree.SelectedPath;
            // If the insert node is selected, start from the root.
            if (SequenceTree.IsInsertPath(startPath))
                startPath = IdentityPath.ROOT;
            var displaySettings = SequenceTree.GetDisplaySettings(null);
            var bookmark = new Bookmark(startPath);
            if (_resultsGridForm != null && _resultsGridForm.Visible)
            {
                var liveResultsGrid = _resultsGridForm;
                if (null != liveResultsGrid)
                {
                    var replicateIndex = liveResultsGrid.GetReplicateIndex();
                    var chromFileInfoId = liveResultsGrid.GetCurrentChromFileInfoId();
                    if (replicateIndex.HasValue && chromFileInfoId != null)
                    {
                        bookmark = bookmark.ChangeResult(replicateIndex.Value, chromFileInfoId, 0);
                    }
                    
                }
            }

            FindResult findResult = null;
            var document = DocumentUI;
            using (var longWaitDlg = new LongWaitDlg())
            {
                longWaitDlg.PerformWork(this, 1000, progressMonitor =>
                {
                    findResult = document.SearchDocument(bookmark,
                        findOptions, displaySettings, progressMonitor);
                });
                if (longWaitDlg.IsCanceled)
                {
                    return;
                }
            }

            if (findResult == null)
            {
                MessageDlg.Show(this, findOptions.GetNotFoundMessage());
            }
            else
                DisplayFindResult(null, findResult);
        }

        private IEnumerable<FindResult> FindAll(IProgressMonitor progressMonitor, FindPredicate findPredicate)
        {
            return findPredicate.FindAll(progressMonitor, Document);
        }

        public void FindAll(Control parent, FindOptions findOptions = null)
        {
            if (findOptions == null)
                findOptions = FindOptions.ReadFromSettings(Settings.Default);
            var findPredicate = new FindPredicate(findOptions, SequenceTree.GetDisplaySettings(null));
            List<FindResult> results = new List<FindResult>();
            using (var longWaitDlg = new LongWaitDlg(this))
            {
                longWaitDlg.PerformWork(parent, 2000, progressMonitor =>
                {
                    results.AddRange(FindAll(progressMonitor, findPredicate));
                });
                if (results.Count == 0)
                {
                    if (!longWaitDlg.IsCanceled)
                    {
                        MessageDlg.Show(parent.TopLevelControl, findOptions.GetNotFoundMessage());
                    }
                    return;
                }
            } 

            ShowFindResults(results);
        }

        public void ShowFindResults(IList<FindResult> findResults)
        {
            // Consider(nicksh): if there is only one match, then perhaps just navigate to it instead
            // of displaying FindResults window
//            if (results.Count() == 1)
//            {
//                DisplayFindResult(results[0]);
//            }
            var findResultsForm = FormUtil.OpenForms.OfType<FindResultsForm>().FirstOrDefault();
            if (findResultsForm == null)
            {
                findResultsForm = new FindResultsForm(this, findResults);
                findResultsForm.Show(dockPanel, DockState.DockBottom);
            }
            else
            {
                findResultsForm.ChangeResults(findResults);
                findResultsForm.Activate();
            }
        }

        public void HideFindResults(bool destroy = false)
        {
            var findResultsForm = FormUtil.OpenForms.OfType<FindResultsForm>().FirstOrDefault();
            if (findResultsForm != null)
            {
                findResultsForm.HideOnClose = !destroy;
                findResultsForm.Close();
            }
        }

        public bool NavigateToBookmark(Bookmark bookmark)
        {
            var bookmarkEnumerator = BookmarkEnumerator.TryGet(DocumentUI, bookmark);
            if (bookmarkEnumerator == null)
            {
                return false;
            }
            SequenceTree.SelectedPath = bookmarkEnumerator.IdentityPath;
            int resultsIndex = bookmarkEnumerator.ResultsIndex;
            if (resultsIndex >= 0)
            {
                ComboResults.SelectedIndex = resultsIndex;
            }
            return true;
        }

        /// <summary>
        /// Navigates the UI to the appropriate spot to display to the user
        /// where text was found.
        /// </summary>
        /// <param name="owner">The control which currently has the focus.  If displaying the find result
        /// requires showing a tooltip, the tooltip will remain displayed as long as owner has focus.
        /// If owner is null, then the SequenceTree will set the focus to itself if a tooltip needs to 
        /// be displayed.
        /// </param>
        /// <param name="findResult">The find result to display</param>
        public void DisplayFindResult(Control owner, FindResult findResult)
        {
            if (findResult.FindMatch == null)
            {
                return;
            }
            if (!NavigateToBookmark(findResult.Bookmark))
            {
                return;
            }
            bool isAnnotationOrNote = findResult.FindMatch.AnnotationName != null || findResult.FindMatch.Note;
            if (isAnnotationOrNote && findResult.Bookmark.ChromFileInfoId != null)
            {
                ShowResultsGrid(true);
                LiveResultsGrid liveResultGrid = _resultsGridForm;
                if (null != liveResultGrid)
                {
                    liveResultGrid.HighlightFindResult(findResult);
                }
                return;
            }
            SequenceTree.HighlightFindMatch(owner, findResult.FindMatch);
        }

        private void modifyPeptideMenuItem_Click(object sender, EventArgs e)
        {
            var nodeTranGroupTree = SequenceTree.GetNodeOfType<TransitionGroupTreeNode>();
            var nodeTranTree = SequenceTree.GetNodeOfType<TransitionTreeNode>();
            if (nodeTranTree == null && nodeTranGroupTree != null && nodeTranGroupTree.DocNode.TransitionGroup.IsCustomIon)
            {
                ModifySmallMoleculeTransitionGroup();
            }
            else if (nodeTranTree != null && nodeTranTree.DocNode.Transition.IsNonPrecursorNonReporterCustomIon())
            {
                ModifyTransition(nodeTranTree);
            }
            else
            {
                ModifyPeptide();
            }
        }

        public void ModifySmallMoleculeTransitionGroup()
        {
            EditMenu.ModifySmallMoleculeTransitionGroup();
        }

        public void ModifyPeptide()
        {
            EditMenu.ModifyPeptide();
        }

        public void ModifyTransition(TransitionTreeNode nodeTranTree)
        {
            EditMenu.ModifyTransition(nodeTranTree);
        }

        private void noStandardMenuItem_Click(object sender, EventArgs e)
        {
            SetStandardType(null);
        }

        private void qcStandardMenuItem_Click(object sender, EventArgs e)
        {
            SetStandardType(PeptideDocNode.STANDARD_TYPE_QC);
        }

        private void normStandardMenuItem_Click(object sender, EventArgs e)
        {
            SetStandardType(StandardType.GLOBAL_STANDARD);
        }

        private void surrogateStandardMenuItem_Click(object sender, EventArgs e)
        {
            SetStandardType(StandardType.SURROGATE_STANDARD);
        }

        private void irtStandardContextMenuItem_Click(object sender, EventArgs e)
        {
            MessageDlg.Show(this, TextUtil.LineSeparate(SkylineResources.SkylineWindow_irtStandardContextMenuItem_Click_The_standard_peptides_for_an_iRT_calculator_can_only_be_set_in_the_iRT_calculator_editor_,
                SkylineResources.SkylineWindow_irtStandardContextMenuItem_Click_In_the_Peptide_Settings___Prediction_tab__click_the_calculator_button_to_edit_the_current_iRT_calculator_));
        }


        private void setStandardTypeContextMenuItem_DropDownOpening(object sender, EventArgs e)
        {
            UpdateStandardTypeMenu();
        }

        private void UpdateStandardTypeMenu()
        {
            var selectedPeptides = SequenceTree.SelectedDocNodes
                .OfType<PeptideDocNode>().ToArray();
            var selectedStandardTypes = selectedPeptides.Select(peptide => peptide.GlobalStandardType)
                .Distinct().ToArray();
            foreach (var menuItemStandardType in GetStandardTypeMenuItems())
            {
                var toolStripMenuItem = menuItemStandardType.Key;
                var standardType = menuItemStandardType.Value;
                if (standardType == StandardType.IRT)
                {
                    // Only show iRT menu item when there is an iRT calculator
                    var rtRegression = Document.Settings.PeptideSettings.Prediction.RetentionTime;
                    toolStripMenuItem.Visible = rtRegression == null || !(rtRegression.Calculator is RCalcIrt);
                    toolStripMenuItem.Enabled = selectedStandardTypes.Contains(StandardType.IRT);
                }
                else
                {
                    toolStripMenuItem.Enabled = selectedPeptides.Length >= 1 &&
                                                !selectedStandardTypes.Contains(StandardType.IRT);
                }
                toolStripMenuItem.Checked = selectedStandardTypes.Length == 1 &&
                                            selectedStandardTypes[0] == standardType;
            }
        }

        public void SetStandardType(StandardType standardType)
        {
            IEnumerable<IdentityPath> selPaths = SequenceTree.SelectedPaths
                .Where(idPath => !ReferenceEquals(idPath.Child, SequenceTree.NODE_INSERT_ID));
            string message = standardType == null
                ? SkylineResources.SkylineWindow_SetStandardType_Clear_standard_type
                : string.Format(SkylineResources.SkylineWindow_SetStandardType_Set_standard_type_to__0_, standardType);

            var identityPaths = selPaths as IdentityPath[] ?? selPaths.ToArray();
            var peptides = identityPaths.Select(p => Document.FindNode(p)).OfType<PeptideDocNode>().ToArray();
            if (peptides.Length > 0)
            {
                string changedPeptides;

                MessageType type;
                if (peptides.Length == 1)
                {
                    type = MessageType.set_standard_type;
                    changedPeptides = peptides[0].AuditLogText;
                }
                else
                {
                    type = MessageType.set_standard_type_peptides;
                    changedPeptides = peptides.Length.ToString();
                }
                    
                ModifyDocument(message, doc => doc.ChangeStandardType(standardType, identityPaths),
                    docPair => AuditLogEntry.DiffDocNodes(type, docPair, changedPeptides));
            }
        }

        public IDictionary<ToolStripMenuItem, StandardType> GetStandardTypeMenuItems()
        {
            var dict = new Dictionary<ToolStripMenuItem, StandardType>
            {
                {noStandardContextMenuItem, null},
                {normStandardContextMenuItem, StandardType.GLOBAL_STANDARD},
                {surrogateStandardContextMenuItem, StandardType.SURROGATE_STANDARD},
                {qcStandardContextMenuItem, StandardType.QC},
                {irtStandardContextMenuItem, StandardType.IRT},
            };
            foreach (var entry in EditMenu.GetStandardTypeMenuItems())
            {
                dict.Add(entry.Key, entry.Value);
            }

            return dict;
        }

        public bool HasSelectedTargetPeptides()
        {
            return SequenceTree.SelectedDocNodes.Any(nodeSel =>
                {
                    var nodePep = nodeSel as PeptideDocNode;
                    return nodePep != null && !nodePep.IsDecoy;
                });
        }

        private void editSpectrumFilterContextMenuItem_Click(object sender, EventArgs args)
        {
            EditMenu.EditSpectrumFilter();
        }

        public void ShowUniquePeptidesDlg()
        {
            EditMenu.ShowUniquePeptidesDlg();
        }

        public void ShowPasteFastaDlg()  // Expose for test access
        {
            EditMenu.ShowPasteFastaDlg();
        }

        public void ShowPastePeptidesDlg()
        {
            EditMenu.ShowPastePeptidesDlg();
        }

        public void ShowPasteProteinsDlg()
        {
            EditMenu.ShowPasteProteinsDlg();
        }

        public void ShowPasteTransitionListDlg()
        {
            EditMenu.ShowInsertTransitionListDlg();
        }

        public void ShowRefineDlg()
        {
            RefineMenu.ShowRefineDlg();
        }

        public static int CountNodeDiff(SrmDocumentPair docPair)
        {
            var property = RootProperty.Create(typeof(Targets));
            var objInfo = new ObjectInfo<object>(docPair.OldDoc.Targets, docPair.NewDoc.Targets,
                docPair.OldDoc, docPair.NewDoc, docPair.OldDoc, docPair.NewDoc);
            var enumerator = Reflector<Targets>.EnumerateDiffNodes(objInfo, property, docPair.OldDocumentType, false);

            var count = 0;
            while (enumerator.MoveNext())
            {
                var node = enumerator.Current as ElementDiffNode;
                if (node == null)
                    continue;

                count += node.Removed ? 1 : -1;
            }

            return count;
        }

        public void ShowRenameProteinsDlg()
        {
            RefineMenu.ShowRenameProteinsDlg();
        }

        public void AcceptPeptides()
        {
            RefineMenu.AcceptPeptides();
        }

        public void AcceptProteins()
        {
            RefineMenu.AcceptProteins();
        }

        public void RemoveMissingResults()
        {
            RefineMenu.RemoveMissingResults();
        }

        public bool ShowGenerateDecoysDlg(IWin32Window owner = null)
        {
            return RefineMenu.ShowGenerateDecoysDlg(owner);
        }

        #endregion // Edit menu

        #region Context menu

        private void contextMenuTreeNode_Opening(object sender, CancelEventArgs e)
        {
            var treeNode = SequenceTree.SelectedNode as TreeNodeMS;
            bool enabled = (SequenceTree.SelectedNode is IClipboardDataProvider && treeNode != null
                && treeNode.IsInSelection);
            copyContextMenuItem.Enabled = enabled;
            cutContextMenuItem.Enabled = enabled;
            deleteContextMenuItem.Enabled = enabled;
            if (SequenceTree.SelectedNodes.Count > 0)
            {
                expandSelectionContextMenuItem.Enabled = true;
                expandSelectionContextMenuItem.Visible = true;
            }
            else
            {
                expandSelectionContextMenuItem.Enabled = false;
                expandSelectionContextMenuItem.Visible = false;
            }
            if (Settings.Default.UIMode == UiModes.PROTEOMIC)
            {
                expandSelectionProteinsContextMenuItem.Text = SeqNodeResources.PeptideGroupTreeNode_Heading_Protein;
                expandSelectionPeptidesContextMenuItem.Text = PeptideDocNode.TITLE;
            }
            else
            {
                expandSelectionProteinsContextMenuItem.Text = SeqNodeResources.PeptideGroupTreeNode_Heading_Molecule_List;
                expandSelectionPeptidesContextMenuItem.Text = PeptideDocNode.TITLE_MOLECULE;
            }
            pickChildrenContextMenuItem.Enabled = SequenceTree.CanPickChildren(SequenceTree.SelectedNode) && enabled;
            editNoteContextMenuItem.Enabled = (SequenceTree.SelectedNode is SrmTreeNode && enabled);
            removePeakContextMenuItem.Visible = (SequenceTree.SelectedNode is TransitionTreeNode && enabled);
            bool enabledModify = SequenceTree.GetNodeOfType<PeptideTreeNode>() != null;
            var transitionTreeNode = SequenceTree.SelectedNode as TransitionTreeNode;
            if (transitionTreeNode != null && transitionTreeNode.DocNode.Transition.IsPrecursor() && transitionTreeNode.DocNode.Transition.IsCustom())
                enabledModify = false; // Don't offer to modify generated custom precursor nodes
            modifyPeptideContextMenuItem.Visible = enabledModify && enabled;
            setStandardTypeContextMenuItem.Visible = (HasSelectedTargetPeptides() && enabled);
            // Custom molecule support
            var nodePepGroupTree = SequenceTree.SelectedNode as PeptideGroupTreeNode;
            var nodePepTree = SequenceTree.SelectedNode as PeptideTreeNode;
            addMoleculeContextMenuItem.Visible = enabled && nodePepGroupTree != null && 
                (nodePepGroupTree.DocNode.IsEmpty || nodePepGroupTree.DocNode.IsNonProteomic);
            addSmallMoleculePrecursorContextMenuItem.Visible = enabledModify && nodePepTree != null && !nodePepTree.DocNode.IsProteomic;
            var nodeTranGroupTree = SequenceTree.SelectedNode as TransitionGroupTreeNode;
            addTransitionMoleculeContextMenuItem.Visible = enabled && nodeTranGroupTree != null &&
                nodeTranGroupTree.PepNode.Peptide.IsCustomMolecule;
            editSpectrumFilterContextMenuItem.Visible = SequenceTree.SelectedPaths
                .SelectMany(path => DocumentUI.EnumeratePathsAtLevel(path, SrmDocument.Level.TransitionGroups)).Any();
            var selectedQuantitativeValues = SelectedQuantitativeValues();
            if (selectedQuantitativeValues.Length == 0)
            {
                toggleQuantitativeContextMenuItem.Visible = false;
                markTransitionsQuantitativeContextMenuItem.Visible = false;
            }
            else if (selectedQuantitativeValues.Length == 2)
            {
                toggleQuantitativeContextMenuItem.Visible = false;
                markTransitionsQuantitativeContextMenuItem.Visible = true;
            }
            else
            {
                markTransitionsQuantitativeContextMenuItem.Visible = false;

                if (selectedQuantitativeValues[0])
                {
                    toggleQuantitativeContextMenuItem.Checked = true;
                    toggleQuantitativeContextMenuItem.Visible 
                        = SequenceTree.SelectedNodes.All(node => node is TransitionTreeNode);
                }
                else
                {
                    toggleQuantitativeContextMenuItem.Checked = false;
                    toggleQuantitativeContextMenuItem.Visible = true;
                }
            }
        }

        private void pickChildrenContextMenuItem_Click(object sender, EventArgs e) { ShowPickChildrenInternal(true); }

        public void ShowPickChildrenInternal(bool okOnDeactivate)
        {
            SequenceTree.ShowPickList(okOnDeactivate);
        }
        private void expandSelectionNoneContextMenuItem_Click(object sender, EventArgs e)
        {
            SequenceTree.ExpandSelectionBulk(typeof(SrmTreeNodeParent));
        }
        private void expandSelectionProteinsContextMenuItem_Click(object sender, EventArgs e)
        {
            SequenceTree.ExpandSelectionBulk(typeof(PeptideGroupTreeNode));
        }
        private void expandSelectionPeptidesContextMenuItem_Click(object sender, EventArgs e)
        {
            SequenceTree.ExpandSelectionBulk(typeof(PeptideTreeNode));
        }
        private void expandSelectionPrecursorsContextMenuItem_Click(object sender, EventArgs e)
        {
            SequenceTree.ExpandSelectionBulk(typeof(TransitionGroupTreeNode));
        }
        /// <summary>
        /// Shows pop-up pick list for tests, with no automatic OK on deactivation of the pick list,
        /// since this can cause failures, if the test computer is in use during the tests.
        /// </summary>
        public void ShowPickChildrenInTest()
        {
            ShowPickChildrenInternal(false);
        }

        private void singleReplicateTreeContextMenuItem_Click(object sender, EventArgs e)
        {
            SequenceTree.ShowReplicate = ReplicateDisplay.single;
        }

        private void bestReplicateTreeContextMenuItem_Click(object sender, EventArgs e)
        {
            SequenceTree.ShowReplicate = ReplicateDisplay.best;

            // Make sure the best result index is active for the current peptide.
            var nodePepTree = SequenceTree.GetNodeOfType<PeptideTreeNode>();
            if (nodePepTree != null)
            {
                int iBest = nodePepTree.DocNode.BestResult;
                if (iBest != -1)
                    SelectedResultsIndex = iBest;
            }
        }

        private void replicatesTreeContextMenuItem_DropDownOpening(object sender, EventArgs e)
        {
            ReplicateDisplay replicate = SequenceTree.ShowReplicate;
            singleReplicateTreeContextMenuItem.Checked = (replicate == ReplicateDisplay.single);
            bestReplicateTreeContextMenuItem.Checked = (replicate == ReplicateDisplay.best);
        }

        #endregion

        #region View menu

        // See SkylineGraphs.cs

        public void ViewSpectralLibraries()
        {
            if (Settings.Default.SpectralLibraryList.Count == 0)
            {
                var result = MultiButtonMsgDlg.Show(this,
                                             SkylineResources.
                                                 SkylineWindow_ViewSpectralLibraries_No_libraries_to_show_Would_you_like_to_add_a_library,
                                             MessageBoxButtons.OKCancel);
                if (result == DialogResult.Cancel)
                    return;
                ShowPeptideSettingsUI(PeptideSettingsUI.TABS.Library);
            }
            else
            {
                var index = OwnedForms.IndexOf(form => form is ViewLibraryDlg);
                if (index != -1)
                    OwnedForms[index].Activate();
                else
                {
                    var libraries = Document.Settings.PeptideSettings.Libraries;
                    string libraryName = string.Empty;
                    for (int i = 0; i < libraries.Libraries.Count && string.IsNullOrEmpty(libraryName); i++)
                    {
                        if (libraries.Libraries[i] != null)
                            libraryName = libraries.Libraries[i].Name;
                        else if (libraries.LibrarySpecs[i] != null)
                            libraryName = libraries.LibrarySpecs[i].Name;
                    }
                    OpenLibraryExplorer(libraryName);
                }
            }
        }

        public double TargetsTextFactor
        {
            get { return ViewMenu.TargetsTextFactor; }
            set
            {
                ViewMenu.TargetsTextFactor = value;
            }
        }

        public void ChangeTextSize(double textFactor)
        {
            TargetsTextFactor = textFactor;
            SequenceTree.OnTextZoomChanged();
        }

        public void ChangeColorScheme()
        {
            UpdateGraphPanes();
            // Because changing text size already did everything we needed to update
            // the Targets view text.
            ChangeTextSize(Program.MainWindow.TargetsTextFactor);            
        }

        public void OpenLibraryExplorer(string libraryName)
        {
            var viewLibraryDlg = new ViewLibraryDlg(_libraryManager, libraryName, this) { Owner = this };
            viewLibraryDlg.Show(this);
        }

        public void ShowStatusBar(bool show)
        {
            Settings.Default.ShowStatusBar = show;
            statusStrip.Visible = show;
        }

        public void ShowToolBar(bool show)
        {
            Settings.Default.RTPredictorVisible = show;
            mainToolStrip.Visible = show;
        }

        public void AddGroupComparison()
        {
            using (var editDlg = new EditGroupComparisonDlg(this, GroupComparisonDef.EMPTY,
                Settings.Default.GroupComparisonDefList))
            {
                if (editDlg.ShowDialog(this) == DialogResult.OK)
                {
                    Settings.Default.GroupComparisonDefList.Add(editDlg.GroupComparisonDef);
                    ModifyDocument(Resources.SkylineWindow_AddGroupComparison_Add_Fold_Change,
                        doc => doc.ChangeSettings(
                            doc.Settings.ChangeDataSettings(
                                doc.Settings.DataSettings.AddGroupComparisonDef(
                                editDlg.GroupComparisonDef))), AuditLogEntry.SettingsLogFunction);
                }
            }
        }

        public void AddListDefinition()
        {
            using (var editDlg = new ListDesigner(ListData.EMPTY, Settings.Default.ListDefList))
            {
                if (editDlg.ShowDialog(this) == DialogResult.OK)
                {
                    var listDef = editDlg.GetListDef();
                    Settings.Default.ListDefList.Add(listDef);
                    ModifyDocument(Resources.SkylineWindow_AddGroupComparison_Add_Fold_Change,
                        doc => doc.ChangeSettings(
                            doc.Settings.ChangeDataSettings(
                                doc.Settings.DataSettings.AddListDef(
                                    listDef))), AuditLogEntry.SettingsLogFunction);
                }
            }
        }

        public void ChangeDocPanoramaUri(Uri uri)
        {
                    ModifyDocument(SkylineResources.SkylineWindow_ChangeDocPanoramaUri_Store_Panorama_upload_location,
                        doc => doc.ChangeSettings(
                            doc.Settings.ChangeDataSettings(
                                doc.Settings.DataSettings.ChangePanoramaPublishUri(
                                uri))), AuditLogEntry.SettingsLogFunction);
        }

        public void ShowGroupComparisonWindow(string groupComparisonName)
        {
            FoldChangeGrid.ShowFoldChangeGrid(dockPanel, GetFloatingRectangleForNewWindow(), this, groupComparisonName);
        }
        

        private void addMoleculeContextMenuItem_Click(object sender, EventArgs e)
        {
            AddSmallMolecule();
        }

        private void addSmallMoleculePrecursorContextMenuItem_Click(object sender, EventArgs e)
        {
            AddSmallMolecule();
        }

        private void addTransitionMoleculeContextMenuItem_Click(object sender, EventArgs e)
        {
            AddSmallMolecule();
        }

        private TransitionDocNode[] GetDefaultPrecursorTransitions(SrmDocument doc, TransitionGroup tranGroup)
        {
            // CONSIDER(bspratt):
            // You might want to prepoluate one or more precursor transitions, if full scan MS1 "Isotope peaks include"=="count" 
            // (in which case you'd want more than one), or Transition Settings ion types filter includes "p"
            // var transition = new Transition(tranGroup, tranGroup.PrecursorAdduct, null, tranGroup.CustomMolecule);
            // var massType = doc.Settings.TransitionSettings.Prediction.FragmentMassType;
            // double mass = transition.CustomIon.GetMass(massType);
            // var nodeTran = new TransitionDocNode(transition, null, mass, null, null); // Precursor transition
            // return new[] { nodeTran };
            return new TransitionDocNode[0];
        }

        public void AddSmallMolecule()
        {
            var nodeGroupTree = SequenceTree.SelectedNode as TransitionGroupTreeNode;
            var nodePepGroupTree = SequenceTree.SelectedNode as PeptideGroupTreeNode;
            var nodePepTree = SequenceTree.SelectedNode as PeptideTreeNode;
            if (nodeGroupTree != null)
            {
                // Adding a transition - just want charge and formula/mz
                var nodeGroup = nodeGroupTree.DocNode;
                var groupPath = nodeGroupTree.Path;
                // List of existing transitions to avoid duplication
                var existingIons = nodeGroup.Transitions.Select(child => child.Transition)
                                                        .Where(c => c.IsNonReporterCustomIon()).ToArray();
                using (var dlg = new EditCustomMoleculeDlg(this,
                    EditCustomMoleculeDlg.UsageMode.fragment,
                    SkylineResources.SkylineWindow_AddMolecule_Add_Transition, null, existingIons,
                    Transition.MIN_PRODUCT_CHARGE,
                    Transition.MAX_PRODUCT_CHARGE,
                    Document.Settings, nodeGroup.CustomMolecule, nodeGroup.Transitions.Any() ? nodeGroup.Transitions.Last().Transition.Adduct : Adduct.SINGLY_PROTONATED,
                    null,
                    nodeGroup.Transitions.Any() ? nodeGroup.Transitions.Last().ExplicitValues : ExplicitTransitionValues.EMPTY,
                    null, null))
                {
                    if (dlg.ShowDialog(this) == DialogResult.OK)
                    {
                        ModifyDocument(string.Format(SkylineResources.SkylineWindow_AddMolecule_Add_custom_product_ion__0_, dlg.ResultCustomMolecule.DisplayName), doc =>
                        {
                            // Okay to use TransitionGroup identity object, if it has been removed from the 
                            // tree, then the Add below with the path will throw
                            var transitionGroup = nodeGroup.TransitionGroup;
                            var transition = new Transition(transitionGroup, dlg.Adduct, null, dlg.ResultCustomMolecule);
                            var massType = doc.Settings.TransitionSettings.Prediction.FragmentMassType;
                            var mass = transition.CustomIon.GetMass(massType);
                            var nodeTran = new TransitionDocNode(transition, null, mass, TransitionDocNode.TransitionQuantInfo.DEFAULT,
                            dlg.ResultExplicitTransitionValues); 

                            return (SrmDocument)doc.Add(groupPath, nodeTran);
                        }, docPair => AuditLogEntry.DiffDocNodes(MessageType.added_small_molecule_transition, docPair, dlg.ResultCustomMolecule.DisplayName));
                    }
                }
            }
            else if (nodePepTree != null)
            {
                // Adding a precursor - appends a transition group to the current peptide's existing list
                var nodePep = nodePepTree.DocNode;
                var pepPath = nodePepTree.Path;
                var notFirst = nodePep.TransitionGroups.Any();
                // Get a list of existing precursors - likely basis for adding a heavy version
                var existingPrecursors = nodePep.TransitionGroups.Select(child => child.TransitionGroup).Where(c => c.IsCustomIon).ToArray();
                using (var dlg = new EditCustomMoleculeDlg(this,
                    EditCustomMoleculeDlg.UsageMode.precursor,
                    SkylineResources.SkylineWindow_AddSmallMolecule_Add_Precursor,
                    null, existingPrecursors,
                    TransitionGroup.MIN_PRECURSOR_CHARGE, TransitionGroup.MAX_PRECURSOR_CHARGE, Document.Settings,
                    nodePep.Peptide.CustomMolecule,
                    notFirst ? nodePep.TransitionGroups.First().TransitionGroup.PrecursorAdduct : Adduct.SINGLY_PROTONATED,
                    notFirst ? nodePep.TransitionGroups.First().ExplicitValues : ExplicitTransitionGroupValues.EMPTY,
                    null,
                    null,
                    notFirst ? nodePep.TransitionGroups.First().TransitionGroup.LabelType : IsotopeLabelType.light))
                {
                    if (dlg.ShowDialog(this) == DialogResult.OK)
                    {
                        TransitionGroup tranGroup = null;
                        TransitionGroupDocNode tranGroupDocNode = null;
                        ModifyDocument(string.Format(SkylineResources.SkylineWindow_AddSmallMolecule_Add_small_molecule_precursor__0_, dlg.ResultCustomMolecule.DisplayName), doc =>
                        {
                            tranGroup = new TransitionGroup(nodePep.Peptide, dlg.Adduct, dlg.IsotopeLabelType);
                            tranGroupDocNode = new TransitionGroupDocNode(tranGroup, Annotations.EMPTY,
                                doc.Settings, null, null, dlg.ResultExplicitTransitionGroupValues, null, GetDefaultPrecursorTransitions(doc, tranGroup), true);
                            return (SrmDocument)doc.Add(pepPath, tranGroupDocNode);
                        }, docPair => AuditLogEntry.DiffDocNodes(MessageType.added_small_molecule_precursor, docPair, tranGroupDocNode.AuditLogText));
                    }
                }
            }
            else if (nodePepGroupTree != null)
            {
                var nodePepGroup = nodePepGroupTree.DocNode;
                if (!nodePepGroup.IsPeptideList)
                {
                    MessageDlg.Show(this, SkylineResources.SkylineWindow_AddMolecule_Custom_molecules_cannot_be_added_to_a_protein_);
                    return;
                }
                else if (!nodePepGroup.IsEmpty && nodePepGroup.IsProteomic) // N.B. : An empty PeptideGroup will return True for IsProteomic, the assumption being that it's in the early stages of being populated from a protein
                {
                    MessageDlg.Show(this, SkylineResources.SkylineWindow_AddMolecule_Custom_molecules_cannot_be_added_to_a_peptide_list_);
                    return;
                }

                var pepGroupPath = nodePepGroupTree.Path;
                using (var dlg = new EditCustomMoleculeDlg(this,
                    EditCustomMoleculeDlg.UsageMode.moleculeNew,
                    SkylineResources.SkylineWindow_AddSmallMolecule_Add_Small_Molecule_and_Precursor, null, null,
                    TransitionGroup.MIN_PRECURSOR_CHARGE, TransitionGroup.MAX_PRECURSOR_CHARGE, Document.Settings, null, Adduct.NonProteomicProtonatedFromCharge(1), 
                    ExplicitTransitionGroupValues.EMPTY, ExplicitTransitionValues.EMPTY, ExplicitRetentionTimeInfo.EMPTY, IsotopeLabelType.light))
                {
                    if (dlg.ShowDialog(this) == DialogResult.OK)
                    {
                        ModifyDocument(string.Format(SkylineResources.SkylineWindow_AddSmallMolecule_Add_small_molecule__0_, dlg.ResultCustomMolecule.DisplayName), doc =>
                        {
                            // If ion was described as having an adduct, leave that off for the parent "peptide" molecular formula
                            var peptideMolecule = dlg.ResultCustomMolecule;
                            var peptide = new Peptide(peptideMolecule);
                            var tranGroup = new TransitionGroup(peptide, dlg.Adduct, dlg.IsotopeLabelType, true, null);
                            var tranGroupDocNode = new TransitionGroupDocNode(tranGroup, Annotations.EMPTY,
                                doc.Settings, null, null, dlg.ResultExplicitTransitionGroupValues, null,
                                GetDefaultPrecursorTransitions(doc, tranGroup), true);
                            var nodePepNew = new PeptideDocNode(peptide, Document.Settings, null, null,
                                dlg.ResultRetentionTimeInfo, new[] { tranGroupDocNode }, true);
                            return (SrmDocument)doc.Add(pepGroupPath, nodePepNew);
                        }, docPair => AuditLogEntry.DiffDocNodes(MessageType.added_small_molecule, docPair, dlg.ResultCustomMolecule.DisplayName));
                    }
                }
            }
        }

        #endregion

        #region Settings menu

        private void saveCurrentMenuItem_Click(object sender, EventArgs e)
        {
            SaveSettings();
        }

        private void editSettingsMenuItem_Click(object sender, EventArgs e)
        {
            IEnumerable<SrmSettings> listNew = Settings.Default.SrmSettingsList.EditList(this, null);
            if (listNew != null)
            {
                SrmSettingsList list = Settings.Default.SrmSettingsList;
                SrmSettings settingsDefault = list[0];
                SrmSettings settingsCurrent = DocumentUI.Settings;
                list.Clear();
                list.Add(settingsDefault); // Add back default settings.
                list.AddRange(listNew);
                if (!list.TryGetValue(settingsCurrent.GetKey(), out _))
                {
                    // If the current settings were removed, then make
                    // them the default, and use them to avoid a shift
                    // to some random settings values.
                    list[0] = settingsCurrent.MakeSavable(SrmSettingsList.DefaultName);
                }
            }
        }

        private void shareSettingsMenuItem_Click(object sender, EventArgs e)
        {
            ShareSettings();
        }

        public void ShareSettings()
        {
            using (var dlg = new ShareListDlg<SrmSettingsList, SrmSettings>(Settings.Default.SrmSettingsList))
            {
                dlg.ShowDialog(this);
            }
        }

        private void importSettingsMenuItem1_Click(object sender, EventArgs e)
        {
            ImportSettings();
        }

        public void ImportSettings()
        {
            ShareListDlg<SrmSettingsList, SrmSettings>.Import(this,
                Settings.Default.SrmSettingsList);
        }

        private void peptideSettingsMenuItem_Click(object sender, EventArgs e)
        {
            ShowPeptideSettingsUI();
        }

        public void ShowPeptideSettingsUI()
        {
            ShowPeptideSettingsUI(this);
        }

        public void ShowPeptideSettingsUI(IWin32Window parent)
        {
            ShowPeptideSettingsUI(parent, null);
        }

        public void ShowPeptideSettingsUI(PeptideSettingsUI.TABS? tab)
        {
            ShowPeptideSettingsUI(this, tab);
        }

        private void ShowPeptideSettingsUI(IWin32Window parent, PeptideSettingsUI.TABS? tab)
        {
            using (PeptideSettingsUI ps = new PeptideSettingsUI(this, _libraryManager, tab))
            {
                var oldStandard = RCalcIrt.IrtPeptides(Document).ToHashSet();

                if (ps.ShowDialog(parent) == DialogResult.OK)
                {
                    if (ps.IsShowLibraryExplorer)
                    {
                        int libraryExpIndex = OwnedForms.IndexOf(form => form is ViewLibraryDlg);
                        if (libraryExpIndex != -1)
                            OwnedForms[libraryExpIndex].Activate();
                    }

                    HandleStandardsChanged(oldStandard, RCalcIrt.Calculator(Document));
                }
            }

            // In case user shows/hides things via the Spectral Library 
            // Explorer's spectrum graph pane.
            UpdateGraphPanes();
        }

        public void HandleStandardsChanged(ICollection<Target> oldStandard, RCalcIrt calc)
        {
            if (calc == null)
                return;
            var dbPath = calc.DatabasePath;
            try
            {
                calc = calc.Initialize(null) as RCalcIrt;
            }
            catch (Exception e)
            {
                MessageDlg.ShowWithException(this,
                    string.Format(
                        Resources.SkylineWindow_HandleStandardsChanged_An_error_occurred_while_attempting_to_load_the_iRT_database__0___iRT_standards_cannot_be_automatically_added_to_the_document_,
                        dbPath), e);
                return;
            }
            if (calc == null)
                return;
            var newStandard = calc.GetStandardPeptides().ToArray();
            if (newStandard.Length == 0 || newStandard.Length == oldStandard.Count && newStandard.All(oldStandard.Contains))
            {
                // Standard peptides have not changed
                return;
            }
            
            // Determine which peptides are in the standard, but not in the document
            var documentPeps = new TargetMap<bool>(Document.Molecules.Select(pep => new KeyValuePair<Target, bool>(pep.ModifiedTarget, true)));
            var missingPeptides = new TargetMap<bool>(newStandard.Where(pep => !documentPeps.ContainsKey(pep)).Select(target => new KeyValuePair<Target, bool>(target, true)));
            if (missingPeptides.Count == 0)
                return;

            SrmDocument newDoc = null;
            IdentityPath firstAdded = null;
            var numTransitions = 0;
            Func<SrmDocumentPair, AuditLogEntry> dlgCreate = null;
            if (!string.IsNullOrEmpty(calc.DocumentXml))
            {
                using (var reader = new StringReader(calc.DocumentXml))
                using (var dlg = new AddIrtStandardsToDocumentDlg())
                {
                    if (dlg.ShowDialog(this) == DialogResult.Yes)
                    {
                        newDoc = Document.ImportDocumentXml(reader,
                            string.Empty,
                            MeasuredResults.MergeAction.remove,
                            false,
                            FindSpectralLibrary,
                            Settings.Default.StaticModList,
                            Settings.Default.HeavyModList,
                            Document.Children.Any() ? new IdentityPath(Document.Children.First().Id) : null,
                            out firstAdded,
                            out _,
                            false);
                        numTransitions = dlg.NumTransitions;
                        dlgCreate = dlg.FormSettings.EntryCreator.Create;
                    }
                }
            }
            else
            {
                var matchingStandard = IrtStandard.WhichStandard(newStandard);
                if (matchingStandard != null && matchingStandard.HasDocument)
                {
                    using (var dlg = new AddIrtStandardsToDocumentDlg())
                    {
                        if (dlg.ShowDialog(this) == DialogResult.Yes)
                        {
                            newDoc = matchingStandard.ImportTo(Document, FindSpectralLibrary, out firstAdded);
                            numTransitions = dlg.NumTransitions;
                            dlgCreate = dlg.FormSettings.EntryCreator.Create;
                        }
                    }
                }
            }

            var standardPepGroup = firstAdded != null ? (PeptideGroupDocNode)newDoc?.FindNode(firstAdded) : null;
            if (standardPepGroup != null)
            {
                ModifyDocument(SkylineResources.SkylineWindow_AddStandardsToDocument_Add_standard_peptides, _ =>
                {
                    var pepList = new List<DocNode>();
                    foreach (var nodePep in standardPepGroup.Peptides.Where(pep => missingPeptides.ContainsKey(pep.ModifiedTarget)))
                    {
                        var tranGroupList = new List<DocNode>();
                        foreach (TransitionGroupDocNode nodeTranGroup in nodePep.Children)
                        {
                            var transitions = nodeTranGroup.Transitions.OrderBy(nodeTran => nodeTran.LibInfo?.Rank).Take(numTransitions).ToArray();
                            Array.Sort(transitions, TransitionGroup.CompareTransitions);
                            tranGroupList.Add(nodeTranGroup.ChangeChildren(transitions.Cast<DocNode>().ToList()));
                        }

                        pepList.Add(nodePep.ChangeChildren(tranGroupList));
                    }

                    var newStandardPepGroup = standardPepGroup.ChangeChildren(pepList);
                    return (SrmDocument) newDoc.ReplaceChild(newStandardPepGroup);
                }, dlgCreate);
            }
        }

        private void transitionSettingsMenuItem_Click(object sender, EventArgs e)
        {
            ShowTransitionSettingsUI();
        }

        public void ShowTransitionSettingsUI()
        {
            ShowTransitionSettingsUI(this);
        }

        public void ShowTransitionSettingsUI(IWin32Window parent)
        {
            ShowTransitionSettingsUI(parent, null);
        }

        public void ShowTransitionSettingsUI(TransitionSettingsUI.TABS? tab)
        {
            ShowTransitionSettingsUI(this, tab);
        }

        private void ShowTransitionSettingsUI(IWin32Window parent, TransitionSettingsUI.TABS? tab)
        {
            using (TransitionSettingsUI ts = new TransitionSettingsUI(this) { TabControlSel = tab })
            {
                if (ts.ShowDialog(parent) == DialogResult.OK)
                {
                    // At this point the dialog does everything by itself.
                }
            }
        }

        private void settingsMenu_DropDownOpening(object sender, EventArgs e)
        {
            ToolStripMenuItem menu = settingsToolStripMenuItem;
            SrmSettingsList list = Settings.Default.SrmSettingsList;
            string selected = DocumentUI.Settings.Name;

            // No point in saving the settings, if a saved instance is selected.
            saveCurrentMenuItem.Enabled = (selected == SrmSettingsList.DefaultName);

            // Only edit or share, if more than default settings.
            bool enable = (list.Count > 1);
            editSettingsMenuItem.Enabled = enable;
            shareSettingsMenuItem.Enabled = enable;

            // Add the true default settings, as these can be useful for getting everyone using the
            // same settings in an instructional context
            var listItems = new List<SrmSettings> { SrmSettingsList.GetDefault() };
            listItems.AddRange(list.Skip(1));
            int i = 0;
            foreach (var settings in listItems)
            {
                ToolStripMenuItem item = menu.DropDownItems[i] as ToolStripMenuItem;
                if (item == null || settings.Name != item.Name)
                {
                    // Remove the rest until the separator is reached
                    while (!ReferenceEquals(menu.DropDownItems[i], toolStripSeparatorSettings))
                        menu.DropDownItems.RemoveAt(i);

                    SelectSettingsHandler handler = new SelectSettingsHandler(this, settings);
                    item = new ToolStripMenuItem(settings.Name, null,
                        handler.ToolStripMenuItemClick);
                    menu.DropDownItems.Insert(i, item);
                }

                if (Equals(settings, DocumentUI.Settings))
                    item.Checked = true;
                i++;
            }

            // Remove the rest until the separator is reached
            while (!ReferenceEquals(menu.DropDownItems[i], toolStripSeparatorSettings))
                menu.DropDownItems.RemoveAt(i);

            toolStripSeparatorSettings.Visible = (i > 0);
        }

        public bool SaveSettings()
        {
            using (SaveSettingsDlg ss = new SaveSettingsDlg())
            {
                if (ss.ShowDialog(this) != DialogResult.OK)
                    return false;

                SrmSettings settingsNew = null;

                ModifyDocument(SkylineResources.SkylineWindow_SaveSettings_Name_settings, doc =>
                                                    {
                                                        settingsNew = (SrmSettings) doc.Settings.ChangeName(ss.SaveName);
                                                        return doc.ChangeSettings(settingsNew);
                                                    }, AuditLogEntry.SkipChange);

                if (settingsNew != null)
                    Settings.Default.SrmSettingsList.Add(settingsNew.MakeSavable(ss.SaveName));

                return true;
            }
        }

        private class SelectSettingsHandler
        {
            private readonly SkylineWindow _skyline;
            private readonly SrmSettings _settings;

            public SelectSettingsHandler(SkylineWindow skyline, SrmSettings settings)
            {
                _skyline = skyline;
                _settings = settings;
            }

            public void ToolStripMenuItemClick(object sender, EventArgs e)
            {
                // If the current settings are not in a saved set, then ask to save
                // before overwriting them.
                if (_skyline.DocumentUI.Settings.Name == SrmSettingsList.DefaultName)
                {
                    DialogResult result =
                        MultiButtonMsgDlg.Show(_skyline,
                            SkylineResources.
                                SelectSettingsHandler_ToolStripMenuItemClick_Do_you_want_to_save_your_current_settings_before_switching,
                            MessageBoxButtons.YesNoCancel);
                    switch (result)
                    {
                        case DialogResult.Cancel:
                            return;
                        case DialogResult.Yes:
                            if (!_skyline.SaveSettings())
                                return;
                            break;
                    }
                }
                // For extra safety, make sure the settings do not contain Library
                // instances.  Saved settings should always have null Libraries, and
                // use the LibraryManager to get the right libraries for the library
                // spec's.
                var settingsNew = _settings;
                var lib = _settings.PeptideSettings.Libraries;
                if (lib != null)
                {
                    foreach (var library in lib.Libraries)
                    {
                        if (library != null)
                        {
                            settingsNew = _settings.ChangePeptideSettings(_settings.PeptideSettings.ChangeLibraries(
                                _settings.PeptideSettings.Libraries.ChangeLibraries(new Library[lib.Libraries.Count])));
                            break;
                        }
                    }
                }
                if (_skyline.ChangeSettings(settingsNew, true))
                    settingsNew.UpdateLists(_skyline.DocumentFilePath);
            }
        }

        public void ResetDefaultSettings()
        {
            var defaultSettings = SrmSettingsList.GetDefault();
            if (!Equals(defaultSettings, DocumentUI.Settings))
                ChangeSettings(defaultSettings, false, SkylineResources.SkylineWindow_ResetDefaultSettings_Reset_default_settings);
        }

        public bool ChangeSettingsMonitored(Control parent, string message, Func<SrmSettings, SrmSettings> changeSettings)
        {
            bool documentChanged;
            do
            {
                documentChanged = false;
                try
                {
                    var newSettings = changeSettings(Document.Settings);
                    bool success = false;
                    using (var longWaitDlg = new LongWaitDlg(this))
                    {
                        longWaitDlg.Text = Text; // Same as dialog box
                        longWaitDlg.Message = message;
                        longWaitDlg.ProgressValue = 0;
                        var undoState = GetUndoState();
                        longWaitDlg.PerformWork(parent, 800, progressMonitor =>
                        {
                            using (var settingsChangeMonitor = new SrmSettingsChangeMonitor(progressMonitor, message, this))
                            {
                                // If background proteome lacks the needed protein metadata for uniqueness checks, force loading now
                                var diff = new SrmSettingsDiff(newSettings, Document.Settings);
                                if (diff.DiffPeptides || newSettings.PeptideSettings.NeedsBackgroundProteomeUniquenessCheckProcessing)
                                {
                                    if (progressMonitor.IsCanceled)
                                    {
                                        return;
                                    }

                                    // Looping here in case some other agent interrupts us with a change to Document
                                    while (newSettings.PeptideSettings.NeedsBackgroundProteomeUniquenessCheckProcessing)
                                    {
                                        BackgroundProteomeManager.BeginForegroundLoad();  // Signal the background task to stay out of our way
                                        var manager = BackgroundProteomeManager; // Use the background loader logic, but in this thread
                                        var withMetaData = manager.LoadForeground(newSettings.PeptideSettings, settingsChangeMonitor);
                                        if (withMetaData == null)
                                        {
                                            return; // Cancelled
                                        }
                                        newSettings = newSettings.ChangePeptideSettings(s => s.ChangeBackgroundProteome(withMetaData));
                                    }
                                }
                                success = ChangeSettings(newSettings, true, null, undoState, settingsChangeMonitor,
                                    () => longWaitDlg.EnableCancelOption(true),
                                    () => longWaitDlg.EnableCancelOption(false));
                            }
                        });
                        if (!success || longWaitDlg.IsCanceled)
                        {
                            return false;
                        }
                    }
                }
                catch (OperationCanceledException)
                {
                    // Canceled mid-change due to background document change
                    documentChanged = true;
                }
                catch (Exception exception)
                {
                    if (ExceptionUtil.IsProgrammingDefect(exception))
                    {
                        throw;
                    }
                    MessageDlg.ShowWithException(parent ?? this, TextUtil.LineSeparate(Resources.ShareListDlg_OkDialog_An_error_occurred, exception.Message), exception);
                    return false;
                }
                finally
                {
                    BackgroundProteomeManager.EndForegroundLoad(); // Done overriding the background loader
                }
            }
            while (documentChanged);

            return true;
        }

        public SrmSettings StoreNewSettings(SrmSettings settings)
        {
            // Edited settings always use the default name.  Saved settings
            // by nature have never been changed.  The way to store settings
            // other than to the default name is SaveSettings().
            string defaultName = SrmSettingsList.DefaultName;
            // MakeSavable will also remove any results information
            Settings.Default.SrmSettingsList[0] = settings.MakeSavable(defaultName);
            // Document must have the same name as the saved version.
            if (!Equals(settings.Name, defaultName))
                settings = (SrmSettings)settings.ChangeName(defaultName);
            return settings;
        }

        public bool ChangeSettings(SrmSettings newSettings, bool store, string message = null, IUndoState undoState = null,
            SrmSettingsChangeMonitor monitor = null, Action onModifyingAction = null, Action onModifiedAction = null)
        {
            if (store)
                newSettings = StoreNewSettings(newSettings);

            ModifyDocumentOrThrow(message ?? SkylineResources.SkylineWindow_ChangeSettings_Change_settings, undoState,
                DocumentModifier.Create(doc => doc.ChangeSettings(newSettings, monitor),
                    AuditLogEntry.SettingsLogFunction), onModifyingAction, onModifiedAction);
            return true;
        }

        private void documentSettingsMenuItem_Click(object sender, EventArgs e)
        {
            ShowDocumentSettingsDialog();
        }

        public void ShowDocumentSettingsDialog()
        {
            DisplayDocumentSettingsDialogPage(null);
        }

        public void DisplayDocumentSettingsDialogPage(DocumentSettingsDlg.TABS? tab)
        {
            using (var dlg = new DocumentSettingsDlg(this))
            {
                if (tab.HasValue)
                {
                    dlg.SelectTab(tab.Value);
                }
                if (dlg.ShowDialog(this) == DialogResult.OK)
                {
                    ModifyDocument(SkylineResources.SkylineWindow_ShowDocumentSettingsDialog_Change_document_settings,
                        doc =>
                        {
                            var dataSettingsNew = dlg.GetDataSettings(doc.Settings.DataSettings);
                            if (Equals(dataSettingsNew, doc.Settings.DataSettings))
                                return doc;
                            doc = doc.ChangeSettings(doc.Settings.ChangeDataSettings(dataSettingsNew));
                            doc = MetadataExtractor.ApplyRules(doc, null, out _);
                            return doc;
                        },
                        AuditLogEntry.SettingsLogFunction);
                    StoreNewSettings(DocumentUI.Settings);
                }
            }
        }

        private void integrateAllMenuItem_Click(object sender, EventArgs e)
        {
            ToggleIntegrateAll();
        }

        public void ToggleIntegrateAll()
        {
            SetIntegrateAll(!DocumentUI.Settings.TransitionSettings.Integration.IsIntegrateAll);
        }

        public void SetIntegrateAll(bool integrateAll)
        {
            if (integrateAll != DocumentUI.Settings.TransitionSettings.Integration.IsIntegrateAll)
            {
                ModifyDocument(integrateAll ? SkylineResources.SkylineWindow_IntegrateAll_Set_integrate_all : SkylineResources.SkylineWindow_IntegrateAll_Clear_integrate_all,
                    doc => doc.ChangeSettings(doc.Settings.ChangeTransitionIntegration(i => i.ChangeIntegrateAll(integrateAll))), AuditLogEntry.SettingsLogFunction);
            }
        }

        #endregion // Settings menu

        #region Tools Menu

        private void optionsToolStripMenuItem_Click(object sender, EventArgs e)
        {
            ShowToolOptionsUI();
        }

        public void ShowToolOptionsUI()
        {
            using (var dlg = new ToolOptionsUI(_documentUI.Settings))
            {
                dlg.ShowDialog(this);
            }
        }

        public void ShowToolOptionsUI(IWin32Window owner, ToolOptionsUI.TABS tab)
        {
            using (var dlg = new ToolOptionsUI(_documentUI.Settings))
            {
                dlg.NavigateToTab(tab);
                dlg.ShowDialog(owner);
            }
        }

        public void ShowToolOptionsUI(ToolOptionsUI.TABS tab)
        {
            ShowToolOptionsUI(this, tab);
        }

        private void updatesToolsMenuItem_Click(object sender, EventArgs e)
        {
            ShowToolUpdatesDlg();
        }

        public void ShowToolUpdatesDlg()
        {
            ShowToolUpdatesDlg(new ToolUpdateHelper());
        }

        public void ShowToolUpdatesDlg(IToolUpdateHelper updateHelper)
        {
            using (var dlg = new ToolUpdatesDlg(this,
                                                Settings.Default.ToolList.Where(tool => tool.UpdateAvailable).ToList(),
                                                updateHelper))
            {
                dlg.ShowDialog(this);
            }
        }

        private void toolStoreMenuItem_Click(object sender, EventArgs e)
        {
            ShowToolStoreDlg();
        }

        public void ShowToolStoreDlg()
        {
            ToolInstallUI.InstallZipFromWeb(this, InstallProgram);
        }

        private void configureToolsMenuItem_Click(object sender, EventArgs e)
        {
            ShowConfigureToolsDlg();
        }

        public void ShowConfigureToolsDlg()
        {
            using (var dlg = new ConfigureToolsDlg(this))
            {
                dlg.ShowDialog(this);
            }
        }

        private void searchToolsMenuItem_Click(object sender, EventArgs e)
        {
            ShowSearchToolsDlg();
        }

        public void ShowSearchToolsDlg()
        {
            using var listbox = new ListBox();
            var driverTools = new SettingsListBoxDriver<SearchTool>(listbox, Settings.Default.SearchToolList);
            driverTools.LoadList();
            driverTools.EditList();
        }

        private void toolsMenu_DropDownOpening(object sender, EventArgs e)
        {
            PopulateToolsMenu();
        }

        public void PopulateToolsMenu()
        {
            // Remove all tools from the toolToolStripMenuItem.
            while (!ReferenceEquals(toolsMenu.DropDownItems[0], toolStripSeparatorTools))
            {
                toolsMenu.DropDownItems.RemoveAt(0);
                //Consider: (danny) When we remove menu items do we have to dispose of them?
            }

            int lastInsertIndex = 0;
            var toolList = Settings.Default.ToolList;
            foreach (ToolDescription tool in toolList)
            {
                if (tool.Title.Contains('\\'))
                {
                    ToolStripMenuItem current = toolsMenu;
                    string[] spliced = tool.Title.Split('\\');
                    for (int i = 0; i < spliced.Length-1; i++)
                    {
                        ToolStripMenuItem item;
                        int index = toolExists(current, spliced[i]);
                        if (index >= 0)
                        {
                            item = (ToolStripMenuItem) current.DropDownItems[index];
                        }
                        else
                        {
                            item = new ToolStripMenuItem(spliced[i])
                                {
                                    Image = tool.UpdateAvailable ? Resources.ToolUpdateAvailable : null,
                                    ImageTransparentColor = Color.Fuchsia
                                };
                            if (current == toolsMenu)
                            {
                                current.DropDownItems.Insert(lastInsertIndex++, item);
                            }
                            else
                            {
                                current.DropDownItems.Add(item);
                            }    
                        }
                        
                        current = item;
                    }
                    ToolMenuItem final = new ToolMenuItem(tool, this) { Text = spliced.Last() };
                    current.DropDownItems.Add(final);
                }
                else
                {
                    ToolMenuItem menuItem = new ToolMenuItem(tool, this)
                        {
                            Text = tool.Title, 
                            Image = tool.UpdateAvailable ? Resources.ToolUpdateAvailable : null,
                            ImageTransparentColor = Color.Fuchsia
                        };
                    toolsMenu.DropDownItems.Insert(lastInsertIndex++ , menuItem);
                }
            }
            toolStripSeparatorTools.Visible = (lastInsertIndex != 0);
            updatesToolsMenuItem.Enabled = updatesToolsMenuItem.Visible = toolList.Contains(tool => tool.UpdateAvailable);
        }
        /// <summary>
        /// Helper Function that determines if a tool exists on a menu by it's title. 
        /// </summary>
        /// <param name="menu">Menu we are looking in</param>
        /// <param name="toolTitle">Title we are looking for</param>
        /// <returns>Index into menu if found, -1 if not found.</returns>
        private int toolExists(ToolStripMenuItem menu, string toolTitle)
        {
            for (int i = 0; i < menu.DropDownItems.Count; i++)
            {
                if (menu.DropDownItems[i] == configureToolsMenuItem)
                    return -1;
                if (menu.DropDownItems[i].Text == toolTitle)
                    return i;
            }
            return -1;
        }

        /// <summary>
        /// Runs a tool by index from the tools menu. (for testing) make sure to SkylineWindow.PopulateToolsMenu() first
        /// Does not work with nested tools. 
        /// </summary>
        /// <param name="i">Index of tool in the menu. Zero indexed.</param>
        public void RunTool(int i)
        {
            GetToolMenuItem(i).DoClick();
        }

        /// <summary>
        /// Returns the title of a tool by index from the tools menu. (for testing) make sure to run SkylineWindow.PopulateToolsMenu() first
        /// </summary>
        /// <param name="i">Index of tool in the menu. Zero indexed.</param>
        /// <returns></returns>
        public string GetToolText(int i)
        {
            return GetToolMenuItem(i).Text;
        }

        public string GetTextByIndex(int i)
        {
            return toolsMenu.DropDownItems[i].Text;
        }

        public bool UpdatesMenuEnabled()
        {
            return updatesToolsMenuItem.Enabled;
        }

        public bool ConfigMenuPresent()
        {
            return toolsMenu.DropDownItems.Contains(configureToolsMenuItem);
        }

        public ToolStripMenuItem GetMenuItem(int index)
        {
            return (ToolStripMenuItem) toolsMenu.DropDownItems[index];
        }

        public ToolMenuItem GetToolMenuItem(int i)
        {
            return GetToolMenuItemRecursive(toolsMenu.DropDownItems, ref i);
        }

        public ToolMenuItem GetToolMenuItemRecursive(ToolStripItemCollection items, ref int i)
        {
            foreach (var item in items)
            {
                // first check to see if it is a valid tool
                var toolMenuItem = item as ToolMenuItem;
                if (toolMenuItem != null && i-- == 0)
                    return toolMenuItem;
                var toolStripDropDownItem = item as ToolStripDropDownItem;
                if (toolStripDropDownItem != null)
                {
                    // recurse to find nested tools if possible
                    var tool = GetToolMenuItemRecursive(toolStripDropDownItem.DropDownItems, ref i);
                    if (tool != null)
                        return tool;
                }
            }
            return null;
        }

        public class ToolMenuItem : ToolStripMenuItem
        {
            public readonly ToolDescription _tool;

            public ToolMenuItem(ToolDescription tool, SkylineWindow parent)
            {
                _tool = tool;
                Click += HandleClick;
                _parent = parent;
            }

            private readonly SkylineWindow _parent;
            public string Title { get { return _tool.Title; } }
            public string Command { get { return _tool.Command; } }

            private void HandleClick(object sender, EventArgs e)
            {
                DoClick();
            }

            public void DoClick()
            {
                // Run the tool and catch all errors.
                try
                {
                    if (_tool.OutputToImmediateWindow)
                    {
                        _parent.ShowImmediateWindow();
                        _tool.RunTool(_parent.Document, _parent, _parent._skylineTextBoxStreamWriterHelper, _parent, _parent);
                    }
                    else
                    {
                        _tool.RunTool(_parent.Document, _parent, null, _parent, _parent);
                    }
                }
                catch (ToolDeprecatedException e)
                {
                    MessageDlg.Show(_parent, e.Message);
                }
                catch (WebToolException e)
                {
                    WebHelpers.ShowLinkFailure(_parent, e.Link);
                }
                catch (ToolExecutionException e)
                {
                    MessageDlg.ShowException(_parent, e);
                }
            }
        }

        private void immediateWindowToolStripMenuItem_Click(object sender, EventArgs e)
        {
            ShowImmediateWindow();
        }

        public void ShowImmediateWindow()
        {
            if (_immediateWindow != null)
            {
                _immediateWindow.Activate();
            }
            else
            {
                _immediateWindow = CreateImmediateWindow();
                _immediateWindow.Activate();
                _immediateWindow.Focus();
                _immediateWindow.Show(dockPanel, DockState.DockBottom);
                //                ActiveDocumentChanged();
            }
        }

        public TextWriter GetTextWriter()
        {
            if (_skylineTextBoxStreamWriterHelper == null)
            {
                ShowImmediateWindow();
            }
            return _skylineTextBoxStreamWriterHelper;
        }

        private TextBoxStreamWriterHelper _skylineTextBoxStreamWriterHelper;

        private ImmediateWindow CreateImmediateWindow()
        {
            if (_skylineTextBoxStreamWriterHelper == null)
                _skylineTextBoxStreamWriterHelper = new TextBoxStreamWriterHelper();
            _immediateWindow = new ImmediateWindow(this, _skylineTextBoxStreamWriterHelper);
            return _immediateWindow;
        }

        private void DestroyImmediateWindow()
        {
            if (_immediateWindow != null)
            {
                _immediateWindow.Cleanup();
                _immediateWindow.Close();
                _immediateWindow = null;
            }
        }

        #endregion


        #region Help menu

        private void homeMenuItem_Click(object sender, EventArgs e)
        {
            WebHelpers.OpenLink(this, @"https://skyline.ms/skyline.url");
        }

        private void videosMenuItem_Click(object sender, EventArgs e)
        {
            WebHelpers.OpenLink(this, @"https://skyline.ms/videos.url");
        }

        private void webinarsMenuItem_Click(object sender, EventArgs e)
        {
            WebHelpers.OpenLink(this, @"https://skyline.ms/webinars.url");
        }

        private void tutorialsMenuItem_Click(object sender, EventArgs e)
        {
            OpenStartPageTutorial();
        }

        public void OpenStartPageTutorial()
        {
            if (!CheckSaveDocument())
                return;

            using (var startupForm = new StartPage())
            {
                startupForm.SelectedTab = StartPage.TABS.Tutorial;
                if (startupForm.ShowDialog(this) == DialogResult.OK)
                {
                    startupForm.Action(this);
                }
            }
        }

        private void commandLineHelpMenuItem_Click(object sender, EventArgs e)
        {
            DocumentationViewer documentationViewer = new DocumentationViewer(true);
            documentationViewer.DocumentationHtml = CommandArgs.GenerateUsageHtml();
            documentationViewer.Show(this);
        }

        private void reportsHelpMenuItem_Click(object sender, EventArgs e)
        {
            var dataSchema = new SkylineDataSchema(this,
                SkylineDataSchema.GetLocalizedSchemaLocalizer());
            var documentationGenerator = new DocumentationGenerator(
                ColumnDescriptor.RootColumn(dataSchema, typeof(SkylineDocument)))
            {
                IncludeHidden = false
            };
            DocumentationViewer documentationViewer = new DocumentationViewer(true);
            documentationViewer.DocumentationHtml = documentationGenerator.GetDocumentationHtmlPage();
            documentationViewer.Show(this);
        }

        private void keyboardShortcutsHelpMenuItem_Click(object sender, EventArgs e)
        {
            ShowKeyboardShortcutsDocumentation();
        }

        public void ShowKeyboardShortcutsDocumentation()
        {
            DocumentationViewer documentationViewer = new DocumentationViewer(true);
            documentationViewer.DocumentationHtml = KeyboardShortcutDocumentation.GenerateKeyboardShortcutHtml(menuMain);
            documentationViewer.Show(this);
        }

        private void otherDocsHelpMenuItem_Click(object sender, EventArgs e)
        {
            WebHelpers.OpenLink(this, @"https://skyline.ms/docs.url");
        }

        private void supportMenuItem_Click(object sender, EventArgs e)
        {
            WebHelpers.OpenLink(this, @"https://skyline.ms/support.url");
        }

        private void issuesMenuItem_Click(object sender, EventArgs e)
        {
            WebHelpers.OpenLink(this, @"https://skyline.ms/issues.url");
        }

        private void checkForUpdatesMenuItem_Click(object sender, EventArgs e)
        {
            CheckForUpdate();
        }

        public void CheckForUpdate()
        {
            // Make sure the document is saved before doing this since it could
            // restart the application
            if (Dirty)
                SaveDocument();

            UpgradeManager.CheckForUpdateAsync(this, false);
        }

        private void aboutMenuItem_Click(object sender, EventArgs e)
        {
            using (var about = new AboutDlg())
            {
                about.ShowDialog(this);
            }
            
        }

        #endregion

        #region SequenceTree events

        public bool SequenceTreeFormIsVisible
        {
            get { return _sequenceTreeForm != null && _sequenceTreeForm.Visible; }
        }

        public void ShowSequenceTreeForm(bool show, bool forceUpdate = false)
        {
            if (show)
            {
                if (_sequenceTreeForm != null)
                {
                    if (forceUpdate)
                    {
                        _sequenceTreeForm.UpdateTitle();
                        _sequenceTreeForm.SequenceTree.OnShowPeptidesDisplayModeChanged();
                    }
                    _sequenceTreeForm.Activate();
                    _sequenceTreeForm.Focus();
                }
                else
                {
                    _sequenceTreeForm = CreateSequenceTreeForm(null);
                    _sequenceTreeForm.Show(dockPanel, DockState.DockLeft);
                }
                // Make sure ComboResults has the right selection
                ActiveDocumentChanged();
            }
            else if (_sequenceTreeForm != null)
            {
                // Save current setting for showing spectra
                show = Settings.Default.ShowPeptides;
                // Close the spectrum graph window
                _sequenceTreeForm.Hide();
                // Restore setting and menuitem from saved value
                Settings.Default.ShowPeptides = show;
            }
        }

        private SequenceTreeForm CreateSequenceTreeForm(string persistentString)
        {
            // Initialize sequence tree control
            string expansionAndSelection = null;
            if (persistentString != null)
            {
                int sepIndex = persistentString.IndexOf('|');
                if (sepIndex != -1)
                    expansionAndSelection = persistentString.Substring(sepIndex + 1);
            }             
            _sequenceTreeForm = new SequenceTreeForm(this, expansionAndSelection != null);
            _sequenceTreeForm.FormClosed += sequenceTreeForm_FormClosed;
            _sequenceTreeForm.VisibleChanged += sequenceTreeForm_VisibleChanged;
            _sequenceTreeForm.SequenceTree.SelectedNodeChanged += sequenceTree_SelectedNodeChanged;
            _sequenceTreeForm.SequenceTree.AfterSelect += sequenceTree_AfterSelect;
            _sequenceTreeForm.SequenceTree.BeforeNodeEdit += sequenceTree_BeforeNodeEdit;
            _sequenceTreeForm.SequenceTree.AfterNodeEdit += sequenceTree_AfterNodeEdit;
            _sequenceTreeForm.SequenceTree.MouseUp += sequenceTree_MouseUp;
            _sequenceTreeForm.SequenceTree.PickedChildrenEvent += sequenceTree_PickedChildrenEvent;
            _sequenceTreeForm.SequenceTree.ItemDrag += sequenceTree_ItemDrag;
            _sequenceTreeForm.SequenceTree.DragEnter += sequenceTree_DragEnter;
            _sequenceTreeForm.SequenceTree.DragOver += sequenceTree_DragOver;
            _sequenceTreeForm.SequenceTree.DragDrop += sequenceTree_DragDrop;
            _sequenceTreeForm.SequenceTree.UseKeysOverride = _useKeysOverride;
            _sequenceTreeForm.ComboResults.SelectedIndexChanged += comboResults_SelectedIndexChanged;
            if (expansionAndSelection != null)
                _sequenceTreeForm.SequenceTree.RestoreExpansionAndSelection(expansionAndSelection);
            _sequenceTreeForm.UpdateTitle();
            return _sequenceTreeForm;
        }

        private void DestroySequenceTreeForm()
        {
            if (_sequenceTreeForm != null)
            {
                _sequenceTreeForm.FormClosed -= sequenceTreeForm_FormClosed;
                _sequenceTreeForm.VisibleChanged -= sequenceTreeForm_VisibleChanged;
                _sequenceTreeForm.SequenceTree.SelectedNodeChanged -= sequenceTree_SelectedNodeChanged;
                _sequenceTreeForm.SequenceTree.AfterSelect -= sequenceTree_AfterSelect;
                _sequenceTreeForm.SequenceTree.BeforeNodeEdit -= sequenceTree_BeforeNodeEdit;
                _sequenceTreeForm.SequenceTree.AfterNodeEdit -= sequenceTree_AfterNodeEdit;
                _sequenceTreeForm.SequenceTree.MouseUp -= sequenceTree_MouseUp;
                _sequenceTreeForm.SequenceTree.PickedChildrenEvent -= sequenceTree_PickedChildrenEvent;
                _sequenceTreeForm.SequenceTree.ItemDrag -= sequenceTree_ItemDrag;
                _sequenceTreeForm.SequenceTree.DragEnter -= sequenceTree_DragEnter;
                _sequenceTreeForm.SequenceTree.DragOver -= sequenceTree_DragOver;
                _sequenceTreeForm.SequenceTree.DragEnter -= sequenceTree_DragDrop;
                _sequenceTreeForm.ComboResults.SelectedIndexChanged -= comboResults_SelectedIndexChanged;
                _sequenceTreeForm.Close();
                _sequenceTreeForm = null;
            }
        }

        private void sequenceTreeForm_VisibleChanged(object sender, EventArgs e)
        {
            if (_sequenceTreeForm != null)
                Settings.Default.ShowPeptides = _sequenceTreeForm.Visible;
        }

        private void sequenceTreeForm_FormClosed(object sender, FormClosedEventArgs e)
        {
            // Update settings and menu check
            Settings.Default.ShowPeptides = false;
            _sequenceTreeForm = null;
        }

        private void sequenceTree_BeforeNodeEdit(object sender, NodeLabelEditEventArgs e)
        {
            if (e.Node is EmptyNode)
                e.Node.Text = string.Empty;
            else
                e.CancelEdit = !SequenceTree.IsEditableNode(e.Node);
            ClipboardControlGotFocus(SequenceTree);
        }

        private void sequenceTree_AfterNodeEdit(object sender, NodeLabelEditEventArgs e)
        {
            ClipboardControlLostFocus(SequenceTree);
            if (e.Node is EmptyNode)
            {
                string labelText = (!e.CancelEdit ? e.Label.Trim() : null);
                // Keep the empty node around always
                if (!string.IsNullOrEmpty(labelText))
                {
                    // CONSIDER: Careful with document access outside ModifyDocument delegate
                    var document = DocumentUI;
                    var settings = document.Settings;
                    var backgroundProteome = settings.PeptideSettings.BackgroundProteome;
                    FastaSequence fastaSequence = null;
                    Target peptideSequence = null;
                    var proteomic = ModeUI != SrmDocument.DOCUMENT_TYPE.small_molecules; // FUTURE(bspratt) be smarter for small mol re predictive typing etc

                    if (proteomic && !backgroundProteome.IsNone)
                    {
                        int ichPeptideSeparator = labelText.IndexOf(FastaSequence.PEPTIDE_SEQUENCE_SEPARATOR,
                                                                    StringComparison.Ordinal);
                        string proteinName;
                        if (ichPeptideSeparator >= 0)
                        {
                            // TODO(nicksh): If they've selected a single peptide, then see if the protein has already
                            // been added, and, if so, just add the single peptide to the existing protein.
                            peptideSequence = new Target(labelText.Substring(0, ichPeptideSeparator));
                            proteinName = labelText.Substring(ichPeptideSeparator +
                                                              FastaSequence.PEPTIDE_SEQUENCE_SEPARATOR.Length);
                        }
                        else
                        {
                            proteinName = labelText;
                        }
                        fastaSequence = backgroundProteome.GetFastaSequence(proteinName);
                    }
                    string peptideGroupName = null;
                    string modifyMessage;
                    PeptideGroupDocNode oldPeptideGroupDocNode = null;
                    PeptideGroup peptideGroup = null;
                    List<PeptideDocNode> peptideDocNodes = new List<PeptideDocNode>();
                    ModificationMatcher matcher = null;
                    var isExSequence = false;
                    if (fastaSequence != null)
                    {
                        if (peptideSequence == null)
                            modifyMessage = string.Format(SkylineResources.SkylineWindow_sequenceTree_AfterNodeEdit_Add__0__, fastaSequence.DisplayName);
                        else
                        {
                            modifyMessage = string.Format(SkylineResources.SkylineWindow_sequenceTree_AfterNodeEdit_Add__0__, peptideSequence);
                            oldPeptideGroupDocNode = document.FindPeptideGroup(fastaSequence);
                            if (oldPeptideGroupDocNode != null)
                            {
                                // Use the FastaSequence already in the document.
                                fastaSequence = (FastaSequence)oldPeptideGroupDocNode.Id;
                                foreach (PeptideDocNode peptideDocNode in oldPeptideGroupDocNode.Children)
                                {
                                    // If the peptide has already been added to this protein, there
                                    // is nothing to do.
                                    // CONSIDER: Should statement completion not show already added peptides?
                                    if (Equals(peptideDocNode.Peptide.Target, peptideSequence))
                                    {
                                        e.Node.Text = EmptyNode.TEXT_EMPTY;
                                        SequenceTree.Focus();
                                        return;
                                    }
                                    peptideDocNodes.Add(peptideDocNode);
                                }
                            }
                        }
                        peptideGroupName = fastaSequence.Name;
                        peptideGroup = fastaSequence;
                        if (peptideSequence == null)
                        {
                            peptideDocNodes.AddRange(fastaSequence.CreateFullPeptideDocNodes(settings, true, null));
                        }
                        else
                        {
                            peptideDocNodes.Add(fastaSequence.CreateFullPeptideDocNode(settings, peptideSequence));
                        }
                        peptideDocNodes.Sort(FastaSequence.ComparePeptides);
                    }
                    else
                    {
                        modifyMessage = string.Format(SkylineResources.SkylineWindow_sequenceTree_AfterNodeEdit_Add__0__,labelText);
                        isExSequence = proteomic && FastaSequence.IsExSequence(labelText) &&
                                            FastaSequence.StripModifications(labelText).Length >= 
                                            settings.PeptideSettings.Filter.MinPeptideLength;
                        if (isExSequence)
                        {
                            int countGroups = document.Children.Count;
                            if (countGroups > 0)
                            {
                                oldPeptideGroupDocNode = (PeptideGroupDocNode)document.Children[countGroups - 1];
                                if (oldPeptideGroupDocNode.IsNonProteomic || // Don't add a peptide to a small molecule list
                                    !oldPeptideGroupDocNode.IsPeptideList)   // Only add peptides to peptide lists, not proteins
                                    oldPeptideGroupDocNode = null;
                            }

                            if (oldPeptideGroupDocNode == null)
                            {
                                peptideGroupName = document.GetPeptideGroupId(true);
                                peptideGroup = new PeptideGroup();
                            }
                            else
                            {
                                peptideGroupName = oldPeptideGroupDocNode.Name;
                                peptideGroup = oldPeptideGroupDocNode.PeptideGroup;
                                foreach (PeptideDocNode peptideDocNode in oldPeptideGroupDocNode.Children)
                                    peptideDocNodes.Add(peptideDocNode);
                            }
                            try
                            {
                                matcher = new ModificationMatcher();
                                matcher.CreateMatches(settings, new List<string> { labelText }, Settings.Default.StaticModList, Settings.Default.HeavyModList);
                                           var strNameMatches = matcher.FoundMatches;
                                if (!string.IsNullOrEmpty(strNameMatches))
                                {
                                    if (DialogResult.Cancel == MultiButtonMsgDlg.Show(
                                        this,
                                        string.Format(TextUtil.LineSeparate(SkylineResources.SkylineWindow_sequenceTree_AfterLabelEdit_Would_you_like_to_use_the_Unimod_definitions_for_the_following_modifications,string.Empty,
                                            strNameMatches)), Resources.OK))
                                    {
                                        e.Node.Text = EmptyNode.TEXT_EMPTY;
                                        e.Node.EnsureVisible();
                                        return;
                                    }
                                }
                                var peptideGroupDocNode = new PeptideGroupDocNode(peptideGroup, Annotations.EMPTY, peptideGroupName, null,
                                    new[] {matcher.GetModifiedNode(labelText)}, peptideSequence == null);
                                peptideDocNodes.AddRange(peptideGroupDocNode.ChangeSettings(settings, SrmSettingsDiff.ALL).Molecules);
                            }
                            catch (FormatException)
                            {
                                isExSequence = false;
                                matcher = null;
                            }
                        }
                        if(!isExSequence)
                        {
                            peptideGroupName = labelText;
                            peptideGroup = new PeptideGroup();
                        }
                    }

                    PeptideGroupDocNode newPeptideGroupDocNode;
                    if (oldPeptideGroupDocNode == null)
                    {
                        // Add a new peptide list or protein to the end of the document
                        newPeptideGroupDocNode = new PeptideGroupDocNode(peptideGroup, Annotations.EMPTY, peptideGroupName, null,
                            peptideDocNodes.ToArray(), peptideSequence == null);
                        ModifyDocument(modifyMessage, doc =>
                        {
                            var docNew = (SrmDocument) doc.Add(newPeptideGroupDocNode.ChangeSettings(doc.Settings, SrmSettingsDiff.ALL));
                            if (matcher != null)
                            {
                                var pepModsNew = matcher.GetDocModifications(docNew);
                                docNew = docNew.ChangeSettings(docNew.Settings.ChangePeptideModifications(mods => pepModsNew));
                                docNew.Settings.UpdateDefaultModifications(false);
                            }
                            return docNew;
                        }, docPair =>
                        {
                            var type = fastaSequence != null
                                ? MessageType.added_new_peptide_group_from_background_proteome
                                : MessageType.added_new_peptide_group;

                            var entry = AuditLogEntry.DiffDocNodes(MessageType.none, docPair, true);

                            return AuditLogEntry.CreateSingleMessageEntry(new MessageInfo(type, docPair.NewDocumentType, peptideGroupName), labelText).Merge(entry);
                        });
                    }
                    else
                    {
                        // Add peptide to existing protein
                        newPeptideGroupDocNode = new PeptideGroupDocNode(oldPeptideGroupDocNode.PeptideGroup,
                            oldPeptideGroupDocNode.Annotations, oldPeptideGroupDocNode.ProteinMetadata,
                            peptideDocNodes.ToArray(), false);
                        ModifyDocument(modifyMessage, doc =>
                        {
                            var docNew = (SrmDocument) doc.ReplaceChild(newPeptideGroupDocNode);
                            if (matcher != null)
                            {
                                var pepModsNew = matcher.GetDocModifications(docNew);
                                docNew = docNew.ChangeSettings(docNew.Settings.ChangePeptideModifications(mods => pepModsNew));
                                docNew.Settings.UpdateDefaultModifications(false);
                            }
                            return docNew;
                        }, docPair =>
                        {
                            var type = fastaSequence != null
                                ? MessageType.added_peptides_to_peptide_group_from_background_proteome
                                : MessageType.added_peptides_to_peptide_group;

                            var entry = AuditLogEntry.DiffDocNodes(MessageType.none, docPair, true);

                            return AuditLogEntry.CreateSingleMessageEntry(new MessageInfo(type, docPair.NewDocumentType, peptideGroupName), labelText).Merge(entry);
                        });
                    }
                }
                e.Node.Text = EmptyNode.TEXT_EMPTY;
                e.Node.EnsureVisible();
            }
            else if (!e.CancelEdit)
            {
                // Edit text on existing peptide list
                PeptideGroupTreeNode nodeTree = e.Node as PeptideGroupTreeNode;
                if (nodeTree != null && e.Label != null && !Equals(nodeTree.Text, e.Label))
                {
                    ModifyDocument(
                        string.Format(SkylineResources.SkylineWindow_sequenceTree_AfterNodeEdit_Edit_name__0__, e.Label),
                        doc => (SrmDocument)
                            doc.ReplaceChild(nodeTree.DocNode.ChangeName(e.Label)),
                        docPair => AuditLogEntry.CreateSimpleEntry(MessageType.renamed_node, docPair.NewDocumentType,
                            nodeTree.Text, e.Label));
                }
            }
            // Put the focus back on the sequence tree
            SequenceTree.Focus();
        }

        private void sequenceTree_MouseUp(object sender, MouseEventArgs e)
        {
            // Show context menu on right-click of SrmTreeNode.
            if (e.Button == MouseButtons.Right)
            {
                Point pt = e.Location;
                TreeNode nodeTree = SequenceTree.GetNodeAt(pt);
                SequenceTree.SelectedNode = nodeTree;

                ShowTreeNodeContextMenu(pt);
            }
        }

        public ContextMenuStrip ContextMenuTreeNode { get { return contextMenuTreeNode; } }
        public ToolStripMenuItem SetStandardTypeContextMenuItem { get { return setStandardTypeContextMenuItem; } }
        public ToolStripMenuItem IrtStandardContextMenuItem { get { return irtStandardContextMenuItem; } }

        public void ShowTreeNodeContextMenu(Point pt)
        {
            SequenceTree.HideEffects();
            var settings = DocumentUI.Settings;
            // Show the ratios sub-menu when there are results and a choice of
            // internal standard types.
            ratiosContextMenuItem.Visible =
                settings.HasResults &&
                    (settings.HasGlobalStandardArea ||
                    (settings.PeptideSettings.Modifications.RatioInternalStandardTypes.Count > 1 &&
                     settings.PeptideSettings.Modifications.HasHeavyModifications));
            contextMenuTreeNode.Show(SequenceTree, pt);
        }

        private void ratiosContextMenuItem_DropDownOpening(object sender, EventArgs e)
        {
            ToolStripMenuItem menu = ratiosContextMenuItem;
            menu.DropDownItems.Clear();
            var standardTypes = DocumentUI.Settings.PeptideSettings.Modifications.RatioInternalStandardTypes;
            for (int i = 0; i < standardTypes.Count; i++)
            {
                SelectRatioHandler.Create(this, menu, standardTypes[i].Title, NormalizeOption.FromIsotopeLabelType(standardTypes[i]));
            }
            if (DocumentUI.Settings.HasGlobalStandardArea)
            {
                SelectRatioHandler.Create(this, menu, ratiosToGlobalStandardsMenuItem.Text,
                    NormalizeOption.FromNormalizationMethod(NormalizationMethod.GLOBAL_STANDARDS));
            }
        }

        private class SelectRatioHandler
        {
            protected readonly SkylineWindow _skyline;
            private readonly NormalizeOption _ratioIndex;

            public SelectRatioHandler(SkylineWindow skyline, NormalizeOption ratioIndex)
            {
                _skyline = skyline;
                _ratioIndex = ratioIndex;
            }

            public void ToolStripMenuItemClick(object sender, EventArgs e)
            {
                OnMenuItemClick();
            }

            public void Select()
            {
                OnMenuItemClick();
            }

            protected virtual void OnMenuItemClick()
            {
                _skyline.AreaNormalizeOption = _ratioIndex;
            }

            public static void Create(SkylineWindow skylineWindow, ToolStripMenuItem menu, string text, NormalizeOption i)
            {
                var handler = new SelectRatioHandler(skylineWindow, i);
                var item = new ToolStripMenuItem(text, null, handler.ToolStripMenuItemClick)
                    { Checked = skylineWindow.SequenceTree.NormalizeOption == i };
                menu.DropDownItems.Add(item);
            }
        }

        public void SetRatioIndex(NormalizeOption ratioIndex)
        {
            new SelectRatioHandler(this, ratioIndex).Select();
        }

        private void sequenceTree_PickedChildrenEvent(object sender, PickedChildrenEventArgs e)
        {
            SrmTreeNodeParent node = e.Node;
            ModifyDocument(
                string.Format(SkylineResources.SkylineWindow_sequenceTree_PickedChildrenEvent_Pick__0__,
                    node.ChildUndoHeading),
                doc => (SrmDocument) doc.PickChildren(doc.Settings, node.Path, e.PickedList, e.IsSynchSiblings),
                docPair =>
                {
                    var chosen = e.PickedList.Chosen.ToArray();
                    var nodeName = AuditLogEntry.GetNodeName(docPair.OldDoc, node.Model);
                    var entry = AuditLogEntry.CreateCountChangeEntry(MessageType.picked_child,
                        MessageType.picked_children, docPair.NewDocumentType, chosen,
                        n => MessageArgs.Create(n.AuditLogText, nodeName),
                        MessageArgs.Create(chosen.Length, nodeName));

                    return entry.AppendAllInfo(chosen.Select(n => new MessageInfo(MessageType.picked_child, docPair.NewDocumentType,
                        n.AuditLogText, nodeName)).ToList());
                });
        }

        private void sequenceTree_ItemDrag(object sender, ItemDragEventArgs e)
        {
            var listDragNodes = new List<SrmTreeNode>();

            foreach (var node in SequenceTree.SelectedNodes)
            {
                SrmTreeNode srmNode = node as SrmTreeNode;
                if (srmNode != null)
                {
                    // Only sequence nodes and peptides in peptide lists may be dragged.
                    bool allow = srmNode is PeptideGroupTreeNode;
                    if (!allow && srmNode.Model.Id is Peptide)
                    {
                        Peptide peptide = (Peptide)srmNode.Model.Id;
                        allow = (peptide.FastaSequence == null && !peptide.IsDecoy);
                    }
                    if (!allow || (listDragNodes.Count > 0 && srmNode.GetType() != listDragNodes[0].GetType()))
                        return;

                    listDragNodes.Add(srmNode);
                }
            }

            if (listDragNodes.Count != 0)
            {
                var dataObj = new DataObject();
                if (listDragNodes.First() is PeptideTreeNode)
                    dataObj.SetData(typeof(PeptideTreeNode), listDragNodes);
                else
                    dataObj.SetData(typeof(PeptideGroupTreeNode), listDragNodes);
                
                DoDragDrop(dataObj, DragDropEffects.Move);              
            }
        }

        private void sequenceTree_DragEnter(object sender, DragEventArgs e)
        {
            e.Effect = (GetDropTarget(e) != null ? DragDropEffects.Move : DragDropEffects.None);
        }

        private void sequenceTree_DragOver(object sender, DragEventArgs e)
        {
            TreeNode node = GetDropTarget(e);
            if (node == null)
                e.Effect = DragDropEffects.None;
            else
            {
                e.Effect = DragDropEffects.Move;
                SequenceTree.SelectedNode = node;
            }

            // Auto-scroll if near the top or bottom edge.
            Point ptView = SequenceTree.PointToClient(new Point(e.X, e.Y));
            if (ptView.Y < 10)
            {
                TreeNode nodeTop = SequenceTree.TopNode;
                if (nodeTop != null && nodeTop.PrevVisibleNode != null)
                    SequenceTree.TopNode = nodeTop.PrevVisibleNode;
            }
            if (ptView.Y > SequenceTree.Bottom - 10)
            {
                TreeNode nodeTop = SequenceTree.TopNode;
                if (nodeTop != null && nodeTop.NextVisibleNode != null)
                    SequenceTree.TopNode = nodeTop.NextVisibleNode;
            }
        }

        private void sequenceTree_DragDrop(object sender, DragEventArgs e)
        {
            List<SrmTreeNode> nodeSources = (List<SrmTreeNode>) e.Data.GetData(typeof(PeptideGroupTreeNode)) ??
                (List<SrmTreeNode>) e.Data.GetData(typeof(PeptideTreeNode));

            if (nodeSources == null)
                return;

            var nodeSourcesArray = nodeSources.ToArray();

            var selectedPaths = new List<IdentityPath>();
            var sourcePaths = new IdentityPath[nodeSourcesArray.Length];

            SrmTreeNode nodeDrop = GetSrmTreeNodeAt(e.X, e.Y);
            IdentityPath pathTarget = SrmTreeNode.GetSafePath(nodeDrop);

            for (int i = 0; i < nodeSourcesArray.Length; i++)
            {
                var nodeSource = nodeSourcesArray[i];
                // No work for dropping on the start node.
                if (ReferenceEquals(nodeDrop, nodeSource))
                    return;

                IdentityPath pathSource = SrmTreeNode.GetSafePath(nodeSource);
                
                // Dropping inside self also requires no work.
                if (pathSource.Length < pathTarget.Length &&
                    Equals(pathSource, pathTarget.GetPathTo(pathSource.Length - 1)))
                    return;

                sourcePaths[i] = pathSource;
            }

            // Reselect the original paths, so they will be stored on the undo bufferS
            SequenceTree.SelectedPath = sourcePaths.First();
            SequenceTree.SelectedPaths = sourcePaths;

            var targetNode = Document.FindNode(pathTarget);
            string dropName = (targetNode is SrmDocument)
                ? PropertyNames.DocumentNodeCounts
                : AuditLogEntry.GetNodeName(Document, targetNode).ToString();

            ModifyDocument(SkylineResources.SkylineWindow_sequenceTree_DragDrop_Drag_and_drop, doc =>
                                                {
                                                    foreach (IdentityPath pathSource in sourcePaths)
                                                    {
                                                        IdentityPath selectPath;
                                                        doc = doc.MoveNode(pathSource, pathTarget, out selectPath);
                                                        selectedPaths.Add(selectPath);
                                                    }
                                                    return doc;
                                                }, docPair =>
            {
                var entry = AuditLogEntry.CreateCountChangeEntry(MessageType.drag_and_dropped_node, MessageType.drag_and_dropped_nodes, docPair.NewDocumentType,
                    nodeSources.Select(node =>
                        AuditLogEntry.GetNodeName(docPair.OldDoc, node.Model).ToString()), nodeSources.Count,
                    str => MessageArgs.Create(str, dropName),
                    MessageArgs.Create(nodeSources.Count, dropName));

                if (nodeSources.Count > 1)
                {
                    entry = entry.ChangeAllInfo(nodeSources.Select(node => new MessageInfo(MessageType.drag_and_dropped_node,
                        docPair.NewDocumentType,
                        AuditLogEntry.GetNodeName(docPair.OldDoc, node.Model), dropName)).ToList());
                }

                return entry;
            });

            SequenceTree.SelectedPath = selectedPaths.First();
            SequenceTree.SelectedPaths = selectedPaths;
            SequenceTree.Invalidate();
        }

        private TreeNode GetDropTarget(DragEventArgs e)
        {
            bool isGroup = e.Data.GetDataPresent(typeof(PeptideGroupTreeNode).FullName);
            bool isPeptide = e.Data.GetDataPresent(typeof(PeptideTreeNode).FullName);
            if (isGroup)
            {
                TreeNode node = GetTreeNodeAt(e.X, e.Y);
                // If already at the root, then drop on this node.
                if (node == null || node.Parent == null)
                    return node;
                // Otherwise, walk to root, and drop on next sibling of
                // containing node.
                while (node.Parent != null)
                    node = node.Parent;
                return node.NextNode;
            }
            if (isPeptide)
            {
                SrmTreeNode nodeTree = GetSrmTreeNodeAt(e.X, e.Y);
                // Allow drop of peptide on peptide list node itself
                var nodePepGroupTree = nodeTree as PeptideGroupTreeNode;
                if (nodePepGroupTree != null)
                {
                    var nodePeptideGroup = nodePepGroupTree.DocNode;
                    return nodePeptideGroup.Id is FastaSequence || nodePeptideGroup.IsDecoy
                        ? null
                        : nodeTree;
                }

                // Allow drop on a peptide in a peptide list
                var nodePepTree = nodeTree as PeptideTreeNode;
                if (nodePepTree != null)
                {
                    var nodePep = nodePepTree.DocNode;
                    return (nodePep.Peptide.FastaSequence != null || nodePep.IsDecoy
                        ? null
                        : nodePepTree);
                }

                // Otherwise allow drop on children of peptides in peptide lists
                while (nodeTree != null)
                {
                    nodePepTree = nodeTree as PeptideTreeNode;
                    if (nodePepTree != null)
                    {
                        var nodePep = nodePepTree.DocNode;
                        if (nodePep.Peptide.FastaSequence != null || nodePep.IsDecoy)
                            return null;

                        return nodePepTree.NextNode ?? nodePepTree.Parent.NextNode;
                    }
                    nodeTree = nodeTree.Parent as SrmTreeNode;
                }
            }
            return null;
        }

        private SrmTreeNode GetSrmTreeNodeAt(int x, int y)
        {
            return GetTreeNodeAt(x, y) as SrmTreeNode;
        }

        private TreeNode GetTreeNodeAt(int x, int y)
        {
            Point ptView = SequenceTree.PointToClient(new Point(x, y));
            return SequenceTree.GetNodeAt(ptView);
        }

        private void SetResultIndexOnGraphs(IList<GraphSummary> graphs, bool useOriginalIndex)
        {
            foreach (var g in graphs.Where(g => g.ResultsIndex != ComboResults.SelectedIndex))
            {
                int origIndex = useOriginalIndex ? g.OriginalResultsIndex : -1;
                g.SetResultIndexes(ComboResults.SelectedIndex, origIndex);
            }
        }

        private void comboResults_SelectedIndexChanged(object sender, EventArgs e)
        {
            string name = SelectedGraphChromName;
            if (name == null)
                return;

            // Update the summary graphs if necessary.
            SetResultIndexOnGraphs(_listGraphRetentionTime, true);
            SetResultIndexOnGraphs(_listGraphPeakArea, false);
            SetResultIndexOnGraphs(_listGraphMassError, false);
            SetResultIndexOnGraphs(_listGraphDetections, false);

            var liveResultsGrid = _resultsGridForm;
            if (null != liveResultsGrid)
            {
                liveResultsGrid.SetReplicateIndex(ComboResults.SelectedIndex);
            }
            if (null != _calibrationForm)
            {
                _calibrationForm.UpdateUI(true);
            }

            if (SequenceTree.ResultsIndex != ComboResults.SelectedIndex)
            {
                // Show the right result set in the tree view.
                SequenceTree.ResultsIndex = ComboResults.SelectedIndex;

                // Make sure the graphs for the result set are visible.
                if (GetGraphChrom(name) != null || // Graph exists
                    _listGraphChrom.Count >= MAX_GRAPH_CHROM) // Graph doesn't exist, presumably because there are more chromatograms than available graphs
                {
                    bool focus = ComboResults.Focused;

                    ShowGraphChrom(name, true); // Side effect - will close least recently used graph if more than MAX_GRAPH_CHROM open

                    if (focus)
                        // Keep focus on the combo box
                        ComboResults.Focus();
                }

                if (Program.MainToolService != null)
                    Program.MainToolService.SendSelectionChange();

//                UpdateReplicateMenuItems(DocumentUI.Settings.HasResults);
            }
        }

        #endregion // SequenceTree events

        #region Status bar

        private void UpdateNodeCountStatus(bool forceUpdate = false)
        {
            if (DocumentUI == null)
                return;
            var selectedPath = SelectedPath;
            int[] positions;
            if (selectedPath != null &&
                SequenceTree != null &&
                !SequenceTree.IsInUpdateDoc &&
                !SequenceTree.IsInsertPath(selectedPath))
            {
                positions = DocumentUI.GetNodePositions(SelectedPath);
            }
            else
            {
                positions = new int[DocumentUI.Depth];
                for (int i = 0; i < positions.Length; i++)
                    positions[i] = -1;
            }

            var isProtOnly = ModeUI == SrmDocument.DOCUMENT_TYPE.proteomic;
            UpdateStatusCounter(statusSequences, positions, SrmDocument.Level.MoleculeGroups, isProtOnly ? @"prot" : @"list", forceUpdate);
            UpdateStatusCounter(statusPeptides, positions, SrmDocument.Level.Molecules, isProtOnly ? @"pep" : @"mol", forceUpdate);
            UpdateStatusCounter(statusPrecursors, positions, SrmDocument.Level.TransitionGroups, @"prec", forceUpdate);
            UpdateStatusCounter(statusIons, positions, SrmDocument.Level.Transitions, @"tran", forceUpdate);
        }

        private void UpdateStatusCounter(ToolStripItem label, int[] positions, SrmDocument.Level level, string text, bool forceUpdate)
        {
            int l = (int)level;
            int count = DocumentUI.GetCount(l);
            string tag;
            if (count == 0)
                tag = count.ToString(CultureInfo.InvariantCulture);
            else
            {
                int pos = 0;
                if (positions != null && l < positions.Length)
                    pos = positions[l];

                if (pos != -1)
                    pos++;
                else
                    pos = count;
                tag = string.Format(@"{0:#,0}", pos) + @"/" + string.Format(@"{0:#,0}", count);
            }

            if (forceUpdate || !Equals(label.Tag, tag))
            {
                label.Text = TextUtil.SpaceSeparate(tag, text);
                label.Tag = tag;
            }
        }

        bool IProgressMonitor.IsCanceled
        {
            get
            {
                // CONSIDER: Add a generic cancel button to the status bar that allows cancelling operations with progress?
                return _closing;    // Once the main window is closing tell anything listening for progress to cancel
            }
        }

        UpdateProgressResponse IProgressMonitor.UpdateProgress(IProgressStatus status)
        {
            var args = new ProgressUpdateEventArgs(status);
            UpdateProgress(this, args);
            return args.Response;
        }

        public bool HasUI { get { return true; } }

        private void UpdateProgress(object sender, ProgressUpdateEventArgs e)
        {
            var status = e.Progress;
            var multiStatus = status as MultiProgressStatus;
            if (multiStatus != null && multiStatus.IsEmpty)
            {
                Assume.Fail(@"Setting empty multi-status");
            }
            var final = status.IsFinal;

            bool first;
            lock (_listProgress)
            {
                // Find the status being updated in the list
                Assume.IsNotNull(status);
                Assume.IsFalse(_listProgress.Any(s => s == null));
                int i = _listProgress.IndexOf(s => ReferenceEquals(s.Id, status.Id));
                // If final, remove the status if present
                if (final)
                {
                    if (i != -1)
                    {
                        // Avoid a race condition where simply removing the status can cause a update
                        // caused by a timer tick to remove the ImportingResultsWindow
                        if (status.IsError)
                            ImportingResultsError = multiStatus;

                        _listProgress.RemoveAt(i);
                    }
                }
                // Otherwise, if present update the status
                else if (i != -1)
                {
                    _listProgress[i] = status;
                }
                // Or add it if not
                else
                {
                    i = _listProgress.Count;
                    _listProgress.Add(status);
                }
                first = i == 0;
            }

            // A problematic place to put a Thread.Sleep which exposed some race conditions causing failures in nightly tests
//            Thread.Sleep(100);

            // If the status is first in the queue and it is beginning, initialize
            // the progress UI.
            bool begin = status.IsBegin || (!final && !_timerProgress.Enabled);
            if (first && begin)
            {
                RunUIAction(BeginProgressUI, e);
            }
            // If it is a final state, and it is being shown, or there was an error
            // make sure user sees the change.
            else if (final)
            {
                // Only wait for an error, since it is expected that e may be modified by return of this function call
                // Also, it is important to do this with one update, or a timer tick can destroy the window and this
                // will recreate it causing tests to fail because they have the wrong Form reference
                if (status.IsError)
                {
                    RunUIAction(CompleteProgressUI, e);
                }
                else
                {
                    // Import progress needs to know about this status immediately.  It might be gone by
                    // the time the update progress interval comes around next time.
                    if (ImportingResultsWindow != null && status is MultiProgressStatus)
                        RunUIAction(() => UpdateImportProgress(status as MultiProgressStatus));

                    if (first)
                        RunUIActionAsync(CompleteProgressUI, e);
                }
            }
        }

        private void BeginProgressUI(ProgressUpdateEventArgs e)
        {
            _timerProgress.Start();
            UpdateProgressUI();
        }

        private void CompleteProgressUI(ProgressUpdateEventArgs e)
        {
            // If completed successfully, make sure the user sees 100% by setting
            // 100 and then waiting for the next timer tick to clear the progress
            // indicator.
            var status = e.Progress; 
            if (status.IsComplete)
            {
                statusProgress.Value = 100;
            }
            else
            {
                // If an error, show the message before removing status
                if (status.IsError)
                    ShowProgressErrorUI(e);

                // Update the progress UI immediately
                UpdateProgressUI();
            }
            if (!string.IsNullOrEmpty(e.Progress.WarningMessage))
            {
                MessageDlg.Show(this, e.Progress.WarningMessage);
            }
        }

        private void ShowProgressErrorUI(ProgressUpdateEventArgs e)
        {
            var x = e.Progress.ErrorException;

            var multiException = x as MultiException;
            if (multiException != null)
            {
                // The next update to the UI will display errors.
                if (ImportingResultsWindow == null)
                    ImportingResultsWindow = new AllChromatogramsGraph { Owner = this, ChromatogramManager = _chromatogramManager };
                // Add the error to the ImportingResultsWindow before calling "ShowAllChromatogramsGraph" 
                // because "ShowAllChromatogramsGraph" may destroy the window if the job is done and there are
                // no errors yet.
                var multiProgress = (MultiProgressStatus) e.Progress;
                ImportingResultsWindow.UpdateStatus(multiProgress);
                ShowAllChromatogramsGraph();
                // Safe to resume updates based on timer ticks
                ImportingResultsError = null;
                // Make sure user is actually seeing an error
                if (ImportingResultsWindow != null && ImportingResultsWindow.HasErrors)
                    return;
            }

            var message = ExceptionUtil.GetMessage(x);

            // Drill down to see if the innermost exception was an out-of-memory exception.
            var innerException = x;
            while (innerException.InnerException != null)
                innerException = innerException.InnerException;
            if (innerException is OutOfMemoryException)
            {
                message = string.Format(Resources.SkylineWindow_CompleteProgressUI_Ran_Out_Of_Memory, Program.Name);
                if (!Install.Is64Bit && Environment.Is64BitOperatingSystem)
                {
                    message += string.Format(Resources.SkylineWindow_CompleteProgressUI_version_issue, Program.Name);
                }
            }

            // Try to show the error message, but the SkylineWindow may be disposed by the test thread, so ignore the exception.
            try
            {
                // TODO: Get topmost window
                MessageDlg.ShowWithException(this, message, x);
            }
            catch
            {
                // ignored
            }
        }

        private void UpdateProgressUI(object sender = null, EventArgs e = null)
        {
            if (statusStrip.IsDisposed)
                return;

            IProgressStatus status = null;
            MultiProgressStatus multiStatus = null;
            lock (_listProgress)
            {
                if (_listProgress.Count != 0)
                {
                    status = _listProgress[0];
                    multiStatus = _listProgress.LastOrDefault(s => s is MultiProgressStatus) as MultiProgressStatus;
                }
            }

            // First deal with AllChromatogramsGraph window
            if (!Program.NoAllChromatogramsGraph)
            {
                // Update chromatogram graph if we are importing a data file.
                if (multiStatus != null)
                {
                    UpdateImportProgress(multiStatus);
                }
                else if (ImportingResultsWindow != null)
                {
                    // If an importing results error is pending or the window handle is not yet created, then ignore this update
                    if (ImportingResultsError != null || !ImportingResultsWindow.IsHandleCreated)
                        return;

                    if (!ImportingResultsWindow.IsUserCanceled)
                        Settings.Default.AutoShowAllChromatogramsGraph = ImportingResultsWindow.Visible;
                    ImportingResultsWindow.Finish();
                    if (!ImportingResultsWindow.HasErrors &&
                        !ImportingResultsWindow.IsProgressFrozen() &&
                        Settings.Default.ImportResultsAutoCloseWindow)
                    {
                        DestroyAllChromatogramsGraph();
                    }
                }
            }

            // Next deal with status bar, which may also show status for MultiProgressStatus objects
            if (status == null)
            {
                statusProgress.Visible = false;
                UpdateTaskbarProgress(TaskbarProgress.TaskbarStates.NoProgress, null);
                buttonShowAllChromatograms.Visible = false;
                statusGeneral.Text = SkylineResources.SkylineWindow_UpdateProgressUI_Ready;
                _timerProgress.Stop();
            }
            else
            {
                // Update the status bar with the first progress status.
                if (status.PercentComplete >= 0) // -1 value means "unknown"
                {
                    statusProgress.Value = status.PercentComplete;
                }
                statusProgress.Visible = true;
                UpdateTaskbarProgress(TaskbarProgress.TaskbarStates.Normal, status.PercentComplete);
                statusGeneral.Text = status.Message;
            }
        }

        public void UpdateTaskbarProgress(TaskbarProgress.TaskbarStates state, int? percentComplete)
        {
            _taskbarProgress.SetState(Handle, state);
            if (percentComplete.HasValue)
            {
                _taskbarProgress.SetValue(Handle, percentComplete.Value, 100);
            }
        }

        private void UpdateImportProgress(MultiProgressStatus multiStatus)
        {
            bool showable = !multiStatus.IsFinal || multiStatus.IsError || multiStatus.HasWarnings;
            buttonShowAllChromatograms.Visible = statusProgress.Visible = showable;
            if (ImportingResultsWindow == null && showable)
            {
                Assume.IsFalse(multiStatus.IsEmpty);    // Should never be starting results window with empty status
                ImportingResultsWindow = new AllChromatogramsGraph { Owner = this, ChromatogramManager = _chromatogramManager };
                if (Settings.Default.AutoShowAllChromatogramsGraph)
                    ImportingResultsWindow.Show(this);
            }
            if (ImportingResultsWindow != null)
                ImportingResultsWindow.UpdateStatus(multiStatus);
        }

        public void ShowAllChromatogramsGraph()
        {
            if (ImportingResultsWindow != null)
            {
                if (ImportingResultsWindow.Visible)
                    ImportingResultsWindow.Activate();
                else
                    ImportingResultsWindow.Show(this);
                UpdateProgressUI(); // Sets selected control
            }
        }

        private void buttonShowAllChromatograms_ButtonClick(object sender, EventArgs e)
        {
            ShowAllChromatogramsGraph();
        }

        public LibraryManager LibraryManager => _libraryManager;

        public bool StatusContains(string format)
        {
            // Since status is updated on a timer, first check if there is any progress status
            // and use the latest, if there is. Otherwise, use the status bar text.
            string start = format.Split('{').First();
            string end = format.Split('}').Last();
            lock (_listProgress)
            {
                foreach (var progressStatus in _listProgress)
                {
                    if (progressStatus.Message.Contains(start) && progressStatus.Message.Contains(end))
                        return true;
                }
            }
            return statusGeneral.Text.Contains(start) && statusGeneral.Text.Contains(end);
        }

        public int StatusBarHeight { get { return statusStrip.Height; } }

        public int StatusSelectionWidth
        {
            get
            {
                return statusSequences.Width + statusPeptides.Width + statusPrecursors.Width + statusIons.Width + 20;
            }
        }

        #endregion

        private void SkylineWindow_Move(object sender, EventArgs e)
        {
            if (WindowState == FormWindowState.Normal)
                Settings.Default.MainWindowLocation = Location;
            Settings.Default.MainWindowMaximized =
                (WindowState == FormWindowState.Maximized);
        }

        private void SkylineWindow_Resize(object sender, EventArgs e)
        {
            if (WindowState == FormWindowState.Normal)
                Settings.Default.MainWindowSize = Size;
            Settings.Default.MainWindowMaximized =
                (WindowState == FormWindowState.Maximized);
        }

        private void RunUIActionAsync(Action act)
        {
            if (InvokeRequired)
                BeginInvoke(act);
            else
                act();
        }

        private void RunUIAction(Action act)
        {
            if (InvokeRequired)
                Invoke(act);
            else
                act();
        }

        private void RunUIActionAsync<TArg>(Action<TArg> act, TArg arg)
        {
            if (InvokeRequired)
                BeginInvoke(act, arg);
            else
                act(arg);
        }

        private void RunUIAction<TArg>(Action<TArg> act, TArg arg)
        {
            if (InvokeRequired)
                Invoke(act, arg);
            else
                act(arg);
        }

        #region Implementation of IToolMacroProvider

        public string SelectedPrecursor
        {
            get
            {
                var selprec = SequenceTree.GetNodeOfType<TransitionGroupTreeNode>();
                if (selprec != null)
                {
                    return selprec.ModifiedSequence +
                           Transition.GetChargeIndicator(selprec.DocNode.TransitionGroup.PrecursorAdduct);
                }
                return null;                
            }            
        }

        public string ResultNameCurrent
        {
            get
            {
                return ComboResults != null && ComboResults.SelectedItem != null
                    ? ComboResults.SelectedItem.ToString()
                    : null;
            }
        }



        public string SelectedPeptideSequence
        {
            get
            {
                var peptTreeNode = SequenceTree.GetNodeOfType<PeptideTreeNode>(); 
                return peptTreeNode != null ? peptTreeNode.DocNode.Peptide.Target.ToString() : null;
            }
        }

        public string SelectedProteinName
        {
            get
            {
                var protTreeNode = SequenceTree.GetNodeOfType<PeptideGroupTreeNode>();
                return protTreeNode != null ? protTreeNode.DocNode.Name : null;
            }
        }

        public string FindProgramPath(ProgramPathContainer programPathContainer)
        {
            AutoResetEvent wh = new AutoResetEvent(false);
            DialogResult result = DialogResult.No;
            RunUIAction(() =>
                {
                    using (var dlg = new LocateFileDlg(programPathContainer))
                    {
                        result = dlg.ShowDialog(this);
                    }
                    wh.Set();
                });
            wh.WaitOne();
            wh.Dispose();
            if (result == DialogResult.OK)
            {
                return Settings.Default.ToolFilePaths.ContainsKey(programPathContainer) ? Settings.Default.ToolFilePaths[programPathContainer] : string.Empty;
            }
            else
            {
                return null;
            }
        }

        // currently a work-around to get an R-installer
        public string InstallProgram(ProgramPathContainer programPathContainer, ICollection<ToolPackage> packages, string pathToPackageInstallScript)
        {
            if (programPathContainer.ProgramName.Equals(@"R"))
            {
                bool installed = RUtil.CheckInstalled(programPathContainer.ProgramVersion);
                if (!installed || packages.Count != 0)
                {
                    ICollection<ToolPackage> PackagesToInstall;
                    if (!installed)
                    {
                        PackagesToInstall = packages;
                    }
                    else
                    {
                        PackagesToInstall = RUtil.WhichPackagesToInstall(packages, RUtil.FindRProgramPath(programPathContainer.ProgramVersion));
                    }
                    if (installed && PackagesToInstall.Count == 0)
                        return RUtil.FindRProgramPath(programPathContainer.ProgramVersion);
                    
                    // we will need the immediate window to show output for package installation
                    if (PackagesToInstall.Count != 0)
                    {
                        ShowImmediateWindow();
                    }
                    
                    using (var dlg = new RInstaller(programPathContainer, PackagesToInstall, _skylineTextBoxStreamWriterHelper, pathToPackageInstallScript))
                    {
                        var result = dlg.ShowDialog(this);
                        if (result == DialogResult.Cancel || result == DialogResult.No)
                            return null;
                    }
                }
                return RUtil.FindRProgramPath(programPathContainer.ProgramVersion);
            }
            else if (programPathContainer.ProgramName.Equals(@"Python"))
            {
                if (!PythonUtil.CheckInstalled(programPathContainer.ProgramVersion) || packages.Count != 0)
                {
                    if (packages.Count != 0)
                    {
                        ShowImmediateWindow();
                    }
                    
                    // No versioning of packages for Python yet. 
                    // Here we just ignore all the versions attached to packages. 
                    IEnumerable<string> pythonPackages = packages.Select(p => p.Name);

                    using (var dlg = new PythonInstallerLegacyDlg(programPathContainer, pythonPackages, _skylineTextBoxStreamWriterHelper))
                    {
                        if (dlg.ShowDialog(this) == DialogResult.Cancel)
                            return null;
                    }
                }
                return PythonUtil.GetProgramPath(programPathContainer.ProgramVersion);
            } 
            else 
            {
                return FindProgramPath(programPathContainer);
            }
        }

        #endregion

        public void ShowAssociateProteinsDlg()
        {
            RefineMenu.ShowAssociateProteinsDlg();
        }

        public void ShowList(string listName)
        {
            var listForm = FindListForm(listName);
            if (listForm != null)
            {
                listForm.Activate();
                return;
            }
            listForm = CreateListForm(listName);
            var rectFloat = GetFloatingRectangleForNewWindow();
            listForm.Show(dockPanel, rectFloat);
        }

        private ListGridForm FindListForm(string listName)
        {
            return Application.OpenForms.OfType<ListGridForm>()
                .FirstOrDefault(form => form.ListName == listName);
        }

        private ListGridForm CreateListForm(string listName)
        {
            if (string.IsNullOrEmpty(listName))
            {
                var listDefault = Document.Settings.DataSettings.Lists.FirstOrDefault();
                if (listDefault == null)
                    return null;
                listName = listDefault.ListName;
            }
            return FindListForm(listName) ?? new ListGridForm(this, listName);
        }

        public void SelectElement(ElementRef elementRef)
        {
            var document = Document;
            var measuredResults = document.Settings.MeasuredResults;
            var resultFileRef = elementRef as ResultFileRef;
            if (resultFileRef != null)
            {
                elementRef = resultFileRef.Parent;
            }
            var replicateRef = elementRef as ReplicateRef;
            if (replicateRef != null)
            {
                if (measuredResults == null)
                {
                    return;
                }
                var index = measuredResults.Chromatograms.IndexOf(chromSet => chromSet.Name == replicateRef.Name);
                if (index >= 0)
                {
                    SelectedResultsIndex = index;
                }
                return;
            }
            var bookmark = Bookmark.ROOT;
            var resultRef = elementRef as ResultRef;
            if (resultRef != null)
            {
                if (measuredResults == null)
                {
                    return;
                }
                int replicateIndex = resultRef.FindReplicateIndex(document);
                if (replicateIndex < 0)
                {
                    return;
                }
                var chromFileInfo = resultRef.FindChromFileInfo(measuredResults.Chromatograms[replicateIndex]);
                if (chromFileInfo != null)
                {
                    bookmark = bookmark.ChangeResult(replicateIndex, chromFileInfo.FileId, resultRef.OptimizationStep);
                }
                elementRef = elementRef.Parent;
            }
            var nodeRef = elementRef as NodeRef;
            if (nodeRef != null)
            {
                var identityPath = nodeRef.ToIdentityPath(document);
                if (identityPath == null)
                {
                    return;
                }
                bookmark = bookmark.ChangeIdentityPath(identityPath);
                NavigateToBookmark(bookmark);
            }
        }

        public void SelectPathAndReplicate(IdentityPath identityPath, string replicateName)
        {
            if (identityPath != null)
            {
                try
                {
                    SelectedPath = identityPath;
                }
                catch (IdentityNotFoundException)
                {
                }
            }

            if (replicateName != null)
            {
                int resultsIndex = (DocumentUI.Settings.MeasuredResults?.Chromatograms.IndexOf(r => r.Name == replicateName))
                    .GetValueOrDefault(-1);
                if (resultsIndex >= 0)
                {
                    SelectedResultsIndex = resultsIndex;
                }
            }
        }

        public sealed override void SetUIMode(SrmDocument.DOCUMENT_TYPE mode)
        {
            base.SetUIMode(mode);

            UpdateDocumentUI();
            // Update any visible graphs
            UpdateGraphPanes();
            UpdateNodeCountStatus(true); // Force update even if node counts are unchanged

            // Update menu items for current UI mode
            menuMain.SuspendLayout();
            GetModeUIHelper().AdjustMenusForModeUI(menuMain.Items);
            menuMain.Refresh();
            menuMain.Invalidate();
            menuMain.ResumeLayout();
        }

        #region Testing Support
        //
        // For exercising UI mode selector buttons in tests
        //
        public bool IsProteomicOrMixedUI
        {
            get { return GetModeUIHelper().GetUIToolBarButtonState() != SrmDocument.DOCUMENT_TYPE.small_molecules; }
        }
        public bool IsSmallMoleculeOrMixedUI
        {
            get { return GetModeUIHelper().GetUIToolBarButtonState() != SrmDocument.DOCUMENT_TYPE.proteomic; }
        }

        public bool HasProteomicMenuItems
        {
            get { return GetModeUIHelper().MenuItemHasOriginalText(peptideSettingsMenuItem); }
        }
        #endregion
        /// <summary>
        /// Returns the unique values of TransitionDocNode.Quantitative on all selected transitions.
        /// Returns an empty array if no transitions are selected.
        /// </summary>
        private bool[] SelectedQuantitativeValues()
        {
            return SequenceTree.SelectedDocNodes
                .SelectMany(EnumerateTransitions)
                .Select(node => node.ExplicitQuantitative).Distinct().ToArray();
        }

        private IEnumerable<TransitionDocNode> EnumerateTransitions(DocNode docNode)
        {
            var transitionDocNode = docNode as TransitionDocNode;
            if (transitionDocNode != null)
            {
                return new[] { transitionDocNode };
            }

            var docNodeParent = docNode as DocNodeParent;
            if (docNodeParent != null)
            {
                return docNodeParent.Children.SelectMany(EnumerateTransitions);
            }

            return new TransitionDocNode[0];
        }

        private void toggleQuantitativeContextMenuItem_Click(object sender, EventArgs e)
        {
            MarkQuantitative(!toggleQuantitativeContextMenuItem.Checked);
        }

        private void markTransitionsQuantitativeContextMenuItem_Click(object sender, EventArgs e)
        {
            MarkQuantitative(true);
        }

        public void MarkQuantitative(bool quantitative)
        {
            lock (GetDocumentChangeLock())
            {
                var originalDocument = Document;
                var newDocument = originalDocument;
                string message = quantitative
                    ? SkylineResources.SkylineWindow_MarkQuantitative_Mark_transitions_quantitative
                    : SkylineResources.SkylineWindow_MarkQuantitative_Mark_transitions_non_quantitative;
                var pathsToProcess = new HashSet<IdentityPath>();
                foreach (var identityPath in SequenceTree.SelectedPaths.OrderBy(path=>path.Length))
                {
                    bool containsAncestor = false;
                    for (var parent = identityPath.Parent;
                        !parent.IsRoot && !containsAncestor;
                        parent = parent.Parent)
                    {
                        containsAncestor = pathsToProcess.Contains(parent);
                    }

                    if (containsAncestor)
                    {
                        continue;
                    }

                    pathsToProcess.Add(identityPath);
                }

                var longOperationRunner = new LongOperationRunner()
                {
                    JobTitle = message
                };
                bool success = false;
                longOperationRunner.Run(broker =>
                {
                    int processedCount = 0;
                    foreach (var identityPath in pathsToProcess)
                    {
                        if (broker.IsCanceled)
                        {
                            return;
                        }
                        broker.ProgressValue = (processedCount++) * 100 / pathsToProcess.Count;
                        var originalNode = newDocument.FindNode(identityPath);
                        if (originalNode != null)
                        {
                            var newNode = ChangeQuantitative(originalNode, quantitative);
                            if (!ReferenceEquals(originalNode, newNode))
                            {
                                if (!newDocument.DeferSettingsChanges)
                                {
                                    newDocument = newDocument.BeginDeferSettingsChanges();
                                }
                                newDocument = (SrmDocument)newDocument.ReplaceChild(identityPath.Parent, newNode);
                            }
                        }
                    }

                    if (newDocument.DeferSettingsChanges)
                    {
                        newDocument = newDocument.EndDeferSettingsChanges(originalDocument, null);
                    }

                    success = true;
                });

                if (!success)
                {
                    return;
                }
                if (ReferenceEquals(newDocument, originalDocument))
                {
                    return;
                }

                var count = pathsToProcess.Count;
                var changedTargets = count == 1 ? SelectedNode.Text : string.Format(AuditLogStrings.SkylineWindow_ChangeQuantitative_0_transitions, count);
                ModifyDocument(message, doc =>
                {
                    // Will always be true because we have acquired the lock on GetDocumentChangeLock()
                    Assume.IsTrue(ReferenceEquals(originalDocument, doc));
                    return newDocument;
                }, docPair => AuditLogEntry.DiffDocNodes(MessageType.changed_quantitative, docPair, changedTargets));
            }
        }

        private DocNode ChangeQuantitative(DocNode docNode, bool quantitative)
        {
            var transitionDocNode = docNode as TransitionDocNode;
            if (transitionDocNode != null)
            {
                if (transitionDocNode.ExplicitQuantitative == quantitative)
                {
                    return transitionDocNode;
                }

                return transitionDocNode.ChangeQuantitative(quantitative);
            }

            var docNodeParent = docNode as DocNodeParent;
            if (docNodeParent == null)
            {
                return docNode;
            }

            var newChildren = docNodeParent.Children.Select(child => ChangeQuantitative(child, quantitative)).ToArray();
            return docNodeParent.ChangeChildrenChecked(newChildren);
        }


        private void koinaLibMatchItem_Click(object sender, EventArgs e)
        {
            koinaLibMatchItem.Checked = !koinaLibMatchItem.Checked;

            if (koinaLibMatchItem.Checked)
                KoinaUIHelpers.CheckKoinaSettings(this, this);

            _graphSpectrumSettings.Koina = koinaLibMatchItem.Checked;
        }

        public bool ValidateSource()
        {
            return true;
        }

        public double? GetScore(Target target)
        {
            var node = Document.Peptides.FirstOrDefault(p => p.ModifiedTarget.Equals(target));
            if (node == null)
                return null;
            return KoinaRetentionTimeModel.Instance?.PredictSingle(KoinaPredictionClient.Current, Document.Settings,
                node, CancellationToken.None)[node];
        }

        public Func<HttpClient> UserLogin(RemoteAccount account)
        {
            if (InvokeRequired)
            {
                Func<HttpClient> client = null;
                RunUIAction(() => client = UserLogin(account));
                return client;
            }

            switch (account)
            {
                case ArdiaAccount ardia:
                {
                    // ISSUE: if ArdiaLoginDlg fails, callers receive no error. When debugging tests, use breakpoints to look at ArdiaLoginDlg before it closes.
                    //        For example, this happens if the remote server URL cannot be found.
                    using var loginDlg = new ArdiaLoginDlg(ardia);
                    if (DialogResult.Cancel == loginDlg.ShowDialog(this))
                        throw new OperationCanceledException();
                    return loginDlg.AuthenticatedHttpClientFactory;
                }
                default:
                    throw new NotImplementedException();
            }
        }

        private void mirrorMenuItem_Click(object sender, EventArgs e)
        {
            mirrorMenuItem.Checked = !mirrorMenuItem.Checked;
            _graphSpectrumSettings.Mirror = mirrorMenuItem.Checked;
        }

        private void viewToolStripMenuItem_DropDownOpening(object sender, EventArgs e)
        {
            ViewMenu.ViewMenuDropDownOpening();
        }

        public void SetModifiedSequenceDisplayOption(DisplayModificationOption displayModificationOption)
        {
            DisplayModificationOption.Current = displayModificationOption;
            ShowSequenceTreeForm(true, true);
            UpdateGraphPanes();
        }

        public void ShowPermuteIsotopeModificationsDlg()
        {
            RefineMenu.ShowPermuteIsotopeModificationsDlg();
        }

        public EditMenu EditMenu { get; private set; }

        public ViewMenu ViewMenu { get; private set; }
        public RefineMenu RefineMenu { get; private set; }

        public ChromatogramContextMenu ChromatogramContextMenu { get; private set; }

        private void InitializeMenus()
        {
            _skylineMenuControls.Add(RefineMenu = new RefineMenu(this));
            _skylineMenuControls.Add(EditMenu = new EditMenu(this));
            _skylineMenuControls.Add(ViewMenu= new ViewMenu(this));
            _skylineMenuControls.Add(ChromatogramContextMenu = new ChromatogramContextMenu(this));
            refineToolStripMenuItem.DropDownItems.Clear();
            refineToolStripMenuItem.DropDownItems.AddRange(RefineMenu.DropDownItems.ToArray());
            editToolStripMenuItem.DropDownItems.Clear();
            editToolStripMenuItem.DropDownItems.AddRange(EditMenu.DropDownItems.ToArray());
            viewToolStripMenuItem.DropDownItems.Clear();
            viewToolStripMenuItem.DropDownItems.AddRange(ViewMenu.DropDownItems.ToArray());
            foreach (var menuControl in _skylineMenuControls)
            {
                foreach (var entry in menuControl.ModeUiHandler.GetHandledComponents())
                {
                    modeUIHandler.AddHandledComponent(entry.Key, entry.Value);
                }
            }
        }

        private void helpToolStripMenuItem_DropDownOpening(object sender, EventArgs e)
        {
            // The "Submit Error Report" menu item should only be shown if the user was holding down the Shift key when they dropped the Help menu
            submitErrorReportMenuItem.Visible = 0 != (ModifierKeys & Keys.Shift);
            // The "Crash Skyline" menu item only appears if they hold down both Ctrl and Shift
            crashSkylineMenuItem.Visible = (Keys.Shift | Keys.Control) == (ModifierKeys & (Keys.Shift | Keys.Control));
        }

        private void submitErrorReportMenuItem_Click(object sender, EventArgs e)
        {
            Program.ReportException(new ApplicationException(SkylineResources.SkylineWindow_submitErrorReportMenuItem_Click_Submitting_an_unhandled_error_report));
        }

        private void crashSkylineMenuItem_Click(object sender, EventArgs e)
        {
            if (DialogResult.OK !=
                new AlertDlg(SkylineResources.SkylineWindow_crashSkylineMenuItem_Click_Are_you_sure_you_want_to_abruptly_terminate_Skyline__You_will_lose_all_unsaved_work_,
                    MessageBoxButtons.OKCancel, DialogResult.Cancel).ShowAndDispose(this))
            {
                return;
            }

            new Thread(() =>
            {
                throw new ApplicationException(@"Crash Skyline Menu Item Clicked");
            }).Start();
        }

        public IEnumerable<RemoteAccount> GetRemoteAccounts()
        {
            return Settings.Default.RemoteAccountList;
        }

        /// <summary>
        /// Reset the token for all Ardia-type accounts in <see cref="Settings.RemoteAccountList"/>.
        /// Used only in tests.
        /// </summary>
        // CONSIDER: this should go elsewhere. Maybe when CommonMsData supports RemoteAccountList
        public void ClearArdiaAccountTokens()
        {
            Settings.Default.RemoteAccountList.
                Where(a => a.AccountType == RemoteAccountType.ARDIA).
                Cast<ArdiaAccount>().
                ForEach(ArdiaCredentialHelper.ClearToken);
        }
    }
}
>>>>>>> 9236989f
<|MERGE_RESOLUTION|>--- conflicted
+++ resolved
@@ -1,9848 +1,4968 @@
-<<<<<<< HEAD
-/*
- * Original author: Brendan MacLean <brendanx .at. u.washington.edu>,
- *                  MacCoss Lab, Department of Genome Sciences, UW
- *
- * Copyright 2009 University of Washington - Seattle, WA
- * 
- * Licensed under the Apache License, Version 2.0 (the "License");
- * you may not use this file except in compliance with the License.
- * You may obtain a copy of the License at
- *
- *     http://www.apache.org/licenses/LICENSE-2.0
- *
- * Unless required by applicable law or agreed to in writing, software
- * distributed under the License is distributed on an "AS IS" BASIS,
- * WITHOUT WARRANTIES OR CONDITIONS OF ANY KIND, either express or implied.
- * See the License for the specific language governing permissions and
- * limitations under the License.
- */
-using System;
-using System.Collections.Generic;
-using System.ComponentModel;
-using System.Deployment.Application;
-using System.Diagnostics;
-using System.Drawing;
-using System.Globalization;
-using System.IO;
-using System.Linq;
-using System.Net.Http;
-using System.Reflection;
-using System.Threading;
-using System.Windows.Forms;
-using DigitalRune.Windows.Docking;
-using JetBrains.Annotations;
-using log4net;
-using pwiz.Common.Collections;
-using pwiz.Common.DataBinding;
-using pwiz.Common.DataBinding.Controls.Editor;
-using pwiz.Common.DataBinding.Documentation;
-using pwiz.Common.SystemUtil;
-using pwiz.ProteomeDatabase.Util;
-using pwiz.Skyline.Alerts;
-using pwiz.Skyline.Controls.Databinding;
-using pwiz.Skyline.Controls.Graphs;
-using pwiz.Skyline.Controls.GroupComparison;
-using pwiz.Skyline.Controls.SeqNode;
-using pwiz.Skyline.Controls.Startup;
-using pwiz.Skyline.EditUI;
-using pwiz.Skyline.FileUI;
-using pwiz.Skyline.Model;
-using pwiz.Skyline.Model.DocSettings;
-using pwiz.Skyline.Model.DocSettings.Extensions;
-using pwiz.Skyline.Model.Find;
-using pwiz.Skyline.Model.IonMobility;
-using pwiz.Skyline.Model.Irt;
-using pwiz.Skyline.Model.Lib;
-using pwiz.Skyline.Model.Optimization;
-using pwiz.Skyline.Model.Proteome;
-using pwiz.Skyline.Model.Results;
-using pwiz.Skyline.Model.RetentionTimes;
-using pwiz.Skyline.Model.Tools;
-using pwiz.Skyline.Properties;
-using pwiz.Skyline.Controls;
-using pwiz.Skyline.Controls.FilesTree;
-using pwiz.Skyline.Controls.Lists;
-using pwiz.Skyline.FileUI.PeptideSearch;
-using pwiz.Skyline.Menus;
-using pwiz.Skyline.Model.ElementLocators;
-using pwiz.Skyline.Model.AuditLog;
-using pwiz.Skyline.Model.Databinding;
-using pwiz.Skyline.Model.Databinding.Entities;
-using pwiz.Skyline.Model.DocSettings.MetadataExtraction;
-using pwiz.Skyline.Model.GroupComparison;
-using pwiz.Skyline.Model.Lists;
-using pwiz.Skyline.Model.Koina.Communication;
-using pwiz.Skyline.Model.Koina.Models;
-using pwiz.CommonMsData.RemoteApi;
-using pwiz.CommonMsData.RemoteApi.Ardia;
-using pwiz.Skyline.Model.Results.Scoring;
-using pwiz.Skyline.Model.Serialization;
-using pwiz.Skyline.SettingsUI;
-using pwiz.Skyline.SettingsUI.Irt;
-using pwiz.Skyline.ToolsUI;
-using pwiz.Skyline.Util;
-using pwiz.Skyline.Util.Extensions;
-using Peptide = pwiz.Skyline.Model.Peptide;
-using Timer = System.Windows.Forms.Timer;
-using Transition = pwiz.Skyline.Model.Transition;
-
-namespace pwiz.Skyline
-{
-    /// <summary>
-    /// Main window class for the Skyline application.  Skyline is an SDI application,
-    /// but it is intentionally designed around a document window instance without
-    /// assuming that it is the only such window in the application to allow it to
-    /// become either MDI or multiple-SDI per process.
-    /// </summary>
-    public partial class SkylineWindow
-        : FormEx,
-            IUndoable,
-            IDocumentUIContainer,
-            IProgressMonitor,
-            IToolMacroProvider,
-            IModifyDocumentContainer,
-            IRetentionScoreSource,
-            IRemoteAccountUserInteraction,
-            IRemoteAccountStorage
-    {
-        private SequenceTreeForm _sequenceTreeForm;
-        private FilesTreeForm _filesTreeForm;
-        private ImmediateWindow _immediateWindow;
-
-        private SrmDocument _document;
-        private SrmDocument _documentUI;
-        private int _savedVersion;
-        private bool _closing;
-        private readonly UndoManager _undoManager;
-        private readonly UndoRedoButtons _undoRedoButtons;
-        private readonly BackgroundProteomeManager _backgroundProteomeManager;
-        private readonly ProteinMetadataManager _proteinMetadataManager;
-        private readonly IrtDbManager _irtDbManager;
-        private readonly OptimizationDbManager _optDbManager;
-        private readonly RetentionTimeManager _retentionTimeManager;
-        private readonly IonMobilityLibraryManager _ionMobilityLibraryManager;
-        private readonly LibraryManager _libraryManager;
-        private readonly ChromatogramManager _chromatogramManager;
-        private readonly AutoTrainManager _autoTrainManager;
-
-        public event EventHandler<DocumentChangedEventArgs> DocumentChangedEvent;
-        public event EventHandler<DocumentChangedEventArgs> DocumentUIChangedEvent;
-        public event EventHandler<DocumentSavedEventArgs> DocumentSavedEvent;
-
-        private readonly List<IProgressStatus> _listProgress;
-        private readonly TaskbarProgress _taskbarProgress = new TaskbarProgress();
-        private readonly Timer _timerProgress;
-        private readonly Timer _timerGraphs;
-        private readonly List<BackgroundLoader> _backgroundLoaders;
-        private readonly object _documentChangeLock = new object();
-        private readonly List<SkylineControl> _skylineMenuControls = new List<SkylineControl>();
-        private readonly ImmediateWindowWarningListener _immediateWindowWarningListener;
-
-        /// <summary>
-        /// Constructor for the main window of the Skyline program.
-        /// </summary>
-        public SkylineWindow(string[] args = null)
-        {
-            InitializeComponent();
-            InitializeMenus();
-            _undoManager = new UndoManager(this);
-            _undoRedoButtons = new UndoRedoButtons(_undoManager,
-                EditMenu.UndoMenuItem, undoToolBarButton,
-                EditMenu.RedoMenuItem, redoToolBarButton,
-                RunUIAction);
-            _undoRedoButtons.AttachEventHandlers();
-
-            // Setup to manage and interact with mode selector buttons in UI
-            SetModeUIToolStripButtons(modeUIToolBarDropDownButton);
-
-            _backgroundLoaders = new List<BackgroundLoader>();
-
-            _graphSpectrumSettings = new GraphSpectrumSettings(UpdateSpectrumGraph);
-
-            _listProgress = new List<IProgressStatus>();
-            _timerProgress = new Timer { Interval = 100 };
-            _timerProgress.Tick += UpdateProgressUI;
-            _timerGraphs = new Timer { Interval = 100 };
-            _timerGraphs.Tick += UpdateGraphPanes;
-
-            _libraryManager = new LibraryManager();
-            _libraryManager.ProgressUpdateEvent += UpdateProgress;
-            _libraryManager.Register(this);
-
-            _backgroundProteomeManager = new BackgroundProteomeManager();
-            _backgroundProteomeManager.ProgressUpdateEvent += UpdateProgress;
-            _backgroundProteomeManager.Register(this);
-            _chromatogramManager = new ChromatogramManager(false) { SupportAllGraphs = !Program.NoAllChromatogramsGraph };
-            _chromatogramManager.ProgressUpdateEvent += UpdateProgress;
-            _chromatogramManager.Register(this);
-            _irtDbManager = new IrtDbManager();
-            _irtDbManager.ProgressUpdateEvent += UpdateProgress;
-            _irtDbManager.Register(this);
-            _optDbManager = new OptimizationDbManager();
-            _optDbManager.ProgressUpdateEvent += UpdateProgress;
-            _optDbManager.Register(this);
-            _retentionTimeManager = new RetentionTimeManager();
-            _retentionTimeManager.ProgressUpdateEvent += UpdateProgress;
-            _retentionTimeManager.Register(this);
-            _ionMobilityLibraryManager = new IonMobilityLibraryManager();
-            _ionMobilityLibraryManager.ProgressUpdateEvent += UpdateProgress;
-            _ionMobilityLibraryManager.Register(this);
-            _proteinMetadataManager = new ProteinMetadataManager();
-            _proteinMetadataManager.ProgressUpdateEvent += UpdateProgress;
-            _proteinMetadataManager.Register(this);
-            _autoTrainManager = new AutoTrainManager();
-            _autoTrainManager.ProgressUpdateEvent += UpdateProgress;
-            _autoTrainManager.Register(this);
-            _immediateWindowWarningListener = new ImmediateWindowWarningListener(this);
-            RemoteSession.RemoteAccountUserInteraction = this;
-            RemoteUrl.RemoteAccountStorage = this;
-
-            // RTScoreCalculatorList.DEFAULTS[2].ScoreProvider
-            //    .Attach(this);
-
-            DocumentUIChangedEvent += AutoTrainCompleted;
-
-            checkForUpdatesMenuItem.Visible =
-                checkForUpdatesSeparator.Visible = ApplicationDeployment.IsNetworkDeployed;
-
-            // Begin ToolStore check for updates to currently installed tools, if any
-            if (ToolStoreUtil.UpdatableTools(Settings.Default.ToolList).Any())
-            {
-                ActionUtil.RunAsync(() => 
-                {
-                    try
-                    {
-                        ToolStoreUtil.CheckForUpdates(Settings.Default.ToolList.ToArray());
-                    }
-                    catch (Exception ex)
-                    {
-                        // Ignore network errors when checking for tool updates in background
-                        // The user will get proper error handling when they explicitly open the Tool Store
-                        Debug.WriteLine($@"Failed to check for tool updates: {ex.Message}");
-                    }
-                }, @"Check for tool updates");
-            }
-
-            // Get placement values before changing anything.
-            bool maximize = Settings.Default.MainWindowMaximized || Program.DemoMode;
-            Size size = Settings.Default.MainWindowSize;
-            if (!size.IsEmpty)
-                Size = size;
-
-            // Restore window placement.
-            Point location = Settings.Default.MainWindowLocation;
-            if (!location.IsEmpty)
-            {
-                StartPosition = FormStartPosition.Manual;
-
-                Location = location;
-                ForceOnScreen();
-            }
-            if (maximize)
-                WindowState = FormWindowState.Maximized;
-
-            // As of April 2025, new Skyline projects are configured to:
-            //   1) Include tabs for Targets and Files trees
-            //   2) Make Targets tree active by default
-            ShowSequenceTreeForm(true);
-            ShowFilesTreeForm(true);
-            _sequenceTreeForm.Activate();
-
-            // Force the handle into existence before any background threads
-            // are started by setting the initial document.  Otherwise, calls
-            // to InvokeRequired will return false, even on background worker
-            // threads.
-            if (Equals(Handle, default(IntPtr)))
-                throw new InvalidOperationException(SkylineResources.SkylineWindow_SkylineWindow_Must_have_a_window_handle_to_begin_processing);
-
-            // Load any file the user may have double-clicked on to run this application
-            if (args == null || args.Length == 0)
-            {
-                var activationArgs = AppDomain.CurrentDomain.SetupInformation.ActivationArguments;
-                args = (activationArgs != null ? activationArgs.ActivationData : null);
-            }
-            if (args != null && args.Length != 0)
-            {
-                _fileToOpen = args.Where(a => !a.Equals(Program.OPEN_DOCUMENT_ARG)).LastOrDefault();
-            }
-
-            var defaultUIMode = Settings.Default.UIMode;
-            NewDocument(); // Side effect: initializes Settings.Default.UIMode to proteomic if no previous value
-
-            // Set UI mode to user default (proteomic/molecule/mixed)
-            SrmDocument.DOCUMENT_TYPE defaultModeUI;
-            if (Enum.TryParse(defaultUIMode, out defaultModeUI))
-            {
-                SetUIMode(defaultModeUI);
-            }
-            else
-            {
-                Settings.Default.UIMode = defaultUIMode; // OnShown() will ask user for it
-            }
-
-            // Push settings to an in-memory cache that can be read by ArdiaAccount since it cannot read Skyline settings directly.
-            // CONSIDER: this approach is rudimentary. Revisit and consider:
-            //              (1) moving all RemoteAccount-related config elsewhere
-            //              (2) doing #1 in the background
-            //              (3) the relationship between user.config models (ex: ArdiaRegistrationCodeEntry) and ArdiaAccount/Session
-            foreach (var kvPair in Settings.Default.ArdiaRegistrationCodeEntries)
-            {
-                ArdiaCredentialHelper.SetApplicationCode(kvPair.Key, kvPair.Value.ClientApplicationCode);
-            }
-        }
-
-        public AllChromatogramsGraph ImportingResultsWindow { get; private set; }
-        public MultiProgressStatus ImportingResultsError { get; private set; }
-
-        protected override void OnShown(EventArgs e)
-        {
-            base.OnShown(e);
-
-            if (HasFileToOpen())
-            {
-                try
-                {
-                    LoadFile(_fileToOpen);
-                }
-                catch (UriFormatException)
-                {
-                    MessageDlg.Show(this, SkylineResources.SkylineWindow_SkylineWindow_Invalid_file_specified);
-                }
-            }
-            _fileToOpen = null;
-
-            EnsureUIModeSet();
-        }
-
-        private bool HasFileToOpen()
-        {
-            if (_fileToOpen == null)
-                return false;
-
-            string parentDir;
-            try
-            {
-                parentDir = Path.GetDirectoryName(_fileToOpen);
-            }
-            catch (PathTooLongException e)
-            {
-                MessageDlg.ShowWithException(this, TextUtil.LineSeparate(SkylineResources.SkylineWindow_HasFileToOpen_The_path_to_the_file_to_open_is_too_long_, _fileToOpen), e);
-                return false;
-            }
-            // If the parent directory ends with .zip and lives in AppData\Local\Temp
-            // then the user has double-clicked a file in Windows Explorer inside a ZIP file
-            if (DirectoryEx.IsTempZipFolder(parentDir, out string zipFileName))
-            {
-                MessageDlg.Show(this, TextUtil.LineSeparate(SkylineResources.SkylineWindow_HasFileToOpen_Opening_a_document_inside_a_ZIP_file_is_not_supported_,
-                    string.Format(SkylineResources.SkylineWindow_HasFileToOpen_Unzip_the_file__0__first_and_then_open_the_extracted_file__1__, zipFileName, Path.GetFileName(_fileToOpen))));
-                return false;
-            }
-            return true;
-        }
-
-        public void OpenPasteFileDlg(PasteFormat pf)
-        {
-            using (var pasteDlg = new PasteDlg(this))
-            {
-                pasteDlg.SelectedPath = SelectedPath;
-                pasteDlg.PasteFormat = pf;
-                if (pasteDlg.ShowDialog(this) == DialogResult.OK)
-                    SelectedPath = pasteDlg.SelectedPath;
-            }
-        }
-
-        public bool LoadFile(string file, FormEx parentWindow = null)
-        {
-            Uri uri = new Uri(file);
-            if (!uri.IsFile)
-                throw new UriFormatException(String.Format(SkylineResources.SkylineWindow_SkylineWindow_The_URI__0__is_not_a_file, uri));
-
-            // ReSharper disable LocalizableElement
-            string pathOpen = Uri.UnescapeDataString(uri.AbsolutePath).Replace("/", @"\");
-            // ReSharper restore LocalizableElement
-            
-            // If the file chosen was the cache file, open its associated document.)
-            if (Equals(Path.GetExtension(pathOpen), ChromatogramCache.EXT))
-                pathOpen = Path.ChangeExtension(pathOpen, SrmDocument.EXT);
-            // Handle direct open from UNC path names
-            if (!string.IsNullOrEmpty(uri.Host))
-                pathOpen = @"//" + uri.Host + pathOpen;
-
-            if (pathOpen.EndsWith(SrmDocumentSharing.EXT))
-            {
-                return OpenSharedFile(pathOpen, parentWindow);
-            }
-            else if (pathOpen.EndsWith(SkypFile.EXT))
-            {
-                return OpenSkypFile(pathOpen, parentWindow);
-            }
-            else
-            {
-                return OpenFile(pathOpen, parentWindow);
-            }
-        }
-
-        protected override void OnHandleCreated(EventArgs e)
-        {
-            UpgradeManager.CheckForUpdateAsync(this);
-
-            base.OnHandleCreated(e);
-        }
-
-        public void Listen(EventHandler<DocumentChangedEventArgs> listener)
-        {
-            DocumentChangedEvent += listener;
-        }
-
-        void IDocumentContainer.Unlisten(EventHandler<DocumentChangedEventArgs> listener)
-        {
-            DocumentChangedEvent -= listener;
-        }
-
-        void IDocumentUIContainer.ListenUI(EventHandler<DocumentChangedEventArgs> listener)
-        {
-            DocumentUIChangedEvent += listener;
-        }
-
-        void IDocumentUIContainer.UnlistenUI(EventHandler<DocumentChangedEventArgs> listener)
-        {
-            DocumentUIChangedEvent -= listener;
-        }
-
-        /// <summary>
-        /// The current thread-safe document.
-        /// </summary>
-        public SrmDocument Document
-        {
-            get
-            {
-                return _document;
-            }
-        }
-
-        /// <summary>
-        /// The current document displayed in the UI.  Access only from the UI.
-        /// </summary>
-        public SrmDocument DocumentUI
-        {
-            get
-            {
-                // May only be accessed from the UI thread.
-                if (InvokeRequired)
-                    throw new InvalidOperationException(SkylineResources.SkylineWindow_DocumentUI_The_DocumentUI_property_may_only_be_accessed_on_the_UI_thread);
-
-                return _documentUI;
-            }
-        }
-
-        /// <summary>
-        /// The currently saved location of the document
-        /// </summary>
-        public string DocumentFilePath { get; set; }
-
-        public DocumentFormat SavedDocumentFormat { get; private set; }
-
-        public BackgroundProteomeManager BackgroundProteomeManager
-        {
-            get { return _backgroundProteomeManager; }
-        }
-
-        public ProteinMetadataManager ProteinMetadataManager
-        {
-            get { return _proteinMetadataManager; }
-        }
-
-        public IrtDbManager IrtDbManager
-        {
-            get { return _irtDbManager; }
-        }
-
-        public OptimizationDbManager OptDbManager
-        {
-            get { return _optDbManager; }
-        }
-
-        public RetentionTimeManager RetentionTimeManager
-        {
-            get { return _retentionTimeManager; }
-        }
-
-        public IonMobilityLibraryManager IonMobilityLibraryManager
-        {
-            get { return _ionMobilityLibraryManager; }
-        }
-
-        public AutoTrainManager AutoTrainManager
-        {
-            get { return _autoTrainManager; }
-        }
-
-        private bool _useKeysOverride;
-
-        public bool UseKeysOverride
-        {
-            get { return _useKeysOverride; }
-            set
-            {
-                _useKeysOverride = value;
-                if (SequenceTree != null)
-                    SequenceTree.UseKeysOverride = _useKeysOverride;
-            }
-        }
-        public SequenceTree SequenceTree
-        {
-            get { return _sequenceTreeForm != null ? _sequenceTreeForm.SequenceTree : null; }
-        }
-
-        public FilesTree FilesTree
-        {
-            get { return _filesTreeForm != null ? _filesTreeForm.FilesTree : null; }
-        }
-
-        public ToolStripComboBox ComboResults
-        {
-            get { return _sequenceTreeForm != null ? _sequenceTreeForm.ComboResults : null; }
-        }
-
-        public ImmediateWindow ImmediateWindow
-        {
-            get { return _immediateWindow; }
-        }
-
-        public DockPanel DockPanel
-        {
-            get { return dockPanel; }
-        }
-
-        public ToolStripSplitButton UndoButton
-        {
-            get { return undoToolBarButton; }
-        }
-        public ToolStripSplitButton RedoButton
-        {
-            get { return redoToolBarButton; }
-        }
-        public bool DiscardChanges { get; set; }
-
-        /// <summary>
-        /// True if the active document has been modified.
-        /// </summary>
-        public bool Dirty
-        {
-            get
-            {
-                return !DiscardChanges && _documentUI != null && _savedVersion != _documentUI.UserRevisionIndex;
-            }
-        }
-
-        public bool IsClosing { get { return _closing; } }
-
-        /// <summary>
-        /// Tracking active background loaders for a container - helps in test harness SkylineWindow teardown
-        /// </summary>
-        public IEnumerable<BackgroundLoader> BackgroundLoaders
-        {
-            get { return _backgroundLoaders; }
-        }
-
-        public void AddBackgroundLoader(BackgroundLoader loader)
-        {
-            _backgroundLoaders.Add(loader);
-        }
-
-        public void RemoveBackgroundLoader(BackgroundLoader loader)
-        {
-            _backgroundLoaders.Remove(loader);
-        }
-
-        public bool CopyMenuItemEnabled()
-        {
-            return EditMenu.CopyMenuItem.Enabled;
-        }
-
-        public bool PasteMenuItemEnabled()
-        {
-            return EditMenu.PasteMenuItem.Enabled;
-        }
-
-        /// <summary>
-        /// Function guaranteed to run on the UI thread that handles
-        /// main window UI updates and firing the <see cref="DocumentUIChangedEvent"/>
-        /// whenever the <see cref="Document"/> property changes.
-        /// </summary>
-        private void UpdateDocumentUI()
-        {
-            // Can only be accessed from the UI thread.
-            Debug.Assert(!InvokeRequired);
-            SrmDocument documentPrevious = _documentUI;
-            _documentUI = Document;
-
-            // The previous document will be null at application start-up.
-            if (documentPrevious != null)
-            {
-                // Clear the UndoManager, if this is a different document.
-                if (!ReferenceEquals(_documentUI.Id, documentPrevious.Id))
-                    _undoManager.Clear();
-            }
-
-            // Call the even handler for this window directly, since it may
-            // close other listeners, and it is not possible to remove a listener
-            // in the middle of firing an event.
-            OnDocumentUIChanged(documentPrevious);
-        }
-
-        private void OnDocumentUIChanged(SrmDocument documentPrevious)
-        {
-            SrmSettings settingsNew = DocumentUI.Settings;
-            SrmSettings settingsOld = SrmSettingsList.GetDefault();
-            bool docIdChanged = true;
-            if (documentPrevious != null)
-            {
-                settingsOld = documentPrevious.Settings;
-                docIdChanged = !ReferenceEquals(DocumentUI.Id, documentPrevious.Id);
-            }
-
-            // Update results combo UI and sequence tree
-            var e = new DocumentChangedEventArgs(documentPrevious, IsOpeningFile,
-                _sequenceTreeForm != null && _sequenceTreeForm.IsInUpdateDoc);
-            if (_sequenceTreeForm != null)
-            {
-                // This has to be done before the graph UI updates, since it updates
-                // the tree, and the graph UI depends on the tree being up to date.
-                _sequenceTreeForm.UpdateResultsUI(settingsNew, settingsOld);
-                _sequenceTreeForm.SequenceTree.OnDocumentChanged(this, e);
-            }
-            
-            // Fire event to allow listeners to update.
-            if (DocumentUIChangedEvent != null)
-                DocumentUIChangedEvent(this, e);
-
-            // Update graph pane UI
-            UpdateGraphUI(settingsOld, docIdChanged);
-
-            // Update title and status bar.
-            UpdateTitle();
-            UpdateNodeCountStatus();
-
-            integrateAllMenuItem.Checked = settingsNew.TransitionSettings.Integration.IsIntegrateAll;
-
-            // Update UI mode if we have introduced any new node types not handled by current ui mode
-            var changeModeUI = ModeUI != _documentUI.DocumentType
-                               && (ModeUI != SrmDocument.DOCUMENT_TYPE.mixed || IsOpeningFile) // If opening file, just override UI mode
-                               && _documentUI.DocumentType != SrmDocument.DOCUMENT_TYPE.none; // Don't change UI mode if new doc is empty
-
-            if (changeModeUI)
-            {
-                SetUIMode(_documentUI.DocumentType);
-            }
-            else if (documentPrevious == null)
-            {
-                SetUIMode(ModeUI);
-            }
-            ViewMenu.DocumentUiChanged();
-        }
-
-        private void AutoTrainCompleted(object sender, DocumentChangedEventArgs e)
-        {
-            var trainedType = AutoTrainManager.CompletedType(DocumentUI, e.DocumentPrevious);
-            if (Equals(trainedType, PeptideIntegration.AutoTrainType.none))
-                return;
-
-            var model = DocumentUI.Settings.PeptideSettings.Integration.PeakScoringModel;
-            Settings.Default.PeakScoringModelList.Add(model);
-
-            if (Equals(trainedType, PeptideIntegration.AutoTrainType.default_model))
-                return; // don't show dialog when auto trained model is the default model
-
-            var modelIndex = Settings.Default.PeakScoringModelList.IndexOf(model);
-            var newModel = Settings.Default.PeakScoringModelList.EditItem(this, model, Settings.Default.PeakScoringModelList, null);
-            if (newModel == null || model.Equals(newModel))
-                return;
-
-            Settings.Default.PeakScoringModelList[modelIndex] = newModel;
-            SrmDocument docCurrent, docNew;
-            do
-            {
-                docCurrent = DocumentUI;
-                docNew = docCurrent.ChangeSettings(docCurrent.Settings.ChangePeptideIntegration(i => i.ChangePeakScoringModel(newModel)));
-                var resultsHandler = new MProphetResultsHandler(docNew, newModel);
-                using (var longWaitDlg = new LongWaitDlg())
-                {
-                    longWaitDlg.Text = Resources.ReintegrateDlg_OkDialog_Reintegrating;
-                    try
-                    {
-                        longWaitDlg.PerformWork(this, 1000, pm =>
-                        {
-                            resultsHandler.ScoreFeatures(pm);
-                            if (resultsHandler.IsMissingScores())
-                                throw new InvalidDataException(Resources.ImportPeptideSearchManager_LoadBackground_The_current_peak_scoring_model_is_incompatible_with_one_or_more_peptides_in_the_document_);
-                            docNew = resultsHandler.ChangePeaks(pm);
-                        });
-                        if (longWaitDlg.IsCanceled)
-                            return;
-                    }
-                    catch (Exception x)
-                    {
-                        var message = TextUtil.LineSeparate(
-                            string.Format(Resources.ReintegrateDlg_OkDialog_Failed_attempting_to_reintegrate_peaks_),
-                            x.Message);
-                        MessageDlg.ShowWithException(this, message, x);
-                        return;
-                    }
-                }
-                docNew = docNew.ChangeSettings(Document.Settings.ChangePeptideIntegration(i => i.ChangePeakScoringModel(newModel)));
-            } while (!SetDocument(docNew, docCurrent));
-        }
-
-        /// <summary>
-        /// Thread-safe function for setting the master <see cref="Document"/>
-        /// property.  Both the desired new document, and the original document
-        /// from which it was must be provided.
-        /// 
-        /// If the value stored in the <see cref="Document"/> property matches
-        /// the original at the time the property set is performed, then it
-        /// is changed to the new value, and this function returns true.
-        /// 
-        /// If it has been set by another thread, since the current thread
-        /// started its processing, then this function will return false, and the
-        /// caller is required to re-query the <see cref="Document"/> property
-        /// and retry its operation on the modified document.
-        /// </summary>
-        /// <param name="docNew">Modified document to replace current</param>
-        /// <param name="docOriginal">Original document from which the new was derived</param>
-        /// <returns>True if the change was successful</returns>
-        public bool SetDocument(SrmDocument docNew, SrmDocument docOriginal)
-        {
-            // Not allowed to set the document to null.
-            Debug.Assert(docNew != null);
-            if (docNew.DeferSettingsChanges)
-            {
-                throw new InvalidOperationException();
-            }
-            
-            // For debugging tests with unexpected document change failures
-            var logChange = LogChange;
-            if (logChange != null)
-                logChange(docNew, docOriginal);
-
-            SrmDocument docResult;
-            lock (_documentChangeLock)
-            {
-                docResult = Interlocked.CompareExchange(ref _document, docNew, docOriginal);
-            }
-
-            if (!ReferenceEquals(docResult, docOriginal))
-                return false;
-
-            if (DocumentChangedEvent != null)
-                DocumentChangedEvent(this, new DocumentChangedEventArgs(docOriginal, IsOpeningFile));
-
-            RunUIActionAsync(UpdateDocumentUI);
-
-            return true;
-        }
-
-        public object GetDocumentChangeLock()
-        {
-            return _documentChangeLock;
-        }
-
-        public Action<SrmDocument, SrmDocument> LogChange { get; set; }
-
-        public void ModifyDocument(string description, [InstantHandle] Func<SrmDocument, SrmDocument> act)
-        {
-            if (!Program.FunctionalTest)
-                throw new Exception(@"Function only to be used in testing, use overload with log function");
-
-            // Create an empty entry so that tests that rely on there being an undo-redo record don't break
-            ModifyDocument(description, null, act, null, null,
-                docPair => AuditLogEntry.CreateSimpleEntry(MessageType.test_only, docPair.NewDocumentType, description ?? string.Empty));
-        }
-
-        public void ModifyDocument(string description, IDocumentModifier modifier)
-        {
-            ModifyDocument(description, null, modifier, null, null);
-        }
-
-        public void ModifyDocument(string description, Func<SrmDocument, SrmDocument> act, Func<SrmDocumentPair, AuditLogEntry> logFunc)
-        {
-            ModifyDocument(description, null, act, null, null, logFunc);
-        }
-
-        public void ModifyDocument(string description, IUndoState undoState, Func<SrmDocument, SrmDocument> act,
-            Action onModifying, Action onModified, Func<SrmDocumentPair, AuditLogEntry> logFunc)
-        {
-            ModifyDocument(description, undoState, DocumentModifier.Create(act, logFunc), onModifying, onModified);
-        }
-
-        public void ModifyDocument(string description, IUndoState undoState, IDocumentModifier documentModifier, Action onModifying, Action onModified)
-        {
-            Assume.IsFalse(InvokeRequired);
-            try
-            {
-                ModifyDocumentOrThrow(description, undoState, documentModifier, onModifying, onModified);
-            }
-            catch (IdentityNotFoundException x)
-            {
-                MessageDlg.ShowWithException(this, SkylineResources.SkylineWindow_ModifyDocument_Failure_attempting_to_modify_the_document, x);
-            }
-            catch (InvalidDataException x)
-            {
-                MessageDlg.ShowWithException(this, TextUtil.LineSeparate(SkylineResources.SkylineWindow_ModifyDocument_Failure_attempting_to_modify_the_document, x.Message), x);
-            }
-            catch (IOException x)
-            {
-                MessageDlg.ShowWithException(this, TextUtil.LineSeparate(SkylineResources.SkylineWindow_ModifyDocument_Failure_attempting_to_modify_the_document, x.Message), x);
-            }
-        }
-
-        public bool AssumeNonNullModificationAuditLogging { get; set; }
-
-        public void ModifyDocumentOrThrow(string description, IUndoState undoState, IDocumentModifier modifier,
-            Action onModifying, Action onModified)
-        {
-            using (var undo = BeginUndo(undoState))
-            {
-                if (ModifyDocumentInner(modifier, onModifying, onModified, description, out var entry))
-                {
-                    // If the document was modified, then we want to fail if there is no audit log entry.
-                    // We do not want to silently succeed without either an undo record or an audit log entry.
-                    if (AssumeNonNullModificationAuditLogging)  // For now this check is limited to functional testing
-                        Assume.IsNotNull(entry, @"Document was modified, but audit log entry"); // Error message will tack on " is null"
-                    if (entry != null && !entry.IsSkip)
-                        undo.Commit(entry.UndoRedo.ToString());
-                }
-            }
-        }
-
-        public void ModifyDocumentNoUndo(Func<SrmDocument, SrmDocument> act)
-        {
-            ModifyDocumentInner(DocumentModifier.Create(act, AuditLogEntry.SkipChange), null, null, null, out _);
-        }
-
-        private bool ModifyDocumentInner(IDocumentModifier modifier, Action onModifying, Action onModified, string description, out AuditLogEntry resultEntry)
-        {
-            LogException lastException = null;
-            resultEntry = null;
-
-            SrmDocument docOriginal;
-            SrmDocument docNew;
-            do
-            {
-                // Make sure cancel is enabled if it is going to be disabled below
-                if (onModifying != null)
-                    onModifying();
-
-                docOriginal = Document;
-                var modifiedDocument = modifier.ModifyDocument(docOriginal, ModeUI);
-                // If no change has been made, return without committing a
-                // new undo record to the undo stack.
-                if (modifiedDocument == null)
-                {
-                    return false;
-                }
-
-                AuditLogEntry entry;
-                if (modifiedDocument.AuditLogException == null)
-                {
-                    resultEntry = entry = modifiedDocument.AuditLogEntry;
-                }
-                else
-                {
-                    lastException = new LogException(modifiedDocument.AuditLogException, description);
-                    entry = AuditLogEntry.CreateExceptionEntry(lastException);
-                }
-
-                if (entry != null && entry.IsSkip)
-                {
-                    entry = null;
-                }
-                if (entry != null)
-                {
-                    var currentCount = _undoManager.UndoCount;
-                    entry = entry.ChangeUndoAction(e => _undoManager.UndoRestore(_undoManager.UndoCount - currentCount - 1));
-                }
-
-                docNew = modifiedDocument.Document;
-                if (entry == null || entry.UndoRedo.MessageInfo.Type != MessageType.test_only)
-                    docNew = AuditLogEntry.UpdateDocument(entry, SrmDocumentPair.Create(docOriginal, docNew, ModeUI));
-
-                // And mark the document as changed by the user.
-                docNew = docNew.IncrementUserRevisionIndex();
-
-                // It's now too late to quit - if caller has a cancel button or equivalent it should be disabled now,
-                // as leaving it enabled during what could be a long period of updating (including UI, possibly) can
-                // lead to confusing behavior.  Possibly there are other reasons to provide a onModified Action, but this 
-                // is the original use case.
-                if (onModified != null)
-                {
-                    onModified();
-                }
-            }
-            while (!SetDocument(docNew, docOriginal));
-
-            if (lastException != null)
-                Program.ReportException(lastException);
-
-            return true;
-        }
-
-        public void SwitchDocument(SrmDocument document, string pathOnDisk)
-        {
-            // Get rid of any existing import progress UI
-            DestroyAllChromatogramsGraph();
-
-            // Some hoops are jumped through here to make sure the
-            // document path is correct for listeners on the Document
-            // at the time the document change event notifications
-            // are fired.
-
-            // CONSIDER: This is not strictly synchronization safe, since
-            //           it still leaves open the possibility that a thread
-            //           will get the wrong path for the current document.
-            //           It may really be necessary to synchronize access
-            //           to DocumentFilePath.
-            var documentPrevious = Document;
-            string pathPrevious = DocumentFilePath;
-            DocumentFilePath = pathOnDisk;
-
-            try
-            {
-                RestoreDocument(document);
-            }
-            finally
-            {
-                // If an exception caused setting the document to fail,
-                // revert to the previous path.
-                if (!ReferenceEquals(Document.Id, document.Id))
-                {
-                    Assume.IsTrue(ReferenceEquals(Document.Id, documentPrevious.Id));
-                    DocumentFilePath = pathPrevious;
-                }
-                // Otherwise, try to update the UI to show the new active
-                // document, no matter whether an exception was thrown or not
-                else
-                {
-                    _savedVersion = document.UserRevisionIndex;
-                    SavedDocumentFormat = document.FormatVersion;
-
-                    SetActiveFile(pathOnDisk);                    
-                }
-            }
-        }
-
-        public void ShowUndo(bool show = true)
-        {
-            _undoRedoButtons.ShowUndo(show);
-        }
-
-        public void ShowRedo(bool show = true)
-        {
-            _undoRedoButtons.ShowRedo(show);
-        }
-
-        public IUndoTransaction BeginUndo(IUndoState undoState = null)
-        {
-            return _undoManager.BeginTransaction(undoState);
-        }
-
-        public bool InUndoRedo { get { return _undoManager.InUndoRedo; } }
-
-        /// <summary>
-        /// Restores a specific document as the current document regardless of the
-        /// state of background processing;
-        /// 
-        /// This heavy hammer is for use with undo/redo only.
-        /// </summary>
-        /// <param name="docUndo">The document instance to restore as current</param>
-        /// <returns>A reference to the document the user was viewing in the UI at the
-        ///          time the undo/redo was executed</returns>
-        private SrmDocument RestoreDocument(SrmDocument docUndo)
-        {
-            // User will want to restore whatever was displayed in the UI at the time.
-            SrmDocument docReplaced = DocumentUI;
-
-            bool replaced;
-            lock (GetDocumentChangeLock())
-            {
-                replaced = SetDocument(docUndo, Document);
-            }
-
-            if (!replaced)
-            {
-                // It should have succeeded because we had a lock on GetDocumentChangeLock()
-                throw new InvalidOperationException(SkylineResources.SkylineWindow_RestoreDocument_Failed_to_restore_document);
-            }
-
-            return docReplaced;
-        }
-
-        #region Implementation of IUndoable
-
-        public IUndoState GetUndoState()
-        {
-            return new UndoState(this);
-        }
-
-        private class UndoState : IUndoState
-        {
-            private readonly SkylineWindow _window;
-            private readonly SrmDocument _document;
-            private readonly IdentityPath _treeSelection;
-            private readonly IList<IdentityPath> _treeSelections;
-            private readonly string _resultName;
-            private IDictionary<DataGridId, DataboundGridForm.UndoState> _gridStates;
-
-            public UndoState(SkylineWindow window)
-            {
-                _window = window;
-                _document = window.DocumentUI;
-                _treeSelections = window.SequenceTree.SelectedPaths;
-                _treeSelection = window.SequenceTree.SelectedPath;
-                _resultName = ResultNameCurrent;
-                _gridStates = DataboundGridForm.GetUndoStates();
-            }
-
-            private UndoState(SkylineWindow window, SrmDocument document, IList<IdentityPath> treeSelections,
-                IdentityPath treeSelection, string resultName, IDictionary<DataGridId, DataboundGridForm.UndoState> gridStates)
-            {
-                _window = window;
-                _document = document;
-                _treeSelections = treeSelections;
-                _treeSelection = treeSelection;
-                _resultName = resultName;
-                _gridStates = gridStates;
-            }
-
-            private string ResultNameCurrent
-            {
-                get
-                {
-                    var selItem = _window.ComboResults.SelectedItem;
-                    return (selItem != null ? selItem.ToString() : null);
-                }
-            }
-
-            public IUndoState Restore()
-            {
-                // Get current tree selections
-                IList<IdentityPath> treeSelections = _window.SequenceTree.SelectedPaths;
-
-                // Get current tree selection
-                IdentityPath treeSelection = _window.SequenceTree.SelectedPath;
-
-                // Get results name
-                string resultName = ResultNameCurrent;
-
-                var gridStates = DataboundGridForm.GetUndoStates();
-
-                // Restore document state
-                SrmDocument docReplaced = _window.RestoreDocument(_document);
-
-                // Restore previous tree selection
-                _window.SequenceTree.SelectedPath = _treeSelection;
-
-                // Restore previous tree selections
-                _window.SequenceTree.SelectedPaths = _treeSelections;
-
-                _window.SequenceTree.Invalidate();
-
-                // Restore selected result
-                if (_resultName != null)
-                    _window.ComboResults.SelectedItem = _resultName;
-
-                if (_gridStates != null)
-                    DataboundGridForm.RestoreUndoStates(_gridStates);
-
-                // Return a record that can be used to restore back to the state
-                // before this action.
-                return new UndoState(_window, docReplaced, treeSelections, treeSelection, resultName, gridStates);
-            }
-        }
-
-        #endregion
-
-        private void UpdateTitle()
-        {
-            string filePath = DocumentFilePath;
-            if (string.IsNullOrEmpty(filePath))
-                Text = Program.Name;
-            else
-            {
-                string dirtyMark = (Dirty ? @" *" : string.Empty);
-                Text = string.Format(@"{0} - {1}{2}", Program.Name, Path.GetFileName(filePath), dirtyMark);
-            }
-        }
-
-        private void SkylineWindow_Activated(object sender, EventArgs e)
-        {
-            if (_sequenceTreeForm != null && !_sequenceTreeForm.IsFloating)
-            {
-                if (!Program.FunctionalTest || Program.PauseSeconds == 0)  // Avoid doing this during screenshots
-                    FocusDocument();
-            }
-        }
-
-        protected override void OnGotFocus(EventArgs e)
-        {
-            base.OnGotFocus(e);
-
-            if (_sequenceTreeForm != null && !_sequenceTreeForm.IsFloating)
-                FocusDocument();
-        }
-
-        public void FocusDocument()
-        {
-            if (SequenceTree != null)
-                SequenceTree.Focus();   
-        }
-
-        protected override bool ProcessCmdKey(ref Message msg, Keys keyData)
-        {
-            switch (keyData)
-            {
-                case Keys.F3 | Keys.Shift:
-                    SequenceTree.UseKeysOverride = true;
-                    SequenceTree.KeysOverride = Keys.None;
-                    FindNext(true);
-                    SequenceTree.UseKeysOverride = false;
-                    return true;
-            }
-            return base.ProcessCmdKey(ref msg, keyData);
-        }
-
-        protected override void OnClosing(CancelEventArgs e)
-        {
-            e.Cancel = false;
-
-            if (!CheckSaveDocument())
-            {
-                e.Cancel = true;
-                return;
-            }
-
-            if (!Program.NoSaveSettings)
-            {
-                try
-                {
-                    Settings.Default.ReloadAndMerge();
-                    Settings.Default.SaveException = null;
-                    Settings.Default.Save();
-                }
-                catch (Exception)
-                {
-                    MessageDlg.Show(this, SkylineResources.SkylineWindow_OnClosing_An_unexpected_error_has_prevented_global_settings_changes_from_this_session_from_being_saved);
-                }
-
-                // System.Xml swallows too many exceptions, so we can't catch them in the usual way.
-                // Instead we save exceptions thrown at a lower level, then rethrow them here.  These
-                // will generate reportable errors so we can see what might be going wrong in the field.
-                if (Settings.Default.SaveException != null)
-                {
-                    e.Cancel = true;
-                    Program.NoSaveSettings = true;  // let the user close the window without errors next time
-                    var x = Settings.Default.SaveException;
-                    throw new TargetInvocationException(x.Message, x);
-                }
-            }
-
-            _closing = true;
-
-            // Stop listening for progress from background loaders
-            _libraryManager.ProgressUpdateEvent -= UpdateProgress;
-            _backgroundProteomeManager.ProgressUpdateEvent -= UpdateProgress;
-            _chromatogramManager.ProgressUpdateEvent -= UpdateProgress;
-            _irtDbManager.ProgressUpdateEvent -= UpdateProgress;
-            _optDbManager.ProgressUpdateEvent -= UpdateProgress;
-            _retentionTimeManager.ProgressUpdateEvent -= UpdateProgress;
-            _ionMobilityLibraryManager.ProgressUpdateEvent -= UpdateProgress;
-            _proteinMetadataManager.ProgressUpdateEvent -= UpdateProgress;
-            _autoTrainManager.ProgressUpdateEvent -= UpdateProgress;
-            
-            DestroyAllChromatogramsGraph();
-            base.OnClosing(e);
-
-            foreach (var control in new IMenuControlImplementer[] { _graphFullScan, _graphSpectrum, ViewMenu })
-                control?.DisconnectHandlers();
-        }
-
-        protected override void OnClosed(EventArgs e)
-        {
-            _immediateWindowWarningListener.Dispose();
-            _chromatogramManager.Dispose();
-
-            _timerGraphs.Dispose();
-            _timerProgress.Dispose();
-            foreach (var menuControl in _skylineMenuControls)
-            {
-                menuControl.Dispose();
-            }
-
-            DatabaseResources.ReleaseAll(); // Let go of protDB SessionFactories
-
-            foreach (var loader in BackgroundLoaders)
-            {
-                loader.ClearCache();
-            }
-
-            if (!Program.FunctionalTest)
-                // ReSharper disable LocalizableElement
-                LogManager.GetLogger(typeof(SkylineWindow)).Info("Skyline closed.\r\n-----------------------");
-            // ReSharper restore LocalizableElement
-            base.OnClosed(e);
-        }
-
-        protected override void OnHandleDestroyed(EventArgs e)
-        {
-            base.OnHandleDestroyed(e);
-            
-            if (!Program.FunctionalTest)
-            {
-                // HACK: until the "invalid string binding" error is resolved, this will prevent an error dialog at exit
-                Process.GetCurrentProcess().Kill();
-            }
-        }
-
-        #region File menu
-
-        // See SkylineFiles.cs
-
-        private void exitMenuItem_Click(object sender, EventArgs e)
-        {
-            Close();
-        }
-
-        #endregion // File menu
-
-        #region Edit menu
-
-        public void Undo()
-        {
-            if (StatementCompletionAction(textBox => textBox.Undo()))
-                return;
-
-            _undoManager.Undo();
-        }
-
-        public void UndoRestore(int index)
-        {
-            _undoManager.UndoRestore(index);
-        }
-
-        public void Redo()
-        {
-            if (StatementCompletionAction(textBox => textBox.Undo()))
-                return;
-
-            _undoManager.Redo();
-        }
-
-        private void sequenceTree_SelectedNodeChanged(object sender, TreeViewEventArgs e)
-        {
-            sequenceTree_AfterSelect(sender, e);
-        }
-
-        private void sequenceTree_AfterSelect(object sender, TreeViewEventArgs e)
-        {
-            // Hide any tool tips when selection changes
-            SequenceTree.HideEffects();
-
-            // Update edit menus
-            UpdateClipboardMenuItems();
-            EditMenu.SequenceTreeAfterSelect();
-            var nodePepTree = SequenceTree.GetNodeOfType<PeptideTreeNode>();
-
-            // Update active replicate, if using best replicate
-            if (nodePepTree != null && SequenceTree.ShowReplicate == ReplicateDisplay.best)
-            {
-                int iBest = nodePepTree.DocNode.BestResult;
-                if (iBest != -1)
-                    SelectedResultsIndex = iBest;
-            }
-
-            // Update any visible graphs
-            UpdateGraphPanes();
-            UpdateNodeCountStatus();
-
-            // Notify interested tools.
-            if (Program.MainToolService != null)
-                Program.MainToolService.SendSelectionChange();
-        }
-
-        public bool StatementCompletionAction(Action<TextBox> act)
-        {
-            var completionEditBox = SequenceTree.StatementCompletionEditBox;
-            if (completionEditBox == null)
-                return false;
-
-            act(completionEditBox.TextBox);
-            return true;
-        }
-
-        private void cutMenuItem_Click(object sender, EventArgs e) { Cut(); }
-        public void Cut()
-        {
-            EditMenu.Cut();
-        }
-
-        private void copyMenuItem_Click(object sender, EventArgs e) { Copy(); }
-        public void Copy()
-        {
-            EditMenu.Copy();
-        }
-
-        private void pasteMenuItem_Click(object sender, EventArgs e) { Paste(); }
-        public void Paste()
-        {
-            EditMenu.Paste();
-        }
-
-        public void Paste(string text)
-        {
-            EditMenu.Paste(text);
-        }
-
-        private Control _activeClipboardControl;
-        private string _fileToOpen;
-
-        public void ClipboardControlGotFocus(Control clipboardControl)
-        {
-            _activeClipboardControl = clipboardControl;
-            UpdateClipboardMenuItems();
-        }
-
-        public void ClipboardControlLostFocus(Control clipboardControl)
-        {
-            if (_activeClipboardControl == clipboardControl)
-            {
-                _activeClipboardControl = null;
-            }
-            UpdateClipboardMenuItems();
-        }
-
-        private void UpdateClipboardMenuItems()
-        {
-            if (_activeClipboardControl != null)
-            {
-                // If some other control wants to handle these commands, then we disable
-                // the menu items so the keystrokes don't get eaten up by TranslateMessage
-                cutToolBarButton.Enabled = EditMenu.CutMenuItem.Enabled = false;
-                copyToolBarButton.Enabled = EditMenu.CopyMenuItem.Enabled = false;
-                pasteToolBarButton.Enabled = EditMenu.PasteMenuItem.Enabled = false;
-                EditMenu.DeleteMenuItem.Enabled = false;
-                EditMenu.SelectAllMenuItem.Enabled = false;
-                // If it is a grid, then disable next and previous replicate keys in favor of ctrl-Up and ctrl-Down
-                // working in the grid
-                if (_activeClipboardControl is DataboundGridControl)
-                    ViewMenu.NextReplicateMenuItem.Enabled = ViewMenu.PreviousReplicateMenuItem.Enabled = false;
-                return;
-            }
-
-            // Allow deletion, copy/paste for any selection that contains a tree node.
-            bool enabled = SequenceTree != null && SequenceTree.SelectedNodes.Any(n => n is SrmTreeNode);
-            cutToolBarButton.Enabled = EditMenu.CutMenuItem.Enabled = enabled;
-            copyToolBarButton.Enabled = EditMenu.CopyMenuItem.Enabled = enabled;
-            pasteToolBarButton.Enabled = EditMenu.PasteMenuItem.Enabled = true;
-            EditMenu.DeleteMenuItem.Enabled = enabled;
-            EditMenu.SelectAllMenuItem.Enabled = true;
-            // Always enable these, as they are harmless if enabled with no results and otherwise unmanaged.
-            ViewMenu.NextReplicateMenuItem.Enabled = ViewMenu.PreviousReplicateMenuItem.Enabled = true;
-        }
-
-        private void deleteMenuItem_Click(object sender, EventArgs e) { EditDelete(); }
-        public void EditDelete()
-        {
-            EditMenu.EditDelete();
-        }
-
-        public static AuditLogEntry CreateDeleteNodesEntry(SrmDocumentPair docPair, IEnumerable<string> items, int? count)
-        {
-            var entry = AuditLogEntry.CreateCountChangeEntry(MessageType.deleted_target,
-                MessageType.deleted_targets, docPair.OldDocumentType, items, count);
-
-            if (count > 1)
-                entry = entry.Merge(AuditLogEntry.DiffDocNodes(MessageType.none, docPair), false);
-
-            return entry;
-        }
-
-        public void SelectAll()
-        {
-            EditMenu.SelectAll();
-        }
-        
-        private void editNoteMenuItem_Click(object sender, EventArgs e) { EditNote(); }
-        public void EditNote()
-        {
-            EditMenu.EditNote();
-        }
-
-        public void ExpandProteins()
-        {
-            EditMenu.ExpandProteins();
-        }
-
-        public void ExpandPeptides()
-        {
-            EditMenu.ExpandPeptides();
-        }
-
-        public void ExpandPrecursors()
-        {
-            EditMenu.ExpandPrecursors();
-        }
-
-        public void CollapseProteins()
-        {
-            EditMenu.CollapseProteins();
-        }
-
-        public void CollapsePeptides()
-        {
-            EditMenu.CollapsePeptides();
-        }
-
-        public void CollapsePrecursors()
-        {
-            EditMenu.CollapsePrecursors();
-        }
-
-        public void ShowFindNodeDlg()
-        {
-            EditMenu.ShowFindNodeDlg();
-        }
-
-        public void FindNext(bool reverse)
-        {
-            var findOptions = FindOptions.ReadFromSettings(Settings.Default);
-            findOptions = findOptions.ChangeForward(!reverse);
-            var startPath = SequenceTree.SelectedPath;
-            // If the insert node is selected, start from the root.
-            if (SequenceTree.IsInsertPath(startPath))
-                startPath = IdentityPath.ROOT;
-            var displaySettings = SequenceTree.GetDisplaySettings(null);
-            var bookmark = new Bookmark(startPath);
-            if (_resultsGridForm != null && _resultsGridForm.Visible)
-            {
-                var liveResultsGrid = _resultsGridForm;
-                if (null != liveResultsGrid)
-                {
-                    var replicateIndex = liveResultsGrid.GetReplicateIndex();
-                    var chromFileInfoId = liveResultsGrid.GetCurrentChromFileInfoId();
-                    if (replicateIndex.HasValue && chromFileInfoId != null)
-                    {
-                        bookmark = bookmark.ChangeResult(replicateIndex.Value, chromFileInfoId, 0);
-                    }
-                    
-                }
-            }
-
-            FindResult findResult = null;
-            var document = DocumentUI;
-            using (var longWaitDlg = new LongWaitDlg())
-            {
-                longWaitDlg.PerformWork(this, 1000, progressMonitor =>
-                {
-                    findResult = document.SearchDocument(bookmark,
-                        findOptions, displaySettings, progressMonitor);
-                });
-                if (longWaitDlg.IsCanceled)
-                {
-                    return;
-                }
-            }
-
-            if (findResult == null)
-            {
-                MessageDlg.Show(this, findOptions.GetNotFoundMessage());
-            }
-            else
-                DisplayFindResult(null, findResult);
-        }
-
-        private IEnumerable<FindResult> FindAll(IProgressMonitor progressMonitor, FindPredicate findPredicate)
-        {
-            return findPredicate.FindAll(progressMonitor, Document);
-        }
-
-        public void FindAll(Control parent, FindOptions findOptions = null)
-        {
-            if (findOptions == null)
-                findOptions = FindOptions.ReadFromSettings(Settings.Default);
-            var findPredicate = new FindPredicate(findOptions, SequenceTree.GetDisplaySettings(null));
-            List<FindResult> results = new List<FindResult>();
-            using (var longWaitDlg = new LongWaitDlg(this))
-            {
-                longWaitDlg.PerformWork(parent, 2000, progressMonitor =>
-                {
-                    results.AddRange(FindAll(progressMonitor, findPredicate));
-                });
-                if (results.Count == 0)
-                {
-                    if (!longWaitDlg.IsCanceled)
-                    {
-                        MessageDlg.Show(parent.TopLevelControl, findOptions.GetNotFoundMessage());
-                    }
-                    return;
-                }
-            } 
-
-            ShowFindResults(results);
-        }
-
-        public void ShowFindResults(IList<FindResult> findResults)
-        {
-            // Consider(nicksh): if there is only one match, then perhaps just navigate to it instead
-            // of displaying FindResults window
-//            if (results.Count() == 1)
-//            {
-//                DisplayFindResult(results[0]);
-//            }
-            var findResultsForm = FormUtil.OpenForms.OfType<FindResultsForm>().FirstOrDefault();
-            if (findResultsForm == null)
-            {
-                findResultsForm = new FindResultsForm(this, findResults);
-                findResultsForm.Show(dockPanel, DockState.DockBottom);
-            }
-            else
-            {
-                findResultsForm.ChangeResults(findResults);
-                findResultsForm.Activate();
-            }
-        }
-
-        public void HideFindResults(bool destroy = false)
-        {
-            var findResultsForm = FormUtil.OpenForms.OfType<FindResultsForm>().FirstOrDefault();
-            if (findResultsForm != null)
-            {
-                findResultsForm.HideOnClose = !destroy;
-                findResultsForm.Close();
-            }
-        }
-
-        public bool NavigateToBookmark(Bookmark bookmark)
-        {
-            var bookmarkEnumerator = BookmarkEnumerator.TryGet(DocumentUI, bookmark);
-            if (bookmarkEnumerator == null)
-            {
-                return false;
-            }
-            SequenceTree.SelectedPath = bookmarkEnumerator.IdentityPath;
-            int resultsIndex = bookmarkEnumerator.ResultsIndex;
-            if (resultsIndex >= 0)
-            {
-                ComboResults.SelectedIndex = resultsIndex;
-            }
-            return true;
-        }
-
-        /// <summary>
-        /// Navigates the UI to the appropriate spot to display to the user
-        /// where text was found.
-        /// </summary>
-        /// <param name="owner">The control which currently has the focus.  If displaying the find result
-        /// requires showing a tooltip, the tooltip will remain displayed as long as owner has focus.
-        /// If owner is null, then the SequenceTree will set the focus to itself if a tooltip needs to 
-        /// be displayed.
-        /// </param>
-        /// <param name="findResult">The find result to display</param>
-        public void DisplayFindResult(Control owner, FindResult findResult)
-        {
-            if (findResult.FindMatch == null)
-            {
-                return;
-            }
-            if (!NavigateToBookmark(findResult.Bookmark))
-            {
-                return;
-            }
-            bool isAnnotationOrNote = findResult.FindMatch.AnnotationName != null || findResult.FindMatch.Note;
-            if (isAnnotationOrNote && findResult.Bookmark.ChromFileInfoId != null)
-            {
-                ShowResultsGrid(true);
-                LiveResultsGrid liveResultGrid = _resultsGridForm;
-                if (null != liveResultGrid)
-                {
-                    liveResultGrid.HighlightFindResult(findResult);
-                }
-                return;
-            }
-            SequenceTree.HighlightFindMatch(owner, findResult.FindMatch);
-        }
-
-        private void modifyPeptideMenuItem_Click(object sender, EventArgs e)
-        {
-            var nodeTranGroupTree = SequenceTree.GetNodeOfType<TransitionGroupTreeNode>();
-            var nodeTranTree = SequenceTree.GetNodeOfType<TransitionTreeNode>();
-            if (nodeTranTree == null && nodeTranGroupTree != null && nodeTranGroupTree.DocNode.TransitionGroup.IsCustomIon)
-            {
-                ModifySmallMoleculeTransitionGroup();
-            }
-            else if (nodeTranTree != null && nodeTranTree.DocNode.Transition.IsNonPrecursorNonReporterCustomIon())
-            {
-                ModifyTransition(nodeTranTree);
-            }
-            else
-            {
-                ModifyPeptide();
-            }
-        }
-
-        public void ModifySmallMoleculeTransitionGroup()
-        {
-            EditMenu.ModifySmallMoleculeTransitionGroup();
-        }
-
-        public void ModifyPeptide()
-        {
-            EditMenu.ModifyPeptide();
-        }
-
-        public void ModifyTransition(TransitionTreeNode nodeTranTree)
-        {
-            EditMenu.ModifyTransition(nodeTranTree);
-        }
-
-        private void noStandardMenuItem_Click(object sender, EventArgs e)
-        {
-            SetStandardType(null);
-        }
-
-        private void qcStandardMenuItem_Click(object sender, EventArgs e)
-        {
-            SetStandardType(PeptideDocNode.STANDARD_TYPE_QC);
-        }
-
-        private void normStandardMenuItem_Click(object sender, EventArgs e)
-        {
-            SetStandardType(StandardType.GLOBAL_STANDARD);
-        }
-
-        private void surrogateStandardMenuItem_Click(object sender, EventArgs e)
-        {
-            SetStandardType(StandardType.SURROGATE_STANDARD);
-        }
-
-        private void irtStandardContextMenuItem_Click(object sender, EventArgs e)
-        {
-            MessageDlg.Show(this, TextUtil.LineSeparate(SkylineResources.SkylineWindow_irtStandardContextMenuItem_Click_The_standard_peptides_for_an_iRT_calculator_can_only_be_set_in_the_iRT_calculator_editor_,
-                SkylineResources.SkylineWindow_irtStandardContextMenuItem_Click_In_the_Peptide_Settings___Prediction_tab__click_the_calculator_button_to_edit_the_current_iRT_calculator_));
-        }
-
-
-        private void setStandardTypeContextMenuItem_DropDownOpening(object sender, EventArgs e)
-        {
-            UpdateStandardTypeMenu();
-        }
-
-        private void UpdateStandardTypeMenu()
-        {
-            var selectedPeptides = SequenceTree.SelectedDocNodes
-                .OfType<PeptideDocNode>().ToArray();
-            var selectedStandardTypes = selectedPeptides.Select(peptide => peptide.GlobalStandardType)
-                .Distinct().ToArray();
-            foreach (var menuItemStandardType in GetStandardTypeMenuItems())
-            {
-                var toolStripMenuItem = menuItemStandardType.Key;
-                var standardType = menuItemStandardType.Value;
-                if (standardType == StandardType.IRT)
-                {
-                    // Only show iRT menu item when there is an iRT calculator
-                    var rtRegression = Document.Settings.PeptideSettings.Prediction.RetentionTime;
-                    toolStripMenuItem.Visible = rtRegression == null || !(rtRegression.Calculator is RCalcIrt);
-                    toolStripMenuItem.Enabled = selectedStandardTypes.Contains(StandardType.IRT);
-                }
-                else
-                {
-                    toolStripMenuItem.Enabled = selectedPeptides.Length >= 1 &&
-                                                !selectedStandardTypes.Contains(StandardType.IRT);
-                }
-                toolStripMenuItem.Checked = selectedStandardTypes.Length == 1 &&
-                                            selectedStandardTypes[0] == standardType;
-            }
-        }
-
-        public void SetStandardType(StandardType standardType)
-        {
-            IEnumerable<IdentityPath> selPaths = SequenceTree.SelectedPaths
-                .Where(idPath => !ReferenceEquals(idPath.Child, SequenceTree.NODE_INSERT_ID));
-            string message = standardType == null
-                ? SkylineResources.SkylineWindow_SetStandardType_Clear_standard_type
-                : string.Format(SkylineResources.SkylineWindow_SetStandardType_Set_standard_type_to__0_, standardType);
-
-            var identityPaths = selPaths as IdentityPath[] ?? selPaths.ToArray();
-            var peptides = identityPaths.Select(p => Document.FindNode(p)).OfType<PeptideDocNode>().ToArray();
-            if (peptides.Length > 0)
-            {
-                string changedPeptides;
-
-                MessageType type;
-                if (peptides.Length == 1)
-                {
-                    type = MessageType.set_standard_type;
-                    changedPeptides = peptides[0].AuditLogText;
-                }
-                else
-                {
-                    type = MessageType.set_standard_type_peptides;
-                    changedPeptides = peptides.Length.ToString();
-                }
-                    
-                ModifyDocument(message, doc => doc.ChangeStandardType(standardType, identityPaths),
-                    docPair => AuditLogEntry.DiffDocNodes(type, docPair, changedPeptides));
-            }
-        }
-
-        public IDictionary<ToolStripMenuItem, StandardType> GetStandardTypeMenuItems()
-        {
-            var dict = new Dictionary<ToolStripMenuItem, StandardType>
-            {
-                {noStandardContextMenuItem, null},
-                {normStandardContextMenuItem, StandardType.GLOBAL_STANDARD},
-                {surrogateStandardContextMenuItem, StandardType.SURROGATE_STANDARD},
-                {qcStandardContextMenuItem, StandardType.QC},
-                {irtStandardContextMenuItem, StandardType.IRT},
-            };
-            foreach (var entry in EditMenu.GetStandardTypeMenuItems())
-            {
-                dict.Add(entry.Key, entry.Value);
-            }
-
-            return dict;
-        }
-
-        public bool HasSelectedTargetPeptides()
-        {
-            return SequenceTree.SelectedDocNodes.Any(nodeSel =>
-                {
-                    var nodePep = nodeSel as PeptideDocNode;
-                    return nodePep != null && !nodePep.IsDecoy;
-                });
-        }
-
-        private void editSpectrumFilterContextMenuItem_Click(object sender, EventArgs args)
-        {
-            EditMenu.EditSpectrumFilter();
-        }
-
-        public void ShowUniquePeptidesDlg()
-        {
-            EditMenu.ShowUniquePeptidesDlg();
-        }
-
-        public void ShowPasteFastaDlg()  // Expose for test access
-        {
-            EditMenu.ShowPasteFastaDlg();
-        }
-
-        public void ShowPastePeptidesDlg()
-        {
-            EditMenu.ShowPastePeptidesDlg();
-        }
-
-        public void ShowPasteProteinsDlg()
-        {
-            EditMenu.ShowPasteProteinsDlg();
-        }
-
-        public void ShowPasteTransitionListDlg()
-        {
-            EditMenu.ShowInsertTransitionListDlg();
-        }
-
-        public void ShowRefineDlg()
-        {
-            RefineMenu.ShowRefineDlg();
-        }
-
-        public static int CountNodeDiff(SrmDocumentPair docPair)
-        {
-            var property = RootProperty.Create(typeof(Targets));
-            var objInfo = new ObjectInfo<object>(docPair.OldDoc.Targets, docPair.NewDoc.Targets,
-                docPair.OldDoc, docPair.NewDoc, docPair.OldDoc, docPair.NewDoc);
-            var enumerator = Reflector<Targets>.EnumerateDiffNodes(objInfo, property, docPair.OldDocumentType, false);
-
-            var count = 0;
-            while (enumerator.MoveNext())
-            {
-                var node = enumerator.Current as ElementDiffNode;
-                if (node == null)
-                    continue;
-
-                count += node.Removed ? 1 : -1;
-            }
-
-            return count;
-        }
-
-        public void ShowRenameProteinsDlg()
-        {
-            RefineMenu.ShowRenameProteinsDlg();
-        }
-
-        public void AcceptPeptides()
-        {
-            RefineMenu.AcceptPeptides();
-        }
-
-        public void AcceptProteins()
-        {
-            RefineMenu.AcceptProteins();
-        }
-
-        public void RemoveMissingResults()
-        {
-            RefineMenu.RemoveMissingResults();
-        }
-
-        public bool ShowGenerateDecoysDlg(IWin32Window owner = null)
-        {
-            return RefineMenu.ShowGenerateDecoysDlg(owner);
-        }
-
-        #endregion // Edit menu
-
-        #region Context menu
-
-        private void contextMenuTreeNode_Opening(object sender, CancelEventArgs e)
-        {
-            var treeNode = SequenceTree.SelectedNode as TreeNodeMS;
-            bool enabled = (SequenceTree.SelectedNode is IClipboardDataProvider && treeNode != null
-                && treeNode.IsInSelection);
-            copyContextMenuItem.Enabled = enabled;
-            cutContextMenuItem.Enabled = enabled;
-            deleteContextMenuItem.Enabled = enabled;
-            if (SequenceTree.SelectedNodes.Count > 0)
-            {
-                expandSelectionContextMenuItem.Enabled = true;
-                expandSelectionContextMenuItem.Visible = true;
-            }
-            else
-            {
-                expandSelectionContextMenuItem.Enabled = false;
-                expandSelectionContextMenuItem.Visible = false;
-            }
-            if (Settings.Default.UIMode == UiModes.PROTEOMIC)
-            {
-                expandSelectionProteinsContextMenuItem.Text = SeqNodeResources.PeptideGroupTreeNode_Heading_Protein;
-                expandSelectionPeptidesContextMenuItem.Text = SeqNodeResources.PeptideTreeNode_Heading_Title;
-            }
-            else
-            {
-                expandSelectionProteinsContextMenuItem.Text = SeqNodeResources.PeptideGroupTreeNode_Heading_Molecule_List;
-                expandSelectionPeptidesContextMenuItem.Text = SeqNodeResources.PeptideTreeNode_Heading_Title_Molecule;
-            }
-            pickChildrenContextMenuItem.Enabled = SequenceTree.CanPickChildren(SequenceTree.SelectedNode) && enabled;
-            editNoteContextMenuItem.Enabled = (SequenceTree.SelectedNode is SrmTreeNode && enabled);
-            removePeakContextMenuItem.Visible = (SequenceTree.SelectedNode is TransitionTreeNode && enabled);
-            bool enabledModify = SequenceTree.GetNodeOfType<PeptideTreeNode>() != null;
-            var transitionTreeNode = SequenceTree.SelectedNode as TransitionTreeNode;
-            if (transitionTreeNode != null && transitionTreeNode.DocNode.Transition.IsPrecursor() && transitionTreeNode.DocNode.Transition.IsCustom())
-                enabledModify = false; // Don't offer to modify generated custom precursor nodes
-            modifyPeptideContextMenuItem.Visible = enabledModify && enabled;
-            setStandardTypeContextMenuItem.Visible = (HasSelectedTargetPeptides() && enabled);
-            // Custom molecule support
-            var nodePepGroupTree = SequenceTree.SelectedNode as PeptideGroupTreeNode;
-            var nodePepTree = SequenceTree.SelectedNode as PeptideTreeNode;
-            addMoleculeContextMenuItem.Visible = enabled && nodePepGroupTree != null && 
-                (nodePepGroupTree.DocNode.IsEmpty || nodePepGroupTree.DocNode.IsNonProteomic);
-            addSmallMoleculePrecursorContextMenuItem.Visible = enabledModify && nodePepTree != null && !nodePepTree.DocNode.IsProteomic;
-            var nodeTranGroupTree = SequenceTree.SelectedNode as TransitionGroupTreeNode;
-            addTransitionMoleculeContextMenuItem.Visible = enabled && nodeTranGroupTree != null &&
-                nodeTranGroupTree.PepNode.Peptide.IsCustomMolecule;
-            editSpectrumFilterContextMenuItem.Visible = SequenceTree.SelectedPaths
-                .SelectMany(path => DocumentUI.EnumeratePathsAtLevel(path, SrmDocument.Level.TransitionGroups)).Any();
-            var selectedQuantitativeValues = SelectedQuantitativeValues();
-            if (selectedQuantitativeValues.Length == 0)
-            {
-                toggleQuantitativeContextMenuItem.Visible = false;
-                markTransitionsQuantitativeContextMenuItem.Visible = false;
-            }
-            else if (selectedQuantitativeValues.Length == 2)
-            {
-                toggleQuantitativeContextMenuItem.Visible = false;
-                markTransitionsQuantitativeContextMenuItem.Visible = true;
-            }
-            else
-            {
-                markTransitionsQuantitativeContextMenuItem.Visible = false;
-
-                if (selectedQuantitativeValues[0])
-                {
-                    toggleQuantitativeContextMenuItem.Checked = true;
-                    toggleQuantitativeContextMenuItem.Visible 
-                        = SequenceTree.SelectedNodes.All(node => node is TransitionTreeNode);
-                }
-                else
-                {
-                    toggleQuantitativeContextMenuItem.Checked = false;
-                    toggleQuantitativeContextMenuItem.Visible = true;
-                }
-            }
-        }
-
-        private void pickChildrenContextMenuItem_Click(object sender, EventArgs e) { ShowPickChildrenInternal(true); }
-
-        public void ShowPickChildrenInternal(bool okOnDeactivate)
-        {
-            SequenceTree.ShowPickList(okOnDeactivate);
-        }
-        private void expandSelectionNoneContextMenuItem_Click(object sender, EventArgs e)
-        {
-            SequenceTree.ExpandSelectionBulk(typeof(SrmTreeNodeParent));
-        }
-        private void expandSelectionProteinsContextMenuItem_Click(object sender, EventArgs e)
-        {
-            SequenceTree.ExpandSelectionBulk(typeof(PeptideGroupTreeNode));
-        }
-        private void expandSelectionPeptidesContextMenuItem_Click(object sender, EventArgs e)
-        {
-            SequenceTree.ExpandSelectionBulk(typeof(PeptideTreeNode));
-        }
-        private void expandSelectionPrecursorsContextMenuItem_Click(object sender, EventArgs e)
-        {
-            SequenceTree.ExpandSelectionBulk(typeof(TransitionGroupTreeNode));
-        }
-        /// <summary>
-        /// Shows pop-up pick list for tests, with no automatic OK on deactivation of the pick list,
-        /// since this can cause failures, if the test computer is in use during the tests.
-        /// </summary>
-        public void ShowPickChildrenInTest()
-        {
-            ShowPickChildrenInternal(false);
-        }
-
-        private void singleReplicateTreeContextMenuItem_Click(object sender, EventArgs e)
-        {
-            SequenceTree.ShowReplicate = ReplicateDisplay.single;
-        }
-
-        private void bestReplicateTreeContextMenuItem_Click(object sender, EventArgs e)
-        {
-            SequenceTree.ShowReplicate = ReplicateDisplay.best;
-
-            // Make sure the best result index is active for the current peptide.
-            var nodePepTree = SequenceTree.GetNodeOfType<PeptideTreeNode>();
-            if (nodePepTree != null)
-            {
-                int iBest = nodePepTree.DocNode.BestResult;
-                if (iBest != -1)
-                    SelectedResultsIndex = iBest;
-            }
-        }
-
-        private void replicatesTreeContextMenuItem_DropDownOpening(object sender, EventArgs e)
-        {
-            ReplicateDisplay replicate = SequenceTree.ShowReplicate;
-            singleReplicateTreeContextMenuItem.Checked = (replicate == ReplicateDisplay.single);
-            bestReplicateTreeContextMenuItem.Checked = (replicate == ReplicateDisplay.best);
-        }
-
-        #endregion
-
-        #region View menu
-
-        // See SkylineGraphs.cs
-
-        public void ViewSpectralLibraries()
-        {
-            if (Settings.Default.SpectralLibraryList.Count == 0)
-            {
-                var result = MultiButtonMsgDlg.Show(this,
-                                             SkylineResources.
-                                                 SkylineWindow_ViewSpectralLibraries_No_libraries_to_show_Would_you_like_to_add_a_library,
-                                             MessageBoxButtons.OKCancel);
-                if (result == DialogResult.Cancel)
-                    return;
-                ShowPeptideSettingsUI(PeptideSettingsUI.TABS.Library);
-            }
-            else
-            {
-                var index = OwnedForms.IndexOf(form => form is ViewLibraryDlg);
-                if (index != -1)
-                    OwnedForms[index].Activate();
-                else
-                {
-                    var libraries = Document.Settings.PeptideSettings.Libraries;
-                    string libraryName = string.Empty;
-                    for (int i = 0; i < libraries.Libraries.Count && string.IsNullOrEmpty(libraryName); i++)
-                    {
-                        if (libraries.Libraries[i] != null)
-                            libraryName = libraries.Libraries[i].Name;
-                        else if (libraries.LibrarySpecs[i] != null)
-                            libraryName = libraries.LibrarySpecs[i].Name;
-                    }
-                    OpenLibraryExplorer(libraryName);
-                }
-            }
-        }
-
-        public double TargetsTextFactor
-        {
-            get { return ViewMenu.TargetsTextFactor; }
-            set
-            {
-                ViewMenu.TargetsTextFactor = value;
-            }
-        }
-
-        public void ChangeTextSize(double textFactor)
-        {
-            TargetsTextFactor = textFactor;
-            SequenceTree.OnTextZoomChanged();
-
-            // Null check is required since FilesTree is not visible by default and may not exist yet
-            FilesTree?.OnTextZoomChanged(); 
-        }
-
-        public void ChangeColorScheme()
-        {
-            UpdateGraphPanes();
-            // Because changing text size already did everything we needed to update
-            // the Targets view text.
-            ChangeTextSize(Program.MainWindow.TargetsTextFactor);            
-        }
-
-        public void OpenLibraryExplorer(string libraryName)
-        {
-            var viewLibraryDlg = new ViewLibraryDlg(_libraryManager, libraryName, this) { Owner = this };
-            viewLibraryDlg.Show(this);
-        }
-
-        public void ShowStatusBar(bool show)
-        {
-            Settings.Default.ShowStatusBar = show;
-            statusStrip.Visible = show;
-        }
-
-        public void ShowToolBar(bool show)
-        {
-            Settings.Default.RTPredictorVisible = show;
-            mainToolStrip.Visible = show;
-        }
-
-        public void AddGroupComparison()
-        {
-            using (var editDlg = new EditGroupComparisonDlg(this, GroupComparisonDef.EMPTY,
-                Settings.Default.GroupComparisonDefList))
-            {
-                if (editDlg.ShowDialog(this) == DialogResult.OK)
-                {
-                    Settings.Default.GroupComparisonDefList.Add(editDlg.GroupComparisonDef);
-                    ModifyDocument(Resources.SkylineWindow_AddGroupComparison_Add_Fold_Change,
-                        doc => doc.ChangeSettings(
-                            doc.Settings.ChangeDataSettings(
-                                doc.Settings.DataSettings.AddGroupComparisonDef(
-                                editDlg.GroupComparisonDef))), AuditLogEntry.SettingsLogFunction);
-                }
-            }
-        }
-
-        public void AddListDefinition()
-        {
-            using (var editDlg = new ListDesigner(ListData.EMPTY, Settings.Default.ListDefList))
-            {
-                if (editDlg.ShowDialog(this) == DialogResult.OK)
-                {
-                    var listDef = editDlg.GetListDef();
-                    Settings.Default.ListDefList.Add(listDef);
-                    ModifyDocument(Resources.SkylineWindow_AddGroupComparison_Add_Fold_Change,
-                        doc => doc.ChangeSettings(
-                            doc.Settings.ChangeDataSettings(
-                                doc.Settings.DataSettings.AddListDef(
-                                    listDef))), AuditLogEntry.SettingsLogFunction);
-                }
-            }
-        }
-
-        public void ChangeDocPanoramaUri(Uri uri)
-        {
-                    ModifyDocument(SkylineResources.SkylineWindow_ChangeDocPanoramaUri_Store_Panorama_upload_location,
-                        doc => doc.ChangeSettings(
-                            doc.Settings.ChangeDataSettings(
-                                doc.Settings.DataSettings.ChangePanoramaPublishUri(
-                                uri))), AuditLogEntry.SettingsLogFunction);
-        }
-
-        public void ShowGroupComparisonWindow(string groupComparisonName)
-        {
-            FoldChangeGrid.ShowFoldChangeGrid(dockPanel, GetFloatingRectangleForNewWindow(), this, groupComparisonName);
-        }
-        
-
-        private void addMoleculeContextMenuItem_Click(object sender, EventArgs e)
-        {
-            AddSmallMolecule();
-        }
-
-        private void addSmallMoleculePrecursorContextMenuItem_Click(object sender, EventArgs e)
-        {
-            AddSmallMolecule();
-        }
-
-        private void addTransitionMoleculeContextMenuItem_Click(object sender, EventArgs e)
-        {
-            AddSmallMolecule();
-        }
-
-        private TransitionDocNode[] GetDefaultPrecursorTransitions(SrmDocument doc, TransitionGroup tranGroup)
-        {
-            // CONSIDER(bspratt):
-            // You might want to prepoluate one or more precursor transitions, if full scan MS1 "Isotope peaks include"=="count" 
-            // (in which case you'd want more than one), or Transition Settings ion types filter includes "p"
-            // var transition = new Transition(tranGroup, tranGroup.PrecursorAdduct, null, tranGroup.CustomMolecule);
-            // var massType = doc.Settings.TransitionSettings.Prediction.FragmentMassType;
-            // double mass = transition.CustomIon.GetMass(massType);
-            // var nodeTran = new TransitionDocNode(transition, null, mass, null, null); // Precursor transition
-            // return new[] { nodeTran };
-            return new TransitionDocNode[0];
-        }
-
-        public void AddSmallMolecule()
-        {
-            var nodeGroupTree = SequenceTree.SelectedNode as TransitionGroupTreeNode;
-            var nodePepGroupTree = SequenceTree.SelectedNode as PeptideGroupTreeNode;
-            var nodePepTree = SequenceTree.SelectedNode as PeptideTreeNode;
-            if (nodeGroupTree != null)
-            {
-                // Adding a transition - just want charge and formula/mz
-                var nodeGroup = nodeGroupTree.DocNode;
-                var groupPath = nodeGroupTree.Path;
-                // List of existing transitions to avoid duplication
-                var existingIons = nodeGroup.Transitions.Select(child => child.Transition)
-                                                        .Where(c => c.IsNonReporterCustomIon()).ToArray();
-                using (var dlg = new EditCustomMoleculeDlg(this,
-                    EditCustomMoleculeDlg.UsageMode.fragment,
-                    SkylineResources.SkylineWindow_AddMolecule_Add_Transition, null, existingIons,
-                    Transition.MIN_PRODUCT_CHARGE,
-                    Transition.MAX_PRODUCT_CHARGE,
-                    Document.Settings, nodeGroup.CustomMolecule, nodeGroup.Transitions.Any() ? nodeGroup.Transitions.Last().Transition.Adduct : Adduct.SINGLY_PROTONATED,
-                    null,
-                    nodeGroup.Transitions.Any() ? nodeGroup.Transitions.Last().ExplicitValues : ExplicitTransitionValues.EMPTY,
-                    null, null))
-                {
-                    if (dlg.ShowDialog(this) == DialogResult.OK)
-                    {
-                        ModifyDocument(string.Format(SkylineResources.SkylineWindow_AddMolecule_Add_custom_product_ion__0_, dlg.ResultCustomMolecule.DisplayName), doc =>
-                        {
-                            // Okay to use TransitionGroup identity object, if it has been removed from the 
-                            // tree, then the Add below with the path will throw
-                            var transitionGroup = nodeGroup.TransitionGroup;
-                            var transition = new Transition(transitionGroup, dlg.Adduct, null, dlg.ResultCustomMolecule);
-                            var massType = doc.Settings.TransitionSettings.Prediction.FragmentMassType;
-                            var mass = transition.CustomIon.GetMass(massType);
-                            var nodeTran = new TransitionDocNode(transition, null, mass, TransitionDocNode.TransitionQuantInfo.DEFAULT,
-                            dlg.ResultExplicitTransitionValues); 
-
-                            return (SrmDocument)doc.Add(groupPath, nodeTran);
-                        }, docPair => AuditLogEntry.DiffDocNodes(MessageType.added_small_molecule_transition, docPair, dlg.ResultCustomMolecule.DisplayName));
-                    }
-                }
-            }
-            else if (nodePepTree != null)
-            {
-                // Adding a precursor - appends a transition group to the current peptide's existing list
-                var nodePep = nodePepTree.DocNode;
-                var pepPath = nodePepTree.Path;
-                var notFirst = nodePep.TransitionGroups.Any();
-                // Get a list of existing precursors - likely basis for adding a heavy version
-                var existingPrecursors = nodePep.TransitionGroups.Select(child => child.TransitionGroup).Where(c => c.IsCustomIon).ToArray();
-                using (var dlg = new EditCustomMoleculeDlg(this,
-                    EditCustomMoleculeDlg.UsageMode.precursor,
-                    SkylineResources.SkylineWindow_AddSmallMolecule_Add_Precursor,
-                    null, existingPrecursors,
-                    TransitionGroup.MIN_PRECURSOR_CHARGE, TransitionGroup.MAX_PRECURSOR_CHARGE, Document.Settings,
-                    nodePep.Peptide.CustomMolecule,
-                    notFirst ? nodePep.TransitionGroups.First().TransitionGroup.PrecursorAdduct : Adduct.SINGLY_PROTONATED,
-                    notFirst ? nodePep.TransitionGroups.First().ExplicitValues : ExplicitTransitionGroupValues.EMPTY,
-                    null,
-                    null,
-                    notFirst ? nodePep.TransitionGroups.First().TransitionGroup.LabelType : IsotopeLabelType.light))
-                {
-                    if (dlg.ShowDialog(this) == DialogResult.OK)
-                    {
-                        TransitionGroup tranGroup = null;
-                        TransitionGroupDocNode tranGroupDocNode = null;
-                        ModifyDocument(string.Format(SkylineResources.SkylineWindow_AddSmallMolecule_Add_small_molecule_precursor__0_, dlg.ResultCustomMolecule.DisplayName), doc =>
-                        {
-                            tranGroup = new TransitionGroup(nodePep.Peptide, dlg.Adduct, dlg.IsotopeLabelType);
-                            tranGroupDocNode = new TransitionGroupDocNode(tranGroup, Annotations.EMPTY,
-                                doc.Settings, null, null, dlg.ResultExplicitTransitionGroupValues, null, GetDefaultPrecursorTransitions(doc, tranGroup), true);
-                            return (SrmDocument)doc.Add(pepPath, tranGroupDocNode);
-                        }, docPair => AuditLogEntry.DiffDocNodes(MessageType.added_small_molecule_precursor, docPair, tranGroupDocNode.AuditLogText));
-                    }
-                }
-            }
-            else if (nodePepGroupTree != null)
-            {
-                var nodePepGroup = nodePepGroupTree.DocNode;
-                if (!nodePepGroup.IsPeptideList)
-                {
-                    MessageDlg.Show(this, SkylineResources.SkylineWindow_AddMolecule_Custom_molecules_cannot_be_added_to_a_protein_);
-                    return;
-                }
-                else if (!nodePepGroup.IsEmpty && nodePepGroup.IsProteomic) // N.B. : An empty PeptideGroup will return True for IsProteomic, the assumption being that it's in the early stages of being populated from a protein
-                {
-                    MessageDlg.Show(this, SkylineResources.SkylineWindow_AddMolecule_Custom_molecules_cannot_be_added_to_a_peptide_list_);
-                    return;
-                }
-
-                var pepGroupPath = nodePepGroupTree.Path;
-                using (var dlg = new EditCustomMoleculeDlg(this,
-                    EditCustomMoleculeDlg.UsageMode.moleculeNew,
-                    SkylineResources.SkylineWindow_AddSmallMolecule_Add_Small_Molecule_and_Precursor, null, null,
-                    TransitionGroup.MIN_PRECURSOR_CHARGE, TransitionGroup.MAX_PRECURSOR_CHARGE, Document.Settings, null, Adduct.NonProteomicProtonatedFromCharge(1), 
-                    ExplicitTransitionGroupValues.EMPTY, ExplicitTransitionValues.EMPTY, ExplicitRetentionTimeInfo.EMPTY, IsotopeLabelType.light))
-                {
-                    if (dlg.ShowDialog(this) == DialogResult.OK)
-                    {
-                        ModifyDocument(string.Format(SkylineResources.SkylineWindow_AddSmallMolecule_Add_small_molecule__0_, dlg.ResultCustomMolecule.DisplayName), doc =>
-                        {
-                            // If ion was described as having an adduct, leave that off for the parent "peptide" molecular formula
-                            var peptideMolecule = dlg.ResultCustomMolecule;
-                            var peptide = new Peptide(peptideMolecule);
-                            var tranGroup = new TransitionGroup(peptide, dlg.Adduct, dlg.IsotopeLabelType, true, null);
-                            var tranGroupDocNode = new TransitionGroupDocNode(tranGroup, Annotations.EMPTY,
-                                doc.Settings, null, null, dlg.ResultExplicitTransitionGroupValues, null,
-                                GetDefaultPrecursorTransitions(doc, tranGroup), true);
-                            var nodePepNew = new PeptideDocNode(peptide, Document.Settings, null, null,
-                                dlg.ResultRetentionTimeInfo, new[] { tranGroupDocNode }, true);
-                            return (SrmDocument)doc.Add(pepGroupPath, nodePepNew);
-                        }, docPair => AuditLogEntry.DiffDocNodes(MessageType.added_small_molecule, docPair, dlg.ResultCustomMolecule.DisplayName));
-                    }
-                }
-            }
-        }
-
-        #endregion
-
-        #region Settings menu
-
-        private void saveCurrentMenuItem_Click(object sender, EventArgs e)
-        {
-            SaveSettings();
-        }
-
-        private void editSettingsMenuItem_Click(object sender, EventArgs e)
-        {
-            IEnumerable<SrmSettings> listNew = Settings.Default.SrmSettingsList.EditList(this, null);
-            if (listNew != null)
-            {
-                SrmSettingsList list = Settings.Default.SrmSettingsList;
-                SrmSettings settingsDefault = list[0];
-                SrmSettings settingsCurrent = DocumentUI.Settings;
-                list.Clear();
-                list.Add(settingsDefault); // Add back default settings.
-                list.AddRange(listNew);
-                if (!list.TryGetValue(settingsCurrent.GetKey(), out _))
-                {
-                    // If the current settings were removed, then make
-                    // them the default, and use them to avoid a shift
-                    // to some random settings values.
-                    list[0] = settingsCurrent.MakeSavable(SrmSettingsList.DefaultName);
-                }
-            }
-        }
-
-        private void shareSettingsMenuItem_Click(object sender, EventArgs e)
-        {
-            ShareSettings();
-        }
-
-        public void ShareSettings()
-        {
-            using (var dlg = new ShareListDlg<SrmSettingsList, SrmSettings>(Settings.Default.SrmSettingsList))
-            {
-                dlg.ShowDialog(this);
-            }
-        }
-
-        private void importSettingsMenuItem1_Click(object sender, EventArgs e)
-        {
-            ImportSettings();
-        }
-
-        public void ImportSettings()
-        {
-            ShareListDlg<SrmSettingsList, SrmSettings>.Import(this,
-                Settings.Default.SrmSettingsList);
-        }
-
-        private void peptideSettingsMenuItem_Click(object sender, EventArgs e)
-        {
-            ShowPeptideSettingsUI();
-        }
-
-        public void ShowPeptideSettingsUI()
-        {
-            ShowPeptideSettingsUI(this);
-        }
-
-        public void ShowPeptideSettingsUI(IWin32Window parent)
-        {
-            ShowPeptideSettingsUI(parent, null);
-        }
-
-        public void ShowPeptideSettingsUI(PeptideSettingsUI.TABS? tab)
-        {
-            ShowPeptideSettingsUI(this, tab);
-        }
-
-        private void ShowPeptideSettingsUI(IWin32Window parent, PeptideSettingsUI.TABS? tab)
-        {
-            using (PeptideSettingsUI ps = new PeptideSettingsUI(this, _libraryManager, tab))
-            {
-                var oldStandard = RCalcIrt.IrtPeptides(Document).ToHashSet();
-
-                if (ps.ShowDialog(parent) == DialogResult.OK)
-                {
-                    if (ps.IsShowLibraryExplorer)
-                    {
-                        int libraryExpIndex = OwnedForms.IndexOf(form => form is ViewLibraryDlg);
-                        if (libraryExpIndex != -1)
-                            OwnedForms[libraryExpIndex].Activate();
-                    }
-
-                    HandleStandardsChanged(oldStandard, RCalcIrt.Calculator(Document));
-                }
-            }
-
-            // In case user shows/hides things via the Spectral Library 
-            // Explorer's spectrum graph pane.
-            UpdateGraphPanes();
-        }
-
-        public void HandleStandardsChanged(ICollection<Target> oldStandard, RCalcIrt calc)
-        {
-            if (calc == null)
-                return;
-            var dbPath = calc.DatabasePath;
-            try
-            {
-                calc = calc.Initialize(null) as RCalcIrt;
-            }
-            catch (Exception e)
-            {
-                MessageDlg.ShowWithException(this,
-                    string.Format(
-                        Resources.SkylineWindow_HandleStandardsChanged_An_error_occurred_while_attempting_to_load_the_iRT_database__0___iRT_standards_cannot_be_automatically_added_to_the_document_,
-                        dbPath), e);
-                return;
-            }
-            if (calc == null)
-                return;
-            var newStandard = calc.GetStandardPeptides().ToArray();
-            if (newStandard.Length == 0 || newStandard.Length == oldStandard.Count && newStandard.All(oldStandard.Contains))
-            {
-                // Standard peptides have not changed
-                return;
-            }
-            
-            // Determine which peptides are in the standard, but not in the document
-            var documentPeps = new TargetMap<bool>(Document.Molecules.Select(pep => new KeyValuePair<Target, bool>(pep.ModifiedTarget, true)));
-            var missingPeptides = new TargetMap<bool>(newStandard.Where(pep => !documentPeps.ContainsKey(pep)).Select(target => new KeyValuePair<Target, bool>(target, true)));
-            if (missingPeptides.Count == 0)
-                return;
-
-            SrmDocument newDoc = null;
-            IdentityPath firstAdded = null;
-            var numTransitions = 0;
-            Func<SrmDocumentPair, AuditLogEntry> dlgCreate = null;
-            if (!string.IsNullOrEmpty(calc.DocumentXml))
-            {
-                using (var reader = new StringReader(calc.DocumentXml))
-                using (var dlg = new AddIrtStandardsToDocumentDlg())
-                {
-                    if (dlg.ShowDialog(this) == DialogResult.Yes)
-                    {
-                        newDoc = Document.ImportDocumentXml(reader,
-                            string.Empty,
-                            MeasuredResults.MergeAction.remove,
-                            false,
-                            FindSpectralLibrary,
-                            Settings.Default.StaticModList,
-                            Settings.Default.HeavyModList,
-                            Document.Children.Any() ? new IdentityPath(Document.Children.First().Id) : null,
-                            out firstAdded,
-                            out _,
-                            false);
-                        numTransitions = dlg.NumTransitions;
-                        dlgCreate = dlg.FormSettings.EntryCreator.Create;
-                    }
-                }
-            }
-            else
-            {
-                var matchingStandard = IrtStandard.WhichStandard(newStandard);
-                if (matchingStandard != null && matchingStandard.HasDocument)
-                {
-                    using (var dlg = new AddIrtStandardsToDocumentDlg())
-                    {
-                        if (dlg.ShowDialog(this) == DialogResult.Yes)
-                        {
-                            newDoc = matchingStandard.ImportTo(Document, FindSpectralLibrary, out firstAdded);
-                            numTransitions = dlg.NumTransitions;
-                            dlgCreate = dlg.FormSettings.EntryCreator.Create;
-                        }
-                    }
-                }
-            }
-
-            var standardPepGroup = firstAdded != null ? (PeptideGroupDocNode)newDoc?.FindNode(firstAdded) : null;
-            if (standardPepGroup != null)
-            {
-                ModifyDocument(SkylineResources.SkylineWindow_AddStandardsToDocument_Add_standard_peptides, _ =>
-                {
-                    var pepList = new List<DocNode>();
-                    foreach (var nodePep in standardPepGroup.Peptides.Where(pep => missingPeptides.ContainsKey(pep.ModifiedTarget)))
-                    {
-                        var tranGroupList = new List<DocNode>();
-                        foreach (TransitionGroupDocNode nodeTranGroup in nodePep.Children)
-                        {
-                            var transitions = nodeTranGroup.Transitions.OrderBy(nodeTran => nodeTran.LibInfo?.Rank).Take(numTransitions).ToArray();
-                            Array.Sort(transitions, TransitionGroup.CompareTransitions);
-                            tranGroupList.Add(nodeTranGroup.ChangeChildren(transitions.Cast<DocNode>().ToList()));
-                        }
-
-                        pepList.Add(nodePep.ChangeChildren(tranGroupList));
-                    }
-
-                    var newStandardPepGroup = standardPepGroup.ChangeChildren(pepList);
-                    return (SrmDocument) newDoc.ReplaceChild(newStandardPepGroup);
-                }, dlgCreate);
-            }
-        }
-
-        private void transitionSettingsMenuItem_Click(object sender, EventArgs e)
-        {
-            ShowTransitionSettingsUI();
-        }
-
-        public void ShowTransitionSettingsUI()
-        {
-            ShowTransitionSettingsUI(this);
-        }
-
-        public void ShowTransitionSettingsUI(IWin32Window parent)
-        {
-            ShowTransitionSettingsUI(parent, null);
-        }
-
-        public void ShowTransitionSettingsUI(TransitionSettingsUI.TABS? tab)
-        {
-            ShowTransitionSettingsUI(this, tab);
-        }
-
-        private void ShowTransitionSettingsUI(IWin32Window parent, TransitionSettingsUI.TABS? tab)
-        {
-            using (TransitionSettingsUI ts = new TransitionSettingsUI(this) { TabControlSel = tab })
-            {
-                if (ts.ShowDialog(parent) == DialogResult.OK)
-                {
-                    // At this point the dialog does everything by itself.
-                }
-            }
-        }
-
-        private void settingsMenu_DropDownOpening(object sender, EventArgs e)
-        {
-            ToolStripMenuItem menu = settingsToolStripMenuItem;
-            SrmSettingsList list = Settings.Default.SrmSettingsList;
-            string selected = DocumentUI.Settings.Name;
-
-            // No point in saving the settings, if a saved instance is selected.
-            saveCurrentMenuItem.Enabled = (selected == SrmSettingsList.DefaultName);
-
-            // Only edit or share, if more than default settings.
-            bool enable = (list.Count > 1);
-            editSettingsMenuItem.Enabled = enable;
-            shareSettingsMenuItem.Enabled = enable;
-
-            // Add the true default settings, as these can be useful for getting everyone using the
-            // same settings in an instructional context
-            var listItems = new List<SrmSettings> { SrmSettingsList.GetDefault() };
-            listItems.AddRange(list.Skip(1));
-            int i = 0;
-            foreach (var settings in listItems)
-            {
-                ToolStripMenuItem item = menu.DropDownItems[i] as ToolStripMenuItem;
-                if (item == null || settings.Name != item.Name)
-                {
-                    // Remove the rest until the separator is reached
-                    while (!ReferenceEquals(menu.DropDownItems[i], toolStripSeparatorSettings))
-                        menu.DropDownItems.RemoveAt(i);
-
-                    SelectSettingsHandler handler = new SelectSettingsHandler(this, settings);
-                    item = new ToolStripMenuItem(settings.Name, null,
-                        handler.ToolStripMenuItemClick);
-                    menu.DropDownItems.Insert(i, item);
-                }
-
-                if (Equals(settings, DocumentUI.Settings))
-                    item.Checked = true;
-                i++;
-            }
-
-            // Remove the rest until the separator is reached
-            while (!ReferenceEquals(menu.DropDownItems[i], toolStripSeparatorSettings))
-                menu.DropDownItems.RemoveAt(i);
-
-            toolStripSeparatorSettings.Visible = (i > 0);
-        }
-
-        public bool SaveSettings()
-        {
-            using (SaveSettingsDlg ss = new SaveSettingsDlg())
-            {
-                if (ss.ShowDialog(this) != DialogResult.OK)
-                    return false;
-
-                SrmSettings settingsNew = null;
-
-                ModifyDocument(SkylineResources.SkylineWindow_SaveSettings_Name_settings, doc =>
-                                                    {
-                                                        settingsNew = (SrmSettings) doc.Settings.ChangeName(ss.SaveName);
-                                                        return doc.ChangeSettings(settingsNew);
-                                                    }, AuditLogEntry.SkipChange);
-
-                if (settingsNew != null)
-                    Settings.Default.SrmSettingsList.Add(settingsNew.MakeSavable(ss.SaveName));
-
-                return true;
-            }
-        }
-
-        private class SelectSettingsHandler
-        {
-            private readonly SkylineWindow _skyline;
-            private readonly SrmSettings _settings;
-
-            public SelectSettingsHandler(SkylineWindow skyline, SrmSettings settings)
-            {
-                _skyline = skyline;
-                _settings = settings;
-            }
-
-            public void ToolStripMenuItemClick(object sender, EventArgs e)
-            {
-                // If the current settings are not in a saved set, then ask to save
-                // before overwriting them.
-                if (_skyline.DocumentUI.Settings.Name == SrmSettingsList.DefaultName)
-                {
-                    DialogResult result =
-                        MultiButtonMsgDlg.Show(_skyline,
-                            SkylineResources.
-                                SelectSettingsHandler_ToolStripMenuItemClick_Do_you_want_to_save_your_current_settings_before_switching,
-                            MessageBoxButtons.YesNoCancel);
-                    switch (result)
-                    {
-                        case DialogResult.Cancel:
-                            return;
-                        case DialogResult.Yes:
-                            if (!_skyline.SaveSettings())
-                                return;
-                            break;
-                    }
-                }
-                // For extra safety, make sure the settings do not contain Library
-                // instances.  Saved settings should always have null Libraries, and
-                // use the LibraryManager to get the right libraries for the library
-                // spec's.
-                var settingsNew = _settings;
-                var lib = _settings.PeptideSettings.Libraries;
-                if (lib != null)
-                {
-                    foreach (var library in lib.Libraries)
-                    {
-                        if (library != null)
-                        {
-                            settingsNew = _settings.ChangePeptideSettings(_settings.PeptideSettings.ChangeLibraries(
-                                _settings.PeptideSettings.Libraries.ChangeLibraries(new Library[lib.Libraries.Count])));
-                            break;
-                        }
-                    }
-                }
-                if (_skyline.ChangeSettings(settingsNew, true))
-                    settingsNew.UpdateLists(_skyline.DocumentFilePath);
-            }
-        }
-
-        public void ResetDefaultSettings()
-        {
-            var defaultSettings = SrmSettingsList.GetDefault();
-            if (!Equals(defaultSettings, DocumentUI.Settings))
-                ChangeSettings(defaultSettings, false, SkylineResources.SkylineWindow_ResetDefaultSettings_Reset_default_settings);
-        }
-
-        public bool ChangeSettingsMonitored(Control parent, string message, Func<SrmSettings, SrmSettings> changeSettings)
-        {
-            bool documentChanged;
-            do
-            {
-                documentChanged = false;
-                try
-                {
-                    var newSettings = changeSettings(Document.Settings);
-                    bool success = false;
-                    using (var longWaitDlg = new LongWaitDlg(this))
-                    {
-                        longWaitDlg.Text = Text; // Same as dialog box
-                        longWaitDlg.Message = message;
-                        longWaitDlg.ProgressValue = 0;
-                        var undoState = GetUndoState();
-                        longWaitDlg.PerformWork(parent, 800, progressMonitor =>
-                        {
-                            using (var settingsChangeMonitor = new SrmSettingsChangeMonitor(progressMonitor, message, this))
-                            {
-                                // If background proteome lacks the needed protein metadata for uniqueness checks, force loading now
-                                var diff = new SrmSettingsDiff(newSettings, Document.Settings);
-                                if (diff.DiffPeptides || newSettings.PeptideSettings.NeedsBackgroundProteomeUniquenessCheckProcessing)
-                                {
-                                    if (progressMonitor.IsCanceled)
-                                    {
-                                        return;
-                                    }
-
-                                    // Looping here in case some other agent interrupts us with a change to Document
-                                    while (newSettings.PeptideSettings.NeedsBackgroundProteomeUniquenessCheckProcessing)
-                                    {
-                                        BackgroundProteomeManager.BeginForegroundLoad();  // Signal the background task to stay out of our way
-                                        var manager = BackgroundProteomeManager; // Use the background loader logic, but in this thread
-                                        var withMetaData = manager.LoadForeground(newSettings.PeptideSettings, settingsChangeMonitor);
-                                        if (withMetaData == null)
-                                        {
-                                            return; // Cancelled
-                                        }
-                                        newSettings = newSettings.ChangePeptideSettings(s => s.ChangeBackgroundProteome(withMetaData));
-                                    }
-                                }
-                                success = ChangeSettings(newSettings, true, null, undoState, settingsChangeMonitor,
-                                    () => longWaitDlg.EnableCancelOption(true),
-                                    () => longWaitDlg.EnableCancelOption(false));
-                            }
-                        });
-                        if (!success || longWaitDlg.IsCanceled)
-                        {
-                            return false;
-                        }
-                    }
-                }
-                catch (OperationCanceledException)
-                {
-                    // Canceled mid-change due to background document change
-                    documentChanged = true;
-                }
-                catch (Exception exception)
-                {
-                    if (ExceptionUtil.IsProgrammingDefect(exception))
-                    {
-                        throw;
-                    }
-                    MessageDlg.ShowWithException(parent ?? this, TextUtil.LineSeparate(Resources.ShareListDlg_OkDialog_An_error_occurred, exception.Message), exception);
-                    return false;
-                }
-                finally
-                {
-                    BackgroundProteomeManager.EndForegroundLoad(); // Done overriding the background loader
-                }
-            }
-            while (documentChanged);
-
-            return true;
-        }
-
-        public SrmSettings StoreNewSettings(SrmSettings settings)
-        {
-            // Edited settings always use the default name.  Saved settings
-            // by nature have never been changed.  The way to store settings
-            // other than to the default name is SaveSettings().
-            string defaultName = SrmSettingsList.DefaultName;
-            // MakeSavable will also remove any results information
-            Settings.Default.SrmSettingsList[0] = settings.MakeSavable(defaultName);
-            // Document must have the same name as the saved version.
-            if (!Equals(settings.Name, defaultName))
-                settings = (SrmSettings)settings.ChangeName(defaultName);
-            return settings;
-        }
-
-        public bool ChangeSettings(SrmSettings newSettings, bool store, string message = null, IUndoState undoState = null,
-            SrmSettingsChangeMonitor monitor = null, Action onModifyingAction = null, Action onModifiedAction = null)
-        {
-            if (store)
-                newSettings = StoreNewSettings(newSettings);
-
-            ModifyDocumentOrThrow(message ?? SkylineResources.SkylineWindow_ChangeSettings_Change_settings, undoState,
-                DocumentModifier.Create(doc => doc.ChangeSettings(newSettings, monitor),
-                    AuditLogEntry.SettingsLogFunction), onModifyingAction, onModifiedAction);
-            return true;
-        }
-
-        private void documentSettingsMenuItem_Click(object sender, EventArgs e)
-        {
-            ShowDocumentSettingsDialog();
-        }
-
-        public void ShowDocumentSettingsDialog()
-        {
-            DisplayDocumentSettingsDialogPage(null);
-        }
-
-        public void DisplayDocumentSettingsDialogPage(DocumentSettingsDlg.TABS? tab)
-        {
-            using (var dlg = new DocumentSettingsDlg(this))
-            {
-                if (tab.HasValue)
-                {
-                    dlg.SelectTab(tab.Value);
-                }
-                if (dlg.ShowDialog(this) == DialogResult.OK)
-                {
-                    ModifyDocument(SkylineResources.SkylineWindow_ShowDocumentSettingsDialog_Change_document_settings,
-                        doc =>
-                        {
-                            var dataSettingsNew = dlg.GetDataSettings(doc.Settings.DataSettings);
-                            if (Equals(dataSettingsNew, doc.Settings.DataSettings))
-                                return doc;
-                            doc = doc.ChangeSettings(doc.Settings.ChangeDataSettings(dataSettingsNew));
-                            doc = MetadataExtractor.ApplyRules(doc, null, out _);
-                            return doc;
-                        },
-                        AuditLogEntry.SettingsLogFunction);
-                    StoreNewSettings(DocumentUI.Settings);
-                }
-            }
-        }
-
-        private void integrateAllMenuItem_Click(object sender, EventArgs e)
-        {
-            ToggleIntegrateAll();
-        }
-
-        public void ToggleIntegrateAll()
-        {
-            SetIntegrateAll(!DocumentUI.Settings.TransitionSettings.Integration.IsIntegrateAll);
-        }
-
-        public void SetIntegrateAll(bool integrateAll)
-        {
-            if (integrateAll != DocumentUI.Settings.TransitionSettings.Integration.IsIntegrateAll)
-            {
-                ModifyDocument(integrateAll ? SkylineResources.SkylineWindow_IntegrateAll_Set_integrate_all : SkylineResources.SkylineWindow_IntegrateAll_Clear_integrate_all,
-                    doc => doc.ChangeSettings(doc.Settings.ChangeTransitionIntegration(i => i.ChangeIntegrateAll(integrateAll))), AuditLogEntry.SettingsLogFunction);
-            }
-        }
-
-        #endregion // Settings menu
-
-        #region Tools Menu
-
-        private void optionsToolStripMenuItem_Click(object sender, EventArgs e)
-        {
-            ShowToolOptionsUI();
-        }
-
-        public void ShowToolOptionsUI()
-        {
-            using (var dlg = new ToolOptionsUI(_documentUI.Settings))
-            {
-                dlg.ShowDialog(this);
-            }
-        }
-
-        public void ShowToolOptionsUI(IWin32Window owner, ToolOptionsUI.TABS tab)
-        {
-            using (var dlg = new ToolOptionsUI(_documentUI.Settings))
-            {
-                dlg.NavigateToTab(tab);
-                dlg.ShowDialog(owner);
-            }
-        }
-
-        public void ShowToolOptionsUI(ToolOptionsUI.TABS tab)
-        {
-            ShowToolOptionsUI(this, tab);
-        }
-
-        private void updatesToolsMenuItem_Click(object sender, EventArgs e)
-        {
-            ShowToolUpdatesDlg();
-        }
-
-        public void ShowToolUpdatesDlg()
-        {
-            ShowToolUpdatesDlg(new ToolUpdateHelper());
-        }
-
-        public void ShowToolUpdatesDlg(IToolUpdateHelper updateHelper)
-        {
-            using (var dlg = new ToolUpdatesDlg(this,
-                                                Settings.Default.ToolList.Where(tool => tool.UpdateAvailable).ToList(),
-                                                updateHelper))
-            {
-                dlg.ShowDialog(this);
-            }
-        }
-
-        private void toolStoreMenuItem_Click(object sender, EventArgs e)
-        {
-            ShowToolStoreDlg();
-        }
-
-        public void ShowToolStoreDlg()
-        {
-            ToolInstallUI.InstallZipFromWeb(this, InstallProgram);
-        }
-
-        private void configureToolsMenuItem_Click(object sender, EventArgs e)
-        {
-            ShowConfigureToolsDlg();
-        }
-
-        public void ShowConfigureToolsDlg()
-        {
-            using (var dlg = new ConfigureToolsDlg(this))
-            {
-                dlg.ShowDialog(this);
-            }
-        }
-
-        private void searchToolsMenuItem_Click(object sender, EventArgs e)
-        {
-            ShowSearchToolsDlg();
-        }
-
-        public void ShowSearchToolsDlg()
-        {
-            using var listbox = new ListBox();
-            var driverTools = new SettingsListBoxDriver<SearchTool>(listbox, Settings.Default.SearchToolList);
-            driverTools.LoadList();
-            driverTools.EditList();
-        }
-
-        private void toolsMenu_DropDownOpening(object sender, EventArgs e)
-        {
-            PopulateToolsMenu();
-        }
-
-        public void PopulateToolsMenu()
-        {
-            // Remove all tools from the toolToolStripMenuItem.
-            while (!ReferenceEquals(toolsMenu.DropDownItems[0], toolStripSeparatorTools))
-            {
-                toolsMenu.DropDownItems.RemoveAt(0);
-                //Consider: (danny) When we remove menu items do we have to dispose of them?
-            }
-
-            int lastInsertIndex = 0;
-            var toolList = Settings.Default.ToolList;
-            foreach (ToolDescription tool in toolList)
-            {
-                if (tool.Title.Contains('\\'))
-                {
-                    ToolStripMenuItem current = toolsMenu;
-                    string[] spliced = tool.Title.Split('\\');
-                    for (int i = 0; i < spliced.Length-1; i++)
-                    {
-                        ToolStripMenuItem item;
-                        int index = toolExists(current, spliced[i]);
-                        if (index >= 0)
-                        {
-                            item = (ToolStripMenuItem) current.DropDownItems[index];
-                        }
-                        else
-                        {
-                            item = new ToolStripMenuItem(spliced[i])
-                                {
-                                    Image = tool.UpdateAvailable ? Resources.ToolUpdateAvailable : null,
-                                    ImageTransparentColor = Color.Fuchsia
-                                };
-                            if (current == toolsMenu)
-                            {
-                                current.DropDownItems.Insert(lastInsertIndex++, item);
-                            }
-                            else
-                            {
-                                current.DropDownItems.Add(item);
-                            }    
-                        }
-                        
-                        current = item;
-                    }
-                    ToolMenuItem final = new ToolMenuItem(tool, this) { Text = spliced.Last() };
-                    current.DropDownItems.Add(final);
-                }
-                else
-                {
-                    ToolMenuItem menuItem = new ToolMenuItem(tool, this)
-                        {
-                            Text = tool.Title, 
-                            Image = tool.UpdateAvailable ? Resources.ToolUpdateAvailable : null,
-                            ImageTransparentColor = Color.Fuchsia
-                        };
-                    toolsMenu.DropDownItems.Insert(lastInsertIndex++ , menuItem);
-                }
-            }
-            toolStripSeparatorTools.Visible = (lastInsertIndex != 0);
-            updatesToolsMenuItem.Enabled = updatesToolsMenuItem.Visible = toolList.Contains(tool => tool.UpdateAvailable);
-        }
-        /// <summary>
-        /// Helper Function that determines if a tool exists on a menu by it's title. 
-        /// </summary>
-        /// <param name="menu">Menu we are looking in</param>
-        /// <param name="toolTitle">Title we are looking for</param>
-        /// <returns>Index into menu if found, -1 if not found.</returns>
-        private int toolExists(ToolStripMenuItem menu, string toolTitle)
-        {
-            for (int i = 0; i < menu.DropDownItems.Count; i++)
-            {
-                if (menu.DropDownItems[i] == configureToolsMenuItem)
-                    return -1;
-                if (menu.DropDownItems[i].Text == toolTitle)
-                    return i;
-            }
-            return -1;
-        }
-
-        /// <summary>
-        /// Runs a tool by index from the tools menu. (for testing) make sure to SkylineWindow.PopulateToolsMenu() first
-        /// Does not work with nested tools. 
-        /// </summary>
-        /// <param name="i">Index of tool in the menu. Zero indexed.</param>
-        public void RunTool(int i)
-        {
-            GetToolMenuItem(i).DoClick();
-        }
-
-        /// <summary>
-        /// Returns the title of a tool by index from the tools menu. (for testing) make sure to run SkylineWindow.PopulateToolsMenu() first
-        /// </summary>
-        /// <param name="i">Index of tool in the menu. Zero indexed.</param>
-        /// <returns></returns>
-        public string GetToolText(int i)
-        {
-            return GetToolMenuItem(i).Text;
-        }
-
-        public string GetTextByIndex(int i)
-        {
-            return toolsMenu.DropDownItems[i].Text;
-        }
-
-        public bool UpdatesMenuEnabled()
-        {
-            return updatesToolsMenuItem.Enabled;
-        }
-
-        public bool ConfigMenuPresent()
-        {
-            return toolsMenu.DropDownItems.Contains(configureToolsMenuItem);
-        }
-
-        public ToolStripMenuItem GetMenuItem(int index)
-        {
-            return (ToolStripMenuItem) toolsMenu.DropDownItems[index];
-        }
-
-        public ToolMenuItem GetToolMenuItem(int i)
-        {
-            return GetToolMenuItemRecursive(toolsMenu.DropDownItems, ref i);
-        }
-
-        public ToolMenuItem GetToolMenuItemRecursive(ToolStripItemCollection items, ref int i)
-        {
-            foreach (var item in items)
-            {
-                // first check to see if it is a valid tool
-                var toolMenuItem = item as ToolMenuItem;
-                if (toolMenuItem != null && i-- == 0)
-                    return toolMenuItem;
-                var toolStripDropDownItem = item as ToolStripDropDownItem;
-                if (toolStripDropDownItem != null)
-                {
-                    // recurse to find nested tools if possible
-                    var tool = GetToolMenuItemRecursive(toolStripDropDownItem.DropDownItems, ref i);
-                    if (tool != null)
-                        return tool;
-                }
-            }
-            return null;
-        }
-
-        public class ToolMenuItem : ToolStripMenuItem
-        {
-            public readonly ToolDescription _tool;
-
-            public ToolMenuItem(ToolDescription tool, SkylineWindow parent)
-            {
-                _tool = tool;
-                Click += HandleClick;
-                _parent = parent;
-            }
-
-            private readonly SkylineWindow _parent;
-            public string Title { get { return _tool.Title; } }
-            public string Command { get { return _tool.Command; } }
-
-            private void HandleClick(object sender, EventArgs e)
-            {
-                DoClick();
-            }
-
-            public void DoClick()
-            {
-                // Run the tool and catch all errors.
-                try
-                {
-                    if (_tool.OutputToImmediateWindow)
-                    {
-                        _parent.ShowImmediateWindow();
-                        _tool.RunTool(_parent.Document, _parent, _parent._skylineTextBoxStreamWriterHelper, _parent, _parent);
-                    }
-                    else
-                    {
-                        _tool.RunTool(_parent.Document, _parent, null, _parent, _parent);
-                    }
-                }
-                catch (ToolDeprecatedException e)
-                {
-                    MessageDlg.Show(_parent, e.Message);
-                }
-                catch (WebToolException e)
-                {
-                    WebHelpers.ShowLinkFailure(_parent, e.Link);
-                }
-                catch (ToolExecutionException e)
-                {
-                    MessageDlg.ShowException(_parent, e);
-                }
-            }
-        }
-
-        private void immediateWindowToolStripMenuItem_Click(object sender, EventArgs e)
-        {
-            ShowImmediateWindow();
-        }
-
-        public void ShowImmediateWindow()
-        {
-            if (_immediateWindow != null)
-            {
-                _immediateWindow.Activate();
-            }
-            else
-            {
-                _immediateWindow = CreateImmediateWindow();
-                _immediateWindow.Activate();
-                _immediateWindow.Focus();
-                _immediateWindow.Show(dockPanel, DockState.DockBottom);
-                //                ActiveDocumentChanged();
-            }
-        }
-
-        public TextWriter GetTextWriter()
-        {
-            if (_skylineTextBoxStreamWriterHelper == null)
-            {
-                ShowImmediateWindow();
-            }
-            return _skylineTextBoxStreamWriterHelper;
-        }
-
-        private TextBoxStreamWriterHelper _skylineTextBoxStreamWriterHelper;
-
-        private ImmediateWindow CreateImmediateWindow()
-        {
-            if (_skylineTextBoxStreamWriterHelper == null)
-                _skylineTextBoxStreamWriterHelper = new TextBoxStreamWriterHelper();
-            _immediateWindow = new ImmediateWindow(this, _skylineTextBoxStreamWriterHelper);
-            return _immediateWindow;
-        }
-
-        private void DestroyImmediateWindow()
-        {
-            if (_immediateWindow != null)
-            {
-                _immediateWindow.Cleanup();
-                _immediateWindow.Close();
-                _immediateWindow = null;
-            }
-        }
-
-        #endregion
-
-
-        #region Help menu
-
-        private void homeMenuItem_Click(object sender, EventArgs e)
-        {
-            WebHelpers.OpenLink(this, @"https://skyline.ms/skyline.url");
-        }
-
-        private void videosMenuItem_Click(object sender, EventArgs e)
-        {
-            WebHelpers.OpenLink(this, @"https://skyline.ms/videos.url");
-        }
-
-        private void webinarsMenuItem_Click(object sender, EventArgs e)
-        {
-            WebHelpers.OpenLink(this, @"https://skyline.ms/webinars.url");
-        }
-
-        private void tutorialsMenuItem_Click(object sender, EventArgs e)
-        {
-            OpenStartPageTutorial();
-        }
-
-        public void OpenStartPageTutorial()
-        {
-            if (!CheckSaveDocument())
-                return;
-
-            using (var startupForm = new StartPage())
-            {
-                startupForm.SelectedTab = StartPage.TABS.Tutorial;
-                if (startupForm.ShowDialog(this) == DialogResult.OK)
-                {
-                    startupForm.Action(this);
-                }
-            }
-        }
-
-        private void commandLineHelpMenuItem_Click(object sender, EventArgs e)
-        {
-            DocumentationViewer documentationViewer = new DocumentationViewer(true);
-            documentationViewer.DocumentationHtml = CommandArgs.GenerateUsageHtml();
-            documentationViewer.Show(this);
-        }
-
-        private void reportsHelpMenuItem_Click(object sender, EventArgs e)
-        {
-            var dataSchema = new SkylineDataSchema(this,
-                SkylineDataSchema.GetLocalizedSchemaLocalizer());
-            var documentationGenerator = new DocumentationGenerator(
-                ColumnDescriptor.RootColumn(dataSchema, typeof(SkylineDocument)))
-            {
-                IncludeHidden = false
-            };
-            DocumentationViewer documentationViewer = new DocumentationViewer(true);
-            documentationViewer.DocumentationHtml = documentationGenerator.GetDocumentationHtmlPage();
-            documentationViewer.Show(this);
-        }
-
-        private void keyboardShortcutsHelpMenuItem_Click(object sender, EventArgs e)
-        {
-            ShowKeyboardShortcutsDocumentation();
-        }
-
-        public void ShowKeyboardShortcutsDocumentation()
-        {
-            DocumentationViewer documentationViewer = new DocumentationViewer(true);
-            documentationViewer.DocumentationHtml = KeyboardShortcutDocumentation.GenerateKeyboardShortcutHtml(menuMain);
-            documentationViewer.Show(this);
-        }
-
-        private void otherDocsHelpMenuItem_Click(object sender, EventArgs e)
-        {
-            WebHelpers.OpenLink(this, @"https://skyline.ms/docs.url");
-        }
-
-        private void supportMenuItem_Click(object sender, EventArgs e)
-        {
-            WebHelpers.OpenLink(this, @"https://skyline.ms/support.url");
-        }
-
-        private void issuesMenuItem_Click(object sender, EventArgs e)
-        {
-            WebHelpers.OpenLink(this, @"https://skyline.ms/issues.url");
-        }
-
-        private void checkForUpdatesMenuItem_Click(object sender, EventArgs e)
-        {
-            CheckForUpdate();
-        }
-
-        public void CheckForUpdate()
-        {
-            // Make sure the document is saved before doing this since it could
-            // restart the application
-            if (Dirty)
-                SaveDocument();
-
-            UpgradeManager.CheckForUpdateAsync(this, false);
-        }
-
-        private void aboutMenuItem_Click(object sender, EventArgs e)
-        {
-            using (var about = new AboutDlg())
-            {
-                about.ShowDialog(this);
-            }
-            
-        }
-
-        #endregion
-
-        #region FilesTree
-
-        public FilesTreeForm FilesTreeForm => _filesTreeForm;
-        public bool FilesTreeFormIsVisible => _filesTreeForm is { Visible: true };
-        public bool FilesTreeFormIsActivated => _filesTreeForm is { IsActivated: true };
-
-        public void ShowFilesTreeForm(bool show)
-        {
-            if (show)
-            {
-                if (_filesTreeForm != null)
-                {
-                    _filesTreeForm.Activate();
-                    _filesTreeForm.Focus();
-                }
-                // CONSIDER: instead of always docking Files on DockLeft, should Files
-                // find SequenceTree and add itself to the same panel?
-                else
-                {
-                    _filesTreeForm = CreateFilesTreeForm(null);
-                    _filesTreeForm.Show(dockPanel, DockState.DockLeft);
-                }
-            }
-            else
-            {
-                _filesTreeForm.Hide();
-            }
-        }
-
-        private FilesTreeForm CreateFilesTreeForm(string persistentString)
-        {
-            string expansionAndSelection = null;
-            if (persistentString != null)
-            {
-                var sepIndex = persistentString.IndexOf('|');
-                if (sepIndex != -1)
-                    expansionAndSelection = persistentString.Substring(sepIndex + 1);
-            }
-
-            _filesTreeForm = new FilesTreeForm(this);
-
-            if (expansionAndSelection != null)
-            {
-                _filesTreeForm.FilesTree.RestoreExpansionAndSelection(expansionAndSelection);
-            }
-
-            return _filesTreeForm;
-        }
-
-        public void DestroyFilesTreeForm()
-        {
-            if (_filesTreeForm != null)
-            {
-                _filesTreeForm.Close();
-                _filesTreeForm = null;
-            }
-        }
-
-        #endregion
-
-        #region SequenceTree events
-
-        public bool SequenceTreeFormIsVisible
-        {
-            get { return _sequenceTreeForm != null && _sequenceTreeForm.Visible; }
-        }
-
-        public void ShowSequenceTreeForm(bool show, bool forceUpdate = false)
-        {
-            if (show)
-            {
-                if (_sequenceTreeForm != null)
-                {
-                    if (forceUpdate)
-                    {
-                        _sequenceTreeForm.UpdateTitle();
-                        _sequenceTreeForm.SequenceTree.OnShowPeptidesDisplayModeChanged();
-                    }
-                    _sequenceTreeForm.Activate();
-                    _sequenceTreeForm.Focus();
-                }
-                else
-                {
-                    _sequenceTreeForm = CreateSequenceTreeForm(null);
-                    _sequenceTreeForm.Show(dockPanel, DockState.DockLeft);
-                }
-                // Make sure ComboResults has the right selection
-                ActiveDocumentChanged();
-            }
-            else if (_sequenceTreeForm != null)
-            {
-                // Save current setting for showing spectra
-                show = Settings.Default.ShowPeptides;
-                // Close the spectrum graph window
-                _sequenceTreeForm.Hide();
-                // Restore setting and menuitem from saved value
-                Settings.Default.ShowPeptides = show;
-            }
-        }
-
-        private SequenceTreeForm CreateSequenceTreeForm(string persistentString)
-        {
-            // Initialize sequence tree control
-            string expansionAndSelection = null;
-            if (persistentString != null)
-            {
-                int sepIndex = persistentString.IndexOf('|');
-                if (sepIndex != -1)
-                    expansionAndSelection = persistentString.Substring(sepIndex + 1);
-
-                // If this string is not present, SequenceTree's view state was written with a Skyline version 
-                // pre-dating the FilesTree. So, show FilesTree as a tab behind SequenceTree. This check
-                // should run exactly once for any view file.
-                if (!persistentString.EndsWith(@"|" + FilesTree.FILES_TREE_SHOWN_ONCE_TOKEN))
-                {
-                    _shouldShowFilesTree = true;
-                }
-            }             
-            _sequenceTreeForm = new SequenceTreeForm(this, expansionAndSelection != null);
-            _sequenceTreeForm.FormClosed += sequenceTreeForm_FormClosed;
-            _sequenceTreeForm.VisibleChanged += sequenceTreeForm_VisibleChanged;
-            _sequenceTreeForm.SequenceTree.SelectedNodeChanged += sequenceTree_SelectedNodeChanged;
-            _sequenceTreeForm.SequenceTree.AfterSelect += sequenceTree_AfterSelect;
-            _sequenceTreeForm.SequenceTree.BeforeNodeEdit += sequenceTree_BeforeNodeEdit;
-            _sequenceTreeForm.SequenceTree.AfterNodeEdit += sequenceTree_AfterNodeEdit;
-            _sequenceTreeForm.SequenceTree.MouseUp += sequenceTree_MouseUp;
-            _sequenceTreeForm.SequenceTree.PickedChildrenEvent += sequenceTree_PickedChildrenEvent;
-            _sequenceTreeForm.SequenceTree.ItemDrag += sequenceTree_ItemDrag;
-            _sequenceTreeForm.SequenceTree.DragEnter += sequenceTree_DragEnter;
-            _sequenceTreeForm.SequenceTree.DragOver += sequenceTree_DragOver;
-            _sequenceTreeForm.SequenceTree.DragDrop += sequenceTree_DragDrop;
-            _sequenceTreeForm.SequenceTree.UseKeysOverride = _useKeysOverride;
-            _sequenceTreeForm.ComboResults.SelectedIndexChanged += comboResults_SelectedIndexChanged;
-            if (expansionAndSelection != null)
-                _sequenceTreeForm.SequenceTree.RestoreExpansionAndSelection(expansionAndSelection);
-            _sequenceTreeForm.UpdateTitle();
-            return _sequenceTreeForm;
-        }
-
-        private void DestroySequenceTreeForm()
-        {
-            if (_sequenceTreeForm != null)
-            {
-                _sequenceTreeForm.FormClosed -= sequenceTreeForm_FormClosed;
-                _sequenceTreeForm.VisibleChanged -= sequenceTreeForm_VisibleChanged;
-                _sequenceTreeForm.SequenceTree.SelectedNodeChanged -= sequenceTree_SelectedNodeChanged;
-                _sequenceTreeForm.SequenceTree.AfterSelect -= sequenceTree_AfterSelect;
-                _sequenceTreeForm.SequenceTree.BeforeNodeEdit -= sequenceTree_BeforeNodeEdit;
-                _sequenceTreeForm.SequenceTree.AfterNodeEdit -= sequenceTree_AfterNodeEdit;
-                _sequenceTreeForm.SequenceTree.MouseUp -= sequenceTree_MouseUp;
-                _sequenceTreeForm.SequenceTree.PickedChildrenEvent -= sequenceTree_PickedChildrenEvent;
-                _sequenceTreeForm.SequenceTree.ItemDrag -= sequenceTree_ItemDrag;
-                _sequenceTreeForm.SequenceTree.DragEnter -= sequenceTree_DragEnter;
-                _sequenceTreeForm.SequenceTree.DragOver -= sequenceTree_DragOver;
-                _sequenceTreeForm.SequenceTree.DragEnter -= sequenceTree_DragDrop;
-                _sequenceTreeForm.ComboResults.SelectedIndexChanged -= comboResults_SelectedIndexChanged;
-                _sequenceTreeForm.Close();
-                _sequenceTreeForm = null;
-                _shouldShowFilesTree = false;
-            }
-        }
-
-        private void sequenceTreeForm_VisibleChanged(object sender, EventArgs e)
-        {
-            if (_sequenceTreeForm != null)
-                Settings.Default.ShowPeptides = _sequenceTreeForm.Visible;
-        }
-
-        private void sequenceTreeForm_FormClosed(object sender, FormClosedEventArgs e)
-        {
-            // Update settings and menu check
-            Settings.Default.ShowPeptides = false;
-            _sequenceTreeForm = null;
-        }
-
-        private void sequenceTree_BeforeNodeEdit(object sender, NodeLabelEditEventArgs e)
-        {
-            if (e.Node is EmptyNode)
-                e.Node.Text = string.Empty;
-            else
-                e.CancelEdit = !SequenceTree.IsEditableNode(e.Node);
-            ClipboardControlGotFocus(SequenceTree);
-        }
-
-        private void sequenceTree_AfterNodeEdit(object sender, NodeLabelEditEventArgs e)
-        {
-            ClipboardControlLostFocus(SequenceTree);
-            if (e.Node is EmptyNode)
-            {
-                string labelText = (!e.CancelEdit ? e.Label.Trim() : null);
-                // Keep the empty node around always
-                if (!string.IsNullOrEmpty(labelText))
-                {
-                    // CONSIDER: Careful with document access outside ModifyDocument delegate
-                    var document = DocumentUI;
-                    var settings = document.Settings;
-                    var backgroundProteome = settings.PeptideSettings.BackgroundProteome;
-                    FastaSequence fastaSequence = null;
-                    Target peptideSequence = null;
-                    var proteomic = ModeUI != SrmDocument.DOCUMENT_TYPE.small_molecules; // FUTURE(bspratt) be smarter for small mol re predictive typing etc
-
-                    if (proteomic && !backgroundProteome.IsNone)
-                    {
-                        int ichPeptideSeparator = labelText.IndexOf(FastaSequence.PEPTIDE_SEQUENCE_SEPARATOR,
-                                                                    StringComparison.Ordinal);
-                        string proteinName;
-                        if (ichPeptideSeparator >= 0)
-                        {
-                            // TODO(nicksh): If they've selected a single peptide, then see if the protein has already
-                            // been added, and, if so, just add the single peptide to the existing protein.
-                            peptideSequence = new Target(labelText.Substring(0, ichPeptideSeparator));
-                            proteinName = labelText.Substring(ichPeptideSeparator +
-                                                              FastaSequence.PEPTIDE_SEQUENCE_SEPARATOR.Length);
-                        }
-                        else
-                        {
-                            proteinName = labelText;
-                        }
-                        fastaSequence = backgroundProteome.GetFastaSequence(proteinName);
-                    }
-                    string peptideGroupName = null;
-                    string modifyMessage;
-                    PeptideGroupDocNode oldPeptideGroupDocNode = null;
-                    PeptideGroup peptideGroup = null;
-                    List<PeptideDocNode> peptideDocNodes = new List<PeptideDocNode>();
-                    ModificationMatcher matcher = null;
-                    var isExSequence = false;
-                    if (fastaSequence != null)
-                    {
-                        if (peptideSequence == null)
-                            modifyMessage = string.Format(SkylineResources.SkylineWindow_sequenceTree_AfterNodeEdit_Add__0__, fastaSequence.DisplayName);
-                        else
-                        {
-                            modifyMessage = string.Format(SkylineResources.SkylineWindow_sequenceTree_AfterNodeEdit_Add__0__, peptideSequence);
-                            oldPeptideGroupDocNode = document.FindPeptideGroup(fastaSequence);
-                            if (oldPeptideGroupDocNode != null)
-                            {
-                                // Use the FastaSequence already in the document.
-                                fastaSequence = (FastaSequence)oldPeptideGroupDocNode.Id;
-                                foreach (PeptideDocNode peptideDocNode in oldPeptideGroupDocNode.Children)
-                                {
-                                    // If the peptide has already been added to this protein, there
-                                    // is nothing to do.
-                                    // CONSIDER: Should statement completion not show already added peptides?
-                                    if (Equals(peptideDocNode.Peptide.Target, peptideSequence))
-                                    {
-                                        e.Node.Text = EmptyNode.TEXT_EMPTY;
-                                        SequenceTree.Focus();
-                                        return;
-                                    }
-                                    peptideDocNodes.Add(peptideDocNode);
-                                }
-                            }
-                        }
-                        peptideGroupName = fastaSequence.Name;
-                        peptideGroup = fastaSequence;
-                        if (peptideSequence == null)
-                        {
-                            peptideDocNodes.AddRange(fastaSequence.CreateFullPeptideDocNodes(settings, true, null));
-                        }
-                        else
-                        {
-                            peptideDocNodes.Add(fastaSequence.CreateFullPeptideDocNode(settings, peptideSequence));
-                        }
-                        peptideDocNodes.Sort(FastaSequence.ComparePeptides);
-                    }
-                    else
-                    {
-                        modifyMessage = string.Format(SkylineResources.SkylineWindow_sequenceTree_AfterNodeEdit_Add__0__,labelText);
-                        isExSequence = proteomic && FastaSequence.IsExSequence(labelText) &&
-                                            FastaSequence.StripModifications(labelText).Length >= 
-                                            settings.PeptideSettings.Filter.MinPeptideLength;
-                        if (isExSequence)
-                        {
-                            int countGroups = document.Children.Count;
-                            if (countGroups > 0)
-                            {
-                                oldPeptideGroupDocNode = (PeptideGroupDocNode)document.Children[countGroups - 1];
-                                if (oldPeptideGroupDocNode.IsNonProteomic || // Don't add a peptide to a small molecule list
-                                    !oldPeptideGroupDocNode.IsPeptideList)   // Only add peptides to peptide lists, not proteins
-                                    oldPeptideGroupDocNode = null;
-                            }
-
-                            if (oldPeptideGroupDocNode == null)
-                            {
-                                peptideGroupName = document.GetPeptideGroupId(true);
-                                peptideGroup = new PeptideGroup();
-                            }
-                            else
-                            {
-                                peptideGroupName = oldPeptideGroupDocNode.Name;
-                                peptideGroup = oldPeptideGroupDocNode.PeptideGroup;
-                                foreach (PeptideDocNode peptideDocNode in oldPeptideGroupDocNode.Children)
-                                    peptideDocNodes.Add(peptideDocNode);
-                            }
-                            try
-                            {
-                                matcher = new ModificationMatcher();
-                                matcher.CreateMatches(settings, new List<string> { labelText }, Settings.Default.StaticModList, Settings.Default.HeavyModList);
-                                           var strNameMatches = matcher.FoundMatches;
-                                if (!string.IsNullOrEmpty(strNameMatches))
-                                {
-                                    if (DialogResult.Cancel == MultiButtonMsgDlg.Show(
-                                        this,
-                                        string.Format(TextUtil.LineSeparate(SkylineResources.SkylineWindow_sequenceTree_AfterLabelEdit_Would_you_like_to_use_the_Unimod_definitions_for_the_following_modifications,string.Empty,
-                                            strNameMatches)), Resources.OK))
-                                    {
-                                        e.Node.Text = EmptyNode.TEXT_EMPTY;
-                                        e.Node.EnsureVisible();
-                                        return;
-                                    }
-                                }
-                                var peptideGroupDocNode = new PeptideGroupDocNode(peptideGroup, Annotations.EMPTY, peptideGroupName, null,
-                                    new[] {matcher.GetModifiedNode(labelText)}, peptideSequence == null);
-                                peptideDocNodes.AddRange(peptideGroupDocNode.ChangeSettings(settings, SrmSettingsDiff.ALL).Molecules);
-                            }
-                            catch (FormatException)
-                            {
-                                isExSequence = false;
-                                matcher = null;
-                            }
-                        }
-                        if(!isExSequence)
-                        {
-                            peptideGroupName = labelText;
-                            peptideGroup = new PeptideGroup();
-                        }
-                    }
-
-                    PeptideGroupDocNode newPeptideGroupDocNode;
-                    if (oldPeptideGroupDocNode == null)
-                    {
-                        // Add a new peptide list or protein to the end of the document
-                        newPeptideGroupDocNode = new PeptideGroupDocNode(peptideGroup, Annotations.EMPTY, peptideGroupName, null,
-                            peptideDocNodes.ToArray(), peptideSequence == null);
-                        ModifyDocument(modifyMessage, doc =>
-                        {
-                            var docNew = (SrmDocument) doc.Add(newPeptideGroupDocNode.ChangeSettings(doc.Settings, SrmSettingsDiff.ALL));
-                            if (matcher != null)
-                            {
-                                var pepModsNew = matcher.GetDocModifications(docNew);
-                                docNew = docNew.ChangeSettings(docNew.Settings.ChangePeptideModifications(mods => pepModsNew));
-                                docNew.Settings.UpdateDefaultModifications(false);
-                            }
-                            return docNew;
-                        }, docPair =>
-                        {
-                            var type = fastaSequence != null
-                                ? MessageType.added_new_peptide_group_from_background_proteome
-                                : MessageType.added_new_peptide_group;
-
-                            var entry = AuditLogEntry.DiffDocNodes(MessageType.none, docPair, true);
-
-                            return AuditLogEntry.CreateSingleMessageEntry(new MessageInfo(type, docPair.NewDocumentType, peptideGroupName), labelText).Merge(entry);
-                        });
-                    }
-                    else
-                    {
-                        // Add peptide to existing protein
-                        newPeptideGroupDocNode = new PeptideGroupDocNode(oldPeptideGroupDocNode.PeptideGroup,
-                            oldPeptideGroupDocNode.Annotations, oldPeptideGroupDocNode.ProteinMetadata,
-                            peptideDocNodes.ToArray(), false);
-                        ModifyDocument(modifyMessage, doc =>
-                        {
-                            var docNew = (SrmDocument) doc.ReplaceChild(newPeptideGroupDocNode);
-                            if (matcher != null)
-                            {
-                                var pepModsNew = matcher.GetDocModifications(docNew);
-                                docNew = docNew.ChangeSettings(docNew.Settings.ChangePeptideModifications(mods => pepModsNew));
-                                docNew.Settings.UpdateDefaultModifications(false);
-                            }
-                            return docNew;
-                        }, docPair =>
-                        {
-                            var type = fastaSequence != null
-                                ? MessageType.added_peptides_to_peptide_group_from_background_proteome
-                                : MessageType.added_peptides_to_peptide_group;
-
-                            var entry = AuditLogEntry.DiffDocNodes(MessageType.none, docPair, true);
-
-                            return AuditLogEntry.CreateSingleMessageEntry(new MessageInfo(type, docPair.NewDocumentType, peptideGroupName), labelText).Merge(entry);
-                        });
-                    }
-                }
-                e.Node.Text = EmptyNode.TEXT_EMPTY;
-                e.Node.EnsureVisible();
-            }
-            else if (!e.CancelEdit)
-            {
-                // Edit text on existing peptide list
-                PeptideGroupTreeNode nodeTree = e.Node as PeptideGroupTreeNode;
-                if (nodeTree != null && e.Label != null && !Equals(nodeTree.Text, e.Label))
-                {
-                    ModifyDocument(
-                        string.Format(SkylineResources.SkylineWindow_sequenceTree_AfterNodeEdit_Edit_name__0__, e.Label),
-                        doc => (SrmDocument)
-                            doc.ReplaceChild(nodeTree.DocNode.ChangeName(e.Label)),
-                        docPair => AuditLogEntry.CreateSimpleEntry(MessageType.renamed_node, docPair.NewDocumentType,
-                            nodeTree.Text, e.Label));
-                }
-            }
-            // Put the focus back on the sequence tree
-            SequenceTree.Focus();
-        }
-
-        private void sequenceTree_MouseUp(object sender, MouseEventArgs e)
-        {
-            // Show context menu on right-click of SrmTreeNode.
-            if (e.Button == MouseButtons.Right)
-            {
-                Point pt = e.Location;
-                TreeNode nodeTree = SequenceTree.GetNodeAt(pt);
-                SequenceTree.SelectedNode = nodeTree;
-
-                ShowTreeNodeContextMenu(pt);
-            }
-        }
-
-        public ContextMenuStrip ContextMenuTreeNode { get { return contextMenuTreeNode; } }
-        public ToolStripMenuItem SetStandardTypeContextMenuItem { get { return setStandardTypeContextMenuItem; } }
-        public ToolStripMenuItem IrtStandardContextMenuItem { get { return irtStandardContextMenuItem; } }
-
-        public void ShowTreeNodeContextMenu(Point pt)
-        {
-            SequenceTree.HideEffects();
-            var settings = DocumentUI.Settings;
-            // Show the ratios sub-menu when there are results and a choice of
-            // internal standard types.
-            ratiosContextMenuItem.Visible =
-                settings.HasResults &&
-                    (settings.HasGlobalStandardArea ||
-                    (settings.PeptideSettings.Modifications.RatioInternalStandardTypes.Count > 1 &&
-                     settings.PeptideSettings.Modifications.HasHeavyModifications));
-            contextMenuTreeNode.Show(SequenceTree, pt);
-        }
-
-        private void ratiosContextMenuItem_DropDownOpening(object sender, EventArgs e)
-        {
-            ToolStripMenuItem menu = ratiosContextMenuItem;
-            menu.DropDownItems.Clear();
-            var standardTypes = DocumentUI.Settings.PeptideSettings.Modifications.RatioInternalStandardTypes;
-            for (int i = 0; i < standardTypes.Count; i++)
-            {
-                SelectRatioHandler.Create(this, menu, standardTypes[i].Title, NormalizeOption.FromIsotopeLabelType(standardTypes[i]));
-            }
-            if (DocumentUI.Settings.HasGlobalStandardArea)
-            {
-                SelectRatioHandler.Create(this, menu, ratiosToGlobalStandardsMenuItem.Text,
-                    NormalizeOption.FromNormalizationMethod(NormalizationMethod.GLOBAL_STANDARDS));
-            }
-        }
-
-        private class SelectRatioHandler
-        {
-            protected readonly SkylineWindow _skyline;
-            private readonly NormalizeOption _ratioIndex;
-
-            public SelectRatioHandler(SkylineWindow skyline, NormalizeOption ratioIndex)
-            {
-                _skyline = skyline;
-                _ratioIndex = ratioIndex;
-            }
-
-            public void ToolStripMenuItemClick(object sender, EventArgs e)
-            {
-                OnMenuItemClick();
-            }
-
-            public void Select()
-            {
-                OnMenuItemClick();
-            }
-
-            protected virtual void OnMenuItemClick()
-            {
-                _skyline.AreaNormalizeOption = _ratioIndex;
-            }
-
-            public static void Create(SkylineWindow skylineWindow, ToolStripMenuItem menu, string text, NormalizeOption i)
-            {
-                var handler = new SelectRatioHandler(skylineWindow, i);
-                var item = new ToolStripMenuItem(text, null, handler.ToolStripMenuItemClick)
-                    { Checked = skylineWindow.SequenceTree.NormalizeOption == i };
-                menu.DropDownItems.Add(item);
-            }
-        }
-
-        public void SetRatioIndex(NormalizeOption ratioIndex)
-        {
-            new SelectRatioHandler(this, ratioIndex).Select();
-        }
-
-        private void sequenceTree_PickedChildrenEvent(object sender, PickedChildrenEventArgs e)
-        {
-            SrmTreeNodeParent node = e.Node;
-            ModifyDocument(
-                string.Format(SkylineResources.SkylineWindow_sequenceTree_PickedChildrenEvent_Pick__0__,
-                    node.ChildUndoHeading),
-                doc => (SrmDocument) doc.PickChildren(doc.Settings, node.Path, e.PickedList, e.IsSynchSiblings),
-                docPair =>
-                {
-                    var chosen = e.PickedList.Chosen.ToArray();
-                    var nodeName = AuditLogEntry.GetNodeName(docPair.OldDoc, node.Model);
-                    var entry = AuditLogEntry.CreateCountChangeEntry(MessageType.picked_child,
-                        MessageType.picked_children, docPair.NewDocumentType, chosen,
-                        n => MessageArgs.Create(n.AuditLogText, nodeName),
-                        MessageArgs.Create(chosen.Length, nodeName));
-
-                    return entry.AppendAllInfo(chosen.Select(n => new MessageInfo(MessageType.picked_child, docPair.NewDocumentType,
-                        n.AuditLogText, nodeName)).ToList());
-                });
-        }
-
-        private void sequenceTree_ItemDrag(object sender, ItemDragEventArgs e)
-        {
-            var listDragNodes = new List<SrmTreeNode>();
-
-            foreach (var node in SequenceTree.SelectedNodes)
-            {
-                SrmTreeNode srmNode = node as SrmTreeNode;
-                if (srmNode != null)
-                {
-                    // Only sequence nodes and peptides in peptide lists may be dragged.
-                    bool allow = srmNode is PeptideGroupTreeNode;
-                    if (!allow && srmNode.Model.Id is Peptide)
-                    {
-                        Peptide peptide = (Peptide)srmNode.Model.Id;
-                        allow = (peptide.FastaSequence == null && !peptide.IsDecoy);
-                    }
-                    if (!allow || (listDragNodes.Count > 0 && srmNode.GetType() != listDragNodes[0].GetType()))
-                        return;
-
-                    listDragNodes.Add(srmNode);
-                }
-            }
-
-            if (listDragNodes.Count != 0)
-            {
-                var dataObj = new DataObject();
-                if (listDragNodes.First() is PeptideTreeNode)
-                    dataObj.SetData(typeof(PeptideTreeNode), listDragNodes);
-                else
-                    dataObj.SetData(typeof(PeptideGroupTreeNode), listDragNodes);
-                
-                DoDragDrop(dataObj, DragDropEffects.Move);              
-            }
-        }
-
-        private void sequenceTree_DragEnter(object sender, DragEventArgs e)
-        {
-            e.Effect = (GetDropTarget(e) != null ? DragDropEffects.Move : DragDropEffects.None);
-        }
-
-        private void sequenceTree_DragOver(object sender, DragEventArgs e)
-        {
-            TreeNode node = GetDropTarget(e);
-            if (node == null)
-                e.Effect = DragDropEffects.None;
-            else
-            {
-                e.Effect = DragDropEffects.Move;
-                SequenceTree.SelectedNode = node;
-            }
-
-            // Auto-scroll if near the top or bottom edge.
-            Point ptView = SequenceTree.PointToClient(new Point(e.X, e.Y));
-            if (ptView.Y < 10)
-            {
-                TreeNode nodeTop = SequenceTree.TopNode;
-                if (nodeTop != null && nodeTop.PrevVisibleNode != null)
-                    SequenceTree.TopNode = nodeTop.PrevVisibleNode;
-            }
-            if (ptView.Y > SequenceTree.Bottom - 10)
-            {
-                TreeNode nodeTop = SequenceTree.TopNode;
-                if (nodeTop != null && nodeTop.NextVisibleNode != null)
-                    SequenceTree.TopNode = nodeTop.NextVisibleNode;
-            }
-        }
-
-        private void sequenceTree_DragDrop(object sender, DragEventArgs e)
-        {
-            List<SrmTreeNode> nodeSources = (List<SrmTreeNode>) e.Data.GetData(typeof(PeptideGroupTreeNode)) ??
-                (List<SrmTreeNode>) e.Data.GetData(typeof(PeptideTreeNode));
-
-            if (nodeSources == null)
-                return;
-
-            var nodeSourcesArray = nodeSources.ToArray();
-
-            var selectedPaths = new List<IdentityPath>();
-            var sourcePaths = new IdentityPath[nodeSourcesArray.Length];
-
-            SrmTreeNode nodeDrop = GetSrmTreeNodeAt(e.X, e.Y);
-            IdentityPath pathTarget = SrmTreeNode.GetSafePath(nodeDrop);
-
-            for (int i = 0; i < nodeSourcesArray.Length; i++)
-            {
-                var nodeSource = nodeSourcesArray[i];
-                // No work for dropping on the start node.
-                if (ReferenceEquals(nodeDrop, nodeSource))
-                    return;
-
-                IdentityPath pathSource = SrmTreeNode.GetSafePath(nodeSource);
-                
-                // Dropping inside self also requires no work.
-                if (pathSource.Length < pathTarget.Length &&
-                    Equals(pathSource, pathTarget.GetPathTo(pathSource.Length - 1)))
-                    return;
-
-                sourcePaths[i] = pathSource;
-            }
-
-            // Reselect the original paths, so they will be stored on the undo bufferS
-            SequenceTree.SelectedPath = sourcePaths.First();
-            SequenceTree.SelectedPaths = sourcePaths;
-
-            var targetNode = Document.FindNode(pathTarget);
-            string dropName = (targetNode is SrmDocument)
-                ? PropertyNames.DocumentNodeCounts
-                : AuditLogEntry.GetNodeName(Document, targetNode).ToString();
-
-            ModifyDocument(SkylineResources.SkylineWindow_sequenceTree_DragDrop_Drag_and_drop, doc =>
-                                                {
-                                                    foreach (IdentityPath pathSource in sourcePaths)
-                                                    {
-                                                        IdentityPath selectPath;
-                                                        doc = doc.MoveNode(pathSource, pathTarget, out selectPath);
-                                                        selectedPaths.Add(selectPath);
-                                                    }
-                                                    return doc;
-                                                }, docPair =>
-            {
-                var entry = AuditLogEntry.CreateCountChangeEntry(MessageType.drag_and_dropped_node, MessageType.drag_and_dropped_nodes, docPair.NewDocumentType,
-                    nodeSources.Select(node =>
-                        AuditLogEntry.GetNodeName(docPair.OldDoc, node.Model).ToString()), nodeSources.Count,
-                    str => MessageArgs.Create(str, dropName),
-                    MessageArgs.Create(nodeSources.Count, dropName));
-
-                if (nodeSources.Count > 1)
-                {
-                    entry = entry.ChangeAllInfo(nodeSources.Select(node => new MessageInfo(MessageType.drag_and_dropped_node,
-                        docPair.NewDocumentType,
-                        AuditLogEntry.GetNodeName(docPair.OldDoc, node.Model), dropName)).ToList());
-                }
-
-                return entry;
-            });
-
-            SequenceTree.SelectedPath = selectedPaths.First();
-            SequenceTree.SelectedPaths = selectedPaths;
-            SequenceTree.Invalidate();
-        }
-
-        private TreeNode GetDropTarget(DragEventArgs e)
-        {
-            bool isGroup = e.Data.GetDataPresent(typeof(PeptideGroupTreeNode).FullName);
-            bool isPeptide = e.Data.GetDataPresent(typeof(PeptideTreeNode).FullName);
-            if (isGroup)
-            {
-                TreeNode node = GetTreeNodeAt(e.X, e.Y);
-                // If already at the root, then drop on this node.
-                if (node == null || node.Parent == null)
-                    return node;
-                // Otherwise, walk to root, and drop on next sibling of
-                // containing node.
-                while (node.Parent != null)
-                    node = node.Parent;
-                return node.NextNode;
-            }
-            if (isPeptide)
-            {
-                SrmTreeNode nodeTree = GetSrmTreeNodeAt(e.X, e.Y);
-                // Allow drop of peptide on peptide list node itself
-                var nodePepGroupTree = nodeTree as PeptideGroupTreeNode;
-                if (nodePepGroupTree != null)
-                {
-                    var nodePeptideGroup = nodePepGroupTree.DocNode;
-                    return nodePeptideGroup.Id is FastaSequence || nodePeptideGroup.IsDecoy
-                        ? null
-                        : nodeTree;
-                }
-
-                // Allow drop on a peptide in a peptide list
-                var nodePepTree = nodeTree as PeptideTreeNode;
-                if (nodePepTree != null)
-                {
-                    var nodePep = nodePepTree.DocNode;
-                    return (nodePep.Peptide.FastaSequence != null || nodePep.IsDecoy
-                        ? null
-                        : nodePepTree);
-                }
-
-                // Otherwise allow drop on children of peptides in peptide lists
-                while (nodeTree != null)
-                {
-                    nodePepTree = nodeTree as PeptideTreeNode;
-                    if (nodePepTree != null)
-                    {
-                        var nodePep = nodePepTree.DocNode;
-                        if (nodePep.Peptide.FastaSequence != null || nodePep.IsDecoy)
-                            return null;
-
-                        return nodePepTree.NextNode ?? nodePepTree.Parent.NextNode;
-                    }
-                    nodeTree = nodeTree.Parent as SrmTreeNode;
-                }
-            }
-            return null;
-        }
-
-        private SrmTreeNode GetSrmTreeNodeAt(int x, int y)
-        {
-            return GetTreeNodeAt(x, y) as SrmTreeNode;
-        }
-
-        private TreeNode GetTreeNodeAt(int x, int y)
-        {
-            Point ptView = SequenceTree.PointToClient(new Point(x, y));
-            return SequenceTree.GetNodeAt(ptView);
-        }
-
-        private void SetResultIndexOnGraphs(IList<GraphSummary> graphs, bool useOriginalIndex)
-        {
-            foreach (var g in graphs.Where(g => g.ResultsIndex != ComboResults.SelectedIndex))
-            {
-                int origIndex = useOriginalIndex ? g.OriginalResultsIndex : -1;
-                g.SetResultIndexes(ComboResults.SelectedIndex, origIndex);
-            }
-        }
-
-        private void comboResults_SelectedIndexChanged(object sender, EventArgs e)
-        {
-            string name = SelectedGraphChromName;
-            if (name == null)
-                return;
-
-            // Update the summary graphs if necessary.
-            SetResultIndexOnGraphs(_listGraphRetentionTime, true);
-            SetResultIndexOnGraphs(_listGraphPeakArea, false);
-            SetResultIndexOnGraphs(_listGraphMassError, false);
-            SetResultIndexOnGraphs(_listGraphDetections, false);
-
-            var liveResultsGrid = _resultsGridForm;
-            if (null != liveResultsGrid)
-            {
-                liveResultsGrid.SetReplicateIndex(ComboResults.SelectedIndex);
-            }
-            if (null != _calibrationForm)
-            {
-                _calibrationForm.UpdateUI(true);
-            }
-
-            if (SequenceTree.ResultsIndex != ComboResults.SelectedIndex)
-            {
-                // Show the right result set in the tree view.
-                SequenceTree.ResultsIndex = ComboResults.SelectedIndex;
-
-                // Make sure the graphs for the result set are visible.
-                if (GetGraphChrom(name) != null || // Graph exists
-                    _listGraphChrom.Count >= MAX_GRAPH_CHROM) // Graph doesn't exist, presumably because there are more chromatograms than available graphs
-                {
-                    bool focus = ComboResults.Focused;
-
-                    ShowGraphChrom(name, true); // Side effect - will close least recently used graph if more than MAX_GRAPH_CHROM open
-
-                    if (focus)
-                        // Keep focus on the combo box
-                        ComboResults.Focus();
-                }
-
-                if (Program.MainToolService != null)
-                    Program.MainToolService.SendSelectionChange();
-
-//                UpdateReplicateMenuItems(DocumentUI.Settings.HasResults);
-            }
-        }
-
-        #endregion // SequenceTree events
-
-        #region Status bar
-
-        private void UpdateNodeCountStatus(bool forceUpdate = false)
-        {
-            if (DocumentUI == null)
-                return;
-            var selectedPath = SelectedPath;
-            int[] positions;
-            if (selectedPath != null &&
-                SequenceTree != null &&
-                !SequenceTree.IsInUpdateDoc &&
-                !SequenceTree.IsInsertPath(selectedPath))
-            {
-                positions = DocumentUI.GetNodePositions(SelectedPath);
-            }
-            else
-            {
-                positions = new int[DocumentUI.Depth];
-                for (int i = 0; i < positions.Length; i++)
-                    positions[i] = -1;
-            }
-
-            var isProtOnly = ModeUI == SrmDocument.DOCUMENT_TYPE.proteomic;
-            UpdateStatusCounter(statusSequences, positions, SrmDocument.Level.MoleculeGroups, isProtOnly ? @"prot" : @"list", forceUpdate);
-            UpdateStatusCounter(statusPeptides, positions, SrmDocument.Level.Molecules, isProtOnly ? @"pep" : @"mol", forceUpdate);
-            UpdateStatusCounter(statusPrecursors, positions, SrmDocument.Level.TransitionGroups, @"prec", forceUpdate);
-            UpdateStatusCounter(statusIons, positions, SrmDocument.Level.Transitions, @"tran", forceUpdate);
-        }
-
-        private void UpdateStatusCounter(ToolStripItem label, int[] positions, SrmDocument.Level level, string text, bool forceUpdate)
-        {
-            int l = (int)level;
-            int count = DocumentUI.GetCount(l);
-            string tag;
-            if (count == 0)
-                tag = count.ToString(CultureInfo.InvariantCulture);
-            else
-            {
-                int pos = 0;
-                if (positions != null && l < positions.Length)
-                    pos = positions[l];
-
-                if (pos != -1)
-                    pos++;
-                else
-                    pos = count;
-                tag = string.Format(@"{0:#,0}", pos) + @"/" + string.Format(@"{0:#,0}", count);
-            }
-
-            if (forceUpdate || !Equals(label.Tag, tag))
-            {
-                label.Text = TextUtil.SpaceSeparate(tag, text);
-                label.Tag = tag;
-            }
-        }
-
-        bool IProgressMonitor.IsCanceled
-        {
-            get
-            {
-                // CONSIDER: Add a generic cancel button to the status bar that allows cancelling operations with progress?
-                return _closing;    // Once the main window is closing tell anything listening for progress to cancel
-            }
-        }
-
-        UpdateProgressResponse IProgressMonitor.UpdateProgress(IProgressStatus status)
-        {
-            var args = new ProgressUpdateEventArgs(status);
-            UpdateProgress(this, args);
-            return args.Response;
-        }
-
-        public bool HasUI { get { return true; } }
-
-        private void UpdateProgress(object sender, ProgressUpdateEventArgs e)
-        {
-            var status = e.Progress;
-            var multiStatus = status as MultiProgressStatus;
-            if (multiStatus != null && multiStatus.IsEmpty)
-            {
-                Assume.Fail(@"Setting empty multi-status");
-            }
-            var final = status.IsFinal;
-
-            bool first;
-            lock (_listProgress)
-            {
-                // Find the status being updated in the list
-                Assume.IsNotNull(status);
-                Assume.IsFalse(_listProgress.Any(s => s == null));
-                int i = _listProgress.IndexOf(s => ReferenceEquals(s.Id, status.Id));
-                // If final, remove the status if present
-                if (final)
-                {
-                    if (i != -1)
-                    {
-                        // Avoid a race condition where simply removing the status can cause a update
-                        // caused by a timer tick to remove the ImportingResultsWindow
-                        if (status.IsError)
-                            ImportingResultsError = multiStatus;
-
-                        _listProgress.RemoveAt(i);
-                    }
-                }
-                // Otherwise, if present update the status
-                else if (i != -1)
-                {
-                    _listProgress[i] = status;
-                }
-                // Or add it if not
-                else
-                {
-                    i = _listProgress.Count;
-                    _listProgress.Add(status);
-                }
-                first = i == 0;
-            }
-
-            // A problematic place to put a Thread.Sleep which exposed some race conditions causing failures in nightly tests
-//            Thread.Sleep(100);
-
-            // If the status is first in the queue and it is beginning, initialize
-            // the progress UI.
-            bool begin = status.IsBegin || (!final && !_timerProgress.Enabled);
-            if (first && begin)
-            {
-                RunUIAction(BeginProgressUI, e);
-            }
-            // If it is a final state, and it is being shown, or there was an error
-            // make sure user sees the change.
-            else if (final)
-            {
-                // Only wait for an error, since it is expected that e may be modified by return of this function call
-                // Also, it is important to do this with one update, or a timer tick can destroy the window and this
-                // will recreate it causing tests to fail because they have the wrong Form reference
-                if (status.IsError)
-                {
-                    RunUIAction(CompleteProgressUI, e);
-                }
-                else
-                {
-                    // Import progress needs to know about this status immediately.  It might be gone by
-                    // the time the update progress interval comes around next time.
-                    if (ImportingResultsWindow != null && status is MultiProgressStatus)
-                        RunUIAction(() => UpdateImportProgress(status as MultiProgressStatus));
-
-                    if (first)
-                        RunUIActionAsync(CompleteProgressUI, e);
-                }
-            }
-        }
-
-        private void BeginProgressUI(ProgressUpdateEventArgs e)
-        {
-            _timerProgress.Start();
-            UpdateProgressUI();
-        }
-
-        private void CompleteProgressUI(ProgressUpdateEventArgs e)
-        {
-            // If completed successfully, make sure the user sees 100% by setting
-            // 100 and then waiting for the next timer tick to clear the progress
-            // indicator.
-            var status = e.Progress; 
-            if (status.IsComplete)
-            {
-                statusProgress.Value = 100;
-            }
-            else
-            {
-                // If an error, show the message before removing status
-                if (status.IsError)
-                    ShowProgressErrorUI(e);
-
-                // Update the progress UI immediately
-                UpdateProgressUI();
-            }
-            if (!string.IsNullOrEmpty(e.Progress.WarningMessage))
-            {
-                MessageDlg.Show(this, e.Progress.WarningMessage);
-            }
-        }
-
-        private void ShowProgressErrorUI(ProgressUpdateEventArgs e)
-        {
-            var x = e.Progress.ErrorException;
-
-            var multiException = x as MultiException;
-            if (multiException != null)
-            {
-                // The next update to the UI will display errors.
-                if (ImportingResultsWindow == null)
-                    ImportingResultsWindow = new AllChromatogramsGraph { Owner = this, ChromatogramManager = _chromatogramManager };
-                // Add the error to the ImportingResultsWindow before calling "ShowAllChromatogramsGraph" 
-                // because "ShowAllChromatogramsGraph" may destroy the window if the job is done and there are
-                // no errors yet.
-                var multiProgress = (MultiProgressStatus) e.Progress;
-                ImportingResultsWindow.UpdateStatus(multiProgress);
-                ShowAllChromatogramsGraph();
-                // Safe to resume updates based on timer ticks
-                ImportingResultsError = null;
-                // Make sure user is actually seeing an error
-                if (ImportingResultsWindow != null && ImportingResultsWindow.HasErrors)
-                    return;
-            }
-
-            var message = ExceptionUtil.GetMessage(x);
-
-            // Drill down to see if the innermost exception was an out-of-memory exception.
-            var innerException = x;
-            while (innerException.InnerException != null)
-                innerException = innerException.InnerException;
-            if (innerException is OutOfMemoryException)
-            {
-                message = string.Format(Resources.SkylineWindow_CompleteProgressUI_Ran_Out_Of_Memory, Program.Name);
-                if (!Install.Is64Bit && Environment.Is64BitOperatingSystem)
-                {
-                    message += string.Format(Resources.SkylineWindow_CompleteProgressUI_version_issue, Program.Name);
-                }
-            }
-
-            // Try to show the error message, but the SkylineWindow may be disposed by the test thread, so ignore the exception.
-            try
-            {
-                // TODO: Get topmost window
-                MessageDlg.ShowWithException(this, message, x);
-            }
-            catch
-            {
-                // ignored
-            }
-        }
-
-        private void UpdateProgressUI(object sender = null, EventArgs e = null)
-        {
-            if (statusStrip.IsDisposed)
-                return;
-
-            IProgressStatus status = null;
-            MultiProgressStatus multiStatus = null;
-            lock (_listProgress)
-            {
-                if (_listProgress.Count != 0)
-                {
-                    status = _listProgress[0];
-                    multiStatus = _listProgress.LastOrDefault(s => s is MultiProgressStatus) as MultiProgressStatus;
-                }
-            }
-
-            // First deal with AllChromatogramsGraph window
-            if (!Program.NoAllChromatogramsGraph)
-            {
-                // Update chromatogram graph if we are importing a data file.
-                if (multiStatus != null)
-                {
-                    UpdateImportProgress(multiStatus);
-                }
-                else if (ImportingResultsWindow != null)
-                {
-                    // If an importing results error is pending or the window handle is not yet created, then ignore this update
-                    if (ImportingResultsError != null || !ImportingResultsWindow.IsHandleCreated)
-                        return;
-
-                    if (!ImportingResultsWindow.IsUserCanceled)
-                        Settings.Default.AutoShowAllChromatogramsGraph = ImportingResultsWindow.Visible;
-                    ImportingResultsWindow.Finish();
-                    if (!ImportingResultsWindow.HasErrors &&
-                        !ImportingResultsWindow.IsProgressFrozen() &&
-                        Settings.Default.ImportResultsAutoCloseWindow)
-                    {
-                        DestroyAllChromatogramsGraph();
-                    }
-                }
-            }
-
-            // Next deal with status bar, which may also show status for MultiProgressStatus objects
-            if (status == null)
-            {
-                statusProgress.Visible = false;
-                UpdateTaskbarProgress(TaskbarProgress.TaskbarStates.NoProgress, null);
-                buttonShowAllChromatograms.Visible = false;
-                statusGeneral.Text = SkylineResources.SkylineWindow_UpdateProgressUI_Ready;
-                _timerProgress.Stop();
-            }
-            else
-            {
-                // Update the status bar with the first progress status.
-                if (status.PercentComplete >= 0) // -1 value means "unknown"
-                {
-                    statusProgress.Value = status.PercentComplete;
-                }
-                statusProgress.Visible = true;
-                UpdateTaskbarProgress(TaskbarProgress.TaskbarStates.Normal, status.PercentComplete);
-                statusGeneral.Text = status.Message;
-            }
-        }
-
-        public void UpdateTaskbarProgress(TaskbarProgress.TaskbarStates state, int? percentComplete)
-        {
-            _taskbarProgress.SetState(Handle, state);
-            if (percentComplete.HasValue)
-            {
-                _taskbarProgress.SetValue(Handle, percentComplete.Value, 100);
-            }
-        }
-
-        private void UpdateImportProgress(MultiProgressStatus multiStatus)
-        {
-            bool showable = !multiStatus.IsFinal || multiStatus.IsError || multiStatus.HasWarnings;
-            buttonShowAllChromatograms.Visible = statusProgress.Visible = showable;
-            if (ImportingResultsWindow == null && showable)
-            {
-                Assume.IsFalse(multiStatus.IsEmpty);    // Should never be starting results window with empty status
-                ImportingResultsWindow = new AllChromatogramsGraph { Owner = this, ChromatogramManager = _chromatogramManager };
-                if (Settings.Default.AutoShowAllChromatogramsGraph)
-                    ImportingResultsWindow.Show(this);
-            }
-            if (ImportingResultsWindow != null)
-                ImportingResultsWindow.UpdateStatus(multiStatus);
-        }
-
-        public void ShowAllChromatogramsGraph()
-        {
-            if (ImportingResultsWindow != null)
-            {
-                if (ImportingResultsWindow.Visible)
-                    ImportingResultsWindow.Activate();
-                else
-                    ImportingResultsWindow.Show(this);
-                UpdateProgressUI(); // Sets selected control
-            }
-        }
-
-        private void buttonShowAllChromatograms_ButtonClick(object sender, EventArgs e)
-        {
-            ShowAllChromatogramsGraph();
-        }
-
-        public LibraryManager LibraryManager => _libraryManager;
-
-        public bool StatusContains(string format)
-        {
-            // Since status is updated on a timer, first check if there is any progress status
-            // and use the latest, if there is. Otherwise, use the status bar text.
-            string start = format.Split('{').First();
-            string end = format.Split('}').Last();
-            lock (_listProgress)
-            {
-                foreach (var progressStatus in _listProgress)
-                {
-                    if (progressStatus.Message.Contains(start) && progressStatus.Message.Contains(end))
-                        return true;
-                }
-            }
-            return statusGeneral.Text.Contains(start) && statusGeneral.Text.Contains(end);
-        }
-
-        public int StatusBarHeight { get { return statusStrip.Height; } }
-
-        public int StatusSelectionWidth
-        {
-            get
-            {
-                return statusSequences.Width + statusPeptides.Width + statusPrecursors.Width + statusIons.Width + 20;
-            }
-        }
-
-        #endregion
-
-        private void SkylineWindow_Move(object sender, EventArgs e)
-        {
-            if (WindowState == FormWindowState.Normal)
-                Settings.Default.MainWindowLocation = Location;
-            Settings.Default.MainWindowMaximized =
-                (WindowState == FormWindowState.Maximized);
-        }
-
-        private void SkylineWindow_Resize(object sender, EventArgs e)
-        {
-            if (WindowState == FormWindowState.Normal)
-                Settings.Default.MainWindowSize = Size;
-            Settings.Default.MainWindowMaximized =
-                (WindowState == FormWindowState.Maximized);
-        }
-
-        private void RunUIActionAsync(Action act)
-        {
-            if (InvokeRequired)
-                BeginInvoke(act);
-            else
-                act();
-        }
-
-        private void RunUIAction(Action act)
-        {
-            if (InvokeRequired)
-                Invoke(act);
-            else
-                act();
-        }
-
-        private void RunUIActionAsync<TArg>(Action<TArg> act, TArg arg)
-        {
-            if (InvokeRequired)
-                BeginInvoke(act, arg);
-            else
-                act(arg);
-        }
-
-        private void RunUIAction<TArg>(Action<TArg> act, TArg arg)
-        {
-            if (InvokeRequired)
-                Invoke(act, arg);
-            else
-                act(arg);
-        }
-
-        #region Implementation of IToolMacroProvider
-
-        public string SelectedPrecursor
-        {
-            get
-            {
-                var selprec = SequenceTree.GetNodeOfType<TransitionGroupTreeNode>();
-                if (selprec != null)
-                {
-                    return selprec.ModifiedSequence +
-                           Transition.GetChargeIndicator(selprec.DocNode.TransitionGroup.PrecursorAdduct);
-                }
-                return null;                
-            }            
-        }
-
-        public string ResultNameCurrent
-        {
-            get
-            {
-                return ComboResults != null && ComboResults.SelectedItem != null
-                    ? ComboResults.SelectedItem.ToString()
-                    : null;
-            }
-        }
-
-
-
-        public string SelectedPeptideSequence
-        {
-            get
-            {
-                var peptTreeNode = SequenceTree.GetNodeOfType<PeptideTreeNode>(); 
-                return peptTreeNode != null ? peptTreeNode.DocNode.Peptide.Target.ToString() : null;
-            }
-        }
-
-        public string SelectedProteinName
-        {
-            get
-            {
-                var protTreeNode = SequenceTree.GetNodeOfType<PeptideGroupTreeNode>();
-                return protTreeNode != null ? protTreeNode.DocNode.Name : null;
-            }
-        }
-
-        public string FindProgramPath(ProgramPathContainer programPathContainer)
-        {
-            AutoResetEvent wh = new AutoResetEvent(false);
-            DialogResult result = DialogResult.No;
-            RunUIAction(() =>
-                {
-                    using (var dlg = new LocateFileDlg(programPathContainer))
-                    {
-                        result = dlg.ShowDialog(this);
-                    }
-                    wh.Set();
-                });
-            wh.WaitOne();
-            wh.Dispose();
-            if (result == DialogResult.OK)
-            {
-                return Settings.Default.ToolFilePaths.ContainsKey(programPathContainer) ? Settings.Default.ToolFilePaths[programPathContainer] : string.Empty;
-            }
-            else
-            {
-                return null;
-            }
-        }
-
-        // currently a work-around to get an R-installer
-        public string InstallProgram(ProgramPathContainer programPathContainer, ICollection<ToolPackage> packages, string pathToPackageInstallScript)
-        {
-            if (programPathContainer.ProgramName.Equals(@"R"))
-            {
-                bool installed = RUtil.CheckInstalled(programPathContainer.ProgramVersion);
-                if (!installed || packages.Count != 0)
-                {
-                    ICollection<ToolPackage> PackagesToInstall;
-                    if (!installed)
-                    {
-                        PackagesToInstall = packages;
-                    }
-                    else
-                    {
-                        PackagesToInstall = RUtil.WhichPackagesToInstall(packages, RUtil.FindRProgramPath(programPathContainer.ProgramVersion));
-                    }
-                    if (installed && PackagesToInstall.Count == 0)
-                        return RUtil.FindRProgramPath(programPathContainer.ProgramVersion);
-                    
-                    // we will need the immediate window to show output for package installation
-                    if (PackagesToInstall.Count != 0)
-                    {
-                        ShowImmediateWindow();
-                    }
-                    
-                    using (var dlg = new RInstaller(programPathContainer, PackagesToInstall, _skylineTextBoxStreamWriterHelper, pathToPackageInstallScript))
-                    {
-                        var result = dlg.ShowDialog(this);
-                        if (result == DialogResult.Cancel || result == DialogResult.No)
-                            return null;
-                    }
-                }
-                return RUtil.FindRProgramPath(programPathContainer.ProgramVersion);
-            }
-            else if (programPathContainer.ProgramName.Equals(@"Python"))
-            {
-                if (!PythonUtil.CheckInstalled(programPathContainer.ProgramVersion) || packages.Count != 0)
-                {
-                    if (packages.Count != 0)
-                    {
-                        ShowImmediateWindow();
-                    }
-                    
-                    // No versioning of packages for Python yet. 
-                    // Here we just ignore all the versions attached to packages. 
-                    IEnumerable<string> pythonPackages = packages.Select(p => p.Name);
-
-                    using (var dlg = new PythonInstallerLegacyDlg(programPathContainer, pythonPackages, _skylineTextBoxStreamWriterHelper))
-                    {
-                        if (dlg.ShowDialog(this) == DialogResult.Cancel)
-                            return null;
-                    }
-                }
-                return PythonUtil.GetProgramPath(programPathContainer.ProgramVersion);
-            } 
-            else 
-            {
-                return FindProgramPath(programPathContainer);
-            }
-        }
-
-        #endregion
-
-        public void ShowAssociateProteinsDlg()
-        {
-            RefineMenu.ShowAssociateProteinsDlg();
-        }
-
-        public void ShowList(string listName)
-        {
-            var listForm = FindListForm(listName);
-            if (listForm != null)
-            {
-                listForm.Activate();
-                return;
-            }
-            listForm = CreateListForm(listName);
-            var rectFloat = GetFloatingRectangleForNewWindow();
-            listForm.Show(dockPanel, rectFloat);
-        }
-
-        private ListGridForm FindListForm(string listName)
-        {
-            return Application.OpenForms.OfType<ListGridForm>()
-                .FirstOrDefault(form => form.ListName == listName);
-        }
-
-        private ListGridForm CreateListForm(string listName)
-        {
-            if (string.IsNullOrEmpty(listName))
-            {
-                var listDefault = Document.Settings.DataSettings.Lists.FirstOrDefault();
-                if (listDefault == null)
-                    return null;
-                listName = listDefault.ListName;
-            }
-            return FindListForm(listName) ?? new ListGridForm(this, listName);
-        }
-
-        public void SelectElement(ElementRef elementRef)
-        {
-            var document = Document;
-            var measuredResults = document.Settings.MeasuredResults;
-            var resultFileRef = elementRef as ResultFileRef;
-            if (resultFileRef != null)
-            {
-                elementRef = resultFileRef.Parent;
-            }
-            var replicateRef = elementRef as ReplicateRef;
-            if (replicateRef != null)
-            {
-                if (measuredResults == null)
-                {
-                    return;
-                }
-                var index = measuredResults.Chromatograms.IndexOf(chromSet => chromSet.Name == replicateRef.Name);
-                if (index >= 0)
-                {
-                    SelectedResultsIndex = index;
-                }
-                return;
-            }
-            var bookmark = Bookmark.ROOT;
-            var resultRef = elementRef as ResultRef;
-            if (resultRef != null)
-            {
-                if (measuredResults == null)
-                {
-                    return;
-                }
-                int replicateIndex = resultRef.FindReplicateIndex(document);
-                if (replicateIndex < 0)
-                {
-                    return;
-                }
-                var chromFileInfo = resultRef.FindChromFileInfo(measuredResults.Chromatograms[replicateIndex]);
-                if (chromFileInfo != null)
-                {
-                    bookmark = bookmark.ChangeResult(replicateIndex, chromFileInfo.FileId, resultRef.OptimizationStep);
-                }
-                elementRef = elementRef.Parent;
-            }
-            var nodeRef = elementRef as NodeRef;
-            if (nodeRef != null)
-            {
-                var identityPath = nodeRef.ToIdentityPath(document);
-                if (identityPath == null)
-                {
-                    return;
-                }
-                bookmark = bookmark.ChangeIdentityPath(identityPath);
-                NavigateToBookmark(bookmark);
-            }
-        }
-
-        public void SelectPathAndReplicate(IdentityPath identityPath, string replicateName)
-        {
-            if (identityPath != null)
-            {
-                try
-                {
-                    SelectedPath = identityPath;
-                }
-                catch (IdentityNotFoundException)
-                {
-                }
-            }
-
-            if (replicateName != null)
-            {
-                int resultsIndex = (DocumentUI.Settings.MeasuredResults?.Chromatograms.IndexOf(r => r.Name == replicateName))
-                    .GetValueOrDefault(-1);
-                if (resultsIndex >= 0)
-                {
-                    SelectedResultsIndex = resultsIndex;
-                }
-            }
-        }
-
-        public sealed override void SetUIMode(SrmDocument.DOCUMENT_TYPE mode)
-        {
-            base.SetUIMode(mode);
-
-            UpdateDocumentUI();
-            // Update any visible graphs
-            UpdateGraphPanes();
-            UpdateNodeCountStatus(true); // Force update even if node counts are unchanged
-
-            // Update menu items for current UI mode
-            menuMain.SuspendLayout();
-            GetModeUIHelper().AdjustMenusForModeUI(menuMain.Items);
-            menuMain.Refresh();
-            menuMain.Invalidate();
-            menuMain.ResumeLayout();
-        }
-
-        #region Testing Support
-        //
-        // For exercising UI mode selector buttons in tests
-        //
-        public bool IsProteomicOrMixedUI
-        {
-            get { return GetModeUIHelper().GetUIToolBarButtonState() != SrmDocument.DOCUMENT_TYPE.small_molecules; }
-        }
-        public bool IsSmallMoleculeOrMixedUI
-        {
-            get { return GetModeUIHelper().GetUIToolBarButtonState() != SrmDocument.DOCUMENT_TYPE.proteomic; }
-        }
-
-        public bool HasProteomicMenuItems
-        {
-            get { return GetModeUIHelper().MenuItemHasOriginalText(peptideSettingsMenuItem); }
-        }
-        #endregion
-        /// <summary>
-        /// Returns the unique values of TransitionDocNode.Quantitative on all selected transitions.
-        /// Returns an empty array if no transitions are selected.
-        /// </summary>
-        private bool[] SelectedQuantitativeValues()
-        {
-            return SequenceTree.SelectedDocNodes
-                .SelectMany(EnumerateTransitions)
-                .Select(node => node.ExplicitQuantitative).Distinct().ToArray();
-        }
-
-        private IEnumerable<TransitionDocNode> EnumerateTransitions(DocNode docNode)
-        {
-            var transitionDocNode = docNode as TransitionDocNode;
-            if (transitionDocNode != null)
-            {
-                return new[] { transitionDocNode };
-            }
-
-            var docNodeParent = docNode as DocNodeParent;
-            if (docNodeParent != null)
-            {
-                return docNodeParent.Children.SelectMany(EnumerateTransitions);
-            }
-
-            return new TransitionDocNode[0];
-        }
-
-        private void toggleQuantitativeContextMenuItem_Click(object sender, EventArgs e)
-        {
-            MarkQuantitative(!toggleQuantitativeContextMenuItem.Checked);
-        }
-
-        private void markTransitionsQuantitativeContextMenuItem_Click(object sender, EventArgs e)
-        {
-            MarkQuantitative(true);
-        }
-
-        public void MarkQuantitative(bool quantitative)
-        {
-            lock (GetDocumentChangeLock())
-            {
-                var originalDocument = Document;
-                var newDocument = originalDocument;
-                string message = quantitative
-                    ? SkylineResources.SkylineWindow_MarkQuantitative_Mark_transitions_quantitative
-                    : SkylineResources.SkylineWindow_MarkQuantitative_Mark_transitions_non_quantitative;
-                var pathsToProcess = new HashSet<IdentityPath>();
-                foreach (var identityPath in SequenceTree.SelectedPaths.OrderBy(path=>path.Length))
-                {
-                    bool containsAncestor = false;
-                    for (var parent = identityPath.Parent;
-                        !parent.IsRoot && !containsAncestor;
-                        parent = parent.Parent)
-                    {
-                        containsAncestor = pathsToProcess.Contains(parent);
-                    }
-
-                    if (containsAncestor)
-                    {
-                        continue;
-                    }
-
-                    pathsToProcess.Add(identityPath);
-                }
-
-                var longOperationRunner = new LongOperationRunner()
-                {
-                    JobTitle = message
-                };
-                bool success = false;
-                longOperationRunner.Run(broker =>
-                {
-                    int processedCount = 0;
-                    foreach (var identityPath in pathsToProcess)
-                    {
-                        if (broker.IsCanceled)
-                        {
-                            return;
-                        }
-                        broker.ProgressValue = (processedCount++) * 100 / pathsToProcess.Count;
-                        var originalNode = newDocument.FindNode(identityPath);
-                        if (originalNode != null)
-                        {
-                            var newNode = ChangeQuantitative(originalNode, quantitative);
-                            if (!ReferenceEquals(originalNode, newNode))
-                            {
-                                if (!newDocument.DeferSettingsChanges)
-                                {
-                                    newDocument = newDocument.BeginDeferSettingsChanges();
-                                }
-                                newDocument = (SrmDocument)newDocument.ReplaceChild(identityPath.Parent, newNode);
-                            }
-                        }
-                    }
-
-                    if (newDocument.DeferSettingsChanges)
-                    {
-                        newDocument = newDocument.EndDeferSettingsChanges(originalDocument, null);
-                    }
-
-                    success = true;
-                });
-
-                if (!success)
-                {
-                    return;
-                }
-                if (ReferenceEquals(newDocument, originalDocument))
-                {
-                    return;
-                }
-
-                var count = pathsToProcess.Count;
-                var changedTargets = count == 1 ? SelectedNode.Text : string.Format(AuditLogStrings.SkylineWindow_ChangeQuantitative_0_transitions, count);
-                ModifyDocument(message, doc =>
-                {
-                    // Will always be true because we have acquired the lock on GetDocumentChangeLock()
-                    Assume.IsTrue(ReferenceEquals(originalDocument, doc));
-                    return newDocument;
-                }, docPair => AuditLogEntry.DiffDocNodes(MessageType.changed_quantitative, docPair, changedTargets));
-            }
-        }
-
-        private DocNode ChangeQuantitative(DocNode docNode, bool quantitative)
-        {
-            var transitionDocNode = docNode as TransitionDocNode;
-            if (transitionDocNode != null)
-            {
-                if (transitionDocNode.ExplicitQuantitative == quantitative)
-                {
-                    return transitionDocNode;
-                }
-
-                return transitionDocNode.ChangeQuantitative(quantitative);
-            }
-
-            var docNodeParent = docNode as DocNodeParent;
-            if (docNodeParent == null)
-            {
-                return docNode;
-            }
-
-            var newChildren = docNodeParent.Children.Select(child => ChangeQuantitative(child, quantitative)).ToArray();
-            return docNodeParent.ChangeChildrenChecked(newChildren);
-        }
-
-
-        private void koinaLibMatchItem_Click(object sender, EventArgs e)
-        {
-            koinaLibMatchItem.Checked = !koinaLibMatchItem.Checked;
-
-            if (koinaLibMatchItem.Checked)
-                KoinaUIHelpers.CheckKoinaSettings(this, this);
-
-            _graphSpectrumSettings.Koina = koinaLibMatchItem.Checked;
-        }
-
-        public bool ValidateSource()
-        {
-            return true;
-        }
-
-        public double? GetScore(Target target)
-        {
-            var node = Document.Peptides.FirstOrDefault(p => p.ModifiedTarget.Equals(target));
-            if (node == null)
-                return null;
-            return KoinaRetentionTimeModel.Instance?.PredictSingle(KoinaPredictionClient.Current, Document.Settings,
-                node, CancellationToken.None)[node];
-        }
-
-        public Func<HttpClient> UserLogin(RemoteAccount account)
-        {
-            if (InvokeRequired)
-            {
-                Func<HttpClient> client = null;
-                RunUIAction(() => client = UserLogin(account));
-                return client;
-            }
-
-            switch (account)
-            {
-                case ArdiaAccount ardia:
-                {
-                    // ISSUE: if ArdiaLoginDlg fails, callers receive no error. When debugging tests, use breakpoints to look at ArdiaLoginDlg before it closes.
-                    //        For example, this happens if the remote server URL cannot be found.
-                    using var loginDlg = new ArdiaLoginDlg(ardia);
-                    if (DialogResult.Cancel == loginDlg.ShowDialog(this))
-                        throw new OperationCanceledException();
-                    return loginDlg.AuthenticatedHttpClientFactory;
-                }
-                default:
-                    throw new NotImplementedException();
-            }
-        }
-
-        private void mirrorMenuItem_Click(object sender, EventArgs e)
-        {
-            mirrorMenuItem.Checked = !mirrorMenuItem.Checked;
-            _graphSpectrumSettings.Mirror = mirrorMenuItem.Checked;
-        }
-
-        private void viewToolStripMenuItem_DropDownOpening(object sender, EventArgs e)
-        {
-            ViewMenu.ViewMenuDropDownOpening();
-        }
-
-        public void SetModifiedSequenceDisplayOption(DisplayModificationOption displayModificationOption)
-        {
-            DisplayModificationOption.Current = displayModificationOption;
-            ShowSequenceTreeForm(true, true);
-            UpdateGraphPanes();
-        }
-
-        public void ShowPermuteIsotopeModificationsDlg()
-        {
-            RefineMenu.ShowPermuteIsotopeModificationsDlg();
-        }
-
-        public EditMenu EditMenu { get; private set; }
-
-        public ViewMenu ViewMenu { get; private set; }
-        public RefineMenu RefineMenu { get; private set; }
-
-        public ChromatogramContextMenu ChromatogramContextMenu { get; private set; }
-
-        private void InitializeMenus()
-        {
-            _skylineMenuControls.Add(RefineMenu = new RefineMenu(this));
-            _skylineMenuControls.Add(EditMenu = new EditMenu(this));
-            _skylineMenuControls.Add(ViewMenu= new ViewMenu(this));
-            _skylineMenuControls.Add(ChromatogramContextMenu = new ChromatogramContextMenu(this));
-            refineToolStripMenuItem.DropDownItems.Clear();
-            refineToolStripMenuItem.DropDownItems.AddRange(RefineMenu.DropDownItems.ToArray());
-            editToolStripMenuItem.DropDownItems.Clear();
-            editToolStripMenuItem.DropDownItems.AddRange(EditMenu.DropDownItems.ToArray());
-            viewToolStripMenuItem.DropDownItems.Clear();
-            viewToolStripMenuItem.DropDownItems.AddRange(ViewMenu.DropDownItems.ToArray());
-            foreach (var menuControl in _skylineMenuControls)
-            {
-                foreach (var entry in menuControl.ModeUiHandler.GetHandledComponents())
-                {
-                    modeUIHandler.AddHandledComponent(entry.Key, entry.Value);
-                }
-            }
-        }
-
-        private void helpToolStripMenuItem_DropDownOpening(object sender, EventArgs e)
-        {
-            // The "Submit Error Report" menu item should only be shown if the user was holding down the Shift key when they dropped the Help menu
-            submitErrorReportMenuItem.Visible = 0 != (ModifierKeys & Keys.Shift);
-            // The "Crash Skyline" menu item only appears if they hold down both Ctrl and Shift
-            crashSkylineMenuItem.Visible = (Keys.Shift | Keys.Control) == (ModifierKeys & (Keys.Shift | Keys.Control));
-        }
-
-        private void submitErrorReportMenuItem_Click(object sender, EventArgs e)
-        {
-            Program.ReportException(new ApplicationException(SkylineResources.SkylineWindow_submitErrorReportMenuItem_Click_Submitting_an_unhandled_error_report));
-        }
-
-        private void crashSkylineMenuItem_Click(object sender, EventArgs e)
-        {
-            if (DialogResult.OK !=
-                new AlertDlg(SkylineResources.SkylineWindow_crashSkylineMenuItem_Click_Are_you_sure_you_want_to_abruptly_terminate_Skyline__You_will_lose_all_unsaved_work_,
-                    MessageBoxButtons.OKCancel, DialogResult.Cancel).ShowAndDispose(this))
-            {
-                return;
-            }
-
-            new Thread(() =>
-            {
-                throw new ApplicationException(@"Crash Skyline Menu Item Clicked");
-            }).Start();
-        }
-
-        public int DocumentSavedEventSubscriberCount()
-        {
-            return DocumentSavedEvent != null ? DocumentSavedEvent.GetInvocationList().Length : 0;
-        }
-
-        public IEnumerable<RemoteAccount> GetRemoteAccounts()
-        {
-            return Settings.Default.RemoteAccountList;
-        }
-
-        /// <summary>
-        /// Reset the token for all Ardia-type accounts in <see cref="Settings.RemoteAccountList"/>.
-        /// Used only in tests.
-        /// </summary>
-        // CONSIDER: this should go elsewhere. Maybe when CommonMsData supports RemoteAccountList
-        public void ClearArdiaAccountTokens()
-        {
-            Settings.Default.RemoteAccountList.
-                Where(a => a.AccountType == RemoteAccountType.ARDIA).
-                Cast<ArdiaAccount>().
-                ForEach(ArdiaCredentialHelper.ClearToken);
-        }
-    }
-}
-
-=======
-/*
- * Original author: Brendan MacLean <brendanx .at. u.washington.edu>,
- *                  MacCoss Lab, Department of Genome Sciences, UW
- *
- * Copyright 2009 University of Washington - Seattle, WA
- * 
- * Licensed under the Apache License, Version 2.0 (the "License");
- * you may not use this file except in compliance with the License.
- * You may obtain a copy of the License at
- *
- *     http://www.apache.org/licenses/LICENSE-2.0
- *
- * Unless required by applicable law or agreed to in writing, software
- * distributed under the License is distributed on an "AS IS" BASIS,
- * WITHOUT WARRANTIES OR CONDITIONS OF ANY KIND, either express or implied.
- * See the License for the specific language governing permissions and
- * limitations under the License.
- */
-using System;
-using System.Collections.Generic;
-using System.ComponentModel;
-using System.Deployment.Application;
-using System.Diagnostics;
-using System.Drawing;
-using System.Globalization;
-using System.IO;
-using System.Linq;
-using System.Net.Http;
-using System.Reflection;
-using System.Threading;
-using System.Windows.Forms;
-using DigitalRune.Windows.Docking;
-using JetBrains.Annotations;
-using log4net;
-using pwiz.Common.Collections;
-using pwiz.Common.DataBinding;
-using pwiz.Common.DataBinding.Controls.Editor;
-using pwiz.Common.DataBinding.Documentation;
-using pwiz.Common.SystemUtil;
-using pwiz.ProteomeDatabase.Util;
-using pwiz.Skyline.Alerts;
-using pwiz.Skyline.Controls.Databinding;
-using pwiz.Skyline.Controls.Graphs;
-using pwiz.Skyline.Controls.GroupComparison;
-using pwiz.Skyline.Controls.SeqNode;
-using pwiz.Skyline.Controls.Startup;
-using pwiz.Skyline.EditUI;
-using pwiz.Skyline.FileUI;
-using pwiz.Skyline.Model;
-using pwiz.Skyline.Model.DocSettings;
-using pwiz.Skyline.Model.DocSettings.Extensions;
-using pwiz.Skyline.Model.Find;
-using pwiz.Skyline.Model.IonMobility;
-using pwiz.Skyline.Model.Irt;
-using pwiz.Skyline.Model.Lib;
-using pwiz.Skyline.Model.Optimization;
-using pwiz.Skyline.Model.Proteome;
-using pwiz.Skyline.Model.Results;
-using pwiz.Skyline.Model.RetentionTimes;
-using pwiz.Skyline.Model.Tools;
-using pwiz.Skyline.Properties;
-using pwiz.Skyline.Controls;
-using pwiz.Skyline.Controls.Lists;
-using pwiz.Skyline.FileUI.PeptideSearch;
-using pwiz.Skyline.Menus;
-using pwiz.Skyline.Model.ElementLocators;
-using pwiz.Skyline.Model.AuditLog;
-using pwiz.Skyline.Model.Databinding;
-using pwiz.Skyline.Model.Databinding.Entities;
-using pwiz.Skyline.Model.DocSettings.MetadataExtraction;
-using pwiz.Skyline.Model.GroupComparison;
-using pwiz.Skyline.Model.Lists;
-using pwiz.Skyline.Model.Koina.Communication;
-using pwiz.Skyline.Model.Koina.Models;
-using pwiz.CommonMsData.RemoteApi;
-using pwiz.CommonMsData.RemoteApi.Ardia;
-using pwiz.Skyline.Model.Results.Scoring;
-using pwiz.Skyline.Model.Serialization;
-using pwiz.Skyline.SettingsUI;
-using pwiz.Skyline.SettingsUI.Irt;
-using pwiz.Skyline.ToolsUI;
-using pwiz.Skyline.Util;
-using pwiz.Skyline.Util.Extensions;
-using Peptide = pwiz.Skyline.Model.Peptide;
-using Timer = System.Windows.Forms.Timer;
-using Transition = pwiz.Skyline.Model.Transition;
-
-namespace pwiz.Skyline
-{
-    /// <summary>
-    /// Main window class for the Skyline application.  Skyline is an SDI application,
-    /// but it is intentionally designed around a document window instance without
-    /// assuming that it is the only such window in the application to allow it to
-    /// become either MDI or multiple-SDI per process.
-    /// </summary>
-    public partial class SkylineWindow
-        : FormEx,
-            IUndoable,
-            IDocumentUIContainer,
-            IProgressMonitor,
-            IToolMacroProvider,
-            IModifyDocumentContainer,
-            IRetentionScoreSource,
-            IRemoteAccountUserInteraction,
-            IRemoteAccountStorage
-    {
-        private SequenceTreeForm _sequenceTreeForm;
-        private ImmediateWindow _immediateWindow;
-
-        private SrmDocument _document;
-        private SrmDocument _documentUI;
-        private int _savedVersion;
-        private bool _closing;
-        private readonly UndoManager _undoManager;
-        private readonly UndoRedoButtons _undoRedoButtons;
-        private readonly BackgroundProteomeManager _backgroundProteomeManager;
-        private readonly ProteinMetadataManager _proteinMetadataManager;
-        private readonly IrtDbManager _irtDbManager;
-        private readonly OptimizationDbManager _optDbManager;
-        private readonly RetentionTimeManager _retentionTimeManager;
-        private readonly IonMobilityLibraryManager _ionMobilityLibraryManager;
-        private readonly LibraryManager _libraryManager;
-        private readonly ChromatogramManager _chromatogramManager;
-        private readonly AutoTrainManager _autoTrainManager;
-
-        public event EventHandler<DocumentChangedEventArgs> DocumentChangedEvent;
-        public event EventHandler<DocumentChangedEventArgs> DocumentUIChangedEvent;
-
-        private readonly List<IProgressStatus> _listProgress;
-        private readonly TaskbarProgress _taskbarProgress = new TaskbarProgress();
-        private readonly Timer _timerProgress;
-        private readonly Timer _timerGraphs;
-        private readonly List<BackgroundLoader> _backgroundLoaders;
-        private readonly object _documentChangeLock = new object();
-        private readonly List<SkylineControl> _skylineMenuControls = new List<SkylineControl>();
-        private readonly ImmediateWindowWarningListener _immediateWindowWarningListener;
-
-        /// <summary>
-        /// Constructor for the main window of the Skyline program.
-        /// </summary>
-        public SkylineWindow(string[] args = null)
-        {
-            InitializeComponent();
-            InitializeMenus();
-            _undoManager = new UndoManager(this);
-            _undoRedoButtons = new UndoRedoButtons(_undoManager,
-                EditMenu.UndoMenuItem, undoToolBarButton,
-                EditMenu.RedoMenuItem, redoToolBarButton,
-                RunUIAction);
-            _undoRedoButtons.AttachEventHandlers();
-
-            // Setup to manage and interact with mode selector buttons in UI
-            SetModeUIToolStripButtons(modeUIToolBarDropDownButton);
-
-            _backgroundLoaders = new List<BackgroundLoader>();
-
-            _graphSpectrumSettings = new GraphSpectrumSettings(UpdateSpectrumGraph);
-
-            _listProgress = new List<IProgressStatus>();
-            _timerProgress = new Timer { Interval = 100 };
-            _timerProgress.Tick += UpdateProgressUI;
-            _timerGraphs = new Timer { Interval = 100 };
-            _timerGraphs.Tick += UpdateGraphPanes;
-
-            _libraryManager = new LibraryManager();
-            _libraryManager.ProgressUpdateEvent += UpdateProgress;
-            _libraryManager.Register(this);
-
-            _backgroundProteomeManager = new BackgroundProteomeManager();
-            _backgroundProteomeManager.ProgressUpdateEvent += UpdateProgress;
-            _backgroundProteomeManager.Register(this);
-            _chromatogramManager = new ChromatogramManager(false) { SupportAllGraphs = !Program.NoAllChromatogramsGraph };
-            _chromatogramManager.ProgressUpdateEvent += UpdateProgress;
-            _chromatogramManager.Register(this);
-            _irtDbManager = new IrtDbManager();
-            _irtDbManager.ProgressUpdateEvent += UpdateProgress;
-            _irtDbManager.Register(this);
-            _optDbManager = new OptimizationDbManager();
-            _optDbManager.ProgressUpdateEvent += UpdateProgress;
-            _optDbManager.Register(this);
-            _retentionTimeManager = new RetentionTimeManager();
-            _retentionTimeManager.ProgressUpdateEvent += UpdateProgress;
-            _retentionTimeManager.Register(this);
-            _ionMobilityLibraryManager = new IonMobilityLibraryManager();
-            _ionMobilityLibraryManager.ProgressUpdateEvent += UpdateProgress;
-            _ionMobilityLibraryManager.Register(this);
-            _proteinMetadataManager = new ProteinMetadataManager();
-            _proteinMetadataManager.ProgressUpdateEvent += UpdateProgress;
-            _proteinMetadataManager.Register(this);
-            _autoTrainManager = new AutoTrainManager();
-            _autoTrainManager.ProgressUpdateEvent += UpdateProgress;
-            _autoTrainManager.Register(this);
-            _immediateWindowWarningListener = new ImmediateWindowWarningListener(this);
-            RemoteSession.RemoteAccountUserInteraction = this;
-            RemoteUrl.RemoteAccountStorage = this;
-
-            // RTScoreCalculatorList.DEFAULTS[2].ScoreProvider
-            //    .Attach(this);
-
-            DocumentUIChangedEvent += AutoTrainCompleted;
-
-            checkForUpdatesMenuItem.Visible =
-                checkForUpdatesSeparator.Visible = ApplicationDeployment.IsNetworkDeployed;
-
-            // Begin ToolStore check for updates to currently installed tools, if any
-            if (ToolStoreUtil.UpdatableTools(Settings.Default.ToolList).Any())
-            {
-                ActionUtil.RunAsync(() => 
-                {
-                    try
-                    {
-                        ToolStoreUtil.CheckForUpdates(Settings.Default.ToolList.ToArray());
-                    }
-                    catch (Exception ex)
-                    {
-                        // Ignore network errors when checking for tool updates in background
-                        // The user will get proper error handling when they explicitly open the Tool Store
-                        Debug.WriteLine($@"Failed to check for tool updates: {ex.Message}");
-                    }
-                }, @"Check for tool updates");
-            }
-
-            // Get placement values before changing anything.
-            bool maximize = Settings.Default.MainWindowMaximized || Program.DemoMode;
-            Size size = Settings.Default.MainWindowSize;
-            if (!size.IsEmpty)
-                Size = size;
-
-            // Restore window placement.
-            Point location = Settings.Default.MainWindowLocation;
-            if (!location.IsEmpty)
-            {
-                StartPosition = FormStartPosition.Manual;
-
-                Location = location;
-                ForceOnScreen();
-            }
-            if (maximize)
-                WindowState = FormWindowState.Maximized;
-
-            ShowSequenceTreeForm(true);
-
-            // Force the handle into existence before any background threads
-            // are started by setting the initial document.  Otherwise, calls
-            // to InvokeRequired will return false, even on background worker
-            // threads.
-            if (Equals(Handle, default(IntPtr)))
-                throw new InvalidOperationException(SkylineResources.SkylineWindow_SkylineWindow_Must_have_a_window_handle_to_begin_processing);
-
-            // Load any file the user may have double-clicked on to run this application
-            if (args == null || args.Length == 0)
-            {
-                var activationArgs = AppDomain.CurrentDomain.SetupInformation.ActivationArguments;
-                args = (activationArgs != null ? activationArgs.ActivationData : null);
-            }
-            if (args != null && args.Length != 0)
-            {
-                _fileToOpen = args.Where(a => !a.Equals(Program.OPEN_DOCUMENT_ARG)).LastOrDefault();
-            }
-
-            var defaultUIMode = Settings.Default.UIMode;
-            NewDocument(); // Side effect: initializes Settings.Default.UIMode to proteomic if no previous value
-
-            // Set UI mode to user default (proteomic/molecule/mixed)
-            SrmDocument.DOCUMENT_TYPE defaultModeUI;
-            if (Enum.TryParse(defaultUIMode, out defaultModeUI))
-            {
-                SetUIMode(defaultModeUI);
-            }
-            else
-            {
-                Settings.Default.UIMode = defaultUIMode; // OnShown() will ask user for it
-            }
-
-            // Push settings to an in-memory cache that can be read by ArdiaAccount since it cannot read Skyline settings directly.
-            // CONSIDER: this approach is rudimentary. Revisit and consider:
-            //              (1) moving all RemoteAccount-related config elsewhere
-            //              (2) doing #1 in the background
-            //              (3) the relationship between user.config models (ex: ArdiaRegistrationCodeEntry) and ArdiaAccount/Session
-            foreach (var kvPair in Settings.Default.ArdiaRegistrationCodeEntries)
-            {
-                ArdiaCredentialHelper.SetApplicationCode(kvPair.Key, kvPair.Value.ClientApplicationCode);
-            }
-        }
-
-        public AllChromatogramsGraph ImportingResultsWindow { get; private set; }
-        public MultiProgressStatus ImportingResultsError { get; private set; }
-
-        protected override void OnShown(EventArgs e)
-        {
-            base.OnShown(e);
-
-            if (HasFileToOpen())
-            {
-                try
-                {
-                    LoadFile(_fileToOpen);
-                }
-                catch (UriFormatException)
-                {
-                    MessageDlg.Show(this, SkylineResources.SkylineWindow_SkylineWindow_Invalid_file_specified);
-                }
-            }
-            _fileToOpen = null;
-
-            EnsureUIModeSet();
-        }
-
-        private bool HasFileToOpen()
-        {
-            if (_fileToOpen == null)
-                return false;
-
-            string parentDir;
-            try
-            {
-                parentDir = Path.GetDirectoryName(_fileToOpen);
-            }
-            catch (PathTooLongException e)
-            {
-                MessageDlg.ShowWithException(this, TextUtil.LineSeparate(SkylineResources.SkylineWindow_HasFileToOpen_The_path_to_the_file_to_open_is_too_long_, _fileToOpen), e);
-                return false;
-            }
-            // If the parent directory ends with .zip and lives in AppData\Local\Temp
-            // then the user has double-clicked a file in Windows Explorer inside a ZIP file
-            if (DirectoryEx.IsTempZipFolder(parentDir, out string zipFileName))
-            {
-                MessageDlg.Show(this, TextUtil.LineSeparate(SkylineResources.SkylineWindow_HasFileToOpen_Opening_a_document_inside_a_ZIP_file_is_not_supported_,
-                    string.Format(SkylineResources.SkylineWindow_HasFileToOpen_Unzip_the_file__0__first_and_then_open_the_extracted_file__1__, zipFileName, Path.GetFileName(_fileToOpen))));
-                return false;
-            }
-            return true;
-        }
-
-        public void OpenPasteFileDlg(PasteFormat pf)
-        {
-            using (var pasteDlg = new PasteDlg(this))
-            {
-                pasteDlg.SelectedPath = SelectedPath;
-                pasteDlg.PasteFormat = pf;
-                if (pasteDlg.ShowDialog(this) == DialogResult.OK)
-                    SelectedPath = pasteDlg.SelectedPath;
-            }
-        }
-
-        public bool LoadFile(string file, FormEx parentWindow = null)
-        {
-            Uri uri = new Uri(file);
-            if (!uri.IsFile)
-                throw new UriFormatException(String.Format(SkylineResources.SkylineWindow_SkylineWindow_The_URI__0__is_not_a_file, uri));
-
-            // ReSharper disable LocalizableElement
-            string pathOpen = Uri.UnescapeDataString(uri.AbsolutePath).Replace("/", @"\");
-            // ReSharper restore LocalizableElement
-            
-            // If the file chosen was the cache file, open its associated document.)
-            if (Equals(Path.GetExtension(pathOpen), ChromatogramCache.EXT))
-                pathOpen = Path.ChangeExtension(pathOpen, SrmDocument.EXT);
-            // Handle direct open from UNC path names
-            if (!string.IsNullOrEmpty(uri.Host))
-                pathOpen = @"//" + uri.Host + pathOpen;
-
-            if (pathOpen.EndsWith(SrmDocumentSharing.EXT))
-            {
-                return OpenSharedFile(pathOpen, parentWindow);
-            }
-            else if (pathOpen.EndsWith(SkypFile.EXT))
-            {
-                return OpenSkypFile(pathOpen, parentWindow);
-            }
-            else
-            {
-                return OpenFile(pathOpen, parentWindow);
-            }
-        }
-
-        protected override void OnHandleCreated(EventArgs e)
-        {
-            UpgradeManager.CheckForUpdateAsync(this);
-
-            base.OnHandleCreated(e);
-        }
-
-        public void Listen(EventHandler<DocumentChangedEventArgs> listener)
-        {
-            DocumentChangedEvent += listener;
-        }
-
-        void IDocumentContainer.Unlisten(EventHandler<DocumentChangedEventArgs> listener)
-        {
-            DocumentChangedEvent -= listener;
-        }
-
-        void IDocumentUIContainer.ListenUI(EventHandler<DocumentChangedEventArgs> listener)
-        {
-            DocumentUIChangedEvent += listener;
-        }
-
-        void IDocumentUIContainer.UnlistenUI(EventHandler<DocumentChangedEventArgs> listener)
-        {
-            DocumentUIChangedEvent -= listener;
-        }
-
-        /// <summary>
-        /// The current thread-safe document.
-        /// </summary>
-        public SrmDocument Document
-        {
-            get
-            {
-                return _document;
-            }
-        }
-
-        /// <summary>
-        /// The current document displayed in the UI.  Access only from the UI.
-        /// </summary>
-        public SrmDocument DocumentUI
-        {
-            get
-            {
-                // May only be accessed from the UI thread.
-                if (InvokeRequired)
-                    throw new InvalidOperationException(SkylineResources.SkylineWindow_DocumentUI_The_DocumentUI_property_may_only_be_accessed_on_the_UI_thread);
-
-                return _documentUI;
-            }
-        }
-
-        /// <summary>
-        /// The currently saved location of the document
-        /// </summary>
-        public string DocumentFilePath { get; set; }
-
-        public DocumentFormat SavedDocumentFormat { get; private set; }
-
-        public BackgroundProteomeManager BackgroundProteomeManager
-        {
-            get { return _backgroundProteomeManager; }
-        }
-
-        public ProteinMetadataManager ProteinMetadataManager
-        {
-            get { return _proteinMetadataManager; }
-        }
-
-        public IrtDbManager IrtDbManager
-        {
-            get { return _irtDbManager; }
-        }
-
-        public OptimizationDbManager OptDbManager
-        {
-            get { return _optDbManager; }
-        }
-
-        public RetentionTimeManager RetentionTimeManager
-        {
-            get { return _retentionTimeManager; }
-        }
-
-        public IonMobilityLibraryManager IonMobilityLibraryManager
-        {
-            get { return _ionMobilityLibraryManager; }
-        }
-
-        public AutoTrainManager AutoTrainManager
-        {
-            get { return _autoTrainManager; }
-        }
-
-        private bool _useKeysOverride;
-
-        public bool UseKeysOverride
-        {
-            get { return _useKeysOverride; }
-            set
-            {
-                _useKeysOverride = value;
-                if (SequenceTree != null)
-                    SequenceTree.UseKeysOverride = _useKeysOverride;
-            }
-        }
-        public SequenceTree SequenceTree
-        {
-            get { return _sequenceTreeForm != null ? _sequenceTreeForm.SequenceTree : null; }
-        }
-
-        public ToolStripComboBox ComboResults
-        {
-            get { return _sequenceTreeForm != null ? _sequenceTreeForm.ComboResults : null; }
-        }
-
-        public ImmediateWindow ImmediateWindow
-        {
-            get { return _immediateWindow; }
-        }
-
-        public DockPanel DockPanel
-        {
-            get { return dockPanel; }
-        }
-
-        public ToolStripSplitButton UndoButton
-        {
-            get { return undoToolBarButton; }
-        }
-        public ToolStripSplitButton RedoButton
-        {
-            get { return redoToolBarButton; }
-        }
-        public bool DiscardChanges { get; set; }
-
-        /// <summary>
-        /// True if the active document has been modified.
-        /// </summary>
-        public bool Dirty
-        {
-            get
-            {
-                return !DiscardChanges && _documentUI != null && _savedVersion != _documentUI.UserRevisionIndex;
-            }
-        }
-
-        public bool IsClosing { get { return _closing; } }
-
-        /// <summary>
-        /// Tracking active background loaders for a container - helps in test harness SkylineWindow teardown
-        /// </summary>
-        public IEnumerable<BackgroundLoader> BackgroundLoaders
-        {
-            get { return _backgroundLoaders; }
-        }
-
-        public void AddBackgroundLoader(BackgroundLoader loader)
-        {
-            _backgroundLoaders.Add(loader);
-        }
-
-        public void RemoveBackgroundLoader(BackgroundLoader loader)
-        {
-            _backgroundLoaders.Remove(loader);
-        }
-
-        public bool CopyMenuItemEnabled()
-        {
-            return EditMenu.CopyMenuItem.Enabled;
-        }
-
-        public bool PasteMenuItemEnabled()
-        {
-            return EditMenu.PasteMenuItem.Enabled;
-        }
-
-        /// <summary>
-        /// Function guaranteed to run on the UI thread that handles
-        /// main window UI updates and firing the <see cref="DocumentUIChangedEvent"/>
-        /// whenever the <see cref="Document"/> property changes.
-        /// </summary>
-        private void UpdateDocumentUI()
-        {
-            // Can only be accessed from the UI thread.
-            Debug.Assert(!InvokeRequired);
-            SrmDocument documentPrevious = _documentUI;
-            _documentUI = Document;
-
-            // The previous document will be null at application start-up.
-            if (documentPrevious != null)
-            {
-                // Clear the UndoManager, if this is a different document.
-                if (!ReferenceEquals(_documentUI.Id, documentPrevious.Id))
-                    _undoManager.Clear();
-            }
-
-            // Call the even handler for this window directly, since it may
-            // close other listeners, and it is not possible to remove a listener
-            // in the middle of firing an event.
-            OnDocumentUIChanged(documentPrevious);
-        }
-
-        private void OnDocumentUIChanged(SrmDocument documentPrevious)
-        {
-            SrmSettings settingsNew = DocumentUI.Settings;
-            SrmSettings settingsOld = SrmSettingsList.GetDefault();
-            bool docIdChanged = true;
-            if (documentPrevious != null)
-            {
-                settingsOld = documentPrevious.Settings;
-                docIdChanged = !ReferenceEquals(DocumentUI.Id, documentPrevious.Id);
-            }
-
-            // Update results combo UI and sequence tree
-            var e = new DocumentChangedEventArgs(documentPrevious, IsOpeningFile,
-                _sequenceTreeForm != null && _sequenceTreeForm.IsInUpdateDoc);
-            if (_sequenceTreeForm != null)
-            {
-                // This has to be done before the graph UI updates, since it updates
-                // the tree, and the graph UI depends on the tree being up to date.
-                _sequenceTreeForm.UpdateResultsUI(settingsNew, settingsOld);
-                _sequenceTreeForm.SequenceTree.OnDocumentChanged(this, e);
-            }
-
-            // Fire event to allow listeners to update.
-            if (DocumentUIChangedEvent != null)
-                DocumentUIChangedEvent(this, e);
-
-            // Update graph pane UI
-            UpdateGraphUI(settingsOld, docIdChanged);
-
-            // Update title and status bar.
-            UpdateTitle();
-            UpdateNodeCountStatus();
-
-            integrateAllMenuItem.Checked = settingsNew.TransitionSettings.Integration.IsIntegrateAll;
-
-            // Update UI mode if we have introduced any new node types not handled by current ui mode
-            var changeModeUI = ModeUI != _documentUI.DocumentType
-                               && (ModeUI != SrmDocument.DOCUMENT_TYPE.mixed || IsOpeningFile) // If opening file, just override UI mode
-                               && _documentUI.DocumentType != SrmDocument.DOCUMENT_TYPE.none; // Don't change UI mode if new doc is empty
-
-            if (changeModeUI)
-            {
-                SetUIMode(_documentUI.DocumentType);
-            }
-            else if (documentPrevious == null)
-            {
-                SetUIMode(ModeUI);
-            }
-            ViewMenu.DocumentUiChanged();
-        }
-
-        private void AutoTrainCompleted(object sender, DocumentChangedEventArgs e)
-        {
-            var trainedType = AutoTrainManager.CompletedType(DocumentUI, e.DocumentPrevious);
-            if (Equals(trainedType, PeptideIntegration.AutoTrainType.none))
-                return;
-
-            var model = DocumentUI.Settings.PeptideSettings.Integration.PeakScoringModel;
-            Settings.Default.PeakScoringModelList.Add(model);
-
-            if (Equals(trainedType, PeptideIntegration.AutoTrainType.default_model))
-                return; // don't show dialog when auto trained model is the default model
-
-            var modelIndex = Settings.Default.PeakScoringModelList.IndexOf(model);
-            var newModel = Settings.Default.PeakScoringModelList.EditItem(this, model, Settings.Default.PeakScoringModelList, null);
-            if (newModel == null || model.Equals(newModel))
-                return;
-
-            Settings.Default.PeakScoringModelList[modelIndex] = newModel;
-            SrmDocument docCurrent, docNew;
-            do
-            {
-                docCurrent = DocumentUI;
-                docNew = docCurrent.ChangeSettings(docCurrent.Settings.ChangePeptideIntegration(i => i.ChangePeakScoringModel(newModel)));
-                var resultsHandler = new MProphetResultsHandler(docNew, newModel);
-                using (var longWaitDlg = new LongWaitDlg())
-                {
-                    longWaitDlg.Text = Resources.ReintegrateDlg_OkDialog_Reintegrating;
-                    try
-                    {
-                        longWaitDlg.PerformWork(this, 1000, pm =>
-                        {
-                            resultsHandler.ScoreFeatures(pm);
-                            if (resultsHandler.IsMissingScores())
-                                throw new InvalidDataException(Resources.ImportPeptideSearchManager_LoadBackground_The_current_peak_scoring_model_is_incompatible_with_one_or_more_peptides_in_the_document_);
-                            docNew = resultsHandler.ChangePeaks(pm);
-                        });
-                        if (longWaitDlg.IsCanceled)
-                            return;
-                    }
-                    catch (Exception x)
-                    {
-                        var message = TextUtil.LineSeparate(
-                            string.Format(Resources.ReintegrateDlg_OkDialog_Failed_attempting_to_reintegrate_peaks_),
-                            x.Message);
-                        MessageDlg.ShowWithException(this, message, x);
-                        return;
-                    }
-                }
-                docNew = docNew.ChangeSettings(Document.Settings.ChangePeptideIntegration(i => i.ChangePeakScoringModel(newModel)));
-            } while (!SetDocument(docNew, docCurrent));
-        }
-
-        /// <summary>
-        /// Thread-safe function for setting the master <see cref="Document"/>
-        /// property.  Both the desired new document, and the original document
-        /// from which it was must be provided.
-        /// 
-        /// If the value stored in the <see cref="Document"/> property matches
-        /// the original at the time the property set is performed, then it
-        /// is changed to the new value, and this function returns true.
-        /// 
-        /// If it has been set by another thread, since the current thread
-        /// started its processing, then this function will return false, and the
-        /// caller is required to re-query the <see cref="Document"/> property
-        /// and retry its operation on the modified document.
-        /// </summary>
-        /// <param name="docNew">Modified document to replace current</param>
-        /// <param name="docOriginal">Original document from which the new was derived</param>
-        /// <returns>True if the change was successful</returns>
-        public bool SetDocument(SrmDocument docNew, SrmDocument docOriginal)
-        {
-            // Not allowed to set the document to null.
-            Debug.Assert(docNew != null);
-            if (docNew.DeferSettingsChanges)
-            {
-                throw new InvalidOperationException();
-            }
-            
-            // For debugging tests with unexpected document change failures
-            var logChange = LogChange;
-            if (logChange != null)
-                logChange(docNew, docOriginal);
-
-            SrmDocument docResult;
-            lock (_documentChangeLock)
-            {
-                docResult = Interlocked.CompareExchange(ref _document, docNew, docOriginal);
-            }
-
-            if (!ReferenceEquals(docResult, docOriginal))
-                return false;
-
-            if (DocumentChangedEvent != null)
-                DocumentChangedEvent(this, new DocumentChangedEventArgs(docOriginal, IsOpeningFile));
-
-            RunUIActionAsync(UpdateDocumentUI);
-
-            return true;
-        }
-
-        public object GetDocumentChangeLock()
-        {
-            return _documentChangeLock;
-        }
-
-        public Action<SrmDocument, SrmDocument> LogChange { get; set; }
-
-        public void ModifyDocument(string description, [InstantHandle] Func<SrmDocument, SrmDocument> act)
-        {
-            if (!Program.FunctionalTest)
-                throw new Exception(@"Function only to be used in testing, use overload with log function");
-
-            // Create an empty entry so that tests that rely on there being an undo-redo record don't break
-            ModifyDocument(description, null, act, null, null,
-                docPair => AuditLogEntry.CreateSimpleEntry(MessageType.test_only, docPair.NewDocumentType, description ?? string.Empty));
-        }
-
-        public void ModifyDocument(string description, IDocumentModifier modifier)
-        {
-            ModifyDocument(description, null, modifier, null, null);
-        }
-
-        public void ModifyDocument(string description, Func<SrmDocument, SrmDocument> act, Func<SrmDocumentPair, AuditLogEntry> logFunc)
-        {
-            ModifyDocument(description, null, act, null, null, logFunc);
-        }
-
-        public void ModifyDocument(string description, IUndoState undoState, Func<SrmDocument, SrmDocument> act,
-            Action onModifying, Action onModified, Func<SrmDocumentPair, AuditLogEntry> logFunc)
-        {
-            ModifyDocument(description, undoState, DocumentModifier.Create(act, logFunc), onModifying, onModified);
-        }
-
-        public void ModifyDocument(string description, IUndoState undoState, IDocumentModifier documentModifier, Action onModifying, Action onModified)
-        {
-            Assume.IsFalse(InvokeRequired);
-            try
-            {
-                ModifyDocumentOrThrow(description, undoState, documentModifier, onModifying, onModified);
-            }
-            catch (IdentityNotFoundException x)
-            {
-                MessageDlg.ShowWithException(this, SkylineResources.SkylineWindow_ModifyDocument_Failure_attempting_to_modify_the_document, x);
-            }
-            catch (InvalidDataException x)
-            {
-                MessageDlg.ShowWithException(this, TextUtil.LineSeparate(SkylineResources.SkylineWindow_ModifyDocument_Failure_attempting_to_modify_the_document, x.Message), x);
-            }
-            catch (IOException x)
-            {
-                MessageDlg.ShowWithException(this, TextUtil.LineSeparate(SkylineResources.SkylineWindow_ModifyDocument_Failure_attempting_to_modify_the_document, x.Message), x);
-            }
-        }
-
-        public bool AssumeNonNullModificationAuditLogging { get; set; }
-
-        public void ModifyDocumentOrThrow(string description, IUndoState undoState, IDocumentModifier modifier,
-            Action onModifying, Action onModified)
-        {
-            using (var undo = BeginUndo(undoState))
-            {
-                if (ModifyDocumentInner(modifier, onModifying, onModified, description, out var entry))
-                {
-                    // If the document was modified, then we want to fail if there is no audit log entry.
-                    // We do not want to silently succeed without either an undo record or an audit log entry.
-                    if (AssumeNonNullModificationAuditLogging)  // For now this check is limited to functional testing
-                        Assume.IsNotNull(entry, @"Document was modified, but audit log entry"); // Error message will tack on " is null"
-                    if (entry != null && !entry.IsSkip)
-                        undo.Commit(entry.UndoRedo.ToString());
-                }
-            }
-        }
-
-        public void ModifyDocumentNoUndo(Func<SrmDocument, SrmDocument> act)
-        {
-            ModifyDocumentInner(DocumentModifier.Create(act, AuditLogEntry.SkipChange), null, null, null, out _);
-        }
-
-        private bool ModifyDocumentInner(IDocumentModifier modifier, Action onModifying, Action onModified, string description, out AuditLogEntry resultEntry)
-        {
-            LogException lastException = null;
-            resultEntry = null;
-
-            SrmDocument docOriginal;
-            SrmDocument docNew;
-            do
-            {
-                // Make sure cancel is enabled if it is going to be disabled below
-                if (onModifying != null)
-                    onModifying();
-
-                docOriginal = Document;
-                var modifiedDocument = modifier.ModifyDocument(docOriginal, ModeUI);
-                // If no change has been made, return without committing a
-                // new undo record to the undo stack.
-                if (modifiedDocument == null)
-                {
-                    return false;
-                }
-
-                AuditLogEntry entry;
-                if (modifiedDocument.AuditLogException == null)
-                {
-                    resultEntry = entry = modifiedDocument.AuditLogEntry;
-                }
-                else
-                {
-                    lastException = new LogException(modifiedDocument.AuditLogException, description);
-                    entry = AuditLogEntry.CreateExceptionEntry(lastException);
-                }
-
-                if (entry != null && entry.IsSkip)
-                {
-                    entry = null;
-                }
-                if (entry != null)
-                {
-                    var currentCount = _undoManager.UndoCount;
-                    entry = entry.ChangeUndoAction(e => _undoManager.UndoRestore(_undoManager.UndoCount - currentCount - 1));
-                }
-
-                docNew = modifiedDocument.Document;
-                if (entry == null || entry.UndoRedo.MessageInfo.Type != MessageType.test_only)
-                    docNew = AuditLogEntry.UpdateDocument(entry, SrmDocumentPair.Create(docOriginal, docNew, ModeUI));
-
-                // And mark the document as changed by the user.
-                docNew = docNew.IncrementUserRevisionIndex();
-
-                // It's now too late to quit - if caller has a cancel button or equivalent it should be disabled now,
-                // as leaving it enabled during what could be a long period of updating (including UI, possibly) can
-                // lead to confusing behavior.  Possibly there are other reasons to provide a onModified Action, but this 
-                // is the original use case.
-                if (onModified != null)
-                {
-                    onModified();
-                }
-            }
-            while (!SetDocument(docNew, docOriginal));
-
-            if (lastException != null)
-                Program.ReportException(lastException);
-
-            return true;
-        }
-
-        public void SwitchDocument(SrmDocument document, string pathOnDisk)
-        {
-            // Get rid of any existing import progress UI
-            DestroyAllChromatogramsGraph();
-
-            // Some hoops are jumped through here to make sure the
-            // document path is correct for listeners on the Document
-            // at the time the document change event notifications
-            // are fired.
-
-            // CONSIDER: This is not strictly synchronization safe, since
-            //           it still leaves open the possibility that a thread
-            //           will get the wrong path for the current document.
-            //           It may really be necessary to synchronize access
-            //           to DocumentFilePath.
-            var documentPrevious = Document;
-            string pathPrevious = DocumentFilePath;
-            DocumentFilePath = pathOnDisk;
-
-            try
-            {
-                RestoreDocument(document);
-            }
-            finally
-            {
-                // If an exception caused setting the document to fail,
-                // revert to the previous path.
-                if (!ReferenceEquals(Document.Id, document.Id))
-                {
-                    Assume.IsTrue(ReferenceEquals(Document.Id, documentPrevious.Id));
-                    DocumentFilePath = pathPrevious;
-                }
-                // Otherwise, try to update the UI to show the new active
-                // document, no matter whether an exception was thrown or not
-                else
-                {
-                    _savedVersion = document.UserRevisionIndex;
-                    SavedDocumentFormat = document.FormatVersion;
-
-                    SetActiveFile(pathOnDisk);                    
-                }
-            }
-        }
-
-        public void ShowUndo(bool show = true)
-        {
-            _undoRedoButtons.ShowUndo(show);
-        }
-
-        public void ShowRedo(bool show = true)
-        {
-            _undoRedoButtons.ShowRedo(show);
-        }
-
-        public IUndoTransaction BeginUndo(IUndoState undoState = null)
-        {
-            return _undoManager.BeginTransaction(undoState);
-        }
-
-        public bool InUndoRedo { get { return _undoManager.InUndoRedo; } }
-
-        /// <summary>
-        /// Restores a specific document as the current document regardless of the
-        /// state of background processing;
-        /// 
-        /// This heavy hammer is for use with undo/redo only.
-        /// </summary>
-        /// <param name="docUndo">The document instance to restore as current</param>
-        /// <returns>A reference to the document the user was viewing in the UI at the
-        ///          time the undo/redo was executed</returns>
-        private SrmDocument RestoreDocument(SrmDocument docUndo)
-        {
-            // User will want to restore whatever was displayed in the UI at the time.
-            SrmDocument docReplaced = DocumentUI;
-
-            bool replaced;
-            lock (GetDocumentChangeLock())
-            {
-                replaced = SetDocument(docUndo, Document);
-            }
-
-            if (!replaced)
-            {
-                // It should have succeeded because we had a lock on GetDocumentChangeLock()
-                throw new InvalidOperationException(SkylineResources.SkylineWindow_RestoreDocument_Failed_to_restore_document);
-            }
-
-            return docReplaced;
-        }
-
-        #region Implementation of IUndoable
-
-        public IUndoState GetUndoState()
-        {
-            return new UndoState(this);
-        }
-
-        private class UndoState : IUndoState
-        {
-            private readonly SkylineWindow _window;
-            private readonly SrmDocument _document;
-            private readonly IdentityPath _treeSelection;
-            private readonly IList<IdentityPath> _treeSelections;
-            private readonly string _resultName;
-            private IDictionary<DataGridId, DataboundGridForm.UndoState> _gridStates;
-
-            public UndoState(SkylineWindow window)
-            {
-                _window = window;
-                _document = window.DocumentUI;
-                _treeSelections = window.SequenceTree.SelectedPaths;
-                _treeSelection = window.SequenceTree.SelectedPath;
-                _resultName = ResultNameCurrent;
-                _gridStates = DataboundGridForm.GetUndoStates();
-            }
-
-            private UndoState(SkylineWindow window, SrmDocument document, IList<IdentityPath> treeSelections,
-                IdentityPath treeSelection, string resultName, IDictionary<DataGridId, DataboundGridForm.UndoState> gridStates)
-            {
-                _window = window;
-                _document = document;
-                _treeSelections = treeSelections;
-                _treeSelection = treeSelection;
-                _resultName = resultName;
-                _gridStates = gridStates;
-            }
-
-            private string ResultNameCurrent
-            {
-                get
-                {
-                    var selItem = _window.ComboResults.SelectedItem;
-                    return (selItem != null ? selItem.ToString() : null);
-                }
-            }
-
-            public IUndoState Restore()
-            {
-                // Get current tree selections
-                IList<IdentityPath> treeSelections = _window.SequenceTree.SelectedPaths;
-
-                // Get current tree selection
-                IdentityPath treeSelection = _window.SequenceTree.SelectedPath;
-
-                // Get results name
-                string resultName = ResultNameCurrent;
-
-                var gridStates = DataboundGridForm.GetUndoStates();
-
-                // Restore document state
-                SrmDocument docReplaced = _window.RestoreDocument(_document);
-
-                // Restore previous tree selection
-                _window.SequenceTree.SelectedPath = _treeSelection;
-
-                // Restore previous tree selections
-                _window.SequenceTree.SelectedPaths = _treeSelections;
-
-                _window.SequenceTree.Invalidate();
-
-                // Restore selected result
-                if (_resultName != null)
-                    _window.ComboResults.SelectedItem = _resultName;
-
-                if (_gridStates != null)
-                    DataboundGridForm.RestoreUndoStates(_gridStates);
-
-                // Return a record that can be used to restore back to the state
-                // before this action.
-                return new UndoState(_window, docReplaced, treeSelections, treeSelection, resultName, gridStates);
-            }
-        }
-
-        #endregion
-
-        private void UpdateTitle()
-        {
-            string filePath = DocumentFilePath;
-            if (string.IsNullOrEmpty(filePath))
-                Text = Program.Name;
-            else
-            {
-                string dirtyMark = (Dirty ? @" *" : string.Empty);
-                Text = string.Format(@"{0} - {1}{2}", Program.Name, Path.GetFileName(filePath), dirtyMark);
-            }
-        }
-
-        private void SkylineWindow_Activated(object sender, EventArgs e)
-        {
-            if (_sequenceTreeForm != null && !_sequenceTreeForm.IsFloating)
-            {
-                if (!Program.FunctionalTest || Program.PauseSeconds == 0)  // Avoid doing this during screenshots
-                    FocusDocument();
-            }
-        }
-
-        protected override void OnGotFocus(EventArgs e)
-        {
-            base.OnGotFocus(e);
-
-            if (_sequenceTreeForm != null && !_sequenceTreeForm.IsFloating)
-                FocusDocument();
-        }
-
-        public void FocusDocument()
-        {
-            if (SequenceTree != null)
-                SequenceTree.Focus();   
-        }
-
-        protected override bool ProcessCmdKey(ref Message msg, Keys keyData)
-        {
-            switch (keyData)
-            {
-                case Keys.F3 | Keys.Shift:
-                    SequenceTree.UseKeysOverride = true;
-                    SequenceTree.KeysOverride = Keys.None;
-                    FindNext(true);
-                    SequenceTree.UseKeysOverride = false;
-                    return true;
-            }
-            return base.ProcessCmdKey(ref msg, keyData);
-        }
-
-        protected override void OnClosing(CancelEventArgs e)
-        {
-            e.Cancel = false;
-
-            if (!CheckSaveDocument())
-            {
-                e.Cancel = true;
-                return;
-            }
-
-            if (!Program.NoSaveSettings)
-            {
-                try
-                {
-                    Settings.Default.ReloadAndMerge();
-                    Settings.Default.SaveException = null;
-                    Settings.Default.Save();
-                }
-                catch (Exception)
-                {
-                    MessageDlg.Show(this, SkylineResources.SkylineWindow_OnClosing_An_unexpected_error_has_prevented_global_settings_changes_from_this_session_from_being_saved);
-                }
-
-                // System.Xml swallows too many exceptions, so we can't catch them in the usual way.
-                // Instead we save exceptions thrown at a lower level, then rethrow them here.  These
-                // will generate reportable errors so we can see what might be going wrong in the field.
-                if (Settings.Default.SaveException != null)
-                {
-                    e.Cancel = true;
-                    Program.NoSaveSettings = true;  // let the user close the window without errors next time
-                    var x = Settings.Default.SaveException;
-                    throw new TargetInvocationException(x.Message, x);
-                }
-            }
-
-            _closing = true;
-
-            // Stop listening for progress from background loaders
-            _libraryManager.ProgressUpdateEvent -= UpdateProgress;
-            _backgroundProteomeManager.ProgressUpdateEvent -= UpdateProgress;
-            _chromatogramManager.ProgressUpdateEvent -= UpdateProgress;
-            _irtDbManager.ProgressUpdateEvent -= UpdateProgress;
-            _optDbManager.ProgressUpdateEvent -= UpdateProgress;
-            _retentionTimeManager.ProgressUpdateEvent -= UpdateProgress;
-            _ionMobilityLibraryManager.ProgressUpdateEvent -= UpdateProgress;
-            _proteinMetadataManager.ProgressUpdateEvent -= UpdateProgress;
-            _autoTrainManager.ProgressUpdateEvent -= UpdateProgress;
-            
-            DestroyAllChromatogramsGraph();
-            base.OnClosing(e);
-
-            foreach (var control in new IMenuControlImplementer[] { _graphFullScan, _graphSpectrum, ViewMenu })
-                control?.DisconnectHandlers();
-        }
-
-        protected override void OnClosed(EventArgs e)
-        {
-            _immediateWindowWarningListener.Dispose();
-            _chromatogramManager.Dispose();
-
-            _timerGraphs.Dispose();
-            _timerProgress.Dispose();
-            foreach (var menuControl in _skylineMenuControls)
-            {
-                menuControl.Dispose();
-            }
-
-            DatabaseResources.ReleaseAll(); // Let go of protDB SessionFactories
-
-            foreach (var loader in BackgroundLoaders)
-            {
-                loader.ClearCache();
-            }
-
-            if (!Program.FunctionalTest)
-                // ReSharper disable LocalizableElement
-                LogManager.GetLogger(typeof(SkylineWindow)).Info("Skyline closed.\r\n-----------------------");
-            // ReSharper restore LocalizableElement
-            base.OnClosed(e);
-        }
-
-        protected override void OnHandleDestroyed(EventArgs e)
-        {
-            base.OnHandleDestroyed(e);
-            
-            if (!Program.FunctionalTest)
-            {
-                // HACK: until the "invalid string binding" error is resolved, this will prevent an error dialog at exit
-                Process.GetCurrentProcess().Kill();
-            }
-        }
-
-        #region File menu
-
-        // See SkylineFiles.cs
-
-        private void exitMenuItem_Click(object sender, EventArgs e)
-        {
-            Close();
-        }
-
-        #endregion // File menu
-
-        #region Edit menu
-
-        public void Undo()
-        {
-            if (StatementCompletionAction(textBox => textBox.Undo()))
-                return;
-
-            _undoManager.Undo();
-        }
-
-        public void UndoRestore(int index)
-        {
-            _undoManager.UndoRestore(index);
-        }
-
-        public void Redo()
-        {
-            if (StatementCompletionAction(textBox => textBox.Undo()))
-                return;
-
-            _undoManager.Redo();
-        }
-
-        private void sequenceTree_SelectedNodeChanged(object sender, TreeViewEventArgs e)
-        {
-            sequenceTree_AfterSelect(sender, e);
-        }
-
-        private void sequenceTree_AfterSelect(object sender, TreeViewEventArgs e)
-        {
-            // Hide any tool tips when selection changes
-            SequenceTree.HideEffects();
-
-            // Update edit menus
-            UpdateClipboardMenuItems();
-            EditMenu.SequenceTreeAfterSelect();
-            var nodePepTree = SequenceTree.GetNodeOfType<PeptideTreeNode>();
-
-            // Update active replicate, if using best replicate
-            if (nodePepTree != null && SequenceTree.ShowReplicate == ReplicateDisplay.best)
-            {
-                int iBest = nodePepTree.DocNode.BestResult;
-                if (iBest != -1)
-                    SelectedResultsIndex = iBest;
-            }
-
-            // Update any visible graphs
-            UpdateGraphPanes();
-            UpdateNodeCountStatus();
-
-            // Notify interested tools.
-            if (Program.MainToolService != null)
-                Program.MainToolService.SendSelectionChange();
-        }
-
-        public bool StatementCompletionAction(Action<TextBox> act)
-        {
-            var completionEditBox = SequenceTree.StatementCompletionEditBox;
-            if (completionEditBox == null)
-                return false;
-
-            act(completionEditBox.TextBox);
-            return true;
-        }
-
-        private void cutMenuItem_Click(object sender, EventArgs e) { Cut(); }
-        public void Cut()
-        {
-            EditMenu.Cut();
-        }
-
-        private void copyMenuItem_Click(object sender, EventArgs e) { Copy(); }
-        public void Copy()
-        {
-            EditMenu.Copy();
-        }
-
-        private void pasteMenuItem_Click(object sender, EventArgs e) { Paste(); }
-        public void Paste()
-        {
-            EditMenu.Paste();
-        }
-
-        public void Paste(string text)
-        {
-            EditMenu.Paste(text);
-        }
-
-        private Control _activeClipboardControl;
-        private string _fileToOpen;
-
-        public void ClipboardControlGotFocus(Control clipboardControl)
-        {
-            _activeClipboardControl = clipboardControl;
-            UpdateClipboardMenuItems();
-        }
-
-        public void ClipboardControlLostFocus(Control clipboardControl)
-        {
-            if (_activeClipboardControl == clipboardControl)
-            {
-                _activeClipboardControl = null;
-            }
-            UpdateClipboardMenuItems();
-        }
-
-        private void UpdateClipboardMenuItems()
-        {
-            if (_activeClipboardControl != null)
-            {
-                // If some other control wants to handle these commands, then we disable
-                // the menu items so the keystrokes don't get eaten up by TranslateMessage
-                cutToolBarButton.Enabled = EditMenu.CutMenuItem.Enabled = false;
-                copyToolBarButton.Enabled = EditMenu.CopyMenuItem.Enabled = false;
-                pasteToolBarButton.Enabled = EditMenu.PasteMenuItem.Enabled = false;
-                EditMenu.DeleteMenuItem.Enabled = false;
-                EditMenu.SelectAllMenuItem.Enabled = false;
-                // If it is a grid, then disable next and previous replicate keys in favor of ctrl-Up and ctrl-Down
-                // working in the grid
-                if (_activeClipboardControl is DataboundGridControl)
-                    ViewMenu.NextReplicateMenuItem.Enabled = ViewMenu.PreviousReplicateMenuItem.Enabled = false;
-                return;
-            }
-
-            // Allow deletion, copy/paste for any selection that contains a tree node.
-            bool enabled = SequenceTree != null && SequenceTree.SelectedNodes.Any(n => n is SrmTreeNode);
-            cutToolBarButton.Enabled = EditMenu.CutMenuItem.Enabled = enabled;
-            copyToolBarButton.Enabled = EditMenu.CopyMenuItem.Enabled = enabled;
-            pasteToolBarButton.Enabled = EditMenu.PasteMenuItem.Enabled = true;
-            EditMenu.DeleteMenuItem.Enabled = enabled;
-            EditMenu.SelectAllMenuItem.Enabled = true;
-            // Always enable these, as they are harmless if enabled with no results and otherwise unmanaged.
-            ViewMenu.NextReplicateMenuItem.Enabled = ViewMenu.PreviousReplicateMenuItem.Enabled = true;
-        }
-
-        private void deleteMenuItem_Click(object sender, EventArgs e) { EditDelete(); }
-        public void EditDelete()
-        {
-            EditMenu.EditDelete();
-        }
-
-        public static AuditLogEntry CreateDeleteNodesEntry(SrmDocumentPair docPair, IEnumerable<string> items, int? count)
-        {
-            var entry = AuditLogEntry.CreateCountChangeEntry(MessageType.deleted_target,
-                MessageType.deleted_targets, docPair.OldDocumentType, items, count);
-
-            if (count > 1)
-                entry = entry.Merge(AuditLogEntry.DiffDocNodes(MessageType.none, docPair), false);
-
-            return entry;
-        }
-
-        public void SelectAll()
-        {
-            EditMenu.SelectAll();
-        }
-        
-        private void editNoteMenuItem_Click(object sender, EventArgs e) { EditNote(); }
-        public void EditNote()
-        {
-            EditMenu.EditNote();
-        }
-
-        public void ExpandProteins()
-        {
-            EditMenu.ExpandProteins();
-        }
-
-        public void ExpandPeptides()
-        {
-            EditMenu.ExpandPeptides();
-        }
-
-        public void ExpandPrecursors()
-        {
-            EditMenu.ExpandPrecursors();
-        }
-
-        public void CollapseProteins()
-        {
-            EditMenu.CollapseProteins();
-        }
-
-        public void CollapsePeptides()
-        {
-            EditMenu.CollapsePeptides();
-        }
-
-        public void CollapsePrecursors()
-        {
-            EditMenu.CollapsePrecursors();
-        }
-
-        public void ShowFindNodeDlg()
-        {
-            EditMenu.ShowFindNodeDlg();
-        }
-
-        public void FindNext(bool reverse)
-        {
-            var findOptions = FindOptions.ReadFromSettings(Settings.Default);
-            findOptions = findOptions.ChangeForward(!reverse);
-            var startPath = SequenceTree.SelectedPath;
-            // If the insert node is selected, start from the root.
-            if (SequenceTree.IsInsertPath(startPath))
-                startPath = IdentityPath.ROOT;
-            var displaySettings = SequenceTree.GetDisplaySettings(null);
-            var bookmark = new Bookmark(startPath);
-            if (_resultsGridForm != null && _resultsGridForm.Visible)
-            {
-                var liveResultsGrid = _resultsGridForm;
-                if (null != liveResultsGrid)
-                {
-                    var replicateIndex = liveResultsGrid.GetReplicateIndex();
-                    var chromFileInfoId = liveResultsGrid.GetCurrentChromFileInfoId();
-                    if (replicateIndex.HasValue && chromFileInfoId != null)
-                    {
-                        bookmark = bookmark.ChangeResult(replicateIndex.Value, chromFileInfoId, 0);
-                    }
-                    
-                }
-            }
-
-            FindResult findResult = null;
-            var document = DocumentUI;
-            using (var longWaitDlg = new LongWaitDlg())
-            {
-                longWaitDlg.PerformWork(this, 1000, progressMonitor =>
-                {
-                    findResult = document.SearchDocument(bookmark,
-                        findOptions, displaySettings, progressMonitor);
-                });
-                if (longWaitDlg.IsCanceled)
-                {
-                    return;
-                }
-            }
-
-            if (findResult == null)
-            {
-                MessageDlg.Show(this, findOptions.GetNotFoundMessage());
-            }
-            else
-                DisplayFindResult(null, findResult);
-        }
-
-        private IEnumerable<FindResult> FindAll(IProgressMonitor progressMonitor, FindPredicate findPredicate)
-        {
-            return findPredicate.FindAll(progressMonitor, Document);
-        }
-
-        public void FindAll(Control parent, FindOptions findOptions = null)
-        {
-            if (findOptions == null)
-                findOptions = FindOptions.ReadFromSettings(Settings.Default);
-            var findPredicate = new FindPredicate(findOptions, SequenceTree.GetDisplaySettings(null));
-            List<FindResult> results = new List<FindResult>();
-            using (var longWaitDlg = new LongWaitDlg(this))
-            {
-                longWaitDlg.PerformWork(parent, 2000, progressMonitor =>
-                {
-                    results.AddRange(FindAll(progressMonitor, findPredicate));
-                });
-                if (results.Count == 0)
-                {
-                    if (!longWaitDlg.IsCanceled)
-                    {
-                        MessageDlg.Show(parent.TopLevelControl, findOptions.GetNotFoundMessage());
-                    }
-                    return;
-                }
-            } 
-
-            ShowFindResults(results);
-        }
-
-        public void ShowFindResults(IList<FindResult> findResults)
-        {
-            // Consider(nicksh): if there is only one match, then perhaps just navigate to it instead
-            // of displaying FindResults window
-//            if (results.Count() == 1)
-//            {
-//                DisplayFindResult(results[0]);
-//            }
-            var findResultsForm = FormUtil.OpenForms.OfType<FindResultsForm>().FirstOrDefault();
-            if (findResultsForm == null)
-            {
-                findResultsForm = new FindResultsForm(this, findResults);
-                findResultsForm.Show(dockPanel, DockState.DockBottom);
-            }
-            else
-            {
-                findResultsForm.ChangeResults(findResults);
-                findResultsForm.Activate();
-            }
-        }
-
-        public void HideFindResults(bool destroy = false)
-        {
-            var findResultsForm = FormUtil.OpenForms.OfType<FindResultsForm>().FirstOrDefault();
-            if (findResultsForm != null)
-            {
-                findResultsForm.HideOnClose = !destroy;
-                findResultsForm.Close();
-            }
-        }
-
-        public bool NavigateToBookmark(Bookmark bookmark)
-        {
-            var bookmarkEnumerator = BookmarkEnumerator.TryGet(DocumentUI, bookmark);
-            if (bookmarkEnumerator == null)
-            {
-                return false;
-            }
-            SequenceTree.SelectedPath = bookmarkEnumerator.IdentityPath;
-            int resultsIndex = bookmarkEnumerator.ResultsIndex;
-            if (resultsIndex >= 0)
-            {
-                ComboResults.SelectedIndex = resultsIndex;
-            }
-            return true;
-        }
-
-        /// <summary>
-        /// Navigates the UI to the appropriate spot to display to the user
-        /// where text was found.
-        /// </summary>
-        /// <param name="owner">The control which currently has the focus.  If displaying the find result
-        /// requires showing a tooltip, the tooltip will remain displayed as long as owner has focus.
-        /// If owner is null, then the SequenceTree will set the focus to itself if a tooltip needs to 
-        /// be displayed.
-        /// </param>
-        /// <param name="findResult">The find result to display</param>
-        public void DisplayFindResult(Control owner, FindResult findResult)
-        {
-            if (findResult.FindMatch == null)
-            {
-                return;
-            }
-            if (!NavigateToBookmark(findResult.Bookmark))
-            {
-                return;
-            }
-            bool isAnnotationOrNote = findResult.FindMatch.AnnotationName != null || findResult.FindMatch.Note;
-            if (isAnnotationOrNote && findResult.Bookmark.ChromFileInfoId != null)
-            {
-                ShowResultsGrid(true);
-                LiveResultsGrid liveResultGrid = _resultsGridForm;
-                if (null != liveResultGrid)
-                {
-                    liveResultGrid.HighlightFindResult(findResult);
-                }
-                return;
-            }
-            SequenceTree.HighlightFindMatch(owner, findResult.FindMatch);
-        }
-
-        private void modifyPeptideMenuItem_Click(object sender, EventArgs e)
-        {
-            var nodeTranGroupTree = SequenceTree.GetNodeOfType<TransitionGroupTreeNode>();
-            var nodeTranTree = SequenceTree.GetNodeOfType<TransitionTreeNode>();
-            if (nodeTranTree == null && nodeTranGroupTree != null && nodeTranGroupTree.DocNode.TransitionGroup.IsCustomIon)
-            {
-                ModifySmallMoleculeTransitionGroup();
-            }
-            else if (nodeTranTree != null && nodeTranTree.DocNode.Transition.IsNonPrecursorNonReporterCustomIon())
-            {
-                ModifyTransition(nodeTranTree);
-            }
-            else
-            {
-                ModifyPeptide();
-            }
-        }
-
-        public void ModifySmallMoleculeTransitionGroup()
-        {
-            EditMenu.ModifySmallMoleculeTransitionGroup();
-        }
-
-        public void ModifyPeptide()
-        {
-            EditMenu.ModifyPeptide();
-        }
-
-        public void ModifyTransition(TransitionTreeNode nodeTranTree)
-        {
-            EditMenu.ModifyTransition(nodeTranTree);
-        }
-
-        private void noStandardMenuItem_Click(object sender, EventArgs e)
-        {
-            SetStandardType(null);
-        }
-
-        private void qcStandardMenuItem_Click(object sender, EventArgs e)
-        {
-            SetStandardType(PeptideDocNode.STANDARD_TYPE_QC);
-        }
-
-        private void normStandardMenuItem_Click(object sender, EventArgs e)
-        {
-            SetStandardType(StandardType.GLOBAL_STANDARD);
-        }
-
-        private void surrogateStandardMenuItem_Click(object sender, EventArgs e)
-        {
-            SetStandardType(StandardType.SURROGATE_STANDARD);
-        }
-
-        private void irtStandardContextMenuItem_Click(object sender, EventArgs e)
-        {
-            MessageDlg.Show(this, TextUtil.LineSeparate(SkylineResources.SkylineWindow_irtStandardContextMenuItem_Click_The_standard_peptides_for_an_iRT_calculator_can_only_be_set_in_the_iRT_calculator_editor_,
-                SkylineResources.SkylineWindow_irtStandardContextMenuItem_Click_In_the_Peptide_Settings___Prediction_tab__click_the_calculator_button_to_edit_the_current_iRT_calculator_));
-        }
-
-
-        private void setStandardTypeContextMenuItem_DropDownOpening(object sender, EventArgs e)
-        {
-            UpdateStandardTypeMenu();
-        }
-
-        private void UpdateStandardTypeMenu()
-        {
-            var selectedPeptides = SequenceTree.SelectedDocNodes
-                .OfType<PeptideDocNode>().ToArray();
-            var selectedStandardTypes = selectedPeptides.Select(peptide => peptide.GlobalStandardType)
-                .Distinct().ToArray();
-            foreach (var menuItemStandardType in GetStandardTypeMenuItems())
-            {
-                var toolStripMenuItem = menuItemStandardType.Key;
-                var standardType = menuItemStandardType.Value;
-                if (standardType == StandardType.IRT)
-                {
-                    // Only show iRT menu item when there is an iRT calculator
-                    var rtRegression = Document.Settings.PeptideSettings.Prediction.RetentionTime;
-                    toolStripMenuItem.Visible = rtRegression == null || !(rtRegression.Calculator is RCalcIrt);
-                    toolStripMenuItem.Enabled = selectedStandardTypes.Contains(StandardType.IRT);
-                }
-                else
-                {
-                    toolStripMenuItem.Enabled = selectedPeptides.Length >= 1 &&
-                                                !selectedStandardTypes.Contains(StandardType.IRT);
-                }
-                toolStripMenuItem.Checked = selectedStandardTypes.Length == 1 &&
-                                            selectedStandardTypes[0] == standardType;
-            }
-        }
-
-        public void SetStandardType(StandardType standardType)
-        {
-            IEnumerable<IdentityPath> selPaths = SequenceTree.SelectedPaths
-                .Where(idPath => !ReferenceEquals(idPath.Child, SequenceTree.NODE_INSERT_ID));
-            string message = standardType == null
-                ? SkylineResources.SkylineWindow_SetStandardType_Clear_standard_type
-                : string.Format(SkylineResources.SkylineWindow_SetStandardType_Set_standard_type_to__0_, standardType);
-
-            var identityPaths = selPaths as IdentityPath[] ?? selPaths.ToArray();
-            var peptides = identityPaths.Select(p => Document.FindNode(p)).OfType<PeptideDocNode>().ToArray();
-            if (peptides.Length > 0)
-            {
-                string changedPeptides;
-
-                MessageType type;
-                if (peptides.Length == 1)
-                {
-                    type = MessageType.set_standard_type;
-                    changedPeptides = peptides[0].AuditLogText;
-                }
-                else
-                {
-                    type = MessageType.set_standard_type_peptides;
-                    changedPeptides = peptides.Length.ToString();
-                }
-                    
-                ModifyDocument(message, doc => doc.ChangeStandardType(standardType, identityPaths),
-                    docPair => AuditLogEntry.DiffDocNodes(type, docPair, changedPeptides));
-            }
-        }
-
-        public IDictionary<ToolStripMenuItem, StandardType> GetStandardTypeMenuItems()
-        {
-            var dict = new Dictionary<ToolStripMenuItem, StandardType>
-            {
-                {noStandardContextMenuItem, null},
-                {normStandardContextMenuItem, StandardType.GLOBAL_STANDARD},
-                {surrogateStandardContextMenuItem, StandardType.SURROGATE_STANDARD},
-                {qcStandardContextMenuItem, StandardType.QC},
-                {irtStandardContextMenuItem, StandardType.IRT},
-            };
-            foreach (var entry in EditMenu.GetStandardTypeMenuItems())
-            {
-                dict.Add(entry.Key, entry.Value);
-            }
-
-            return dict;
-        }
-
-        public bool HasSelectedTargetPeptides()
-        {
-            return SequenceTree.SelectedDocNodes.Any(nodeSel =>
-                {
-                    var nodePep = nodeSel as PeptideDocNode;
-                    return nodePep != null && !nodePep.IsDecoy;
-                });
-        }
-
-        private void editSpectrumFilterContextMenuItem_Click(object sender, EventArgs args)
-        {
-            EditMenu.EditSpectrumFilter();
-        }
-
-        public void ShowUniquePeptidesDlg()
-        {
-            EditMenu.ShowUniquePeptidesDlg();
-        }
-
-        public void ShowPasteFastaDlg()  // Expose for test access
-        {
-            EditMenu.ShowPasteFastaDlg();
-        }
-
-        public void ShowPastePeptidesDlg()
-        {
-            EditMenu.ShowPastePeptidesDlg();
-        }
-
-        public void ShowPasteProteinsDlg()
-        {
-            EditMenu.ShowPasteProteinsDlg();
-        }
-
-        public void ShowPasteTransitionListDlg()
-        {
-            EditMenu.ShowInsertTransitionListDlg();
-        }
-
-        public void ShowRefineDlg()
-        {
-            RefineMenu.ShowRefineDlg();
-        }
-
-        public static int CountNodeDiff(SrmDocumentPair docPair)
-        {
-            var property = RootProperty.Create(typeof(Targets));
-            var objInfo = new ObjectInfo<object>(docPair.OldDoc.Targets, docPair.NewDoc.Targets,
-                docPair.OldDoc, docPair.NewDoc, docPair.OldDoc, docPair.NewDoc);
-            var enumerator = Reflector<Targets>.EnumerateDiffNodes(objInfo, property, docPair.OldDocumentType, false);
-
-            var count = 0;
-            while (enumerator.MoveNext())
-            {
-                var node = enumerator.Current as ElementDiffNode;
-                if (node == null)
-                    continue;
-
-                count += node.Removed ? 1 : -1;
-            }
-
-            return count;
-        }
-
-        public void ShowRenameProteinsDlg()
-        {
-            RefineMenu.ShowRenameProteinsDlg();
-        }
-
-        public void AcceptPeptides()
-        {
-            RefineMenu.AcceptPeptides();
-        }
-
-        public void AcceptProteins()
-        {
-            RefineMenu.AcceptProteins();
-        }
-
-        public void RemoveMissingResults()
-        {
-            RefineMenu.RemoveMissingResults();
-        }
-
-        public bool ShowGenerateDecoysDlg(IWin32Window owner = null)
-        {
-            return RefineMenu.ShowGenerateDecoysDlg(owner);
-        }
-
-        #endregion // Edit menu
-
-        #region Context menu
-
-        private void contextMenuTreeNode_Opening(object sender, CancelEventArgs e)
-        {
-            var treeNode = SequenceTree.SelectedNode as TreeNodeMS;
-            bool enabled = (SequenceTree.SelectedNode is IClipboardDataProvider && treeNode != null
-                && treeNode.IsInSelection);
-            copyContextMenuItem.Enabled = enabled;
-            cutContextMenuItem.Enabled = enabled;
-            deleteContextMenuItem.Enabled = enabled;
-            if (SequenceTree.SelectedNodes.Count > 0)
-            {
-                expandSelectionContextMenuItem.Enabled = true;
-                expandSelectionContextMenuItem.Visible = true;
-            }
-            else
-            {
-                expandSelectionContextMenuItem.Enabled = false;
-                expandSelectionContextMenuItem.Visible = false;
-            }
-            if (Settings.Default.UIMode == UiModes.PROTEOMIC)
-            {
-                expandSelectionProteinsContextMenuItem.Text = SeqNodeResources.PeptideGroupTreeNode_Heading_Protein;
-                expandSelectionPeptidesContextMenuItem.Text = PeptideDocNode.TITLE;
-            }
-            else
-            {
-                expandSelectionProteinsContextMenuItem.Text = SeqNodeResources.PeptideGroupTreeNode_Heading_Molecule_List;
-                expandSelectionPeptidesContextMenuItem.Text = PeptideDocNode.TITLE_MOLECULE;
-            }
-            pickChildrenContextMenuItem.Enabled = SequenceTree.CanPickChildren(SequenceTree.SelectedNode) && enabled;
-            editNoteContextMenuItem.Enabled = (SequenceTree.SelectedNode is SrmTreeNode && enabled);
-            removePeakContextMenuItem.Visible = (SequenceTree.SelectedNode is TransitionTreeNode && enabled);
-            bool enabledModify = SequenceTree.GetNodeOfType<PeptideTreeNode>() != null;
-            var transitionTreeNode = SequenceTree.SelectedNode as TransitionTreeNode;
-            if (transitionTreeNode != null && transitionTreeNode.DocNode.Transition.IsPrecursor() && transitionTreeNode.DocNode.Transition.IsCustom())
-                enabledModify = false; // Don't offer to modify generated custom precursor nodes
-            modifyPeptideContextMenuItem.Visible = enabledModify && enabled;
-            setStandardTypeContextMenuItem.Visible = (HasSelectedTargetPeptides() && enabled);
-            // Custom molecule support
-            var nodePepGroupTree = SequenceTree.SelectedNode as PeptideGroupTreeNode;
-            var nodePepTree = SequenceTree.SelectedNode as PeptideTreeNode;
-            addMoleculeContextMenuItem.Visible = enabled && nodePepGroupTree != null && 
-                (nodePepGroupTree.DocNode.IsEmpty || nodePepGroupTree.DocNode.IsNonProteomic);
-            addSmallMoleculePrecursorContextMenuItem.Visible = enabledModify && nodePepTree != null && !nodePepTree.DocNode.IsProteomic;
-            var nodeTranGroupTree = SequenceTree.SelectedNode as TransitionGroupTreeNode;
-            addTransitionMoleculeContextMenuItem.Visible = enabled && nodeTranGroupTree != null &&
-                nodeTranGroupTree.PepNode.Peptide.IsCustomMolecule;
-            editSpectrumFilterContextMenuItem.Visible = SequenceTree.SelectedPaths
-                .SelectMany(path => DocumentUI.EnumeratePathsAtLevel(path, SrmDocument.Level.TransitionGroups)).Any();
-            var selectedQuantitativeValues = SelectedQuantitativeValues();
-            if (selectedQuantitativeValues.Length == 0)
-            {
-                toggleQuantitativeContextMenuItem.Visible = false;
-                markTransitionsQuantitativeContextMenuItem.Visible = false;
-            }
-            else if (selectedQuantitativeValues.Length == 2)
-            {
-                toggleQuantitativeContextMenuItem.Visible = false;
-                markTransitionsQuantitativeContextMenuItem.Visible = true;
-            }
-            else
-            {
-                markTransitionsQuantitativeContextMenuItem.Visible = false;
-
-                if (selectedQuantitativeValues[0])
-                {
-                    toggleQuantitativeContextMenuItem.Checked = true;
-                    toggleQuantitativeContextMenuItem.Visible 
-                        = SequenceTree.SelectedNodes.All(node => node is TransitionTreeNode);
-                }
-                else
-                {
-                    toggleQuantitativeContextMenuItem.Checked = false;
-                    toggleQuantitativeContextMenuItem.Visible = true;
-                }
-            }
-        }
-
-        private void pickChildrenContextMenuItem_Click(object sender, EventArgs e) { ShowPickChildrenInternal(true); }
-
-        public void ShowPickChildrenInternal(bool okOnDeactivate)
-        {
-            SequenceTree.ShowPickList(okOnDeactivate);
-        }
-        private void expandSelectionNoneContextMenuItem_Click(object sender, EventArgs e)
-        {
-            SequenceTree.ExpandSelectionBulk(typeof(SrmTreeNodeParent));
-        }
-        private void expandSelectionProteinsContextMenuItem_Click(object sender, EventArgs e)
-        {
-            SequenceTree.ExpandSelectionBulk(typeof(PeptideGroupTreeNode));
-        }
-        private void expandSelectionPeptidesContextMenuItem_Click(object sender, EventArgs e)
-        {
-            SequenceTree.ExpandSelectionBulk(typeof(PeptideTreeNode));
-        }
-        private void expandSelectionPrecursorsContextMenuItem_Click(object sender, EventArgs e)
-        {
-            SequenceTree.ExpandSelectionBulk(typeof(TransitionGroupTreeNode));
-        }
-        /// <summary>
-        /// Shows pop-up pick list for tests, with no automatic OK on deactivation of the pick list,
-        /// since this can cause failures, if the test computer is in use during the tests.
-        /// </summary>
-        public void ShowPickChildrenInTest()
-        {
-            ShowPickChildrenInternal(false);
-        }
-
-        private void singleReplicateTreeContextMenuItem_Click(object sender, EventArgs e)
-        {
-            SequenceTree.ShowReplicate = ReplicateDisplay.single;
-        }
-
-        private void bestReplicateTreeContextMenuItem_Click(object sender, EventArgs e)
-        {
-            SequenceTree.ShowReplicate = ReplicateDisplay.best;
-
-            // Make sure the best result index is active for the current peptide.
-            var nodePepTree = SequenceTree.GetNodeOfType<PeptideTreeNode>();
-            if (nodePepTree != null)
-            {
-                int iBest = nodePepTree.DocNode.BestResult;
-                if (iBest != -1)
-                    SelectedResultsIndex = iBest;
-            }
-        }
-
-        private void replicatesTreeContextMenuItem_DropDownOpening(object sender, EventArgs e)
-        {
-            ReplicateDisplay replicate = SequenceTree.ShowReplicate;
-            singleReplicateTreeContextMenuItem.Checked = (replicate == ReplicateDisplay.single);
-            bestReplicateTreeContextMenuItem.Checked = (replicate == ReplicateDisplay.best);
-        }
-
-        #endregion
-
-        #region View menu
-
-        // See SkylineGraphs.cs
-
-        public void ViewSpectralLibraries()
-        {
-            if (Settings.Default.SpectralLibraryList.Count == 0)
-            {
-                var result = MultiButtonMsgDlg.Show(this,
-                                             SkylineResources.
-                                                 SkylineWindow_ViewSpectralLibraries_No_libraries_to_show_Would_you_like_to_add_a_library,
-                                             MessageBoxButtons.OKCancel);
-                if (result == DialogResult.Cancel)
-                    return;
-                ShowPeptideSettingsUI(PeptideSettingsUI.TABS.Library);
-            }
-            else
-            {
-                var index = OwnedForms.IndexOf(form => form is ViewLibraryDlg);
-                if (index != -1)
-                    OwnedForms[index].Activate();
-                else
-                {
-                    var libraries = Document.Settings.PeptideSettings.Libraries;
-                    string libraryName = string.Empty;
-                    for (int i = 0; i < libraries.Libraries.Count && string.IsNullOrEmpty(libraryName); i++)
-                    {
-                        if (libraries.Libraries[i] != null)
-                            libraryName = libraries.Libraries[i].Name;
-                        else if (libraries.LibrarySpecs[i] != null)
-                            libraryName = libraries.LibrarySpecs[i].Name;
-                    }
-                    OpenLibraryExplorer(libraryName);
-                }
-            }
-        }
-
-        public double TargetsTextFactor
-        {
-            get { return ViewMenu.TargetsTextFactor; }
-            set
-            {
-                ViewMenu.TargetsTextFactor = value;
-            }
-        }
-
-        public void ChangeTextSize(double textFactor)
-        {
-            TargetsTextFactor = textFactor;
-            SequenceTree.OnTextZoomChanged();
-        }
-
-        public void ChangeColorScheme()
-        {
-            UpdateGraphPanes();
-            // Because changing text size already did everything we needed to update
-            // the Targets view text.
-            ChangeTextSize(Program.MainWindow.TargetsTextFactor);            
-        }
-
-        public void OpenLibraryExplorer(string libraryName)
-        {
-            var viewLibraryDlg = new ViewLibraryDlg(_libraryManager, libraryName, this) { Owner = this };
-            viewLibraryDlg.Show(this);
-        }
-
-        public void ShowStatusBar(bool show)
-        {
-            Settings.Default.ShowStatusBar = show;
-            statusStrip.Visible = show;
-        }
-
-        public void ShowToolBar(bool show)
-        {
-            Settings.Default.RTPredictorVisible = show;
-            mainToolStrip.Visible = show;
-        }
-
-        public void AddGroupComparison()
-        {
-            using (var editDlg = new EditGroupComparisonDlg(this, GroupComparisonDef.EMPTY,
-                Settings.Default.GroupComparisonDefList))
-            {
-                if (editDlg.ShowDialog(this) == DialogResult.OK)
-                {
-                    Settings.Default.GroupComparisonDefList.Add(editDlg.GroupComparisonDef);
-                    ModifyDocument(Resources.SkylineWindow_AddGroupComparison_Add_Fold_Change,
-                        doc => doc.ChangeSettings(
-                            doc.Settings.ChangeDataSettings(
-                                doc.Settings.DataSettings.AddGroupComparisonDef(
-                                editDlg.GroupComparisonDef))), AuditLogEntry.SettingsLogFunction);
-                }
-            }
-        }
-
-        public void AddListDefinition()
-        {
-            using (var editDlg = new ListDesigner(ListData.EMPTY, Settings.Default.ListDefList))
-            {
-                if (editDlg.ShowDialog(this) == DialogResult.OK)
-                {
-                    var listDef = editDlg.GetListDef();
-                    Settings.Default.ListDefList.Add(listDef);
-                    ModifyDocument(Resources.SkylineWindow_AddGroupComparison_Add_Fold_Change,
-                        doc => doc.ChangeSettings(
-                            doc.Settings.ChangeDataSettings(
-                                doc.Settings.DataSettings.AddListDef(
-                                    listDef))), AuditLogEntry.SettingsLogFunction);
-                }
-            }
-        }
-
-        public void ChangeDocPanoramaUri(Uri uri)
-        {
-                    ModifyDocument(SkylineResources.SkylineWindow_ChangeDocPanoramaUri_Store_Panorama_upload_location,
-                        doc => doc.ChangeSettings(
-                            doc.Settings.ChangeDataSettings(
-                                doc.Settings.DataSettings.ChangePanoramaPublishUri(
-                                uri))), AuditLogEntry.SettingsLogFunction);
-        }
-
-        public void ShowGroupComparisonWindow(string groupComparisonName)
-        {
-            FoldChangeGrid.ShowFoldChangeGrid(dockPanel, GetFloatingRectangleForNewWindow(), this, groupComparisonName);
-        }
-        
-
-        private void addMoleculeContextMenuItem_Click(object sender, EventArgs e)
-        {
-            AddSmallMolecule();
-        }
-
-        private void addSmallMoleculePrecursorContextMenuItem_Click(object sender, EventArgs e)
-        {
-            AddSmallMolecule();
-        }
-
-        private void addTransitionMoleculeContextMenuItem_Click(object sender, EventArgs e)
-        {
-            AddSmallMolecule();
-        }
-
-        private TransitionDocNode[] GetDefaultPrecursorTransitions(SrmDocument doc, TransitionGroup tranGroup)
-        {
-            // CONSIDER(bspratt):
-            // You might want to prepoluate one or more precursor transitions, if full scan MS1 "Isotope peaks include"=="count" 
-            // (in which case you'd want more than one), or Transition Settings ion types filter includes "p"
-            // var transition = new Transition(tranGroup, tranGroup.PrecursorAdduct, null, tranGroup.CustomMolecule);
-            // var massType = doc.Settings.TransitionSettings.Prediction.FragmentMassType;
-            // double mass = transition.CustomIon.GetMass(massType);
-            // var nodeTran = new TransitionDocNode(transition, null, mass, null, null); // Precursor transition
-            // return new[] { nodeTran };
-            return new TransitionDocNode[0];
-        }
-
-        public void AddSmallMolecule()
-        {
-            var nodeGroupTree = SequenceTree.SelectedNode as TransitionGroupTreeNode;
-            var nodePepGroupTree = SequenceTree.SelectedNode as PeptideGroupTreeNode;
-            var nodePepTree = SequenceTree.SelectedNode as PeptideTreeNode;
-            if (nodeGroupTree != null)
-            {
-                // Adding a transition - just want charge and formula/mz
-                var nodeGroup = nodeGroupTree.DocNode;
-                var groupPath = nodeGroupTree.Path;
-                // List of existing transitions to avoid duplication
-                var existingIons = nodeGroup.Transitions.Select(child => child.Transition)
-                                                        .Where(c => c.IsNonReporterCustomIon()).ToArray();
-                using (var dlg = new EditCustomMoleculeDlg(this,
-                    EditCustomMoleculeDlg.UsageMode.fragment,
-                    SkylineResources.SkylineWindow_AddMolecule_Add_Transition, null, existingIons,
-                    Transition.MIN_PRODUCT_CHARGE,
-                    Transition.MAX_PRODUCT_CHARGE,
-                    Document.Settings, nodeGroup.CustomMolecule, nodeGroup.Transitions.Any() ? nodeGroup.Transitions.Last().Transition.Adduct : Adduct.SINGLY_PROTONATED,
-                    null,
-                    nodeGroup.Transitions.Any() ? nodeGroup.Transitions.Last().ExplicitValues : ExplicitTransitionValues.EMPTY,
-                    null, null))
-                {
-                    if (dlg.ShowDialog(this) == DialogResult.OK)
-                    {
-                        ModifyDocument(string.Format(SkylineResources.SkylineWindow_AddMolecule_Add_custom_product_ion__0_, dlg.ResultCustomMolecule.DisplayName), doc =>
-                        {
-                            // Okay to use TransitionGroup identity object, if it has been removed from the 
-                            // tree, then the Add below with the path will throw
-                            var transitionGroup = nodeGroup.TransitionGroup;
-                            var transition = new Transition(transitionGroup, dlg.Adduct, null, dlg.ResultCustomMolecule);
-                            var massType = doc.Settings.TransitionSettings.Prediction.FragmentMassType;
-                            var mass = transition.CustomIon.GetMass(massType);
-                            var nodeTran = new TransitionDocNode(transition, null, mass, TransitionDocNode.TransitionQuantInfo.DEFAULT,
-                            dlg.ResultExplicitTransitionValues); 
-
-                            return (SrmDocument)doc.Add(groupPath, nodeTran);
-                        }, docPair => AuditLogEntry.DiffDocNodes(MessageType.added_small_molecule_transition, docPair, dlg.ResultCustomMolecule.DisplayName));
-                    }
-                }
-            }
-            else if (nodePepTree != null)
-            {
-                // Adding a precursor - appends a transition group to the current peptide's existing list
-                var nodePep = nodePepTree.DocNode;
-                var pepPath = nodePepTree.Path;
-                var notFirst = nodePep.TransitionGroups.Any();
-                // Get a list of existing precursors - likely basis for adding a heavy version
-                var existingPrecursors = nodePep.TransitionGroups.Select(child => child.TransitionGroup).Where(c => c.IsCustomIon).ToArray();
-                using (var dlg = new EditCustomMoleculeDlg(this,
-                    EditCustomMoleculeDlg.UsageMode.precursor,
-                    SkylineResources.SkylineWindow_AddSmallMolecule_Add_Precursor,
-                    null, existingPrecursors,
-                    TransitionGroup.MIN_PRECURSOR_CHARGE, TransitionGroup.MAX_PRECURSOR_CHARGE, Document.Settings,
-                    nodePep.Peptide.CustomMolecule,
-                    notFirst ? nodePep.TransitionGroups.First().TransitionGroup.PrecursorAdduct : Adduct.SINGLY_PROTONATED,
-                    notFirst ? nodePep.TransitionGroups.First().ExplicitValues : ExplicitTransitionGroupValues.EMPTY,
-                    null,
-                    null,
-                    notFirst ? nodePep.TransitionGroups.First().TransitionGroup.LabelType : IsotopeLabelType.light))
-                {
-                    if (dlg.ShowDialog(this) == DialogResult.OK)
-                    {
-                        TransitionGroup tranGroup = null;
-                        TransitionGroupDocNode tranGroupDocNode = null;
-                        ModifyDocument(string.Format(SkylineResources.SkylineWindow_AddSmallMolecule_Add_small_molecule_precursor__0_, dlg.ResultCustomMolecule.DisplayName), doc =>
-                        {
-                            tranGroup = new TransitionGroup(nodePep.Peptide, dlg.Adduct, dlg.IsotopeLabelType);
-                            tranGroupDocNode = new TransitionGroupDocNode(tranGroup, Annotations.EMPTY,
-                                doc.Settings, null, null, dlg.ResultExplicitTransitionGroupValues, null, GetDefaultPrecursorTransitions(doc, tranGroup), true);
-                            return (SrmDocument)doc.Add(pepPath, tranGroupDocNode);
-                        }, docPair => AuditLogEntry.DiffDocNodes(MessageType.added_small_molecule_precursor, docPair, tranGroupDocNode.AuditLogText));
-                    }
-                }
-            }
-            else if (nodePepGroupTree != null)
-            {
-                var nodePepGroup = nodePepGroupTree.DocNode;
-                if (!nodePepGroup.IsPeptideList)
-                {
-                    MessageDlg.Show(this, SkylineResources.SkylineWindow_AddMolecule_Custom_molecules_cannot_be_added_to_a_protein_);
-                    return;
-                }
-                else if (!nodePepGroup.IsEmpty && nodePepGroup.IsProteomic) // N.B. : An empty PeptideGroup will return True for IsProteomic, the assumption being that it's in the early stages of being populated from a protein
-                {
-                    MessageDlg.Show(this, SkylineResources.SkylineWindow_AddMolecule_Custom_molecules_cannot_be_added_to_a_peptide_list_);
-                    return;
-                }
-
-                var pepGroupPath = nodePepGroupTree.Path;
-                using (var dlg = new EditCustomMoleculeDlg(this,
-                    EditCustomMoleculeDlg.UsageMode.moleculeNew,
-                    SkylineResources.SkylineWindow_AddSmallMolecule_Add_Small_Molecule_and_Precursor, null, null,
-                    TransitionGroup.MIN_PRECURSOR_CHARGE, TransitionGroup.MAX_PRECURSOR_CHARGE, Document.Settings, null, Adduct.NonProteomicProtonatedFromCharge(1), 
-                    ExplicitTransitionGroupValues.EMPTY, ExplicitTransitionValues.EMPTY, ExplicitRetentionTimeInfo.EMPTY, IsotopeLabelType.light))
-                {
-                    if (dlg.ShowDialog(this) == DialogResult.OK)
-                    {
-                        ModifyDocument(string.Format(SkylineResources.SkylineWindow_AddSmallMolecule_Add_small_molecule__0_, dlg.ResultCustomMolecule.DisplayName), doc =>
-                        {
-                            // If ion was described as having an adduct, leave that off for the parent "peptide" molecular formula
-                            var peptideMolecule = dlg.ResultCustomMolecule;
-                            var peptide = new Peptide(peptideMolecule);
-                            var tranGroup = new TransitionGroup(peptide, dlg.Adduct, dlg.IsotopeLabelType, true, null);
-                            var tranGroupDocNode = new TransitionGroupDocNode(tranGroup, Annotations.EMPTY,
-                                doc.Settings, null, null, dlg.ResultExplicitTransitionGroupValues, null,
-                                GetDefaultPrecursorTransitions(doc, tranGroup), true);
-                            var nodePepNew = new PeptideDocNode(peptide, Document.Settings, null, null,
-                                dlg.ResultRetentionTimeInfo, new[] { tranGroupDocNode }, true);
-                            return (SrmDocument)doc.Add(pepGroupPath, nodePepNew);
-                        }, docPair => AuditLogEntry.DiffDocNodes(MessageType.added_small_molecule, docPair, dlg.ResultCustomMolecule.DisplayName));
-                    }
-                }
-            }
-        }
-
-        #endregion
-
-        #region Settings menu
-
-        private void saveCurrentMenuItem_Click(object sender, EventArgs e)
-        {
-            SaveSettings();
-        }
-
-        private void editSettingsMenuItem_Click(object sender, EventArgs e)
-        {
-            IEnumerable<SrmSettings> listNew = Settings.Default.SrmSettingsList.EditList(this, null);
-            if (listNew != null)
-            {
-                SrmSettingsList list = Settings.Default.SrmSettingsList;
-                SrmSettings settingsDefault = list[0];
-                SrmSettings settingsCurrent = DocumentUI.Settings;
-                list.Clear();
-                list.Add(settingsDefault); // Add back default settings.
-                list.AddRange(listNew);
-                if (!list.TryGetValue(settingsCurrent.GetKey(), out _))
-                {
-                    // If the current settings were removed, then make
-                    // them the default, and use them to avoid a shift
-                    // to some random settings values.
-                    list[0] = settingsCurrent.MakeSavable(SrmSettingsList.DefaultName);
-                }
-            }
-        }
-
-        private void shareSettingsMenuItem_Click(object sender, EventArgs e)
-        {
-            ShareSettings();
-        }
-
-        public void ShareSettings()
-        {
-            using (var dlg = new ShareListDlg<SrmSettingsList, SrmSettings>(Settings.Default.SrmSettingsList))
-            {
-                dlg.ShowDialog(this);
-            }
-        }
-
-        private void importSettingsMenuItem1_Click(object sender, EventArgs e)
-        {
-            ImportSettings();
-        }
-
-        public void ImportSettings()
-        {
-            ShareListDlg<SrmSettingsList, SrmSettings>.Import(this,
-                Settings.Default.SrmSettingsList);
-        }
-
-        private void peptideSettingsMenuItem_Click(object sender, EventArgs e)
-        {
-            ShowPeptideSettingsUI();
-        }
-
-        public void ShowPeptideSettingsUI()
-        {
-            ShowPeptideSettingsUI(this);
-        }
-
-        public void ShowPeptideSettingsUI(IWin32Window parent)
-        {
-            ShowPeptideSettingsUI(parent, null);
-        }
-
-        public void ShowPeptideSettingsUI(PeptideSettingsUI.TABS? tab)
-        {
-            ShowPeptideSettingsUI(this, tab);
-        }
-
-        private void ShowPeptideSettingsUI(IWin32Window parent, PeptideSettingsUI.TABS? tab)
-        {
-            using (PeptideSettingsUI ps = new PeptideSettingsUI(this, _libraryManager, tab))
-            {
-                var oldStandard = RCalcIrt.IrtPeptides(Document).ToHashSet();
-
-                if (ps.ShowDialog(parent) == DialogResult.OK)
-                {
-                    if (ps.IsShowLibraryExplorer)
-                    {
-                        int libraryExpIndex = OwnedForms.IndexOf(form => form is ViewLibraryDlg);
-                        if (libraryExpIndex != -1)
-                            OwnedForms[libraryExpIndex].Activate();
-                    }
-
-                    HandleStandardsChanged(oldStandard, RCalcIrt.Calculator(Document));
-                }
-            }
-
-            // In case user shows/hides things via the Spectral Library 
-            // Explorer's spectrum graph pane.
-            UpdateGraphPanes();
-        }
-
-        public void HandleStandardsChanged(ICollection<Target> oldStandard, RCalcIrt calc)
-        {
-            if (calc == null)
-                return;
-            var dbPath = calc.DatabasePath;
-            try
-            {
-                calc = calc.Initialize(null) as RCalcIrt;
-            }
-            catch (Exception e)
-            {
-                MessageDlg.ShowWithException(this,
-                    string.Format(
-                        Resources.SkylineWindow_HandleStandardsChanged_An_error_occurred_while_attempting_to_load_the_iRT_database__0___iRT_standards_cannot_be_automatically_added_to_the_document_,
-                        dbPath), e);
-                return;
-            }
-            if (calc == null)
-                return;
-            var newStandard = calc.GetStandardPeptides().ToArray();
-            if (newStandard.Length == 0 || newStandard.Length == oldStandard.Count && newStandard.All(oldStandard.Contains))
-            {
-                // Standard peptides have not changed
-                return;
-            }
-            
-            // Determine which peptides are in the standard, but not in the document
-            var documentPeps = new TargetMap<bool>(Document.Molecules.Select(pep => new KeyValuePair<Target, bool>(pep.ModifiedTarget, true)));
-            var missingPeptides = new TargetMap<bool>(newStandard.Where(pep => !documentPeps.ContainsKey(pep)).Select(target => new KeyValuePair<Target, bool>(target, true)));
-            if (missingPeptides.Count == 0)
-                return;
-
-            SrmDocument newDoc = null;
-            IdentityPath firstAdded = null;
-            var numTransitions = 0;
-            Func<SrmDocumentPair, AuditLogEntry> dlgCreate = null;
-            if (!string.IsNullOrEmpty(calc.DocumentXml))
-            {
-                using (var reader = new StringReader(calc.DocumentXml))
-                using (var dlg = new AddIrtStandardsToDocumentDlg())
-                {
-                    if (dlg.ShowDialog(this) == DialogResult.Yes)
-                    {
-                        newDoc = Document.ImportDocumentXml(reader,
-                            string.Empty,
-                            MeasuredResults.MergeAction.remove,
-                            false,
-                            FindSpectralLibrary,
-                            Settings.Default.StaticModList,
-                            Settings.Default.HeavyModList,
-                            Document.Children.Any() ? new IdentityPath(Document.Children.First().Id) : null,
-                            out firstAdded,
-                            out _,
-                            false);
-                        numTransitions = dlg.NumTransitions;
-                        dlgCreate = dlg.FormSettings.EntryCreator.Create;
-                    }
-                }
-            }
-            else
-            {
-                var matchingStandard = IrtStandard.WhichStandard(newStandard);
-                if (matchingStandard != null && matchingStandard.HasDocument)
-                {
-                    using (var dlg = new AddIrtStandardsToDocumentDlg())
-                    {
-                        if (dlg.ShowDialog(this) == DialogResult.Yes)
-                        {
-                            newDoc = matchingStandard.ImportTo(Document, FindSpectralLibrary, out firstAdded);
-                            numTransitions = dlg.NumTransitions;
-                            dlgCreate = dlg.FormSettings.EntryCreator.Create;
-                        }
-                    }
-                }
-            }
-
-            var standardPepGroup = firstAdded != null ? (PeptideGroupDocNode)newDoc?.FindNode(firstAdded) : null;
-            if (standardPepGroup != null)
-            {
-                ModifyDocument(SkylineResources.SkylineWindow_AddStandardsToDocument_Add_standard_peptides, _ =>
-                {
-                    var pepList = new List<DocNode>();
-                    foreach (var nodePep in standardPepGroup.Peptides.Where(pep => missingPeptides.ContainsKey(pep.ModifiedTarget)))
-                    {
-                        var tranGroupList = new List<DocNode>();
-                        foreach (TransitionGroupDocNode nodeTranGroup in nodePep.Children)
-                        {
-                            var transitions = nodeTranGroup.Transitions.OrderBy(nodeTran => nodeTran.LibInfo?.Rank).Take(numTransitions).ToArray();
-                            Array.Sort(transitions, TransitionGroup.CompareTransitions);
-                            tranGroupList.Add(nodeTranGroup.ChangeChildren(transitions.Cast<DocNode>().ToList()));
-                        }
-
-                        pepList.Add(nodePep.ChangeChildren(tranGroupList));
-                    }
-
-                    var newStandardPepGroup = standardPepGroup.ChangeChildren(pepList);
-                    return (SrmDocument) newDoc.ReplaceChild(newStandardPepGroup);
-                }, dlgCreate);
-            }
-        }
-
-        private void transitionSettingsMenuItem_Click(object sender, EventArgs e)
-        {
-            ShowTransitionSettingsUI();
-        }
-
-        public void ShowTransitionSettingsUI()
-        {
-            ShowTransitionSettingsUI(this);
-        }
-
-        public void ShowTransitionSettingsUI(IWin32Window parent)
-        {
-            ShowTransitionSettingsUI(parent, null);
-        }
-
-        public void ShowTransitionSettingsUI(TransitionSettingsUI.TABS? tab)
-        {
-            ShowTransitionSettingsUI(this, tab);
-        }
-
-        private void ShowTransitionSettingsUI(IWin32Window parent, TransitionSettingsUI.TABS? tab)
-        {
-            using (TransitionSettingsUI ts = new TransitionSettingsUI(this) { TabControlSel = tab })
-            {
-                if (ts.ShowDialog(parent) == DialogResult.OK)
-                {
-                    // At this point the dialog does everything by itself.
-                }
-            }
-        }
-
-        private void settingsMenu_DropDownOpening(object sender, EventArgs e)
-        {
-            ToolStripMenuItem menu = settingsToolStripMenuItem;
-            SrmSettingsList list = Settings.Default.SrmSettingsList;
-            string selected = DocumentUI.Settings.Name;
-
-            // No point in saving the settings, if a saved instance is selected.
-            saveCurrentMenuItem.Enabled = (selected == SrmSettingsList.DefaultName);
-
-            // Only edit or share, if more than default settings.
-            bool enable = (list.Count > 1);
-            editSettingsMenuItem.Enabled = enable;
-            shareSettingsMenuItem.Enabled = enable;
-
-            // Add the true default settings, as these can be useful for getting everyone using the
-            // same settings in an instructional context
-            var listItems = new List<SrmSettings> { SrmSettingsList.GetDefault() };
-            listItems.AddRange(list.Skip(1));
-            int i = 0;
-            foreach (var settings in listItems)
-            {
-                ToolStripMenuItem item = menu.DropDownItems[i] as ToolStripMenuItem;
-                if (item == null || settings.Name != item.Name)
-                {
-                    // Remove the rest until the separator is reached
-                    while (!ReferenceEquals(menu.DropDownItems[i], toolStripSeparatorSettings))
-                        menu.DropDownItems.RemoveAt(i);
-
-                    SelectSettingsHandler handler = new SelectSettingsHandler(this, settings);
-                    item = new ToolStripMenuItem(settings.Name, null,
-                        handler.ToolStripMenuItemClick);
-                    menu.DropDownItems.Insert(i, item);
-                }
-
-                if (Equals(settings, DocumentUI.Settings))
-                    item.Checked = true;
-                i++;
-            }
-
-            // Remove the rest until the separator is reached
-            while (!ReferenceEquals(menu.DropDownItems[i], toolStripSeparatorSettings))
-                menu.DropDownItems.RemoveAt(i);
-
-            toolStripSeparatorSettings.Visible = (i > 0);
-        }
-
-        public bool SaveSettings()
-        {
-            using (SaveSettingsDlg ss = new SaveSettingsDlg())
-            {
-                if (ss.ShowDialog(this) != DialogResult.OK)
-                    return false;
-
-                SrmSettings settingsNew = null;
-
-                ModifyDocument(SkylineResources.SkylineWindow_SaveSettings_Name_settings, doc =>
-                                                    {
-                                                        settingsNew = (SrmSettings) doc.Settings.ChangeName(ss.SaveName);
-                                                        return doc.ChangeSettings(settingsNew);
-                                                    }, AuditLogEntry.SkipChange);
-
-                if (settingsNew != null)
-                    Settings.Default.SrmSettingsList.Add(settingsNew.MakeSavable(ss.SaveName));
-
-                return true;
-            }
-        }
-
-        private class SelectSettingsHandler
-        {
-            private readonly SkylineWindow _skyline;
-            private readonly SrmSettings _settings;
-
-            public SelectSettingsHandler(SkylineWindow skyline, SrmSettings settings)
-            {
-                _skyline = skyline;
-                _settings = settings;
-            }
-
-            public void ToolStripMenuItemClick(object sender, EventArgs e)
-            {
-                // If the current settings are not in a saved set, then ask to save
-                // before overwriting them.
-                if (_skyline.DocumentUI.Settings.Name == SrmSettingsList.DefaultName)
-                {
-                    DialogResult result =
-                        MultiButtonMsgDlg.Show(_skyline,
-                            SkylineResources.
-                                SelectSettingsHandler_ToolStripMenuItemClick_Do_you_want_to_save_your_current_settings_before_switching,
-                            MessageBoxButtons.YesNoCancel);
-                    switch (result)
-                    {
-                        case DialogResult.Cancel:
-                            return;
-                        case DialogResult.Yes:
-                            if (!_skyline.SaveSettings())
-                                return;
-                            break;
-                    }
-                }
-                // For extra safety, make sure the settings do not contain Library
-                // instances.  Saved settings should always have null Libraries, and
-                // use the LibraryManager to get the right libraries for the library
-                // spec's.
-                var settingsNew = _settings;
-                var lib = _settings.PeptideSettings.Libraries;
-                if (lib != null)
-                {
-                    foreach (var library in lib.Libraries)
-                    {
-                        if (library != null)
-                        {
-                            settingsNew = _settings.ChangePeptideSettings(_settings.PeptideSettings.ChangeLibraries(
-                                _settings.PeptideSettings.Libraries.ChangeLibraries(new Library[lib.Libraries.Count])));
-                            break;
-                        }
-                    }
-                }
-                if (_skyline.ChangeSettings(settingsNew, true))
-                    settingsNew.UpdateLists(_skyline.DocumentFilePath);
-            }
-        }
-
-        public void ResetDefaultSettings()
-        {
-            var defaultSettings = SrmSettingsList.GetDefault();
-            if (!Equals(defaultSettings, DocumentUI.Settings))
-                ChangeSettings(defaultSettings, false, SkylineResources.SkylineWindow_ResetDefaultSettings_Reset_default_settings);
-        }
-
-        public bool ChangeSettingsMonitored(Control parent, string message, Func<SrmSettings, SrmSettings> changeSettings)
-        {
-            bool documentChanged;
-            do
-            {
-                documentChanged = false;
-                try
-                {
-                    var newSettings = changeSettings(Document.Settings);
-                    bool success = false;
-                    using (var longWaitDlg = new LongWaitDlg(this))
-                    {
-                        longWaitDlg.Text = Text; // Same as dialog box
-                        longWaitDlg.Message = message;
-                        longWaitDlg.ProgressValue = 0;
-                        var undoState = GetUndoState();
-                        longWaitDlg.PerformWork(parent, 800, progressMonitor =>
-                        {
-                            using (var settingsChangeMonitor = new SrmSettingsChangeMonitor(progressMonitor, message, this))
-                            {
-                                // If background proteome lacks the needed protein metadata for uniqueness checks, force loading now
-                                var diff = new SrmSettingsDiff(newSettings, Document.Settings);
-                                if (diff.DiffPeptides || newSettings.PeptideSettings.NeedsBackgroundProteomeUniquenessCheckProcessing)
-                                {
-                                    if (progressMonitor.IsCanceled)
-                                    {
-                                        return;
-                                    }
-
-                                    // Looping here in case some other agent interrupts us with a change to Document
-                                    while (newSettings.PeptideSettings.NeedsBackgroundProteomeUniquenessCheckProcessing)
-                                    {
-                                        BackgroundProteomeManager.BeginForegroundLoad();  // Signal the background task to stay out of our way
-                                        var manager = BackgroundProteomeManager; // Use the background loader logic, but in this thread
-                                        var withMetaData = manager.LoadForeground(newSettings.PeptideSettings, settingsChangeMonitor);
-                                        if (withMetaData == null)
-                                        {
-                                            return; // Cancelled
-                                        }
-                                        newSettings = newSettings.ChangePeptideSettings(s => s.ChangeBackgroundProteome(withMetaData));
-                                    }
-                                }
-                                success = ChangeSettings(newSettings, true, null, undoState, settingsChangeMonitor,
-                                    () => longWaitDlg.EnableCancelOption(true),
-                                    () => longWaitDlg.EnableCancelOption(false));
-                            }
-                        });
-                        if (!success || longWaitDlg.IsCanceled)
-                        {
-                            return false;
-                        }
-                    }
-                }
-                catch (OperationCanceledException)
-                {
-                    // Canceled mid-change due to background document change
-                    documentChanged = true;
-                }
-                catch (Exception exception)
-                {
-                    if (ExceptionUtil.IsProgrammingDefect(exception))
-                    {
-                        throw;
-                    }
-                    MessageDlg.ShowWithException(parent ?? this, TextUtil.LineSeparate(Resources.ShareListDlg_OkDialog_An_error_occurred, exception.Message), exception);
-                    return false;
-                }
-                finally
-                {
-                    BackgroundProteomeManager.EndForegroundLoad(); // Done overriding the background loader
-                }
-            }
-            while (documentChanged);
-
-            return true;
-        }
-
-        public SrmSettings StoreNewSettings(SrmSettings settings)
-        {
-            // Edited settings always use the default name.  Saved settings
-            // by nature have never been changed.  The way to store settings
-            // other than to the default name is SaveSettings().
-            string defaultName = SrmSettingsList.DefaultName;
-            // MakeSavable will also remove any results information
-            Settings.Default.SrmSettingsList[0] = settings.MakeSavable(defaultName);
-            // Document must have the same name as the saved version.
-            if (!Equals(settings.Name, defaultName))
-                settings = (SrmSettings)settings.ChangeName(defaultName);
-            return settings;
-        }
-
-        public bool ChangeSettings(SrmSettings newSettings, bool store, string message = null, IUndoState undoState = null,
-            SrmSettingsChangeMonitor monitor = null, Action onModifyingAction = null, Action onModifiedAction = null)
-        {
-            if (store)
-                newSettings = StoreNewSettings(newSettings);
-
-            ModifyDocumentOrThrow(message ?? SkylineResources.SkylineWindow_ChangeSettings_Change_settings, undoState,
-                DocumentModifier.Create(doc => doc.ChangeSettings(newSettings, monitor),
-                    AuditLogEntry.SettingsLogFunction), onModifyingAction, onModifiedAction);
-            return true;
-        }
-
-        private void documentSettingsMenuItem_Click(object sender, EventArgs e)
-        {
-            ShowDocumentSettingsDialog();
-        }
-
-        public void ShowDocumentSettingsDialog()
-        {
-            DisplayDocumentSettingsDialogPage(null);
-        }
-
-        public void DisplayDocumentSettingsDialogPage(DocumentSettingsDlg.TABS? tab)
-        {
-            using (var dlg = new DocumentSettingsDlg(this))
-            {
-                if (tab.HasValue)
-                {
-                    dlg.SelectTab(tab.Value);
-                }
-                if (dlg.ShowDialog(this) == DialogResult.OK)
-                {
-                    ModifyDocument(SkylineResources.SkylineWindow_ShowDocumentSettingsDialog_Change_document_settings,
-                        doc =>
-                        {
-                            var dataSettingsNew = dlg.GetDataSettings(doc.Settings.DataSettings);
-                            if (Equals(dataSettingsNew, doc.Settings.DataSettings))
-                                return doc;
-                            doc = doc.ChangeSettings(doc.Settings.ChangeDataSettings(dataSettingsNew));
-                            doc = MetadataExtractor.ApplyRules(doc, null, out _);
-                            return doc;
-                        },
-                        AuditLogEntry.SettingsLogFunction);
-                    StoreNewSettings(DocumentUI.Settings);
-                }
-            }
-        }
-
-        private void integrateAllMenuItem_Click(object sender, EventArgs e)
-        {
-            ToggleIntegrateAll();
-        }
-
-        public void ToggleIntegrateAll()
-        {
-            SetIntegrateAll(!DocumentUI.Settings.TransitionSettings.Integration.IsIntegrateAll);
-        }
-
-        public void SetIntegrateAll(bool integrateAll)
-        {
-            if (integrateAll != DocumentUI.Settings.TransitionSettings.Integration.IsIntegrateAll)
-            {
-                ModifyDocument(integrateAll ? SkylineResources.SkylineWindow_IntegrateAll_Set_integrate_all : SkylineResources.SkylineWindow_IntegrateAll_Clear_integrate_all,
-                    doc => doc.ChangeSettings(doc.Settings.ChangeTransitionIntegration(i => i.ChangeIntegrateAll(integrateAll))), AuditLogEntry.SettingsLogFunction);
-            }
-        }
-
-        #endregion // Settings menu
-
-        #region Tools Menu
-
-        private void optionsToolStripMenuItem_Click(object sender, EventArgs e)
-        {
-            ShowToolOptionsUI();
-        }
-
-        public void ShowToolOptionsUI()
-        {
-            using (var dlg = new ToolOptionsUI(_documentUI.Settings))
-            {
-                dlg.ShowDialog(this);
-            }
-        }
-
-        public void ShowToolOptionsUI(IWin32Window owner, ToolOptionsUI.TABS tab)
-        {
-            using (var dlg = new ToolOptionsUI(_documentUI.Settings))
-            {
-                dlg.NavigateToTab(tab);
-                dlg.ShowDialog(owner);
-            }
-        }
-
-        public void ShowToolOptionsUI(ToolOptionsUI.TABS tab)
-        {
-            ShowToolOptionsUI(this, tab);
-        }
-
-        private void updatesToolsMenuItem_Click(object sender, EventArgs e)
-        {
-            ShowToolUpdatesDlg();
-        }
-
-        public void ShowToolUpdatesDlg()
-        {
-            ShowToolUpdatesDlg(new ToolUpdateHelper());
-        }
-
-        public void ShowToolUpdatesDlg(IToolUpdateHelper updateHelper)
-        {
-            using (var dlg = new ToolUpdatesDlg(this,
-                                                Settings.Default.ToolList.Where(tool => tool.UpdateAvailable).ToList(),
-                                                updateHelper))
-            {
-                dlg.ShowDialog(this);
-            }
-        }
-
-        private void toolStoreMenuItem_Click(object sender, EventArgs e)
-        {
-            ShowToolStoreDlg();
-        }
-
-        public void ShowToolStoreDlg()
-        {
-            ToolInstallUI.InstallZipFromWeb(this, InstallProgram);
-        }
-
-        private void configureToolsMenuItem_Click(object sender, EventArgs e)
-        {
-            ShowConfigureToolsDlg();
-        }
-
-        public void ShowConfigureToolsDlg()
-        {
-            using (var dlg = new ConfigureToolsDlg(this))
-            {
-                dlg.ShowDialog(this);
-            }
-        }
-
-        private void searchToolsMenuItem_Click(object sender, EventArgs e)
-        {
-            ShowSearchToolsDlg();
-        }
-
-        public void ShowSearchToolsDlg()
-        {
-            using var listbox = new ListBox();
-            var driverTools = new SettingsListBoxDriver<SearchTool>(listbox, Settings.Default.SearchToolList);
-            driverTools.LoadList();
-            driverTools.EditList();
-        }
-
-        private void toolsMenu_DropDownOpening(object sender, EventArgs e)
-        {
-            PopulateToolsMenu();
-        }
-
-        public void PopulateToolsMenu()
-        {
-            // Remove all tools from the toolToolStripMenuItem.
-            while (!ReferenceEquals(toolsMenu.DropDownItems[0], toolStripSeparatorTools))
-            {
-                toolsMenu.DropDownItems.RemoveAt(0);
-                //Consider: (danny) When we remove menu items do we have to dispose of them?
-            }
-
-            int lastInsertIndex = 0;
-            var toolList = Settings.Default.ToolList;
-            foreach (ToolDescription tool in toolList)
-            {
-                if (tool.Title.Contains('\\'))
-                {
-                    ToolStripMenuItem current = toolsMenu;
-                    string[] spliced = tool.Title.Split('\\');
-                    for (int i = 0; i < spliced.Length-1; i++)
-                    {
-                        ToolStripMenuItem item;
-                        int index = toolExists(current, spliced[i]);
-                        if (index >= 0)
-                        {
-                            item = (ToolStripMenuItem) current.DropDownItems[index];
-                        }
-                        else
-                        {
-                            item = new ToolStripMenuItem(spliced[i])
-                                {
-                                    Image = tool.UpdateAvailable ? Resources.ToolUpdateAvailable : null,
-                                    ImageTransparentColor = Color.Fuchsia
-                                };
-                            if (current == toolsMenu)
-                            {
-                                current.DropDownItems.Insert(lastInsertIndex++, item);
-                            }
-                            else
-                            {
-                                current.DropDownItems.Add(item);
-                            }    
-                        }
-                        
-                        current = item;
-                    }
-                    ToolMenuItem final = new ToolMenuItem(tool, this) { Text = spliced.Last() };
-                    current.DropDownItems.Add(final);
-                }
-                else
-                {
-                    ToolMenuItem menuItem = new ToolMenuItem(tool, this)
-                        {
-                            Text = tool.Title, 
-                            Image = tool.UpdateAvailable ? Resources.ToolUpdateAvailable : null,
-                            ImageTransparentColor = Color.Fuchsia
-                        };
-                    toolsMenu.DropDownItems.Insert(lastInsertIndex++ , menuItem);
-                }
-            }
-            toolStripSeparatorTools.Visible = (lastInsertIndex != 0);
-            updatesToolsMenuItem.Enabled = updatesToolsMenuItem.Visible = toolList.Contains(tool => tool.UpdateAvailable);
-        }
-        /// <summary>
-        /// Helper Function that determines if a tool exists on a menu by it's title. 
-        /// </summary>
-        /// <param name="menu">Menu we are looking in</param>
-        /// <param name="toolTitle">Title we are looking for</param>
-        /// <returns>Index into menu if found, -1 if not found.</returns>
-        private int toolExists(ToolStripMenuItem menu, string toolTitle)
-        {
-            for (int i = 0; i < menu.DropDownItems.Count; i++)
-            {
-                if (menu.DropDownItems[i] == configureToolsMenuItem)
-                    return -1;
-                if (menu.DropDownItems[i].Text == toolTitle)
-                    return i;
-            }
-            return -1;
-        }
-
-        /// <summary>
-        /// Runs a tool by index from the tools menu. (for testing) make sure to SkylineWindow.PopulateToolsMenu() first
-        /// Does not work with nested tools. 
-        /// </summary>
-        /// <param name="i">Index of tool in the menu. Zero indexed.</param>
-        public void RunTool(int i)
-        {
-            GetToolMenuItem(i).DoClick();
-        }
-
-        /// <summary>
-        /// Returns the title of a tool by index from the tools menu. (for testing) make sure to run SkylineWindow.PopulateToolsMenu() first
-        /// </summary>
-        /// <param name="i">Index of tool in the menu. Zero indexed.</param>
-        /// <returns></returns>
-        public string GetToolText(int i)
-        {
-            return GetToolMenuItem(i).Text;
-        }
-
-        public string GetTextByIndex(int i)
-        {
-            return toolsMenu.DropDownItems[i].Text;
-        }
-
-        public bool UpdatesMenuEnabled()
-        {
-            return updatesToolsMenuItem.Enabled;
-        }
-
-        public bool ConfigMenuPresent()
-        {
-            return toolsMenu.DropDownItems.Contains(configureToolsMenuItem);
-        }
-
-        public ToolStripMenuItem GetMenuItem(int index)
-        {
-            return (ToolStripMenuItem) toolsMenu.DropDownItems[index];
-        }
-
-        public ToolMenuItem GetToolMenuItem(int i)
-        {
-            return GetToolMenuItemRecursive(toolsMenu.DropDownItems, ref i);
-        }
-
-        public ToolMenuItem GetToolMenuItemRecursive(ToolStripItemCollection items, ref int i)
-        {
-            foreach (var item in items)
-            {
-                // first check to see if it is a valid tool
-                var toolMenuItem = item as ToolMenuItem;
-                if (toolMenuItem != null && i-- == 0)
-                    return toolMenuItem;
-                var toolStripDropDownItem = item as ToolStripDropDownItem;
-                if (toolStripDropDownItem != null)
-                {
-                    // recurse to find nested tools if possible
-                    var tool = GetToolMenuItemRecursive(toolStripDropDownItem.DropDownItems, ref i);
-                    if (tool != null)
-                        return tool;
-                }
-            }
-            return null;
-        }
-
-        public class ToolMenuItem : ToolStripMenuItem
-        {
-            public readonly ToolDescription _tool;
-
-            public ToolMenuItem(ToolDescription tool, SkylineWindow parent)
-            {
-                _tool = tool;
-                Click += HandleClick;
-                _parent = parent;
-            }
-
-            private readonly SkylineWindow _parent;
-            public string Title { get { return _tool.Title; } }
-            public string Command { get { return _tool.Command; } }
-
-            private void HandleClick(object sender, EventArgs e)
-            {
-                DoClick();
-            }
-
-            public void DoClick()
-            {
-                // Run the tool and catch all errors.
-                try
-                {
-                    if (_tool.OutputToImmediateWindow)
-                    {
-                        _parent.ShowImmediateWindow();
-                        _tool.RunTool(_parent.Document, _parent, _parent._skylineTextBoxStreamWriterHelper, _parent, _parent);
-                    }
-                    else
-                    {
-                        _tool.RunTool(_parent.Document, _parent, null, _parent, _parent);
-                    }
-                }
-                catch (ToolDeprecatedException e)
-                {
-                    MessageDlg.Show(_parent, e.Message);
-                }
-                catch (WebToolException e)
-                {
-                    WebHelpers.ShowLinkFailure(_parent, e.Link);
-                }
-                catch (ToolExecutionException e)
-                {
-                    MessageDlg.ShowException(_parent, e);
-                }
-            }
-        }
-
-        private void immediateWindowToolStripMenuItem_Click(object sender, EventArgs e)
-        {
-            ShowImmediateWindow();
-        }
-
-        public void ShowImmediateWindow()
-        {
-            if (_immediateWindow != null)
-            {
-                _immediateWindow.Activate();
-            }
-            else
-            {
-                _immediateWindow = CreateImmediateWindow();
-                _immediateWindow.Activate();
-                _immediateWindow.Focus();
-                _immediateWindow.Show(dockPanel, DockState.DockBottom);
-                //                ActiveDocumentChanged();
-            }
-        }
-
-        public TextWriter GetTextWriter()
-        {
-            if (_skylineTextBoxStreamWriterHelper == null)
-            {
-                ShowImmediateWindow();
-            }
-            return _skylineTextBoxStreamWriterHelper;
-        }
-
-        private TextBoxStreamWriterHelper _skylineTextBoxStreamWriterHelper;
-
-        private ImmediateWindow CreateImmediateWindow()
-        {
-            if (_skylineTextBoxStreamWriterHelper == null)
-                _skylineTextBoxStreamWriterHelper = new TextBoxStreamWriterHelper();
-            _immediateWindow = new ImmediateWindow(this, _skylineTextBoxStreamWriterHelper);
-            return _immediateWindow;
-        }
-
-        private void DestroyImmediateWindow()
-        {
-            if (_immediateWindow != null)
-            {
-                _immediateWindow.Cleanup();
-                _immediateWindow.Close();
-                _immediateWindow = null;
-            }
-        }
-
-        #endregion
-
-
-        #region Help menu
-
-        private void homeMenuItem_Click(object sender, EventArgs e)
-        {
-            WebHelpers.OpenLink(this, @"https://skyline.ms/skyline.url");
-        }
-
-        private void videosMenuItem_Click(object sender, EventArgs e)
-        {
-            WebHelpers.OpenLink(this, @"https://skyline.ms/videos.url");
-        }
-
-        private void webinarsMenuItem_Click(object sender, EventArgs e)
-        {
-            WebHelpers.OpenLink(this, @"https://skyline.ms/webinars.url");
-        }
-
-        private void tutorialsMenuItem_Click(object sender, EventArgs e)
-        {
-            OpenStartPageTutorial();
-        }
-
-        public void OpenStartPageTutorial()
-        {
-            if (!CheckSaveDocument())
-                return;
-
-            using (var startupForm = new StartPage())
-            {
-                startupForm.SelectedTab = StartPage.TABS.Tutorial;
-                if (startupForm.ShowDialog(this) == DialogResult.OK)
-                {
-                    startupForm.Action(this);
-                }
-            }
-        }
-
-        private void commandLineHelpMenuItem_Click(object sender, EventArgs e)
-        {
-            DocumentationViewer documentationViewer = new DocumentationViewer(true);
-            documentationViewer.DocumentationHtml = CommandArgs.GenerateUsageHtml();
-            documentationViewer.Show(this);
-        }
-
-        private void reportsHelpMenuItem_Click(object sender, EventArgs e)
-        {
-            var dataSchema = new SkylineDataSchema(this,
-                SkylineDataSchema.GetLocalizedSchemaLocalizer());
-            var documentationGenerator = new DocumentationGenerator(
-                ColumnDescriptor.RootColumn(dataSchema, typeof(SkylineDocument)))
-            {
-                IncludeHidden = false
-            };
-            DocumentationViewer documentationViewer = new DocumentationViewer(true);
-            documentationViewer.DocumentationHtml = documentationGenerator.GetDocumentationHtmlPage();
-            documentationViewer.Show(this);
-        }
-
-        private void keyboardShortcutsHelpMenuItem_Click(object sender, EventArgs e)
-        {
-            ShowKeyboardShortcutsDocumentation();
-        }
-
-        public void ShowKeyboardShortcutsDocumentation()
-        {
-            DocumentationViewer documentationViewer = new DocumentationViewer(true);
-            documentationViewer.DocumentationHtml = KeyboardShortcutDocumentation.GenerateKeyboardShortcutHtml(menuMain);
-            documentationViewer.Show(this);
-        }
-
-        private void otherDocsHelpMenuItem_Click(object sender, EventArgs e)
-        {
-            WebHelpers.OpenLink(this, @"https://skyline.ms/docs.url");
-        }
-
-        private void supportMenuItem_Click(object sender, EventArgs e)
-        {
-            WebHelpers.OpenLink(this, @"https://skyline.ms/support.url");
-        }
-
-        private void issuesMenuItem_Click(object sender, EventArgs e)
-        {
-            WebHelpers.OpenLink(this, @"https://skyline.ms/issues.url");
-        }
-
-        private void checkForUpdatesMenuItem_Click(object sender, EventArgs e)
-        {
-            CheckForUpdate();
-        }
-
-        public void CheckForUpdate()
-        {
-            // Make sure the document is saved before doing this since it could
-            // restart the application
-            if (Dirty)
-                SaveDocument();
-
-            UpgradeManager.CheckForUpdateAsync(this, false);
-        }
-
-        private void aboutMenuItem_Click(object sender, EventArgs e)
-        {
-            using (var about = new AboutDlg())
-            {
-                about.ShowDialog(this);
-            }
-            
-        }
-
-        #endregion
-
-        #region SequenceTree events
-
-        public bool SequenceTreeFormIsVisible
-        {
-            get { return _sequenceTreeForm != null && _sequenceTreeForm.Visible; }
-        }
-
-        public void ShowSequenceTreeForm(bool show, bool forceUpdate = false)
-        {
-            if (show)
-            {
-                if (_sequenceTreeForm != null)
-                {
-                    if (forceUpdate)
-                    {
-                        _sequenceTreeForm.UpdateTitle();
-                        _sequenceTreeForm.SequenceTree.OnShowPeptidesDisplayModeChanged();
-                    }
-                    _sequenceTreeForm.Activate();
-                    _sequenceTreeForm.Focus();
-                }
-                else
-                {
-                    _sequenceTreeForm = CreateSequenceTreeForm(null);
-                    _sequenceTreeForm.Show(dockPanel, DockState.DockLeft);
-                }
-                // Make sure ComboResults has the right selection
-                ActiveDocumentChanged();
-            }
-            else if (_sequenceTreeForm != null)
-            {
-                // Save current setting for showing spectra
-                show = Settings.Default.ShowPeptides;
-                // Close the spectrum graph window
-                _sequenceTreeForm.Hide();
-                // Restore setting and menuitem from saved value
-                Settings.Default.ShowPeptides = show;
-            }
-        }
-
-        private SequenceTreeForm CreateSequenceTreeForm(string persistentString)
-        {
-            // Initialize sequence tree control
-            string expansionAndSelection = null;
-            if (persistentString != null)
-            {
-                int sepIndex = persistentString.IndexOf('|');
-                if (sepIndex != -1)
-                    expansionAndSelection = persistentString.Substring(sepIndex + 1);
-            }             
-            _sequenceTreeForm = new SequenceTreeForm(this, expansionAndSelection != null);
-            _sequenceTreeForm.FormClosed += sequenceTreeForm_FormClosed;
-            _sequenceTreeForm.VisibleChanged += sequenceTreeForm_VisibleChanged;
-            _sequenceTreeForm.SequenceTree.SelectedNodeChanged += sequenceTree_SelectedNodeChanged;
-            _sequenceTreeForm.SequenceTree.AfterSelect += sequenceTree_AfterSelect;
-            _sequenceTreeForm.SequenceTree.BeforeNodeEdit += sequenceTree_BeforeNodeEdit;
-            _sequenceTreeForm.SequenceTree.AfterNodeEdit += sequenceTree_AfterNodeEdit;
-            _sequenceTreeForm.SequenceTree.MouseUp += sequenceTree_MouseUp;
-            _sequenceTreeForm.SequenceTree.PickedChildrenEvent += sequenceTree_PickedChildrenEvent;
-            _sequenceTreeForm.SequenceTree.ItemDrag += sequenceTree_ItemDrag;
-            _sequenceTreeForm.SequenceTree.DragEnter += sequenceTree_DragEnter;
-            _sequenceTreeForm.SequenceTree.DragOver += sequenceTree_DragOver;
-            _sequenceTreeForm.SequenceTree.DragDrop += sequenceTree_DragDrop;
-            _sequenceTreeForm.SequenceTree.UseKeysOverride = _useKeysOverride;
-            _sequenceTreeForm.ComboResults.SelectedIndexChanged += comboResults_SelectedIndexChanged;
-            if (expansionAndSelection != null)
-                _sequenceTreeForm.SequenceTree.RestoreExpansionAndSelection(expansionAndSelection);
-            _sequenceTreeForm.UpdateTitle();
-            return _sequenceTreeForm;
-        }
-
-        private void DestroySequenceTreeForm()
-        {
-            if (_sequenceTreeForm != null)
-            {
-                _sequenceTreeForm.FormClosed -= sequenceTreeForm_FormClosed;
-                _sequenceTreeForm.VisibleChanged -= sequenceTreeForm_VisibleChanged;
-                _sequenceTreeForm.SequenceTree.SelectedNodeChanged -= sequenceTree_SelectedNodeChanged;
-                _sequenceTreeForm.SequenceTree.AfterSelect -= sequenceTree_AfterSelect;
-                _sequenceTreeForm.SequenceTree.BeforeNodeEdit -= sequenceTree_BeforeNodeEdit;
-                _sequenceTreeForm.SequenceTree.AfterNodeEdit -= sequenceTree_AfterNodeEdit;
-                _sequenceTreeForm.SequenceTree.MouseUp -= sequenceTree_MouseUp;
-                _sequenceTreeForm.SequenceTree.PickedChildrenEvent -= sequenceTree_PickedChildrenEvent;
-                _sequenceTreeForm.SequenceTree.ItemDrag -= sequenceTree_ItemDrag;
-                _sequenceTreeForm.SequenceTree.DragEnter -= sequenceTree_DragEnter;
-                _sequenceTreeForm.SequenceTree.DragOver -= sequenceTree_DragOver;
-                _sequenceTreeForm.SequenceTree.DragEnter -= sequenceTree_DragDrop;
-                _sequenceTreeForm.ComboResults.SelectedIndexChanged -= comboResults_SelectedIndexChanged;
-                _sequenceTreeForm.Close();
-                _sequenceTreeForm = null;
-            }
-        }
-
-        private void sequenceTreeForm_VisibleChanged(object sender, EventArgs e)
-        {
-            if (_sequenceTreeForm != null)
-                Settings.Default.ShowPeptides = _sequenceTreeForm.Visible;
-        }
-
-        private void sequenceTreeForm_FormClosed(object sender, FormClosedEventArgs e)
-        {
-            // Update settings and menu check
-            Settings.Default.ShowPeptides = false;
-            _sequenceTreeForm = null;
-        }
-
-        private void sequenceTree_BeforeNodeEdit(object sender, NodeLabelEditEventArgs e)
-        {
-            if (e.Node is EmptyNode)
-                e.Node.Text = string.Empty;
-            else
-                e.CancelEdit = !SequenceTree.IsEditableNode(e.Node);
-            ClipboardControlGotFocus(SequenceTree);
-        }
-
-        private void sequenceTree_AfterNodeEdit(object sender, NodeLabelEditEventArgs e)
-        {
-            ClipboardControlLostFocus(SequenceTree);
-            if (e.Node is EmptyNode)
-            {
-                string labelText = (!e.CancelEdit ? e.Label.Trim() : null);
-                // Keep the empty node around always
-                if (!string.IsNullOrEmpty(labelText))
-                {
-                    // CONSIDER: Careful with document access outside ModifyDocument delegate
-                    var document = DocumentUI;
-                    var settings = document.Settings;
-                    var backgroundProteome = settings.PeptideSettings.BackgroundProteome;
-                    FastaSequence fastaSequence = null;
-                    Target peptideSequence = null;
-                    var proteomic = ModeUI != SrmDocument.DOCUMENT_TYPE.small_molecules; // FUTURE(bspratt) be smarter for small mol re predictive typing etc
-
-                    if (proteomic && !backgroundProteome.IsNone)
-                    {
-                        int ichPeptideSeparator = labelText.IndexOf(FastaSequence.PEPTIDE_SEQUENCE_SEPARATOR,
-                                                                    StringComparison.Ordinal);
-                        string proteinName;
-                        if (ichPeptideSeparator >= 0)
-                        {
-                            // TODO(nicksh): If they've selected a single peptide, then see if the protein has already
-                            // been added, and, if so, just add the single peptide to the existing protein.
-                            peptideSequence = new Target(labelText.Substring(0, ichPeptideSeparator));
-                            proteinName = labelText.Substring(ichPeptideSeparator +
-                                                              FastaSequence.PEPTIDE_SEQUENCE_SEPARATOR.Length);
-                        }
-                        else
-                        {
-                            proteinName = labelText;
-                        }
-                        fastaSequence = backgroundProteome.GetFastaSequence(proteinName);
-                    }
-                    string peptideGroupName = null;
-                    string modifyMessage;
-                    PeptideGroupDocNode oldPeptideGroupDocNode = null;
-                    PeptideGroup peptideGroup = null;
-                    List<PeptideDocNode> peptideDocNodes = new List<PeptideDocNode>();
-                    ModificationMatcher matcher = null;
-                    var isExSequence = false;
-                    if (fastaSequence != null)
-                    {
-                        if (peptideSequence == null)
-                            modifyMessage = string.Format(SkylineResources.SkylineWindow_sequenceTree_AfterNodeEdit_Add__0__, fastaSequence.DisplayName);
-                        else
-                        {
-                            modifyMessage = string.Format(SkylineResources.SkylineWindow_sequenceTree_AfterNodeEdit_Add__0__, peptideSequence);
-                            oldPeptideGroupDocNode = document.FindPeptideGroup(fastaSequence);
-                            if (oldPeptideGroupDocNode != null)
-                            {
-                                // Use the FastaSequence already in the document.
-                                fastaSequence = (FastaSequence)oldPeptideGroupDocNode.Id;
-                                foreach (PeptideDocNode peptideDocNode in oldPeptideGroupDocNode.Children)
-                                {
-                                    // If the peptide has already been added to this protein, there
-                                    // is nothing to do.
-                                    // CONSIDER: Should statement completion not show already added peptides?
-                                    if (Equals(peptideDocNode.Peptide.Target, peptideSequence))
-                                    {
-                                        e.Node.Text = EmptyNode.TEXT_EMPTY;
-                                        SequenceTree.Focus();
-                                        return;
-                                    }
-                                    peptideDocNodes.Add(peptideDocNode);
-                                }
-                            }
-                        }
-                        peptideGroupName = fastaSequence.Name;
-                        peptideGroup = fastaSequence;
-                        if (peptideSequence == null)
-                        {
-                            peptideDocNodes.AddRange(fastaSequence.CreateFullPeptideDocNodes(settings, true, null));
-                        }
-                        else
-                        {
-                            peptideDocNodes.Add(fastaSequence.CreateFullPeptideDocNode(settings, peptideSequence));
-                        }
-                        peptideDocNodes.Sort(FastaSequence.ComparePeptides);
-                    }
-                    else
-                    {
-                        modifyMessage = string.Format(SkylineResources.SkylineWindow_sequenceTree_AfterNodeEdit_Add__0__,labelText);
-                        isExSequence = proteomic && FastaSequence.IsExSequence(labelText) &&
-                                            FastaSequence.StripModifications(labelText).Length >= 
-                                            settings.PeptideSettings.Filter.MinPeptideLength;
-                        if (isExSequence)
-                        {
-                            int countGroups = document.Children.Count;
-                            if (countGroups > 0)
-                            {
-                                oldPeptideGroupDocNode = (PeptideGroupDocNode)document.Children[countGroups - 1];
-                                if (oldPeptideGroupDocNode.IsNonProteomic || // Don't add a peptide to a small molecule list
-                                    !oldPeptideGroupDocNode.IsPeptideList)   // Only add peptides to peptide lists, not proteins
-                                    oldPeptideGroupDocNode = null;
-                            }
-
-                            if (oldPeptideGroupDocNode == null)
-                            {
-                                peptideGroupName = document.GetPeptideGroupId(true);
-                                peptideGroup = new PeptideGroup();
-                            }
-                            else
-                            {
-                                peptideGroupName = oldPeptideGroupDocNode.Name;
-                                peptideGroup = oldPeptideGroupDocNode.PeptideGroup;
-                                foreach (PeptideDocNode peptideDocNode in oldPeptideGroupDocNode.Children)
-                                    peptideDocNodes.Add(peptideDocNode);
-                            }
-                            try
-                            {
-                                matcher = new ModificationMatcher();
-                                matcher.CreateMatches(settings, new List<string> { labelText }, Settings.Default.StaticModList, Settings.Default.HeavyModList);
-                                           var strNameMatches = matcher.FoundMatches;
-                                if (!string.IsNullOrEmpty(strNameMatches))
-                                {
-                                    if (DialogResult.Cancel == MultiButtonMsgDlg.Show(
-                                        this,
-                                        string.Format(TextUtil.LineSeparate(SkylineResources.SkylineWindow_sequenceTree_AfterLabelEdit_Would_you_like_to_use_the_Unimod_definitions_for_the_following_modifications,string.Empty,
-                                            strNameMatches)), Resources.OK))
-                                    {
-                                        e.Node.Text = EmptyNode.TEXT_EMPTY;
-                                        e.Node.EnsureVisible();
-                                        return;
-                                    }
-                                }
-                                var peptideGroupDocNode = new PeptideGroupDocNode(peptideGroup, Annotations.EMPTY, peptideGroupName, null,
-                                    new[] {matcher.GetModifiedNode(labelText)}, peptideSequence == null);
-                                peptideDocNodes.AddRange(peptideGroupDocNode.ChangeSettings(settings, SrmSettingsDiff.ALL).Molecules);
-                            }
-                            catch (FormatException)
-                            {
-                                isExSequence = false;
-                                matcher = null;
-                            }
-                        }
-                        if(!isExSequence)
-                        {
-                            peptideGroupName = labelText;
-                            peptideGroup = new PeptideGroup();
-                        }
-                    }
-
-                    PeptideGroupDocNode newPeptideGroupDocNode;
-                    if (oldPeptideGroupDocNode == null)
-                    {
-                        // Add a new peptide list or protein to the end of the document
-                        newPeptideGroupDocNode = new PeptideGroupDocNode(peptideGroup, Annotations.EMPTY, peptideGroupName, null,
-                            peptideDocNodes.ToArray(), peptideSequence == null);
-                        ModifyDocument(modifyMessage, doc =>
-                        {
-                            var docNew = (SrmDocument) doc.Add(newPeptideGroupDocNode.ChangeSettings(doc.Settings, SrmSettingsDiff.ALL));
-                            if (matcher != null)
-                            {
-                                var pepModsNew = matcher.GetDocModifications(docNew);
-                                docNew = docNew.ChangeSettings(docNew.Settings.ChangePeptideModifications(mods => pepModsNew));
-                                docNew.Settings.UpdateDefaultModifications(false);
-                            }
-                            return docNew;
-                        }, docPair =>
-                        {
-                            var type = fastaSequence != null
-                                ? MessageType.added_new_peptide_group_from_background_proteome
-                                : MessageType.added_new_peptide_group;
-
-                            var entry = AuditLogEntry.DiffDocNodes(MessageType.none, docPair, true);
-
-                            return AuditLogEntry.CreateSingleMessageEntry(new MessageInfo(type, docPair.NewDocumentType, peptideGroupName), labelText).Merge(entry);
-                        });
-                    }
-                    else
-                    {
-                        // Add peptide to existing protein
-                        newPeptideGroupDocNode = new PeptideGroupDocNode(oldPeptideGroupDocNode.PeptideGroup,
-                            oldPeptideGroupDocNode.Annotations, oldPeptideGroupDocNode.ProteinMetadata,
-                            peptideDocNodes.ToArray(), false);
-                        ModifyDocument(modifyMessage, doc =>
-                        {
-                            var docNew = (SrmDocument) doc.ReplaceChild(newPeptideGroupDocNode);
-                            if (matcher != null)
-                            {
-                                var pepModsNew = matcher.GetDocModifications(docNew);
-                                docNew = docNew.ChangeSettings(docNew.Settings.ChangePeptideModifications(mods => pepModsNew));
-                                docNew.Settings.UpdateDefaultModifications(false);
-                            }
-                            return docNew;
-                        }, docPair =>
-                        {
-                            var type = fastaSequence != null
-                                ? MessageType.added_peptides_to_peptide_group_from_background_proteome
-                                : MessageType.added_peptides_to_peptide_group;
-
-                            var entry = AuditLogEntry.DiffDocNodes(MessageType.none, docPair, true);
-
-                            return AuditLogEntry.CreateSingleMessageEntry(new MessageInfo(type, docPair.NewDocumentType, peptideGroupName), labelText).Merge(entry);
-                        });
-                    }
-                }
-                e.Node.Text = EmptyNode.TEXT_EMPTY;
-                e.Node.EnsureVisible();
-            }
-            else if (!e.CancelEdit)
-            {
-                // Edit text on existing peptide list
-                PeptideGroupTreeNode nodeTree = e.Node as PeptideGroupTreeNode;
-                if (nodeTree != null && e.Label != null && !Equals(nodeTree.Text, e.Label))
-                {
-                    ModifyDocument(
-                        string.Format(SkylineResources.SkylineWindow_sequenceTree_AfterNodeEdit_Edit_name__0__, e.Label),
-                        doc => (SrmDocument)
-                            doc.ReplaceChild(nodeTree.DocNode.ChangeName(e.Label)),
-                        docPair => AuditLogEntry.CreateSimpleEntry(MessageType.renamed_node, docPair.NewDocumentType,
-                            nodeTree.Text, e.Label));
-                }
-            }
-            // Put the focus back on the sequence tree
-            SequenceTree.Focus();
-        }
-
-        private void sequenceTree_MouseUp(object sender, MouseEventArgs e)
-        {
-            // Show context menu on right-click of SrmTreeNode.
-            if (e.Button == MouseButtons.Right)
-            {
-                Point pt = e.Location;
-                TreeNode nodeTree = SequenceTree.GetNodeAt(pt);
-                SequenceTree.SelectedNode = nodeTree;
-
-                ShowTreeNodeContextMenu(pt);
-            }
-        }
-
-        public ContextMenuStrip ContextMenuTreeNode { get { return contextMenuTreeNode; } }
-        public ToolStripMenuItem SetStandardTypeContextMenuItem { get { return setStandardTypeContextMenuItem; } }
-        public ToolStripMenuItem IrtStandardContextMenuItem { get { return irtStandardContextMenuItem; } }
-
-        public void ShowTreeNodeContextMenu(Point pt)
-        {
-            SequenceTree.HideEffects();
-            var settings = DocumentUI.Settings;
-            // Show the ratios sub-menu when there are results and a choice of
-            // internal standard types.
-            ratiosContextMenuItem.Visible =
-                settings.HasResults &&
-                    (settings.HasGlobalStandardArea ||
-                    (settings.PeptideSettings.Modifications.RatioInternalStandardTypes.Count > 1 &&
-                     settings.PeptideSettings.Modifications.HasHeavyModifications));
-            contextMenuTreeNode.Show(SequenceTree, pt);
-        }
-
-        private void ratiosContextMenuItem_DropDownOpening(object sender, EventArgs e)
-        {
-            ToolStripMenuItem menu = ratiosContextMenuItem;
-            menu.DropDownItems.Clear();
-            var standardTypes = DocumentUI.Settings.PeptideSettings.Modifications.RatioInternalStandardTypes;
-            for (int i = 0; i < standardTypes.Count; i++)
-            {
-                SelectRatioHandler.Create(this, menu, standardTypes[i].Title, NormalizeOption.FromIsotopeLabelType(standardTypes[i]));
-            }
-            if (DocumentUI.Settings.HasGlobalStandardArea)
-            {
-                SelectRatioHandler.Create(this, menu, ratiosToGlobalStandardsMenuItem.Text,
-                    NormalizeOption.FromNormalizationMethod(NormalizationMethod.GLOBAL_STANDARDS));
-            }
-        }
-
-        private class SelectRatioHandler
-        {
-            protected readonly SkylineWindow _skyline;
-            private readonly NormalizeOption _ratioIndex;
-
-            public SelectRatioHandler(SkylineWindow skyline, NormalizeOption ratioIndex)
-            {
-                _skyline = skyline;
-                _ratioIndex = ratioIndex;
-            }
-
-            public void ToolStripMenuItemClick(object sender, EventArgs e)
-            {
-                OnMenuItemClick();
-            }
-
-            public void Select()
-            {
-                OnMenuItemClick();
-            }
-
-            protected virtual void OnMenuItemClick()
-            {
-                _skyline.AreaNormalizeOption = _ratioIndex;
-            }
-
-            public static void Create(SkylineWindow skylineWindow, ToolStripMenuItem menu, string text, NormalizeOption i)
-            {
-                var handler = new SelectRatioHandler(skylineWindow, i);
-                var item = new ToolStripMenuItem(text, null, handler.ToolStripMenuItemClick)
-                    { Checked = skylineWindow.SequenceTree.NormalizeOption == i };
-                menu.DropDownItems.Add(item);
-            }
-        }
-
-        public void SetRatioIndex(NormalizeOption ratioIndex)
-        {
-            new SelectRatioHandler(this, ratioIndex).Select();
-        }
-
-        private void sequenceTree_PickedChildrenEvent(object sender, PickedChildrenEventArgs e)
-        {
-            SrmTreeNodeParent node = e.Node;
-            ModifyDocument(
-                string.Format(SkylineResources.SkylineWindow_sequenceTree_PickedChildrenEvent_Pick__0__,
-                    node.ChildUndoHeading),
-                doc => (SrmDocument) doc.PickChildren(doc.Settings, node.Path, e.PickedList, e.IsSynchSiblings),
-                docPair =>
-                {
-                    var chosen = e.PickedList.Chosen.ToArray();
-                    var nodeName = AuditLogEntry.GetNodeName(docPair.OldDoc, node.Model);
-                    var entry = AuditLogEntry.CreateCountChangeEntry(MessageType.picked_child,
-                        MessageType.picked_children, docPair.NewDocumentType, chosen,
-                        n => MessageArgs.Create(n.AuditLogText, nodeName),
-                        MessageArgs.Create(chosen.Length, nodeName));
-
-                    return entry.AppendAllInfo(chosen.Select(n => new MessageInfo(MessageType.picked_child, docPair.NewDocumentType,
-                        n.AuditLogText, nodeName)).ToList());
-                });
-        }
-
-        private void sequenceTree_ItemDrag(object sender, ItemDragEventArgs e)
-        {
-            var listDragNodes = new List<SrmTreeNode>();
-
-            foreach (var node in SequenceTree.SelectedNodes)
-            {
-                SrmTreeNode srmNode = node as SrmTreeNode;
-                if (srmNode != null)
-                {
-                    // Only sequence nodes and peptides in peptide lists may be dragged.
-                    bool allow = srmNode is PeptideGroupTreeNode;
-                    if (!allow && srmNode.Model.Id is Peptide)
-                    {
-                        Peptide peptide = (Peptide)srmNode.Model.Id;
-                        allow = (peptide.FastaSequence == null && !peptide.IsDecoy);
-                    }
-                    if (!allow || (listDragNodes.Count > 0 && srmNode.GetType() != listDragNodes[0].GetType()))
-                        return;
-
-                    listDragNodes.Add(srmNode);
-                }
-            }
-
-            if (listDragNodes.Count != 0)
-            {
-                var dataObj = new DataObject();
-                if (listDragNodes.First() is PeptideTreeNode)
-                    dataObj.SetData(typeof(PeptideTreeNode), listDragNodes);
-                else
-                    dataObj.SetData(typeof(PeptideGroupTreeNode), listDragNodes);
-                
-                DoDragDrop(dataObj, DragDropEffects.Move);              
-            }
-        }
-
-        private void sequenceTree_DragEnter(object sender, DragEventArgs e)
-        {
-            e.Effect = (GetDropTarget(e) != null ? DragDropEffects.Move : DragDropEffects.None);
-        }
-
-        private void sequenceTree_DragOver(object sender, DragEventArgs e)
-        {
-            TreeNode node = GetDropTarget(e);
-            if (node == null)
-                e.Effect = DragDropEffects.None;
-            else
-            {
-                e.Effect = DragDropEffects.Move;
-                SequenceTree.SelectedNode = node;
-            }
-
-            // Auto-scroll if near the top or bottom edge.
-            Point ptView = SequenceTree.PointToClient(new Point(e.X, e.Y));
-            if (ptView.Y < 10)
-            {
-                TreeNode nodeTop = SequenceTree.TopNode;
-                if (nodeTop != null && nodeTop.PrevVisibleNode != null)
-                    SequenceTree.TopNode = nodeTop.PrevVisibleNode;
-            }
-            if (ptView.Y > SequenceTree.Bottom - 10)
-            {
-                TreeNode nodeTop = SequenceTree.TopNode;
-                if (nodeTop != null && nodeTop.NextVisibleNode != null)
-                    SequenceTree.TopNode = nodeTop.NextVisibleNode;
-            }
-        }
-
-        private void sequenceTree_DragDrop(object sender, DragEventArgs e)
-        {
-            List<SrmTreeNode> nodeSources = (List<SrmTreeNode>) e.Data.GetData(typeof(PeptideGroupTreeNode)) ??
-                (List<SrmTreeNode>) e.Data.GetData(typeof(PeptideTreeNode));
-
-            if (nodeSources == null)
-                return;
-
-            var nodeSourcesArray = nodeSources.ToArray();
-
-            var selectedPaths = new List<IdentityPath>();
-            var sourcePaths = new IdentityPath[nodeSourcesArray.Length];
-
-            SrmTreeNode nodeDrop = GetSrmTreeNodeAt(e.X, e.Y);
-            IdentityPath pathTarget = SrmTreeNode.GetSafePath(nodeDrop);
-
-            for (int i = 0; i < nodeSourcesArray.Length; i++)
-            {
-                var nodeSource = nodeSourcesArray[i];
-                // No work for dropping on the start node.
-                if (ReferenceEquals(nodeDrop, nodeSource))
-                    return;
-
-                IdentityPath pathSource = SrmTreeNode.GetSafePath(nodeSource);
-                
-                // Dropping inside self also requires no work.
-                if (pathSource.Length < pathTarget.Length &&
-                    Equals(pathSource, pathTarget.GetPathTo(pathSource.Length - 1)))
-                    return;
-
-                sourcePaths[i] = pathSource;
-            }
-
-            // Reselect the original paths, so they will be stored on the undo bufferS
-            SequenceTree.SelectedPath = sourcePaths.First();
-            SequenceTree.SelectedPaths = sourcePaths;
-
-            var targetNode = Document.FindNode(pathTarget);
-            string dropName = (targetNode is SrmDocument)
-                ? PropertyNames.DocumentNodeCounts
-                : AuditLogEntry.GetNodeName(Document, targetNode).ToString();
-
-            ModifyDocument(SkylineResources.SkylineWindow_sequenceTree_DragDrop_Drag_and_drop, doc =>
-                                                {
-                                                    foreach (IdentityPath pathSource in sourcePaths)
-                                                    {
-                                                        IdentityPath selectPath;
-                                                        doc = doc.MoveNode(pathSource, pathTarget, out selectPath);
-                                                        selectedPaths.Add(selectPath);
-                                                    }
-                                                    return doc;
-                                                }, docPair =>
-            {
-                var entry = AuditLogEntry.CreateCountChangeEntry(MessageType.drag_and_dropped_node, MessageType.drag_and_dropped_nodes, docPair.NewDocumentType,
-                    nodeSources.Select(node =>
-                        AuditLogEntry.GetNodeName(docPair.OldDoc, node.Model).ToString()), nodeSources.Count,
-                    str => MessageArgs.Create(str, dropName),
-                    MessageArgs.Create(nodeSources.Count, dropName));
-
-                if (nodeSources.Count > 1)
-                {
-                    entry = entry.ChangeAllInfo(nodeSources.Select(node => new MessageInfo(MessageType.drag_and_dropped_node,
-                        docPair.NewDocumentType,
-                        AuditLogEntry.GetNodeName(docPair.OldDoc, node.Model), dropName)).ToList());
-                }
-
-                return entry;
-            });
-
-            SequenceTree.SelectedPath = selectedPaths.First();
-            SequenceTree.SelectedPaths = selectedPaths;
-            SequenceTree.Invalidate();
-        }
-
-        private TreeNode GetDropTarget(DragEventArgs e)
-        {
-            bool isGroup = e.Data.GetDataPresent(typeof(PeptideGroupTreeNode).FullName);
-            bool isPeptide = e.Data.GetDataPresent(typeof(PeptideTreeNode).FullName);
-            if (isGroup)
-            {
-                TreeNode node = GetTreeNodeAt(e.X, e.Y);
-                // If already at the root, then drop on this node.
-                if (node == null || node.Parent == null)
-                    return node;
-                // Otherwise, walk to root, and drop on next sibling of
-                // containing node.
-                while (node.Parent != null)
-                    node = node.Parent;
-                return node.NextNode;
-            }
-            if (isPeptide)
-            {
-                SrmTreeNode nodeTree = GetSrmTreeNodeAt(e.X, e.Y);
-                // Allow drop of peptide on peptide list node itself
-                var nodePepGroupTree = nodeTree as PeptideGroupTreeNode;
-                if (nodePepGroupTree != null)
-                {
-                    var nodePeptideGroup = nodePepGroupTree.DocNode;
-                    return nodePeptideGroup.Id is FastaSequence || nodePeptideGroup.IsDecoy
-                        ? null
-                        : nodeTree;
-                }
-
-                // Allow drop on a peptide in a peptide list
-                var nodePepTree = nodeTree as PeptideTreeNode;
-                if (nodePepTree != null)
-                {
-                    var nodePep = nodePepTree.DocNode;
-                    return (nodePep.Peptide.FastaSequence != null || nodePep.IsDecoy
-                        ? null
-                        : nodePepTree);
-                }
-
-                // Otherwise allow drop on children of peptides in peptide lists
-                while (nodeTree != null)
-                {
-                    nodePepTree = nodeTree as PeptideTreeNode;
-                    if (nodePepTree != null)
-                    {
-                        var nodePep = nodePepTree.DocNode;
-                        if (nodePep.Peptide.FastaSequence != null || nodePep.IsDecoy)
-                            return null;
-
-                        return nodePepTree.NextNode ?? nodePepTree.Parent.NextNode;
-                    }
-                    nodeTree = nodeTree.Parent as SrmTreeNode;
-                }
-            }
-            return null;
-        }
-
-        private SrmTreeNode GetSrmTreeNodeAt(int x, int y)
-        {
-            return GetTreeNodeAt(x, y) as SrmTreeNode;
-        }
-
-        private TreeNode GetTreeNodeAt(int x, int y)
-        {
-            Point ptView = SequenceTree.PointToClient(new Point(x, y));
-            return SequenceTree.GetNodeAt(ptView);
-        }
-
-        private void SetResultIndexOnGraphs(IList<GraphSummary> graphs, bool useOriginalIndex)
-        {
-            foreach (var g in graphs.Where(g => g.ResultsIndex != ComboResults.SelectedIndex))
-            {
-                int origIndex = useOriginalIndex ? g.OriginalResultsIndex : -1;
-                g.SetResultIndexes(ComboResults.SelectedIndex, origIndex);
-            }
-        }
-
-        private void comboResults_SelectedIndexChanged(object sender, EventArgs e)
-        {
-            string name = SelectedGraphChromName;
-            if (name == null)
-                return;
-
-            // Update the summary graphs if necessary.
-            SetResultIndexOnGraphs(_listGraphRetentionTime, true);
-            SetResultIndexOnGraphs(_listGraphPeakArea, false);
-            SetResultIndexOnGraphs(_listGraphMassError, false);
-            SetResultIndexOnGraphs(_listGraphDetections, false);
-
-            var liveResultsGrid = _resultsGridForm;
-            if (null != liveResultsGrid)
-            {
-                liveResultsGrid.SetReplicateIndex(ComboResults.SelectedIndex);
-            }
-            if (null != _calibrationForm)
-            {
-                _calibrationForm.UpdateUI(true);
-            }
-
-            if (SequenceTree.ResultsIndex != ComboResults.SelectedIndex)
-            {
-                // Show the right result set in the tree view.
-                SequenceTree.ResultsIndex = ComboResults.SelectedIndex;
-
-                // Make sure the graphs for the result set are visible.
-                if (GetGraphChrom(name) != null || // Graph exists
-                    _listGraphChrom.Count >= MAX_GRAPH_CHROM) // Graph doesn't exist, presumably because there are more chromatograms than available graphs
-                {
-                    bool focus = ComboResults.Focused;
-
-                    ShowGraphChrom(name, true); // Side effect - will close least recently used graph if more than MAX_GRAPH_CHROM open
-
-                    if (focus)
-                        // Keep focus on the combo box
-                        ComboResults.Focus();
-                }
-
-                if (Program.MainToolService != null)
-                    Program.MainToolService.SendSelectionChange();
-
-//                UpdateReplicateMenuItems(DocumentUI.Settings.HasResults);
-            }
-        }
-
-        #endregion // SequenceTree events
-
-        #region Status bar
-
-        private void UpdateNodeCountStatus(bool forceUpdate = false)
-        {
-            if (DocumentUI == null)
-                return;
-            var selectedPath = SelectedPath;
-            int[] positions;
-            if (selectedPath != null &&
-                SequenceTree != null &&
-                !SequenceTree.IsInUpdateDoc &&
-                !SequenceTree.IsInsertPath(selectedPath))
-            {
-                positions = DocumentUI.GetNodePositions(SelectedPath);
-            }
-            else
-            {
-                positions = new int[DocumentUI.Depth];
-                for (int i = 0; i < positions.Length; i++)
-                    positions[i] = -1;
-            }
-
-            var isProtOnly = ModeUI == SrmDocument.DOCUMENT_TYPE.proteomic;
-            UpdateStatusCounter(statusSequences, positions, SrmDocument.Level.MoleculeGroups, isProtOnly ? @"prot" : @"list", forceUpdate);
-            UpdateStatusCounter(statusPeptides, positions, SrmDocument.Level.Molecules, isProtOnly ? @"pep" : @"mol", forceUpdate);
-            UpdateStatusCounter(statusPrecursors, positions, SrmDocument.Level.TransitionGroups, @"prec", forceUpdate);
-            UpdateStatusCounter(statusIons, positions, SrmDocument.Level.Transitions, @"tran", forceUpdate);
-        }
-
-        private void UpdateStatusCounter(ToolStripItem label, int[] positions, SrmDocument.Level level, string text, bool forceUpdate)
-        {
-            int l = (int)level;
-            int count = DocumentUI.GetCount(l);
-            string tag;
-            if (count == 0)
-                tag = count.ToString(CultureInfo.InvariantCulture);
-            else
-            {
-                int pos = 0;
-                if (positions != null && l < positions.Length)
-                    pos = positions[l];
-
-                if (pos != -1)
-                    pos++;
-                else
-                    pos = count;
-                tag = string.Format(@"{0:#,0}", pos) + @"/" + string.Format(@"{0:#,0}", count);
-            }
-
-            if (forceUpdate || !Equals(label.Tag, tag))
-            {
-                label.Text = TextUtil.SpaceSeparate(tag, text);
-                label.Tag = tag;
-            }
-        }
-
-        bool IProgressMonitor.IsCanceled
-        {
-            get
-            {
-                // CONSIDER: Add a generic cancel button to the status bar that allows cancelling operations with progress?
-                return _closing;    // Once the main window is closing tell anything listening for progress to cancel
-            }
-        }
-
-        UpdateProgressResponse IProgressMonitor.UpdateProgress(IProgressStatus status)
-        {
-            var args = new ProgressUpdateEventArgs(status);
-            UpdateProgress(this, args);
-            return args.Response;
-        }
-
-        public bool HasUI { get { return true; } }
-
-        private void UpdateProgress(object sender, ProgressUpdateEventArgs e)
-        {
-            var status = e.Progress;
-            var multiStatus = status as MultiProgressStatus;
-            if (multiStatus != null && multiStatus.IsEmpty)
-            {
-                Assume.Fail(@"Setting empty multi-status");
-            }
-            var final = status.IsFinal;
-
-            bool first;
-            lock (_listProgress)
-            {
-                // Find the status being updated in the list
-                Assume.IsNotNull(status);
-                Assume.IsFalse(_listProgress.Any(s => s == null));
-                int i = _listProgress.IndexOf(s => ReferenceEquals(s.Id, status.Id));
-                // If final, remove the status if present
-                if (final)
-                {
-                    if (i != -1)
-                    {
-                        // Avoid a race condition where simply removing the status can cause a update
-                        // caused by a timer tick to remove the ImportingResultsWindow
-                        if (status.IsError)
-                            ImportingResultsError = multiStatus;
-
-                        _listProgress.RemoveAt(i);
-                    }
-                }
-                // Otherwise, if present update the status
-                else if (i != -1)
-                {
-                    _listProgress[i] = status;
-                }
-                // Or add it if not
-                else
-                {
-                    i = _listProgress.Count;
-                    _listProgress.Add(status);
-                }
-                first = i == 0;
-            }
-
-            // A problematic place to put a Thread.Sleep which exposed some race conditions causing failures in nightly tests
-//            Thread.Sleep(100);
-
-            // If the status is first in the queue and it is beginning, initialize
-            // the progress UI.
-            bool begin = status.IsBegin || (!final && !_timerProgress.Enabled);
-            if (first && begin)
-            {
-                RunUIAction(BeginProgressUI, e);
-            }
-            // If it is a final state, and it is being shown, or there was an error
-            // make sure user sees the change.
-            else if (final)
-            {
-                // Only wait for an error, since it is expected that e may be modified by return of this function call
-                // Also, it is important to do this with one update, or a timer tick can destroy the window and this
-                // will recreate it causing tests to fail because they have the wrong Form reference
-                if (status.IsError)
-                {
-                    RunUIAction(CompleteProgressUI, e);
-                }
-                else
-                {
-                    // Import progress needs to know about this status immediately.  It might be gone by
-                    // the time the update progress interval comes around next time.
-                    if (ImportingResultsWindow != null && status is MultiProgressStatus)
-                        RunUIAction(() => UpdateImportProgress(status as MultiProgressStatus));
-
-                    if (first)
-                        RunUIActionAsync(CompleteProgressUI, e);
-                }
-            }
-        }
-
-        private void BeginProgressUI(ProgressUpdateEventArgs e)
-        {
-            _timerProgress.Start();
-            UpdateProgressUI();
-        }
-
-        private void CompleteProgressUI(ProgressUpdateEventArgs e)
-        {
-            // If completed successfully, make sure the user sees 100% by setting
-            // 100 and then waiting for the next timer tick to clear the progress
-            // indicator.
-            var status = e.Progress; 
-            if (status.IsComplete)
-            {
-                statusProgress.Value = 100;
-            }
-            else
-            {
-                // If an error, show the message before removing status
-                if (status.IsError)
-                    ShowProgressErrorUI(e);
-
-                // Update the progress UI immediately
-                UpdateProgressUI();
-            }
-            if (!string.IsNullOrEmpty(e.Progress.WarningMessage))
-            {
-                MessageDlg.Show(this, e.Progress.WarningMessage);
-            }
-        }
-
-        private void ShowProgressErrorUI(ProgressUpdateEventArgs e)
-        {
-            var x = e.Progress.ErrorException;
-
-            var multiException = x as MultiException;
-            if (multiException != null)
-            {
-                // The next update to the UI will display errors.
-                if (ImportingResultsWindow == null)
-                    ImportingResultsWindow = new AllChromatogramsGraph { Owner = this, ChromatogramManager = _chromatogramManager };
-                // Add the error to the ImportingResultsWindow before calling "ShowAllChromatogramsGraph" 
-                // because "ShowAllChromatogramsGraph" may destroy the window if the job is done and there are
-                // no errors yet.
-                var multiProgress = (MultiProgressStatus) e.Progress;
-                ImportingResultsWindow.UpdateStatus(multiProgress);
-                ShowAllChromatogramsGraph();
-                // Safe to resume updates based on timer ticks
-                ImportingResultsError = null;
-                // Make sure user is actually seeing an error
-                if (ImportingResultsWindow != null && ImportingResultsWindow.HasErrors)
-                    return;
-            }
-
-            var message = ExceptionUtil.GetMessage(x);
-
-            // Drill down to see if the innermost exception was an out-of-memory exception.
-            var innerException = x;
-            while (innerException.InnerException != null)
-                innerException = innerException.InnerException;
-            if (innerException is OutOfMemoryException)
-            {
-                message = string.Format(Resources.SkylineWindow_CompleteProgressUI_Ran_Out_Of_Memory, Program.Name);
-                if (!Install.Is64Bit && Environment.Is64BitOperatingSystem)
-                {
-                    message += string.Format(Resources.SkylineWindow_CompleteProgressUI_version_issue, Program.Name);
-                }
-            }
-
-            // Try to show the error message, but the SkylineWindow may be disposed by the test thread, so ignore the exception.
-            try
-            {
-                // TODO: Get topmost window
-                MessageDlg.ShowWithException(this, message, x);
-            }
-            catch
-            {
-                // ignored
-            }
-        }
-
-        private void UpdateProgressUI(object sender = null, EventArgs e = null)
-        {
-            if (statusStrip.IsDisposed)
-                return;
-
-            IProgressStatus status = null;
-            MultiProgressStatus multiStatus = null;
-            lock (_listProgress)
-            {
-                if (_listProgress.Count != 0)
-                {
-                    status = _listProgress[0];
-                    multiStatus = _listProgress.LastOrDefault(s => s is MultiProgressStatus) as MultiProgressStatus;
-                }
-            }
-
-            // First deal with AllChromatogramsGraph window
-            if (!Program.NoAllChromatogramsGraph)
-            {
-                // Update chromatogram graph if we are importing a data file.
-                if (multiStatus != null)
-                {
-                    UpdateImportProgress(multiStatus);
-                }
-                else if (ImportingResultsWindow != null)
-                {
-                    // If an importing results error is pending or the window handle is not yet created, then ignore this update
-                    if (ImportingResultsError != null || !ImportingResultsWindow.IsHandleCreated)
-                        return;
-
-                    if (!ImportingResultsWindow.IsUserCanceled)
-                        Settings.Default.AutoShowAllChromatogramsGraph = ImportingResultsWindow.Visible;
-                    ImportingResultsWindow.Finish();
-                    if (!ImportingResultsWindow.HasErrors &&
-                        !ImportingResultsWindow.IsProgressFrozen() &&
-                        Settings.Default.ImportResultsAutoCloseWindow)
-                    {
-                        DestroyAllChromatogramsGraph();
-                    }
-                }
-            }
-
-            // Next deal with status bar, which may also show status for MultiProgressStatus objects
-            if (status == null)
-            {
-                statusProgress.Visible = false;
-                UpdateTaskbarProgress(TaskbarProgress.TaskbarStates.NoProgress, null);
-                buttonShowAllChromatograms.Visible = false;
-                statusGeneral.Text = SkylineResources.SkylineWindow_UpdateProgressUI_Ready;
-                _timerProgress.Stop();
-            }
-            else
-            {
-                // Update the status bar with the first progress status.
-                if (status.PercentComplete >= 0) // -1 value means "unknown"
-                {
-                    statusProgress.Value = status.PercentComplete;
-                }
-                statusProgress.Visible = true;
-                UpdateTaskbarProgress(TaskbarProgress.TaskbarStates.Normal, status.PercentComplete);
-                statusGeneral.Text = status.Message;
-            }
-        }
-
-        public void UpdateTaskbarProgress(TaskbarProgress.TaskbarStates state, int? percentComplete)
-        {
-            _taskbarProgress.SetState(Handle, state);
-            if (percentComplete.HasValue)
-            {
-                _taskbarProgress.SetValue(Handle, percentComplete.Value, 100);
-            }
-        }
-
-        private void UpdateImportProgress(MultiProgressStatus multiStatus)
-        {
-            bool showable = !multiStatus.IsFinal || multiStatus.IsError || multiStatus.HasWarnings;
-            buttonShowAllChromatograms.Visible = statusProgress.Visible = showable;
-            if (ImportingResultsWindow == null && showable)
-            {
-                Assume.IsFalse(multiStatus.IsEmpty);    // Should never be starting results window with empty status
-                ImportingResultsWindow = new AllChromatogramsGraph { Owner = this, ChromatogramManager = _chromatogramManager };
-                if (Settings.Default.AutoShowAllChromatogramsGraph)
-                    ImportingResultsWindow.Show(this);
-            }
-            if (ImportingResultsWindow != null)
-                ImportingResultsWindow.UpdateStatus(multiStatus);
-        }
-
-        public void ShowAllChromatogramsGraph()
-        {
-            if (ImportingResultsWindow != null)
-            {
-                if (ImportingResultsWindow.Visible)
-                    ImportingResultsWindow.Activate();
-                else
-                    ImportingResultsWindow.Show(this);
-                UpdateProgressUI(); // Sets selected control
-            }
-        }
-
-        private void buttonShowAllChromatograms_ButtonClick(object sender, EventArgs e)
-        {
-            ShowAllChromatogramsGraph();
-        }
-
-        public LibraryManager LibraryManager => _libraryManager;
-
-        public bool StatusContains(string format)
-        {
-            // Since status is updated on a timer, first check if there is any progress status
-            // and use the latest, if there is. Otherwise, use the status bar text.
-            string start = format.Split('{').First();
-            string end = format.Split('}').Last();
-            lock (_listProgress)
-            {
-                foreach (var progressStatus in _listProgress)
-                {
-                    if (progressStatus.Message.Contains(start) && progressStatus.Message.Contains(end))
-                        return true;
-                }
-            }
-            return statusGeneral.Text.Contains(start) && statusGeneral.Text.Contains(end);
-        }
-
-        public int StatusBarHeight { get { return statusStrip.Height; } }
-
-        public int StatusSelectionWidth
-        {
-            get
-            {
-                return statusSequences.Width + statusPeptides.Width + statusPrecursors.Width + statusIons.Width + 20;
-            }
-        }
-
-        #endregion
-
-        private void SkylineWindow_Move(object sender, EventArgs e)
-        {
-            if (WindowState == FormWindowState.Normal)
-                Settings.Default.MainWindowLocation = Location;
-            Settings.Default.MainWindowMaximized =
-                (WindowState == FormWindowState.Maximized);
-        }
-
-        private void SkylineWindow_Resize(object sender, EventArgs e)
-        {
-            if (WindowState == FormWindowState.Normal)
-                Settings.Default.MainWindowSize = Size;
-            Settings.Default.MainWindowMaximized =
-                (WindowState == FormWindowState.Maximized);
-        }
-
-        private void RunUIActionAsync(Action act)
-        {
-            if (InvokeRequired)
-                BeginInvoke(act);
-            else
-                act();
-        }
-
-        private void RunUIAction(Action act)
-        {
-            if (InvokeRequired)
-                Invoke(act);
-            else
-                act();
-        }
-
-        private void RunUIActionAsync<TArg>(Action<TArg> act, TArg arg)
-        {
-            if (InvokeRequired)
-                BeginInvoke(act, arg);
-            else
-                act(arg);
-        }
-
-        private void RunUIAction<TArg>(Action<TArg> act, TArg arg)
-        {
-            if (InvokeRequired)
-                Invoke(act, arg);
-            else
-                act(arg);
-        }
-
-        #region Implementation of IToolMacroProvider
-
-        public string SelectedPrecursor
-        {
-            get
-            {
-                var selprec = SequenceTree.GetNodeOfType<TransitionGroupTreeNode>();
-                if (selprec != null)
-                {
-                    return selprec.ModifiedSequence +
-                           Transition.GetChargeIndicator(selprec.DocNode.TransitionGroup.PrecursorAdduct);
-                }
-                return null;                
-            }            
-        }
-
-        public string ResultNameCurrent
-        {
-            get
-            {
-                return ComboResults != null && ComboResults.SelectedItem != null
-                    ? ComboResults.SelectedItem.ToString()
-                    : null;
-            }
-        }
-
-
-
-        public string SelectedPeptideSequence
-        {
-            get
-            {
-                var peptTreeNode = SequenceTree.GetNodeOfType<PeptideTreeNode>(); 
-                return peptTreeNode != null ? peptTreeNode.DocNode.Peptide.Target.ToString() : null;
-            }
-        }
-
-        public string SelectedProteinName
-        {
-            get
-            {
-                var protTreeNode = SequenceTree.GetNodeOfType<PeptideGroupTreeNode>();
-                return protTreeNode != null ? protTreeNode.DocNode.Name : null;
-            }
-        }
-
-        public string FindProgramPath(ProgramPathContainer programPathContainer)
-        {
-            AutoResetEvent wh = new AutoResetEvent(false);
-            DialogResult result = DialogResult.No;
-            RunUIAction(() =>
-                {
-                    using (var dlg = new LocateFileDlg(programPathContainer))
-                    {
-                        result = dlg.ShowDialog(this);
-                    }
-                    wh.Set();
-                });
-            wh.WaitOne();
-            wh.Dispose();
-            if (result == DialogResult.OK)
-            {
-                return Settings.Default.ToolFilePaths.ContainsKey(programPathContainer) ? Settings.Default.ToolFilePaths[programPathContainer] : string.Empty;
-            }
-            else
-            {
-                return null;
-            }
-        }
-
-        // currently a work-around to get an R-installer
-        public string InstallProgram(ProgramPathContainer programPathContainer, ICollection<ToolPackage> packages, string pathToPackageInstallScript)
-        {
-            if (programPathContainer.ProgramName.Equals(@"R"))
-            {
-                bool installed = RUtil.CheckInstalled(programPathContainer.ProgramVersion);
-                if (!installed || packages.Count != 0)
-                {
-                    ICollection<ToolPackage> PackagesToInstall;
-                    if (!installed)
-                    {
-                        PackagesToInstall = packages;
-                    }
-                    else
-                    {
-                        PackagesToInstall = RUtil.WhichPackagesToInstall(packages, RUtil.FindRProgramPath(programPathContainer.ProgramVersion));
-                    }
-                    if (installed && PackagesToInstall.Count == 0)
-                        return RUtil.FindRProgramPath(programPathContainer.ProgramVersion);
-                    
-                    // we will need the immediate window to show output for package installation
-                    if (PackagesToInstall.Count != 0)
-                    {
-                        ShowImmediateWindow();
-                    }
-                    
-                    using (var dlg = new RInstaller(programPathContainer, PackagesToInstall, _skylineTextBoxStreamWriterHelper, pathToPackageInstallScript))
-                    {
-                        var result = dlg.ShowDialog(this);
-                        if (result == DialogResult.Cancel || result == DialogResult.No)
-                            return null;
-                    }
-                }
-                return RUtil.FindRProgramPath(programPathContainer.ProgramVersion);
-            }
-            else if (programPathContainer.ProgramName.Equals(@"Python"))
-            {
-                if (!PythonUtil.CheckInstalled(programPathContainer.ProgramVersion) || packages.Count != 0)
-                {
-                    if (packages.Count != 0)
-                    {
-                        ShowImmediateWindow();
-                    }
-                    
-                    // No versioning of packages for Python yet. 
-                    // Here we just ignore all the versions attached to packages. 
-                    IEnumerable<string> pythonPackages = packages.Select(p => p.Name);
-
-                    using (var dlg = new PythonInstallerLegacyDlg(programPathContainer, pythonPackages, _skylineTextBoxStreamWriterHelper))
-                    {
-                        if (dlg.ShowDialog(this) == DialogResult.Cancel)
-                            return null;
-                    }
-                }
-                return PythonUtil.GetProgramPath(programPathContainer.ProgramVersion);
-            } 
-            else 
-            {
-                return FindProgramPath(programPathContainer);
-            }
-        }
-
-        #endregion
-
-        public void ShowAssociateProteinsDlg()
-        {
-            RefineMenu.ShowAssociateProteinsDlg();
-        }
-
-        public void ShowList(string listName)
-        {
-            var listForm = FindListForm(listName);
-            if (listForm != null)
-            {
-                listForm.Activate();
-                return;
-            }
-            listForm = CreateListForm(listName);
-            var rectFloat = GetFloatingRectangleForNewWindow();
-            listForm.Show(dockPanel, rectFloat);
-        }
-
-        private ListGridForm FindListForm(string listName)
-        {
-            return Application.OpenForms.OfType<ListGridForm>()
-                .FirstOrDefault(form => form.ListName == listName);
-        }
-
-        private ListGridForm CreateListForm(string listName)
-        {
-            if (string.IsNullOrEmpty(listName))
-            {
-                var listDefault = Document.Settings.DataSettings.Lists.FirstOrDefault();
-                if (listDefault == null)
-                    return null;
-                listName = listDefault.ListName;
-            }
-            return FindListForm(listName) ?? new ListGridForm(this, listName);
-        }
-
-        public void SelectElement(ElementRef elementRef)
-        {
-            var document = Document;
-            var measuredResults = document.Settings.MeasuredResults;
-            var resultFileRef = elementRef as ResultFileRef;
-            if (resultFileRef != null)
-            {
-                elementRef = resultFileRef.Parent;
-            }
-            var replicateRef = elementRef as ReplicateRef;
-            if (replicateRef != null)
-            {
-                if (measuredResults == null)
-                {
-                    return;
-                }
-                var index = measuredResults.Chromatograms.IndexOf(chromSet => chromSet.Name == replicateRef.Name);
-                if (index >= 0)
-                {
-                    SelectedResultsIndex = index;
-                }
-                return;
-            }
-            var bookmark = Bookmark.ROOT;
-            var resultRef = elementRef as ResultRef;
-            if (resultRef != null)
-            {
-                if (measuredResults == null)
-                {
-                    return;
-                }
-                int replicateIndex = resultRef.FindReplicateIndex(document);
-                if (replicateIndex < 0)
-                {
-                    return;
-                }
-                var chromFileInfo = resultRef.FindChromFileInfo(measuredResults.Chromatograms[replicateIndex]);
-                if (chromFileInfo != null)
-                {
-                    bookmark = bookmark.ChangeResult(replicateIndex, chromFileInfo.FileId, resultRef.OptimizationStep);
-                }
-                elementRef = elementRef.Parent;
-            }
-            var nodeRef = elementRef as NodeRef;
-            if (nodeRef != null)
-            {
-                var identityPath = nodeRef.ToIdentityPath(document);
-                if (identityPath == null)
-                {
-                    return;
-                }
-                bookmark = bookmark.ChangeIdentityPath(identityPath);
-                NavigateToBookmark(bookmark);
-            }
-        }
-
-        public void SelectPathAndReplicate(IdentityPath identityPath, string replicateName)
-        {
-            if (identityPath != null)
-            {
-                try
-                {
-                    SelectedPath = identityPath;
-                }
-                catch (IdentityNotFoundException)
-                {
-                }
-            }
-
-            if (replicateName != null)
-            {
-                int resultsIndex = (DocumentUI.Settings.MeasuredResults?.Chromatograms.IndexOf(r => r.Name == replicateName))
-                    .GetValueOrDefault(-1);
-                if (resultsIndex >= 0)
-                {
-                    SelectedResultsIndex = resultsIndex;
-                }
-            }
-        }
-
-        public sealed override void SetUIMode(SrmDocument.DOCUMENT_TYPE mode)
-        {
-            base.SetUIMode(mode);
-
-            UpdateDocumentUI();
-            // Update any visible graphs
-            UpdateGraphPanes();
-            UpdateNodeCountStatus(true); // Force update even if node counts are unchanged
-
-            // Update menu items for current UI mode
-            menuMain.SuspendLayout();
-            GetModeUIHelper().AdjustMenusForModeUI(menuMain.Items);
-            menuMain.Refresh();
-            menuMain.Invalidate();
-            menuMain.ResumeLayout();
-        }
-
-        #region Testing Support
-        //
-        // For exercising UI mode selector buttons in tests
-        //
-        public bool IsProteomicOrMixedUI
-        {
-            get { return GetModeUIHelper().GetUIToolBarButtonState() != SrmDocument.DOCUMENT_TYPE.small_molecules; }
-        }
-        public bool IsSmallMoleculeOrMixedUI
-        {
-            get { return GetModeUIHelper().GetUIToolBarButtonState() != SrmDocument.DOCUMENT_TYPE.proteomic; }
-        }
-
-        public bool HasProteomicMenuItems
-        {
-            get { return GetModeUIHelper().MenuItemHasOriginalText(peptideSettingsMenuItem); }
-        }
-        #endregion
-        /// <summary>
-        /// Returns the unique values of TransitionDocNode.Quantitative on all selected transitions.
-        /// Returns an empty array if no transitions are selected.
-        /// </summary>
-        private bool[] SelectedQuantitativeValues()
-        {
-            return SequenceTree.SelectedDocNodes
-                .SelectMany(EnumerateTransitions)
-                .Select(node => node.ExplicitQuantitative).Distinct().ToArray();
-        }
-
-        private IEnumerable<TransitionDocNode> EnumerateTransitions(DocNode docNode)
-        {
-            var transitionDocNode = docNode as TransitionDocNode;
-            if (transitionDocNode != null)
-            {
-                return new[] { transitionDocNode };
-            }
-
-            var docNodeParent = docNode as DocNodeParent;
-            if (docNodeParent != null)
-            {
-                return docNodeParent.Children.SelectMany(EnumerateTransitions);
-            }
-
-            return new TransitionDocNode[0];
-        }
-
-        private void toggleQuantitativeContextMenuItem_Click(object sender, EventArgs e)
-        {
-            MarkQuantitative(!toggleQuantitativeContextMenuItem.Checked);
-        }
-
-        private void markTransitionsQuantitativeContextMenuItem_Click(object sender, EventArgs e)
-        {
-            MarkQuantitative(true);
-        }
-
-        public void MarkQuantitative(bool quantitative)
-        {
-            lock (GetDocumentChangeLock())
-            {
-                var originalDocument = Document;
-                var newDocument = originalDocument;
-                string message = quantitative
-                    ? SkylineResources.SkylineWindow_MarkQuantitative_Mark_transitions_quantitative
-                    : SkylineResources.SkylineWindow_MarkQuantitative_Mark_transitions_non_quantitative;
-                var pathsToProcess = new HashSet<IdentityPath>();
-                foreach (var identityPath in SequenceTree.SelectedPaths.OrderBy(path=>path.Length))
-                {
-                    bool containsAncestor = false;
-                    for (var parent = identityPath.Parent;
-                        !parent.IsRoot && !containsAncestor;
-                        parent = parent.Parent)
-                    {
-                        containsAncestor = pathsToProcess.Contains(parent);
-                    }
-
-                    if (containsAncestor)
-                    {
-                        continue;
-                    }
-
-                    pathsToProcess.Add(identityPath);
-                }
-
-                var longOperationRunner = new LongOperationRunner()
-                {
-                    JobTitle = message
-                };
-                bool success = false;
-                longOperationRunner.Run(broker =>
-                {
-                    int processedCount = 0;
-                    foreach (var identityPath in pathsToProcess)
-                    {
-                        if (broker.IsCanceled)
-                        {
-                            return;
-                        }
-                        broker.ProgressValue = (processedCount++) * 100 / pathsToProcess.Count;
-                        var originalNode = newDocument.FindNode(identityPath);
-                        if (originalNode != null)
-                        {
-                            var newNode = ChangeQuantitative(originalNode, quantitative);
-                            if (!ReferenceEquals(originalNode, newNode))
-                            {
-                                if (!newDocument.DeferSettingsChanges)
-                                {
-                                    newDocument = newDocument.BeginDeferSettingsChanges();
-                                }
-                                newDocument = (SrmDocument)newDocument.ReplaceChild(identityPath.Parent, newNode);
-                            }
-                        }
-                    }
-
-                    if (newDocument.DeferSettingsChanges)
-                    {
-                        newDocument = newDocument.EndDeferSettingsChanges(originalDocument, null);
-                    }
-
-                    success = true;
-                });
-
-                if (!success)
-                {
-                    return;
-                }
-                if (ReferenceEquals(newDocument, originalDocument))
-                {
-                    return;
-                }
-
-                var count = pathsToProcess.Count;
-                var changedTargets = count == 1 ? SelectedNode.Text : string.Format(AuditLogStrings.SkylineWindow_ChangeQuantitative_0_transitions, count);
-                ModifyDocument(message, doc =>
-                {
-                    // Will always be true because we have acquired the lock on GetDocumentChangeLock()
-                    Assume.IsTrue(ReferenceEquals(originalDocument, doc));
-                    return newDocument;
-                }, docPair => AuditLogEntry.DiffDocNodes(MessageType.changed_quantitative, docPair, changedTargets));
-            }
-        }
-
-        private DocNode ChangeQuantitative(DocNode docNode, bool quantitative)
-        {
-            var transitionDocNode = docNode as TransitionDocNode;
-            if (transitionDocNode != null)
-            {
-                if (transitionDocNode.ExplicitQuantitative == quantitative)
-                {
-                    return transitionDocNode;
-                }
-
-                return transitionDocNode.ChangeQuantitative(quantitative);
-            }
-
-            var docNodeParent = docNode as DocNodeParent;
-            if (docNodeParent == null)
-            {
-                return docNode;
-            }
-
-            var newChildren = docNodeParent.Children.Select(child => ChangeQuantitative(child, quantitative)).ToArray();
-            return docNodeParent.ChangeChildrenChecked(newChildren);
-        }
-
-
-        private void koinaLibMatchItem_Click(object sender, EventArgs e)
-        {
-            koinaLibMatchItem.Checked = !koinaLibMatchItem.Checked;
-
-            if (koinaLibMatchItem.Checked)
-                KoinaUIHelpers.CheckKoinaSettings(this, this);
-
-            _graphSpectrumSettings.Koina = koinaLibMatchItem.Checked;
-        }
-
-        public bool ValidateSource()
-        {
-            return true;
-        }
-
-        public double? GetScore(Target target)
-        {
-            var node = Document.Peptides.FirstOrDefault(p => p.ModifiedTarget.Equals(target));
-            if (node == null)
-                return null;
-            return KoinaRetentionTimeModel.Instance?.PredictSingle(KoinaPredictionClient.Current, Document.Settings,
-                node, CancellationToken.None)[node];
-        }
-
-        public Func<HttpClient> UserLogin(RemoteAccount account)
-        {
-            if (InvokeRequired)
-            {
-                Func<HttpClient> client = null;
-                RunUIAction(() => client = UserLogin(account));
-                return client;
-            }
-
-            switch (account)
-            {
-                case ArdiaAccount ardia:
-                {
-                    // ISSUE: if ArdiaLoginDlg fails, callers receive no error. When debugging tests, use breakpoints to look at ArdiaLoginDlg before it closes.
-                    //        For example, this happens if the remote server URL cannot be found.
-                    using var loginDlg = new ArdiaLoginDlg(ardia);
-                    if (DialogResult.Cancel == loginDlg.ShowDialog(this))
-                        throw new OperationCanceledException();
-                    return loginDlg.AuthenticatedHttpClientFactory;
-                }
-                default:
-                    throw new NotImplementedException();
-            }
-        }
-
-        private void mirrorMenuItem_Click(object sender, EventArgs e)
-        {
-            mirrorMenuItem.Checked = !mirrorMenuItem.Checked;
-            _graphSpectrumSettings.Mirror = mirrorMenuItem.Checked;
-        }
-
-        private void viewToolStripMenuItem_DropDownOpening(object sender, EventArgs e)
-        {
-            ViewMenu.ViewMenuDropDownOpening();
-        }
-
-        public void SetModifiedSequenceDisplayOption(DisplayModificationOption displayModificationOption)
-        {
-            DisplayModificationOption.Current = displayModificationOption;
-            ShowSequenceTreeForm(true, true);
-            UpdateGraphPanes();
-        }
-
-        public void ShowPermuteIsotopeModificationsDlg()
-        {
-            RefineMenu.ShowPermuteIsotopeModificationsDlg();
-        }
-
-        public EditMenu EditMenu { get; private set; }
-
-        public ViewMenu ViewMenu { get; private set; }
-        public RefineMenu RefineMenu { get; private set; }
-
-        public ChromatogramContextMenu ChromatogramContextMenu { get; private set; }
-
-        private void InitializeMenus()
-        {
-            _skylineMenuControls.Add(RefineMenu = new RefineMenu(this));
-            _skylineMenuControls.Add(EditMenu = new EditMenu(this));
-            _skylineMenuControls.Add(ViewMenu= new ViewMenu(this));
-            _skylineMenuControls.Add(ChromatogramContextMenu = new ChromatogramContextMenu(this));
-            refineToolStripMenuItem.DropDownItems.Clear();
-            refineToolStripMenuItem.DropDownItems.AddRange(RefineMenu.DropDownItems.ToArray());
-            editToolStripMenuItem.DropDownItems.Clear();
-            editToolStripMenuItem.DropDownItems.AddRange(EditMenu.DropDownItems.ToArray());
-            viewToolStripMenuItem.DropDownItems.Clear();
-            viewToolStripMenuItem.DropDownItems.AddRange(ViewMenu.DropDownItems.ToArray());
-            foreach (var menuControl in _skylineMenuControls)
-            {
-                foreach (var entry in menuControl.ModeUiHandler.GetHandledComponents())
-                {
-                    modeUIHandler.AddHandledComponent(entry.Key, entry.Value);
-                }
-            }
-        }
-
-        private void helpToolStripMenuItem_DropDownOpening(object sender, EventArgs e)
-        {
-            // The "Submit Error Report" menu item should only be shown if the user was holding down the Shift key when they dropped the Help menu
-            submitErrorReportMenuItem.Visible = 0 != (ModifierKeys & Keys.Shift);
-            // The "Crash Skyline" menu item only appears if they hold down both Ctrl and Shift
-            crashSkylineMenuItem.Visible = (Keys.Shift | Keys.Control) == (ModifierKeys & (Keys.Shift | Keys.Control));
-        }
-
-        private void submitErrorReportMenuItem_Click(object sender, EventArgs e)
-        {
-            Program.ReportException(new ApplicationException(SkylineResources.SkylineWindow_submitErrorReportMenuItem_Click_Submitting_an_unhandled_error_report));
-        }
-
-        private void crashSkylineMenuItem_Click(object sender, EventArgs e)
-        {
-            if (DialogResult.OK !=
-                new AlertDlg(SkylineResources.SkylineWindow_crashSkylineMenuItem_Click_Are_you_sure_you_want_to_abruptly_terminate_Skyline__You_will_lose_all_unsaved_work_,
-                    MessageBoxButtons.OKCancel, DialogResult.Cancel).ShowAndDispose(this))
-            {
-                return;
-            }
-
-            new Thread(() =>
-            {
-                throw new ApplicationException(@"Crash Skyline Menu Item Clicked");
-            }).Start();
-        }
-
-        public IEnumerable<RemoteAccount> GetRemoteAccounts()
-        {
-            return Settings.Default.RemoteAccountList;
-        }
-
-        /// <summary>
-        /// Reset the token for all Ardia-type accounts in <see cref="Settings.RemoteAccountList"/>.
-        /// Used only in tests.
-        /// </summary>
-        // CONSIDER: this should go elsewhere. Maybe when CommonMsData supports RemoteAccountList
-        public void ClearArdiaAccountTokens()
-        {
-            Settings.Default.RemoteAccountList.
-                Where(a => a.AccountType == RemoteAccountType.ARDIA).
-                Cast<ArdiaAccount>().
-                ForEach(ArdiaCredentialHelper.ClearToken);
-        }
-    }
-}
->>>>>>> 9236989f
+/*
+ * Original author: Brendan MacLean <brendanx .at. u.washington.edu>,
+ *                  MacCoss Lab, Department of Genome Sciences, UW
+ *
+ * Copyright 2009 University of Washington - Seattle, WA
+ * 
+ * Licensed under the Apache License, Version 2.0 (the "License");
+ * you may not use this file except in compliance with the License.
+ * You may obtain a copy of the License at
+ *
+ *     http://www.apache.org/licenses/LICENSE-2.0
+ *
+ * Unless required by applicable law or agreed to in writing, software
+ * distributed under the License is distributed on an "AS IS" BASIS,
+ * WITHOUT WARRANTIES OR CONDITIONS OF ANY KIND, either express or implied.
+ * See the License for the specific language governing permissions and
+ * limitations under the License.
+ */
+using System;
+using System.Collections.Generic;
+using System.ComponentModel;
+using System.Deployment.Application;
+using System.Diagnostics;
+using System.Drawing;
+using System.Globalization;
+using System.IO;
+using System.Linq;
+using System.Net.Http;
+using System.Reflection;
+using System.Threading;
+using System.Windows.Forms;
+using DigitalRune.Windows.Docking;
+using JetBrains.Annotations;
+using log4net;
+using pwiz.Common.Collections;
+using pwiz.Common.DataBinding;
+using pwiz.Common.DataBinding.Controls.Editor;
+using pwiz.Common.DataBinding.Documentation;
+using pwiz.Common.SystemUtil;
+using pwiz.ProteomeDatabase.Util;
+using pwiz.Skyline.Alerts;
+using pwiz.Skyline.Controls.Databinding;
+using pwiz.Skyline.Controls.Graphs;
+using pwiz.Skyline.Controls.GroupComparison;
+using pwiz.Skyline.Controls.SeqNode;
+using pwiz.Skyline.Controls.Startup;
+using pwiz.Skyline.EditUI;
+using pwiz.Skyline.FileUI;
+using pwiz.Skyline.Model;
+using pwiz.Skyline.Model.DocSettings;
+using pwiz.Skyline.Model.DocSettings.Extensions;
+using pwiz.Skyline.Model.Find;
+using pwiz.Skyline.Model.IonMobility;
+using pwiz.Skyline.Model.Irt;
+using pwiz.Skyline.Model.Lib;
+using pwiz.Skyline.Model.Optimization;
+using pwiz.Skyline.Model.Proteome;
+using pwiz.Skyline.Model.Results;
+using pwiz.Skyline.Model.RetentionTimes;
+using pwiz.Skyline.Model.Tools;
+using pwiz.Skyline.Properties;
+using pwiz.Skyline.Controls;
+using pwiz.Skyline.Controls.FilesTree;
+using pwiz.Skyline.Controls.Lists;
+using pwiz.Skyline.FileUI.PeptideSearch;
+using pwiz.Skyline.Menus;
+using pwiz.Skyline.Model.ElementLocators;
+using pwiz.Skyline.Model.AuditLog;
+using pwiz.Skyline.Model.Databinding;
+using pwiz.Skyline.Model.Databinding.Entities;
+using pwiz.Skyline.Model.DocSettings.MetadataExtraction;
+using pwiz.Skyline.Model.GroupComparison;
+using pwiz.Skyline.Model.Lists;
+using pwiz.Skyline.Model.Koina.Communication;
+using pwiz.Skyline.Model.Koina.Models;
+using pwiz.CommonMsData.RemoteApi;
+using pwiz.CommonMsData.RemoteApi.Ardia;
+using pwiz.Skyline.Model.Results.Scoring;
+using pwiz.Skyline.Model.Serialization;
+using pwiz.Skyline.SettingsUI;
+using pwiz.Skyline.SettingsUI.Irt;
+using pwiz.Skyline.ToolsUI;
+using pwiz.Skyline.Util;
+using pwiz.Skyline.Util.Extensions;
+using Peptide = pwiz.Skyline.Model.Peptide;
+using Timer = System.Windows.Forms.Timer;
+using Transition = pwiz.Skyline.Model.Transition;
+
+namespace pwiz.Skyline
+{
+    /// <summary>
+    /// Main window class for the Skyline application.  Skyline is an SDI application,
+    /// but it is intentionally designed around a document window instance without
+    /// assuming that it is the only such window in the application to allow it to
+    /// become either MDI or multiple-SDI per process.
+    /// </summary>
+    public partial class SkylineWindow
+        : FormEx,
+            IUndoable,
+            IDocumentUIContainer,
+            IProgressMonitor,
+            IToolMacroProvider,
+            IModifyDocumentContainer,
+            IRetentionScoreSource,
+            IRemoteAccountUserInteraction,
+            IRemoteAccountStorage
+    {
+        private SequenceTreeForm _sequenceTreeForm;
+        private FilesTreeForm _filesTreeForm;
+        private ImmediateWindow _immediateWindow;
+
+        private SrmDocument _document;
+        private SrmDocument _documentUI;
+        private int _savedVersion;
+        private bool _closing;
+        private readonly UndoManager _undoManager;
+        private readonly UndoRedoButtons _undoRedoButtons;
+        private readonly BackgroundProteomeManager _backgroundProteomeManager;
+        private readonly ProteinMetadataManager _proteinMetadataManager;
+        private readonly IrtDbManager _irtDbManager;
+        private readonly OptimizationDbManager _optDbManager;
+        private readonly RetentionTimeManager _retentionTimeManager;
+        private readonly IonMobilityLibraryManager _ionMobilityLibraryManager;
+        private readonly LibraryManager _libraryManager;
+        private readonly ChromatogramManager _chromatogramManager;
+        private readonly AutoTrainManager _autoTrainManager;
+
+        public event EventHandler<DocumentChangedEventArgs> DocumentChangedEvent;
+        public event EventHandler<DocumentChangedEventArgs> DocumentUIChangedEvent;
+        public event EventHandler<DocumentSavedEventArgs> DocumentSavedEvent;
+
+        private readonly List<IProgressStatus> _listProgress;
+        private readonly TaskbarProgress _taskbarProgress = new TaskbarProgress();
+        private readonly Timer _timerProgress;
+        private readonly Timer _timerGraphs;
+        private readonly List<BackgroundLoader> _backgroundLoaders;
+        private readonly object _documentChangeLock = new object();
+        private readonly List<SkylineControl> _skylineMenuControls = new List<SkylineControl>();
+        private readonly ImmediateWindowWarningListener _immediateWindowWarningListener;
+
+        /// <summary>
+        /// Constructor for the main window of the Skyline program.
+        /// </summary>
+        public SkylineWindow(string[] args = null)
+        {
+            InitializeComponent();
+            InitializeMenus();
+            _undoManager = new UndoManager(this);
+            _undoRedoButtons = new UndoRedoButtons(_undoManager,
+                EditMenu.UndoMenuItem, undoToolBarButton,
+                EditMenu.RedoMenuItem, redoToolBarButton,
+                RunUIAction);
+            _undoRedoButtons.AttachEventHandlers();
+
+            // Setup to manage and interact with mode selector buttons in UI
+            SetModeUIToolStripButtons(modeUIToolBarDropDownButton);
+
+            _backgroundLoaders = new List<BackgroundLoader>();
+
+            _graphSpectrumSettings = new GraphSpectrumSettings(UpdateSpectrumGraph);
+
+            _listProgress = new List<IProgressStatus>();
+            _timerProgress = new Timer { Interval = 100 };
+            _timerProgress.Tick += UpdateProgressUI;
+            _timerGraphs = new Timer { Interval = 100 };
+            _timerGraphs.Tick += UpdateGraphPanes;
+
+            _libraryManager = new LibraryManager();
+            _libraryManager.ProgressUpdateEvent += UpdateProgress;
+            _libraryManager.Register(this);
+
+            _backgroundProteomeManager = new BackgroundProteomeManager();
+            _backgroundProteomeManager.ProgressUpdateEvent += UpdateProgress;
+            _backgroundProteomeManager.Register(this);
+            _chromatogramManager = new ChromatogramManager(false) { SupportAllGraphs = !Program.NoAllChromatogramsGraph };
+            _chromatogramManager.ProgressUpdateEvent += UpdateProgress;
+            _chromatogramManager.Register(this);
+            _irtDbManager = new IrtDbManager();
+            _irtDbManager.ProgressUpdateEvent += UpdateProgress;
+            _irtDbManager.Register(this);
+            _optDbManager = new OptimizationDbManager();
+            _optDbManager.ProgressUpdateEvent += UpdateProgress;
+            _optDbManager.Register(this);
+            _retentionTimeManager = new RetentionTimeManager();
+            _retentionTimeManager.ProgressUpdateEvent += UpdateProgress;
+            _retentionTimeManager.Register(this);
+            _ionMobilityLibraryManager = new IonMobilityLibraryManager();
+            _ionMobilityLibraryManager.ProgressUpdateEvent += UpdateProgress;
+            _ionMobilityLibraryManager.Register(this);
+            _proteinMetadataManager = new ProteinMetadataManager();
+            _proteinMetadataManager.ProgressUpdateEvent += UpdateProgress;
+            _proteinMetadataManager.Register(this);
+            _autoTrainManager = new AutoTrainManager();
+            _autoTrainManager.ProgressUpdateEvent += UpdateProgress;
+            _autoTrainManager.Register(this);
+            _immediateWindowWarningListener = new ImmediateWindowWarningListener(this);
+            RemoteSession.RemoteAccountUserInteraction = this;
+            RemoteUrl.RemoteAccountStorage = this;
+
+            // RTScoreCalculatorList.DEFAULTS[2].ScoreProvider
+            //    .Attach(this);
+
+            DocumentUIChangedEvent += AutoTrainCompleted;
+
+            checkForUpdatesMenuItem.Visible =
+                checkForUpdatesSeparator.Visible = ApplicationDeployment.IsNetworkDeployed;
+
+            // Begin ToolStore check for updates to currently installed tools, if any
+            if (ToolStoreUtil.UpdatableTools(Settings.Default.ToolList).Any())
+            {
+                ActionUtil.RunAsync(() => 
+                {
+                    try
+                    {
+                        ToolStoreUtil.CheckForUpdates(Settings.Default.ToolList.ToArray());
+                    }
+                    catch (Exception ex)
+                    {
+                        // Ignore network errors when checking for tool updates in background
+                        // The user will get proper error handling when they explicitly open the Tool Store
+                        Debug.WriteLine($@"Failed to check for tool updates: {ex.Message}");
+                    }
+                }, @"Check for tool updates");
+            }
+
+            // Get placement values before changing anything.
+            bool maximize = Settings.Default.MainWindowMaximized || Program.DemoMode;
+            Size size = Settings.Default.MainWindowSize;
+            if (!size.IsEmpty)
+                Size = size;
+
+            // Restore window placement.
+            Point location = Settings.Default.MainWindowLocation;
+            if (!location.IsEmpty)
+            {
+                StartPosition = FormStartPosition.Manual;
+
+                Location = location;
+                ForceOnScreen();
+            }
+            if (maximize)
+                WindowState = FormWindowState.Maximized;
+
+            // As of April 2025, new Skyline projects are configured to:
+            //   1) Include tabs for Targets and Files trees
+            //   2) Make Targets tree active by default
+            ShowSequenceTreeForm(true);
+            ShowFilesTreeForm(true);
+            _sequenceTreeForm.Activate();
+
+            // Force the handle into existence before any background threads
+            // are started by setting the initial document.  Otherwise, calls
+            // to InvokeRequired will return false, even on background worker
+            // threads.
+            if (Equals(Handle, default(IntPtr)))
+                throw new InvalidOperationException(SkylineResources.SkylineWindow_SkylineWindow_Must_have_a_window_handle_to_begin_processing);
+
+            // Load any file the user may have double-clicked on to run this application
+            if (args == null || args.Length == 0)
+            {
+                var activationArgs = AppDomain.CurrentDomain.SetupInformation.ActivationArguments;
+                args = (activationArgs != null ? activationArgs.ActivationData : null);
+            }
+            if (args != null && args.Length != 0)
+            {
+                _fileToOpen = args.Where(a => !a.Equals(Program.OPEN_DOCUMENT_ARG)).LastOrDefault();
+            }
+
+            var defaultUIMode = Settings.Default.UIMode;
+            NewDocument(); // Side effect: initializes Settings.Default.UIMode to proteomic if no previous value
+
+            // Set UI mode to user default (proteomic/molecule/mixed)
+            SrmDocument.DOCUMENT_TYPE defaultModeUI;
+            if (Enum.TryParse(defaultUIMode, out defaultModeUI))
+            {
+                SetUIMode(defaultModeUI);
+            }
+            else
+            {
+                Settings.Default.UIMode = defaultUIMode; // OnShown() will ask user for it
+            }
+
+            // Push settings to an in-memory cache that can be read by ArdiaAccount since it cannot read Skyline settings directly.
+            // CONSIDER: this approach is rudimentary. Revisit and consider:
+            //              (1) moving all RemoteAccount-related config elsewhere
+            //              (2) doing #1 in the background
+            //              (3) the relationship between user.config models (ex: ArdiaRegistrationCodeEntry) and ArdiaAccount/Session
+            foreach (var kvPair in Settings.Default.ArdiaRegistrationCodeEntries)
+            {
+                ArdiaCredentialHelper.SetApplicationCode(kvPair.Key, kvPair.Value.ClientApplicationCode);
+            }
+        }
+
+        public AllChromatogramsGraph ImportingResultsWindow { get; private set; }
+        public MultiProgressStatus ImportingResultsError { get; private set; }
+
+        protected override void OnShown(EventArgs e)
+        {
+            base.OnShown(e);
+
+            if (HasFileToOpen())
+            {
+                try
+                {
+                    LoadFile(_fileToOpen);
+                }
+                catch (UriFormatException)
+                {
+                    MessageDlg.Show(this, SkylineResources.SkylineWindow_SkylineWindow_Invalid_file_specified);
+                }
+            }
+            _fileToOpen = null;
+
+            EnsureUIModeSet();
+        }
+
+        private bool HasFileToOpen()
+        {
+            if (_fileToOpen == null)
+                return false;
+
+            string parentDir;
+            try
+            {
+                parentDir = Path.GetDirectoryName(_fileToOpen);
+            }
+            catch (PathTooLongException e)
+            {
+                MessageDlg.ShowWithException(this, TextUtil.LineSeparate(SkylineResources.SkylineWindow_HasFileToOpen_The_path_to_the_file_to_open_is_too_long_, _fileToOpen), e);
+                return false;
+            }
+            // If the parent directory ends with .zip and lives in AppData\Local\Temp
+            // then the user has double-clicked a file in Windows Explorer inside a ZIP file
+            if (DirectoryEx.IsTempZipFolder(parentDir, out string zipFileName))
+            {
+                MessageDlg.Show(this, TextUtil.LineSeparate(SkylineResources.SkylineWindow_HasFileToOpen_Opening_a_document_inside_a_ZIP_file_is_not_supported_,
+                    string.Format(SkylineResources.SkylineWindow_HasFileToOpen_Unzip_the_file__0__first_and_then_open_the_extracted_file__1__, zipFileName, Path.GetFileName(_fileToOpen))));
+                return false;
+            }
+            return true;
+        }
+
+        public void OpenPasteFileDlg(PasteFormat pf)
+        {
+            using (var pasteDlg = new PasteDlg(this))
+            {
+                pasteDlg.SelectedPath = SelectedPath;
+                pasteDlg.PasteFormat = pf;
+                if (pasteDlg.ShowDialog(this) == DialogResult.OK)
+                    SelectedPath = pasteDlg.SelectedPath;
+            }
+        }
+
+        public bool LoadFile(string file, FormEx parentWindow = null)
+        {
+            Uri uri = new Uri(file);
+            if (!uri.IsFile)
+                throw new UriFormatException(String.Format(SkylineResources.SkylineWindow_SkylineWindow_The_URI__0__is_not_a_file, uri));
+
+            // ReSharper disable LocalizableElement
+            string pathOpen = Uri.UnescapeDataString(uri.AbsolutePath).Replace("/", @"\");
+            // ReSharper restore LocalizableElement
+            
+            // If the file chosen was the cache file, open its associated document.)
+            if (Equals(Path.GetExtension(pathOpen), ChromatogramCache.EXT))
+                pathOpen = Path.ChangeExtension(pathOpen, SrmDocument.EXT);
+            // Handle direct open from UNC path names
+            if (!string.IsNullOrEmpty(uri.Host))
+                pathOpen = @"//" + uri.Host + pathOpen;
+
+            if (pathOpen.EndsWith(SrmDocumentSharing.EXT))
+            {
+                return OpenSharedFile(pathOpen, parentWindow);
+            }
+            else if (pathOpen.EndsWith(SkypFile.EXT))
+            {
+                return OpenSkypFile(pathOpen, parentWindow);
+            }
+            else
+            {
+                return OpenFile(pathOpen, parentWindow);
+            }
+        }
+
+        protected override void OnHandleCreated(EventArgs e)
+        {
+            UpgradeManager.CheckForUpdateAsync(this);
+
+            base.OnHandleCreated(e);
+        }
+
+        public void Listen(EventHandler<DocumentChangedEventArgs> listener)
+        {
+            DocumentChangedEvent += listener;
+        }
+
+        void IDocumentContainer.Unlisten(EventHandler<DocumentChangedEventArgs> listener)
+        {
+            DocumentChangedEvent -= listener;
+        }
+
+        void IDocumentUIContainer.ListenUI(EventHandler<DocumentChangedEventArgs> listener)
+        {
+            DocumentUIChangedEvent += listener;
+        }
+
+        void IDocumentUIContainer.UnlistenUI(EventHandler<DocumentChangedEventArgs> listener)
+        {
+            DocumentUIChangedEvent -= listener;
+        }
+
+        /// <summary>
+        /// The current thread-safe document.
+        /// </summary>
+        public SrmDocument Document
+        {
+            get
+            {
+                return _document;
+            }
+        }
+
+        /// <summary>
+        /// The current document displayed in the UI.  Access only from the UI.
+        /// </summary>
+        public SrmDocument DocumentUI
+        {
+            get
+            {
+                // May only be accessed from the UI thread.
+                if (InvokeRequired)
+                    throw new InvalidOperationException(SkylineResources.SkylineWindow_DocumentUI_The_DocumentUI_property_may_only_be_accessed_on_the_UI_thread);
+
+                return _documentUI;
+            }
+        }
+
+        /// <summary>
+        /// The currently saved location of the document
+        /// </summary>
+        public string DocumentFilePath { get; set; }
+
+        public DocumentFormat SavedDocumentFormat { get; private set; }
+
+        public BackgroundProteomeManager BackgroundProteomeManager
+        {
+            get { return _backgroundProteomeManager; }
+        }
+
+        public ProteinMetadataManager ProteinMetadataManager
+        {
+            get { return _proteinMetadataManager; }
+        }
+
+        public IrtDbManager IrtDbManager
+        {
+            get { return _irtDbManager; }
+        }
+
+        public OptimizationDbManager OptDbManager
+        {
+            get { return _optDbManager; }
+        }
+
+        public RetentionTimeManager RetentionTimeManager
+        {
+            get { return _retentionTimeManager; }
+        }
+
+        public IonMobilityLibraryManager IonMobilityLibraryManager
+        {
+            get { return _ionMobilityLibraryManager; }
+        }
+
+        public AutoTrainManager AutoTrainManager
+        {
+            get { return _autoTrainManager; }
+        }
+
+        private bool _useKeysOverride;
+
+        public bool UseKeysOverride
+        {
+            get { return _useKeysOverride; }
+            set
+            {
+                _useKeysOverride = value;
+                if (SequenceTree != null)
+                    SequenceTree.UseKeysOverride = _useKeysOverride;
+            }
+        }
+        public SequenceTree SequenceTree
+        {
+            get { return _sequenceTreeForm != null ? _sequenceTreeForm.SequenceTree : null; }
+        }
+
+        public FilesTree FilesTree
+        {
+            get { return _filesTreeForm != null ? _filesTreeForm.FilesTree : null; }
+        }
+
+        public ToolStripComboBox ComboResults
+        {
+            get { return _sequenceTreeForm != null ? _sequenceTreeForm.ComboResults : null; }
+        }
+
+        public ImmediateWindow ImmediateWindow
+        {
+            get { return _immediateWindow; }
+        }
+
+        public DockPanel DockPanel
+        {
+            get { return dockPanel; }
+        }
+
+        public ToolStripSplitButton UndoButton
+        {
+            get { return undoToolBarButton; }
+        }
+        public ToolStripSplitButton RedoButton
+        {
+            get { return redoToolBarButton; }
+        }
+        public bool DiscardChanges { get; set; }
+
+        /// <summary>
+        /// True if the active document has been modified.
+        /// </summary>
+        public bool Dirty
+        {
+            get
+            {
+                return !DiscardChanges && _documentUI != null && _savedVersion != _documentUI.UserRevisionIndex;
+            }
+        }
+
+        public bool IsClosing { get { return _closing; } }
+
+        /// <summary>
+        /// Tracking active background loaders for a container - helps in test harness SkylineWindow teardown
+        /// </summary>
+        public IEnumerable<BackgroundLoader> BackgroundLoaders
+        {
+            get { return _backgroundLoaders; }
+        }
+
+        public void AddBackgroundLoader(BackgroundLoader loader)
+        {
+            _backgroundLoaders.Add(loader);
+        }
+
+        public void RemoveBackgroundLoader(BackgroundLoader loader)
+        {
+            _backgroundLoaders.Remove(loader);
+        }
+
+        public bool CopyMenuItemEnabled()
+        {
+            return EditMenu.CopyMenuItem.Enabled;
+        }
+
+        public bool PasteMenuItemEnabled()
+        {
+            return EditMenu.PasteMenuItem.Enabled;
+        }
+
+        /// <summary>
+        /// Function guaranteed to run on the UI thread that handles
+        /// main window UI updates and firing the <see cref="DocumentUIChangedEvent"/>
+        /// whenever the <see cref="Document"/> property changes.
+        /// </summary>
+        private void UpdateDocumentUI()
+        {
+            // Can only be accessed from the UI thread.
+            Debug.Assert(!InvokeRequired);
+            SrmDocument documentPrevious = _documentUI;
+            _documentUI = Document;
+
+            // The previous document will be null at application start-up.
+            if (documentPrevious != null)
+            {
+                // Clear the UndoManager, if this is a different document.
+                if (!ReferenceEquals(_documentUI.Id, documentPrevious.Id))
+                    _undoManager.Clear();
+            }
+
+            // Call the even handler for this window directly, since it may
+            // close other listeners, and it is not possible to remove a listener
+            // in the middle of firing an event.
+            OnDocumentUIChanged(documentPrevious);
+        }
+
+        private void OnDocumentUIChanged(SrmDocument documentPrevious)
+        {
+            SrmSettings settingsNew = DocumentUI.Settings;
+            SrmSettings settingsOld = SrmSettingsList.GetDefault();
+            bool docIdChanged = true;
+            if (documentPrevious != null)
+            {
+                settingsOld = documentPrevious.Settings;
+                docIdChanged = !ReferenceEquals(DocumentUI.Id, documentPrevious.Id);
+            }
+
+            // Update results combo UI and sequence tree
+            var e = new DocumentChangedEventArgs(documentPrevious, IsOpeningFile,
+                _sequenceTreeForm != null && _sequenceTreeForm.IsInUpdateDoc);
+            if (_sequenceTreeForm != null)
+            {
+                // This has to be done before the graph UI updates, since it updates
+                // the tree, and the graph UI depends on the tree being up to date.
+                _sequenceTreeForm.UpdateResultsUI(settingsNew, settingsOld);
+                _sequenceTreeForm.SequenceTree.OnDocumentChanged(this, e);
+            }
+            
+            // Fire event to allow listeners to update.
+            if (DocumentUIChangedEvent != null)
+                DocumentUIChangedEvent(this, e);
+
+            // Update graph pane UI
+            UpdateGraphUI(settingsOld, docIdChanged);
+
+            // Update title and status bar.
+            UpdateTitle();
+            UpdateNodeCountStatus();
+
+            integrateAllMenuItem.Checked = settingsNew.TransitionSettings.Integration.IsIntegrateAll;
+
+            // Update UI mode if we have introduced any new node types not handled by current ui mode
+            var changeModeUI = ModeUI != _documentUI.DocumentType
+                               && (ModeUI != SrmDocument.DOCUMENT_TYPE.mixed || IsOpeningFile) // If opening file, just override UI mode
+                               && _documentUI.DocumentType != SrmDocument.DOCUMENT_TYPE.none; // Don't change UI mode if new doc is empty
+
+            if (changeModeUI)
+            {
+                SetUIMode(_documentUI.DocumentType);
+            }
+            else if (documentPrevious == null)
+            {
+                SetUIMode(ModeUI);
+            }
+            ViewMenu.DocumentUiChanged();
+        }
+
+        private void AutoTrainCompleted(object sender, DocumentChangedEventArgs e)
+        {
+            var trainedType = AutoTrainManager.CompletedType(DocumentUI, e.DocumentPrevious);
+            if (Equals(trainedType, PeptideIntegration.AutoTrainType.none))
+                return;
+
+            var model = DocumentUI.Settings.PeptideSettings.Integration.PeakScoringModel;
+            Settings.Default.PeakScoringModelList.Add(model);
+
+            if (Equals(trainedType, PeptideIntegration.AutoTrainType.default_model))
+                return; // don't show dialog when auto trained model is the default model
+
+            var modelIndex = Settings.Default.PeakScoringModelList.IndexOf(model);
+            var newModel = Settings.Default.PeakScoringModelList.EditItem(this, model, Settings.Default.PeakScoringModelList, null);
+            if (newModel == null || model.Equals(newModel))
+                return;
+
+            Settings.Default.PeakScoringModelList[modelIndex] = newModel;
+            SrmDocument docCurrent, docNew;
+            do
+            {
+                docCurrent = DocumentUI;
+                docNew = docCurrent.ChangeSettings(docCurrent.Settings.ChangePeptideIntegration(i => i.ChangePeakScoringModel(newModel)));
+                var resultsHandler = new MProphetResultsHandler(docNew, newModel);
+                using (var longWaitDlg = new LongWaitDlg())
+                {
+                    longWaitDlg.Text = Resources.ReintegrateDlg_OkDialog_Reintegrating;
+                    try
+                    {
+                        longWaitDlg.PerformWork(this, 1000, pm =>
+                        {
+                            resultsHandler.ScoreFeatures(pm);
+                            if (resultsHandler.IsMissingScores())
+                                throw new InvalidDataException(Resources.ImportPeptideSearchManager_LoadBackground_The_current_peak_scoring_model_is_incompatible_with_one_or_more_peptides_in_the_document_);
+                            docNew = resultsHandler.ChangePeaks(pm);
+                        });
+                        if (longWaitDlg.IsCanceled)
+                            return;
+                    }
+                    catch (Exception x)
+                    {
+                        var message = TextUtil.LineSeparate(
+                            string.Format(Resources.ReintegrateDlg_OkDialog_Failed_attempting_to_reintegrate_peaks_),
+                            x.Message);
+                        MessageDlg.ShowWithException(this, message, x);
+                        return;
+                    }
+                }
+                docNew = docNew.ChangeSettings(Document.Settings.ChangePeptideIntegration(i => i.ChangePeakScoringModel(newModel)));
+            } while (!SetDocument(docNew, docCurrent));
+        }
+
+        /// <summary>
+        /// Thread-safe function for setting the master <see cref="Document"/>
+        /// property.  Both the desired new document, and the original document
+        /// from which it was must be provided.
+        /// 
+        /// If the value stored in the <see cref="Document"/> property matches
+        /// the original at the time the property set is performed, then it
+        /// is changed to the new value, and this function returns true.
+        /// 
+        /// If it has been set by another thread, since the current thread
+        /// started its processing, then this function will return false, and the
+        /// caller is required to re-query the <see cref="Document"/> property
+        /// and retry its operation on the modified document.
+        /// </summary>
+        /// <param name="docNew">Modified document to replace current</param>
+        /// <param name="docOriginal">Original document from which the new was derived</param>
+        /// <returns>True if the change was successful</returns>
+        public bool SetDocument(SrmDocument docNew, SrmDocument docOriginal)
+        {
+            // Not allowed to set the document to null.
+            Debug.Assert(docNew != null);
+            if (docNew.DeferSettingsChanges)
+            {
+                throw new InvalidOperationException();
+            }
+            
+            // For debugging tests with unexpected document change failures
+            var logChange = LogChange;
+            if (logChange != null)
+                logChange(docNew, docOriginal);
+
+            SrmDocument docResult;
+            lock (_documentChangeLock)
+            {
+                docResult = Interlocked.CompareExchange(ref _document, docNew, docOriginal);
+            }
+
+            if (!ReferenceEquals(docResult, docOriginal))
+                return false;
+
+            if (DocumentChangedEvent != null)
+                DocumentChangedEvent(this, new DocumentChangedEventArgs(docOriginal, IsOpeningFile));
+
+            RunUIActionAsync(UpdateDocumentUI);
+
+            return true;
+        }
+
+        public object GetDocumentChangeLock()
+        {
+            return _documentChangeLock;
+        }
+
+        public Action<SrmDocument, SrmDocument> LogChange { get; set; }
+
+        public void ModifyDocument(string description, [InstantHandle] Func<SrmDocument, SrmDocument> act)
+        {
+            if (!Program.FunctionalTest)
+                throw new Exception(@"Function only to be used in testing, use overload with log function");
+
+            // Create an empty entry so that tests that rely on there being an undo-redo record don't break
+            ModifyDocument(description, null, act, null, null,
+                docPair => AuditLogEntry.CreateSimpleEntry(MessageType.test_only, docPair.NewDocumentType, description ?? string.Empty));
+        }
+
+        public void ModifyDocument(string description, IDocumentModifier modifier)
+        {
+            ModifyDocument(description, null, modifier, null, null);
+        }
+
+        public void ModifyDocument(string description, Func<SrmDocument, SrmDocument> act, Func<SrmDocumentPair, AuditLogEntry> logFunc)
+        {
+            ModifyDocument(description, null, act, null, null, logFunc);
+        }
+
+        public void ModifyDocument(string description, IUndoState undoState, Func<SrmDocument, SrmDocument> act,
+            Action onModifying, Action onModified, Func<SrmDocumentPair, AuditLogEntry> logFunc)
+        {
+            ModifyDocument(description, undoState, DocumentModifier.Create(act, logFunc), onModifying, onModified);
+        }
+
+        public void ModifyDocument(string description, IUndoState undoState, IDocumentModifier documentModifier, Action onModifying, Action onModified)
+        {
+            Assume.IsFalse(InvokeRequired);
+            try
+            {
+                ModifyDocumentOrThrow(description, undoState, documentModifier, onModifying, onModified);
+            }
+            catch (IdentityNotFoundException x)
+            {
+                MessageDlg.ShowWithException(this, SkylineResources.SkylineWindow_ModifyDocument_Failure_attempting_to_modify_the_document, x);
+            }
+            catch (InvalidDataException x)
+            {
+                MessageDlg.ShowWithException(this, TextUtil.LineSeparate(SkylineResources.SkylineWindow_ModifyDocument_Failure_attempting_to_modify_the_document, x.Message), x);
+            }
+            catch (IOException x)
+            {
+                MessageDlg.ShowWithException(this, TextUtil.LineSeparate(SkylineResources.SkylineWindow_ModifyDocument_Failure_attempting_to_modify_the_document, x.Message), x);
+            }
+        }
+
+        public bool AssumeNonNullModificationAuditLogging { get; set; }
+
+        public void ModifyDocumentOrThrow(string description, IUndoState undoState, IDocumentModifier modifier,
+            Action onModifying, Action onModified)
+        {
+            using (var undo = BeginUndo(undoState))
+            {
+                if (ModifyDocumentInner(modifier, onModifying, onModified, description, out var entry))
+                {
+                    // If the document was modified, then we want to fail if there is no audit log entry.
+                    // We do not want to silently succeed without either an undo record or an audit log entry.
+                    if (AssumeNonNullModificationAuditLogging)  // For now this check is limited to functional testing
+                        Assume.IsNotNull(entry, @"Document was modified, but audit log entry"); // Error message will tack on " is null"
+                    if (entry != null && !entry.IsSkip)
+                        undo.Commit(entry.UndoRedo.ToString());
+                }
+            }
+        }
+
+        public void ModifyDocumentNoUndo(Func<SrmDocument, SrmDocument> act)
+        {
+            ModifyDocumentInner(DocumentModifier.Create(act, AuditLogEntry.SkipChange), null, null, null, out _);
+        }
+
+        private bool ModifyDocumentInner(IDocumentModifier modifier, Action onModifying, Action onModified, string description, out AuditLogEntry resultEntry)
+        {
+            LogException lastException = null;
+            resultEntry = null;
+
+            SrmDocument docOriginal;
+            SrmDocument docNew;
+            do
+            {
+                // Make sure cancel is enabled if it is going to be disabled below
+                if (onModifying != null)
+                    onModifying();
+
+                docOriginal = Document;
+                var modifiedDocument = modifier.ModifyDocument(docOriginal, ModeUI);
+                // If no change has been made, return without committing a
+                // new undo record to the undo stack.
+                if (modifiedDocument == null)
+                {
+                    return false;
+                }
+
+                AuditLogEntry entry;
+                if (modifiedDocument.AuditLogException == null)
+                {
+                    resultEntry = entry = modifiedDocument.AuditLogEntry;
+                }
+                else
+                {
+                    lastException = new LogException(modifiedDocument.AuditLogException, description);
+                    entry = AuditLogEntry.CreateExceptionEntry(lastException);
+                }
+
+                if (entry != null && entry.IsSkip)
+                {
+                    entry = null;
+                }
+                if (entry != null)
+                {
+                    var currentCount = _undoManager.UndoCount;
+                    entry = entry.ChangeUndoAction(e => _undoManager.UndoRestore(_undoManager.UndoCount - currentCount - 1));
+                }
+
+                docNew = modifiedDocument.Document;
+                if (entry == null || entry.UndoRedo.MessageInfo.Type != MessageType.test_only)
+                    docNew = AuditLogEntry.UpdateDocument(entry, SrmDocumentPair.Create(docOriginal, docNew, ModeUI));
+
+                // And mark the document as changed by the user.
+                docNew = docNew.IncrementUserRevisionIndex();
+
+                // It's now too late to quit - if caller has a cancel button or equivalent it should be disabled now,
+                // as leaving it enabled during what could be a long period of updating (including UI, possibly) can
+                // lead to confusing behavior.  Possibly there are other reasons to provide a onModified Action, but this 
+                // is the original use case.
+                if (onModified != null)
+                {
+                    onModified();
+                }
+            }
+            while (!SetDocument(docNew, docOriginal));
+
+            if (lastException != null)
+                Program.ReportException(lastException);
+
+            return true;
+        }
+
+        public void SwitchDocument(SrmDocument document, string pathOnDisk)
+        {
+            // Get rid of any existing import progress UI
+            DestroyAllChromatogramsGraph();
+
+            // Some hoops are jumped through here to make sure the
+            // document path is correct for listeners on the Document
+            // at the time the document change event notifications
+            // are fired.
+
+            // CONSIDER: This is not strictly synchronization safe, since
+            //           it still leaves open the possibility that a thread
+            //           will get the wrong path for the current document.
+            //           It may really be necessary to synchronize access
+            //           to DocumentFilePath.
+            var documentPrevious = Document;
+            string pathPrevious = DocumentFilePath;
+            DocumentFilePath = pathOnDisk;
+
+            try
+            {
+                RestoreDocument(document);
+            }
+            finally
+            {
+                // If an exception caused setting the document to fail,
+                // revert to the previous path.
+                if (!ReferenceEquals(Document.Id, document.Id))
+                {
+                    Assume.IsTrue(ReferenceEquals(Document.Id, documentPrevious.Id));
+                    DocumentFilePath = pathPrevious;
+                }
+                // Otherwise, try to update the UI to show the new active
+                // document, no matter whether an exception was thrown or not
+                else
+                {
+                    _savedVersion = document.UserRevisionIndex;
+                    SavedDocumentFormat = document.FormatVersion;
+
+                    SetActiveFile(pathOnDisk);                    
+                }
+            }
+        }
+
+        public void ShowUndo(bool show = true)
+        {
+            _undoRedoButtons.ShowUndo(show);
+        }
+
+        public void ShowRedo(bool show = true)
+        {
+            _undoRedoButtons.ShowRedo(show);
+        }
+
+        public IUndoTransaction BeginUndo(IUndoState undoState = null)
+        {
+            return _undoManager.BeginTransaction(undoState);
+        }
+
+        public bool InUndoRedo { get { return _undoManager.InUndoRedo; } }
+
+        /// <summary>
+        /// Restores a specific document as the current document regardless of the
+        /// state of background processing;
+        /// 
+        /// This heavy hammer is for use with undo/redo only.
+        /// </summary>
+        /// <param name="docUndo">The document instance to restore as current</param>
+        /// <returns>A reference to the document the user was viewing in the UI at the
+        ///          time the undo/redo was executed</returns>
+        private SrmDocument RestoreDocument(SrmDocument docUndo)
+        {
+            // User will want to restore whatever was displayed in the UI at the time.
+            SrmDocument docReplaced = DocumentUI;
+
+            bool replaced;
+            lock (GetDocumentChangeLock())
+            {
+                replaced = SetDocument(docUndo, Document);
+            }
+
+            if (!replaced)
+            {
+                // It should have succeeded because we had a lock on GetDocumentChangeLock()
+                throw new InvalidOperationException(SkylineResources.SkylineWindow_RestoreDocument_Failed_to_restore_document);
+            }
+
+            return docReplaced;
+        }
+
+        #region Implementation of IUndoable
+
+        public IUndoState GetUndoState()
+        {
+            return new UndoState(this);
+        }
+
+        private class UndoState : IUndoState
+        {
+            private readonly SkylineWindow _window;
+            private readonly SrmDocument _document;
+            private readonly IdentityPath _treeSelection;
+            private readonly IList<IdentityPath> _treeSelections;
+            private readonly string _resultName;
+            private IDictionary<DataGridId, DataboundGridForm.UndoState> _gridStates;
+
+            public UndoState(SkylineWindow window)
+            {
+                _window = window;
+                _document = window.DocumentUI;
+                _treeSelections = window.SequenceTree.SelectedPaths;
+                _treeSelection = window.SequenceTree.SelectedPath;
+                _resultName = ResultNameCurrent;
+                _gridStates = DataboundGridForm.GetUndoStates();
+            }
+
+            private UndoState(SkylineWindow window, SrmDocument document, IList<IdentityPath> treeSelections,
+                IdentityPath treeSelection, string resultName, IDictionary<DataGridId, DataboundGridForm.UndoState> gridStates)
+            {
+                _window = window;
+                _document = document;
+                _treeSelections = treeSelections;
+                _treeSelection = treeSelection;
+                _resultName = resultName;
+                _gridStates = gridStates;
+            }
+
+            private string ResultNameCurrent
+            {
+                get
+                {
+                    var selItem = _window.ComboResults.SelectedItem;
+                    return (selItem != null ? selItem.ToString() : null);
+                }
+            }
+
+            public IUndoState Restore()
+            {
+                // Get current tree selections
+                IList<IdentityPath> treeSelections = _window.SequenceTree.SelectedPaths;
+
+                // Get current tree selection
+                IdentityPath treeSelection = _window.SequenceTree.SelectedPath;
+
+                // Get results name
+                string resultName = ResultNameCurrent;
+
+                var gridStates = DataboundGridForm.GetUndoStates();
+
+                // Restore document state
+                SrmDocument docReplaced = _window.RestoreDocument(_document);
+
+                // Restore previous tree selection
+                _window.SequenceTree.SelectedPath = _treeSelection;
+
+                // Restore previous tree selections
+                _window.SequenceTree.SelectedPaths = _treeSelections;
+
+                _window.SequenceTree.Invalidate();
+
+                // Restore selected result
+                if (_resultName != null)
+                    _window.ComboResults.SelectedItem = _resultName;
+
+                if (_gridStates != null)
+                    DataboundGridForm.RestoreUndoStates(_gridStates);
+
+                // Return a record that can be used to restore back to the state
+                // before this action.
+                return new UndoState(_window, docReplaced, treeSelections, treeSelection, resultName, gridStates);
+            }
+        }
+
+        #endregion
+
+        private void UpdateTitle()
+        {
+            string filePath = DocumentFilePath;
+            if (string.IsNullOrEmpty(filePath))
+                Text = Program.Name;
+            else
+            {
+                string dirtyMark = (Dirty ? @" *" : string.Empty);
+                Text = string.Format(@"{0} - {1}{2}", Program.Name, Path.GetFileName(filePath), dirtyMark);
+            }
+        }
+
+        private void SkylineWindow_Activated(object sender, EventArgs e)
+        {
+            if (_sequenceTreeForm != null && !_sequenceTreeForm.IsFloating)
+            {
+                if (!Program.FunctionalTest || Program.PauseSeconds == 0)  // Avoid doing this during screenshots
+                    FocusDocument();
+            }
+        }
+
+        protected override void OnGotFocus(EventArgs e)
+        {
+            base.OnGotFocus(e);
+
+            if (_sequenceTreeForm != null && !_sequenceTreeForm.IsFloating)
+                FocusDocument();
+        }
+
+        public void FocusDocument()
+        {
+            if (SequenceTree != null)
+                SequenceTree.Focus();   
+        }
+
+        protected override bool ProcessCmdKey(ref Message msg, Keys keyData)
+        {
+            switch (keyData)
+            {
+                case Keys.F3 | Keys.Shift:
+                    SequenceTree.UseKeysOverride = true;
+                    SequenceTree.KeysOverride = Keys.None;
+                    FindNext(true);
+                    SequenceTree.UseKeysOverride = false;
+                    return true;
+            }
+            return base.ProcessCmdKey(ref msg, keyData);
+        }
+
+        protected override void OnClosing(CancelEventArgs e)
+        {
+            e.Cancel = false;
+
+            if (!CheckSaveDocument())
+            {
+                e.Cancel = true;
+                return;
+            }
+
+            if (!Program.NoSaveSettings)
+            {
+                try
+                {
+                    Settings.Default.ReloadAndMerge();
+                    Settings.Default.SaveException = null;
+                    Settings.Default.Save();
+                }
+                catch (Exception)
+                {
+                    MessageDlg.Show(this, SkylineResources.SkylineWindow_OnClosing_An_unexpected_error_has_prevented_global_settings_changes_from_this_session_from_being_saved);
+                }
+
+                // System.Xml swallows too many exceptions, so we can't catch them in the usual way.
+                // Instead we save exceptions thrown at a lower level, then rethrow them here.  These
+                // will generate reportable errors so we can see what might be going wrong in the field.
+                if (Settings.Default.SaveException != null)
+                {
+                    e.Cancel = true;
+                    Program.NoSaveSettings = true;  // let the user close the window without errors next time
+                    var x = Settings.Default.SaveException;
+                    throw new TargetInvocationException(x.Message, x);
+                }
+            }
+
+            _closing = true;
+
+            // Stop listening for progress from background loaders
+            _libraryManager.ProgressUpdateEvent -= UpdateProgress;
+            _backgroundProteomeManager.ProgressUpdateEvent -= UpdateProgress;
+            _chromatogramManager.ProgressUpdateEvent -= UpdateProgress;
+            _irtDbManager.ProgressUpdateEvent -= UpdateProgress;
+            _optDbManager.ProgressUpdateEvent -= UpdateProgress;
+            _retentionTimeManager.ProgressUpdateEvent -= UpdateProgress;
+            _ionMobilityLibraryManager.ProgressUpdateEvent -= UpdateProgress;
+            _proteinMetadataManager.ProgressUpdateEvent -= UpdateProgress;
+            _autoTrainManager.ProgressUpdateEvent -= UpdateProgress;
+            
+            DestroyAllChromatogramsGraph();
+            base.OnClosing(e);
+
+            foreach (var control in new IMenuControlImplementer[] { _graphFullScan, _graphSpectrum, ViewMenu })
+                control?.DisconnectHandlers();
+        }
+
+        protected override void OnClosed(EventArgs e)
+        {
+            _immediateWindowWarningListener.Dispose();
+            _chromatogramManager.Dispose();
+
+            _timerGraphs.Dispose();
+            _timerProgress.Dispose();
+            foreach (var menuControl in _skylineMenuControls)
+            {
+                menuControl.Dispose();
+            }
+
+            DatabaseResources.ReleaseAll(); // Let go of protDB SessionFactories
+
+            foreach (var loader in BackgroundLoaders)
+            {
+                loader.ClearCache();
+            }
+
+            if (!Program.FunctionalTest)
+                // ReSharper disable LocalizableElement
+                LogManager.GetLogger(typeof(SkylineWindow)).Info("Skyline closed.\r\n-----------------------");
+            // ReSharper restore LocalizableElement
+            base.OnClosed(e);
+        }
+
+        protected override void OnHandleDestroyed(EventArgs e)
+        {
+            base.OnHandleDestroyed(e);
+            
+            if (!Program.FunctionalTest)
+            {
+                // HACK: until the "invalid string binding" error is resolved, this will prevent an error dialog at exit
+                Process.GetCurrentProcess().Kill();
+            }
+        }
+
+        #region File menu
+
+        // See SkylineFiles.cs
+
+        private void exitMenuItem_Click(object sender, EventArgs e)
+        {
+            Close();
+        }
+
+        #endregion // File menu
+
+        #region Edit menu
+
+        public void Undo()
+        {
+            if (StatementCompletionAction(textBox => textBox.Undo()))
+                return;
+
+            _undoManager.Undo();
+        }
+
+        public void UndoRestore(int index)
+        {
+            _undoManager.UndoRestore(index);
+        }
+
+        public void Redo()
+        {
+            if (StatementCompletionAction(textBox => textBox.Undo()))
+                return;
+
+            _undoManager.Redo();
+        }
+
+        private void sequenceTree_SelectedNodeChanged(object sender, TreeViewEventArgs e)
+        {
+            sequenceTree_AfterSelect(sender, e);
+        }
+
+        private void sequenceTree_AfterSelect(object sender, TreeViewEventArgs e)
+        {
+            // Hide any tool tips when selection changes
+            SequenceTree.HideEffects();
+
+            // Update edit menus
+            UpdateClipboardMenuItems();
+            EditMenu.SequenceTreeAfterSelect();
+            var nodePepTree = SequenceTree.GetNodeOfType<PeptideTreeNode>();
+
+            // Update active replicate, if using best replicate
+            if (nodePepTree != null && SequenceTree.ShowReplicate == ReplicateDisplay.best)
+            {
+                int iBest = nodePepTree.DocNode.BestResult;
+                if (iBest != -1)
+                    SelectedResultsIndex = iBest;
+            }
+
+            // Update any visible graphs
+            UpdateGraphPanes();
+            UpdateNodeCountStatus();
+
+            // Notify interested tools.
+            if (Program.MainToolService != null)
+                Program.MainToolService.SendSelectionChange();
+        }
+
+        public bool StatementCompletionAction(Action<TextBox> act)
+        {
+            var completionEditBox = SequenceTree.StatementCompletionEditBox;
+            if (completionEditBox == null)
+                return false;
+
+            act(completionEditBox.TextBox);
+            return true;
+        }
+
+        private void cutMenuItem_Click(object sender, EventArgs e) { Cut(); }
+        public void Cut()
+        {
+            EditMenu.Cut();
+        }
+
+        private void copyMenuItem_Click(object sender, EventArgs e) { Copy(); }
+        public void Copy()
+        {
+            EditMenu.Copy();
+        }
+
+        private void pasteMenuItem_Click(object sender, EventArgs e) { Paste(); }
+        public void Paste()
+        {
+            EditMenu.Paste();
+        }
+
+        public void Paste(string text)
+        {
+            EditMenu.Paste(text);
+        }
+
+        private Control _activeClipboardControl;
+        private string _fileToOpen;
+
+        public void ClipboardControlGotFocus(Control clipboardControl)
+        {
+            _activeClipboardControl = clipboardControl;
+            UpdateClipboardMenuItems();
+        }
+
+        public void ClipboardControlLostFocus(Control clipboardControl)
+        {
+            if (_activeClipboardControl == clipboardControl)
+            {
+                _activeClipboardControl = null;
+            }
+            UpdateClipboardMenuItems();
+        }
+
+        private void UpdateClipboardMenuItems()
+        {
+            if (_activeClipboardControl != null)
+            {
+                // If some other control wants to handle these commands, then we disable
+                // the menu items so the keystrokes don't get eaten up by TranslateMessage
+                cutToolBarButton.Enabled = EditMenu.CutMenuItem.Enabled = false;
+                copyToolBarButton.Enabled = EditMenu.CopyMenuItem.Enabled = false;
+                pasteToolBarButton.Enabled = EditMenu.PasteMenuItem.Enabled = false;
+                EditMenu.DeleteMenuItem.Enabled = false;
+                EditMenu.SelectAllMenuItem.Enabled = false;
+                // If it is a grid, then disable next and previous replicate keys in favor of ctrl-Up and ctrl-Down
+                // working in the grid
+                if (_activeClipboardControl is DataboundGridControl)
+                    ViewMenu.NextReplicateMenuItem.Enabled = ViewMenu.PreviousReplicateMenuItem.Enabled = false;
+                return;
+            }
+
+            // Allow deletion, copy/paste for any selection that contains a tree node.
+            bool enabled = SequenceTree != null && SequenceTree.SelectedNodes.Any(n => n is SrmTreeNode);
+            cutToolBarButton.Enabled = EditMenu.CutMenuItem.Enabled = enabled;
+            copyToolBarButton.Enabled = EditMenu.CopyMenuItem.Enabled = enabled;
+            pasteToolBarButton.Enabled = EditMenu.PasteMenuItem.Enabled = true;
+            EditMenu.DeleteMenuItem.Enabled = enabled;
+            EditMenu.SelectAllMenuItem.Enabled = true;
+            // Always enable these, as they are harmless if enabled with no results and otherwise unmanaged.
+            ViewMenu.NextReplicateMenuItem.Enabled = ViewMenu.PreviousReplicateMenuItem.Enabled = true;
+        }
+
+        private void deleteMenuItem_Click(object sender, EventArgs e) { EditDelete(); }
+        public void EditDelete()
+        {
+            EditMenu.EditDelete();
+        }
+
+        public static AuditLogEntry CreateDeleteNodesEntry(SrmDocumentPair docPair, IEnumerable<string> items, int? count)
+        {
+            var entry = AuditLogEntry.CreateCountChangeEntry(MessageType.deleted_target,
+                MessageType.deleted_targets, docPair.OldDocumentType, items, count);
+
+            if (count > 1)
+                entry = entry.Merge(AuditLogEntry.DiffDocNodes(MessageType.none, docPair), false);
+
+            return entry;
+        }
+
+        public void SelectAll()
+        {
+            EditMenu.SelectAll();
+        }
+        
+        private void editNoteMenuItem_Click(object sender, EventArgs e) { EditNote(); }
+        public void EditNote()
+        {
+            EditMenu.EditNote();
+        }
+
+        public void ExpandProteins()
+        {
+            EditMenu.ExpandProteins();
+        }
+
+        public void ExpandPeptides()
+        {
+            EditMenu.ExpandPeptides();
+        }
+
+        public void ExpandPrecursors()
+        {
+            EditMenu.ExpandPrecursors();
+        }
+
+        public void CollapseProteins()
+        {
+            EditMenu.CollapseProteins();
+        }
+
+        public void CollapsePeptides()
+        {
+            EditMenu.CollapsePeptides();
+        }
+
+        public void CollapsePrecursors()
+        {
+            EditMenu.CollapsePrecursors();
+        }
+
+        public void ShowFindNodeDlg()
+        {
+            EditMenu.ShowFindNodeDlg();
+        }
+
+        public void FindNext(bool reverse)
+        {
+            var findOptions = FindOptions.ReadFromSettings(Settings.Default);
+            findOptions = findOptions.ChangeForward(!reverse);
+            var startPath = SequenceTree.SelectedPath;
+            // If the insert node is selected, start from the root.
+            if (SequenceTree.IsInsertPath(startPath))
+                startPath = IdentityPath.ROOT;
+            var displaySettings = SequenceTree.GetDisplaySettings(null);
+            var bookmark = new Bookmark(startPath);
+            if (_resultsGridForm != null && _resultsGridForm.Visible)
+            {
+                var liveResultsGrid = _resultsGridForm;
+                if (null != liveResultsGrid)
+                {
+                    var replicateIndex = liveResultsGrid.GetReplicateIndex();
+                    var chromFileInfoId = liveResultsGrid.GetCurrentChromFileInfoId();
+                    if (replicateIndex.HasValue && chromFileInfoId != null)
+                    {
+                        bookmark = bookmark.ChangeResult(replicateIndex.Value, chromFileInfoId, 0);
+                    }
+                    
+                }
+            }
+
+            FindResult findResult = null;
+            var document = DocumentUI;
+            using (var longWaitDlg = new LongWaitDlg())
+            {
+                longWaitDlg.PerformWork(this, 1000, progressMonitor =>
+                {
+                    findResult = document.SearchDocument(bookmark,
+                        findOptions, displaySettings, progressMonitor);
+                });
+                if (longWaitDlg.IsCanceled)
+                {
+                    return;
+                }
+            }
+
+            if (findResult == null)
+            {
+                MessageDlg.Show(this, findOptions.GetNotFoundMessage());
+            }
+            else
+                DisplayFindResult(null, findResult);
+        }
+
+        private IEnumerable<FindResult> FindAll(IProgressMonitor progressMonitor, FindPredicate findPredicate)
+        {
+            return findPredicate.FindAll(progressMonitor, Document);
+        }
+
+        public void FindAll(Control parent, FindOptions findOptions = null)
+        {
+            if (findOptions == null)
+                findOptions = FindOptions.ReadFromSettings(Settings.Default);
+            var findPredicate = new FindPredicate(findOptions, SequenceTree.GetDisplaySettings(null));
+            List<FindResult> results = new List<FindResult>();
+            using (var longWaitDlg = new LongWaitDlg(this))
+            {
+                longWaitDlg.PerformWork(parent, 2000, progressMonitor =>
+                {
+                    results.AddRange(FindAll(progressMonitor, findPredicate));
+                });
+                if (results.Count == 0)
+                {
+                    if (!longWaitDlg.IsCanceled)
+                    {
+                        MessageDlg.Show(parent.TopLevelControl, findOptions.GetNotFoundMessage());
+                    }
+                    return;
+                }
+            } 
+
+            ShowFindResults(results);
+        }
+
+        public void ShowFindResults(IList<FindResult> findResults)
+        {
+            // Consider(nicksh): if there is only one match, then perhaps just navigate to it instead
+            // of displaying FindResults window
+//            if (results.Count() == 1)
+//            {
+//                DisplayFindResult(results[0]);
+//            }
+            var findResultsForm = FormUtil.OpenForms.OfType<FindResultsForm>().FirstOrDefault();
+            if (findResultsForm == null)
+            {
+                findResultsForm = new FindResultsForm(this, findResults);
+                findResultsForm.Show(dockPanel, DockState.DockBottom);
+            }
+            else
+            {
+                findResultsForm.ChangeResults(findResults);
+                findResultsForm.Activate();
+            }
+        }
+
+        public void HideFindResults(bool destroy = false)
+        {
+            var findResultsForm = FormUtil.OpenForms.OfType<FindResultsForm>().FirstOrDefault();
+            if (findResultsForm != null)
+            {
+                findResultsForm.HideOnClose = !destroy;
+                findResultsForm.Close();
+            }
+        }
+
+        public bool NavigateToBookmark(Bookmark bookmark)
+        {
+            var bookmarkEnumerator = BookmarkEnumerator.TryGet(DocumentUI, bookmark);
+            if (bookmarkEnumerator == null)
+            {
+                return false;
+            }
+            SequenceTree.SelectedPath = bookmarkEnumerator.IdentityPath;
+            int resultsIndex = bookmarkEnumerator.ResultsIndex;
+            if (resultsIndex >= 0)
+            {
+                ComboResults.SelectedIndex = resultsIndex;
+            }
+            return true;
+        }
+
+        /// <summary>
+        /// Navigates the UI to the appropriate spot to display to the user
+        /// where text was found.
+        /// </summary>
+        /// <param name="owner">The control which currently has the focus.  If displaying the find result
+        /// requires showing a tooltip, the tooltip will remain displayed as long as owner has focus.
+        /// If owner is null, then the SequenceTree will set the focus to itself if a tooltip needs to 
+        /// be displayed.
+        /// </param>
+        /// <param name="findResult">The find result to display</param>
+        public void DisplayFindResult(Control owner, FindResult findResult)
+        {
+            if (findResult.FindMatch == null)
+            {
+                return;
+            }
+            if (!NavigateToBookmark(findResult.Bookmark))
+            {
+                return;
+            }
+            bool isAnnotationOrNote = findResult.FindMatch.AnnotationName != null || findResult.FindMatch.Note;
+            if (isAnnotationOrNote && findResult.Bookmark.ChromFileInfoId != null)
+            {
+                ShowResultsGrid(true);
+                LiveResultsGrid liveResultGrid = _resultsGridForm;
+                if (null != liveResultGrid)
+                {
+                    liveResultGrid.HighlightFindResult(findResult);
+                }
+                return;
+            }
+            SequenceTree.HighlightFindMatch(owner, findResult.FindMatch);
+        }
+
+        private void modifyPeptideMenuItem_Click(object sender, EventArgs e)
+        {
+            var nodeTranGroupTree = SequenceTree.GetNodeOfType<TransitionGroupTreeNode>();
+            var nodeTranTree = SequenceTree.GetNodeOfType<TransitionTreeNode>();
+            if (nodeTranTree == null && nodeTranGroupTree != null && nodeTranGroupTree.DocNode.TransitionGroup.IsCustomIon)
+            {
+                ModifySmallMoleculeTransitionGroup();
+            }
+            else if (nodeTranTree != null && nodeTranTree.DocNode.Transition.IsNonPrecursorNonReporterCustomIon())
+            {
+                ModifyTransition(nodeTranTree);
+            }
+            else
+            {
+                ModifyPeptide();
+            }
+        }
+
+        public void ModifySmallMoleculeTransitionGroup()
+        {
+            EditMenu.ModifySmallMoleculeTransitionGroup();
+        }
+
+        public void ModifyPeptide()
+        {
+            EditMenu.ModifyPeptide();
+        }
+
+        public void ModifyTransition(TransitionTreeNode nodeTranTree)
+        {
+            EditMenu.ModifyTransition(nodeTranTree);
+        }
+
+        private void noStandardMenuItem_Click(object sender, EventArgs e)
+        {
+            SetStandardType(null);
+        }
+
+        private void qcStandardMenuItem_Click(object sender, EventArgs e)
+        {
+            SetStandardType(PeptideDocNode.STANDARD_TYPE_QC);
+        }
+
+        private void normStandardMenuItem_Click(object sender, EventArgs e)
+        {
+            SetStandardType(StandardType.GLOBAL_STANDARD);
+        }
+
+        private void surrogateStandardMenuItem_Click(object sender, EventArgs e)
+        {
+            SetStandardType(StandardType.SURROGATE_STANDARD);
+        }
+
+        private void irtStandardContextMenuItem_Click(object sender, EventArgs e)
+        {
+            MessageDlg.Show(this, TextUtil.LineSeparate(SkylineResources.SkylineWindow_irtStandardContextMenuItem_Click_The_standard_peptides_for_an_iRT_calculator_can_only_be_set_in_the_iRT_calculator_editor_,
+                SkylineResources.SkylineWindow_irtStandardContextMenuItem_Click_In_the_Peptide_Settings___Prediction_tab__click_the_calculator_button_to_edit_the_current_iRT_calculator_));
+        }
+
+
+        private void setStandardTypeContextMenuItem_DropDownOpening(object sender, EventArgs e)
+        {
+            UpdateStandardTypeMenu();
+        }
+
+        private void UpdateStandardTypeMenu()
+        {
+            var selectedPeptides = SequenceTree.SelectedDocNodes
+                .OfType<PeptideDocNode>().ToArray();
+            var selectedStandardTypes = selectedPeptides.Select(peptide => peptide.GlobalStandardType)
+                .Distinct().ToArray();
+            foreach (var menuItemStandardType in GetStandardTypeMenuItems())
+            {
+                var toolStripMenuItem = menuItemStandardType.Key;
+                var standardType = menuItemStandardType.Value;
+                if (standardType == StandardType.IRT)
+                {
+                    // Only show iRT menu item when there is an iRT calculator
+                    var rtRegression = Document.Settings.PeptideSettings.Prediction.RetentionTime;
+                    toolStripMenuItem.Visible = rtRegression == null || !(rtRegression.Calculator is RCalcIrt);
+                    toolStripMenuItem.Enabled = selectedStandardTypes.Contains(StandardType.IRT);
+                }
+                else
+                {
+                    toolStripMenuItem.Enabled = selectedPeptides.Length >= 1 &&
+                                                !selectedStandardTypes.Contains(StandardType.IRT);
+                }
+                toolStripMenuItem.Checked = selectedStandardTypes.Length == 1 &&
+                                            selectedStandardTypes[0] == standardType;
+            }
+        }
+
+        public void SetStandardType(StandardType standardType)
+        {
+            IEnumerable<IdentityPath> selPaths = SequenceTree.SelectedPaths
+                .Where(idPath => !ReferenceEquals(idPath.Child, SequenceTree.NODE_INSERT_ID));
+            string message = standardType == null
+                ? SkylineResources.SkylineWindow_SetStandardType_Clear_standard_type
+                : string.Format(SkylineResources.SkylineWindow_SetStandardType_Set_standard_type_to__0_, standardType);
+
+            var identityPaths = selPaths as IdentityPath[] ?? selPaths.ToArray();
+            var peptides = identityPaths.Select(p => Document.FindNode(p)).OfType<PeptideDocNode>().ToArray();
+            if (peptides.Length > 0)
+            {
+                string changedPeptides;
+
+                MessageType type;
+                if (peptides.Length == 1)
+                {
+                    type = MessageType.set_standard_type;
+                    changedPeptides = peptides[0].AuditLogText;
+                }
+                else
+                {
+                    type = MessageType.set_standard_type_peptides;
+                    changedPeptides = peptides.Length.ToString();
+                }
+                    
+                ModifyDocument(message, doc => doc.ChangeStandardType(standardType, identityPaths),
+                    docPair => AuditLogEntry.DiffDocNodes(type, docPair, changedPeptides));
+            }
+        }
+
+        public IDictionary<ToolStripMenuItem, StandardType> GetStandardTypeMenuItems()
+        {
+            var dict = new Dictionary<ToolStripMenuItem, StandardType>
+            {
+                {noStandardContextMenuItem, null},
+                {normStandardContextMenuItem, StandardType.GLOBAL_STANDARD},
+                {surrogateStandardContextMenuItem, StandardType.SURROGATE_STANDARD},
+                {qcStandardContextMenuItem, StandardType.QC},
+                {irtStandardContextMenuItem, StandardType.IRT},
+            };
+            foreach (var entry in EditMenu.GetStandardTypeMenuItems())
+            {
+                dict.Add(entry.Key, entry.Value);
+            }
+
+            return dict;
+        }
+
+        public bool HasSelectedTargetPeptides()
+        {
+            return SequenceTree.SelectedDocNodes.Any(nodeSel =>
+                {
+                    var nodePep = nodeSel as PeptideDocNode;
+                    return nodePep != null && !nodePep.IsDecoy;
+                });
+        }
+
+        private void editSpectrumFilterContextMenuItem_Click(object sender, EventArgs args)
+        {
+            EditMenu.EditSpectrumFilter();
+        }
+
+        public void ShowUniquePeptidesDlg()
+        {
+            EditMenu.ShowUniquePeptidesDlg();
+        }
+
+        public void ShowPasteFastaDlg()  // Expose for test access
+        {
+            EditMenu.ShowPasteFastaDlg();
+        }
+
+        public void ShowPastePeptidesDlg()
+        {
+            EditMenu.ShowPastePeptidesDlg();
+        }
+
+        public void ShowPasteProteinsDlg()
+        {
+            EditMenu.ShowPasteProteinsDlg();
+        }
+
+        public void ShowPasteTransitionListDlg()
+        {
+            EditMenu.ShowInsertTransitionListDlg();
+        }
+
+        public void ShowRefineDlg()
+        {
+            RefineMenu.ShowRefineDlg();
+        }
+
+        public static int CountNodeDiff(SrmDocumentPair docPair)
+        {
+            var property = RootProperty.Create(typeof(Targets));
+            var objInfo = new ObjectInfo<object>(docPair.OldDoc.Targets, docPair.NewDoc.Targets,
+                docPair.OldDoc, docPair.NewDoc, docPair.OldDoc, docPair.NewDoc);
+            var enumerator = Reflector<Targets>.EnumerateDiffNodes(objInfo, property, docPair.OldDocumentType, false);
+
+            var count = 0;
+            while (enumerator.MoveNext())
+            {
+                var node = enumerator.Current as ElementDiffNode;
+                if (node == null)
+                    continue;
+
+                count += node.Removed ? 1 : -1;
+            }
+
+            return count;
+        }
+
+        public void ShowRenameProteinsDlg()
+        {
+            RefineMenu.ShowRenameProteinsDlg();
+        }
+
+        public void AcceptPeptides()
+        {
+            RefineMenu.AcceptPeptides();
+        }
+
+        public void AcceptProteins()
+        {
+            RefineMenu.AcceptProteins();
+        }
+
+        public void RemoveMissingResults()
+        {
+            RefineMenu.RemoveMissingResults();
+        }
+
+        public bool ShowGenerateDecoysDlg(IWin32Window owner = null)
+        {
+            return RefineMenu.ShowGenerateDecoysDlg(owner);
+        }
+
+        #endregion // Edit menu
+
+        #region Context menu
+
+        private void contextMenuTreeNode_Opening(object sender, CancelEventArgs e)
+        {
+            var treeNode = SequenceTree.SelectedNode as TreeNodeMS;
+            bool enabled = (SequenceTree.SelectedNode is IClipboardDataProvider && treeNode != null
+                && treeNode.IsInSelection);
+            copyContextMenuItem.Enabled = enabled;
+            cutContextMenuItem.Enabled = enabled;
+            deleteContextMenuItem.Enabled = enabled;
+            if (SequenceTree.SelectedNodes.Count > 0)
+            {
+                expandSelectionContextMenuItem.Enabled = true;
+                expandSelectionContextMenuItem.Visible = true;
+            }
+            else
+            {
+                expandSelectionContextMenuItem.Enabled = false;
+                expandSelectionContextMenuItem.Visible = false;
+            }
+            if (Settings.Default.UIMode == UiModes.PROTEOMIC)
+            {
+                expandSelectionProteinsContextMenuItem.Text = SeqNodeResources.PeptideGroupTreeNode_Heading_Protein;
+                expandSelectionPeptidesContextMenuItem.Text = PeptideDocNode.TITLE;
+            }
+            else
+            {
+                expandSelectionProteinsContextMenuItem.Text = SeqNodeResources.PeptideGroupTreeNode_Heading_Molecule_List;
+                expandSelectionPeptidesContextMenuItem.Text = PeptideDocNode.TITLE_MOLECULE;
+            }
+            pickChildrenContextMenuItem.Enabled = SequenceTree.CanPickChildren(SequenceTree.SelectedNode) && enabled;
+            editNoteContextMenuItem.Enabled = (SequenceTree.SelectedNode is SrmTreeNode && enabled);
+            removePeakContextMenuItem.Visible = (SequenceTree.SelectedNode is TransitionTreeNode && enabled);
+            bool enabledModify = SequenceTree.GetNodeOfType<PeptideTreeNode>() != null;
+            var transitionTreeNode = SequenceTree.SelectedNode as TransitionTreeNode;
+            if (transitionTreeNode != null && transitionTreeNode.DocNode.Transition.IsPrecursor() && transitionTreeNode.DocNode.Transition.IsCustom())
+                enabledModify = false; // Don't offer to modify generated custom precursor nodes
+            modifyPeptideContextMenuItem.Visible = enabledModify && enabled;
+            setStandardTypeContextMenuItem.Visible = (HasSelectedTargetPeptides() && enabled);
+            // Custom molecule support
+            var nodePepGroupTree = SequenceTree.SelectedNode as PeptideGroupTreeNode;
+            var nodePepTree = SequenceTree.SelectedNode as PeptideTreeNode;
+            addMoleculeContextMenuItem.Visible = enabled && nodePepGroupTree != null && 
+                (nodePepGroupTree.DocNode.IsEmpty || nodePepGroupTree.DocNode.IsNonProteomic);
+            addSmallMoleculePrecursorContextMenuItem.Visible = enabledModify && nodePepTree != null && !nodePepTree.DocNode.IsProteomic;
+            var nodeTranGroupTree = SequenceTree.SelectedNode as TransitionGroupTreeNode;
+            addTransitionMoleculeContextMenuItem.Visible = enabled && nodeTranGroupTree != null &&
+                nodeTranGroupTree.PepNode.Peptide.IsCustomMolecule;
+            editSpectrumFilterContextMenuItem.Visible = SequenceTree.SelectedPaths
+                .SelectMany(path => DocumentUI.EnumeratePathsAtLevel(path, SrmDocument.Level.TransitionGroups)).Any();
+            var selectedQuantitativeValues = SelectedQuantitativeValues();
+            if (selectedQuantitativeValues.Length == 0)
+            {
+                toggleQuantitativeContextMenuItem.Visible = false;
+                markTransitionsQuantitativeContextMenuItem.Visible = false;
+            }
+            else if (selectedQuantitativeValues.Length == 2)
+            {
+                toggleQuantitativeContextMenuItem.Visible = false;
+                markTransitionsQuantitativeContextMenuItem.Visible = true;
+            }
+            else
+            {
+                markTransitionsQuantitativeContextMenuItem.Visible = false;
+
+                if (selectedQuantitativeValues[0])
+                {
+                    toggleQuantitativeContextMenuItem.Checked = true;
+                    toggleQuantitativeContextMenuItem.Visible 
+                        = SequenceTree.SelectedNodes.All(node => node is TransitionTreeNode);
+                }
+                else
+                {
+                    toggleQuantitativeContextMenuItem.Checked = false;
+                    toggleQuantitativeContextMenuItem.Visible = true;
+                }
+            }
+        }
+
+        private void pickChildrenContextMenuItem_Click(object sender, EventArgs e) { ShowPickChildrenInternal(true); }
+
+        public void ShowPickChildrenInternal(bool okOnDeactivate)
+        {
+            SequenceTree.ShowPickList(okOnDeactivate);
+        }
+        private void expandSelectionNoneContextMenuItem_Click(object sender, EventArgs e)
+        {
+            SequenceTree.ExpandSelectionBulk(typeof(SrmTreeNodeParent));
+        }
+        private void expandSelectionProteinsContextMenuItem_Click(object sender, EventArgs e)
+        {
+            SequenceTree.ExpandSelectionBulk(typeof(PeptideGroupTreeNode));
+        }
+        private void expandSelectionPeptidesContextMenuItem_Click(object sender, EventArgs e)
+        {
+            SequenceTree.ExpandSelectionBulk(typeof(PeptideTreeNode));
+        }
+        private void expandSelectionPrecursorsContextMenuItem_Click(object sender, EventArgs e)
+        {
+            SequenceTree.ExpandSelectionBulk(typeof(TransitionGroupTreeNode));
+        }
+        /// <summary>
+        /// Shows pop-up pick list for tests, with no automatic OK on deactivation of the pick list,
+        /// since this can cause failures, if the test computer is in use during the tests.
+        /// </summary>
+        public void ShowPickChildrenInTest()
+        {
+            ShowPickChildrenInternal(false);
+        }
+
+        private void singleReplicateTreeContextMenuItem_Click(object sender, EventArgs e)
+        {
+            SequenceTree.ShowReplicate = ReplicateDisplay.single;
+        }
+
+        private void bestReplicateTreeContextMenuItem_Click(object sender, EventArgs e)
+        {
+            SequenceTree.ShowReplicate = ReplicateDisplay.best;
+
+            // Make sure the best result index is active for the current peptide.
+            var nodePepTree = SequenceTree.GetNodeOfType<PeptideTreeNode>();
+            if (nodePepTree != null)
+            {
+                int iBest = nodePepTree.DocNode.BestResult;
+                if (iBest != -1)
+                    SelectedResultsIndex = iBest;
+            }
+        }
+
+        private void replicatesTreeContextMenuItem_DropDownOpening(object sender, EventArgs e)
+        {
+            ReplicateDisplay replicate = SequenceTree.ShowReplicate;
+            singleReplicateTreeContextMenuItem.Checked = (replicate == ReplicateDisplay.single);
+            bestReplicateTreeContextMenuItem.Checked = (replicate == ReplicateDisplay.best);
+        }
+
+        #endregion
+
+        #region View menu
+
+        // See SkylineGraphs.cs
+
+        public void ViewSpectralLibraries()
+        {
+            if (Settings.Default.SpectralLibraryList.Count == 0)
+            {
+                var result = MultiButtonMsgDlg.Show(this,
+                                             SkylineResources.
+                                                 SkylineWindow_ViewSpectralLibraries_No_libraries_to_show_Would_you_like_to_add_a_library,
+                                             MessageBoxButtons.OKCancel);
+                if (result == DialogResult.Cancel)
+                    return;
+                ShowPeptideSettingsUI(PeptideSettingsUI.TABS.Library);
+            }
+            else
+            {
+                var index = OwnedForms.IndexOf(form => form is ViewLibraryDlg);
+                if (index != -1)
+                    OwnedForms[index].Activate();
+                else
+                {
+                    var libraries = Document.Settings.PeptideSettings.Libraries;
+                    string libraryName = string.Empty;
+                    for (int i = 0; i < libraries.Libraries.Count && string.IsNullOrEmpty(libraryName); i++)
+                    {
+                        if (libraries.Libraries[i] != null)
+                            libraryName = libraries.Libraries[i].Name;
+                        else if (libraries.LibrarySpecs[i] != null)
+                            libraryName = libraries.LibrarySpecs[i].Name;
+                    }
+                    OpenLibraryExplorer(libraryName);
+                }
+            }
+        }
+
+        public double TargetsTextFactor
+        {
+            get { return ViewMenu.TargetsTextFactor; }
+            set
+            {
+                ViewMenu.TargetsTextFactor = value;
+            }
+        }
+
+        public void ChangeTextSize(double textFactor)
+        {
+            TargetsTextFactor = textFactor;
+            SequenceTree.OnTextZoomChanged();
+
+            // Null check is required since FilesTree is not visible by default and may not exist yet
+            FilesTree?.OnTextZoomChanged(); 
+        }
+
+        public void ChangeColorScheme()
+        {
+            UpdateGraphPanes();
+            // Because changing text size already did everything we needed to update
+            // the Targets view text.
+            ChangeTextSize(Program.MainWindow.TargetsTextFactor);            
+        }
+
+        public void OpenLibraryExplorer(string libraryName)
+        {
+            var viewLibraryDlg = new ViewLibraryDlg(_libraryManager, libraryName, this) { Owner = this };
+            viewLibraryDlg.Show(this);
+        }
+
+        public void ShowStatusBar(bool show)
+        {
+            Settings.Default.ShowStatusBar = show;
+            statusStrip.Visible = show;
+        }
+
+        public void ShowToolBar(bool show)
+        {
+            Settings.Default.RTPredictorVisible = show;
+            mainToolStrip.Visible = show;
+        }
+
+        public void AddGroupComparison()
+        {
+            using (var editDlg = new EditGroupComparisonDlg(this, GroupComparisonDef.EMPTY,
+                Settings.Default.GroupComparisonDefList))
+            {
+                if (editDlg.ShowDialog(this) == DialogResult.OK)
+                {
+                    Settings.Default.GroupComparisonDefList.Add(editDlg.GroupComparisonDef);
+                    ModifyDocument(Resources.SkylineWindow_AddGroupComparison_Add_Fold_Change,
+                        doc => doc.ChangeSettings(
+                            doc.Settings.ChangeDataSettings(
+                                doc.Settings.DataSettings.AddGroupComparisonDef(
+                                editDlg.GroupComparisonDef))), AuditLogEntry.SettingsLogFunction);
+                }
+            }
+        }
+
+        public void AddListDefinition()
+        {
+            using (var editDlg = new ListDesigner(ListData.EMPTY, Settings.Default.ListDefList))
+            {
+                if (editDlg.ShowDialog(this) == DialogResult.OK)
+                {
+                    var listDef = editDlg.GetListDef();
+                    Settings.Default.ListDefList.Add(listDef);
+                    ModifyDocument(Resources.SkylineWindow_AddGroupComparison_Add_Fold_Change,
+                        doc => doc.ChangeSettings(
+                            doc.Settings.ChangeDataSettings(
+                                doc.Settings.DataSettings.AddListDef(
+                                    listDef))), AuditLogEntry.SettingsLogFunction);
+                }
+            }
+        }
+
+        public void ChangeDocPanoramaUri(Uri uri)
+        {
+                    ModifyDocument(SkylineResources.SkylineWindow_ChangeDocPanoramaUri_Store_Panorama_upload_location,
+                        doc => doc.ChangeSettings(
+                            doc.Settings.ChangeDataSettings(
+                                doc.Settings.DataSettings.ChangePanoramaPublishUri(
+                                uri))), AuditLogEntry.SettingsLogFunction);
+        }
+
+        public void ShowGroupComparisonWindow(string groupComparisonName)
+        {
+            FoldChangeGrid.ShowFoldChangeGrid(dockPanel, GetFloatingRectangleForNewWindow(), this, groupComparisonName);
+        }
+        
+
+        private void addMoleculeContextMenuItem_Click(object sender, EventArgs e)
+        {
+            AddSmallMolecule();
+        }
+
+        private void addSmallMoleculePrecursorContextMenuItem_Click(object sender, EventArgs e)
+        {
+            AddSmallMolecule();
+        }
+
+        private void addTransitionMoleculeContextMenuItem_Click(object sender, EventArgs e)
+        {
+            AddSmallMolecule();
+        }
+
+        private TransitionDocNode[] GetDefaultPrecursorTransitions(SrmDocument doc, TransitionGroup tranGroup)
+        {
+            // CONSIDER(bspratt):
+            // You might want to prepoluate one or more precursor transitions, if full scan MS1 "Isotope peaks include"=="count" 
+            // (in which case you'd want more than one), or Transition Settings ion types filter includes "p"
+            // var transition = new Transition(tranGroup, tranGroup.PrecursorAdduct, null, tranGroup.CustomMolecule);
+            // var massType = doc.Settings.TransitionSettings.Prediction.FragmentMassType;
+            // double mass = transition.CustomIon.GetMass(massType);
+            // var nodeTran = new TransitionDocNode(transition, null, mass, null, null); // Precursor transition
+            // return new[] { nodeTran };
+            return new TransitionDocNode[0];
+        }
+
+        public void AddSmallMolecule()
+        {
+            var nodeGroupTree = SequenceTree.SelectedNode as TransitionGroupTreeNode;
+            var nodePepGroupTree = SequenceTree.SelectedNode as PeptideGroupTreeNode;
+            var nodePepTree = SequenceTree.SelectedNode as PeptideTreeNode;
+            if (nodeGroupTree != null)
+            {
+                // Adding a transition - just want charge and formula/mz
+                var nodeGroup = nodeGroupTree.DocNode;
+                var groupPath = nodeGroupTree.Path;
+                // List of existing transitions to avoid duplication
+                var existingIons = nodeGroup.Transitions.Select(child => child.Transition)
+                                                        .Where(c => c.IsNonReporterCustomIon()).ToArray();
+                using (var dlg = new EditCustomMoleculeDlg(this,
+                    EditCustomMoleculeDlg.UsageMode.fragment,
+                    SkylineResources.SkylineWindow_AddMolecule_Add_Transition, null, existingIons,
+                    Transition.MIN_PRODUCT_CHARGE,
+                    Transition.MAX_PRODUCT_CHARGE,
+                    Document.Settings, nodeGroup.CustomMolecule, nodeGroup.Transitions.Any() ? nodeGroup.Transitions.Last().Transition.Adduct : Adduct.SINGLY_PROTONATED,
+                    null,
+                    nodeGroup.Transitions.Any() ? nodeGroup.Transitions.Last().ExplicitValues : ExplicitTransitionValues.EMPTY,
+                    null, null))
+                {
+                    if (dlg.ShowDialog(this) == DialogResult.OK)
+                    {
+                        ModifyDocument(string.Format(SkylineResources.SkylineWindow_AddMolecule_Add_custom_product_ion__0_, dlg.ResultCustomMolecule.DisplayName), doc =>
+                        {
+                            // Okay to use TransitionGroup identity object, if it has been removed from the 
+                            // tree, then the Add below with the path will throw
+                            var transitionGroup = nodeGroup.TransitionGroup;
+                            var transition = new Transition(transitionGroup, dlg.Adduct, null, dlg.ResultCustomMolecule);
+                            var massType = doc.Settings.TransitionSettings.Prediction.FragmentMassType;
+                            var mass = transition.CustomIon.GetMass(massType);
+                            var nodeTran = new TransitionDocNode(transition, null, mass, TransitionDocNode.TransitionQuantInfo.DEFAULT,
+                            dlg.ResultExplicitTransitionValues); 
+
+                            return (SrmDocument)doc.Add(groupPath, nodeTran);
+                        }, docPair => AuditLogEntry.DiffDocNodes(MessageType.added_small_molecule_transition, docPair, dlg.ResultCustomMolecule.DisplayName));
+                    }
+                }
+            }
+            else if (nodePepTree != null)
+            {
+                // Adding a precursor - appends a transition group to the current peptide's existing list
+                var nodePep = nodePepTree.DocNode;
+                var pepPath = nodePepTree.Path;
+                var notFirst = nodePep.TransitionGroups.Any();
+                // Get a list of existing precursors - likely basis for adding a heavy version
+                var existingPrecursors = nodePep.TransitionGroups.Select(child => child.TransitionGroup).Where(c => c.IsCustomIon).ToArray();
+                using (var dlg = new EditCustomMoleculeDlg(this,
+                    EditCustomMoleculeDlg.UsageMode.precursor,
+                    SkylineResources.SkylineWindow_AddSmallMolecule_Add_Precursor,
+                    null, existingPrecursors,
+                    TransitionGroup.MIN_PRECURSOR_CHARGE, TransitionGroup.MAX_PRECURSOR_CHARGE, Document.Settings,
+                    nodePep.Peptide.CustomMolecule,
+                    notFirst ? nodePep.TransitionGroups.First().TransitionGroup.PrecursorAdduct : Adduct.SINGLY_PROTONATED,
+                    notFirst ? nodePep.TransitionGroups.First().ExplicitValues : ExplicitTransitionGroupValues.EMPTY,
+                    null,
+                    null,
+                    notFirst ? nodePep.TransitionGroups.First().TransitionGroup.LabelType : IsotopeLabelType.light))
+                {
+                    if (dlg.ShowDialog(this) == DialogResult.OK)
+                    {
+                        TransitionGroup tranGroup = null;
+                        TransitionGroupDocNode tranGroupDocNode = null;
+                        ModifyDocument(string.Format(SkylineResources.SkylineWindow_AddSmallMolecule_Add_small_molecule_precursor__0_, dlg.ResultCustomMolecule.DisplayName), doc =>
+                        {
+                            tranGroup = new TransitionGroup(nodePep.Peptide, dlg.Adduct, dlg.IsotopeLabelType);
+                            tranGroupDocNode = new TransitionGroupDocNode(tranGroup, Annotations.EMPTY,
+                                doc.Settings, null, null, dlg.ResultExplicitTransitionGroupValues, null, GetDefaultPrecursorTransitions(doc, tranGroup), true);
+                            return (SrmDocument)doc.Add(pepPath, tranGroupDocNode);
+                        }, docPair => AuditLogEntry.DiffDocNodes(MessageType.added_small_molecule_precursor, docPair, tranGroupDocNode.AuditLogText));
+                    }
+                }
+            }
+            else if (nodePepGroupTree != null)
+            {
+                var nodePepGroup = nodePepGroupTree.DocNode;
+                if (!nodePepGroup.IsPeptideList)
+                {
+                    MessageDlg.Show(this, SkylineResources.SkylineWindow_AddMolecule_Custom_molecules_cannot_be_added_to_a_protein_);
+                    return;
+                }
+                else if (!nodePepGroup.IsEmpty && nodePepGroup.IsProteomic) // N.B. : An empty PeptideGroup will return True for IsProteomic, the assumption being that it's in the early stages of being populated from a protein
+                {
+                    MessageDlg.Show(this, SkylineResources.SkylineWindow_AddMolecule_Custom_molecules_cannot_be_added_to_a_peptide_list_);
+                    return;
+                }
+
+                var pepGroupPath = nodePepGroupTree.Path;
+                using (var dlg = new EditCustomMoleculeDlg(this,
+                    EditCustomMoleculeDlg.UsageMode.moleculeNew,
+                    SkylineResources.SkylineWindow_AddSmallMolecule_Add_Small_Molecule_and_Precursor, null, null,
+                    TransitionGroup.MIN_PRECURSOR_CHARGE, TransitionGroup.MAX_PRECURSOR_CHARGE, Document.Settings, null, Adduct.NonProteomicProtonatedFromCharge(1), 
+                    ExplicitTransitionGroupValues.EMPTY, ExplicitTransitionValues.EMPTY, ExplicitRetentionTimeInfo.EMPTY, IsotopeLabelType.light))
+                {
+                    if (dlg.ShowDialog(this) == DialogResult.OK)
+                    {
+                        ModifyDocument(string.Format(SkylineResources.SkylineWindow_AddSmallMolecule_Add_small_molecule__0_, dlg.ResultCustomMolecule.DisplayName), doc =>
+                        {
+                            // If ion was described as having an adduct, leave that off for the parent "peptide" molecular formula
+                            var peptideMolecule = dlg.ResultCustomMolecule;
+                            var peptide = new Peptide(peptideMolecule);
+                            var tranGroup = new TransitionGroup(peptide, dlg.Adduct, dlg.IsotopeLabelType, true, null);
+                            var tranGroupDocNode = new TransitionGroupDocNode(tranGroup, Annotations.EMPTY,
+                                doc.Settings, null, null, dlg.ResultExplicitTransitionGroupValues, null,
+                                GetDefaultPrecursorTransitions(doc, tranGroup), true);
+                            var nodePepNew = new PeptideDocNode(peptide, Document.Settings, null, null,
+                                dlg.ResultRetentionTimeInfo, new[] { tranGroupDocNode }, true);
+                            return (SrmDocument)doc.Add(pepGroupPath, nodePepNew);
+                        }, docPair => AuditLogEntry.DiffDocNodes(MessageType.added_small_molecule, docPair, dlg.ResultCustomMolecule.DisplayName));
+                    }
+                }
+            }
+        }
+
+        #endregion
+
+        #region Settings menu
+
+        private void saveCurrentMenuItem_Click(object sender, EventArgs e)
+        {
+            SaveSettings();
+        }
+
+        private void editSettingsMenuItem_Click(object sender, EventArgs e)
+        {
+            IEnumerable<SrmSettings> listNew = Settings.Default.SrmSettingsList.EditList(this, null);
+            if (listNew != null)
+            {
+                SrmSettingsList list = Settings.Default.SrmSettingsList;
+                SrmSettings settingsDefault = list[0];
+                SrmSettings settingsCurrent = DocumentUI.Settings;
+                list.Clear();
+                list.Add(settingsDefault); // Add back default settings.
+                list.AddRange(listNew);
+                if (!list.TryGetValue(settingsCurrent.GetKey(), out _))
+                {
+                    // If the current settings were removed, then make
+                    // them the default, and use them to avoid a shift
+                    // to some random settings values.
+                    list[0] = settingsCurrent.MakeSavable(SrmSettingsList.DefaultName);
+                }
+            }
+        }
+
+        private void shareSettingsMenuItem_Click(object sender, EventArgs e)
+        {
+            ShareSettings();
+        }
+
+        public void ShareSettings()
+        {
+            using (var dlg = new ShareListDlg<SrmSettingsList, SrmSettings>(Settings.Default.SrmSettingsList))
+            {
+                dlg.ShowDialog(this);
+            }
+        }
+
+        private void importSettingsMenuItem1_Click(object sender, EventArgs e)
+        {
+            ImportSettings();
+        }
+
+        public void ImportSettings()
+        {
+            ShareListDlg<SrmSettingsList, SrmSettings>.Import(this,
+                Settings.Default.SrmSettingsList);
+        }
+
+        private void peptideSettingsMenuItem_Click(object sender, EventArgs e)
+        {
+            ShowPeptideSettingsUI();
+        }
+
+        public void ShowPeptideSettingsUI()
+        {
+            ShowPeptideSettingsUI(this);
+        }
+
+        public void ShowPeptideSettingsUI(IWin32Window parent)
+        {
+            ShowPeptideSettingsUI(parent, null);
+        }
+
+        public void ShowPeptideSettingsUI(PeptideSettingsUI.TABS? tab)
+        {
+            ShowPeptideSettingsUI(this, tab);
+        }
+
+        private void ShowPeptideSettingsUI(IWin32Window parent, PeptideSettingsUI.TABS? tab)
+        {
+            using (PeptideSettingsUI ps = new PeptideSettingsUI(this, _libraryManager, tab))
+            {
+                var oldStandard = RCalcIrt.IrtPeptides(Document).ToHashSet();
+
+                if (ps.ShowDialog(parent) == DialogResult.OK)
+                {
+                    if (ps.IsShowLibraryExplorer)
+                    {
+                        int libraryExpIndex = OwnedForms.IndexOf(form => form is ViewLibraryDlg);
+                        if (libraryExpIndex != -1)
+                            OwnedForms[libraryExpIndex].Activate();
+                    }
+
+                    HandleStandardsChanged(oldStandard, RCalcIrt.Calculator(Document));
+                }
+            }
+
+            // In case user shows/hides things via the Spectral Library 
+            // Explorer's spectrum graph pane.
+            UpdateGraphPanes();
+        }
+
+        public void HandleStandardsChanged(ICollection<Target> oldStandard, RCalcIrt calc)
+        {
+            if (calc == null)
+                return;
+            var dbPath = calc.DatabasePath;
+            try
+            {
+                calc = calc.Initialize(null) as RCalcIrt;
+            }
+            catch (Exception e)
+            {
+                MessageDlg.ShowWithException(this,
+                    string.Format(
+                        Resources.SkylineWindow_HandleStandardsChanged_An_error_occurred_while_attempting_to_load_the_iRT_database__0___iRT_standards_cannot_be_automatically_added_to_the_document_,
+                        dbPath), e);
+                return;
+            }
+            if (calc == null)
+                return;
+            var newStandard = calc.GetStandardPeptides().ToArray();
+            if (newStandard.Length == 0 || newStandard.Length == oldStandard.Count && newStandard.All(oldStandard.Contains))
+            {
+                // Standard peptides have not changed
+                return;
+            }
+            
+            // Determine which peptides are in the standard, but not in the document
+            var documentPeps = new TargetMap<bool>(Document.Molecules.Select(pep => new KeyValuePair<Target, bool>(pep.ModifiedTarget, true)));
+            var missingPeptides = new TargetMap<bool>(newStandard.Where(pep => !documentPeps.ContainsKey(pep)).Select(target => new KeyValuePair<Target, bool>(target, true)));
+            if (missingPeptides.Count == 0)
+                return;
+
+            SrmDocument newDoc = null;
+            IdentityPath firstAdded = null;
+            var numTransitions = 0;
+            Func<SrmDocumentPair, AuditLogEntry> dlgCreate = null;
+            if (!string.IsNullOrEmpty(calc.DocumentXml))
+            {
+                using (var reader = new StringReader(calc.DocumentXml))
+                using (var dlg = new AddIrtStandardsToDocumentDlg())
+                {
+                    if (dlg.ShowDialog(this) == DialogResult.Yes)
+                    {
+                        newDoc = Document.ImportDocumentXml(reader,
+                            string.Empty,
+                            MeasuredResults.MergeAction.remove,
+                            false,
+                            FindSpectralLibrary,
+                            Settings.Default.StaticModList,
+                            Settings.Default.HeavyModList,
+                            Document.Children.Any() ? new IdentityPath(Document.Children.First().Id) : null,
+                            out firstAdded,
+                            out _,
+                            false);
+                        numTransitions = dlg.NumTransitions;
+                        dlgCreate = dlg.FormSettings.EntryCreator.Create;
+                    }
+                }
+            }
+            else
+            {
+                var matchingStandard = IrtStandard.WhichStandard(newStandard);
+                if (matchingStandard != null && matchingStandard.HasDocument)
+                {
+                    using (var dlg = new AddIrtStandardsToDocumentDlg())
+                    {
+                        if (dlg.ShowDialog(this) == DialogResult.Yes)
+                        {
+                            newDoc = matchingStandard.ImportTo(Document, FindSpectralLibrary, out firstAdded);
+                            numTransitions = dlg.NumTransitions;
+                            dlgCreate = dlg.FormSettings.EntryCreator.Create;
+                        }
+                    }
+                }
+            }
+
+            var standardPepGroup = firstAdded != null ? (PeptideGroupDocNode)newDoc?.FindNode(firstAdded) : null;
+            if (standardPepGroup != null)
+            {
+                ModifyDocument(SkylineResources.SkylineWindow_AddStandardsToDocument_Add_standard_peptides, _ =>
+                {
+                    var pepList = new List<DocNode>();
+                    foreach (var nodePep in standardPepGroup.Peptides.Where(pep => missingPeptides.ContainsKey(pep.ModifiedTarget)))
+                    {
+                        var tranGroupList = new List<DocNode>();
+                        foreach (TransitionGroupDocNode nodeTranGroup in nodePep.Children)
+                        {
+                            var transitions = nodeTranGroup.Transitions.OrderBy(nodeTran => nodeTran.LibInfo?.Rank).Take(numTransitions).ToArray();
+                            Array.Sort(transitions, TransitionGroup.CompareTransitions);
+                            tranGroupList.Add(nodeTranGroup.ChangeChildren(transitions.Cast<DocNode>().ToList()));
+                        }
+
+                        pepList.Add(nodePep.ChangeChildren(tranGroupList));
+                    }
+
+                    var newStandardPepGroup = standardPepGroup.ChangeChildren(pepList);
+                    return (SrmDocument) newDoc.ReplaceChild(newStandardPepGroup);
+                }, dlgCreate);
+            }
+        }
+
+        private void transitionSettingsMenuItem_Click(object sender, EventArgs e)
+        {
+            ShowTransitionSettingsUI();
+        }
+
+        public void ShowTransitionSettingsUI()
+        {
+            ShowTransitionSettingsUI(this);
+        }
+
+        public void ShowTransitionSettingsUI(IWin32Window parent)
+        {
+            ShowTransitionSettingsUI(parent, null);
+        }
+
+        public void ShowTransitionSettingsUI(TransitionSettingsUI.TABS? tab)
+        {
+            ShowTransitionSettingsUI(this, tab);
+        }
+
+        private void ShowTransitionSettingsUI(IWin32Window parent, TransitionSettingsUI.TABS? tab)
+        {
+            using (TransitionSettingsUI ts = new TransitionSettingsUI(this) { TabControlSel = tab })
+            {
+                if (ts.ShowDialog(parent) == DialogResult.OK)
+                {
+                    // At this point the dialog does everything by itself.
+                }
+            }
+        }
+
+        private void settingsMenu_DropDownOpening(object sender, EventArgs e)
+        {
+            ToolStripMenuItem menu = settingsToolStripMenuItem;
+            SrmSettingsList list = Settings.Default.SrmSettingsList;
+            string selected = DocumentUI.Settings.Name;
+
+            // No point in saving the settings, if a saved instance is selected.
+            saveCurrentMenuItem.Enabled = (selected == SrmSettingsList.DefaultName);
+
+            // Only edit or share, if more than default settings.
+            bool enable = (list.Count > 1);
+            editSettingsMenuItem.Enabled = enable;
+            shareSettingsMenuItem.Enabled = enable;
+
+            // Add the true default settings, as these can be useful for getting everyone using the
+            // same settings in an instructional context
+            var listItems = new List<SrmSettings> { SrmSettingsList.GetDefault() };
+            listItems.AddRange(list.Skip(1));
+            int i = 0;
+            foreach (var settings in listItems)
+            {
+                ToolStripMenuItem item = menu.DropDownItems[i] as ToolStripMenuItem;
+                if (item == null || settings.Name != item.Name)
+                {
+                    // Remove the rest until the separator is reached
+                    while (!ReferenceEquals(menu.DropDownItems[i], toolStripSeparatorSettings))
+                        menu.DropDownItems.RemoveAt(i);
+
+                    SelectSettingsHandler handler = new SelectSettingsHandler(this, settings);
+                    item = new ToolStripMenuItem(settings.Name, null,
+                        handler.ToolStripMenuItemClick);
+                    menu.DropDownItems.Insert(i, item);
+                }
+
+                if (Equals(settings, DocumentUI.Settings))
+                    item.Checked = true;
+                i++;
+            }
+
+            // Remove the rest until the separator is reached
+            while (!ReferenceEquals(menu.DropDownItems[i], toolStripSeparatorSettings))
+                menu.DropDownItems.RemoveAt(i);
+
+            toolStripSeparatorSettings.Visible = (i > 0);
+        }
+
+        public bool SaveSettings()
+        {
+            using (SaveSettingsDlg ss = new SaveSettingsDlg())
+            {
+                if (ss.ShowDialog(this) != DialogResult.OK)
+                    return false;
+
+                SrmSettings settingsNew = null;
+
+                ModifyDocument(SkylineResources.SkylineWindow_SaveSettings_Name_settings, doc =>
+                                                    {
+                                                        settingsNew = (SrmSettings) doc.Settings.ChangeName(ss.SaveName);
+                                                        return doc.ChangeSettings(settingsNew);
+                                                    }, AuditLogEntry.SkipChange);
+
+                if (settingsNew != null)
+                    Settings.Default.SrmSettingsList.Add(settingsNew.MakeSavable(ss.SaveName));
+
+                return true;
+            }
+        }
+
+        private class SelectSettingsHandler
+        {
+            private readonly SkylineWindow _skyline;
+            private readonly SrmSettings _settings;
+
+            public SelectSettingsHandler(SkylineWindow skyline, SrmSettings settings)
+            {
+                _skyline = skyline;
+                _settings = settings;
+            }
+
+            public void ToolStripMenuItemClick(object sender, EventArgs e)
+            {
+                // If the current settings are not in a saved set, then ask to save
+                // before overwriting them.
+                if (_skyline.DocumentUI.Settings.Name == SrmSettingsList.DefaultName)
+                {
+                    DialogResult result =
+                        MultiButtonMsgDlg.Show(_skyline,
+                            SkylineResources.
+                                SelectSettingsHandler_ToolStripMenuItemClick_Do_you_want_to_save_your_current_settings_before_switching,
+                            MessageBoxButtons.YesNoCancel);
+                    switch (result)
+                    {
+                        case DialogResult.Cancel:
+                            return;
+                        case DialogResult.Yes:
+                            if (!_skyline.SaveSettings())
+                                return;
+                            break;
+                    }
+                }
+                // For extra safety, make sure the settings do not contain Library
+                // instances.  Saved settings should always have null Libraries, and
+                // use the LibraryManager to get the right libraries for the library
+                // spec's.
+                var settingsNew = _settings;
+                var lib = _settings.PeptideSettings.Libraries;
+                if (lib != null)
+                {
+                    foreach (var library in lib.Libraries)
+                    {
+                        if (library != null)
+                        {
+                            settingsNew = _settings.ChangePeptideSettings(_settings.PeptideSettings.ChangeLibraries(
+                                _settings.PeptideSettings.Libraries.ChangeLibraries(new Library[lib.Libraries.Count])));
+                            break;
+                        }
+                    }
+                }
+                if (_skyline.ChangeSettings(settingsNew, true))
+                    settingsNew.UpdateLists(_skyline.DocumentFilePath);
+            }
+        }
+
+        public void ResetDefaultSettings()
+        {
+            var defaultSettings = SrmSettingsList.GetDefault();
+            if (!Equals(defaultSettings, DocumentUI.Settings))
+                ChangeSettings(defaultSettings, false, SkylineResources.SkylineWindow_ResetDefaultSettings_Reset_default_settings);
+        }
+
+        public bool ChangeSettingsMonitored(Control parent, string message, Func<SrmSettings, SrmSettings> changeSettings)
+        {
+            bool documentChanged;
+            do
+            {
+                documentChanged = false;
+                try
+                {
+                    var newSettings = changeSettings(Document.Settings);
+                    bool success = false;
+                    using (var longWaitDlg = new LongWaitDlg(this))
+                    {
+                        longWaitDlg.Text = Text; // Same as dialog box
+                        longWaitDlg.Message = message;
+                        longWaitDlg.ProgressValue = 0;
+                        var undoState = GetUndoState();
+                        longWaitDlg.PerformWork(parent, 800, progressMonitor =>
+                        {
+                            using (var settingsChangeMonitor = new SrmSettingsChangeMonitor(progressMonitor, message, this))
+                            {
+                                // If background proteome lacks the needed protein metadata for uniqueness checks, force loading now
+                                var diff = new SrmSettingsDiff(newSettings, Document.Settings);
+                                if (diff.DiffPeptides || newSettings.PeptideSettings.NeedsBackgroundProteomeUniquenessCheckProcessing)
+                                {
+                                    if (progressMonitor.IsCanceled)
+                                    {
+                                        return;
+                                    }
+
+                                    // Looping here in case some other agent interrupts us with a change to Document
+                                    while (newSettings.PeptideSettings.NeedsBackgroundProteomeUniquenessCheckProcessing)
+                                    {
+                                        BackgroundProteomeManager.BeginForegroundLoad();  // Signal the background task to stay out of our way
+                                        var manager = BackgroundProteomeManager; // Use the background loader logic, but in this thread
+                                        var withMetaData = manager.LoadForeground(newSettings.PeptideSettings, settingsChangeMonitor);
+                                        if (withMetaData == null)
+                                        {
+                                            return; // Cancelled
+                                        }
+                                        newSettings = newSettings.ChangePeptideSettings(s => s.ChangeBackgroundProteome(withMetaData));
+                                    }
+                                }
+                                success = ChangeSettings(newSettings, true, null, undoState, settingsChangeMonitor,
+                                    () => longWaitDlg.EnableCancelOption(true),
+                                    () => longWaitDlg.EnableCancelOption(false));
+                            }
+                        });
+                        if (!success || longWaitDlg.IsCanceled)
+                        {
+                            return false;
+                        }
+                    }
+                }
+                catch (OperationCanceledException)
+                {
+                    // Canceled mid-change due to background document change
+                    documentChanged = true;
+                }
+                catch (Exception exception)
+                {
+                    if (ExceptionUtil.IsProgrammingDefect(exception))
+                    {
+                        throw;
+                    }
+                    MessageDlg.ShowWithException(parent ?? this, TextUtil.LineSeparate(Resources.ShareListDlg_OkDialog_An_error_occurred, exception.Message), exception);
+                    return false;
+                }
+                finally
+                {
+                    BackgroundProteomeManager.EndForegroundLoad(); // Done overriding the background loader
+                }
+            }
+            while (documentChanged);
+
+            return true;
+        }
+
+        public SrmSettings StoreNewSettings(SrmSettings settings)
+        {
+            // Edited settings always use the default name.  Saved settings
+            // by nature have never been changed.  The way to store settings
+            // other than to the default name is SaveSettings().
+            string defaultName = SrmSettingsList.DefaultName;
+            // MakeSavable will also remove any results information
+            Settings.Default.SrmSettingsList[0] = settings.MakeSavable(defaultName);
+            // Document must have the same name as the saved version.
+            if (!Equals(settings.Name, defaultName))
+                settings = (SrmSettings)settings.ChangeName(defaultName);
+            return settings;
+        }
+
+        public bool ChangeSettings(SrmSettings newSettings, bool store, string message = null, IUndoState undoState = null,
+            SrmSettingsChangeMonitor monitor = null, Action onModifyingAction = null, Action onModifiedAction = null)
+        {
+            if (store)
+                newSettings = StoreNewSettings(newSettings);
+
+            ModifyDocumentOrThrow(message ?? SkylineResources.SkylineWindow_ChangeSettings_Change_settings, undoState,
+                DocumentModifier.Create(doc => doc.ChangeSettings(newSettings, monitor),
+                    AuditLogEntry.SettingsLogFunction), onModifyingAction, onModifiedAction);
+            return true;
+        }
+
+        private void documentSettingsMenuItem_Click(object sender, EventArgs e)
+        {
+            ShowDocumentSettingsDialog();
+        }
+
+        public void ShowDocumentSettingsDialog()
+        {
+            DisplayDocumentSettingsDialogPage(null);
+        }
+
+        public void DisplayDocumentSettingsDialogPage(DocumentSettingsDlg.TABS? tab)
+        {
+            using (var dlg = new DocumentSettingsDlg(this))
+            {
+                if (tab.HasValue)
+                {
+                    dlg.SelectTab(tab.Value);
+                }
+                if (dlg.ShowDialog(this) == DialogResult.OK)
+                {
+                    ModifyDocument(SkylineResources.SkylineWindow_ShowDocumentSettingsDialog_Change_document_settings,
+                        doc =>
+                        {
+                            var dataSettingsNew = dlg.GetDataSettings(doc.Settings.DataSettings);
+                            if (Equals(dataSettingsNew, doc.Settings.DataSettings))
+                                return doc;
+                            doc = doc.ChangeSettings(doc.Settings.ChangeDataSettings(dataSettingsNew));
+                            doc = MetadataExtractor.ApplyRules(doc, null, out _);
+                            return doc;
+                        },
+                        AuditLogEntry.SettingsLogFunction);
+                    StoreNewSettings(DocumentUI.Settings);
+                }
+            }
+        }
+
+        private void integrateAllMenuItem_Click(object sender, EventArgs e)
+        {
+            ToggleIntegrateAll();
+        }
+
+        public void ToggleIntegrateAll()
+        {
+            SetIntegrateAll(!DocumentUI.Settings.TransitionSettings.Integration.IsIntegrateAll);
+        }
+
+        public void SetIntegrateAll(bool integrateAll)
+        {
+            if (integrateAll != DocumentUI.Settings.TransitionSettings.Integration.IsIntegrateAll)
+            {
+                ModifyDocument(integrateAll ? SkylineResources.SkylineWindow_IntegrateAll_Set_integrate_all : SkylineResources.SkylineWindow_IntegrateAll_Clear_integrate_all,
+                    doc => doc.ChangeSettings(doc.Settings.ChangeTransitionIntegration(i => i.ChangeIntegrateAll(integrateAll))), AuditLogEntry.SettingsLogFunction);
+            }
+        }
+
+        #endregion // Settings menu
+
+        #region Tools Menu
+
+        private void optionsToolStripMenuItem_Click(object sender, EventArgs e)
+        {
+            ShowToolOptionsUI();
+        }
+
+        public void ShowToolOptionsUI()
+        {
+            using (var dlg = new ToolOptionsUI(_documentUI.Settings))
+            {
+                dlg.ShowDialog(this);
+            }
+        }
+
+        public void ShowToolOptionsUI(IWin32Window owner, ToolOptionsUI.TABS tab)
+        {
+            using (var dlg = new ToolOptionsUI(_documentUI.Settings))
+            {
+                dlg.NavigateToTab(tab);
+                dlg.ShowDialog(owner);
+            }
+        }
+
+        public void ShowToolOptionsUI(ToolOptionsUI.TABS tab)
+        {
+            ShowToolOptionsUI(this, tab);
+        }
+
+        private void updatesToolsMenuItem_Click(object sender, EventArgs e)
+        {
+            ShowToolUpdatesDlg();
+        }
+
+        public void ShowToolUpdatesDlg()
+        {
+            ShowToolUpdatesDlg(new ToolUpdateHelper());
+        }
+
+        public void ShowToolUpdatesDlg(IToolUpdateHelper updateHelper)
+        {
+            using (var dlg = new ToolUpdatesDlg(this,
+                                                Settings.Default.ToolList.Where(tool => tool.UpdateAvailable).ToList(),
+                                                updateHelper))
+            {
+                dlg.ShowDialog(this);
+            }
+        }
+
+        private void toolStoreMenuItem_Click(object sender, EventArgs e)
+        {
+            ShowToolStoreDlg();
+        }
+
+        public void ShowToolStoreDlg()
+        {
+            ToolInstallUI.InstallZipFromWeb(this, InstallProgram);
+        }
+
+        private void configureToolsMenuItem_Click(object sender, EventArgs e)
+        {
+            ShowConfigureToolsDlg();
+        }
+
+        public void ShowConfigureToolsDlg()
+        {
+            using (var dlg = new ConfigureToolsDlg(this))
+            {
+                dlg.ShowDialog(this);
+            }
+        }
+
+        private void searchToolsMenuItem_Click(object sender, EventArgs e)
+        {
+            ShowSearchToolsDlg();
+        }
+
+        public void ShowSearchToolsDlg()
+        {
+            using var listbox = new ListBox();
+            var driverTools = new SettingsListBoxDriver<SearchTool>(listbox, Settings.Default.SearchToolList);
+            driverTools.LoadList();
+            driverTools.EditList();
+        }
+
+        private void toolsMenu_DropDownOpening(object sender, EventArgs e)
+        {
+            PopulateToolsMenu();
+        }
+
+        public void PopulateToolsMenu()
+        {
+            // Remove all tools from the toolToolStripMenuItem.
+            while (!ReferenceEquals(toolsMenu.DropDownItems[0], toolStripSeparatorTools))
+            {
+                toolsMenu.DropDownItems.RemoveAt(0);
+                //Consider: (danny) When we remove menu items do we have to dispose of them?
+            }
+
+            int lastInsertIndex = 0;
+            var toolList = Settings.Default.ToolList;
+            foreach (ToolDescription tool in toolList)
+            {
+                if (tool.Title.Contains('\\'))
+                {
+                    ToolStripMenuItem current = toolsMenu;
+                    string[] spliced = tool.Title.Split('\\');
+                    for (int i = 0; i < spliced.Length-1; i++)
+                    {
+                        ToolStripMenuItem item;
+                        int index = toolExists(current, spliced[i]);
+                        if (index >= 0)
+                        {
+                            item = (ToolStripMenuItem) current.DropDownItems[index];
+                        }
+                        else
+                        {
+                            item = new ToolStripMenuItem(spliced[i])
+                                {
+                                    Image = tool.UpdateAvailable ? Resources.ToolUpdateAvailable : null,
+                                    ImageTransparentColor = Color.Fuchsia
+                                };
+                            if (current == toolsMenu)
+                            {
+                                current.DropDownItems.Insert(lastInsertIndex++, item);
+                            }
+                            else
+                            {
+                                current.DropDownItems.Add(item);
+                            }    
+                        }
+                        
+                        current = item;
+                    }
+                    ToolMenuItem final = new ToolMenuItem(tool, this) { Text = spliced.Last() };
+                    current.DropDownItems.Add(final);
+                }
+                else
+                {
+                    ToolMenuItem menuItem = new ToolMenuItem(tool, this)
+                        {
+                            Text = tool.Title, 
+                            Image = tool.UpdateAvailable ? Resources.ToolUpdateAvailable : null,
+                            ImageTransparentColor = Color.Fuchsia
+                        };
+                    toolsMenu.DropDownItems.Insert(lastInsertIndex++ , menuItem);
+                }
+            }
+            toolStripSeparatorTools.Visible = (lastInsertIndex != 0);
+            updatesToolsMenuItem.Enabled = updatesToolsMenuItem.Visible = toolList.Contains(tool => tool.UpdateAvailable);
+        }
+        /// <summary>
+        /// Helper Function that determines if a tool exists on a menu by it's title. 
+        /// </summary>
+        /// <param name="menu">Menu we are looking in</param>
+        /// <param name="toolTitle">Title we are looking for</param>
+        /// <returns>Index into menu if found, -1 if not found.</returns>
+        private int toolExists(ToolStripMenuItem menu, string toolTitle)
+        {
+            for (int i = 0; i < menu.DropDownItems.Count; i++)
+            {
+                if (menu.DropDownItems[i] == configureToolsMenuItem)
+                    return -1;
+                if (menu.DropDownItems[i].Text == toolTitle)
+                    return i;
+            }
+            return -1;
+        }
+
+        /// <summary>
+        /// Runs a tool by index from the tools menu. (for testing) make sure to SkylineWindow.PopulateToolsMenu() first
+        /// Does not work with nested tools. 
+        /// </summary>
+        /// <param name="i">Index of tool in the menu. Zero indexed.</param>
+        public void RunTool(int i)
+        {
+            GetToolMenuItem(i).DoClick();
+        }
+
+        /// <summary>
+        /// Returns the title of a tool by index from the tools menu. (for testing) make sure to run SkylineWindow.PopulateToolsMenu() first
+        /// </summary>
+        /// <param name="i">Index of tool in the menu. Zero indexed.</param>
+        /// <returns></returns>
+        public string GetToolText(int i)
+        {
+            return GetToolMenuItem(i).Text;
+        }
+
+        public string GetTextByIndex(int i)
+        {
+            return toolsMenu.DropDownItems[i].Text;
+        }
+
+        public bool UpdatesMenuEnabled()
+        {
+            return updatesToolsMenuItem.Enabled;
+        }
+
+        public bool ConfigMenuPresent()
+        {
+            return toolsMenu.DropDownItems.Contains(configureToolsMenuItem);
+        }
+
+        public ToolStripMenuItem GetMenuItem(int index)
+        {
+            return (ToolStripMenuItem) toolsMenu.DropDownItems[index];
+        }
+
+        public ToolMenuItem GetToolMenuItem(int i)
+        {
+            return GetToolMenuItemRecursive(toolsMenu.DropDownItems, ref i);
+        }
+
+        public ToolMenuItem GetToolMenuItemRecursive(ToolStripItemCollection items, ref int i)
+        {
+            foreach (var item in items)
+            {
+                // first check to see if it is a valid tool
+                var toolMenuItem = item as ToolMenuItem;
+                if (toolMenuItem != null && i-- == 0)
+                    return toolMenuItem;
+                var toolStripDropDownItem = item as ToolStripDropDownItem;
+                if (toolStripDropDownItem != null)
+                {
+                    // recurse to find nested tools if possible
+                    var tool = GetToolMenuItemRecursive(toolStripDropDownItem.DropDownItems, ref i);
+                    if (tool != null)
+                        return tool;
+                }
+            }
+            return null;
+        }
+
+        public class ToolMenuItem : ToolStripMenuItem
+        {
+            public readonly ToolDescription _tool;
+
+            public ToolMenuItem(ToolDescription tool, SkylineWindow parent)
+            {
+                _tool = tool;
+                Click += HandleClick;
+                _parent = parent;
+            }
+
+            private readonly SkylineWindow _parent;
+            public string Title { get { return _tool.Title; } }
+            public string Command { get { return _tool.Command; } }
+
+            private void HandleClick(object sender, EventArgs e)
+            {
+                DoClick();
+            }
+
+            public void DoClick()
+            {
+                // Run the tool and catch all errors.
+                try
+                {
+                    if (_tool.OutputToImmediateWindow)
+                    {
+                        _parent.ShowImmediateWindow();
+                        _tool.RunTool(_parent.Document, _parent, _parent._skylineTextBoxStreamWriterHelper, _parent, _parent);
+                    }
+                    else
+                    {
+                        _tool.RunTool(_parent.Document, _parent, null, _parent, _parent);
+                    }
+                }
+                catch (ToolDeprecatedException e)
+                {
+                    MessageDlg.Show(_parent, e.Message);
+                }
+                catch (WebToolException e)
+                {
+                    WebHelpers.ShowLinkFailure(_parent, e.Link);
+                }
+                catch (ToolExecutionException e)
+                {
+                    MessageDlg.ShowException(_parent, e);
+                }
+            }
+        }
+
+        private void immediateWindowToolStripMenuItem_Click(object sender, EventArgs e)
+        {
+            ShowImmediateWindow();
+        }
+
+        public void ShowImmediateWindow()
+        {
+            if (_immediateWindow != null)
+            {
+                _immediateWindow.Activate();
+            }
+            else
+            {
+                _immediateWindow = CreateImmediateWindow();
+                _immediateWindow.Activate();
+                _immediateWindow.Focus();
+                _immediateWindow.Show(dockPanel, DockState.DockBottom);
+                //                ActiveDocumentChanged();
+            }
+        }
+
+        public TextWriter GetTextWriter()
+        {
+            if (_skylineTextBoxStreamWriterHelper == null)
+            {
+                ShowImmediateWindow();
+            }
+            return _skylineTextBoxStreamWriterHelper;
+        }
+
+        private TextBoxStreamWriterHelper _skylineTextBoxStreamWriterHelper;
+
+        private ImmediateWindow CreateImmediateWindow()
+        {
+            if (_skylineTextBoxStreamWriterHelper == null)
+                _skylineTextBoxStreamWriterHelper = new TextBoxStreamWriterHelper();
+            _immediateWindow = new ImmediateWindow(this, _skylineTextBoxStreamWriterHelper);
+            return _immediateWindow;
+        }
+
+        private void DestroyImmediateWindow()
+        {
+            if (_immediateWindow != null)
+            {
+                _immediateWindow.Cleanup();
+                _immediateWindow.Close();
+                _immediateWindow = null;
+            }
+        }
+
+        #endregion
+
+
+        #region Help menu
+
+        private void homeMenuItem_Click(object sender, EventArgs e)
+        {
+            WebHelpers.OpenLink(this, @"https://skyline.ms/skyline.url");
+        }
+
+        private void videosMenuItem_Click(object sender, EventArgs e)
+        {
+            WebHelpers.OpenLink(this, @"https://skyline.ms/videos.url");
+        }
+
+        private void webinarsMenuItem_Click(object sender, EventArgs e)
+        {
+            WebHelpers.OpenLink(this, @"https://skyline.ms/webinars.url");
+        }
+
+        private void tutorialsMenuItem_Click(object sender, EventArgs e)
+        {
+            OpenStartPageTutorial();
+        }
+
+        public void OpenStartPageTutorial()
+        {
+            if (!CheckSaveDocument())
+                return;
+
+            using (var startupForm = new StartPage())
+            {
+                startupForm.SelectedTab = StartPage.TABS.Tutorial;
+                if (startupForm.ShowDialog(this) == DialogResult.OK)
+                {
+                    startupForm.Action(this);
+                }
+            }
+        }
+
+        private void commandLineHelpMenuItem_Click(object sender, EventArgs e)
+        {
+            DocumentationViewer documentationViewer = new DocumentationViewer(true);
+            documentationViewer.DocumentationHtml = CommandArgs.GenerateUsageHtml();
+            documentationViewer.Show(this);
+        }
+
+        private void reportsHelpMenuItem_Click(object sender, EventArgs e)
+        {
+            var dataSchema = new SkylineDataSchema(this,
+                SkylineDataSchema.GetLocalizedSchemaLocalizer());
+            var documentationGenerator = new DocumentationGenerator(
+                ColumnDescriptor.RootColumn(dataSchema, typeof(SkylineDocument)))
+            {
+                IncludeHidden = false
+            };
+            DocumentationViewer documentationViewer = new DocumentationViewer(true);
+            documentationViewer.DocumentationHtml = documentationGenerator.GetDocumentationHtmlPage();
+            documentationViewer.Show(this);
+        }
+
+        private void keyboardShortcutsHelpMenuItem_Click(object sender, EventArgs e)
+        {
+            ShowKeyboardShortcutsDocumentation();
+        }
+
+        public void ShowKeyboardShortcutsDocumentation()
+        {
+            DocumentationViewer documentationViewer = new DocumentationViewer(true);
+            documentationViewer.DocumentationHtml = KeyboardShortcutDocumentation.GenerateKeyboardShortcutHtml(menuMain);
+            documentationViewer.Show(this);
+        }
+
+        private void otherDocsHelpMenuItem_Click(object sender, EventArgs e)
+        {
+            WebHelpers.OpenLink(this, @"https://skyline.ms/docs.url");
+        }
+
+        private void supportMenuItem_Click(object sender, EventArgs e)
+        {
+            WebHelpers.OpenLink(this, @"https://skyline.ms/support.url");
+        }
+
+        private void issuesMenuItem_Click(object sender, EventArgs e)
+        {
+            WebHelpers.OpenLink(this, @"https://skyline.ms/issues.url");
+        }
+
+        private void checkForUpdatesMenuItem_Click(object sender, EventArgs e)
+        {
+            CheckForUpdate();
+        }
+
+        public void CheckForUpdate()
+        {
+            // Make sure the document is saved before doing this since it could
+            // restart the application
+            if (Dirty)
+                SaveDocument();
+
+            UpgradeManager.CheckForUpdateAsync(this, false);
+        }
+
+        private void aboutMenuItem_Click(object sender, EventArgs e)
+        {
+            using (var about = new AboutDlg())
+            {
+                about.ShowDialog(this);
+            }
+            
+        }
+
+        #endregion
+
+        #region FilesTree
+
+        public FilesTreeForm FilesTreeForm => _filesTreeForm;
+        public bool FilesTreeFormIsVisible => _filesTreeForm is { Visible: true };
+        public bool FilesTreeFormIsActivated => _filesTreeForm is { IsActivated: true };
+
+        public void ShowFilesTreeForm(bool show)
+        {
+            if (show)
+            {
+                if (_filesTreeForm != null)
+                {
+                    _filesTreeForm.Activate();
+                    _filesTreeForm.Focus();
+                }
+                // CONSIDER: instead of always docking Files on DockLeft, should Files
+                // find SequenceTree and add itself to the same panel?
+                else
+                {
+                    _filesTreeForm = CreateFilesTreeForm(null);
+                    _filesTreeForm.Show(dockPanel, DockState.DockLeft);
+                }
+            }
+            else
+            {
+                _filesTreeForm.Hide();
+            }
+        }
+
+        private FilesTreeForm CreateFilesTreeForm(string persistentString)
+        {
+            string expansionAndSelection = null;
+            if (persistentString != null)
+            {
+                var sepIndex = persistentString.IndexOf('|');
+                if (sepIndex != -1)
+                    expansionAndSelection = persistentString.Substring(sepIndex + 1);
+            }
+
+            _filesTreeForm = new FilesTreeForm(this);
+
+            if (expansionAndSelection != null)
+            {
+                _filesTreeForm.FilesTree.RestoreExpansionAndSelection(expansionAndSelection);
+            }
+
+            return _filesTreeForm;
+        }
+
+        public void DestroyFilesTreeForm()
+        {
+            if (_filesTreeForm != null)
+            {
+                _filesTreeForm.Close();
+                _filesTreeForm = null;
+            }
+        }
+
+        #endregion
+
+        #region SequenceTree events
+
+        public bool SequenceTreeFormIsVisible
+        {
+            get { return _sequenceTreeForm != null && _sequenceTreeForm.Visible; }
+        }
+
+        public void ShowSequenceTreeForm(bool show, bool forceUpdate = false)
+        {
+            if (show)
+            {
+                if (_sequenceTreeForm != null)
+                {
+                    if (forceUpdate)
+                    {
+                        _sequenceTreeForm.UpdateTitle();
+                        _sequenceTreeForm.SequenceTree.OnShowPeptidesDisplayModeChanged();
+                    }
+                    _sequenceTreeForm.Activate();
+                    _sequenceTreeForm.Focus();
+                }
+                else
+                {
+                    _sequenceTreeForm = CreateSequenceTreeForm(null);
+                    _sequenceTreeForm.Show(dockPanel, DockState.DockLeft);
+                }
+                // Make sure ComboResults has the right selection
+                ActiveDocumentChanged();
+            }
+            else if (_sequenceTreeForm != null)
+            {
+                // Save current setting for showing spectra
+                show = Settings.Default.ShowPeptides;
+                // Close the spectrum graph window
+                _sequenceTreeForm.Hide();
+                // Restore setting and menuitem from saved value
+                Settings.Default.ShowPeptides = show;
+            }
+        }
+
+        private SequenceTreeForm CreateSequenceTreeForm(string persistentString)
+        {
+            // Initialize sequence tree control
+            string expansionAndSelection = null;
+            if (persistentString != null)
+            {
+                int sepIndex = persistentString.IndexOf('|');
+                if (sepIndex != -1)
+                    expansionAndSelection = persistentString.Substring(sepIndex + 1);
+
+                // If this string is not present, SequenceTree's view state was written with a Skyline version 
+                // pre-dating the FilesTree. So, show FilesTree as a tab behind SequenceTree. This check
+                // should run exactly once for any view file.
+                if (!persistentString.EndsWith(@"|" + FilesTree.FILES_TREE_SHOWN_ONCE_TOKEN))
+                {
+                    _shouldShowFilesTree = true;
+                }
+            }             
+            _sequenceTreeForm = new SequenceTreeForm(this, expansionAndSelection != null);
+            _sequenceTreeForm.FormClosed += sequenceTreeForm_FormClosed;
+            _sequenceTreeForm.VisibleChanged += sequenceTreeForm_VisibleChanged;
+            _sequenceTreeForm.SequenceTree.SelectedNodeChanged += sequenceTree_SelectedNodeChanged;
+            _sequenceTreeForm.SequenceTree.AfterSelect += sequenceTree_AfterSelect;
+            _sequenceTreeForm.SequenceTree.BeforeNodeEdit += sequenceTree_BeforeNodeEdit;
+            _sequenceTreeForm.SequenceTree.AfterNodeEdit += sequenceTree_AfterNodeEdit;
+            _sequenceTreeForm.SequenceTree.MouseUp += sequenceTree_MouseUp;
+            _sequenceTreeForm.SequenceTree.PickedChildrenEvent += sequenceTree_PickedChildrenEvent;
+            _sequenceTreeForm.SequenceTree.ItemDrag += sequenceTree_ItemDrag;
+            _sequenceTreeForm.SequenceTree.DragEnter += sequenceTree_DragEnter;
+            _sequenceTreeForm.SequenceTree.DragOver += sequenceTree_DragOver;
+            _sequenceTreeForm.SequenceTree.DragDrop += sequenceTree_DragDrop;
+            _sequenceTreeForm.SequenceTree.UseKeysOverride = _useKeysOverride;
+            _sequenceTreeForm.ComboResults.SelectedIndexChanged += comboResults_SelectedIndexChanged;
+            if (expansionAndSelection != null)
+                _sequenceTreeForm.SequenceTree.RestoreExpansionAndSelection(expansionAndSelection);
+            _sequenceTreeForm.UpdateTitle();
+            return _sequenceTreeForm;
+        }
+
+        private void DestroySequenceTreeForm()
+        {
+            if (_sequenceTreeForm != null)
+            {
+                _sequenceTreeForm.FormClosed -= sequenceTreeForm_FormClosed;
+                _sequenceTreeForm.VisibleChanged -= sequenceTreeForm_VisibleChanged;
+                _sequenceTreeForm.SequenceTree.SelectedNodeChanged -= sequenceTree_SelectedNodeChanged;
+                _sequenceTreeForm.SequenceTree.AfterSelect -= sequenceTree_AfterSelect;
+                _sequenceTreeForm.SequenceTree.BeforeNodeEdit -= sequenceTree_BeforeNodeEdit;
+                _sequenceTreeForm.SequenceTree.AfterNodeEdit -= sequenceTree_AfterNodeEdit;
+                _sequenceTreeForm.SequenceTree.MouseUp -= sequenceTree_MouseUp;
+                _sequenceTreeForm.SequenceTree.PickedChildrenEvent -= sequenceTree_PickedChildrenEvent;
+                _sequenceTreeForm.SequenceTree.ItemDrag -= sequenceTree_ItemDrag;
+                _sequenceTreeForm.SequenceTree.DragEnter -= sequenceTree_DragEnter;
+                _sequenceTreeForm.SequenceTree.DragOver -= sequenceTree_DragOver;
+                _sequenceTreeForm.SequenceTree.DragEnter -= sequenceTree_DragDrop;
+                _sequenceTreeForm.ComboResults.SelectedIndexChanged -= comboResults_SelectedIndexChanged;
+                _sequenceTreeForm.Close();
+                _sequenceTreeForm = null;
+                _shouldShowFilesTree = false;
+            }
+        }
+
+        private void sequenceTreeForm_VisibleChanged(object sender, EventArgs e)
+        {
+            if (_sequenceTreeForm != null)
+                Settings.Default.ShowPeptides = _sequenceTreeForm.Visible;
+        }
+
+        private void sequenceTreeForm_FormClosed(object sender, FormClosedEventArgs e)
+        {
+            // Update settings and menu check
+            Settings.Default.ShowPeptides = false;
+            _sequenceTreeForm = null;
+        }
+
+        private void sequenceTree_BeforeNodeEdit(object sender, NodeLabelEditEventArgs e)
+        {
+            if (e.Node is EmptyNode)
+                e.Node.Text = string.Empty;
+            else
+                e.CancelEdit = !SequenceTree.IsEditableNode(e.Node);
+            ClipboardControlGotFocus(SequenceTree);
+        }
+
+        private void sequenceTree_AfterNodeEdit(object sender, NodeLabelEditEventArgs e)
+        {
+            ClipboardControlLostFocus(SequenceTree);
+            if (e.Node is EmptyNode)
+            {
+                string labelText = (!e.CancelEdit ? e.Label.Trim() : null);
+                // Keep the empty node around always
+                if (!string.IsNullOrEmpty(labelText))
+                {
+                    // CONSIDER: Careful with document access outside ModifyDocument delegate
+                    var document = DocumentUI;
+                    var settings = document.Settings;
+                    var backgroundProteome = settings.PeptideSettings.BackgroundProteome;
+                    FastaSequence fastaSequence = null;
+                    Target peptideSequence = null;
+                    var proteomic = ModeUI != SrmDocument.DOCUMENT_TYPE.small_molecules; // FUTURE(bspratt) be smarter for small mol re predictive typing etc
+
+                    if (proteomic && !backgroundProteome.IsNone)
+                    {
+                        int ichPeptideSeparator = labelText.IndexOf(FastaSequence.PEPTIDE_SEQUENCE_SEPARATOR,
+                                                                    StringComparison.Ordinal);
+                        string proteinName;
+                        if (ichPeptideSeparator >= 0)
+                        {
+                            // TODO(nicksh): If they've selected a single peptide, then see if the protein has already
+                            // been added, and, if so, just add the single peptide to the existing protein.
+                            peptideSequence = new Target(labelText.Substring(0, ichPeptideSeparator));
+                            proteinName = labelText.Substring(ichPeptideSeparator +
+                                                              FastaSequence.PEPTIDE_SEQUENCE_SEPARATOR.Length);
+                        }
+                        else
+                        {
+                            proteinName = labelText;
+                        }
+                        fastaSequence = backgroundProteome.GetFastaSequence(proteinName);
+                    }
+                    string peptideGroupName = null;
+                    string modifyMessage;
+                    PeptideGroupDocNode oldPeptideGroupDocNode = null;
+                    PeptideGroup peptideGroup = null;
+                    List<PeptideDocNode> peptideDocNodes = new List<PeptideDocNode>();
+                    ModificationMatcher matcher = null;
+                    var isExSequence = false;
+                    if (fastaSequence != null)
+                    {
+                        if (peptideSequence == null)
+                            modifyMessage = string.Format(SkylineResources.SkylineWindow_sequenceTree_AfterNodeEdit_Add__0__, fastaSequence.DisplayName);
+                        else
+                        {
+                            modifyMessage = string.Format(SkylineResources.SkylineWindow_sequenceTree_AfterNodeEdit_Add__0__, peptideSequence);
+                            oldPeptideGroupDocNode = document.FindPeptideGroup(fastaSequence);
+                            if (oldPeptideGroupDocNode != null)
+                            {
+                                // Use the FastaSequence already in the document.
+                                fastaSequence = (FastaSequence)oldPeptideGroupDocNode.Id;
+                                foreach (PeptideDocNode peptideDocNode in oldPeptideGroupDocNode.Children)
+                                {
+                                    // If the peptide has already been added to this protein, there
+                                    // is nothing to do.
+                                    // CONSIDER: Should statement completion not show already added peptides?
+                                    if (Equals(peptideDocNode.Peptide.Target, peptideSequence))
+                                    {
+                                        e.Node.Text = EmptyNode.TEXT_EMPTY;
+                                        SequenceTree.Focus();
+                                        return;
+                                    }
+                                    peptideDocNodes.Add(peptideDocNode);
+                                }
+                            }
+                        }
+                        peptideGroupName = fastaSequence.Name;
+                        peptideGroup = fastaSequence;
+                        if (peptideSequence == null)
+                        {
+                            peptideDocNodes.AddRange(fastaSequence.CreateFullPeptideDocNodes(settings, true, null));
+                        }
+                        else
+                        {
+                            peptideDocNodes.Add(fastaSequence.CreateFullPeptideDocNode(settings, peptideSequence));
+                        }
+                        peptideDocNodes.Sort(FastaSequence.ComparePeptides);
+                    }
+                    else
+                    {
+                        modifyMessage = string.Format(SkylineResources.SkylineWindow_sequenceTree_AfterNodeEdit_Add__0__,labelText);
+                        isExSequence = proteomic && FastaSequence.IsExSequence(labelText) &&
+                                            FastaSequence.StripModifications(labelText).Length >= 
+                                            settings.PeptideSettings.Filter.MinPeptideLength;
+                        if (isExSequence)
+                        {
+                            int countGroups = document.Children.Count;
+                            if (countGroups > 0)
+                            {
+                                oldPeptideGroupDocNode = (PeptideGroupDocNode)document.Children[countGroups - 1];
+                                if (oldPeptideGroupDocNode.IsNonProteomic || // Don't add a peptide to a small molecule list
+                                    !oldPeptideGroupDocNode.IsPeptideList)   // Only add peptides to peptide lists, not proteins
+                                    oldPeptideGroupDocNode = null;
+                            }
+
+                            if (oldPeptideGroupDocNode == null)
+                            {
+                                peptideGroupName = document.GetPeptideGroupId(true);
+                                peptideGroup = new PeptideGroup();
+                            }
+                            else
+                            {
+                                peptideGroupName = oldPeptideGroupDocNode.Name;
+                                peptideGroup = oldPeptideGroupDocNode.PeptideGroup;
+                                foreach (PeptideDocNode peptideDocNode in oldPeptideGroupDocNode.Children)
+                                    peptideDocNodes.Add(peptideDocNode);
+                            }
+                            try
+                            {
+                                matcher = new ModificationMatcher();
+                                matcher.CreateMatches(settings, new List<string> { labelText }, Settings.Default.StaticModList, Settings.Default.HeavyModList);
+                                           var strNameMatches = matcher.FoundMatches;
+                                if (!string.IsNullOrEmpty(strNameMatches))
+                                {
+                                    if (DialogResult.Cancel == MultiButtonMsgDlg.Show(
+                                        this,
+                                        string.Format(TextUtil.LineSeparate(SkylineResources.SkylineWindow_sequenceTree_AfterLabelEdit_Would_you_like_to_use_the_Unimod_definitions_for_the_following_modifications,string.Empty,
+                                            strNameMatches)), Resources.OK))
+                                    {
+                                        e.Node.Text = EmptyNode.TEXT_EMPTY;
+                                        e.Node.EnsureVisible();
+                                        return;
+                                    }
+                                }
+                                var peptideGroupDocNode = new PeptideGroupDocNode(peptideGroup, Annotations.EMPTY, peptideGroupName, null,
+                                    new[] {matcher.GetModifiedNode(labelText)}, peptideSequence == null);
+                                peptideDocNodes.AddRange(peptideGroupDocNode.ChangeSettings(settings, SrmSettingsDiff.ALL).Molecules);
+                            }
+                            catch (FormatException)
+                            {
+                                isExSequence = false;
+                                matcher = null;
+                            }
+                        }
+                        if(!isExSequence)
+                        {
+                            peptideGroupName = labelText;
+                            peptideGroup = new PeptideGroup();
+                        }
+                    }
+
+                    PeptideGroupDocNode newPeptideGroupDocNode;
+                    if (oldPeptideGroupDocNode == null)
+                    {
+                        // Add a new peptide list or protein to the end of the document
+                        newPeptideGroupDocNode = new PeptideGroupDocNode(peptideGroup, Annotations.EMPTY, peptideGroupName, null,
+                            peptideDocNodes.ToArray(), peptideSequence == null);
+                        ModifyDocument(modifyMessage, doc =>
+                        {
+                            var docNew = (SrmDocument) doc.Add(newPeptideGroupDocNode.ChangeSettings(doc.Settings, SrmSettingsDiff.ALL));
+                            if (matcher != null)
+                            {
+                                var pepModsNew = matcher.GetDocModifications(docNew);
+                                docNew = docNew.ChangeSettings(docNew.Settings.ChangePeptideModifications(mods => pepModsNew));
+                                docNew.Settings.UpdateDefaultModifications(false);
+                            }
+                            return docNew;
+                        }, docPair =>
+                        {
+                            var type = fastaSequence != null
+                                ? MessageType.added_new_peptide_group_from_background_proteome
+                                : MessageType.added_new_peptide_group;
+
+                            var entry = AuditLogEntry.DiffDocNodes(MessageType.none, docPair, true);
+
+                            return AuditLogEntry.CreateSingleMessageEntry(new MessageInfo(type, docPair.NewDocumentType, peptideGroupName), labelText).Merge(entry);
+                        });
+                    }
+                    else
+                    {
+                        // Add peptide to existing protein
+                        newPeptideGroupDocNode = new PeptideGroupDocNode(oldPeptideGroupDocNode.PeptideGroup,
+                            oldPeptideGroupDocNode.Annotations, oldPeptideGroupDocNode.ProteinMetadata,
+                            peptideDocNodes.ToArray(), false);
+                        ModifyDocument(modifyMessage, doc =>
+                        {
+                            var docNew = (SrmDocument) doc.ReplaceChild(newPeptideGroupDocNode);
+                            if (matcher != null)
+                            {
+                                var pepModsNew = matcher.GetDocModifications(docNew);
+                                docNew = docNew.ChangeSettings(docNew.Settings.ChangePeptideModifications(mods => pepModsNew));
+                                docNew.Settings.UpdateDefaultModifications(false);
+                            }
+                            return docNew;
+                        }, docPair =>
+                        {
+                            var type = fastaSequence != null
+                                ? MessageType.added_peptides_to_peptide_group_from_background_proteome
+                                : MessageType.added_peptides_to_peptide_group;
+
+                            var entry = AuditLogEntry.DiffDocNodes(MessageType.none, docPair, true);
+
+                            return AuditLogEntry.CreateSingleMessageEntry(new MessageInfo(type, docPair.NewDocumentType, peptideGroupName), labelText).Merge(entry);
+                        });
+                    }
+                }
+                e.Node.Text = EmptyNode.TEXT_EMPTY;
+                e.Node.EnsureVisible();
+            }
+            else if (!e.CancelEdit)
+            {
+                // Edit text on existing peptide list
+                PeptideGroupTreeNode nodeTree = e.Node as PeptideGroupTreeNode;
+                if (nodeTree != null && e.Label != null && !Equals(nodeTree.Text, e.Label))
+                {
+                    ModifyDocument(
+                        string.Format(SkylineResources.SkylineWindow_sequenceTree_AfterNodeEdit_Edit_name__0__, e.Label),
+                        doc => (SrmDocument)
+                            doc.ReplaceChild(nodeTree.DocNode.ChangeName(e.Label)),
+                        docPair => AuditLogEntry.CreateSimpleEntry(MessageType.renamed_node, docPair.NewDocumentType,
+                            nodeTree.Text, e.Label));
+                }
+            }
+            // Put the focus back on the sequence tree
+            SequenceTree.Focus();
+        }
+
+        private void sequenceTree_MouseUp(object sender, MouseEventArgs e)
+        {
+            // Show context menu on right-click of SrmTreeNode.
+            if (e.Button == MouseButtons.Right)
+            {
+                Point pt = e.Location;
+                TreeNode nodeTree = SequenceTree.GetNodeAt(pt);
+                SequenceTree.SelectedNode = nodeTree;
+
+                ShowTreeNodeContextMenu(pt);
+            }
+        }
+
+        public ContextMenuStrip ContextMenuTreeNode { get { return contextMenuTreeNode; } }
+        public ToolStripMenuItem SetStandardTypeContextMenuItem { get { return setStandardTypeContextMenuItem; } }
+        public ToolStripMenuItem IrtStandardContextMenuItem { get { return irtStandardContextMenuItem; } }
+
+        public void ShowTreeNodeContextMenu(Point pt)
+        {
+            SequenceTree.HideEffects();
+            var settings = DocumentUI.Settings;
+            // Show the ratios sub-menu when there are results and a choice of
+            // internal standard types.
+            ratiosContextMenuItem.Visible =
+                settings.HasResults &&
+                    (settings.HasGlobalStandardArea ||
+                    (settings.PeptideSettings.Modifications.RatioInternalStandardTypes.Count > 1 &&
+                     settings.PeptideSettings.Modifications.HasHeavyModifications));
+            contextMenuTreeNode.Show(SequenceTree, pt);
+        }
+
+        private void ratiosContextMenuItem_DropDownOpening(object sender, EventArgs e)
+        {
+            ToolStripMenuItem menu = ratiosContextMenuItem;
+            menu.DropDownItems.Clear();
+            var standardTypes = DocumentUI.Settings.PeptideSettings.Modifications.RatioInternalStandardTypes;
+            for (int i = 0; i < standardTypes.Count; i++)
+            {
+                SelectRatioHandler.Create(this, menu, standardTypes[i].Title, NormalizeOption.FromIsotopeLabelType(standardTypes[i]));
+            }
+            if (DocumentUI.Settings.HasGlobalStandardArea)
+            {
+                SelectRatioHandler.Create(this, menu, ratiosToGlobalStandardsMenuItem.Text,
+                    NormalizeOption.FromNormalizationMethod(NormalizationMethod.GLOBAL_STANDARDS));
+            }
+        }
+
+        private class SelectRatioHandler
+        {
+            protected readonly SkylineWindow _skyline;
+            private readonly NormalizeOption _ratioIndex;
+
+            public SelectRatioHandler(SkylineWindow skyline, NormalizeOption ratioIndex)
+            {
+                _skyline = skyline;
+                _ratioIndex = ratioIndex;
+            }
+
+            public void ToolStripMenuItemClick(object sender, EventArgs e)
+            {
+                OnMenuItemClick();
+            }
+
+            public void Select()
+            {
+                OnMenuItemClick();
+            }
+
+            protected virtual void OnMenuItemClick()
+            {
+                _skyline.AreaNormalizeOption = _ratioIndex;
+            }
+
+            public static void Create(SkylineWindow skylineWindow, ToolStripMenuItem menu, string text, NormalizeOption i)
+            {
+                var handler = new SelectRatioHandler(skylineWindow, i);
+                var item = new ToolStripMenuItem(text, null, handler.ToolStripMenuItemClick)
+                    { Checked = skylineWindow.SequenceTree.NormalizeOption == i };
+                menu.DropDownItems.Add(item);
+            }
+        }
+
+        public void SetRatioIndex(NormalizeOption ratioIndex)
+        {
+            new SelectRatioHandler(this, ratioIndex).Select();
+        }
+
+        private void sequenceTree_PickedChildrenEvent(object sender, PickedChildrenEventArgs e)
+        {
+            SrmTreeNodeParent node = e.Node;
+            ModifyDocument(
+                string.Format(SkylineResources.SkylineWindow_sequenceTree_PickedChildrenEvent_Pick__0__,
+                    node.ChildUndoHeading),
+                doc => (SrmDocument) doc.PickChildren(doc.Settings, node.Path, e.PickedList, e.IsSynchSiblings),
+                docPair =>
+                {
+                    var chosen = e.PickedList.Chosen.ToArray();
+                    var nodeName = AuditLogEntry.GetNodeName(docPair.OldDoc, node.Model);
+                    var entry = AuditLogEntry.CreateCountChangeEntry(MessageType.picked_child,
+                        MessageType.picked_children, docPair.NewDocumentType, chosen,
+                        n => MessageArgs.Create(n.AuditLogText, nodeName),
+                        MessageArgs.Create(chosen.Length, nodeName));
+
+                    return entry.AppendAllInfo(chosen.Select(n => new MessageInfo(MessageType.picked_child, docPair.NewDocumentType,
+                        n.AuditLogText, nodeName)).ToList());
+                });
+        }
+
+        private void sequenceTree_ItemDrag(object sender, ItemDragEventArgs e)
+        {
+            var listDragNodes = new List<SrmTreeNode>();
+
+            foreach (var node in SequenceTree.SelectedNodes)
+            {
+                SrmTreeNode srmNode = node as SrmTreeNode;
+                if (srmNode != null)
+                {
+                    // Only sequence nodes and peptides in peptide lists may be dragged.
+                    bool allow = srmNode is PeptideGroupTreeNode;
+                    if (!allow && srmNode.Model.Id is Peptide)
+                    {
+                        Peptide peptide = (Peptide)srmNode.Model.Id;
+                        allow = (peptide.FastaSequence == null && !peptide.IsDecoy);
+                    }
+                    if (!allow || (listDragNodes.Count > 0 && srmNode.GetType() != listDragNodes[0].GetType()))
+                        return;
+
+                    listDragNodes.Add(srmNode);
+                }
+            }
+
+            if (listDragNodes.Count != 0)
+            {
+                var dataObj = new DataObject();
+                if (listDragNodes.First() is PeptideTreeNode)
+                    dataObj.SetData(typeof(PeptideTreeNode), listDragNodes);
+                else
+                    dataObj.SetData(typeof(PeptideGroupTreeNode), listDragNodes);
+                
+                DoDragDrop(dataObj, DragDropEffects.Move);              
+            }
+        }
+
+        private void sequenceTree_DragEnter(object sender, DragEventArgs e)
+        {
+            e.Effect = (GetDropTarget(e) != null ? DragDropEffects.Move : DragDropEffects.None);
+        }
+
+        private void sequenceTree_DragOver(object sender, DragEventArgs e)
+        {
+            TreeNode node = GetDropTarget(e);
+            if (node == null)
+                e.Effect = DragDropEffects.None;
+            else
+            {
+                e.Effect = DragDropEffects.Move;
+                SequenceTree.SelectedNode = node;
+            }
+
+            // Auto-scroll if near the top or bottom edge.
+            Point ptView = SequenceTree.PointToClient(new Point(e.X, e.Y));
+            if (ptView.Y < 10)
+            {
+                TreeNode nodeTop = SequenceTree.TopNode;
+                if (nodeTop != null && nodeTop.PrevVisibleNode != null)
+                    SequenceTree.TopNode = nodeTop.PrevVisibleNode;
+            }
+            if (ptView.Y > SequenceTree.Bottom - 10)
+            {
+                TreeNode nodeTop = SequenceTree.TopNode;
+                if (nodeTop != null && nodeTop.NextVisibleNode != null)
+                    SequenceTree.TopNode = nodeTop.NextVisibleNode;
+            }
+        }
+
+        private void sequenceTree_DragDrop(object sender, DragEventArgs e)
+        {
+            List<SrmTreeNode> nodeSources = (List<SrmTreeNode>) e.Data.GetData(typeof(PeptideGroupTreeNode)) ??
+                (List<SrmTreeNode>) e.Data.GetData(typeof(PeptideTreeNode));
+
+            if (nodeSources == null)
+                return;
+
+            var nodeSourcesArray = nodeSources.ToArray();
+
+            var selectedPaths = new List<IdentityPath>();
+            var sourcePaths = new IdentityPath[nodeSourcesArray.Length];
+
+            SrmTreeNode nodeDrop = GetSrmTreeNodeAt(e.X, e.Y);
+            IdentityPath pathTarget = SrmTreeNode.GetSafePath(nodeDrop);
+
+            for (int i = 0; i < nodeSourcesArray.Length; i++)
+            {
+                var nodeSource = nodeSourcesArray[i];
+                // No work for dropping on the start node.
+                if (ReferenceEquals(nodeDrop, nodeSource))
+                    return;
+
+                IdentityPath pathSource = SrmTreeNode.GetSafePath(nodeSource);
+                
+                // Dropping inside self also requires no work.
+                if (pathSource.Length < pathTarget.Length &&
+                    Equals(pathSource, pathTarget.GetPathTo(pathSource.Length - 1)))
+                    return;
+
+                sourcePaths[i] = pathSource;
+            }
+
+            // Reselect the original paths, so they will be stored on the undo bufferS
+            SequenceTree.SelectedPath = sourcePaths.First();
+            SequenceTree.SelectedPaths = sourcePaths;
+
+            var targetNode = Document.FindNode(pathTarget);
+            string dropName = (targetNode is SrmDocument)
+                ? PropertyNames.DocumentNodeCounts
+                : AuditLogEntry.GetNodeName(Document, targetNode).ToString();
+
+            ModifyDocument(SkylineResources.SkylineWindow_sequenceTree_DragDrop_Drag_and_drop, doc =>
+                                                {
+                                                    foreach (IdentityPath pathSource in sourcePaths)
+                                                    {
+                                                        IdentityPath selectPath;
+                                                        doc = doc.MoveNode(pathSource, pathTarget, out selectPath);
+                                                        selectedPaths.Add(selectPath);
+                                                    }
+                                                    return doc;
+                                                }, docPair =>
+            {
+                var entry = AuditLogEntry.CreateCountChangeEntry(MessageType.drag_and_dropped_node, MessageType.drag_and_dropped_nodes, docPair.NewDocumentType,
+                    nodeSources.Select(node =>
+                        AuditLogEntry.GetNodeName(docPair.OldDoc, node.Model).ToString()), nodeSources.Count,
+                    str => MessageArgs.Create(str, dropName),
+                    MessageArgs.Create(nodeSources.Count, dropName));
+
+                if (nodeSources.Count > 1)
+                {
+                    entry = entry.ChangeAllInfo(nodeSources.Select(node => new MessageInfo(MessageType.drag_and_dropped_node,
+                        docPair.NewDocumentType,
+                        AuditLogEntry.GetNodeName(docPair.OldDoc, node.Model), dropName)).ToList());
+                }
+
+                return entry;
+            });
+
+            SequenceTree.SelectedPath = selectedPaths.First();
+            SequenceTree.SelectedPaths = selectedPaths;
+            SequenceTree.Invalidate();
+        }
+
+        private TreeNode GetDropTarget(DragEventArgs e)
+        {
+            bool isGroup = e.Data.GetDataPresent(typeof(PeptideGroupTreeNode).FullName);
+            bool isPeptide = e.Data.GetDataPresent(typeof(PeptideTreeNode).FullName);
+            if (isGroup)
+            {
+                TreeNode node = GetTreeNodeAt(e.X, e.Y);
+                // If already at the root, then drop on this node.
+                if (node == null || node.Parent == null)
+                    return node;
+                // Otherwise, walk to root, and drop on next sibling of
+                // containing node.
+                while (node.Parent != null)
+                    node = node.Parent;
+                return node.NextNode;
+            }
+            if (isPeptide)
+            {
+                SrmTreeNode nodeTree = GetSrmTreeNodeAt(e.X, e.Y);
+                // Allow drop of peptide on peptide list node itself
+                var nodePepGroupTree = nodeTree as PeptideGroupTreeNode;
+                if (nodePepGroupTree != null)
+                {
+                    var nodePeptideGroup = nodePepGroupTree.DocNode;
+                    return nodePeptideGroup.Id is FastaSequence || nodePeptideGroup.IsDecoy
+                        ? null
+                        : nodeTree;
+                }
+
+                // Allow drop on a peptide in a peptide list
+                var nodePepTree = nodeTree as PeptideTreeNode;
+                if (nodePepTree != null)
+                {
+                    var nodePep = nodePepTree.DocNode;
+                    return (nodePep.Peptide.FastaSequence != null || nodePep.IsDecoy
+                        ? null
+                        : nodePepTree);
+                }
+
+                // Otherwise allow drop on children of peptides in peptide lists
+                while (nodeTree != null)
+                {
+                    nodePepTree = nodeTree as PeptideTreeNode;
+                    if (nodePepTree != null)
+                    {
+                        var nodePep = nodePepTree.DocNode;
+                        if (nodePep.Peptide.FastaSequence != null || nodePep.IsDecoy)
+                            return null;
+
+                        return nodePepTree.NextNode ?? nodePepTree.Parent.NextNode;
+                    }
+                    nodeTree = nodeTree.Parent as SrmTreeNode;
+                }
+            }
+            return null;
+        }
+
+        private SrmTreeNode GetSrmTreeNodeAt(int x, int y)
+        {
+            return GetTreeNodeAt(x, y) as SrmTreeNode;
+        }
+
+        private TreeNode GetTreeNodeAt(int x, int y)
+        {
+            Point ptView = SequenceTree.PointToClient(new Point(x, y));
+            return SequenceTree.GetNodeAt(ptView);
+        }
+
+        private void SetResultIndexOnGraphs(IList<GraphSummary> graphs, bool useOriginalIndex)
+        {
+            foreach (var g in graphs.Where(g => g.ResultsIndex != ComboResults.SelectedIndex))
+            {
+                int origIndex = useOriginalIndex ? g.OriginalResultsIndex : -1;
+                g.SetResultIndexes(ComboResults.SelectedIndex, origIndex);
+            }
+        }
+
+        private void comboResults_SelectedIndexChanged(object sender, EventArgs e)
+        {
+            string name = SelectedGraphChromName;
+            if (name == null)
+                return;
+
+            // Update the summary graphs if necessary.
+            SetResultIndexOnGraphs(_listGraphRetentionTime, true);
+            SetResultIndexOnGraphs(_listGraphPeakArea, false);
+            SetResultIndexOnGraphs(_listGraphMassError, false);
+            SetResultIndexOnGraphs(_listGraphDetections, false);
+
+            var liveResultsGrid = _resultsGridForm;
+            if (null != liveResultsGrid)
+            {
+                liveResultsGrid.SetReplicateIndex(ComboResults.SelectedIndex);
+            }
+            if (null != _calibrationForm)
+            {
+                _calibrationForm.UpdateUI(true);
+            }
+
+            if (SequenceTree.ResultsIndex != ComboResults.SelectedIndex)
+            {
+                // Show the right result set in the tree view.
+                SequenceTree.ResultsIndex = ComboResults.SelectedIndex;
+
+                // Make sure the graphs for the result set are visible.
+                if (GetGraphChrom(name) != null || // Graph exists
+                    _listGraphChrom.Count >= MAX_GRAPH_CHROM) // Graph doesn't exist, presumably because there are more chromatograms than available graphs
+                {
+                    bool focus = ComboResults.Focused;
+
+                    ShowGraphChrom(name, true); // Side effect - will close least recently used graph if more than MAX_GRAPH_CHROM open
+
+                    if (focus)
+                        // Keep focus on the combo box
+                        ComboResults.Focus();
+                }
+
+                if (Program.MainToolService != null)
+                    Program.MainToolService.SendSelectionChange();
+
+//                UpdateReplicateMenuItems(DocumentUI.Settings.HasResults);
+            }
+        }
+
+        #endregion // SequenceTree events
+
+        #region Status bar
+
+        private void UpdateNodeCountStatus(bool forceUpdate = false)
+        {
+            if (DocumentUI == null)
+                return;
+            var selectedPath = SelectedPath;
+            int[] positions;
+            if (selectedPath != null &&
+                SequenceTree != null &&
+                !SequenceTree.IsInUpdateDoc &&
+                !SequenceTree.IsInsertPath(selectedPath))
+            {
+                positions = DocumentUI.GetNodePositions(SelectedPath);
+            }
+            else
+            {
+                positions = new int[DocumentUI.Depth];
+                for (int i = 0; i < positions.Length; i++)
+                    positions[i] = -1;
+            }
+
+            var isProtOnly = ModeUI == SrmDocument.DOCUMENT_TYPE.proteomic;
+            UpdateStatusCounter(statusSequences, positions, SrmDocument.Level.MoleculeGroups, isProtOnly ? @"prot" : @"list", forceUpdate);
+            UpdateStatusCounter(statusPeptides, positions, SrmDocument.Level.Molecules, isProtOnly ? @"pep" : @"mol", forceUpdate);
+            UpdateStatusCounter(statusPrecursors, positions, SrmDocument.Level.TransitionGroups, @"prec", forceUpdate);
+            UpdateStatusCounter(statusIons, positions, SrmDocument.Level.Transitions, @"tran", forceUpdate);
+        }
+
+        private void UpdateStatusCounter(ToolStripItem label, int[] positions, SrmDocument.Level level, string text, bool forceUpdate)
+        {
+            int l = (int)level;
+            int count = DocumentUI.GetCount(l);
+            string tag;
+            if (count == 0)
+                tag = count.ToString(CultureInfo.InvariantCulture);
+            else
+            {
+                int pos = 0;
+                if (positions != null && l < positions.Length)
+                    pos = positions[l];
+
+                if (pos != -1)
+                    pos++;
+                else
+                    pos = count;
+                tag = string.Format(@"{0:#,0}", pos) + @"/" + string.Format(@"{0:#,0}", count);
+            }
+
+            if (forceUpdate || !Equals(label.Tag, tag))
+            {
+                label.Text = TextUtil.SpaceSeparate(tag, text);
+                label.Tag = tag;
+            }
+        }
+
+        bool IProgressMonitor.IsCanceled
+        {
+            get
+            {
+                // CONSIDER: Add a generic cancel button to the status bar that allows cancelling operations with progress?
+                return _closing;    // Once the main window is closing tell anything listening for progress to cancel
+            }
+        }
+
+        UpdateProgressResponse IProgressMonitor.UpdateProgress(IProgressStatus status)
+        {
+            var args = new ProgressUpdateEventArgs(status);
+            UpdateProgress(this, args);
+            return args.Response;
+        }
+
+        public bool HasUI { get { return true; } }
+
+        private void UpdateProgress(object sender, ProgressUpdateEventArgs e)
+        {
+            var status = e.Progress;
+            var multiStatus = status as MultiProgressStatus;
+            if (multiStatus != null && multiStatus.IsEmpty)
+            {
+                Assume.Fail(@"Setting empty multi-status");
+            }
+            var final = status.IsFinal;
+
+            bool first;
+            lock (_listProgress)
+            {
+                // Find the status being updated in the list
+                Assume.IsNotNull(status);
+                Assume.IsFalse(_listProgress.Any(s => s == null));
+                int i = _listProgress.IndexOf(s => ReferenceEquals(s.Id, status.Id));
+                // If final, remove the status if present
+                if (final)
+                {
+                    if (i != -1)
+                    {
+                        // Avoid a race condition where simply removing the status can cause a update
+                        // caused by a timer tick to remove the ImportingResultsWindow
+                        if (status.IsError)
+                            ImportingResultsError = multiStatus;
+
+                        _listProgress.RemoveAt(i);
+                    }
+                }
+                // Otherwise, if present update the status
+                else if (i != -1)
+                {
+                    _listProgress[i] = status;
+                }
+                // Or add it if not
+                else
+                {
+                    i = _listProgress.Count;
+                    _listProgress.Add(status);
+                }
+                first = i == 0;
+            }
+
+            // A problematic place to put a Thread.Sleep which exposed some race conditions causing failures in nightly tests
+//            Thread.Sleep(100);
+
+            // If the status is first in the queue and it is beginning, initialize
+            // the progress UI.
+            bool begin = status.IsBegin || (!final && !_timerProgress.Enabled);
+            if (first && begin)
+            {
+                RunUIAction(BeginProgressUI, e);
+            }
+            // If it is a final state, and it is being shown, or there was an error
+            // make sure user sees the change.
+            else if (final)
+            {
+                // Only wait for an error, since it is expected that e may be modified by return of this function call
+                // Also, it is important to do this with one update, or a timer tick can destroy the window and this
+                // will recreate it causing tests to fail because they have the wrong Form reference
+                if (status.IsError)
+                {
+                    RunUIAction(CompleteProgressUI, e);
+                }
+                else
+                {
+                    // Import progress needs to know about this status immediately.  It might be gone by
+                    // the time the update progress interval comes around next time.
+                    if (ImportingResultsWindow != null && status is MultiProgressStatus)
+                        RunUIAction(() => UpdateImportProgress(status as MultiProgressStatus));
+
+                    if (first)
+                        RunUIActionAsync(CompleteProgressUI, e);
+                }
+            }
+        }
+
+        private void BeginProgressUI(ProgressUpdateEventArgs e)
+        {
+            _timerProgress.Start();
+            UpdateProgressUI();
+        }
+
+        private void CompleteProgressUI(ProgressUpdateEventArgs e)
+        {
+            // If completed successfully, make sure the user sees 100% by setting
+            // 100 and then waiting for the next timer tick to clear the progress
+            // indicator.
+            var status = e.Progress; 
+            if (status.IsComplete)
+            {
+                statusProgress.Value = 100;
+            }
+            else
+            {
+                // If an error, show the message before removing status
+                if (status.IsError)
+                    ShowProgressErrorUI(e);
+
+                // Update the progress UI immediately
+                UpdateProgressUI();
+            }
+            if (!string.IsNullOrEmpty(e.Progress.WarningMessage))
+            {
+                MessageDlg.Show(this, e.Progress.WarningMessage);
+            }
+        }
+
+        private void ShowProgressErrorUI(ProgressUpdateEventArgs e)
+        {
+            var x = e.Progress.ErrorException;
+
+            var multiException = x as MultiException;
+            if (multiException != null)
+            {
+                // The next update to the UI will display errors.
+                if (ImportingResultsWindow == null)
+                    ImportingResultsWindow = new AllChromatogramsGraph { Owner = this, ChromatogramManager = _chromatogramManager };
+                // Add the error to the ImportingResultsWindow before calling "ShowAllChromatogramsGraph" 
+                // because "ShowAllChromatogramsGraph" may destroy the window if the job is done and there are
+                // no errors yet.
+                var multiProgress = (MultiProgressStatus) e.Progress;
+                ImportingResultsWindow.UpdateStatus(multiProgress);
+                ShowAllChromatogramsGraph();
+                // Safe to resume updates based on timer ticks
+                ImportingResultsError = null;
+                // Make sure user is actually seeing an error
+                if (ImportingResultsWindow != null && ImportingResultsWindow.HasErrors)
+                    return;
+            }
+
+            var message = ExceptionUtil.GetMessage(x);
+
+            // Drill down to see if the innermost exception was an out-of-memory exception.
+            var innerException = x;
+            while (innerException.InnerException != null)
+                innerException = innerException.InnerException;
+            if (innerException is OutOfMemoryException)
+            {
+                message = string.Format(Resources.SkylineWindow_CompleteProgressUI_Ran_Out_Of_Memory, Program.Name);
+                if (!Install.Is64Bit && Environment.Is64BitOperatingSystem)
+                {
+                    message += string.Format(Resources.SkylineWindow_CompleteProgressUI_version_issue, Program.Name);
+                }
+            }
+
+            // Try to show the error message, but the SkylineWindow may be disposed by the test thread, so ignore the exception.
+            try
+            {
+                // TODO: Get topmost window
+                MessageDlg.ShowWithException(this, message, x);
+            }
+            catch
+            {
+                // ignored
+            }
+        }
+
+        private void UpdateProgressUI(object sender = null, EventArgs e = null)
+        {
+            if (statusStrip.IsDisposed)
+                return;
+
+            IProgressStatus status = null;
+            MultiProgressStatus multiStatus = null;
+            lock (_listProgress)
+            {
+                if (_listProgress.Count != 0)
+                {
+                    status = _listProgress[0];
+                    multiStatus = _listProgress.LastOrDefault(s => s is MultiProgressStatus) as MultiProgressStatus;
+                }
+            }
+
+            // First deal with AllChromatogramsGraph window
+            if (!Program.NoAllChromatogramsGraph)
+            {
+                // Update chromatogram graph if we are importing a data file.
+                if (multiStatus != null)
+                {
+                    UpdateImportProgress(multiStatus);
+                }
+                else if (ImportingResultsWindow != null)
+                {
+                    // If an importing results error is pending or the window handle is not yet created, then ignore this update
+                    if (ImportingResultsError != null || !ImportingResultsWindow.IsHandleCreated)
+                        return;
+
+                    if (!ImportingResultsWindow.IsUserCanceled)
+                        Settings.Default.AutoShowAllChromatogramsGraph = ImportingResultsWindow.Visible;
+                    ImportingResultsWindow.Finish();
+                    if (!ImportingResultsWindow.HasErrors &&
+                        !ImportingResultsWindow.IsProgressFrozen() &&
+                        Settings.Default.ImportResultsAutoCloseWindow)
+                    {
+                        DestroyAllChromatogramsGraph();
+                    }
+                }
+            }
+
+            // Next deal with status bar, which may also show status for MultiProgressStatus objects
+            if (status == null)
+            {
+                statusProgress.Visible = false;
+                UpdateTaskbarProgress(TaskbarProgress.TaskbarStates.NoProgress, null);
+                buttonShowAllChromatograms.Visible = false;
+                statusGeneral.Text = SkylineResources.SkylineWindow_UpdateProgressUI_Ready;
+                _timerProgress.Stop();
+            }
+            else
+            {
+                // Update the status bar with the first progress status.
+                if (status.PercentComplete >= 0) // -1 value means "unknown"
+                {
+                    statusProgress.Value = status.PercentComplete;
+                }
+                statusProgress.Visible = true;
+                UpdateTaskbarProgress(TaskbarProgress.TaskbarStates.Normal, status.PercentComplete);
+                statusGeneral.Text = status.Message;
+            }
+        }
+
+        public void UpdateTaskbarProgress(TaskbarProgress.TaskbarStates state, int? percentComplete)
+        {
+            _taskbarProgress.SetState(Handle, state);
+            if (percentComplete.HasValue)
+            {
+                _taskbarProgress.SetValue(Handle, percentComplete.Value, 100);
+            }
+        }
+
+        private void UpdateImportProgress(MultiProgressStatus multiStatus)
+        {
+            bool showable = !multiStatus.IsFinal || multiStatus.IsError || multiStatus.HasWarnings;
+            buttonShowAllChromatograms.Visible = statusProgress.Visible = showable;
+            if (ImportingResultsWindow == null && showable)
+            {
+                Assume.IsFalse(multiStatus.IsEmpty);    // Should never be starting results window with empty status
+                ImportingResultsWindow = new AllChromatogramsGraph { Owner = this, ChromatogramManager = _chromatogramManager };
+                if (Settings.Default.AutoShowAllChromatogramsGraph)
+                    ImportingResultsWindow.Show(this);
+            }
+            if (ImportingResultsWindow != null)
+                ImportingResultsWindow.UpdateStatus(multiStatus);
+        }
+
+        public void ShowAllChromatogramsGraph()
+        {
+            if (ImportingResultsWindow != null)
+            {
+                if (ImportingResultsWindow.Visible)
+                    ImportingResultsWindow.Activate();
+                else
+                    ImportingResultsWindow.Show(this);
+                UpdateProgressUI(); // Sets selected control
+            }
+        }
+
+        private void buttonShowAllChromatograms_ButtonClick(object sender, EventArgs e)
+        {
+            ShowAllChromatogramsGraph();
+        }
+
+        public LibraryManager LibraryManager => _libraryManager;
+
+        public bool StatusContains(string format)
+        {
+            // Since status is updated on a timer, first check if there is any progress status
+            // and use the latest, if there is. Otherwise, use the status bar text.
+            string start = format.Split('{').First();
+            string end = format.Split('}').Last();
+            lock (_listProgress)
+            {
+                foreach (var progressStatus in _listProgress)
+                {
+                    if (progressStatus.Message.Contains(start) && progressStatus.Message.Contains(end))
+                        return true;
+                }
+            }
+            return statusGeneral.Text.Contains(start) && statusGeneral.Text.Contains(end);
+        }
+
+        public int StatusBarHeight { get { return statusStrip.Height; } }
+
+        public int StatusSelectionWidth
+        {
+            get
+            {
+                return statusSequences.Width + statusPeptides.Width + statusPrecursors.Width + statusIons.Width + 20;
+            }
+        }
+
+        #endregion
+
+        private void SkylineWindow_Move(object sender, EventArgs e)
+        {
+            if (WindowState == FormWindowState.Normal)
+                Settings.Default.MainWindowLocation = Location;
+            Settings.Default.MainWindowMaximized =
+                (WindowState == FormWindowState.Maximized);
+        }
+
+        private void SkylineWindow_Resize(object sender, EventArgs e)
+        {
+            if (WindowState == FormWindowState.Normal)
+                Settings.Default.MainWindowSize = Size;
+            Settings.Default.MainWindowMaximized =
+                (WindowState == FormWindowState.Maximized);
+        }
+
+        private void RunUIActionAsync(Action act)
+        {
+            if (InvokeRequired)
+                BeginInvoke(act);
+            else
+                act();
+        }
+
+        private void RunUIAction(Action act)
+        {
+            if (InvokeRequired)
+                Invoke(act);
+            else
+                act();
+        }
+
+        private void RunUIActionAsync<TArg>(Action<TArg> act, TArg arg)
+        {
+            if (InvokeRequired)
+                BeginInvoke(act, arg);
+            else
+                act(arg);
+        }
+
+        private void RunUIAction<TArg>(Action<TArg> act, TArg arg)
+        {
+            if (InvokeRequired)
+                Invoke(act, arg);
+            else
+                act(arg);
+        }
+
+        #region Implementation of IToolMacroProvider
+
+        public string SelectedPrecursor
+        {
+            get
+            {
+                var selprec = SequenceTree.GetNodeOfType<TransitionGroupTreeNode>();
+                if (selprec != null)
+                {
+                    return selprec.ModifiedSequence +
+                           Transition.GetChargeIndicator(selprec.DocNode.TransitionGroup.PrecursorAdduct);
+                }
+                return null;                
+            }            
+        }
+
+        public string ResultNameCurrent
+        {
+            get
+            {
+                return ComboResults != null && ComboResults.SelectedItem != null
+                    ? ComboResults.SelectedItem.ToString()
+                    : null;
+            }
+        }
+
+
+
+        public string SelectedPeptideSequence
+        {
+            get
+            {
+                var peptTreeNode = SequenceTree.GetNodeOfType<PeptideTreeNode>(); 
+                return peptTreeNode != null ? peptTreeNode.DocNode.Peptide.Target.ToString() : null;
+            }
+        }
+
+        public string SelectedProteinName
+        {
+            get
+            {
+                var protTreeNode = SequenceTree.GetNodeOfType<PeptideGroupTreeNode>();
+                return protTreeNode != null ? protTreeNode.DocNode.Name : null;
+            }
+        }
+
+        public string FindProgramPath(ProgramPathContainer programPathContainer)
+        {
+            AutoResetEvent wh = new AutoResetEvent(false);
+            DialogResult result = DialogResult.No;
+            RunUIAction(() =>
+                {
+                    using (var dlg = new LocateFileDlg(programPathContainer))
+                    {
+                        result = dlg.ShowDialog(this);
+                    }
+                    wh.Set();
+                });
+            wh.WaitOne();
+            wh.Dispose();
+            if (result == DialogResult.OK)
+            {
+                return Settings.Default.ToolFilePaths.ContainsKey(programPathContainer) ? Settings.Default.ToolFilePaths[programPathContainer] : string.Empty;
+            }
+            else
+            {
+                return null;
+            }
+        }
+
+        // currently a work-around to get an R-installer
+        public string InstallProgram(ProgramPathContainer programPathContainer, ICollection<ToolPackage> packages, string pathToPackageInstallScript)
+        {
+            if (programPathContainer.ProgramName.Equals(@"R"))
+            {
+                bool installed = RUtil.CheckInstalled(programPathContainer.ProgramVersion);
+                if (!installed || packages.Count != 0)
+                {
+                    ICollection<ToolPackage> PackagesToInstall;
+                    if (!installed)
+                    {
+                        PackagesToInstall = packages;
+                    }
+                    else
+                    {
+                        PackagesToInstall = RUtil.WhichPackagesToInstall(packages, RUtil.FindRProgramPath(programPathContainer.ProgramVersion));
+                    }
+                    if (installed && PackagesToInstall.Count == 0)
+                        return RUtil.FindRProgramPath(programPathContainer.ProgramVersion);
+                    
+                    // we will need the immediate window to show output for package installation
+                    if (PackagesToInstall.Count != 0)
+                    {
+                        ShowImmediateWindow();
+                    }
+                    
+                    using (var dlg = new RInstaller(programPathContainer, PackagesToInstall, _skylineTextBoxStreamWriterHelper, pathToPackageInstallScript))
+                    {
+                        var result = dlg.ShowDialog(this);
+                        if (result == DialogResult.Cancel || result == DialogResult.No)
+                            return null;
+                    }
+                }
+                return RUtil.FindRProgramPath(programPathContainer.ProgramVersion);
+            }
+            else if (programPathContainer.ProgramName.Equals(@"Python"))
+            {
+                if (!PythonUtil.CheckInstalled(programPathContainer.ProgramVersion) || packages.Count != 0)
+                {
+                    if (packages.Count != 0)
+                    {
+                        ShowImmediateWindow();
+                    }
+                    
+                    // No versioning of packages for Python yet. 
+                    // Here we just ignore all the versions attached to packages. 
+                    IEnumerable<string> pythonPackages = packages.Select(p => p.Name);
+
+                    using (var dlg = new PythonInstallerLegacyDlg(programPathContainer, pythonPackages, _skylineTextBoxStreamWriterHelper))
+                    {
+                        if (dlg.ShowDialog(this) == DialogResult.Cancel)
+                            return null;
+                    }
+                }
+                return PythonUtil.GetProgramPath(programPathContainer.ProgramVersion);
+            } 
+            else 
+            {
+                return FindProgramPath(programPathContainer);
+            }
+        }
+
+        #endregion
+
+        public void ShowAssociateProteinsDlg()
+        {
+            RefineMenu.ShowAssociateProteinsDlg();
+        }
+
+        public void ShowList(string listName)
+        {
+            var listForm = FindListForm(listName);
+            if (listForm != null)
+            {
+                listForm.Activate();
+                return;
+            }
+            listForm = CreateListForm(listName);
+            var rectFloat = GetFloatingRectangleForNewWindow();
+            listForm.Show(dockPanel, rectFloat);
+        }
+
+        private ListGridForm FindListForm(string listName)
+        {
+            return Application.OpenForms.OfType<ListGridForm>()
+                .FirstOrDefault(form => form.ListName == listName);
+        }
+
+        private ListGridForm CreateListForm(string listName)
+        {
+            if (string.IsNullOrEmpty(listName))
+            {
+                var listDefault = Document.Settings.DataSettings.Lists.FirstOrDefault();
+                if (listDefault == null)
+                    return null;
+                listName = listDefault.ListName;
+            }
+            return FindListForm(listName) ?? new ListGridForm(this, listName);
+        }
+
+        public void SelectElement(ElementRef elementRef)
+        {
+            var document = Document;
+            var measuredResults = document.Settings.MeasuredResults;
+            var resultFileRef = elementRef as ResultFileRef;
+            if (resultFileRef != null)
+            {
+                elementRef = resultFileRef.Parent;
+            }
+            var replicateRef = elementRef as ReplicateRef;
+            if (replicateRef != null)
+            {
+                if (measuredResults == null)
+                {
+                    return;
+                }
+                var index = measuredResults.Chromatograms.IndexOf(chromSet => chromSet.Name == replicateRef.Name);
+                if (index >= 0)
+                {
+                    SelectedResultsIndex = index;
+                }
+                return;
+            }
+            var bookmark = Bookmark.ROOT;
+            var resultRef = elementRef as ResultRef;
+            if (resultRef != null)
+            {
+                if (measuredResults == null)
+                {
+                    return;
+                }
+                int replicateIndex = resultRef.FindReplicateIndex(document);
+                if (replicateIndex < 0)
+                {
+                    return;
+                }
+                var chromFileInfo = resultRef.FindChromFileInfo(measuredResults.Chromatograms[replicateIndex]);
+                if (chromFileInfo != null)
+                {
+                    bookmark = bookmark.ChangeResult(replicateIndex, chromFileInfo.FileId, resultRef.OptimizationStep);
+                }
+                elementRef = elementRef.Parent;
+            }
+            var nodeRef = elementRef as NodeRef;
+            if (nodeRef != null)
+            {
+                var identityPath = nodeRef.ToIdentityPath(document);
+                if (identityPath == null)
+                {
+                    return;
+                }
+                bookmark = bookmark.ChangeIdentityPath(identityPath);
+                NavigateToBookmark(bookmark);
+            }
+        }
+
+        public void SelectPathAndReplicate(IdentityPath identityPath, string replicateName)
+        {
+            if (identityPath != null)
+            {
+                try
+                {
+                    SelectedPath = identityPath;
+                }
+                catch (IdentityNotFoundException)
+                {
+                }
+            }
+
+            if (replicateName != null)
+            {
+                int resultsIndex = (DocumentUI.Settings.MeasuredResults?.Chromatograms.IndexOf(r => r.Name == replicateName))
+                    .GetValueOrDefault(-1);
+                if (resultsIndex >= 0)
+                {
+                    SelectedResultsIndex = resultsIndex;
+                }
+            }
+        }
+
+        public sealed override void SetUIMode(SrmDocument.DOCUMENT_TYPE mode)
+        {
+            base.SetUIMode(mode);
+
+            UpdateDocumentUI();
+            // Update any visible graphs
+            UpdateGraphPanes();
+            UpdateNodeCountStatus(true); // Force update even if node counts are unchanged
+
+            // Update menu items for current UI mode
+            menuMain.SuspendLayout();
+            GetModeUIHelper().AdjustMenusForModeUI(menuMain.Items);
+            menuMain.Refresh();
+            menuMain.Invalidate();
+            menuMain.ResumeLayout();
+        }
+
+        #region Testing Support
+        //
+        // For exercising UI mode selector buttons in tests
+        //
+        public bool IsProteomicOrMixedUI
+        {
+            get { return GetModeUIHelper().GetUIToolBarButtonState() != SrmDocument.DOCUMENT_TYPE.small_molecules; }
+        }
+        public bool IsSmallMoleculeOrMixedUI
+        {
+            get { return GetModeUIHelper().GetUIToolBarButtonState() != SrmDocument.DOCUMENT_TYPE.proteomic; }
+        }
+
+        public bool HasProteomicMenuItems
+        {
+            get { return GetModeUIHelper().MenuItemHasOriginalText(peptideSettingsMenuItem); }
+        }
+        #endregion
+        /// <summary>
+        /// Returns the unique values of TransitionDocNode.Quantitative on all selected transitions.
+        /// Returns an empty array if no transitions are selected.
+        /// </summary>
+        private bool[] SelectedQuantitativeValues()
+        {
+            return SequenceTree.SelectedDocNodes
+                .SelectMany(EnumerateTransitions)
+                .Select(node => node.ExplicitQuantitative).Distinct().ToArray();
+        }
+
+        private IEnumerable<TransitionDocNode> EnumerateTransitions(DocNode docNode)
+        {
+            var transitionDocNode = docNode as TransitionDocNode;
+            if (transitionDocNode != null)
+            {
+                return new[] { transitionDocNode };
+            }
+
+            var docNodeParent = docNode as DocNodeParent;
+            if (docNodeParent != null)
+            {
+                return docNodeParent.Children.SelectMany(EnumerateTransitions);
+            }
+
+            return new TransitionDocNode[0];
+        }
+
+        private void toggleQuantitativeContextMenuItem_Click(object sender, EventArgs e)
+        {
+            MarkQuantitative(!toggleQuantitativeContextMenuItem.Checked);
+        }
+
+        private void markTransitionsQuantitativeContextMenuItem_Click(object sender, EventArgs e)
+        {
+            MarkQuantitative(true);
+        }
+
+        public void MarkQuantitative(bool quantitative)
+        {
+            lock (GetDocumentChangeLock())
+            {
+                var originalDocument = Document;
+                var newDocument = originalDocument;
+                string message = quantitative
+                    ? SkylineResources.SkylineWindow_MarkQuantitative_Mark_transitions_quantitative
+                    : SkylineResources.SkylineWindow_MarkQuantitative_Mark_transitions_non_quantitative;
+                var pathsToProcess = new HashSet<IdentityPath>();
+                foreach (var identityPath in SequenceTree.SelectedPaths.OrderBy(path=>path.Length))
+                {
+                    bool containsAncestor = false;
+                    for (var parent = identityPath.Parent;
+                        !parent.IsRoot && !containsAncestor;
+                        parent = parent.Parent)
+                    {
+                        containsAncestor = pathsToProcess.Contains(parent);
+                    }
+
+                    if (containsAncestor)
+                    {
+                        continue;
+                    }
+
+                    pathsToProcess.Add(identityPath);
+                }
+
+                var longOperationRunner = new LongOperationRunner()
+                {
+                    JobTitle = message
+                };
+                bool success = false;
+                longOperationRunner.Run(broker =>
+                {
+                    int processedCount = 0;
+                    foreach (var identityPath in pathsToProcess)
+                    {
+                        if (broker.IsCanceled)
+                        {
+                            return;
+                        }
+                        broker.ProgressValue = (processedCount++) * 100 / pathsToProcess.Count;
+                        var originalNode = newDocument.FindNode(identityPath);
+                        if (originalNode != null)
+                        {
+                            var newNode = ChangeQuantitative(originalNode, quantitative);
+                            if (!ReferenceEquals(originalNode, newNode))
+                            {
+                                if (!newDocument.DeferSettingsChanges)
+                                {
+                                    newDocument = newDocument.BeginDeferSettingsChanges();
+                                }
+                                newDocument = (SrmDocument)newDocument.ReplaceChild(identityPath.Parent, newNode);
+                            }
+                        }
+                    }
+
+                    if (newDocument.DeferSettingsChanges)
+                    {
+                        newDocument = newDocument.EndDeferSettingsChanges(originalDocument, null);
+                    }
+
+                    success = true;
+                });
+
+                if (!success)
+                {
+                    return;
+                }
+                if (ReferenceEquals(newDocument, originalDocument))
+                {
+                    return;
+                }
+
+                var count = pathsToProcess.Count;
+                var changedTargets = count == 1 ? SelectedNode.Text : string.Format(AuditLogStrings.SkylineWindow_ChangeQuantitative_0_transitions, count);
+                ModifyDocument(message, doc =>
+                {
+                    // Will always be true because we have acquired the lock on GetDocumentChangeLock()
+                    Assume.IsTrue(ReferenceEquals(originalDocument, doc));
+                    return newDocument;
+                }, docPair => AuditLogEntry.DiffDocNodes(MessageType.changed_quantitative, docPair, changedTargets));
+            }
+        }
+
+        private DocNode ChangeQuantitative(DocNode docNode, bool quantitative)
+        {
+            var transitionDocNode = docNode as TransitionDocNode;
+            if (transitionDocNode != null)
+            {
+                if (transitionDocNode.ExplicitQuantitative == quantitative)
+                {
+                    return transitionDocNode;
+                }
+
+                return transitionDocNode.ChangeQuantitative(quantitative);
+            }
+
+            var docNodeParent = docNode as DocNodeParent;
+            if (docNodeParent == null)
+            {
+                return docNode;
+            }
+
+            var newChildren = docNodeParent.Children.Select(child => ChangeQuantitative(child, quantitative)).ToArray();
+            return docNodeParent.ChangeChildrenChecked(newChildren);
+        }
+
+
+        private void koinaLibMatchItem_Click(object sender, EventArgs e)
+        {
+            koinaLibMatchItem.Checked = !koinaLibMatchItem.Checked;
+
+            if (koinaLibMatchItem.Checked)
+                KoinaUIHelpers.CheckKoinaSettings(this, this);
+
+            _graphSpectrumSettings.Koina = koinaLibMatchItem.Checked;
+        }
+
+        public bool ValidateSource()
+        {
+            return true;
+        }
+
+        public double? GetScore(Target target)
+        {
+            var node = Document.Peptides.FirstOrDefault(p => p.ModifiedTarget.Equals(target));
+            if (node == null)
+                return null;
+            return KoinaRetentionTimeModel.Instance?.PredictSingle(KoinaPredictionClient.Current, Document.Settings,
+                node, CancellationToken.None)[node];
+        }
+
+        public Func<HttpClient> UserLogin(RemoteAccount account)
+        {
+            if (InvokeRequired)
+            {
+                Func<HttpClient> client = null;
+                RunUIAction(() => client = UserLogin(account));
+                return client;
+            }
+
+            switch (account)
+            {
+                case ArdiaAccount ardia:
+                {
+                    // ISSUE: if ArdiaLoginDlg fails, callers receive no error. When debugging tests, use breakpoints to look at ArdiaLoginDlg before it closes.
+                    //        For example, this happens if the remote server URL cannot be found.
+                    using var loginDlg = new ArdiaLoginDlg(ardia);
+                    if (DialogResult.Cancel == loginDlg.ShowDialog(this))
+                        throw new OperationCanceledException();
+                    return loginDlg.AuthenticatedHttpClientFactory;
+                }
+                default:
+                    throw new NotImplementedException();
+            }
+        }
+
+        private void mirrorMenuItem_Click(object sender, EventArgs e)
+        {
+            mirrorMenuItem.Checked = !mirrorMenuItem.Checked;
+            _graphSpectrumSettings.Mirror = mirrorMenuItem.Checked;
+        }
+
+        private void viewToolStripMenuItem_DropDownOpening(object sender, EventArgs e)
+        {
+            ViewMenu.ViewMenuDropDownOpening();
+        }
+
+        public void SetModifiedSequenceDisplayOption(DisplayModificationOption displayModificationOption)
+        {
+            DisplayModificationOption.Current = displayModificationOption;
+            ShowSequenceTreeForm(true, true);
+            UpdateGraphPanes();
+        }
+
+        public void ShowPermuteIsotopeModificationsDlg()
+        {
+            RefineMenu.ShowPermuteIsotopeModificationsDlg();
+        }
+
+        public EditMenu EditMenu { get; private set; }
+
+        public ViewMenu ViewMenu { get; private set; }
+        public RefineMenu RefineMenu { get; private set; }
+
+        public ChromatogramContextMenu ChromatogramContextMenu { get; private set; }
+
+        private void InitializeMenus()
+        {
+            _skylineMenuControls.Add(RefineMenu = new RefineMenu(this));
+            _skylineMenuControls.Add(EditMenu = new EditMenu(this));
+            _skylineMenuControls.Add(ViewMenu= new ViewMenu(this));
+            _skylineMenuControls.Add(ChromatogramContextMenu = new ChromatogramContextMenu(this));
+            refineToolStripMenuItem.DropDownItems.Clear();
+            refineToolStripMenuItem.DropDownItems.AddRange(RefineMenu.DropDownItems.ToArray());
+            editToolStripMenuItem.DropDownItems.Clear();
+            editToolStripMenuItem.DropDownItems.AddRange(EditMenu.DropDownItems.ToArray());
+            viewToolStripMenuItem.DropDownItems.Clear();
+            viewToolStripMenuItem.DropDownItems.AddRange(ViewMenu.DropDownItems.ToArray());
+            foreach (var menuControl in _skylineMenuControls)
+            {
+                foreach (var entry in menuControl.ModeUiHandler.GetHandledComponents())
+                {
+                    modeUIHandler.AddHandledComponent(entry.Key, entry.Value);
+                }
+            }
+        }
+
+        private void helpToolStripMenuItem_DropDownOpening(object sender, EventArgs e)
+        {
+            // The "Submit Error Report" menu item should only be shown if the user was holding down the Shift key when they dropped the Help menu
+            submitErrorReportMenuItem.Visible = 0 != (ModifierKeys & Keys.Shift);
+            // The "Crash Skyline" menu item only appears if they hold down both Ctrl and Shift
+            crashSkylineMenuItem.Visible = (Keys.Shift | Keys.Control) == (ModifierKeys & (Keys.Shift | Keys.Control));
+        }
+
+        private void submitErrorReportMenuItem_Click(object sender, EventArgs e)
+        {
+            Program.ReportException(new ApplicationException(SkylineResources.SkylineWindow_submitErrorReportMenuItem_Click_Submitting_an_unhandled_error_report));
+        }
+
+        private void crashSkylineMenuItem_Click(object sender, EventArgs e)
+        {
+            if (DialogResult.OK !=
+                new AlertDlg(SkylineResources.SkylineWindow_crashSkylineMenuItem_Click_Are_you_sure_you_want_to_abruptly_terminate_Skyline__You_will_lose_all_unsaved_work_,
+                    MessageBoxButtons.OKCancel, DialogResult.Cancel).ShowAndDispose(this))
+            {
+                return;
+            }
+
+            new Thread(() =>
+            {
+                throw new ApplicationException(@"Crash Skyline Menu Item Clicked");
+            }).Start();
+        }
+
+        public int DocumentSavedEventSubscriberCount()
+        {
+            return DocumentSavedEvent != null ? DocumentSavedEvent.GetInvocationList().Length : 0;
+        }
+
+        public IEnumerable<RemoteAccount> GetRemoteAccounts()
+        {
+            return Settings.Default.RemoteAccountList;
+        }
+
+        /// <summary>
+        /// Reset the token for all Ardia-type accounts in <see cref="Settings.RemoteAccountList"/>.
+        /// Used only in tests.
+        /// </summary>
+        // CONSIDER: this should go elsewhere. Maybe when CommonMsData supports RemoteAccountList
+        public void ClearArdiaAccountTokens()
+        {
+            Settings.Default.RemoteAccountList.
+                Where(a => a.AccountType == RemoteAccountType.ARDIA).
+                Cast<ArdiaAccount>().
+                ForEach(ArdiaCredentialHelper.ClearToken);
+        }
+    }
+}
+