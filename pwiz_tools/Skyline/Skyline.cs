﻿/*
 * Original author: Brendan MacLean <brendanx .at. u.washington.edu>,
 *                  MacCoss Lab, Department of Genome Sciences, UW
 *
 * Copyright 2009 University of Washington - Seattle, WA
 * 
 * Licensed under the Apache License, Version 2.0 (the "License");
 * you may not use this file except in compliance with the License.
 * You may obtain a copy of the License at
 *
 *     http://www.apache.org/licenses/LICENSE-2.0
 *
 * Unless required by applicable law or agreed to in writing, software
 * distributed under the License is distributed on an "AS IS" BASIS,
 * WITHOUT WARRANTIES OR CONDITIONS OF ANY KIND, either express or implied.
 * See the License for the specific language governing permissions and
 * limitations under the License.
 */
using System;
using System.Collections.Generic;
using System.ComponentModel;
using System.Deployment.Application;
using System.Diagnostics;
using System.Drawing;
using System.Globalization;
using System.IO;
using System.Linq;
using System.Reflection;
using System.Runtime.InteropServices;
using System.Text;
using System.Threading;
using System.Windows.Forms;
using System.Xml;
using System.Xml.Serialization;
using DigitalRune.Windows.Docking;
using log4net;
using pwiz.Common.Collections;
using pwiz.Common.SystemUtil;
using pwiz.ProteomeDatabase.Util;
using pwiz.Skyline.Alerts;
using pwiz.Skyline.Controls.Databinding;
using pwiz.Skyline.Controls.Graphs;
using pwiz.Skyline.Controls.GroupComparison;
using pwiz.Skyline.Controls.SeqNode;
using pwiz.Skyline.Controls.Startup;
using pwiz.Skyline.EditUI;
using pwiz.Skyline.FileUI;
using pwiz.Skyline.Model;
using pwiz.Skyline.Model.DocSettings;
using pwiz.Skyline.Model.DocSettings.Extensions;
using pwiz.Skyline.Model.Find;
using pwiz.Skyline.Model.IonMobility;
using pwiz.Skyline.Model.Irt;
using pwiz.Skyline.Model.Lib;
using pwiz.Skyline.Model.Optimization;
using pwiz.Skyline.Model.Proteome;
using pwiz.Skyline.Model.Results;
using pwiz.Skyline.Model.RetentionTimes;
using pwiz.Skyline.Model.Tools;
using pwiz.Skyline.Properties;
using pwiz.Skyline.Controls;
using pwiz.Skyline.Controls.Lists;
using pwiz.Skyline.FileUI.PeptideSearch;
using pwiz.Skyline.Model.ElementLocators;
using pwiz.Skyline.Model.AuditLog;
using pwiz.Skyline.Model.GroupComparison;
using pwiz.Skyline.Model.Lists;
using pwiz.Skyline.SettingsUI;
using pwiz.Skyline.SettingsUI.Irt;
using pwiz.Skyline.ToolsUI;
using pwiz.Skyline.Util;
using pwiz.Skyline.Util.Extensions;
using DataFormats = System.Windows.Forms.DataFormats;
using Timer = System.Windows.Forms.Timer;

namespace pwiz.Skyline
{
    /// <summary>
    /// Main window class for the Skyline application.  Skyline is an SDI application,
    /// but it is intentionally designed around a document window instance without
    /// assuming that it is the only such window in the application to allow it to
    /// become either MDI or multiple-SDI per process.
    /// </summary>
    public partial class SkylineWindow
        : FormEx,
            IUndoable,
            IDocumentUIContainer,
            IProgressMonitor,
            ILibraryBuildNotificationContainer,
            IToolMacroProvider,
            IModifyDocumentContainer
    {
        private SequenceTreeForm _sequenceTreeForm;
        private ImmediateWindow _immediateWindow;

        private SrmDocument _document;
        private SrmDocument _documentUI;
        private int _savedVersion;
        private bool _closing;
        private readonly UndoManager _undoManager;
        private readonly BackgroundProteomeManager _backgroundProteomeManager;
        private readonly ProteinMetadataManager _proteinMetadataManager;
        private readonly IrtDbManager _irtDbManager;
        private readonly OptimizationDbManager _optDbManager;
        private readonly RetentionTimeManager _retentionTimeManager;
        private readonly IonMobilityLibraryManager _ionMobilityLibraryManager;
        private readonly LibraryManager _libraryManager;
        private readonly LibraryBuildNotificationHandler _libraryBuildNotificationHandler;
        private readonly ChromatogramManager _chromatogramManager;
        private readonly ImportPeptideSearchManager _importPeptideSearchManager;

        public event EventHandler<DocumentChangedEventArgs> DocumentChangedEvent;
        public event EventHandler<DocumentChangedEventArgs> DocumentUIChangedEvent;

        private readonly List<IProgressStatus> _listProgress;
        private readonly TaskbarProgress _taskbarProgress = new TaskbarProgress();
        private readonly Timer _timerProgress;
        private readonly Timer _timerGraphs;
        private readonly List<BackgroundLoader> _backgroundLoaders;
        private readonly object _documentChangeLock = new object();

        /// <summary>
        /// Constructor for the main window of the Skyline program.
        /// </summary>
        public SkylineWindow(string[] args = null)
        {
            InitializeComponent();
            
            _undoManager = new UndoManager(this);
            var undoRedoButtons = new UndoRedoButtons(_undoManager,
                undoMenuItem, undoToolBarButton,
                redoMenuItem, redoToolBarButton,
                RunUIAction);
            undoRedoButtons.AttachEventHandlers();

            _backgroundLoaders = new List<BackgroundLoader>();

            _graphSpectrumSettings = new GraphSpectrumSettings(UpdateSpectrumGraph);

            _listProgress = new List<IProgressStatus>();
            _timerProgress = new Timer { Interval = 100 };
            _timerProgress.Tick += UpdateProgressUI;
            _timerGraphs = new Timer { Interval = 100 };
            _timerGraphs.Tick += UpdateGraphPanes;

            _libraryManager = new LibraryManager();
            _libraryManager.ProgressUpdateEvent += UpdateProgress;
            _libraryManager.Register(this);
            _libraryBuildNotificationHandler = new LibraryBuildNotificationHandler(this);

            _backgroundProteomeManager = new BackgroundProteomeManager();
            _backgroundProteomeManager.ProgressUpdateEvent += UpdateProgress;
            _backgroundProteomeManager.Register(this);
            _chromatogramManager = new ChromatogramManager(false) { SupportAllGraphs = !Program.NoAllChromatogramsGraph };
            _chromatogramManager.ProgressUpdateEvent += UpdateProgress;
            _chromatogramManager.Register(this);
            _irtDbManager = new IrtDbManager();
            _irtDbManager.ProgressUpdateEvent += UpdateProgress;
            _irtDbManager.Register(this);
            _optDbManager = new OptimizationDbManager();
            _optDbManager.ProgressUpdateEvent += UpdateProgress;
            _optDbManager.Register(this);
            _retentionTimeManager = new RetentionTimeManager();
            _retentionTimeManager.ProgressUpdateEvent += UpdateProgress;
            _retentionTimeManager.Register(this);
            _ionMobilityLibraryManager = new IonMobilityLibraryManager();
            _ionMobilityLibraryManager.ProgressUpdateEvent += UpdateProgress;
            _ionMobilityLibraryManager.Register(this);
            _proteinMetadataManager = new ProteinMetadataManager();
            _proteinMetadataManager.ProgressUpdateEvent += UpdateProgress;
            _proteinMetadataManager.Register(this);
            _importPeptideSearchManager = new ImportPeptideSearchManager();
            _importPeptideSearchManager.ProgressUpdateEvent += UpdateProgress;
            _importPeptideSearchManager.Register(this);

            DocumentUIChangedEvent += ShowAutoTrainResults;

            checkForUpdatesMenuItem.Visible =
                checkForUpdatesSeparator.Visible = ApplicationDeployment.IsNetworkDeployed;

            // Begin ToolStore check for updates to currently installed tools, if any
            if (ToolStoreUtil.UpdatableTools(Settings.Default.ToolList).Any())
                ActionUtil.RunAsync(() => ToolStoreUtil.CheckForUpdates(Settings.Default.ToolList.ToArray()), "Check for tool updates");    // Not L10N

            // Get placement values before changing anything.
            bool maximize = Settings.Default.MainWindowMaximized || Program.DemoMode;
            Size size = Settings.Default.MainWindowSize;
            if (!size.IsEmpty)
                Size = size;

            // Restore window placement.
            Point location = Settings.Default.MainWindowLocation;
            if (!location.IsEmpty)
            {
                StartPosition = FormStartPosition.Manual;

                Location = location;
                ForceOnScreen();
            }
            if (maximize)
                WindowState = FormWindowState.Maximized;

            // Restore status bar and graph pane
            statusToolStripMenuItem.Checked = Settings.Default.ShowStatusBar;
            if (!statusToolStripMenuItem.Checked)
                statusToolStripMenuItem_Click(this, new EventArgs());
            toolBarToolStripMenuItem.Checked = Settings.Default.RTPredictorVisible;
            if (!toolBarToolStripMenuItem.Checked)
            {
                toolBarToolStripMenuItem_Click(this, new EventArgs());
            }

            largeToolStripMenuItem.Checked = Settings.Default.TextZoom == TreeViewMS.LRG_TEXT_FACTOR;
            extraLargeToolStripMenuItem.Checked = Settings.Default.TextZoom == TreeViewMS.XLRG_TEXT_FACTOR;
            defaultTextToolStripMenuItem.Checked = 
                !(largeToolStripMenuItem.Checked || extraLargeToolStripMenuItem.Checked);

            ShowSequenceTreeForm(true);

            // Force the handle into existence before any background threads
            // are started by setting the initial document.  Otherwise, calls
            // to InvokeRequired will return false, even on background worker
            // threads.
            if (Equals(Handle, default(IntPtr)))
                throw new InvalidOperationException(Resources.SkylineWindow_SkylineWindow_Must_have_a_window_handle_to_begin_processing);

            // Load any file the user may have double-clicked on to run this application
            if (args == null || args.Length == 0)
            {
                var activationArgs = AppDomain.CurrentDomain.SetupInformation.ActivationArguments;
                args = (activationArgs != null ? activationArgs.ActivationData : null);
            }
            if (args != null && args.Length != 0)
            {
                _fileToOpen = args[args.Length-1];
            }
            NewDocument();
            chorusRequestToolStripMenuItem.Visible = Settings.Default.EnableChorus;

            // Set UI mode to user default (proteomic/smallmol/mixed)
            SrmDocument.DOCUMENT_TYPE defaultModeUI;
            if (!Enum.TryParse(Settings.Default.UIMode, out defaultModeUI))
            {
                defaultModeUI = SrmDocument.DOCUMENT_TYPE.proteomic;
            }
            UIModeChanged(defaultModeUI);

        }

        public AllChromatogramsGraph ImportingResultsWindow { get; private set; }

        protected override void OnShown(EventArgs e)
        {
            base.OnShown(e);

            if (_fileToOpen != null)
            {
                try
                {
                    LoadFile(_fileToOpen);
                }
                catch (UriFormatException)
                {
                    MessageBox.Show(this, Resources.SkylineWindow_SkylineWindow_Invalid_file_specified, Program.Name);
                }
                _fileToOpen = null;
            }
        }

        public void OpenPasteFileDlg(PasteFormat pf)
        {
            using (var pasteDlg = new PasteDlg(this)
            {
                SelectedPath = SelectedPath,
                PasteFormat = pf
            })
            {
                if (pasteDlg.ShowDialog(this) == DialogResult.OK)
                    SelectedPath = pasteDlg.SelectedPath;
            }
        }

        public bool LoadFile(string file, FormEx parentWindow = null)
        {
            Uri uri = new Uri(file);
            if (!uri.IsFile)
                throw new UriFormatException(String.Format(Resources.SkylineWindow_SkylineWindow_The_URI__0__is_not_a_file, uri));

            string pathOpen = Uri.UnescapeDataString(uri.AbsolutePath).Replace("/", @"\"); // Not L10N
            
            // If the file chosen was the cache file, open its associated document.)
            if (Equals(Path.GetExtension(pathOpen), ChromatogramCache.EXT))
                pathOpen = Path.ChangeExtension(pathOpen, SrmDocument.EXT);
            // Handle direct open from UNC path names
            if (!string.IsNullOrEmpty(uri.Host))
                pathOpen = "//" + uri.Host + pathOpen; // Not L10N

            if (pathOpen.EndsWith(SrmDocumentSharing.EXT))
            {
                return OpenSharedFile(pathOpen, parentWindow);
            }
            else
            {
                return OpenFile(pathOpen, parentWindow);
            }
        }

        protected override void OnHandleCreated(EventArgs e)
        {
            UpgradeManager.CheckForUpdateAsync(this);

            base.OnHandleCreated(e);
        }

        public void Listen(EventHandler<DocumentChangedEventArgs> listener)
        {
            DocumentChangedEvent += listener;
        }

        void IDocumentContainer.Unlisten(EventHandler<DocumentChangedEventArgs> listener)
        {
            DocumentChangedEvent -= listener;
        }

        void IDocumentUIContainer.ListenUI(EventHandler<DocumentChangedEventArgs> listener)
        {
            DocumentUIChangedEvent += listener;
        }

        void IDocumentUIContainer.UnlistenUI(EventHandler<DocumentChangedEventArgs> listener)
        {
            DocumentUIChangedEvent -= listener;
        }

        /// <summary>
        /// The current thread-safe document.
        /// </summary>
        public SrmDocument Document
        {
            get
            {
                return _document;
            }
        }

        /// <summary>
        /// The current document displayed in the UI.  Access only from the UI.
        /// </summary>
        public SrmDocument DocumentUI
        {
            get
            {
                // May only be accessed from the UI thread.
                if (InvokeRequired)
                    throw new InvalidOperationException(Resources.SkylineWindow_DocumentUI_The_DocumentUI_property_may_only_be_accessed_on_the_UI_thread);

                return _documentUI;
            }
        }

        /// <summary>
        /// The currently saved location of the document
        /// </summary>
        public string DocumentFilePath { get; set; }

        public BackgroundProteomeManager BackgroundProteomeManager
        {
            get { return _backgroundProteomeManager; }
        }

        public ProteinMetadataManager ProteinMetadataManager
        {
            get { return _proteinMetadataManager; }
        }

        public IrtDbManager IrtDbManager
        {
            get { return _irtDbManager; }
        }

        public OptimizationDbManager OptDbManager
        {
            get { return _optDbManager; }
        }

        public RetentionTimeManager RetentionTimeManager
        {
            get { return _retentionTimeManager; }
        }

        public IonMobilityLibraryManager IonMobilityLibraryManager
        {
            get { return _ionMobilityLibraryManager; }
        }

        public ImportPeptideSearchManager ImportPeptideSearchManager
        {
            get { return _importPeptideSearchManager; }
        }

        private bool _useKeysOverride;

        public bool UseKeysOverride
        {
            get { return _useKeysOverride; }
            set
            {
                _useKeysOverride = value;
                if (SequenceTree != null)
                    SequenceTree.UseKeysOverride = _useKeysOverride;
            }
        }
        public SequenceTree SequenceTree
        {
            get { return _sequenceTreeForm != null ? _sequenceTreeForm.SequenceTree : null; }
        }

        public ToolStripComboBox ComboResults
        {
            get { return _sequenceTreeForm != null ? _sequenceTreeForm.ComboResults : null; }
        }

        public ImmediateWindow ImmediateWindow
        {
            get { return _immediateWindow; }
        }

        public bool DiscardChanges { get; set; }

        /// <summary>
        /// True if the active document has been modified.
        /// </summary>
        public bool Dirty
        {
            get
            {
                return !DiscardChanges && _documentUI != null && _savedVersion != _documentUI.UserRevisionIndex;
            }
        }

        public bool IsClosing { get { return _closing; } }

        /// <summary>
        /// Tracking active background loaders for a container - helps in test harness SkylineWindow teardown
        /// </summary>
        public IEnumerable<BackgroundLoader> BackgroundLoaders
        {
            get { return _backgroundLoaders; }
        }

        public void AddBackgroundLoader(BackgroundLoader loader)
        {
            _backgroundLoaders.Add(loader);
        }

        public void RemoveBackgroundLoader(BackgroundLoader loader)
        {
            _backgroundLoaders.Remove(loader);
        }

        public bool CopyMenuItemEnabled()
        {
            return copyMenuItem.Enabled;
        }

        public bool PasteMenuItemEnabled()
        {
            return pasteMenuItem.Enabled;
        }

        /// <summary>
        /// Function guaranteed to run on the UI thread that handles
        /// main window UI updates and firing the <see cref="DocumentUIChangedEvent"/>
        /// whenever the <see cref="Document"/> property changes.
        /// </summary>
        private void UpdateDocumentUI()
        {
            // Can only be accessed from the UI thread.
            Debug.Assert(!InvokeRequired);
            SrmDocument documentPrevious = _documentUI;
            _documentUI = Document;

            // The previous document will be null at application start-up.
            if (documentPrevious != null)
            {
                // Clear the UndoManager, if this is a different document.
                if (!ReferenceEquals(_documentUI.Id, documentPrevious.Id))
                    _undoManager.Clear();
			}

            // Call the even handler for this window directly, since it may
            // close other listeners, and it is not possible to remove a listener
            // in the middle of firing an event.
            OnDocumentUIChanged(documentPrevious);
        }

        private void OnDocumentUIChanged(SrmDocument documentPrevious)
        {
            SrmSettings settingsNew = DocumentUI.Settings;
            SrmSettings settingsOld = SrmSettingsList.GetDefault();
            bool docIdChanged = true;
            if (documentPrevious != null)
            {
                settingsOld = documentPrevious.Settings;
                docIdChanged = !ReferenceEquals(DocumentUI.Id, documentPrevious.Id);
            }

            if (null != AlignToFile)
            {
                if (!settingsNew.HasResults || !settingsNew.MeasuredResults.Chromatograms
                    .SelectMany(chromatograms=>chromatograms.MSDataFileInfos)
                    .Any(chromFileInfo=>ReferenceEquals(chromFileInfo.FileId, AlignToFile)))
                {
                    AlignToFile = null;
                }
            }
            // Update results combo UI and sequence tree
            var e = new DocumentChangedEventArgs(documentPrevious, IsOpeningFile,
                _sequenceTreeForm != null && _sequenceTreeForm.IsInUpdateDoc);
            if (_sequenceTreeForm != null)
            {
                // This has to be done before the graph UI updates, since it updates
                // the tree, and the graph UI depends on the tree being up to date.
                _sequenceTreeForm.UpdateResultsUI(settingsNew, settingsOld);
                _sequenceTreeForm.SequenceTree.OnDocumentChanged(this, e);
            }

            // Fire event to allow listeners to update.
            if (DocumentUIChangedEvent != null)
                DocumentUIChangedEvent(this, e);

            // Update graph pane UI
            UpdateGraphUI(settingsOld, docIdChanged);

            // Update title and status bar.
            UpdateTitle();
            UpdateNodeCountStatus();

            integrateAllMenuItem.Checked = settingsNew.TransitionSettings.Integration.IsIntegrateAll;

            // Update UI mode selection buttons if we have introduced any new node types
            EnableNeededModeUIButtons(DocumentUI);
        }

        public void ShowAutoTrainResults(object sender, DocumentChangedEventArgs e)
        {
            if (!PeptideIntegration.AutoTrainCompleted(DocumentUI, e.DocumentPrevious))
                return;

            var model = DocumentUI.Settings.PeptideSettings.Integration.PeakScoringModel;
            Settings.Default.PeakScoringModelList.Add(model);
            var modelIndex = Settings.Default.PeakScoringModelList.IndexOf(model);
            var newModel = Settings.Default.PeakScoringModelList.EditItem(this, model, Settings.Default.PeakScoringModelList, null);
            if (newModel == null || model.Equals(newModel))
                return;

            Settings.Default.PeakScoringModelList[modelIndex] = newModel;
            SrmDocument docCurrent, docNew;
            do
            {
                docCurrent = DocumentUI;
                docNew = docCurrent.ChangeSettings(docCurrent.Settings.ChangePeptideIntegration(i => i.ChangePeakScoringModel(newModel)));
                var resultsHandler = new MProphetResultsHandler(docNew, newModel);
                using (var longWaitDlg = new LongWaitDlg {Text = Resources.ReintegrateDlg_OkDialog_Reintegrating})
                {
                    try
                    {
                        longWaitDlg.PerformWork(this, 1000, pm =>
                        {
                            resultsHandler.ScoreFeatures(pm);
                            if (resultsHandler.IsMissingScores())
                                throw new InvalidDataException(Resources.ImportPeptideSearchManager_LoadBackground_The_current_peak_scoring_model_is_incompatible_with_one_or_more_peptides_in_the_document_);
                            docNew = resultsHandler.ChangePeaks(pm);
                        });
                        if (longWaitDlg.IsCanceled)
                            return;
                    }
                    catch (Exception x)
                    {
                        var message = TextUtil.LineSeparate(
                            string.Format(Resources.ReintegrateDlg_OkDialog_Failed_attempting_to_reintegrate_peaks_),
                            x.Message);
                        MessageDlg.ShowWithException(this, message, x);
                        return;
                    }
                }
                docNew = docNew.ChangeSettings(Document.Settings.ChangePeptideIntegration(i => i.ChangePeakScoringModel(newModel)));
            } while (!SetDocument(docNew, docCurrent));
        }

        /// <summary>
        /// Thread-safe function for setting the master <see cref="Document"/>
        /// property.  Both the desired new document, and the original document
        /// from which it was must be provided.
        /// 
        /// If the value stored in the <see cref="Document"/> property matches
        /// the original at the time the property set is performed, then it
        /// is changed to the new value, and this function returns true.
        /// 
        /// If it has been set by another thread, since the current thread
        /// started its processing, then this function will return false, and the
        /// caller is required to re-query the <see cref="Document"/> property
        /// and retry its operation on the modified document.
        /// </summary>
        /// <param name="docNew">Modified document to replace current</param>
        /// <param name="docOriginal">Original document from which the new was derived</param>
        /// <returns>True if the change was successful</returns>
        public bool SetDocument(SrmDocument docNew, SrmDocument docOriginal)
        {
            // Not allowed to set the document to null.
            Debug.Assert(docNew != null);
            if (docNew.DeferSettingsChanges)
            {
                throw new InvalidOperationException();
            }
            
            // For debugging tests with unexpected document change failures
            var logChange = LogChange;
            if (logChange != null)
                logChange(docNew, docOriginal);

            SrmDocument docResult;
            lock (_documentChangeLock)
            {
                docResult = Interlocked.CompareExchange(ref _document, docNew, docOriginal);
            }

            if (!ReferenceEquals(docResult, docOriginal))
                return false;

            if (DocumentChangedEvent != null)
                DocumentChangedEvent(this, new DocumentChangedEventArgs(docOriginal, IsOpeningFile));

            RunUIActionAsync(UpdateDocumentUI);

            return true;
        }

        public object GetDocumentChangeLock()
        {
            return _documentChangeLock;
        }

        public Action<SrmDocument, SrmDocument> LogChange { get; set; }

        public void ModifyDocument(string description, Func<SrmDocument, SrmDocument> act)
        {
            if (!Program.FunctionalTest)
                throw new Exception("Function only to be used in testing, use overload with log function"); // Not L10N

            // Create an empty entry so that tests that rely on there being an undo-redo record don't break
            ModifyDocument(description, null, act, null, null,
                docPair => AuditLogEntry.CreateSimpleEntry(docPair.OldDoc, MessageType.test_only, description ?? string.Empty));
        }

        public void ModifyDocument(string description, Func<SrmDocument, SrmDocument> act, Func<SrmDocumentPair, AuditLogEntry> logFunc)
        {
            ModifyDocument(description, null, act, null, null, logFunc);
        }

        public void ModifyDocument(string description, IUndoState undoState, Func<SrmDocument, SrmDocument> act, Action onModifying, Action onModified, Func<SrmDocumentPair, AuditLogEntry> logFunc)
        {
            try
            {
                using (var undo = BeginUndo(undoState))
                {
                    // Only create undo-redo record if an audit log entry was created
                    if (ModifyDocumentInner(act, onModifying, onModified, description, logFunc, out var entry) && entry != null)
                        undo.Commit(entry.UndoRedo.ToString());
                }
            }
            catch (IdentityNotFoundException)
            {
                MessageDlg.Show(this, Resources.SkylineWindow_ModifyDocument_Failure_attempting_to_modify_the_document);
            }
            catch (InvalidDataException x)
            {
                MessageDlg.Show(this, TextUtil.LineSeparate(Resources.SkylineWindow_ModifyDocument_Failure_attempting_to_modify_the_document, x.Message)); // Not L10N
            }
            catch (IOException x)
            {
                MessageDlg.Show(this, TextUtil.LineSeparate(Resources.SkylineWindow_ModifyDocument_Failure_attempting_to_modify_the_document, x.Message)); // Not L10N
            }
        }

        public void ModifyDocumentNoUndo(Func<SrmDocument, SrmDocument> act)
        {
            ModifyDocumentInner(act, null, null, null, null, out _);
        }

        private bool ModifyDocumentInner(Func<SrmDocument, SrmDocument> act, Action onModifying, Action onModified, string description, Func<SrmDocumentPair, AuditLogEntry> logFunc, out AuditLogEntry resultEntry)
        {
            LogException lastException = null;
            resultEntry = null;

            SrmDocument docOriginal;
            SrmDocument docNew;
            do
            {
                // Make sure cancel is enabled if it is going to be disabled below
                if (onModifying != null)
                    onModifying();

                docOriginal = Document;
                docNew = act(docOriginal);

                // If no change has been made, return without committing a
                // new undo record to the undo stack.
                if (ReferenceEquals(docOriginal, docNew))
                    return false;

                AuditLogEntry entry;
                try
                {
                    resultEntry = entry = logFunc?.Invoke(SrmDocumentPair.Create(docOriginal, docNew));
                }
                catch (Exception ex)
                {
                    lastException = new LogException(ex);
                    entry = AuditLogEntry.CreateExceptionEntry(docNew, lastException);
                }

                if (entry != null)
                {
                    var currentCount = _undoManager.UndoCount;
                    entry = entry.ChangeUndoAction(e => _undoManager.UndoRestore(_undoManager.UndoCount - currentCount - 1));
                }

                if (entry == null || entry.UndoRedo.MessageInfo.Type != MessageType.test_only)
                    docNew = AuditLogEntry.UpdateDocument(entry, SrmDocumentPair.Create(docOriginal, docNew));

                // And mark the document as changed by the user.
                docNew = docNew.IncrementUserRevisionIndex();

                // It's now too late to quit - if caller has a cancel button or equivalent it should be disabled now,
                // as leaving it enabled during what could be a long period of updating (including UI, possibly) can
                // lead to confusing behavior.  Possibly there are other reasons to provide a onModified Action, but this 
                // is the original use case.
                if (onModified != null)
                {
                    onModified();
                }
            }
            while (!SetDocument(docNew, docOriginal));

            if (lastException != null)
            {
                if (description != null)
                    lastException.OldUndoRedoMessage = description;

                Program.ReportException(lastException);
            }

            return true;
        }

        public void SwitchDocument(SrmDocument document, string pathOnDisk)
        {
            // Get rid of any existing import progress UI
            DestroyAllChromatogramsGraph();

            // Some hoops are jumped through here to make sure the
            // document path is correct for listeners on the Document
            // at the time the document change event notifications
            // are fired.

            // CONSIDER: This is not strictly synchronization safe, since
            //           it still leaves open the possibility that a thread
            //           will get the wrong path for the current document.
            //           It may really be necessary to synchronize access
            //           to DocumentFilePath.
            var documentPrevious = Document;
            string pathPrevious = DocumentFilePath;
            DocumentFilePath = pathOnDisk;

            try
            {
                RestoreDocument(document);
            }
            finally
            {
                // If an exception caused setting the document to fail,
                // revert to the previous path.
                if (!ReferenceEquals(Document.Id, document.Id))
                {
                    Assume.IsTrue(ReferenceEquals(Document.Id, documentPrevious.Id));
                    DocumentFilePath = pathPrevious;
                }
                // Otherwise, try to update the UI to show the new active
                // document, no matter whether an exception was thrown or not
                else
                {
                    _savedVersion = document.UserRevisionIndex;

                    SetActiveFile(pathOnDisk);                    
                }
            }
        }

        public IUndoTransaction BeginUndo(IUndoState undoState = null)
        {
            return _undoManager.BeginTransaction(undoState);
        }

        public bool InUndoRedo { get { return _undoManager.InUndoRedo; } }

        /// <summary>
        /// Kills all background processing, and then restores a specific document
        /// as the current document.  After which background processing is restarted
        /// based on the contents of the restored document.
        /// 
        /// This heavy hammer is for use with undo/redo only.
        /// </summary>
        /// <param name="docUndo">The document instance to restore as current</param>
        /// <returns>A reference to the document the user was viewing in the UI at the
        ///          time the undo/redo was executed</returns>
        private SrmDocument RestoreDocument(SrmDocument docUndo)
        {
            // User will want to restore whatever was displayed in the UI at the time.
            SrmDocument docReplaced = DocumentUI;

            bool replaced = SetDocument(docUndo, Document);

            // If no background processing exists, this should succeed.
            if (!replaced)
                throw new InvalidOperationException(Resources.SkylineWindow_RestoreDocument_Failed_to_restore_document);

            return docReplaced;
        }

        #region Implementation of IUndoable

        public IUndoState GetUndoState()
        {
            return new UndoState(this);
        }

        private class UndoState : IUndoState
        {
            private readonly SkylineWindow _window;
            private readonly SrmDocument _document;
            private readonly IdentityPath _treeSelection;
            private readonly IList<IdentityPath> _treeSelections;
            private readonly string _resultName;

            public UndoState(SkylineWindow window)
            {
                _window = window;
                _document = window.DocumentUI;
                _treeSelections = window.SequenceTree.SelectedPaths;
                _treeSelection = window.SequenceTree.SelectedPath;
                _resultName = ResultNameCurrent;
            }

            private UndoState(SkylineWindow window, SrmDocument document, IList<IdentityPath> treeSelections,
                IdentityPath treeSelection, string resultName)
            {
                _window = window;
                _document = document;
                _treeSelections = treeSelections;
                _treeSelection = treeSelection;
                _resultName = resultName;
            }

            private string ResultNameCurrent
            {
                get
                {
                    var selItem = _window.ComboResults.SelectedItem;
                    return (selItem != null ? selItem.ToString() : null);
                }
            }

            public IUndoState Restore()
            {
                // Get current tree selections
                IList<IdentityPath> treeSelections = _window.SequenceTree.SelectedPaths;

                // Get current tree selection
                IdentityPath treeSelection = _window.SequenceTree.SelectedPath;

                // Get results name
                string resultName = ResultNameCurrent;

                // Restore document state
                SrmDocument docReplaced = _window.RestoreDocument(_document);

                // Restore previous tree selection
                _window.SequenceTree.SelectedPath = _treeSelection;

                // Restore previous tree selections
                _window.SequenceTree.SelectedPaths = _treeSelections;

                _window.SequenceTree.Invalidate();

                // Restore selected result
                if (_resultName != null)
                    _window.ComboResults.SelectedItem = _resultName;

                // Return a record that can be used to restore back to the state
                // before this action.
                return new UndoState(_window, docReplaced, treeSelections, treeSelection, resultName);
            }
        }

        #endregion

        private void UpdateTitle()
        {
            string filePath = DocumentFilePath;
            if (string.IsNullOrEmpty(filePath))
                Text = Program.Name;
            else
            {
                string dirtyMark = (Dirty ? " *" : string.Empty); // Not L10N
                Text = string.Format("{0} - {1}{2}", Program.Name, Path.GetFileName(filePath), dirtyMark); // Not L10N
            }
        }

        private void SkylineWindow_Activated(object sender, EventArgs e)
        {
            if (_sequenceTreeForm != null && !_sequenceTreeForm.IsFloating)
                FocusDocument();
        }

        protected override void OnGotFocus(EventArgs e)
        {
            base.OnGotFocus(e);

            if (_sequenceTreeForm != null && !_sequenceTreeForm.IsFloating)
                FocusDocument();
        }

        public void FocusDocument()
        {
            if (SequenceTree != null)
                SequenceTree.Focus();   
        }

        protected override bool ProcessCmdKey(ref Message msg, Keys keyData)
        {
            switch (keyData)
            {
                case Keys.F3 | Keys.Shift:
                    SequenceTree.UseKeysOverride = true;
                    SequenceTree.KeysOverride = Keys.None;
                    FindNext(true);
                    SequenceTree.UseKeysOverride = false;
                    return true;
            }
            return base.ProcessCmdKey(ref msg, keyData);
        }

        protected override void OnClosing(CancelEventArgs e)
        {
            e.Cancel = false;

            if (!CheckSaveDocument())
            {
                e.Cancel = true;
                return;
            }

            if (!Program.NoSaveSettings)
            {
                try
                {
                    Settings.Default.ReloadAndMerge();
                    Settings.Default.SaveException = null;
                    Settings.Default.Save();
                }
                catch (Exception)
                {
                    MessageDlg.Show(this, Resources.SkylineWindow_OnClosing_An_unexpected_error_has_prevented_global_settings_changes_from_this_session_from_being_saved);
                }

                // System.Xml swallows too many exceptions, so we can't catch them in the usual way.
                // Instead we save exceptions thrown at a lower level, then rethrow them here.  These
                // will generate reportable errors so we can see what might be going wrong in the field.
                if (Settings.Default.SaveException != null)
                {
                    e.Cancel = true;
                    Program.NoSaveSettings = true;  // let the user close the window without errors next time
                    var x = Settings.Default.SaveException;
                    throw new TargetInvocationException(x.Message, x);
                }
            }

            _closing = true;

            // Stop listening for progress from background loaders
            _libraryManager.ProgressUpdateEvent -= UpdateProgress;
            _backgroundProteomeManager.ProgressUpdateEvent -= UpdateProgress;
            _chromatogramManager.ProgressUpdateEvent -= UpdateProgress;
            _irtDbManager.ProgressUpdateEvent -= UpdateProgress;
            _optDbManager.ProgressUpdateEvent -= UpdateProgress;
            _retentionTimeManager.ProgressUpdateEvent -= UpdateProgress;
            _ionMobilityLibraryManager.ProgressUpdateEvent -= UpdateProgress;
            _proteinMetadataManager.ProgressUpdateEvent -= UpdateProgress;
            _importPeptideSearchManager.ProgressUpdateEvent -= UpdateProgress;
            
            DestroyAllChromatogramsGraph();

            base.OnClosing(e);
        }

        protected override void OnClosed(EventArgs e)
        {
            _chromatogramManager.Dispose();

            _timerGraphs.Dispose();
            _timerProgress.Dispose();

            DatabaseResources.ReleaseAll(); // Let go of protDB SessionFactories

            foreach (var loader in BackgroundLoaders)
            {
                loader.ClearCache();
            }

            if (!Program.FunctionalTest)
                LogManager.GetLogger(typeof(SkylineWindow)).Info("Skyline closed.\r\n-----------------------"); // Not L10N
            
            base.OnClosed(e);
        }

        protected override void OnHandleDestroyed(EventArgs e)
        {
            base.OnHandleDestroyed(e);
            
            if (!Program.FunctionalTest)
            {
                // HACK: until the "invalid string binding" error is resolved, this will prevent an error dialog at exit
                Process.GetCurrentProcess().Kill();
            }
        }

        #region File menu

        // See SkylineFiles.cs

        private void exitMenuItem_Click(object sender, EventArgs e)
        {
            Close();
        }

        #endregion // File menu

        #region Edit menu

        public void Undo()
        {
            if (StatementCompletionAction(textBox => textBox.Undo()))
                return;

            _undoManager.Undo();
        }

        public void UndoRestore(int index)
        {
            _undoManager.UndoRestore(index);
        }

        public void Redo()
        {
            if (StatementCompletionAction(textBox => textBox.Undo()))
                return;

            _undoManager.Redo();
        }

        private void sequenceTree_SelectedNodeChanged(object sender, TreeViewEventArgs e)
        {
            sequenceTree_AfterSelect(sender, e);
        }

        private void sequenceTree_AfterSelect(object sender, TreeViewEventArgs e)
        {
            // Hide any tool tips when selection changes
            SequenceTree.HideEffects();

            // Update edit menus
            UpdateClipboardMenuItems();
            SrmTreeNode nodeTree = SequenceTree.SelectedNode as SrmTreeNode;
            var enabled = nodeTree != null;
            editNoteToolStripMenuItem.Enabled = enabled;
            manageUniquePeptidesMenuItem.Enabled = UniquePeptidesDlg.PeptideSelection(SequenceTree).Any(); // Only works for peptide molecules, and only if selected
            var nodePepTree = SequenceTree.GetNodeOfType<PeptideTreeNode>();
            modifyPeptideMenuItem.Enabled = nodePepTree != null;
            setStandardTypeMenuItem.Enabled = HasSelectedTargetPeptides();

            // Update active replicate, if using best replicate
            if (nodePepTree != null && SequenceTree.ShowReplicate == ReplicateDisplay.best)
            {
                int iBest = nodePepTree.DocNode.BestResult;
                if (iBest != -1)
                    SelectedResultsIndex = iBest;
            }

            // Update any visible graphs
            UpdateGraphPanes();
            UpdateNodeCountStatus();

            // Notify interested tools.
            if (Program.MainToolService != null)
                Program.MainToolService.SendSelectionChange();
        }

        private bool StatementCompletionAction(Action<TextBox> act)
        {
            var completionEditBox = SequenceTree.StatementCompletionEditBox;
            if (completionEditBox == null)
                return false;

            act(completionEditBox.TextBox);
            return true;
        }

        private void cutMenuItem_Click(object sender, EventArgs e) { Cut(); }
        public void Cut()
        {
            if (StatementCompletionAction(textBox => textBox.Cut()))
                return;

            Copy();
            EditDelete();
        }

        private static int CompareNodeBounds(TreeNode x, TreeNode y)
        {
            return Comparer<int>.Default.Compare(x.Bounds.Top, y.Bounds.Top);
        }

        private int GetLineBreakCount(TreeNodeMS curNode, TreeNodeMS prevNode)
        {
            int count = 0;
            if (prevNode != null)
                count++;
            if (curNode == null || prevNode == null)
                return count;
            TreeNodeMS nodeParent = curNode;
            while (nodeParent != null)
            {
                if (nodeParent == prevNode)
                    return count;
                nodeParent = (TreeNodeMS)nodeParent.Parent;
            }
            TreeNodeMS nodeVisible = curNode;
            while (nodeVisible != prevNode)
            {
                if (!SequenceTree.SelectedNodes.Contains(nodeVisible) && nodeVisible.Level < curNode.Level)
                    return count + 1;
                nodeVisible = (TreeNodeMS)nodeVisible.PrevVisibleNode;
                if (nodeVisible == null)
                    return count;
            }
            return count;
        }

        private void copyMenuItem_Click(object sender, EventArgs e) { Copy(); }
        public void Copy()
        {
            if (StatementCompletionAction(textBox => textBox.Copy()) || SequenceTree.SelectedNodes.Count < 0)
                return;
            
            List<TreeNode> sortedNodes = new List<TreeNode>();
            int shallowestLevel = int.MaxValue;
            foreach (TreeNodeMS node in SequenceTree.SelectedNodes)
            {
                shallowestLevel = Math.Min(shallowestLevel, node.Level);
                sortedNodes.Add(node);
            }
            sortedNodes.Sort(CompareNodeBounds);

            StringBuilder htmlSb = new StringBuilder();
            StringBuilder textSb = new StringBuilder();

            TreeNodeMS prev = null;
            foreach (TreeNodeMS node in sortedNodes)
            {
                IClipboardDataProvider provider = node as IClipboardDataProvider;
                if (provider == null)
                    continue;

                DataObject data = provider.ProvideData();
                int levels = node.Level - shallowestLevel;
                int lineBreaks = GetLineBreakCount(node, prev);
                string providerHtml = (string)data.GetData(DataFormats.Html);
                if (providerHtml != null)
                    AppendClipboardText(htmlSb, new HtmlFragment(providerHtml).Fragment,
                        "<br>\r\n", "&nbsp;&nbsp;&nbsp;&nbsp;", levels, lineBreaks); // Not L10N
                string providerText = (string)data.GetData("Text"); // Not L10N
                if (providerText != null)
                    AppendClipboardText(textSb, providerText, "\r\n", "    ", levels, lineBreaks); // Not L10N

                prev = node;
            }
            DataObject dataObj = new DataObject();
            if (htmlSb.Length > 0)
                dataObj.SetData(DataFormats.Html, HtmlFragment.ClipBoardText(htmlSb.AppendLine().ToString()));
            if (textSb.Length > 0)
                dataObj.SetData(DataFormats.Text, textSb.AppendLine().ToString());

            bool selectionContainsProteins = SequenceTree.SelectedDocNodes.Contains(node =>
                node is PeptideGroupDocNode); 

            var docCopy = DocumentUI.RemoveAllBut(SequenceTree.SelectedDocNodes);
            docCopy = docCopy.ChangeMeasuredResults(null);
            var stringWriter = new XmlStringWriter();
            using (var writer = new XmlTextWriter(stringWriter) { Formatting = Formatting.Indented })
            {
                XmlSerializer ser = new XmlSerializer(typeof(SrmDocument));
                ser.Serialize(writer, docCopy);
            }

            var sbData = new StringBuilder();
            sbData.Append("proteins-selected=").Append(selectionContainsProteins).AppendLine(); // Not L10N
            sbData.AppendLine();
            sbData.Append(stringWriter);
            dataObj.SetData(ClipboardEx.SKYLINE_FORMAT, sbData.ToString());

            try
            {
                ClipboardEx.Clear();
                ClipboardEx.SetDataObject(dataObj);
            }
            catch (ExternalException)
            {
                MessageDlg.Show(this, ClipboardHelper.GetCopyErrorMessage());
            }
        }

        private static void AppendClipboardText(StringBuilder sb, string text, string lineSep, string indent, int levels, int lineBreaks)
        {
            for (int i = 0; i < lineBreaks; i++)
                sb.Append(lineSep);
            for (int i = 0; i < levels; i++)
                sb.Append(indent);
            sb.Append(text);
        }

        private void pasteMenuItem_Click(object sender, EventArgs e) { Paste(); }
        public void Paste()
        {
            if (StatementCompletionAction(textBox => textBox.Paste()))
                return;

            string dataObjectSkyline;

            try
            {
                dataObjectSkyline = (string)ClipboardEx.GetData(ClipboardEx.SKYLINE_FORMAT);
            }
            catch (ExternalException)
            {
                MessageDlg.Show(this, ClipboardHelper.GetPasteErrorMessage());
                return;
            }
        
            if (dataObjectSkyline != null)
            {
                SrmTreeNode nodePaste = SequenceTree.SelectedNode as SrmTreeNode;

                bool pasteToPeptideList  = false;

                if (dataObjectSkyline.Substring(0, dataObjectSkyline.IndexOf('\r')).Equals("proteins-selected=False")) // Not L10N
                {
                    if (nodePaste != null)
                        pasteToPeptideList = !(nodePaste.Path.GetIdentity((int) SrmDocument.Level.MoleculeGroups) is FastaSequence);
                }

                IdentityPath selectPath = null;

                try
                {
                    IdentityPath nextAdd;
                    ModifyDocument(string.Format(Resources.SkylineWindow_Paste_Paste__0__, (pasteToPeptideList ? Resources.SkylineWindow_Paste_peptides : Resources.SkylineWindow_Paste_proteins)), doc => // Not L10N
                        doc.ImportDocumentXml(new StringReader(dataObjectSkyline.Substring(dataObjectSkyline.IndexOf('<'))), // Not L10N
                            null,
                            MeasuredResults.MergeAction.remove,
                            false,
                            FindSpectralLibrary,
                            Settings.Default.StaticModList,
                            Settings.Default.HeavyModList,
                            nodePaste != null ? nodePaste.Path : null,
                            out selectPath,
                            out nextAdd,
                            pasteToPeptideList), docPair => AuditLogEntry.DiffDocNodes(MessageType.pasted_targets, docPair));
                }
                catch (Exception)
                {
                    MessageDlg.Show(this, Resources.SkylineWindow_Paste_Failed_reading_Skyline_document_from_the_clipboard_);
                    return;
                }

                if (selectPath != null)
                    SequenceTree.SelectedPath = selectPath;
            }
            else
            {
                string text;
                string textCsv;
                try
                {
                    text = ClipboardEx.GetText().Trim();
                    textCsv = ClipboardEx.GetText(TextDataFormat.CommaSeparatedValue);
                }
                catch (Exception)
                {
                    MessageDlg.Show(this, ClipboardHelper.GetPasteErrorMessage());
                    return;
                }
                try
                {
                    Paste(string.IsNullOrEmpty(textCsv) ? text : textCsv);
                }
                catch (Exception x)
                {
                    MessageDlg.ShowException(this, x);
                }
            }
        }

        public void Paste(string text)
        {
            bool peptideList = false;
            Type[] columnTypes;
            IFormatProvider formatProvider;
            char separator;

            // Check for a FASTA header
            if (text.StartsWith(">")) // Not L10N
            {
                // Make sure there is sequence information
                string[] lines = text.Split('\n'); // Not L10N
                int aa = 0;
                for (int i = 0; i < lines.Length; i++)
                {
                    string line = lines[i];
                    if (line.StartsWith(">")) // Not L10N
                    {
                        if (i > 0 && aa == 0)
                        {
                            throw new InvalidDataException(
                                string.Format(Resources.SkylineWindow_Paste_Empty_sequence_found_at_line__0__, i + 1));
                        }
                        aa = 0;
                        continue;
                    }

                    foreach (char c in line)
                    {
                        if (AminoAcid.IsExAA(c))
                            aa++;
                        else if (!char.IsWhiteSpace(c) && c != '*') // Not L10N
                        {
                            throw new InvalidDataException(
                                string.Format(Resources.SkylineWindow_Unexpected_character__0__found_on_line__1__, c,
                                              i + 1));
                        }
                    }
                }
            }
            // Perhaps it's a small molecule list with headers
            else if (SmallMoleculeTransitionListCSVReader.IsPlausibleSmallMoleculeTransitionList(text) &&
                     MassListImporter.IsColumnar(text, out formatProvider, out separator, out columnTypes))
            {
                InsertSmallMoleculeTransitionList(text, Resources.SkylineWindow_Paste_Paste_transition_list);
            }
            // If the text contains numbers, see if it can be imported as a mass list.
            // It is definitly not a sequence, if it has numbers.  Whereas, sequences do
            // allow internal white space including tabs.
            else if (MassListImporter.IsColumnar(Transition.StripChargeIndicators(text, TransitionGroup.MIN_PRECURSOR_CHARGE, TransitionGroup.MAX_PRECURSOR_CHARGE),
                     out formatProvider, out separator, out columnTypes))
            {
                // If no numeric type is found, try the second line.  Ther first may be
                // a header row.
                if (!MassListImporter.HasNumericColumn(columnTypes))
                {
                    int endLine = text.IndexOf('\n'); // Not L10N
                    if (endLine != -1)
                    {
                        MassListImporter.IsColumnar(text.Substring(endLine + 1),
                            out formatProvider, out separator, out columnTypes);
                    }
                }

                if (MassListImporter.HasNumericColumn(columnTypes))
                    ImportMassList(new MassListInputs(text, formatProvider, separator), Resources.SkylineWindow_Paste_Paste_transition_list, false);
                // Handle unusual corner case where data is found to be columnar and contains numbers, 
                // but first line is missing
                else if (columnTypes.Length == 0)
                {
                    throw new InvalidDataException(Resources.CopyPasteTest_DoTest_Could_not_read_the_pasted_transition_list___Transition_list_must_be_in_separated_columns_and_cannot_contain_blank_lines_);
                }
                else if (columnTypes.Length <= 3 && columnTypes[columnTypes.Length - 1] != typeof(FastaSequence)) // Name, Description, Sequence
                {
                    var message = TextUtil.LineSeparate(Resources.SkylineWindow_Paste_Protein_sequence_not_found,
                                                        Resources.SkylineWindow_Paste_The_protein_sequence_must_be_the_last_value_in_each_line);
                    throw new InvalidDataException(message);
                }
                else
                {
                    string textFasta;
                    try
                    {
                         textFasta = FastaImporter.ToFasta(text, separator);
                    }
                    catch (LineColNumberedIoException x)
                    {                        
                        throw new InvalidDataException(x.Message, x);
                    }
                    ImportFasta(new StringReader(textFasta), Helpers.CountLinesInString(textFasta),
                        false, Resources.SkylineWindow_Paste_Paste_proteins, new ImportFastaInfo(false, textFasta));
                }
                return;
            }
            // Otherwise, look for a list of peptides, or a bare sequence
            else
            {
                // First make sure it looks like a sequence.
                List<double> lineLengths = new List<double>();
                int lineLen = 0;
                var textNoMods = FastaSequence.StripModifications(Transition.StripChargeIndicators(text, TransitionGroup.MIN_PRECURSOR_CHARGE, TransitionGroup.MAX_PRECURSOR_CHARGE));
                foreach (char c in textNoMods)
                {
                    if (!AminoAcid.IsExAA(c) && !char.IsWhiteSpace(c) && c != '*' && c != '.') // Not L10N
                    {
                        MessageDlg.Show(this, string.Format(Resources.SkylineWindow_Unexpected_character__0__found_on_line__1__, c, lineLengths.Count + 1));
                        return;
                    }
                    if (c == '\n') // Not L10N
                    {
                        lineLengths.Add(lineLen);
                        lineLen = 0;
                    }
                    else if (!char.IsWhiteSpace(c))
                    {
                        lineLen++;
                    }
                }
                lineLengths.Add(lineLen);

                // Check to see if the pasted text looks like a peptide list.
                PeptideFilter filter = DocumentUI.Settings.PeptideSettings.Filter;
                if (lineLengths.Count == 1 && lineLen < filter.MaxPeptideLength)
                    peptideList = true;
                else
                {
                    Statistics stats = new Statistics(lineLengths);
                    // All lines smaller than the peptide filter
                    if (stats.Max() <= filter.MaxPeptideLength ||
                        // 3 out of 4 are peptide length
                            (lineLengths.Count > 3 && stats.Percentile(0.75) <= filter.MaxPeptideLength))
                        peptideList = true;
                    // Probably a FASTA sequence, but ask if average line length is less than 40
                    else if (stats.Mean() < 40)
                    {
                        using (PasteTypeDlg dlg = new PasteTypeDlg())
                        {
                            if (dlg.ShowDialog(this) == DialogResult.Cancel)
                                return;
                            peptideList = dlg.PeptideList;
                        }
                    }
                }

                if (peptideList)
                {
                    text = FilterPeptideList(text);
                    if (text == null)
                        return; // Canceled
                }
                else if (text.Contains(".")) // Not L10N
                {
                    MessageBox.Show(this, Resources.SkylineWindow_Paste_Unexpected_character_period_found); 
                    return;
                }

                // Choose an unused ID
                string seqId = Document.GetPeptideGroupId(peptideList);

                // Construct valid FASTA format (with >> to indicate custom name)
                text = ">>" + TextUtil.LineSeparate(seqId,text); // Not L10N
            }

            string description = (peptideList ? Resources.SkylineWindow_Paste_Paste_peptide_list : Resources.SkylineWindow_Paste_Paste_FASTA);
            ImportFasta(new StringReader(text), Helpers.CountLinesInString(text),
                peptideList, description, new ImportFastaInfo(false, text));
        }

        private string FilterPeptideList(string text)
        {
            SrmSettings settings = DocumentUI.Settings;
//            Enzyme enzyme = settings.PeptideSettings.Enzyme;

            // Check to see if any of the peptides would be filtered
            // by the current settings.
            string[] pepSequences = text.Split('\n'); // Not L10N
            var setAdded = new HashSet<string>();
            var listAllPeptides = new List<string>();
            var listAcceptPeptides = new List<string>();
            var listFilterPeptides = new List<string>();
            for (int i = 0; i < pepSequences.Length; i++)
            {
                var charge = Transition.GetChargeFromIndicator(pepSequences[i].Trim(), TransitionGroup.MIN_PRECURSOR_CHARGE, TransitionGroup.MAX_PRECURSOR_CHARGE);
                string pepSeqMod = CleanPeptideSequence(Transition.StripChargeIndicators(pepSequences[i], TransitionGroup.MIN_PRECURSOR_CHARGE, TransitionGroup.MAX_PRECURSOR_CHARGE));
                string pepSeqClean = FastaSequence.StripModifications(pepSeqMod);
                if (!charge.IsEmpty)
                    pepSeqMod += Transition.GetChargeIndicator(charge);
                if (string.IsNullOrEmpty(pepSeqMod))
                    continue;
                if (pepSeqClean.Contains(".")) // Not L10N
                {
                    MessageBox.Show(this, string.Format(Resources.SkylineWindow_Unexpected_character__0__found_on_line__1__, ".", i + 1)); // Not L10N
                    return null;
                }

                // Make sure no duplicates are added during a paste
                // With explicit modifications, there is now reason to add duplicates,
                // when multiple modified forms are desired.
                // if (setAdded.Contains(pepSeqClean))
                //    continue;
                setAdded.Add(pepSeqMod);
                listAllPeptides.Add(pepSeqMod);

                if (settings.Accept(pepSeqClean))
                    listAcceptPeptides.Add(pepSeqMod);
                else
                    listFilterPeptides.Add(pepSeqMod);
            }

            // If filtered peptides, ask the user whether to filter or keep.
            if (listFilterPeptides.Count > 0)
            {
                using (var dlg = new PasteFilteredPeptidesDlg { Peptides = listFilterPeptides })
                {
                    switch (dlg.ShowDialog(this))
                    {
                        case DialogResult.Cancel:
                            return null;
                        case DialogResult.Yes:
                            if (listAcceptPeptides.Count == 0)
                                return null;
                            return TextUtil.LineSeparate(listAcceptPeptides);
                    }
                }
            }
            return TextUtil.LineSeparate(listAllPeptides);
        }

        // CONSIDER: Probably should go someplace else
        private static string CleanPeptideSequence(string s)
        {
            s = s.Trim();
            if (s.IndexOfAny(new[] { '\n', '\r', '\t', ' ', '.' }) == -1) // Not L10N
                return s;
            // Internal whitespace
            var sb = new StringBuilder();
            bool inParen = false;
            foreach (char c in s)
            {
                if (c == '[' || c == '{') // Not L10N
                    inParen = true;
                if (c == ']' || c == '}') // Not L10N
                    inParen = false;
                // Preserve spaces inside brackets - modification names can have spaces.
                if (inParen || !char.IsWhiteSpace(c))
                    sb.Append(c);
            }
            // If the peptide is in the format K.PEPTIDER.C, then remove the periods
            // and the preceding and trailing amino acids.
            if (sb.Length > 4 && sb[1] == '.' && sb[sb.Length - 2] == '.') // Not L10N
            {
                sb.Remove(0, 2);
                sb.Remove(sb.Length - 2, 2);
            }
            return sb.ToString();
        }

        private Control _activeClipboardControl;
        private string _fileToOpen;

        public void ClipboardControlGotFocus(Control clipboardControl)
        {
            _activeClipboardControl = clipboardControl;
            UpdateClipboardMenuItems();
        }

        public void ClipboardControlLostFocus(Control clipboardControl)
        {
            if (_activeClipboardControl == clipboardControl)
            {
                _activeClipboardControl = null;
            }
            UpdateClipboardMenuItems();
        }

        private void UpdateClipboardMenuItems()
        {
            if (_activeClipboardControl != null)
            {
                // If some other control wants to handle these commands, then we disable
                // the menu items so the keystrokes don't get eaten up by TranslateMessage
                cutToolBarButton.Enabled = cutMenuItem.Enabled = false;
                copyToolBarButton.Enabled = copyMenuItem.Enabled = false;
                pasteToolBarButton.Enabled = pasteMenuItem.Enabled = false;
                deleteMenuItem.Enabled = false;
                // If it is a grid, then disable next and previous replicate keys in favor of ctrl-Up and ctrl-Down
                // working in the grid
                if (_activeClipboardControl is DataboundGridControl)
                    nextReplicateMenuItem.Enabled = previousReplicateMenuItem.Enabled = false;
                return;
            }

            // Allow deletion, copy/paste for any selection that contains a tree node.
            bool enabled = SequenceTree != null && SequenceTree.SelectedNodes.Any(n => n is SrmTreeNode);
            cutToolBarButton.Enabled = cutMenuItem.Enabled = enabled;
            copyToolBarButton.Enabled = copyMenuItem.Enabled = enabled;
            pasteToolBarButton.Enabled = pasteMenuItem.Enabled = true;
            deleteMenuItem.Enabled = enabled;
            // Always enable these, as they are harmless if enabled with no results and otherwise unmanaged.
            nextReplicateMenuItem.Enabled = previousReplicateMenuItem.Enabled = true;
        }

        private void deleteMenuItem_Click(object sender, EventArgs e) { EditDelete(); }
        public void EditDelete()
        {
            string undoText = Resources.SkylineWindow_EditDelete_items;
            if (SequenceTree.SelectedNodes.Count == 1)
            {
                SrmTreeNode node = SequenceTree.SelectedNode as SrmTreeNode;
                if (node != null)
                    undoText = node.Text;
            }

            var removedNodes = new List<DocNode>();
            ModifyDocument(string.Format(Resources.SkylineWindow_EditDelete_Delete__0__, undoText), doc =>
            {
                var listRemoveParams = new List<RemoveParams>();    // Keep removals in order
                var dictRemove = new Dictionary<int, RemoveParams>();   // Minimize removal operations
                var setRemove = new HashSet<int>(); // Keep track of what is being removed
                foreach (TreeNodeMS nodeTree in SequenceTree.SelectedNodes)
                {
                    var node = nodeTree as SrmTreeNode;
                    if (node == null)
                        continue;

                    int indexRemove = node.Model.Id.GlobalIndex;
                    setRemove.Add(indexRemove);

                    IdentityPath path = node.Path;

                    IdentityPath parentPath = path.Parent;
                    int indexParent = parentPath.IsRoot
                        ? -1
                        : parentPath.GetIdentity(parentPath.Length - 1).GlobalIndex;

                    // If parent is being removed, ignore this element
                    if (setRemove.Contains(indexParent))
                        continue;
                    removedNodes.Add(node.Model);
                    RemoveParams removeParams;
                    if (!dictRemove.TryGetValue(indexParent, out removeParams))
                    {
                        removeParams = new RemoveParams(parentPath);
                        listRemoveParams.Add(removeParams);
                        dictRemove.Add(indexParent, removeParams);
                    }
                    removeParams.RemoveIds.Add(indexRemove);
                }

                foreach (var removeParams in listRemoveParams)
                {
                    var nodeParent = doc.FindNode(removeParams.ParentPath);
                    if (nodeParent is TransitionGroupDocNode)
                        doc = (SrmDocument) doc.RemoveAllSynched(removeParams.ParentPath.Parent, removeParams.ParentPath.Child, removeParams.RemoveIds);
                    else if (nodeParent != null)
                        doc = (SrmDocument) doc.RemoveAll(removeParams.ParentPath, removeParams.RemoveIds);
                }
                return doc;
            }, docPair => CreateDeleteNodesEntry(docPair, removedNodes.Select(node => AuditLogEntry.GetNodeName(docPair.OldDoc, node).ToString()), removedNodes.Count));
        }

        public static AuditLogEntry CreateDeleteNodesEntry(SrmDocumentPair docPair, IEnumerable<string> items, int? count)
        {
            var entry = AuditLogEntry.CreateCountChangeEntry(docPair.OldDoc, MessageType.deleted_target,
                MessageType.deleted_targets, items, count);

            if (count > 1)
                entry = entry.Merge(AuditLogEntry.DiffDocNodes(MessageType.none, docPair), false);

            return entry;
        }

        private class RemoveParams
        {
            public RemoveParams(IdentityPath parentPath)
            {
                ParentPath = parentPath;
                RemoveIds = new HashSet<int>();
            }

            public IdentityPath ParentPath { get; private set; }
            public ICollection<int> RemoveIds { get; private set; }
        }

        private void selectAllMenuItem_Click(object sender, EventArgs e) { SelectAll(); }
        public void SelectAll()
        {
            TreeNode node = SequenceTree.Nodes[0];
            SequenceTree.SelectedNode = node;
            while(node.NextVisibleNode != null)
            {
                node = node.NextVisibleNode;
            }
            bool usingKeysOverride = SequenceTree.UseKeysOverride;
            SequenceTree.UseKeysOverride = true;
            SequenceTree.KeysOverride = Keys.Shift;
            SequenceTree.SelectedNode = node;
            SequenceTree.KeysOverride = Keys.None;
            SequenceTree.UseKeysOverride = usingKeysOverride;
        }

        
        private void editNoteMenuItem_Click(object sender, EventArgs e) { EditNote(); }
        public void EditNote()
        {
            IList<IdentityPath> selPaths = SequenceTree.SelectedPaths;
            var selectedSrmTreeNode = SequenceTree.SelectedNode as SrmTreeNode;
            // Should not be possible to get here through the UI without a SrmTreeNode selected,
            // but a stack trace for it seems to have been posted to the unexpected error page
            if (selectedSrmTreeNode == null)
                return;

            using (EditNoteDlg dlg = new EditNoteDlg
            {
                Text = selPaths.Count > 1
                            ? Resources.SkylineWindow_EditNote_Edit_Note
                            : TextUtil.SpaceSeparate(Resources.SkylineWindow_EditNote_Edit_Note, selectedSrmTreeNode.Heading, SequenceTree.SelectedNode.Text)
            })
            {
                dlg.Init(selectedSrmTreeNode.Document, selPaths);
                if (dlg.ShowDialog(this) == DialogResult.OK)
                {
                    bool clearAll = dlg.ClearAll;
                    var resultAnnotations = dlg.GetChangedAnnotations();
                    var resultColorIndex = dlg.ColorIndex;
                    string resultText = dlg.GetText();
                    if (resultColorIndex != -1)
                        Settings.Default.AnnotationColor = dlg.ColorIndex;

                    var count = selPaths.Count;
                    var changedTargets = count == 1 ? SelectedNode.Text : string.Format(AuditLogStrings.SkylineWindow_EditNote__0__targets, count);

                    ModifyDocument(Resources.SkylineWindow_EditNote_Edit_Note, doc => // Not L10N
                                                    {
                                                        foreach (IdentityPath nodePath in selPaths)
                                                        {
                                                            if (Equals(nodePath.Child, SequenceTree.NODE_INSERT_ID))
                                                                continue;
                                                            var nodeInDoc = doc.FindNode(nodePath);
                                                            var newAnnotations = clearAll
                                                                                     ? Annotations.EMPTY
                                                                                     : nodeInDoc.Annotations.
                                                                                           MergeNewAnnotations(
                                                                                               resultText,
                                                                                               resultColorIndex,
                                                                                               resultAnnotations);
                                                            doc = (SrmDocument) doc.ReplaceChild(nodePath.Parent,
                                                                                                 nodeInDoc.
                                                                                                     ChangeAnnotations(
                                                                                                         newAnnotations));
                                                        }
                                                        return doc;
                                                    }, docPair => AuditLogEntry.DiffDocNodes(MessageType.edited_note, docPair, changedTargets));
                }
            }
        }

        private void expandProteinsMenuItem_Click(object sender, EventArgs e) { ExpandProteins(); }
        public void ExpandProteins()
        {
            if (Document.MoleculeCount > SequenceTree.MAX_PEPTIDE_EXPANSION)
            {
                MessageDlg.Show(this, Resources.SkylineWindow_ExpandProteins_The_number_of_targets_exceeds_the_limit_for_this_operation_);
                return;
            }
            BulkUpdateTreeNodes<TreeNode>(() =>
            {
                foreach (PeptideGroupTreeNode node in SequenceTree.GetSequenceNodes())
                    node.Expand();
            });
            Settings.Default.SequenceTreeExpandProteins = true;
        }

        private void expandPeptidesMenuItem_Click(object sender, EventArgs e) { ExpandPeptides(); }
        public void ExpandPeptides()
        {
            if (Document.MoleculeCount > SequenceTree.MAX_PEPTIDE_EXPANSION)
            {
                MessageDlg.Show(this, Resources.SkylineWindow_ExpandProteins_The_number_of_targets_exceeds_the_limit_for_this_operation_);
                return;
            }
            BulkUpdateTreeNodes<TreeNode>(() =>
            {
                foreach (PeptideGroupTreeNode node in SequenceTree.GetSequenceNodes())
                {
                    node.Expand();
                    foreach (TreeNode nodeChild in node.Nodes)
                        nodeChild.Expand();
                }
            });
            Settings.Default.SequenceTreeExpandPeptides =
                Settings.Default.SequenceTreeExpandProteins = true;
        }

        private void expandPrecursorsMenuItem_Click(object sender, EventArgs e) { ExpandPrecursors(); }
        public void ExpandPrecursors()
        {
            if (Document.MoleculeTransitionCount > SequenceTree.MAX_TRANSITION_EXPANSTION)
            {
                MessageDlg.Show(this, Resources.SkylineWindow_ExpandProteins_The_number_of_targets_exceeds_the_limit_for_this_operation_);
                return;
            }
            BulkUpdateTreeNodes<TreeNode>(() =>
            {
                foreach (TreeNode node in SequenceTree.Nodes)
                    node.ExpandAll();
            });
            Settings.Default.SequenceTreeExpandPrecursors =
                Settings.Default.SequenceTreeExpandPeptides =
                Settings.Default.SequenceTreeExpandProteins = true;
        }

        private void collapseProteinsMenuItem_Click(object sender, EventArgs e) { CollapseProteins(); }
        public void CollapseProteins()
        {
            BulkUpdateTreeNodes<PeptideGroupTreeNode>(() =>
            {
                foreach (PeptideGroupTreeNode node in SequenceTree.GetSequenceNodes())
                    node.CollapseAndClear();
            });
            Settings.Default.SequenceTreeExpandProteins =
                Settings.Default.SequenceTreeExpandPeptides =
                Settings.Default.SequenceTreeExpandPrecursors = false;
        }

        private void collapsePeptidesMenuItem_Click(object sender, EventArgs e) { CollapsePeptides(); }
        public void CollapsePeptides()
        {
            BulkUpdateTreeNodes<PeptideTreeNode>(() =>
            {
                foreach (PeptideGroupTreeNode node in SequenceTree.GetSequenceNodes())
                    foreach (PeptideTreeNode child in node.Nodes.OfType<PeptideTreeNode>())
                        child.CollapseAndClear();
            });
            Settings.Default.SequenceTreeExpandPeptides =
                Settings.Default.SequenceTreeExpandPrecursors = false;
       }

        private void collapsePrecursorsMenuItem_Click(object sender, EventArgs e) { CollapsePrecursors(); }
        public void CollapsePrecursors()
        {
            BulkUpdateTreeNodes<PeptideTreeNode>(() =>
            {
                foreach (PeptideGroupTreeNode node in SequenceTree.GetSequenceNodes())
                    foreach (PeptideTreeNode child in node.Nodes.OfType<PeptideTreeNode>())
                        foreach (TransitionGroupTreeNode grandChild in child.Nodes.OfType<TransitionGroupTreeNode>())
                            grandChild.CollapseAndClear();
            });
            Settings.Default.SequenceTreeExpandPrecursors = false;
        }

        private void BulkUpdateTreeNodes<TNode>(Action update)
            where TNode : TreeNode
        {
            TreeNode nodeTop = SequenceTree.GetNodeOfType<TNode>(SequenceTree.TopNode) ??
                SequenceTree.TopNode;

            using (SequenceTree.BeginLargeUpdate())
            {
                update();
            }
            if (nodeTop != null)
                SequenceTree.TopNode = nodeTop;
        }

        private void findMenuItem_Click(object sender, EventArgs e)
        {
            var index = OwnedForms.IndexOf(form => form is FindNodeDlg);
            if (index != -1)
                OwnedForms[index].Activate();
            else
                ShowFindNodeDlg();
        }

        private void findNextMenuItem_Click(object sender, EventArgs e)
        {
            FindNext(false);
        }

        public void ShowFindNodeDlg()
        {
            var dlg = new FindNodeDlg
            {
                FindOptions = FindOptions.ReadFromSettings(Settings.Default)
            };
            dlg.Show(this);
        }

        public void FindNext(bool reverse)
        {
            var findOptions = FindOptions.ReadFromSettings(Settings.Default);
            findOptions = findOptions.ChangeForward(!reverse);
            var startPath = SequenceTree.SelectedPath;
            // If the insert node is selected, start from the root.
            if (SequenceTree.IsInsertPath(startPath))
                startPath = IdentityPath.ROOT;
            var displaySettings = SequenceTree.GetDisplaySettings(null);
            var bookmark = new Bookmark(startPath);
            if (_resultsGridForm != null && _resultsGridForm.Visible)
            {
                var liveResultsGrid = _resultsGridForm as LiveResultsGrid;
                if (null != liveResultsGrid)
                {
                    bookmark = bookmark.ChangeChromFileInfoId(liveResultsGrid.GetCurrentChromFileInfoId());
                }
            }            
            var findResult = DocumentUI.SearchDocument(bookmark,
                findOptions, displaySettings);

            if (findResult == null)
            {
                MessageBox.Show(this, findOptions.GetNotFoundMessage());
            }
            else
                DisplayFindResult(null, findResult);
        }

        private IEnumerable<FindResult> FindAll(ILongWaitBroker longWaitBroker, FindPredicate findPredicate)
        {
            return findPredicate.FindAll(longWaitBroker, Document);
        }

        public void FindAll(Control parent, FindOptions findOptions = null)
        {
            if (findOptions == null)
                findOptions = FindOptions.ReadFromSettings(Settings.Default);
            var findPredicate = new FindPredicate(findOptions, SequenceTree.GetDisplaySettings(null));
            IList<FindResult> results = null;
            using (var longWaitDlg = new LongWaitDlg(this))
            {
                longWaitDlg.PerformWork(parent, 2000, lwb => results = FindAll(lwb, findPredicate).ToArray());
                if (results.Count == 0)
                {
                    if (!longWaitDlg.IsCanceled)
                    {
                        MessageBox.Show(parent.TopLevelControl, findOptions.GetNotFoundMessage());
                    }
                    return;
                }
            } 

            ShowFindResults(results);
        }

        public void ShowFindResults(IList<FindResult> findResults)
        {
            // Consider(nicksh): if there is only one match, then perhaps just navigate to it instead
            // of displaying FindResults window
//            if (results.Count() == 1)
//            {
//                DisplayFindResult(results[0]);
//            }
            var findResultsForm = FormUtil.OpenForms.OfType<FindResultsForm>().FirstOrDefault();
            if (findResultsForm == null)
            {
                findResultsForm = new FindResultsForm(this, findResults);
                findResultsForm.Show(dockPanel, DockState.DockBottom);
            }
            else
            {
                findResultsForm.ChangeResults(findResults);
                findResultsForm.Activate();
            }
        }

        public void HideFindResults(bool destroy = false)
        {
            var findResultsForm = FormUtil.OpenForms.OfType<FindResultsForm>().FirstOrDefault();
            if (findResultsForm != null)
            {
                findResultsForm.HideOnClose = !destroy;
                findResultsForm.Close();
            }
        }

        public bool NavigateToBookmark(Bookmark bookmark)
        {
            var bookmarkEnumerator = BookmarkEnumerator.TryGet(DocumentUI, bookmark);
            if (bookmarkEnumerator == null)
            {
                return false;
            }
            SequenceTree.SelectedPath = bookmarkEnumerator.IdentityPath;
            int resultsIndex = bookmarkEnumerator.ResultsIndex;
            if (resultsIndex >= 0)
            {
                ComboResults.SelectedIndex = resultsIndex;
            }
            return true;
        }

        /// <summary>
        /// Navigates the UI to the appropriate spot to display to the user
        /// where text was found.
        /// </summary>
        /// <param name="owner">The control which currently has the focus.  If displaying the find result
        /// requires showing a tooltip, the tooltip will remain displayed as long as owner has focus.
        /// If owner is null, then the SequenceTree will set the focus to itself if a tooltip needs to 
        /// be displayed.
        /// </param>
        /// <param name="findResult">The find result to display</param>
        public void DisplayFindResult(Control owner, FindResult findResult)
        {
            if (findResult.FindMatch == null)
            {
                return;
            }
            if (!NavigateToBookmark(findResult.Bookmark))
            {
                return;
            }
            bool isAnnotationOrNote = findResult.FindMatch.AnnotationName != null || findResult.FindMatch.Note;
            if (isAnnotationOrNote && findResult.Bookmark.ChromFileInfoId != null)
            {
                ShowResultsGrid(true);
                LiveResultsGrid liveResultGrid = _resultsGridForm as LiveResultsGrid;
                if (null != liveResultGrid)
                {
                    liveResultGrid.HighlightFindResult(findResult);
                }
                return;
            }
            SequenceTree.HighlightFindMatch(owner, findResult.FindMatch);
        }

        private void modifyPeptideMenuItem_Click(object sender, EventArgs e)
        {
            var nodeTranGroupTree = SequenceTree.GetNodeOfType<TransitionGroupTreeNode>();
            var nodeTranTree = SequenceTree.GetNodeOfType<TransitionTreeNode>();
            if (nodeTranTree == null && nodeTranGroupTree != null && nodeTranGroupTree.DocNode.TransitionGroup.IsCustomIon)
            {
                ModifySmallMoleculeTransitionGroup();
            }
            else if (nodeTranTree != null && nodeTranTree.DocNode.Transition.IsNonPrecursorNonReporterCustomIon())
            {
                ModifyTransition(nodeTranTree);
            }
            else
            {
                ModifyPeptide();
            }
        }

        public void ModifySmallMoleculeTransitionGroup()
        {
            var nodeTransitionGroupTree = SequenceTree.GetNodeOfType<TransitionGroupTreeNode>();

            if (nodeTransitionGroupTree == null)
                return;

            var nodeTransGroup = nodeTransitionGroupTree.DocNode;
            if (!nodeTransGroup.Peptide.IsCustomMolecule)
                return;

            var existingPrecursors = nodeTransitionGroupTree.PepNode.TransitionGroups.Select(child => child.TransitionGroup).Where(c => c.IsCustomIon).ToArray();
            using (var dlg = new EditCustomMoleculeDlg(this, 
                    EditCustomMoleculeDlg.UsageMode.precursor,
                    Resources.SkylineWindow_ModifySmallMoleculeTransitionGroup_Modify_Custom_Ion_Precursor, 
                    nodeTransGroup.TransitionGroup, // Self
                    existingPrecursors, // Self and siblings
                    TransitionGroup.MIN_PRECURSOR_CHARGE,
                    TransitionGroup.MAX_PRECURSOR_CHARGE,
                    Document.Settings,
                    nodeTransGroup.TransitionGroup.CustomMolecule,
                    nodeTransGroup.TransitionGroup.PrecursorAdduct,
                    nodeTransGroup.ExplicitValues,
                    null,
                    nodeTransGroup.TransitionGroup.LabelType))
            {
                dlg.SetResult(nodeTransGroup.CustomMolecule, nodeTransGroup.PrecursorAdduct); // Set initial value change check
                if (dlg.ShowDialog(this) == DialogResult.OK)
                {
                    Assume.IsTrue(Equals(dlg.ResultCustomMolecule, nodeTransGroup.Peptide.CustomMolecule)); // Not expecting any change to neutral molecule
                    var newTransGroup = new TransitionGroup(nodeTransGroup.Peptide, dlg.Adduct, dlg.IsotopeLabelType);
                    ModifyDocument(string.Format(Resources.SkylineWindow_ModifyPeptide_Modify__0__,
                            nodeTransitionGroupTree.Text),
                        doc =>
                        {
                            if (!Equals(newTransGroup, nodeTransGroup.Id))
                            {
                                // ID Changes impact all children, because IDs have back pointers to their parents.
                                // User altered some identity item so we have to insert a copy of the tree from here down, and delete  
                                var newNode = nodeTransGroup.UpdateSmallMoleculeTransitionGroup(nodeTransGroup.Peptide, newTransGroup, Document.Settings);
                                var newdoc = (SrmDocument) doc.Insert(nodeTransitionGroupTree.Path, newNode);
                                return (SrmDocument) newdoc.RemoveChild(nodeTransitionGroupTree.Path.Parent, nodeTransGroup);
                            }
                            else
                            {
                                var newNode =
                                    new TransitionGroupDocNode(nodeTransGroup.TransitionGroup,
                                        nodeTransGroup.Annotations, Document.Settings, null, null,
                                        dlg.ResultExplicitTransitionGroupValues, nodeTransGroup.Results,
                                        nodeTransGroup.Children.Cast<TransitionDocNode>().ToArray(),
                                        nodeTransGroup.AutoManageChildren);
                                return (SrmDocument) doc.ReplaceChild(nodeTransitionGroupTree.Path.Parent, newNode);
                            }
                        }, docPair => AuditLogEntry.DiffDocNodes(MessageType.modified, docPair, AuditLogEntry.GetNodeName(docPair.OldDoc, nodeTransGroup)));
                }
            }
        }

        public void ModifyPeptide()
        {
            var nodePepTree = SequenceTree.GetNodeOfType<PeptideTreeNode>();
            if (nodePepTree != null)
            {
                var nodePep = nodePepTree.DocNode;
                if (nodePep.Peptide.IsCustomMolecule)
                {
                    // End up here when modifying the small molecule equivalent of a peptide
                    // We want to be able to adjust explicit retention time in particular
                    using (
                        var dlg = new EditCustomMoleculeDlg(this, Resources.SkylineWindow_ModifyPeptide_Modify_Small_Molecule,
                            Document.Settings,
                            nodePep.Peptide.CustomMolecule,
                            nodePep.ExplicitRetentionTime ?? ExplicitRetentionTimeInfo.EMPTY))
                    {
                        dlg.SetResult(nodePep.Peptide.CustomMolecule, Adduct.EMPTY);
                        if (dlg.ShowDialog(this) == DialogResult.OK)
                        {
                            ModifyDocument(
                                string.Format(Resources.SkylineWindow_ModifyPeptide_Modify__0__, nodePepTree.Text),
                                doc =>
                                {
                                    // If we didn't change the custom molecule's formula and/or mass, the ID should be unchanged and we can just change any needed transition info.
                                    // But if custom molecule has changed then we can't "Replace", since newNode has a different identity and isn't in the document.  We have to 
                                    // insert and delete instead.  
                                    var newNode = nodePep.ChangeCustomIonValues(doc.Settings, dlg.ResultCustomMolecule, dlg.ExplicitRetentionTimeInfo);
                                    if (!nodePep.Peptide.Equals(newNode.Peptide)) // Did that change the Id object?
                                    {
                                        // We don't want the tree selection to change, so note this as a replacement.
                                        var newdoc = (SrmDocument)doc.Insert(nodePepTree.Path, newNode.ChangeReplacedId(nodePep.Id));
                                        return (SrmDocument)newdoc.RemoveChild(nodePepTree.Path.Parent, nodePep);
                                    }
                                    else
                                    {
                                        return (SrmDocument)doc.ReplaceChild(nodePepTree.Path.Parent, newNode);
                                    }
                                }, docPair => AuditLogEntry.DiffDocNodes(MessageType.modified, docPair,
                                    AuditLogEntry.GetNodeName(docPair.OldDoc, nodePep)));
                        }
                    }
                }
                else
                {
                    using (var dlg = new EditPepModsDlg(DocumentUI.Settings, nodePep))
                    {
                        dlg.Height = Math.Min(dlg.Height, Screen.FromControl(this).WorkingArea.Height);
                        if (dlg.ShowDialog(this) == DialogResult.OK)
                        {
                            var listStaticMods = Settings.Default.StaticModList;
                            var listHeavyMods = Settings.Default.HeavyModList;
                            ModifyDocument(
                                string.Format(Resources.SkylineWindow_ModifyPeptide_Modify__0__, nodePepTree.Text),
                                doc =>
                                    doc.ChangePeptideMods(nodePepTree.Path,
                                        dlg.ExplicitMods,
                                        dlg.IsCreateCopy,
                                        listStaticMods,
                                        listHeavyMods), docPair => AuditLogEntry.DiffDocNodes(MessageType.modified, docPair,
                                                            AuditLogEntry.GetNodeName(docPair.OldDoc, nodePep)));
                        }
                    }
                }
            }
        }

        public void ModifyTransition(TransitionTreeNode nodeTranTree)
        {
            var nodeTran = nodeTranTree.DocNode;
            if (nodeTran.Transition.IsNonPrecursorNonReporterCustomIon())
            {
                var nodeGroupTree = SequenceTree.GetNodeOfType<TransitionGroupTreeNode>();
                // Existing transitions to avoid duplication
                var existingMolecules = nodeGroupTree.DocNode.Transitions
                        .Select(nodeT => nodeT.Transition)
                        .Where(t => t.IsNonReporterCustomIon()).ToArray();

                using (var dlg = new EditCustomMoleculeDlg(this,
                    EditCustomMoleculeDlg.UsageMode.fragment,
                    Resources.SkylineWindow_ModifyTransition_Modify_Transition, 
                    nodeTran.Transition, existingMolecules, // Self and siblings
                    Transition.MIN_PRODUCT_CHARGE,
                    Transition.MAX_PRODUCT_CHARGE,
                    Document.Settings,
                    nodeTran.Transition.CustomIon,
                    nodeTran.Transition.Adduct, null, null, null))
                {
                    dlg.SetResult(nodeTran.Transition.CustomIon, nodeTran.Transition.Adduct);
                    if (dlg.ShowDialog(this) == DialogResult.OK)
                    {
                        ModifyDocument(string.Format(Resources.SkylineWindow_ModifyTransition_Modify_product_ion__0_,
                                nodeTranTree.Text),
                            doc =>
                            {
                                Assume.IsTrue(ReferenceEquals(nodeGroupTree.DocNode.TransitionGroup, nodeTran.Transition.Group));
                                var mass = dlg.ResultCustomMolecule.GetMass(
                                        doc.Settings.TransitionSettings.Prediction.FragmentMassType);
                                var transition = new Transition(nodeTran.Transition.Group, dlg.Adduct, null,
                                    dlg.ResultCustomMolecule);
                                var newNode = new TransitionDocNode(transition,
                                        nodeTran.Annotations,
                                        nodeTran.Losses,
                                        mass,
                                        TransitionDocNode.TransitionQuantInfo.DEFAULT, 
                                        null);
                                // Note we can't just Replace the node, as it has a new Id that's not in the doc.
                                // But neither do we want the tree selection to change, so note this as a replacement.
                                var newDoc = doc.Insert(nodeTranTree.Path, newNode.ChangeReplacedId(nodeTran.Id));
                                return (SrmDocument)newDoc.RemoveChild(nodeTranTree.Path.Parent, nodeTran);
                            }, docPair => AuditLogEntry.DiffDocNodes(MessageType.modified, docPair,
                                AuditLogEntry.GetNodeName(docPair.OldDoc, nodeTran)));
                    }
                }
            }
        }

        private void noStandardMenuItem_Click(object sender, EventArgs e)
        {
            SetStandardType(null);
        }

        private void qcStandardMenuItem_Click(object sender, EventArgs e)
        {
            SetStandardType(PeptideDocNode.STANDARD_TYPE_QC);
        }

        private void normStandardMenuItem_Click(object sender, EventArgs e)
        {
            SetStandardType(StandardType.GLOBAL_STANDARD);
        }

        private void surrogateStandardMenuItem_Click(object sender, EventArgs e)
        {
            SetStandardType(StandardType.SURROGATE_STANDARD);
        }

        private void irtStandardContextMenuItem_Click(object sender, EventArgs e)
        {
            MessageDlg.Show(this, TextUtil.LineSeparate(Resources.SkylineWindow_irtStandardContextMenuItem_Click_The_standard_peptides_for_an_iRT_calculator_can_only_be_set_in_the_iRT_calculator_editor_,
                Resources.SkylineWindow_irtStandardContextMenuItem_Click_In_the_Peptide_Settings___Prediction_tab__click_the_calculator_button_to_edit_the_current_iRT_calculator_));
        }


        private void setStandardTypeContextMenuItem_DropDownOpening(object sender, EventArgs e)
        {
            UpdateStandardTypeMenu();
        }

        private void setStandardTypeMenuItem_DropDownOpening(object sender, EventArgs e)
        {
            UpdateStandardTypeMenu();
        }

        private void UpdateStandardTypeMenu()
        {
            var selectedPeptides = SequenceTree.SelectedDocNodes
                .OfType<PeptideDocNode>().ToArray();
            var selectedStandardTypes = selectedPeptides.Select(peptide => peptide.GlobalStandardType)
                .Distinct().ToArray();
            foreach (var menuItemStandardType in GetStandardTypeMenuItems())
            {
                var toolStripMenuItem = menuItemStandardType.Key;
                var standardType = menuItemStandardType.Value;
                if (standardType == StandardType.IRT)
                {
                    // Only show iRT menu item when there is an iRT calculator
                    var rtRegression = Document.Settings.PeptideSettings.Prediction.RetentionTime;
                    toolStripMenuItem.Visible = rtRegression == null || !(rtRegression.Calculator is RCalcIrt);
                    toolStripMenuItem.Enabled = selectedStandardTypes.Contains(StandardType.IRT);
                }
                else
                {
                    toolStripMenuItem.Enabled = selectedPeptides.Length >= 1 &&
                                                !selectedStandardTypes.Contains(StandardType.IRT);
                }
                toolStripMenuItem.Checked = selectedStandardTypes.Length == 1 &&
                                            selectedStandardTypes[0] == standardType;
            }
        }

        public void SetStandardType(StandardType standardType)
        {
            IEnumerable<IdentityPath> selPaths = SequenceTree.SelectedPaths
                .Where(idPath => !ReferenceEquals(idPath.Child, SequenceTree.NODE_INSERT_ID));
            string message = standardType == null
                ? Resources.SkylineWindow_SetStandardType_Clear_standard_type
                : string.Format(Resources.SkylineWindow_SetStandardType_Set_standard_type_to__0_, standardType);

            var identityPaths = selPaths as IdentityPath[] ?? selPaths.ToArray();
            var peptides = identityPaths.Select(p => Document.FindNode(p)).OfType<PeptideDocNode>().ToArray();
            if (peptides.Length > 0)
            {
                string changedPeptides;

                MessageType type;
                if (peptides.Length == 1)
                {
                    type = MessageType.set_standard_type;
                    changedPeptides = peptides[0].AuditLogText;
                }
                else
                {
                    type = MessageType.set_standard_type_peptides;
                    changedPeptides = peptides.Length.ToString();
                }
                    
                ModifyDocument(message, doc => doc.ChangeStandardType(standardType, identityPaths),
                    docPair => AuditLogEntry.DiffDocNodes(type, docPair, changedPeptides));
            }
        }

        public IDictionary<ToolStripMenuItem, StandardType> GetStandardTypeMenuItems()
        {
            return new Dictionary<ToolStripMenuItem, StandardType>
            {
                {noStandardMenuItem, null},
                {noStandardContextMenuItem, null},
                {normStandardMenuItem, StandardType.GLOBAL_STANDARD},
                {normStandardContextMenuItem, StandardType.GLOBAL_STANDARD},
                {surrogateStandardMenuItem, StandardType.SURROGATE_STANDARD},
                {surrogateStandardContextMenuItem, StandardType.SURROGATE_STANDARD},
                {qcStandardMenuItem, StandardType.QC},
                {qcStandardContextMenuItem, StandardType.QC},
                {irtStandardMenuItem, StandardType.IRT},
                {irtStandardContextMenuItem, StandardType.IRT},
            };
        }

        private bool HasSelectedTargetPeptides()
        {
            return SequenceTree.SelectedDocNodes.Any(nodeSel =>
                {
                    var nodePep = nodeSel as PeptideDocNode;
                    return nodePep != null && !nodePep.IsDecoy;
                });
        }

        private void manageUniquePeptidesMenuItem_Click(object sender, EventArgs e)
        {
            ShowUniquePeptidesDlg();
        }

        public void ShowUniquePeptidesDlg()
        {
            if (DocumentUI.Settings.PeptideSettings.BackgroundProteome.IsNone)
            {
                MessageDlg.Show(this,
                                TextUtil.LineSeparate(Resources.SkylineWindow_ShowUniquePeptidesDlg_Inspecting_peptide_uniqueness_requires_a_background_proteome,
                                                      Resources.SkylineWindow_ShowUniquePeptidesDlg_Choose_a_background_proteome_in_the_Digestions_tab_of_the_Peptide_Settings));
                return;
            }

            // Need at least one node selected in tree
            var peptideGroupTreeNodes = UniquePeptidesDlg.PeptideSelection(SequenceTree);
            if (!peptideGroupTreeNodes.Any())
            {
                return;  // No selection
            }
            if (!ViewLibraryDlg.EnsureDigested(this, DocumentUI.Settings.PeptideSettings.BackgroundProteome, null))
            {
                return;
            }
            using (UniquePeptidesDlg uniquePeptidesDlg = new UniquePeptidesDlg(this)
            {
                PeptideGroupTreeNodes = peptideGroupTreeNodes
            })
            {
                uniquePeptidesDlg.ShowDialog(this);
            }
        }

        private void insertFASTAToolStripMenuItem_Click(object sender, EventArgs e)
        {
            ShowPasteFastaDlg();
        }

        public void ShowPasteFastaDlg()  // Expose for test access
        {
            using (var pasteDlg = new PasteDlg(this)
            {
                SelectedPath = SelectedPath,
                PasteFormat = PasteFormat.fasta
            })
            {
                if (pasteDlg.ShowDialog(this) == DialogResult.OK)
                    SelectedPath = pasteDlg.SelectedPath;
            }
        }

        private void insertPeptidesToolStripMenuItem_Click(object sender, EventArgs e)
        {
            ShowPastePeptidesDlg();
        }

       public void ShowPastePeptidesDlg()
       {
           using (var pasteDlg = new PasteDlg(this)
           {
               SelectedPath = SelectedPath,
               PasteFormat = PasteFormat.peptide_list
           })
           {
               if (pasteDlg.ShowDialog(this) == DialogResult.OK)
                   SelectedPath = pasteDlg.SelectedPath;
           }
       }

        private void insertProteinsToolStripMenuItem_Click(object sender, EventArgs e)
        {
            ShowPasteProteinsDlg();
        }

        public void ShowPasteProteinsDlg()
        {
            using (var pasteDlg = new PasteDlg(this)
            {
                SelectedPath = SelectedPath,
                PasteFormat = PasteFormat.protein_list
            })
            {
                if (pasteDlg.ShowDialog(this) == DialogResult.OK)
                    SelectedPath = pasteDlg.SelectedPath;
            }
        }

        private void insertTransitionListMenuItem_Click(object sender, EventArgs e)
        {
            ShowPasteTransitionListDlg();
        }
       
        public void ShowPasteTransitionListDlg()
        {
            using (var pasteDlg = new PasteDlg(this)
            {
                SelectedPath = SelectedPath,
                PasteFormat = PasteFormat.transition_list
            })
            {
                if (pasteDlg.ShowDialog(this) == DialogResult.OK)
                    SelectedPath = pasteDlg.SelectedPath;
            }
        }

        private void refineMenuItem_Click(object sender, EventArgs e)
        {
            ShowRefineDlg();
        }

        public void ShowRefineDlg()
        {
            using (var refineDlg = new RefineDlg(DocumentUI))
            {
                if (refineDlg.ShowDialog(this) == DialogResult.OK)
                {
                    ModifyDocument(Resources.SkylineWindow_ShowRefineDlg_Refine,
                        doc => refineDlg.RefinementSettings.Refine(doc), refineDlg.FormSettings.EntryCreator.Create);
                }
            }
        }

        public static int CountNodeDiff(SrmDocumentPair docPair)
        {
            var property = RootProperty.Create(typeof(Targets));
            var objInfo = new ObjectInfo<object>(docPair.OldDoc.Targets, docPair.NewDoc.Targets,
                docPair.OldDoc, docPair.NewDoc, docPair.OldDoc, docPair.NewDoc);
            var enumerator = Reflector<Targets>.EnumerateDiffNodes(objInfo, property, false);

            var count = 0;
            while (enumerator.MoveNext())
            {
                var node = enumerator.Current as ElementDiffNode;
                if (node == null)
                    continue;

                count += node.Removed ? 1 : -1;
            }

            return count;
        }

        private AuditLogEntry CreateRemoveNodesEntry(SrmDocumentPair docPair, MessageType singular, MessageType plural)
        {
            var count = CountNodeDiff(docPair);
            return AuditLogEntry.CreateSimpleEntry(docPair.OldDoc, count == 1 ? singular : plural, count);
        }

        private void removeEmptyProteinsMenuItem_Click(object sender, EventArgs e)
        {
            var refinementSettings = new RefinementSettings { MinPeptidesPerProtein = 1 };
            ModifyDocument(Resources.SkylineWindow_removeEmptyProteinsMenuItem_Click_Remove_empty_proteins,
                refinementSettings.Refine, docPair => CreateRemoveNodesEntry(docPair, MessageType.removed_empty_protein, MessageType.removed_empty_proteins));
        }

        private void removeEmptyPeptidesMenuItem_Click(object sender, EventArgs e)
        {
            var refinementSettings = new RefinementSettings { MinPrecursorsPerPeptide = 1 };
            ModifyDocument(Resources.SkylineWindow_removeEmptyPeptidesMenuItem_Click_Remove_empty_peptides,
                refinementSettings.Refine, docPair => CreateRemoveNodesEntry(docPair, MessageType.removed_empty_peptide, MessageType.removed_empty_peptides));
        }

        private void removeDuplicatePeptidesMenuItem_Click(object sender, EventArgs e)
        {
            var refinementSettings = new RefinementSettings { RemoveDuplicatePeptides = true };
            ModifyDocument(Resources.SkylineWindow_removeDuplicatePeptidesMenuItem_Click_Remove_duplicate_peptides,
                refinementSettings.Refine, docPair => CreateRemoveNodesEntry(docPair, MessageType.removed_duplicate_peptide, MessageType.removed_duplicate_peptides));
        }

        private void removeRepeatedPeptidesMenuItem_Click(object sender, EventArgs e)
        {
            var refinementSettings = new RefinementSettings { RemoveRepeatedPeptides = true };
            ModifyDocument(Resources.SkylineWindow_removeRepeatedPeptidesMenuItem_Click_Remove_repeated_peptides,
                refinementSettings.Refine, docPair => CreateRemoveNodesEntry(docPair, MessageType.removed_repeated_peptide, MessageType.removed_repeated_peptides));
        }

        private void renameProteinsToolStripMenuItem_Click(object sender, EventArgs e)
        {
            ShowRenameProteinsDlg();
        }

        public void ShowRenameProteinsDlg()
        {
            using (RenameProteinsDlg dlg = new RenameProteinsDlg(DocumentUI))
            {
                if (dlg.ShowDialog(this) == DialogResult.OK)
                {
                    ModifyDocument(Resources.SkylineWindow_ShowRenameProteinsDlg_Rename_proteins,
                        doc => RenameProtein(doc, dlg), dlg.FormSettings.EntryCreator.Create);
                }
            }
        }

        private SrmDocument RenameProtein(SrmDocument doc, RenameProteinsDlg dlg)
        {
            foreach (var name in dlg.DictNameToName.Keys)
            {
                PeptideGroupDocNode node = Document.MoleculeGroups.FirstOrDefault(peptideGroup => Equals(name, peptideGroup.Name));
                if (node != null)
                {
                    var renameProtein = new RenameProteinsDlg.RenameProteins { CurrentName = name, NewName = dlg.DictNameToName[name] };
                    if (renameProtein.CurrentName != renameProtein.NewName)
                    {
                        doc = (SrmDocument)doc.ReplaceChild(node.ChangeName(renameProtein.NewName));
                    }
                }
                    
            }
            return doc;
        }

        private void acceptPeptidesMenuItem_Click(object sender, EventArgs e)
        {
            AcceptPeptides();
        }

        public void AcceptPeptides()
        {
            using (var dlg = new RefineListDlg(DocumentUI))
            {
                if (dlg.ShowDialog(this) == DialogResult.OK)
                {
                    var refinementSettings = new RefinementSettings
                    {
                        AcceptedPeptides = dlg.AcceptedPeptides,
                        AcceptModified = dlg.MatchModified
                    };
                    if (dlg.RemoveEmptyProteins)
                        refinementSettings.MinPeptidesPerProtein = 1;

                    ModifyDocument(Resources.SkylineWindow_acceptPeptidesMenuItem_Click_Accept_peptides, refinementSettings.Refine, dlg.FormSettings.EntryCreator.Create);
                }
            }
        }

        private void acceptProteinsMenuItem_Click(object sender, EventArgs e)
        {
            AcceptProteins();
        }

        public void AcceptProteins()
        {
            using (var dlg = new RefineProteinListDlg(DocumentUI))
            {
                if (dlg.ShowDialog(this) == DialogResult.OK)
                {
                    var refinementSettings = new RefinementSettings
                    {
                        AcceptedProteins = dlg.AcceptedProteins,
                        AcceptProteinType = dlg.ProteinSpecType
                    };
                    ModifyDocument(Resources.SkylineWindow_acceptPeptidesMenuItem_Click_Accept_peptides, refinementSettings.Refine, dlg.FormSettings.EntryCreator.Create);
                }
            }
        }

        private void removeMissingResultsMenuItem_Click(object sender, EventArgs e)
        {
            RemoveMissingResults();
        }

        public void RemoveMissingResults()
        {
            var refinementSettings = new RefinementSettings { RemoveMissingResults = true };
            ModifyDocument(Resources.SkylineWindow_RemoveMissingResults_Remove_missing_results, refinementSettings.Refine,
                docPair => AuditLogEntry.CreateSimpleEntry(docPair.OldDoc, MessageType.removed_missing_results));
        }

        private void generateDecoysMenuItem_Click(object sender, EventArgs e)
        {
            if (DocumentUI.PeptideCount == 0)
            {
                MessageDlg.Show(this, Resources.SkylineWindow_generateDecoysMenuItem_Click_The_document_must_contain_peptides_to_generate_decoys_);
                return;
            }
            if (DocumentUI.PeptideGroups.Any(nodePeptideGroup => nodePeptideGroup.IsDecoy))
            {
                var message = TextUtil.LineSeparate(Resources.SkylineWindow_generateDecoysMenuItem_Click_This_operation_will_replace_the_existing_decoys,
                                                    Resources.SkylineWindow_generateDecoysMenuItem_Click_Are_you_sure_you_want_to_continue);
                // Warn about removing existing decoys
                var result = MessageBox.Show(this, message, Program.Name, MessageBoxButtons.OKCancel);
                if (result == DialogResult.Cancel)
                    return;
            }

            ShowGenerateDecoysDlg();
        }

        public void ShowGenerateDecoysDlg()
        {
            using (var decoysDlg = new GenerateDecoysDlg(DocumentUI))
            {
                if (decoysDlg.ShowDialog(this) == DialogResult.OK)
                {
                    var refinementSettings = new RefinementSettings { NumberOfDecoys = decoysDlg.NumDecoys, DecoysMethod = decoysDlg.DecoysMethod };
                    ModifyDocument(Resources.SkylineWindow_ShowGenerateDecoysDlg_Generate_Decoys, refinementSettings.GenerateDecoys,
                        docPair =>
                        {
                            var plural = refinementSettings.NumberOfDecoys > 1;
                            return AuditLogEntry.CreateSingleMessageEntry(docPair.OldDoc,
                                new MessageInfo(
                                    plural ? MessageType.added_peptide_decoys : MessageType.added_peptide_decoy,
                                    refinementSettings.NumberOfDecoys, refinementSettings.DecoysMethod));
                        });

                    var nodePepGroup = DocumentUI.PeptideGroups.First(nodePeptideGroup => nodePeptideGroup.IsDecoy);
                    SelectedPath = DocumentUI.GetPathTo((int)SrmDocument.Level.MoleculeGroups, DocumentUI.FindNodeIndex(nodePepGroup.Id));
                }
            }
        }

        #endregion // Edit menu

        #region Context menu

        private void contextMenuTreeNode_Opening(object sender, CancelEventArgs e)
        {
            var treeNode = SequenceTree.SelectedNode as TreeNodeMS;
            bool enabled = (SequenceTree.SelectedNode is IClipboardDataProvider && treeNode != null
                && treeNode.IsInSelection);
            copyContextMenuItem.Enabled = enabled;
            cutContextMenuItem.Enabled = enabled;
            deleteContextMenuItem.Enabled = enabled;
            pickChildrenContextMenuItem.Enabled = SequenceTree.CanPickChildren(SequenceTree.SelectedNode) && enabled;
            editNoteContextMenuItem.Enabled = (SequenceTree.SelectedNode is SrmTreeNode && enabled);
            removePeakContextMenuItem.Visible = (SequenceTree.SelectedNode is TransitionTreeNode && enabled);
            bool enabledModify = SequenceTree.GetNodeOfType<PeptideTreeNode>() != null;
            var transitionTreeNode = SequenceTree.SelectedNode as TransitionTreeNode;
            if (transitionTreeNode != null && transitionTreeNode.DocNode.Transition.IsPrecursor() && transitionTreeNode.DocNode.Transition.IsCustom())
                enabledModify = false; // Don't offer to modify generated custom precursor nodes
            modifyPeptideContextMenuItem.Visible = enabledModify && enabled;
            setStandardTypeContextMenuItem.Visible = (HasSelectedTargetPeptides() && enabled);
            // Custom molecule support
            var nodePepGroupTree = SequenceTree.SelectedNode as PeptideGroupTreeNode;
            var nodePepTree = SequenceTree.SelectedNode as PeptideTreeNode;
            addMoleculeContextMenuItem.Visible = enabled && nodePepGroupTree != null && 
                (nodePepGroupTree.DocNode.IsEmpty || nodePepGroupTree.DocNode.IsNonProteomic);
            addSmallMoleculePrecursorContextMenuItem.Visible = enabledModify && nodePepTree != null && !nodePepTree.DocNode.IsProteomic;
            var nodeTranGroupTree = SequenceTree.SelectedNode as TransitionGroupTreeNode;
            addTransitionMoleculeContextMenuItem.Visible = enabled && nodeTranGroupTree != null &&
                nodeTranGroupTree.PepNode.Peptide.IsCustomMolecule;
        }

        private void pickChildrenContextMenuItem_Click(object sender, EventArgs e) { ShowPickChildrenInternal(true); }

        public void ShowPickChildrenInternal(bool okOnDeactivate)
        {
            SequenceTree.ShowPickList(okOnDeactivate);
        }

        /// <summary>
        /// Shows pop-up pick list for tests, with no automatic OK on deactivation of the pick list,
        /// since this can cause failures, if the test computer is in use during the tests.
        /// </summary>
        public void ShowPickChildrenInTest()
        {
            ShowPickChildrenInternal(false);
        }

        private void singleReplicateTreeContextMenuItem_Click(object sender, EventArgs e)
        {
            SequenceTree.ShowReplicate = ReplicateDisplay.single;
        }

        private void bestReplicateTreeContextMenuItem_Click(object sender, EventArgs e)
        {
            SequenceTree.ShowReplicate = ReplicateDisplay.best;

            // Make sure the best result index is active for the current peptide.
            var nodePepTree = SequenceTree.GetNodeOfType<PeptideTreeNode>();
            if (nodePepTree != null)
            {
                int iBest = nodePepTree.DocNode.BestResult;
                if (iBest != -1)
                    SelectedResultsIndex = iBest;
            }
        }

        private void replicatesTreeContextMenuItem_DropDownOpening(object sender, EventArgs e)
        {
            ReplicateDisplay replicate = SequenceTree.ShowReplicate;
            singleReplicateTreeContextMenuItem.Checked = (replicate == ReplicateDisplay.single);
            bestReplicateTreeContextMenuItem.Checked = (replicate == ReplicateDisplay.best);
        }

        #endregion

        #region View menu

        // See SkylineGraphs.cs

        private void spectralLibrariesToolStripMenuItem_Click(object sender, EventArgs e)
        {
            ViewSpectralLibraries();
        }

        public void ViewSpectralLibraries()
        {
            if (Settings.Default.SpectralLibraryList.Count == 0)
            {
                var result = MessageBox.Show(this,
                                             Resources.
                                                 SkylineWindow_ViewSpectralLibraries_No_libraries_to_show_Would_you_like_to_add_a_library,
                                             Program.Name, MessageBoxButtons.OKCancel);
                if (result == DialogResult.Cancel)
                    return;
                ShowPeptideSettingsUI(PeptideSettingsUI.TABS.Library);
            }
            else
            {
                var index = OwnedForms.IndexOf(form => form is ViewLibraryDlg);
                if (index != -1)
                    OwnedForms[index].Activate();
                else
                {
                    var libraries = Document.Settings.PeptideSettings.Libraries;
                    string libraryName = string.Empty;
                    for (int i = 0; i < libraries.Libraries.Count && string.IsNullOrEmpty(libraryName); i++)
                    {
                        if (libraries.Libraries[i] != null)
                            libraryName = libraries.Libraries[i].Name;
                        else if (libraries.LibrarySpecs[i] != null)
                            libraryName = libraries.LibrarySpecs[i].Name;
                    }
                    OpenLibraryExplorer(libraryName);
                }
            }
        }

        private void defaultToolStripMenuItem_Click(object sender, EventArgs e)
        {
            ChangeTextSize(TreeViewMS.DEFAULT_TEXT_FACTOR);
        }

        private void largeToolStripMenuItem_Click(object sender, EventArgs e)
        {
            ChangeTextSize(TreeViewMS.LRG_TEXT_FACTOR);
        }

        private void extraLargeToolStripMenuItem_Click(object sender, EventArgs e)
        {
            ChangeTextSize(TreeViewMS.XLRG_TEXT_FACTOR);
        }

        public double TargetsTextFactor
        {
            get { return Settings.Default.TextZoom; }
            set
            {
                Settings.Default.TextZoom = value;
                largeToolStripMenuItem.Checked = (value == TreeViewMS.LRG_TEXT_FACTOR);
                extraLargeToolStripMenuItem.Checked = (value == TreeViewMS.XLRG_TEXT_FACTOR);
                defaultTextToolStripMenuItem.Checked = (!largeToolStripMenuItem.Checked &&
                                                        !extraLargeToolStripMenuItem.Checked);
            }
        }

        public void ChangeTextSize(double textFactor)
        {
            TargetsTextFactor = textFactor;
            SequenceTree.OnTextZoomChanged();
        }

        public void ChangeColorScheme()
        {
            UpdateGraphPanes();
            // Because changing text size already did everything we needed to update
            // the Targets view text.
            ChangeTextSize(Program.MainWindow.TargetsTextFactor);            
        }

        public void OpenLibraryExplorer(string libraryName)
        {
            var viewLibraryDlg = new ViewLibraryDlg(_libraryManager, libraryName, this) { Owner = this };
            viewLibraryDlg.Show(this);
        }

        private void statusToolStripMenuItem_Click(object sender, EventArgs e)
        {
            bool show = statusToolStripMenuItem.Checked;
            Settings.Default.ShowStatusBar = show;
            statusStrip.Visible = show;
        }

        private void toolBarToolStripMenuItem_Click(object sender, EventArgs e)
        {
            bool show = toolBarToolStripMenuItem.Checked;
            Settings.Default.RTPredictorVisible = show;
            mainToolStrip.Visible = show;
        }

        private void addFoldChangeMenuItem_Click(object sender, EventArgs e)
        {
            AddGroupComparison();
        }

        public void AddGroupComparison()
        {
            using (var editDlg = new EditGroupComparisonDlg(this, GroupComparisonDef.EMPTY,
                Settings.Default.GroupComparisonDefList))
            {
                if (editDlg.ShowDialog(this) == DialogResult.OK)
                {
                    Settings.Default.GroupComparisonDefList.Add(editDlg.GroupComparisonDef);
                    ModifyDocument(Resources.SkylineWindow_AddGroupComparison_Add_Fold_Change,
                        doc => doc.ChangeSettings(
                            doc.Settings.ChangeDataSettings(
                                doc.Settings.DataSettings.AddGroupComparisonDef(
                                editDlg.GroupComparisonDef))), AuditLogEntry.SettingsLogFunction);
                }
            }
        }

        private void defineNewListMenuItem_Click(object sender, EventArgs e)
        {
            AddListDefinition();
        }

        public void AddListDefinition()
        {
            using (var editDlg = new ListDesigner(ListData.EMPTY, Settings.Default.ListDefList))
            {
                if (editDlg.ShowDialog(this) == DialogResult.OK)
                {
                    var listDef = editDlg.GetListDef();
                    Settings.Default.ListDefList.Add(listDef);
                    ModifyDocument(Resources.SkylineWindow_AddGroupComparison_Add_Fold_Change,
                        doc => doc.ChangeSettings(
                            doc.Settings.ChangeDataSettings(
                                doc.Settings.DataSettings.AddListDef(
                                    listDef))), AuditLogEntry.SettingsLogFunction);
                }
            }
        }

        public void ChangeDocPanoramaUri(Uri uri)
        {
                    ModifyDocument(Resources.SkylineWindow_ChangeDocPanoramaUri_Store_Panorama_upload_location,
                        doc => doc.ChangeSettings(
                            doc.Settings.ChangeDataSettings(
                                doc.Settings.DataSettings.ChangePanoramaPublishUri(
                                uri))), AuditLogEntry.SettingsLogFunction);
        }

        private void editGroupComparisonListMenuItem_Click(object sender, EventArgs e)
        {
            DisplayDocumentSettingsDialogPage(1);
        }

        private void groupComparisonsMenuItem_DropDownOpening(object sender, EventArgs e)
        {
            groupComparisonsMenuItem.DropDownItems.Clear();
            if (DocumentUI.Settings.DataSettings.GroupComparisonDefs.Any())
            {
                foreach (var groupComparisonDef in DocumentUI.Settings.DataSettings.GroupComparisonDefs)
                {
                    groupComparisonsMenuItem.DropDownItems.Add(MakeToolStripMenuItem(groupComparisonDef));
                }
                groupComparisonsMenuItem.DropDownItems.Add(new ToolStripSeparator());
            }
            groupComparisonsMenuItem.DropDownItems.AddRange(new ToolStripItem[]
            {
                addGroupComparisonMenuItem,
                editGroupComparisonListMenuItem
            });
        }

        private ToolStripMenuItem MakeToolStripMenuItem(GroupComparisonDef groupComparisonDef)
        {
            return new ToolStripMenuItem(groupComparisonDef.Name, null, (sender, args) =>
            {
                ShowGroupComparisonWindow(groupComparisonDef.Name);
            });
        }

        public void ShowGroupComparisonWindow(string groupComparisonName)
        {
            FoldChangeGrid.ShowFoldChangeGrid(dockPanel, GetFloatingRectangleForNewWindow(), this, groupComparisonName);
        }
        
        public void UpdateTargetsDisplayMode(ProteinMetadataManager.ProteinDisplayMode mode)
        {
            Settings.Default.ShowPeptidesDisplayMode = mode.ToString();
            Settings.Default.ShowPeptides = true;
            ShowSequenceTreeForm(true, true);

            CollectionUtil.ForEach(FormUtil.OpenForms.OfType<FoldChangeBarGraph>(), b => b.QueueUpdateGraph());
            CollectionUtil.ForEach(FormUtil.OpenForms.OfType<FoldChangeVolcanoPlot>(), v => v.QueueUpdateGraph());
        }

        private void showTargetsByNameToolStripMenuItem_Click(object sender, EventArgs e)
        {
            UpdateTargetsDisplayMode(ProteinMetadataManager.ProteinDisplayMode.ByName);
        }

        private void showTargetsByAccessionToolStripMenuItem_Click(object sender, EventArgs e)
        {
            UpdateTargetsDisplayMode(ProteinMetadataManager.ProteinDisplayMode.ByAccession);
        }

        private void showTargetsByPreferredNameToolStripMenuItem_Click(object sender, EventArgs e)
        {
            UpdateTargetsDisplayMode(ProteinMetadataManager.ProteinDisplayMode.ByPreferredName);
        }

        private void showTargetsByGeneToolStripMenuItem_Click(object sender, EventArgs e)
        {
            UpdateTargetsDisplayMode(ProteinMetadataManager.ProteinDisplayMode.ByGene);
        }

        private void peptidesMenuItem_DropDownOpening(object sender, EventArgs e)
        {
            showTargetsByNameToolStripMenuItem.Checked =
                (Settings.Default.ShowPeptidesDisplayMode == ProteinMetadataManager.ProteinDisplayMode.ByName.ToString());
            showTargetsByAccessionToolStripMenuItem.Checked =
                (Settings.Default.ShowPeptidesDisplayMode == ProteinMetadataManager.ProteinDisplayMode.ByAccession.ToString());
            showTargetsByPreferredNameToolStripMenuItem.Checked =
                (Settings.Default.ShowPeptidesDisplayMode == ProteinMetadataManager.ProteinDisplayMode.ByPreferredName.ToString());
            showTargetsByGeneToolStripMenuItem.Checked =
                (Settings.Default.ShowPeptidesDisplayMode == ProteinMetadataManager.ProteinDisplayMode.ByGene.ToString());
        }

        private void PerformSort(string title, Comparison<PeptideGroupDocNode> comparison, MessageType type)
        {
            ModifyDocument(title, doc =>
            {
                var listIrt = new List<PeptideGroupDocNode>();
                var listProteins = new List<PeptideGroupDocNode>(doc.Children.Count);
                var listDecoy = new List<PeptideGroupDocNode>();
                foreach (var nodePepGroup in doc.MoleculeGroups)
                {
                    if (nodePepGroup.IsDecoy)
                    {
                        listDecoy.Add(nodePepGroup);
                    }
                    else if (nodePepGroup.PeptideCount > 0 && nodePepGroup.Peptides.All(nodePep => nodePep.GlobalStandardType == StandardType.IRT))
                    {
                        listIrt.Add(nodePepGroup);
                    }
                    else
                    {
                        listProteins.Add(nodePepGroup);
                    }
                }
                listIrt.Sort(comparison);
                listProteins.Sort(comparison);
                listDecoy.Sort(comparison);
                return (SrmDocument)doc.ChangeChildrenChecked(listIrt.Concat(listProteins).Concat(listDecoy).ToArray());
            }, docPair => AuditLogEntry.CreateSingleMessageEntry(docPair.OldDoc, new MessageInfo(type)));
        }

        public void sortProteinsByNameToolStripMenuItem_Click(object sender, EventArgs e)
        {
            PerformSort(Resources.SkylineWindow_sortProteinsMenuItem_Click_Sort_proteins_by_name, PeptideGroupDocNode.CompareNames, MessageType.sort_protein_name);
        }

        public void sortProteinsByAccessionToolStripMenuItem_Click(object sender, EventArgs e)
        {
            PerformSort(Resources.SkylineWindow_sortProteinsByAccessionToolStripMenuItem_Click_Sort_proteins_by_accession, PeptideGroupDocNode.CompareAccessions, MessageType.sort_protein_accession);
        }

        public void sortProteinsByPreferredNameToolStripMenuItem_Click(object sender, EventArgs e)
        {
            PerformSort(Resources.SkylineWindow_sortProteinsByPreferredNameToolStripMenuItem_Click_Sort_proteins_by_preferred_name, PeptideGroupDocNode.ComparePreferredNames, MessageType.sort_protein_preferred_name);
        }

        public void sortProteinsByGeneToolStripMenuItem_Click(object sender, EventArgs e)
        {
            PerformSort(Resources.SkylineWindow_sortProteinsByGeneToolStripMenuItem_Click_Sort_proteins_by_gene, PeptideGroupDocNode.CompareGenes, MessageType.sort_protein_gene);
        }

        private void addMoleculeContextMenuItem_Click(object sender, EventArgs e)
        {
            AddSmallMolecule();
        }

        private void addSmallMoleculePrecursorContextMenuItem_Click(object sender, EventArgs e)
        {
            AddSmallMolecule();
        }

        private void addTransitionMoleculeContextMenuItem_Click(object sender, EventArgs e)
        {
            AddSmallMolecule();
        }

        private TransitionDocNode[] GetDefaultPrecursorTransitions(SrmDocument doc, TransitionGroup tranGroup)
        {
            // CONSIDER(bspratt):
            // You might want to prepoluate one or more precursor transitions, if full scan MS1 "Isotope peaks include"=="count" 
            // (in which case you'd want more than one), or Transition Settings ion types filter includes "p"
            // var transition = new Transition(tranGroup, tranGroup.PrecursorAdduct, null, tranGroup.CustomMolecule);
            // var massType = doc.Settings.TransitionSettings.Prediction.FragmentMassType;
            // double mass = transition.CustomIon.GetMass(massType);
            // var nodeTran = new TransitionDocNode(transition, null, mass, null, null); // Precursor transition
            // return new[] { nodeTran };
            return new TransitionDocNode[0];
        }

        public void AddSmallMolecule()
        {
            var nodeGroupTree = SequenceTree.SelectedNode as TransitionGroupTreeNode;
            var nodePepGroupTree = SequenceTree.SelectedNode as PeptideGroupTreeNode;
            var nodePepTree = SequenceTree.SelectedNode as PeptideTreeNode;
            if (nodeGroupTree != null)
            {
                // Adding a transition - just want charge and formula/mz
                var nodeGroup = nodeGroupTree.DocNode;
                var groupPath = nodeGroupTree.Path;
                // List of existing transitions to avoid duplication
                var existingIons = nodeGroup.Transitions.Select(child => child.Transition)
                                                        .Where(c => c.IsNonReporterCustomIon()).ToArray();
                using (var dlg = new EditCustomMoleculeDlg(this,
                    EditCustomMoleculeDlg.UsageMode.fragment,
                    Resources.SkylineWindow_AddMolecule_Add_Transition, null, existingIons,
                    Transition.MIN_PRODUCT_CHARGE,
                    Transition.MAX_PRODUCT_CHARGE,
                    Document.Settings, nodeGroup.CustomMolecule, nodeGroup.Transitions.Any() ? nodeGroup.Transitions.Last().Transition.Adduct : Adduct.SINGLY_PROTONATED, null, null, null))
                {
                    if (dlg.ShowDialog(this) == DialogResult.OK)
                    {
                        ModifyDocument(string.Format(Resources.SkylineWindow_AddMolecule_Add_custom_product_ion__0_, dlg.ResultCustomMolecule.DisplayName), doc =>
                        {
                            // Okay to use TransitionGroup identity object, if it has been removed from the 
                            // tree, then the Add below with the path will throw
                            var transitionGroup = nodeGroup.TransitionGroup;
                            var transition = new Transition(transitionGroup, dlg.Adduct, null, dlg.ResultCustomMolecule);
                            var massType = doc.Settings.TransitionSettings.Prediction.FragmentMassType;
                            var mass = transition.CustomIon.GetMass(massType);
                            var nodeTran = new TransitionDocNode(transition, null, mass, TransitionDocNode.TransitionQuantInfo.DEFAULT);
                            return (SrmDocument)doc.Add(groupPath, nodeTran);
                        }, docPair => AuditLogEntry.DiffDocNodes(MessageType.added_small_molecule_transition, docPair, dlg.ResultCustomMolecule.DisplayName));
                    }
                }
            }
            else if (nodePepTree != null)
            {
                // Adding a precursor - appends a transition group to the current peptide's existing list
                var nodePep = nodePepTree.DocNode;
                var pepPath = nodePepTree.Path;
                var notFirst = nodePep.TransitionGroups.Any();
                // Get a list of existing precursors - likely basis for adding a heavy version
                var existingPrecursors = nodePep.TransitionGroups.Select(child => child.TransitionGroup).Where(c => c.IsCustomIon).ToArray();
                using (var dlg = new EditCustomMoleculeDlg(this,
                    EditCustomMoleculeDlg.UsageMode.precursor,
                    Resources.SkylineWindow_AddSmallMolecule_Add_Precursor,
                    null, existingPrecursors,
                    TransitionGroup.MIN_PRECURSOR_CHARGE, TransitionGroup.MAX_PRECURSOR_CHARGE, Document.Settings,
                    nodePep.Peptide.CustomMolecule,
                    notFirst ? nodePep.TransitionGroups.First().TransitionGroup.PrecursorAdduct : Adduct.SINGLY_PROTONATED,
                    notFirst ? nodePep.TransitionGroups.First().ExplicitValues : ExplicitTransitionGroupValues.EMPTY,
                    null,
                    notFirst ? nodePep.TransitionGroups.First().TransitionGroup.LabelType : IsotopeLabelType.light))
                {
                    if (dlg.ShowDialog(this) == DialogResult.OK)
                    {
                        TransitionGroup tranGroup = null;
                        TransitionGroupDocNode tranGroupDocNode = null;
                        ModifyDocument(string.Format(Resources.SkylineWindow_AddSmallMolecule_Add_small_molecule_precursor__0_, dlg.ResultCustomMolecule.DisplayName), doc =>
                        {
                            tranGroup = new TransitionGroup(nodePep.Peptide, dlg.Adduct, dlg.IsotopeLabelType);
                            tranGroupDocNode = new TransitionGroupDocNode(tranGroup, Annotations.EMPTY,
                                doc.Settings, null, null, dlg.ResultExplicitTransitionGroupValues, null, GetDefaultPrecursorTransitions(doc, tranGroup), true);
                            return (SrmDocument)doc.Add(pepPath, tranGroupDocNode);
                        }, docPair => AuditLogEntry.DiffDocNodes(MessageType.added_small_molecule_precursor, docPair, tranGroupDocNode.AuditLogText));
                    }
                }
            }
            else if (nodePepGroupTree != null)
            {
                var nodePepGroup = nodePepGroupTree.DocNode;
                if (!nodePepGroup.IsPeptideList)
                {
                    MessageDlg.Show(this, Resources.SkylineWindow_AddMolecule_Custom_molecules_cannot_be_added_to_a_protein_);
                    return;
                }
                else if (!nodePepGroup.IsEmpty && nodePepGroup.IsProteomic) // N.B. : An empty PeptideGroup will return True for IsProteomic, the assumption being that it's in the early stages of being populated from a protein
                {
                    MessageDlg.Show(this, Resources.SkylineWindow_AddMolecule_Custom_molecules_cannot_be_added_to_a_peptide_list_);
                    return;
                }

                var pepGroupPath = nodePepGroupTree.Path;
                using (var dlg = new EditCustomMoleculeDlg(this,
                    EditCustomMoleculeDlg.UsageMode.moleculeNew,
                    Resources.SkylineWindow_AddSmallMolecule_Add_Small_Molecule_and_Precursor, null, null,
                    TransitionGroup.MIN_PRECURSOR_CHARGE, TransitionGroup.MAX_PRECURSOR_CHARGE, Document.Settings, null, Adduct.NonProteomicProtonatedFromCharge(1), 
                    ExplicitTransitionGroupValues.EMPTY, ExplicitRetentionTimeInfo.EMPTY, IsotopeLabelType.light))
                {
                    if (dlg.ShowDialog(this) == DialogResult.OK)
                    {
                        ModifyDocument(string.Format(Resources.SkylineWindow_AddSmallMolecule_Add_small_molecule__0_, dlg.ResultCustomMolecule.DisplayName), doc =>
                        {
                            // If ion was described as having an adduct, leave that off for the parent "peptide" molecular formula
                            var peptideMolecule = dlg.ResultCustomMolecule;
                            var peptide = new Peptide(peptideMolecule);
                            var tranGroup = new TransitionGroup(peptide, dlg.Adduct, dlg.IsotopeLabelType, true, null);
                            var tranGroupDocNode = new TransitionGroupDocNode(tranGroup, Annotations.EMPTY,
                                doc.Settings, null, null, dlg.ResultExplicitTransitionGroupValues, null,
                                GetDefaultPrecursorTransitions(doc, tranGroup), true);
                            var nodePepNew = new PeptideDocNode(peptide, Document.Settings, null, null,
                                dlg.ResultRetentionTimeInfo, new[] { tranGroupDocNode }, true);
                            return (SrmDocument)doc.Add(pepGroupPath, nodePepNew);
                        }, docPair => AuditLogEntry.DiffDocNodes(MessageType.added_small_molecule, docPair, dlg.ResultCustomMolecule.DisplayName));
                    }
                }
            }
        }

        #endregion

        #region Settings menu

        private void saveCurrentMenuItem_Click(object sender, EventArgs e)
        {
            SaveSettings();
        }

        private void editSettingsMenuItem_Click(object sender, EventArgs e)
        {
            IEnumerable<SrmSettings> listNew = Settings.Default.SrmSettingsList.EditList(this, null);
            if (listNew != null)
            {
                SrmSettingsList list = Settings.Default.SrmSettingsList;
                SrmSettings settingsDefault = list[0];
                SrmSettings settingsCurrent = DocumentUI.Settings;
                list.Clear();
                list.Add(settingsDefault); // Add back default settings.
                list.AddRange(listNew);
                SrmSettings settings;
                if (!list.TryGetValue(settingsCurrent.GetKey(), out settings))
                {
                    // If the current settings were removed, then make
                    // them the default, and use them to avoid a shift
                    // to some random settings values.
                    list[0] = settingsCurrent.MakeSavable(SrmSettingsList.DefaultName);
                }
            }
        }

        private void shareSettingsMenuItem_Click(object sender, EventArgs e)
        {
            ShareSettings();
        }

        public void ShareSettings()
        {
            using (var dlg = new ShareListDlg<SrmSettingsList, SrmSettings>(Settings.Default.SrmSettingsList))
            {
                dlg.ShowDialog(this);
            }
        }

        private void importSettingsMenuItem1_Click(object sender, EventArgs e)
        {
            ImportSettings();
        }

        public void ImportSettings()
        {
            ShareListDlg<SrmSettingsList, SrmSettings>.Import(this,
                Settings.Default.SrmSettingsList);
        }

        private void peptideSettingsMenuItem_Click(object sender, EventArgs e)
        {
            ShowPeptideSettingsUI();
        }

        public void ShowPeptideSettingsUI()
        {
            ShowPeptideSettingsUI(this);
        }

        public void ShowPeptideSettingsUI(IWin32Window parent)
        {
            ShowPeptideSettingsUI(parent, null);
        }

        public void ShowPeptideSettingsUI(PeptideSettingsUI.TABS? tab)
        {
            ShowPeptideSettingsUI(this, tab);
        }

        private void ShowPeptideSettingsUI(IWin32Window parent, PeptideSettingsUI.TABS? tab)
        {
            using (PeptideSettingsUI ps = new PeptideSettingsUI(this, _libraryManager) { TabControlSel = tab })
            {
                var oldStandard = RCalcIrtStandard();
                
                if (ps.ShowDialog(parent) == DialogResult.OK)
                {
                    if (ps.IsShowLibraryExplorer)
                    {
                        int libraryExpIndex = OwnedForms.IndexOf(form => form is ViewLibraryDlg);
                        if (libraryExpIndex != -1)
                            OwnedForms[libraryExpIndex].Activate();
                    }

                    HashSet<Target> missingPeptides;
                    var newStandard = RCalcIrtStandard(out missingPeptides);
                    if (oldStandard != newStandard)
                        AddStandardsToDocument(newStandard, missingPeptides);
                }
            }

            // In case user shows/hides things via the Spectral Library 
            // Explorer's spectrum graph pane.
            UpdateGraphPanes();
        }

        private void AddStandardsToDocument(IrtStandard standard, ICollection<Target> missingPeptides)
        {
            var standardDocReader = standard.DocumentReader;
            if (standardDocReader == null)
                return;

            // Check if document already has the standards
            var docPeptides = Document.Peptides.Select(nodePep => nodePep.Peptide.Target);
            var standardPeptides = standard.Peptides.Select(pep => pep.Target).Except(missingPeptides);
            if (!standardPeptides.Except(docPeptides).Any())
                return;

            using (var dlg = new AddIrtStandardsToDocumentDlg())
            {
                if (dlg.ShowDialog(this) == DialogResult.Yes)
                {
                    ModifyDocument(Resources.SkylineWindow_AddStandardsToDocument_Add_standard_peptides, doc =>
                    {
                        IdentityPath firstAdded, nextAdd;
                        doc = doc.ImportDocumentXml(standardDocReader,
                                                    string.Empty,
                                                    MeasuredResults.MergeAction.remove,
                                                    false,
                                                    FindSpectralLibrary,
                                                    Settings.Default.StaticModList,
                                                    Settings.Default.HeavyModList,
                                                    doc.Children.Any() ? new IdentityPath(doc.Children.First().Id) : null,
                                                    out firstAdded,
                                                    out nextAdd,
                                                    false);

                        var standardPepGroup = doc.PeptideGroups.First(nodePepGroup => new IdentityPath(nodePepGroup.Id).Equals(firstAdded));
                        var pepList = new List<DocNode>();
                        foreach (var nodePep in standardPepGroup.Peptides.Where(pep => !missingPeptides.Contains(pep.ModifiedTarget)))
                        {
                            var tranGroupList = new List<DocNode>();
                            foreach (TransitionGroupDocNode nodeTranGroup in nodePep.Children)
                            {
                                var transitions = nodeTranGroup.Transitions.Take(dlg.NumTransitions).ToArray();
                                Array.Sort(transitions, TransitionGroup.CompareTransitions);
                                tranGroupList.Add(nodeTranGroup.ChangeChildren(transitions.Cast<DocNode>().ToList()));
                            }
                            pepList.Add(nodePep.ChangeChildren(tranGroupList));
                        }
                        var newStandardPepGroup = standardPepGroup.ChangeChildren(pepList);
                        return (SrmDocument) doc.ReplaceChild(newStandardPepGroup);
                    }, dlg.FormSettings.EntryCreator.Create);
                }
            }
        }

        private IrtStandard RCalcIrtStandard()
        {
            HashSet<Target> missingPeptides;
            return RCalcIrtStandard(out missingPeptides);
        }

        private IrtStandard RCalcIrtStandard(out HashSet<Target> missingPeptides)
        {
            missingPeptides = new HashSet<Target>();
            var calcPeptides = RCalcIrt.IrtPeptides(Document).ToArray();
            return calcPeptides.Any() ? IrtStandard.WhichStandard(calcPeptides, out missingPeptides) : IrtStandard.NULL;
        }

        private void transitionSettingsMenuItem_Click(object sender, EventArgs e)
        {
            ShowTransitionSettingsUI();
        }

        public void ShowTransitionSettingsUI()
        {
            ShowTransitionSettingsUI(this);
        }

        public void ShowTransitionSettingsUI(IWin32Window parent)
        {
            ShowTransitionSettingsUI(parent, null);
        }

        public void ShowTransitionSettingsUI(TransitionSettingsUI.TABS? tab)
        {
            ShowTransitionSettingsUI(this, tab);
        }

        private void ShowTransitionSettingsUI(IWin32Window parent, TransitionSettingsUI.TABS? tab)
        {
            using (TransitionSettingsUI ts = new TransitionSettingsUI(this) { TabControlSel = tab })
            {
                if (ts.ShowDialog(parent) == DialogResult.OK)
                {
                    // At this point the dialog does everything by itself.
                }
            }
        }

        private void settingsMenu_DropDownOpening(object sender, EventArgs e)
        {
            ToolStripMenuItem menu = settingsToolStripMenuItem;
            SrmSettingsList list = Settings.Default.SrmSettingsList;
            string selected = DocumentUI.Settings.Name;

            // No point in saving the settings, if a saved instance is selected.
            saveCurrentMenuItem.Enabled = (selected == SrmSettingsList.DefaultName);

            // Only edit or share, if more than default settings.
            bool enable = (list.Count > 1);
            editSettingsMenuItem.Enabled = enable;
            shareSettingsMenuItem.Enabled = enable;

            // Add the true default settings, as these can be useful for getting everyone using the
            // same settings in an instructional context
            var listItems = new List<SrmSettings> { SrmSettingsList.GetDefault() };
            listItems.AddRange(list.Skip(1));
            int i = 0;
            foreach (var settings in listItems)
            {
                ToolStripMenuItem item = menu.DropDownItems[i] as ToolStripMenuItem;
                if (item == null || settings.Name != item.Name)
                {
                    // Remove the rest until the separator is reached
                    while (!ReferenceEquals(menu.DropDownItems[i], toolStripSeparatorSettings))
                        menu.DropDownItems.RemoveAt(i);

                    SelectSettingsHandler handler = new SelectSettingsHandler(this, settings);
                    item = new ToolStripMenuItem(settings.Name, null,
                        handler.ToolStripMenuItemClick);
                    menu.DropDownItems.Insert(i, item);
                }

                if (Equals(settings, DocumentUI.Settings))
                    item.Checked = true;
                i++;
            }

            // Remove the rest until the separator is reached
            while (!ReferenceEquals(menu.DropDownItems[i], toolStripSeparatorSettings))
                menu.DropDownItems.RemoveAt(i);

            toolStripSeparatorSettings.Visible = (i > 0);
        }

        public bool SaveSettings()
        {
            using (SaveSettingsDlg ss = new SaveSettingsDlg())
            {
                if (ss.ShowDialog(this) != DialogResult.OK)
                    return false;

                SrmSettings settingsNew = null;

                ModifyDocument(Resources.SkylineWindow_SaveSettings_Name_settings, doc =>
                                                    {
                                                        settingsNew = (SrmSettings) doc.Settings.ChangeName(ss.SaveName);
                                                        return doc.ChangeSettings(settingsNew);
                                                    }, AuditLogEntry.SettingsLogFunction);

                if (settingsNew != null)
                    Settings.Default.SrmSettingsList.Add(settingsNew.MakeSavable(ss.SaveName));

                return true;
            }
        }

        private class SelectSettingsHandler
        {
            private readonly SkylineWindow _skyline;
            private readonly SrmSettings _settings;

            public SelectSettingsHandler(SkylineWindow skyline, SrmSettings settings)
            {
                _skyline = skyline;
                _settings = settings;
            }

            public void ToolStripMenuItemClick(object sender, EventArgs e)
            {
                // If the current settings are not in a saved set, then ask to save
                // before overriting them.
                if (_skyline.DocumentUI.Settings.Name == SrmSettingsList.DefaultName)
                {
                    DialogResult result =
                        MessageBox.Show(
                            Resources.
                                SelectSettingsHandler_ToolStripMenuItemClick_Do_you_want_to_save_your_current_settings_before_switching,
                        Program.Name, MessageBoxButtons.YesNoCancel);
                    switch (result)
                    {
                        case DialogResult.Cancel:
                            return;
                        case DialogResult.Yes:
                            if (!_skyline.SaveSettings())
                                return;
                            break;
                    }
                }
                // For extra safety, make sure the settings do not contain Library
                // instances.  Saved settings should always have null Libraries, and
                // use the LibraryManager to get the right libraries for the library
                // spec's.
                var settingsNew = _settings;
                var lib = _settings.PeptideSettings.Libraries;
                if (lib != null)
                {
                    foreach (var library in lib.Libraries)
                    {
                        if (library != null)
                        {
                            settingsNew = _settings.ChangePeptideSettings(_settings.PeptideSettings.ChangeLibraries(
                                _settings.PeptideSettings.Libraries.ChangeLibraries(new Library[lib.Libraries.Count])));
                            break;
                        }
                    }
                }
                if (_skyline.ChangeSettings(settingsNew, false))
                    settingsNew.UpdateLists(_skyline.DocumentFilePath);
            }
        }

        public void ResetDefaultSettings()
        {
            var defaultSettings = SrmSettingsList.GetDefault();
            if (!Equals(defaultSettings, DocumentUI.Settings))
                ChangeSettings(defaultSettings, false, Resources.SkylineWindow_ResetDefaultSettings_Reset_default_settings);
        }

        public bool ChangeSettingsMonitored(Control parent, string message, Func<SrmSettings, SrmSettings> changeSettings)
        {
            bool documentChanged;
            do
            {
                documentChanged = false;
                try
                {
                    var newSettings = changeSettings(Document.Settings);
                    bool success = false;
                    using (var longWaitDlg = new LongWaitDlg(this)
                    {
                        Text = Text,    // Same as dialog box
                        Message = message,
                        ProgressValue = 0
                    })
                    {
                        var undoState = GetUndoState();
                        longWaitDlg.PerformWork(parent, 800, progressMonitor =>
                        {
                            using (var settingsChangeMonitor = new SrmSettingsChangeMonitor(progressMonitor, message, this))
                            {
                                // If background proteome lacks the needed protein metadata for uniqueness checks, force loading now
                                var diff = new SrmSettingsDiff(newSettings, Document.Settings);
                                if (diff.DiffPeptides || newSettings.PeptideSettings.NeedsBackgroundProteomeUniquenessCheckProcessing)
                                {
                                    if (progressMonitor.IsCanceled)
                                    {
                                        return;
                                    }
                                    // Looping here in case some other agent interrupts us with a change to Document
                                    while (newSettings.PeptideSettings.NeedsBackgroundProteomeUniquenessCheckProcessing)
                                    {
                                        BackgroundProteomeManager.BeginForegroundLoad();  // Signal the background task to stay out of our way
                                        var manager = BackgroundProteomeManager; // Use the background loader logic, but in this thread
                                        var withMetaData = manager.LoadForeground(newSettings.PeptideSettings, settingsChangeMonitor);
                                        if (withMetaData == null)
                                        {
                                            return; // Cancelled
                                        }
                                        newSettings = newSettings.ChangePeptideSettings(s => s.ChangeBackgroundProteome(withMetaData));
                                    }
                                }
                                success = ChangeSettings(newSettings, true, null, undoState, settingsChangeMonitor,
                                    () => longWaitDlg.EnableCancelOption(true),
                                    () => longWaitDlg.EnableCancelOption(false));
                            }
                        });
                        if (!success || longWaitDlg.IsCanceled)
                        {
                            return false;
                        }
                    }
                }
                catch (OperationCanceledException)
                {
                    // Canceled mid-change due to background document change
                    documentChanged = true;
                }
                finally
                {
                    BackgroundProteomeManager.EndForegroundLoad(); // Done overriding the background loader
                }
            }
            while (documentChanged);

            return true;
        }

        public SrmSettings StoreNewSettings(SrmSettings settings)
        {
            // Edited settings always use the default name.  Saved settings
            // by nature have never been changed.  The way to store settings
            // other than to the default name is SaveSettings().
            string defaultName = SrmSettingsList.DefaultName;
            // MakeSavable will also remove any results information
            Settings.Default.SrmSettingsList[0] = settings.MakeSavable(defaultName);
            // Document must have the same name as the saved version.
            if (!Equals(settings.Name, defaultName))
                settings = (SrmSettings)settings.ChangeName(defaultName);
            return settings;
        }

        public bool ChangeSettings(SrmSettings newSettings, bool store, string message = null, IUndoState undoState = null,
            SrmSettingsChangeMonitor monitor = null, Action onModifyingAction = null, Action onModifiedAction = null)
        {
            if (store)
                newSettings = StoreNewSettings(newSettings);

            ModifyDocument(message ?? Resources.SkylineWindow_ChangeSettings_Change_settings, undoState,
                doc => doc.ChangeSettings(newSettings, monitor), onModifyingAction, onModifiedAction, AuditLogEntry.SettingsLogFunction);
            return true;
        }

        private void documentSettingsMenuItem_Click(object sender, EventArgs e)
        {
            ShowDocumentSettingsDialog();
        }

        public void ShowDocumentSettingsDialog()
        {
            DisplayDocumentSettingsDialogPage(0);
        }

        public void DisplayDocumentSettingsDialogPage(int tabPageIndex)
        {
            using (var dlg = new DocumentSettingsDlg(this))
            {
                dlg.GetTabControl().SelectedIndex = tabPageIndex;
                if (dlg.ShowDialog(this) == DialogResult.OK)
                {
                    ModifyDocument(Resources.SkylineWindow_ShowDocumentSettingsDialog_Change_document_settings,
                        doc =>
                        {
                            var dataSettingsNew = dlg.GetDataSettings(doc.Settings.DataSettings);
                            if (Equals(dataSettingsNew, doc.Settings.DataSettings))
                                return doc;
                            return doc.ChangeSettings(doc.Settings.ChangeDataSettings(dataSettingsNew));
                        },
                        AuditLogEntry.SettingsLogFunction);
                }
            }
        }

        private void integrateAllMenuItem_Click(object sender, EventArgs e)
        {
            ToggleIntegrateAll();
        }

        public void ToggleIntegrateAll()
        {
            SetIntegrateAll(!DocumentUI.Settings.TransitionSettings.Integration.IsIntegrateAll);
        }

        public void SetIntegrateAll(bool integrateAll)
        {
            if (integrateAll != DocumentUI.Settings.TransitionSettings.Integration.IsIntegrateAll)
            {
                ModifyDocument(integrateAll ? Resources.SkylineWindow_IntegrateAll_Set_integrate_all : Resources.SkylineWindow_IntegrateAll_Clear_integrate_all,
                    doc => doc.ChangeSettings(doc.Settings.ChangeTransitionIntegration(i => i.ChangeIntegrateAll(integrateAll))), AuditLogEntry.SettingsLogFunction);
            }
        }

        #endregion // Settings menu

        #region Tools Menu

        private void optionsToolStripMenuItem_Click(object sender, EventArgs e)
        {
            ShowToolOptionsUI();
        }

        public void ShowToolOptionsUI()
        {
            using (var dlg = new ToolOptionsUI())
            {
                dlg.ShowDialog(this);
            }
        }

        private void updatesToolsMenuItem_Click(object sender, EventArgs e)
        {
            ShowToolUpdatesDlg();
        }

        public void ShowToolUpdatesDlg()
        {
            ShowToolUpdatesDlg(new ToolUpdateHelper());
        }

        public void ShowToolUpdatesDlg(IToolUpdateHelper updateHelper)
        {
            using (var dlg = new ToolUpdatesDlg(this,
                                                Settings.Default.ToolList.Where(tool => tool.UpdateAvailable).ToList(),
                                                updateHelper))
            {
                dlg.ShowDialog(this);
            }
        }

        private void toolStoreMenuItem_Click(object sender, EventArgs e)
        {
            ShowToolStoreDlg();
        }

        public void ShowToolStoreDlg()
        {
            ToolInstallUI.InstallZipFromWeb(this, InstallProgram);
        }

        private void configureToolsMenuItem_Click(object sender, EventArgs e)
        {
            ShowConfigureToolsDlg();
        }

        public void ShowConfigureToolsDlg()
        {
            using (var dlg = new ConfigureToolsDlg(this))
            {
                dlg.ShowDialog(this);
            }
        }

        private void toolsMenu_DropDownOpening(object sender, EventArgs e)
        {
            PopulateToolsMenu();
        }

        public void PopulateToolsMenu()
        {
            // Remove all tools from the toolToolStripMenuItem.
            while (!ReferenceEquals(toolsMenu.DropDownItems[0], toolStripSeparatorTools))
            {
                toolsMenu.DropDownItems.RemoveAt(0);
                //Consider: (danny) When we remove menu items do we have to dispose of them?
            }

            int lastInsertIndex = 0;
            var toolList = Settings.Default.ToolList;
            foreach (ToolDescription tool in toolList)
            {
                if (tool.Title.Contains('\\'))  // Not L10N
                {
                    ToolStripMenuItem current = toolsMenu;
                    string[] spliced = tool.Title.Split('\\');  // Not L10N
                    for (int i = 0; i < spliced.Length-1; i++)
                    {
                        ToolStripMenuItem item;
                        int index = toolExists(current, spliced[i]);
                        if (index >= 0)
                        {
                            item = (ToolStripMenuItem) current.DropDownItems[index];
                        }
                        else
                        {
                            item = new ToolStripMenuItem(spliced[i])
                                {
                                    Image = tool.UpdateAvailable ? Resources.ToolUpdateAvailable : null,
                                    ImageTransparentColor = Color.Fuchsia
                                };
                            if (current == toolsMenu)
                            {
                                current.DropDownItems.Insert(lastInsertIndex++, item);
                            }
                            else
                            {
                                current.DropDownItems.Add(item);
                            }    
                        }
                        
                        current = item;
                    }
                    ToolMenuItem final = new ToolMenuItem(tool, this) { Text = spliced.Last() };
                    current.DropDownItems.Add(final);
                }
                else
                {
                    ToolMenuItem menuItem = new ToolMenuItem(tool, this)
                        {
                            Text = tool.Title, 
                            Image = tool.UpdateAvailable ? Resources.ToolUpdateAvailable : null,
                            ImageTransparentColor = Color.Fuchsia
                        };
                    toolsMenu.DropDownItems.Insert(lastInsertIndex++ , menuItem);
                }
            }
            toolStripSeparatorTools.Visible = (lastInsertIndex != 0);
            updatesToolsMenuItem.Enabled = updatesToolsMenuItem.Visible = toolList.Contains(tool => tool.UpdateAvailable);
        }
        /// <summary>
        /// Helper Function that determines if a tool exists on a menu by it's title. 
        /// </summary>
        /// <param name="menu">Menu we are looking in</param>
        /// <param name="toolTitle">Title we are looking for</param>
        /// <returns>Index into menu if found, -1 if not found.</returns>
        private int toolExists(ToolStripMenuItem menu, string toolTitle)
        {
            for (int i = 0; i < menu.DropDownItems.Count; i++)
            {
                if (menu.DropDownItems[i] == configureToolsMenuItem)
                    return -1;
                if (menu.DropDownItems[i].Text == toolTitle)
                    return i;
            }
            return -1;
        }

        /// <summary>
        /// Runs a tool by index from the tools menu. (for testing) make sure to SkylineWindow.PopulateToolsMenu() first
        /// Does not work with nested tools. 
        /// </summary>
        /// <param name="i">Index of tool in the menu. Zero indexed.</param>
        public void RunTool(int i)
        {
            GetToolMenuItem(i).DoClick();
        }

        /// <summary>
        /// Returns the title of a tool by index from the tools menu. (for testing) make sure to run SkylineWindow.PopulateToolsMenu() first
        /// </summary>
        /// <param name="i">Index of tool in the menu. Zero indexed.</param>
        /// <returns></returns>
        public string GetToolText(int i)
        {
            return GetToolMenuItem(i).Text;
        }

        public string GetTextByIndex(int i)
        {
            return toolsMenu.DropDownItems[i].Text;
        }

        public bool UpdatesMenuEnabled()
        {
            return updatesToolsMenuItem.Enabled;
        }

        public bool ConfigMenuPresent()
        {
            return toolsMenu.DropDownItems.Contains(configureToolsMenuItem);
        }

        public ToolStripMenuItem GetMenuItem(int index)
        {
            return (ToolStripMenuItem) toolsMenu.DropDownItems[index];
        }

        public ToolMenuItem GetToolMenuItem(int i)
        {
            return GetToolMenuItemRecursive(toolsMenu.DropDownItems, ref i);
        }

        public ToolMenuItem GetToolMenuItemRecursive(ToolStripItemCollection items, ref int i)
        {
            foreach (var item in items)
            {
                // first check to see if it is a valid tool
                var toolMenuItem = item as ToolMenuItem;
                if (toolMenuItem != null && i-- == 0)
                    return toolMenuItem;
                var toolStripDropDownItem = item as ToolStripDropDownItem;
                if (toolStripDropDownItem != null)
                {
                    // recurse to find nested tools if possible
                    var tool = GetToolMenuItemRecursive(toolStripDropDownItem.DropDownItems, ref i);
                    if (tool != null)
                        return tool;
                }
            }
            return null;
        }

        public class ToolMenuItem : ToolStripMenuItem
        {
            public readonly ToolDescription _tool;

            public ToolMenuItem(ToolDescription tool, SkylineWindow parent)
            {
                _tool = tool;
                Click += HandleClick;
                _parent = parent;
            }

            private readonly SkylineWindow _parent;
            public string Title { get { return _tool.Title; } }
            public string Command { get { return _tool.Command; } }

            private void HandleClick(object sender, EventArgs e)
            {
                DoClick();
            }

            public void DoClick()
            {
                // Run the tool and catch all errors.
                try
                {
                    if (_tool.OutputToImmediateWindow)
                    {
                        _parent.ShowImmediateWindow();
                        _tool.RunTool(_parent.Document, _parent, _skylineTextBoxStreamWriterHelper, _parent, _parent);
                    }
                    else
                    {
                        _tool.RunTool(_parent.Document, _parent, null, _parent, _parent);
                    }
                }
                catch (WebToolException e)
                {
                    WebHelpers.ShowLinkFailure(_parent, e.Link);
                }
                catch (ToolExecutionException e)
                {
                    MessageDlg.ShowException(_parent, e);
                }
            }
        }

        private void immediateWindowToolStripMenuItem_Click(object sender, EventArgs e)
        {
            ShowImmediateWindow();
        }

        public void ShowImmediateWindow()
        {
            if (_immediateWindow != null)
            {
                _immediateWindow.Activate();
            }
            else
            {
                _immediateWindow = CreateImmediateWindow();
                _immediateWindow.Activate();
                _immediateWindow.Focus();
                _immediateWindow.Show(dockPanel, DockState.DockBottom);
                //                ActiveDocumentChanged();
            }
        }

        public static TextBoxStreamWriterHelper _skylineTextBoxStreamWriterHelper;
        private readonly Alarms _removeStatusAlarms = new Alarms();

        private ImmediateWindow CreateImmediateWindow()
        {
            if (_skylineTextBoxStreamWriterHelper == null)
                _skylineTextBoxStreamWriterHelper = new TextBoxStreamWriterHelper();
            _immediateWindow = new ImmediateWindow(this, _skylineTextBoxStreamWriterHelper);
            return _immediateWindow;
        }

        private void DestroyImmediateWindow()
        {
            if (_immediateWindow != null)
            {
                _immediateWindow.Cleanup();
                _immediateWindow.Close();
                _immediateWindow = null;
            }
        }

        #endregion

        #region Help menu

        private void homeMenuItem_Click(object sender, EventArgs e)
        {
            WebHelpers.OpenLink(this, "http://proteome.gs.washington.edu/software/skyline/"); // Not L10N
        }

        private void videosMenuItem_Click(object sender, EventArgs e)
        {
            WebHelpers.OpenLink(this, "http://proteome.gs.washington.edu/software/Skyline/videos.html"); // Not L10N
        }

        private void tutorialsMenuItem_Click(object sender, EventArgs e)
        {
            OpenStartPageTutorial();
        }

        public void OpenStartPageTutorial()
        {
            if (!CheckSaveDocument())
                return;

            using (var startupForm = new StartPage())
            {
                startupForm.SelectedTab = StartPage.TABS.Tutorial;
                if (startupForm.ShowDialog(this) == DialogResult.OK)
                {
                    startupForm.Action(this);
                }
            }
        }

        private void supportMenuItem_Click(object sender, EventArgs e)
        {
            WebHelpers.OpenLink(this, "http://proteome.gs.washington.edu/software/Skyline/support.html"); // Not L10N
        }

        private void issuesMenuItem_Click(object sender, EventArgs e)
        {
            WebHelpers.OpenLink(this, "http://proteome.gs.washington.edu/software/Skyline/issues.html"); // Not L10N
        }

        private void checkForUpdatesMenuItem_Click(object sender, EventArgs e)
        {
            CheckForUpdate();
        }

        public void CheckForUpdate()
        {
            // Make sure the document is saved before doing this since it could
            // restart the application
            if (Dirty)
                SaveDocument();

            UpgradeManager.CheckForUpdateAsync(this, false);
        }

        private void aboutMenuItem_Click(object sender, EventArgs e)
        {
            using (var about = new AboutDlg())
            {
                about.ShowDialog(this);
            }
            
        }

        #endregion

        #region SequenceTree events

        public void ShowSequenceTreeForm(bool show, bool forceUpdate = false)
        {
            if (show)
            {
                if (_sequenceTreeForm != null)
                {
                    if (forceUpdate)
                    {
                        _sequenceTreeForm.UpdateTitle();
                        _sequenceTreeForm.SequenceTree.OnShowPeptidesDisplayModeChanged();
                    }
                    _sequenceTreeForm.Activate();
                    _sequenceTreeForm.Focus();
                }
                else
                {
                    _sequenceTreeForm = CreateSequenceTreeForm(null);
                    _sequenceTreeForm.Show(dockPanel, DockState.DockLeft);
                }
                // Make sure ComboResults has the right selection
                ActiveDocumentChanged();
            }
            else if (_sequenceTreeForm != null)
                {
                // Save current setting for showing spectra
                show = Settings.Default.ShowPeptides;
                // Close the spectrum graph window
                _sequenceTreeForm.Hide();
                // Restore setting and menuitem from saved value
                Settings.Default.ShowPeptides = show;
                }
            }

        private SequenceTreeForm CreateSequenceTreeForm(string persistentString)
        {
            // Initialize sequence tree control
            string expansionAndSelection = null;
            if (persistentString != null)
            {
                int sepIndex = persistentString.IndexOf('|');
                if (sepIndex != -1)
                    expansionAndSelection = persistentString.Substring(sepIndex + 1);
            }             
            _sequenceTreeForm = new SequenceTreeForm(this, expansionAndSelection != null);
            _sequenceTreeForm.FormClosed += sequenceTreeForm_FormClosed;
            _sequenceTreeForm.VisibleChanged += sequenceTreeForm_VisibleChanged;
            _sequenceTreeForm.SequenceTree.SelectedNodeChanged += sequenceTree_SelectedNodeChanged;
            _sequenceTreeForm.SequenceTree.AfterSelect += sequenceTree_AfterSelect;
            _sequenceTreeForm.SequenceTree.BeforeNodeEdit += sequenceTree_BeforeNodeEdit;
            _sequenceTreeForm.SequenceTree.AfterNodeEdit += sequenceTree_AfterNodeEdit;
            _sequenceTreeForm.SequenceTree.MouseUp += sequenceTree_MouseUp;
            _sequenceTreeForm.SequenceTree.PickedChildrenEvent += sequenceTree_PickedChildrenEvent;
            _sequenceTreeForm.SequenceTree.ItemDrag += sequenceTree_ItemDrag;
            _sequenceTreeForm.SequenceTree.DragEnter += sequenceTree_DragEnter;
            _sequenceTreeForm.SequenceTree.DragOver += sequenceTree_DragOver;
            _sequenceTreeForm.SequenceTree.DragDrop += sequenceTree_DragDrop;
            _sequenceTreeForm.SequenceTree.UseKeysOverride = _useKeysOverride;
            _sequenceTreeForm.ComboResults.SelectedIndexChanged += comboResults_SelectedIndexChanged;
            if (expansionAndSelection != null)
                _sequenceTreeForm.SequenceTree.RestoreExpansionAndSelection(expansionAndSelection);
            _sequenceTreeForm.UpdateTitle();
            return _sequenceTreeForm;
        }

        private void DestroySequenceTreeForm()
        {
            if (_sequenceTreeForm != null)
            {
                _sequenceTreeForm.FormClosed -= sequenceTreeForm_FormClosed;
                _sequenceTreeForm.VisibleChanged -= sequenceTreeForm_VisibleChanged;
                _sequenceTreeForm.SequenceTree.SelectedNodeChanged -= sequenceTree_SelectedNodeChanged;
                _sequenceTreeForm.SequenceTree.AfterSelect -= sequenceTree_AfterSelect;
                _sequenceTreeForm.SequenceTree.BeforeNodeEdit -= sequenceTree_BeforeNodeEdit;
                _sequenceTreeForm.SequenceTree.AfterNodeEdit -= sequenceTree_AfterNodeEdit;
                _sequenceTreeForm.SequenceTree.MouseUp -= sequenceTree_MouseUp;
                _sequenceTreeForm.SequenceTree.PickedChildrenEvent -= sequenceTree_PickedChildrenEvent;
                _sequenceTreeForm.SequenceTree.ItemDrag -= sequenceTree_ItemDrag;
                _sequenceTreeForm.SequenceTree.DragEnter -= sequenceTree_DragEnter;
                _sequenceTreeForm.SequenceTree.DragOver -= sequenceTree_DragOver;
                _sequenceTreeForm.SequenceTree.DragEnter -= sequenceTree_DragDrop;
                _sequenceTreeForm.ComboResults.SelectedIndexChanged -= comboResults_SelectedIndexChanged;
                _sequenceTreeForm.Close();
                _sequenceTreeForm = null;
            }
        }

        private void sequenceTreeForm_VisibleChanged(object sender, EventArgs e)
        {
            if (_sequenceTreeForm != null)
                Settings.Default.ShowPeptides = _sequenceTreeForm.Visible;
        }

        private void sequenceTreeForm_FormClosed(object sender, FormClosedEventArgs e)
        {
            // Update settings and menu check
            Settings.Default.ShowPeptides = false;
            _sequenceTreeForm = null;
        }

        private void sequenceTree_BeforeNodeEdit(object sender, NodeLabelEditEventArgs e)
        {
            if (e.Node is EmptyNode)
                e.Node.Text = string.Empty;
            else
                e.CancelEdit = !SequenceTree.IsEditableNode(e.Node);
            ClipboardControlGotFocus(SequenceTree);
        }

        private void sequenceTree_AfterNodeEdit(object sender, NodeLabelEditEventArgs e)
        {
            ClipboardControlLostFocus(SequenceTree);
            if (e.Node is EmptyNode)
            {
                string labelText = (!e.CancelEdit ? e.Label.Trim() : null);
                // Keep the empty node around always
                if (!string.IsNullOrEmpty(labelText))
                {
                    // CONSIDER: Careful with document access outside ModifyDocument delegate
                    var document = DocumentUI;
                    var settings = document.Settings;
                    var backgroundProteome = settings.PeptideSettings.BackgroundProteome;
                    FastaSequence fastaSequence = null;
                    Target peptideSequence = null;
                    if (!backgroundProteome.IsNone)
                    {
                        int ichPeptideSeparator = labelText.IndexOf(FastaSequence.PEPTIDE_SEQUENCE_SEPARATOR,
                                                                    StringComparison.Ordinal);
                        string proteinName;
                        if (ichPeptideSeparator >= 0)
                        {
                            // TODO(nicksh): If they've selected a single peptide, then see if the protein has already
                            // been added, and, if so, just add the single peptide to the existing protein.
                            peptideSequence = new Target(labelText.Substring(0, ichPeptideSeparator));
                            proteinName = labelText.Substring(ichPeptideSeparator +
                                                              FastaSequence.PEPTIDE_SEQUENCE_SEPARATOR.Length);
                        }
                        else
                        {
                            proteinName = labelText;
                        }
                        fastaSequence = backgroundProteome.GetFastaSequence(proteinName);
                    }
                    string peptideGroupName = null;
                    string modifyMessage;
                    PeptideGroupDocNode oldPeptideGroupDocNode = null;
                    PeptideGroup peptideGroup = null;
                    List<PeptideDocNode> peptideDocNodes = new List<PeptideDocNode>();
                    ModificationMatcher matcher = null;
                    var isExSequence = false;
                    if (fastaSequence != null)
                    {
                        if (peptideSequence == null)
                            modifyMessage = string.Format(Resources.SkylineWindow_sequenceTree_AfterNodeEdit_Add__0__, fastaSequence.Name);
                        else
                        {
                            modifyMessage = string.Format(Resources.SkylineWindow_sequenceTree_AfterNodeEdit_Add__0__, peptideSequence);
                            oldPeptideGroupDocNode = document.FindPeptideGroup(fastaSequence);
                            if (oldPeptideGroupDocNode != null)
                            {
                                // Use the FastaSequence already in the document.
                                fastaSequence = (FastaSequence)oldPeptideGroupDocNode.Id;
                                foreach (PeptideDocNode peptideDocNode in oldPeptideGroupDocNode.Children)
                                {
                                    // If the peptide has already been added to this protein, there
                                    // is nothing to do.
                                    // CONSIDER: Should statement completion not show already added peptides?
                                    if (Equals(peptideDocNode.Peptide.Target, peptideSequence))
                                    {
                                        e.Node.Text = EmptyNode.TEXT_EMPTY;
                                        SequenceTree.Focus();
                                        return;
                                    }
                                    peptideDocNodes.Add(peptideDocNode);
                                }
                            }
                        }
                        peptideGroupName = fastaSequence.Name;
                        peptideGroup = fastaSequence;
                        if (peptideSequence == null)
                        {
                            peptideDocNodes.AddRange(fastaSequence.CreateFullPeptideDocNodes(settings, true, null));
                        }
                        else
                        {
                            peptideDocNodes.Add(fastaSequence.CreateFullPeptideDocNode(settings, peptideSequence));
                        }
                        peptideDocNodes.Sort(FastaSequence.ComparePeptides);
                    }
                    else
                    {
                        modifyMessage = string.Format(Resources.SkylineWindow_sequenceTree_AfterNodeEdit_Add__0__,labelText); // Not L10N
                        isExSequence = FastaSequence.IsExSequence(labelText) &&
                                            FastaSequence.StripModifications(labelText).Length >= 
                                            settings.PeptideSettings.Filter.MinPeptideLength;
                        if (isExSequence)
                        {
                            int countGroups = document.Children.Count;
                            if (countGroups > 0)
                            {
                                oldPeptideGroupDocNode = (PeptideGroupDocNode)document.Children[countGroups - 1];
                                if (oldPeptideGroupDocNode.IsNonProteomic || // Don't add a peptide to a small molecule list
                                    !oldPeptideGroupDocNode.IsPeptideList)   // Only add peptides to peptide lists, not proteins
                                    oldPeptideGroupDocNode = null;
                            }

                            if (oldPeptideGroupDocNode == null)
                            {
                                peptideGroupName = document.GetPeptideGroupId(true);
                                peptideGroup = new PeptideGroup();
                            }
                            else
                            {
                                peptideGroupName = oldPeptideGroupDocNode.Name;
                                peptideGroup = oldPeptideGroupDocNode.PeptideGroup;
                                foreach (PeptideDocNode peptideDocNode in oldPeptideGroupDocNode.Children)
                                    peptideDocNodes.Add(peptideDocNode);
                            }
                            try
                            {
                                matcher = new ModificationMatcher();
                                matcher.CreateMatches(settings, new List<string> { labelText }, Settings.Default.StaticModList, Settings.Default.HeavyModList);
                                           var strNameMatches = matcher.FoundMatches;
                                if (!string.IsNullOrEmpty(strNameMatches))
                                {
                                    if (DialogResult.Cancel == MultiButtonMsgDlg.Show(
                                        this,
                                        string.Format(TextUtil.LineSeparate(Resources.SkylineWindow_sequenceTree_AfterLabelEdit_Would_you_like_to_use_the_Unimod_definitions_for_the_following_modifications,string.Empty,
                                            strNameMatches)), Resources.OK))
                                    {
                                        e.Node.Text = EmptyNode.TEXT_EMPTY;
                                        e.Node.EnsureVisible();
                                        return;
                                    }
                                }
                                var peptideGroupDocNode = new PeptideGroupDocNode(peptideGroup, Annotations.EMPTY, peptideGroupName, null,
                                    new[] {matcher.GetModifiedNode(labelText)}, peptideSequence == null);
                                peptideDocNodes.AddRange(peptideGroupDocNode.ChangeSettings(settings, SrmSettingsDiff.ALL).Molecules);
                            }
                            catch (FormatException)
                            {
                                isExSequence = false;
                                matcher = null;
                            }
                        }
                        if(!isExSequence)
                        {
                            peptideGroupName = labelText;
                            peptideGroup = new PeptideGroup();
                        }
                    }

                    PeptideGroupDocNode newPeptideGroupDocNode;
                    if (oldPeptideGroupDocNode == null)
                    {
                        // Add a new peptide list or protein to the end of the document
                        newPeptideGroupDocNode = new PeptideGroupDocNode(peptideGroup, Annotations.EMPTY, peptideGroupName, null,
                            peptideDocNodes.ToArray(), peptideSequence == null);
                        ModifyDocument(modifyMessage, doc =>
                        {
                            var docNew = (SrmDocument) doc.Add(newPeptideGroupDocNode.ChangeSettings(doc.Settings, SrmSettingsDiff.ALL));
                            if (matcher != null)
                            {
                                var pepModsNew = matcher.GetDocModifications(docNew);
                                docNew = docNew.ChangeSettings(docNew.Settings.ChangePeptideModifications(mods => pepModsNew));
                                docNew.Settings.UpdateDefaultModifications(false);
                            }
                            return docNew;
                        }, docPair =>
                        {
                            var type = fastaSequence != null
                                ? MessageType.added_new_peptide_group_from_background_proteome
                                : MessageType.added_new_peptide_group;

                            var entry = AuditLogEntry.DiffDocNodes(MessageType.none, docPair, true);

                            return AuditLogEntry.CreateSingleMessageEntry(docPair.OldDoc,
                                new MessageInfo(type, peptideGroupName), labelText).Merge(entry);
                        });
                    }
                    else
                    {
                        // Add peptide to existing protein
                        newPeptideGroupDocNode = new PeptideGroupDocNode(oldPeptideGroupDocNode.PeptideGroup,
                            oldPeptideGroupDocNode.Annotations, oldPeptideGroupDocNode.ProteinMetadata,
                            peptideDocNodes.ToArray(), false);
                        ModifyDocument(modifyMessage, doc =>
                        {
                            var docNew = (SrmDocument) doc.ReplaceChild(newPeptideGroupDocNode);
                            if (matcher != null)
                            {
                                var pepModsNew = matcher.GetDocModifications(docNew);
                                docNew = docNew.ChangeSettings(docNew.Settings.ChangePeptideModifications(mods => pepModsNew));
                                docNew.Settings.UpdateDefaultModifications(false);
                            }
                            return docNew;
                        }, docPair =>
                        {
                            var type = fastaSequence != null
                                ? MessageType.added_peptides_to_peptide_group_from_background_proteome
                                : MessageType.added_peptides_to_peptide_group;

                            var entry = AuditLogEntry.DiffDocNodes(MessageType.none, docPair, true);

                            return AuditLogEntry.CreateSingleMessageEntry(docPair.OldDoc,
                                new MessageInfo(type, peptideGroupName), labelText).Merge(entry);
                        });
                    }
                }
                e.Node.Text = EmptyNode.TEXT_EMPTY;
                e.Node.EnsureVisible();
            }
            else if (!e.CancelEdit)
            {
                // Edit text on existing peptide list
                PeptideGroupTreeNode nodeTree = e.Node as PeptideGroupTreeNode;
                if (nodeTree != null && e.Label != null && !Equals(nodeTree.Text, e.Label))
                {
                    ModifyDocument(
                        string.Format(Resources.SkylineWindow_sequenceTree_AfterNodeEdit_Edit_name__0__, e.Label),
                        doc => (SrmDocument) // Not L10N
                            doc.ReplaceChild(nodeTree.DocNode.ChangeName(e.Label)),
                        docPair => AuditLogEntry.CreateSimpleEntry(docPair.OldDoc, MessageType.renamed_node,
                            nodeTree.Text, e.Label));
                }
            }
            // Put the focus back on the sequence tree
            SequenceTree.Focus();
        }

        private void sequenceTree_MouseUp(object sender, MouseEventArgs e)
        {
            // Show context menu on right-click of SrmTreeNode.
            if (e.Button == MouseButtons.Right)
            {
                Point pt = e.Location;
                TreeNode nodeTree = SequenceTree.GetNodeAt(pt);
                SequenceTree.SelectedNode = nodeTree;

                ShowTreeNodeContextMenu(pt);
            }
        }

        public ContextMenuStrip ContextMenuTreeNode { get { return contextMenuTreeNode; } }
        public ToolStripMenuItem SetStandardTypeContextMenuItem { get { return setStandardTypeContextMenuItem; } }
        public ToolStripMenuItem IrtStandardContextMenuItem { get { return irtStandardContextMenuItem; } }

        public void ShowTreeNodeContextMenu(Point pt)
        {
            SequenceTree.HideEffects();
            var settings = DocumentUI.Settings;
            // Show the ratios sub-menu when there are results and a choice of
            // internal standard types.
            ratiosContextMenuItem.Visible =
                settings.HasResults &&
                    (settings.HasGlobalStandardArea ||
                    (settings.PeptideSettings.Modifications.RatioInternalStandardTypes.Count > 1 &&
                     settings.PeptideSettings.Modifications.HasHeavyModifications));
            contextMenuTreeNode.Show(SequenceTree, pt);
        }

        private void ratiosContextMenuItem_DropDownOpening(object sender, EventArgs e)
        {
            ToolStripMenuItem menu = ratiosContextMenuItem;
            menu.DropDownItems.Clear();
            var standardTypes = DocumentUI.Settings.PeptideSettings.Modifications.RatioInternalStandardTypes;
            for (int i = 0; i < standardTypes.Count; i++)
            {
                SelectRatioHandler.Create(this, menu, standardTypes[i].Title, i);
            }
            if (DocumentUI.Settings.HasGlobalStandardArea)
            {
                SelectRatioHandler.Create(this, menu, ratiosToGlobalStandardsMenuItem.Text,
                    ChromInfo.RATIO_INDEX_GLOBAL_STANDARDS);
            }
        }

        private class SelectRatioHandler
        {
            protected readonly SkylineWindow _skyline;
            private readonly int _ratioIndex;

            public SelectRatioHandler(SkylineWindow skyline, int ratioIndex)
            {
                _skyline = skyline;
                _ratioIndex = ratioIndex;
            }

            public void ToolStripMenuItemClick(object sender, EventArgs e)
            {
                OnMenuItemClick();
            }

            public void Select()
            {
                OnMenuItemClick();
            }

            protected virtual void OnMenuItemClick()
            {
                _skyline.SequenceTree.RatioIndex = _ratioIndex;
                _skyline._listGraphPeakArea.ForEach(g => g.RatioIndex = _ratioIndex);
            }

            public static void Create(SkylineWindow skylineWindow, ToolStripMenuItem menu, string text, int i)
            {
                var handler = new SelectRatioHandler(skylineWindow, i);
                var item = new ToolStripMenuItem(text, null, handler.ToolStripMenuItemClick)
                { Checked = (skylineWindow.SequenceTree.RatioIndex == i) };
                menu.DropDownItems.Add(item);
            }
        }

        public void SetRatioIndex(int index)
        {
            new SelectRatioHandler(this, index).Select();
        }

        private void sequenceTree_PickedChildrenEvent(object sender, PickedChildrenEventArgs e)
        {
            SrmTreeNodeParent node = e.Node;
            ModifyDocument(
                string.Format(Resources.SkylineWindow_sequenceTree_PickedChildrenEvent_Pick__0__,
                    node.ChildUndoHeading), // Not L10N
                doc => (SrmDocument) doc.PickChildren(doc.Settings, node.Path, e.PickedList, e.IsSynchSiblings),
                docPair =>
                {
                    var chosen = e.PickedList.Chosen.ToArray();
                    var nodeName = AuditLogEntry.GetNodeName(docPair.OldDoc, node.Model);
                    var entry = AuditLogEntry.CreateCountChangeEntry(docPair.OldDoc, MessageType.picked_child,
                        MessageType.picked_children, chosen,
                        n => MessageArgs.Create(n.AuditLogText, nodeName),
                        MessageArgs.Create(chosen.Length, nodeName));

                    return entry.AppendAllInfo(chosen.Select(n => new MessageInfo(MessageType.picked_child,
                        n.AuditLogText, nodeName)).ToList());
                });
        }

        private void sequenceTree_ItemDrag(object sender, ItemDragEventArgs e)
        {
            var listDragNodes = new List<SrmTreeNode>();

            foreach (var node in SequenceTree.SelectedNodes)
            {
                SrmTreeNode srmNode = node as SrmTreeNode;
                if (srmNode != null)
                {
                    // Only sequence nodes and peptides in peptide lists may be dragged.
                    bool allow = srmNode is PeptideGroupTreeNode;
                    if (!allow && srmNode.Model.Id is Peptide)
                    {
                        Peptide peptide = (Peptide)srmNode.Model.Id;
                        allow = (peptide.FastaSequence == null && !peptide.IsDecoy);
                    }
                    if (!allow || (listDragNodes.Count > 0 && srmNode.GetType() != listDragNodes[0].GetType()))
                        return;

                    listDragNodes.Add(srmNode);
                }
            }

            if (listDragNodes.Count != 0)
            {
                var dataObj = new DataObject();
                if (listDragNodes.First() is PeptideTreeNode)
                    dataObj.SetData(typeof(PeptideTreeNode), listDragNodes);
                else
                    dataObj.SetData(typeof(PeptideGroupTreeNode), listDragNodes);
                
                DoDragDrop(dataObj, DragDropEffects.Move);              
            }
        }

        private void sequenceTree_DragEnter(object sender, DragEventArgs e)
        {
            e.Effect = (GetDropTarget(e) != null ? DragDropEffects.Move : DragDropEffects.None);
        }

        private void sequenceTree_DragOver(object sender, DragEventArgs e)
        {
            TreeNode node = GetDropTarget(e);
            if (node == null)
                e.Effect = DragDropEffects.None;
            else
            {
                e.Effect = DragDropEffects.Move;
                SequenceTree.SelectedNode = node;
            }

            // Auto-scroll if near the top or bottom edge.
            Point ptView = SequenceTree.PointToClient(new Point(e.X, e.Y));
            if (ptView.Y < 10)
            {
                TreeNode nodeTop = SequenceTree.TopNode;
                if (nodeTop != null && nodeTop.PrevVisibleNode != null)
                    SequenceTree.TopNode = nodeTop.PrevVisibleNode;
            }
            if (ptView.Y > SequenceTree.Bottom - 10)
            {
                TreeNode nodeTop = SequenceTree.TopNode;
                if (nodeTop != null && nodeTop.NextVisibleNode != null)
                    SequenceTree.TopNode = nodeTop.NextVisibleNode;
            }
        }

        private void sequenceTree_DragDrop(object sender, DragEventArgs e)
        {
            List<SrmTreeNode> nodeSources = (List<SrmTreeNode>) e.Data.GetData(typeof(PeptideGroupTreeNode)) ??
                (List<SrmTreeNode>) e.Data.GetData(typeof(PeptideTreeNode));

            if (nodeSources == null)
                return;

            var nodeSourcesArray = nodeSources.ToArray();

            var selectedPaths = new List<IdentityPath>();
            var sourcePaths = new IdentityPath[nodeSourcesArray.Length];

            SrmTreeNode nodeDrop = GetSrmTreeNodeAt(e.X, e.Y);
            IdentityPath pathTarget = SrmTreeNode.GetSafePath(nodeDrop);

            for (int i = 0; i < nodeSourcesArray.Length; i++)
            {
                var nodeSource = nodeSourcesArray[i];
                // No work for dropping on the start node.
                if (ReferenceEquals(nodeDrop, nodeSource))
                    return;

                IdentityPath pathSource = SrmTreeNode.GetSafePath(nodeSource);
                
                // Dropping inside self also requires no work.
                if (pathSource.Length < pathTarget.Length &&
                    Equals(pathSource, pathTarget.GetPathTo(pathSource.Length - 1)))
                    return;

                sourcePaths[i] = pathSource;
            }

            // Reselect the original paths, so they will be stored on the undo bufferS
            SequenceTree.SelectedPath = sourcePaths.First();
            SequenceTree.SelectedPaths = sourcePaths;

            var targetNode = Document.FindNode(pathTarget);
            var pepGroup = (targetNode as PeptideGroupDocNode) ??
                           (PeptideGroupDocNode) Document.FindNode(nodeDrop.SrmParent.Path);

            ModifyDocument(Resources.SkylineWindow_sequenceTree_DragDrop_Drag_and_drop, doc =>
                                                {
                                                    foreach (IdentityPath pathSource in sourcePaths)
                                                    {
                                                        IdentityPath selectPath;
                                                        doc = doc.MoveNode(pathSource, pathTarget, out selectPath);
                                                        selectedPaths.Add(selectPath);
                                                    }
                                                    return doc;
                                                }, docPair =>
            {
                var entry = AuditLogEntry.CreateCountChangeEntry(docPair.OldDoc,
                    MessageType.drag_and_dropped_node, MessageType.drag_and_dropped_nodes,
                    nodeSources.Select(node =>
                        AuditLogEntry.GetNodeName(docPair.OldDoc, node.Model).ToString()), nodeSources.Count,
                    str => MessageArgs.Create(str, pepGroup.Name),
                    MessageArgs.Create(nodeSources.Count, pepGroup.Name));

                if (nodeSources.Count > 1)
                {
                    entry = entry.ChangeAllInfo(nodeSources.Select(node => new MessageInfo(MessageType.drag_and_dropped_node,
                        AuditLogEntry.GetNodeName(docPair.OldDoc, node.Model), pepGroup.Name)).ToList());
                }

                return entry;
            });

            SequenceTree.SelectedPath = selectedPaths.First();
            SequenceTree.SelectedPaths = selectedPaths;
            SequenceTree.Invalidate();
        }

        private TreeNode GetDropTarget(DragEventArgs e)
        {
            bool isGroup = e.Data.GetDataPresent(typeof(PeptideGroupTreeNode).FullName);
            bool isPeptide = e.Data.GetDataPresent(typeof(PeptideTreeNode).FullName);
            if (isGroup)
            {
                TreeNode node = GetTreeNodeAt(e.X, e.Y);
                // If already at the root, then drop on this node.
                if (node == null || node.Parent == null)
                    return node;
                // Otherwise, walk to root, and drop on next sibling of
                // containing node.
                while (node.Parent != null)
                    node = node.Parent;
                return node.NextNode;
            }
            if (isPeptide)
            {
                SrmTreeNode nodeTree = GetSrmTreeNodeAt(e.X, e.Y);
                // Allow drop of peptide on peptide list node itself
                var nodePepGroupTree = nodeTree as PeptideGroupTreeNode;
                if (nodePepGroupTree != null)
                {
                    var nodePeptideGroup = nodePepGroupTree.DocNode;
                    return nodePeptideGroup.Id is FastaSequence || nodePeptideGroup.IsDecoy
                        ? null
                        : nodeTree;
                }

                // Allow drop on a peptide in a peptide list
                var nodePepTree = nodeTree as PeptideTreeNode;
                if (nodePepTree != null)
                {
                    var nodePep = nodePepTree.DocNode;
                    return (nodePep.Peptide.FastaSequence != null || nodePep.IsDecoy
                        ? null
                        : nodePepTree);
                }

                // Otherwise allow drop on children of peptides in peptide lists
                while (nodeTree != null)
                {
                    nodePepTree = nodeTree as PeptideTreeNode;
                    if (nodePepTree != null)
                    {
                        var nodePep = nodePepTree.DocNode;
                        if (nodePep.Peptide.FastaSequence != null || nodePep.IsDecoy)
                            return null;

                        return nodePepTree.NextNode ?? nodePepTree.Parent.NextNode;
                    }
                    nodeTree = nodeTree.Parent as SrmTreeNode;
                }
            }
            return null;
        }

        private SrmTreeNode GetSrmTreeNodeAt(int x, int y)
        {
            return GetTreeNodeAt(x, y) as SrmTreeNode;
        }

        private TreeNode GetTreeNodeAt(int x, int y)
        {
            Point ptView = SequenceTree.PointToClient(new Point(x, y));
            return SequenceTree.GetNodeAt(ptView);
        }

        private void SetResultIndexOnGraphs(IList<GraphSummary> graphs, bool useOriginalIndex)
        {
            foreach (var g in graphs.Where(g => g.ResultsIndex != ComboResults.SelectedIndex))
            {
                int origIndex = useOriginalIndex ? g.OriginalResultsIndex : -1;
                g.SetResultIndexes(ComboResults.SelectedIndex, origIndex);
            }
        }

        private void comboResults_SelectedIndexChanged(object sender, EventArgs e)
        {
            string name = SelectedGraphChromName;
            if (name == null)
                return;

            // Update the summary graphs if necessary.
            SetResultIndexOnGraphs(_listGraphRetentionTime, true);
            SetResultIndexOnGraphs(_listGraphPeakArea, false);
            SetResultIndexOnGraphs(_listGraphMassError, false);

            var liveResultsGrid = (LiveResultsGrid)_resultsGridForm;
            if (null != liveResultsGrid)
            {
                liveResultsGrid.SetReplicateIndex(ComboResults.SelectedIndex);
            }
            if (null != _calibrationForm)
            {
                _calibrationForm.UpdateUI(true);
            }

            if (SequenceTree.ResultsIndex != ComboResults.SelectedIndex)
            {
                // Show the right result set in the tree view.
                SequenceTree.ResultsIndex = ComboResults.SelectedIndex;

                // Make sure the graphs for the result set are visible.
                if (GetGraphChrom(name) != null)
                {
                    bool focus = ComboResults.Focused;

                    ShowGraphChrom(name, true);

                    if (focus)
                        // Keep focus on the combo box
                        ComboResults.Focus();
                }

                if (Program.MainToolService != null)
                    Program.MainToolService.SendSelectionChange();

//                UpdateReplicateMenuItems(DocumentUI.Settings.HasResults);
            }
        }

        #endregion // SequenceTree events

        #region Status bar

        private void UpdateNodeCountStatus(bool forceUpdate = false)
        {
            if (DocumentUI == null)
                return;
            var selectedPath = SelectedPath;
            int[] positions;
            if (selectedPath != null &&
                SequenceTree != null &&
                !SequenceTree.IsInUpdateDoc &&
                !SequenceTree.IsInsertPath(selectedPath))
            {
                positions = DocumentUI.GetNodePositions(SelectedPath);
            }
            else
            {
                positions = new int[DocumentUI.Depth];
                for (int i = 0; i < positions.Length; i++)
                    positions[i] = -1;
            }

            var isProtOnly = ModeUIHelper.ModeUI == SrmDocument.DOCUMENT_TYPE.proteomic;
            UpdateStatusCounter(statusSequences, positions, SrmDocument.Level.MoleculeGroups, isProtOnly ? "prot" : "list", forceUpdate); // Not L10N
            UpdateStatusCounter(statusPeptides, positions, SrmDocument.Level.Molecules, isProtOnly ? "pep" : "mol", forceUpdate); // Not L10N
            UpdateStatusCounter(statusPrecursors, positions, SrmDocument.Level.TransitionGroups, "prec", forceUpdate); // Not L10N
            UpdateStatusCounter(statusIons, positions, SrmDocument.Level.Transitions, "tran", forceUpdate); // Not L10N
        }

        private void UpdateStatusCounter(ToolStripItem label, int[] positions, SrmDocument.Level level, string text, bool forceUpdate)
        {
            int l = (int)level;
            int count = DocumentUI.GetCount(l);
            string tag;
            if (count == 0)
                tag = count.ToString(CultureInfo.InvariantCulture);
            else
            {
                int pos = 0;
                if (positions != null && l < positions.Length)
                    pos = positions[l];

                if (pos != -1)
                    pos++;
                else
                    pos = count;
                tag = string.Format("{0:#,0}", pos) + "/" + string.Format("{0:#,0}", count); // Not L10N
            }

            if (forceUpdate || !Equals(label.Tag, tag))
            {
                label.Text = TextUtil.SpaceSeparate(tag, text);
                label.Tag = tag;
            }
        }

        bool IProgressMonitor.IsCanceled
        {
            get
            {
                // CONSIDER: Add a generic cancel button to the status bar that allows cancelling operations with progress?
                return _closing;    // Once the main window is closing tell anything listening for progress to cancel
            }
        }

        UpdateProgressResponse IProgressMonitor.UpdateProgress(IProgressStatus status)
        {
            var args = new ProgressUpdateEventArgs(status);
            UpdateProgress(this, args);
            return args.Response;
        }

        public bool HasUI { get { return true; } }

        private void UpdateProgress(object sender, ProgressUpdateEventArgs e)
        {
            var status = e.Progress;
            var multiStatus = status as MultiProgressStatus;
            if (multiStatus != null && multiStatus.IsEmpty)
            {
                Assume.Fail("Setting empty multi-status");  // Not L10N
            }
            var final = status.IsFinal;

            bool first;
            lock (_listProgress)
            {
                // Find the status being updated in the list
                Assume.IsNotNull(status);
                Assume.IsFalse(_listProgress.Any(s => s == null));
                int i = _listProgress.IndexOf(s => ReferenceEquals(s.Id, status.Id));
                // If final, remove the status if present
                if (final)
                {
                    if (i != -1)
                        _listProgress.RemoveAt(i);
                }
                // Otherwise, if present update the status
                else if (i != -1)
                {
                    _listProgress[i] = status;
                }
                // Or add it if not
                else
                {
                    i = _listProgress.Count;
                    _listProgress.Add(status);
                }
                first = i == 0;
            }

            // If the status is first in the queue and it is beginning, initialize
            // the progress UI.
            bool begin = status.IsBegin || (!final && !_timerProgress.Enabled);
            if (first && begin)
            {
                RunUIAction(BeginProgressUI, e);
            }
            // If it is a final state, and it is being shown, or there was an error
            // make sure user sees the change.
            else if (final)
            {
                // Import progress needs to know about this status immediately.  It might be gone by
                // the time the update progress interval comes around next time.
                if (ImportingResultsWindow != null && status is MultiProgressStatus)
                    RunUIAction(() => UpdateImportProgress(status as MultiProgressStatus));

                // Only wait for an error, since it is expected that e
                // may be modified by return of this function call
                if (status.IsError)
                    RunUIAction(CompleteProgressUI, e);
                else if (first)
                    RunUIActionAsync(CompleteProgressUI, e);
            }
        }

        private void BeginProgressUI(ProgressUpdateEventArgs e)
        {
            _timerProgress.Start();
            UpdateProgressUI();
        }

        private void CompleteProgressUI(ProgressUpdateEventArgs e)
        {
            // If completed successfully, make sure the user sees 100% by setting
            // 100 and then waiting for the next timer tick to clear the progress
            // indicator.
            var status = e.Progress; 
            if (status.IsComplete)
            {
                statusProgress.Value = 100;
            }
            else
            {
                // If an error, show the message before removing status
                if (status.IsError)
                    ShowProgressErrorUI(e);

                // Update the progress UI immediately
                UpdateProgressUI();
            }
        }

        private void ShowProgressErrorUI(ProgressUpdateEventArgs e)
        {
            var x = e.Progress.ErrorException;

            var multiException = x as MultiException;
            if (multiException != null)
            {
                // The next update to the UI will display errors.
                if (ImportingResultsWindow == null)
                    ImportingResultsWindow = new AllChromatogramsGraph { Owner = this, ChromatogramManager = _chromatogramManager };
                // Add the error to the ImportingResultsWindow before calling "ShowAllChromatogramsGraph" 
                // because "ShowAllChromatogramsGraph" may destroy the window if the job is done and there are
                // no errors yet.
                ImportingResultsWindow.UpdateStatus((MultiProgressStatus) e.Progress);
                ShowAllChromatogramsGraph();
                return;
            }

            var message = ExceptionUtil.GetMessage(x);

            // Drill down to see if the innermost exception was an out-of-memory exception.
            var innerException = x;
            while (innerException.InnerException != null)
                innerException = innerException.InnerException;
            if (innerException is OutOfMemoryException)
            {
                message = string.Format(Resources.SkylineWindow_CompleteProgressUI_Ran_Out_Of_Memory, Program.Name);
                if (!Install.Is64Bit && Environment.Is64BitOperatingSystem)
                {
                    message += string.Format(Resources.SkylineWindow_CompleteProgressUI_version_issue, Program.Name);
                }
            }

            // Try to show the error message, but the SkylineWindow may be disposed by the test thread, so ignore the exception.
            try
            {
                // TODO: Get topmost window
                MessageDlg.ShowWithException(this, message, x);
            }
            catch
            {
                // ignored
            }
        }

        private void UpdateProgressUI(object sender = null, EventArgs e = null)
        {
            if (statusStrip.IsDisposed)
                return;

            IProgressStatus status = null;
            MultiProgressStatus multiStatus = null;
            lock (_listProgress)
            {
                if (_listProgress.Count != 0)
                {
                    status = _listProgress[0];
                    multiStatus = _listProgress.LastOrDefault(s => s is MultiProgressStatus) as MultiProgressStatus;
                }
            }

            // First deal with AllChromatogramsGraph window
            if (!Program.NoAllChromatogramsGraph)
            {
                // Update chromatogram graph if we are importing a data file.
                if (multiStatus != null)
                {
                    UpdateImportProgress(multiStatus);
                }
                else if (ImportingResultsWindow != null)
                {
                    if (!ImportingResultsWindow.IsUserCanceled)
                        Settings.Default.AutoShowAllChromatogramsGraph = ImportingResultsWindow.Visible;
                    ImportingResultsWindow.Finish();
                    if (!ImportingResultsWindow.HasErrors && Settings.Default.ImportResultsAutoCloseWindow)
                        DestroyAllChromatogramsGraph();
                }
            }

            // Next deal with status bar, which may also show status for MultiProgressStatus objects
            if (status == null)
            {
                statusProgress.Visible = false;
                UpdateTaskbarProgress(TaskbarProgress.TaskbarStates.NoProgress, null);
                buttonShowAllChromatograms.Visible = false;
                statusGeneral.Text = Resources.SkylineWindow_UpdateProgressUI_Ready;
                _timerProgress.Stop();
            }
            else
            {
                // Update the status bar with the first progress status.
                if (status.PercentComplete >= 0) // -1 value means "unknown"
                {
                    statusProgress.Value = status.PercentComplete;
                }
                statusProgress.Visible = true;
                UpdateTaskbarProgress(TaskbarProgress.TaskbarStates.Normal, status.PercentComplete);
                statusGeneral.Text = status.Message;
            }
        }

        public void UpdateTaskbarProgress(TaskbarProgress.TaskbarStates state, int? percentComplete)
        {
            _taskbarProgress.SetState(Handle, state);
            if (percentComplete.HasValue)
            {
                _taskbarProgress.SetValue(Handle, percentComplete.Value, 100);
            }
        }

        private void UpdateImportProgress(MultiProgressStatus multiStatus)
        {
            bool showable = !multiStatus.IsFinal || multiStatus.IsError || multiStatus.HasWarnings;
            buttonShowAllChromatograms.Visible = statusProgress.Visible = showable;
            if (ImportingResultsWindow == null && showable)
            {
                Assume.IsFalse(multiStatus.IsEmpty);    // Should never be starting results window with empty status
                ImportingResultsWindow = new AllChromatogramsGraph { Owner = this, ChromatogramManager = _chromatogramManager };
                if (Settings.Default.AutoShowAllChromatogramsGraph)
                    ImportingResultsWindow.Show(this);
            }
            if (ImportingResultsWindow != null)
                ImportingResultsWindow.UpdateStatus(multiStatus);
        }

        public void ShowAllChromatogramsGraph()
        {
            if (ImportingResultsWindow != null)
            {
                if (ImportingResultsWindow.Visible)
                    ImportingResultsWindow.Activate();
                else
                    ImportingResultsWindow.Show(this);
                UpdateProgressUI(); // Sets selected control
            }
        }

        private void buttonShowAllChromatograms_ButtonClick(object sender, EventArgs e)
        {
            ShowAllChromatogramsGraph();
        }

        Point INotificationContainer.NotificationAnchor
        {
            get { return new Point(Left, statusStrip.Visible ? Bottom - statusStrip.Height : Bottom); }
        }

        LibraryManager ILibraryBuildNotificationContainer.LibraryManager
        {
            get { return _libraryManager; }
        }

        public Action<LibraryManager.BuildState, bool> LibraryBuildCompleteCallback
        {
            get { return _libraryBuildNotificationHandler.LibraryBuildCompleteCallback; }
        }

        public void RemoveLibraryBuildNotification()
        {
            _libraryBuildNotificationHandler.RemoveLibraryBuildNotification();
        }

        public bool StatusContains(string format)
        {
            // Since status is updated on a timer, first check if there is any progress status
            // and use the latest, if there is. Otherwise, use the status bar text.
            string start = format.Split('{').First();
            string end = format.Split('}').Last();
            lock (_listProgress)
            {
                foreach (var progressStatus in _listProgress)
                {
                    if (progressStatus.Message.Contains(start) && progressStatus.Message.Contains(end))
                        return true;
                }
            }
            return statusGeneral.Text.Contains(start) && statusGeneral.Text.Contains(end);
        }

        public int StatusBarHeight { get { return statusGeneral.Height; } }

        #endregion

        private void SkylineWindow_Move(object sender, EventArgs e)
        {
            if (WindowState == FormWindowState.Normal)
                Settings.Default.MainWindowLocation = Location;
            Settings.Default.MainWindowMaximized =
                (WindowState == FormWindowState.Maximized);
        }

        private void SkylineWindow_Resize(object sender, EventArgs e)
        {
            if (WindowState == FormWindowState.Normal)
                Settings.Default.MainWindowSize = Size;
            Settings.Default.MainWindowMaximized =
                (WindowState == FormWindowState.Maximized);
        }

        private void RunUIActionAsync(Action act)
        {
            if (InvokeRequired)
                BeginInvoke(act);
            else
                act();
        }

        private void RunUIAction(Action act)
        {
            if (InvokeRequired)
                Invoke(act);
            else
                act();
        }

        private void RunUIActionAsync<TArg>(Action<TArg> act, TArg arg)
        {
            if (InvokeRequired)
                BeginInvoke(act, arg);
            else
                act(arg);
        }

        private void RunUIAction<TArg>(Action<TArg> act, TArg arg)
        {
            if (InvokeRequired)
                Invoke(act, arg);
            else
                act(arg);
        }

        #region Implementation of IToolMacroProvider

        public string SelectedPrecursor
        {
            get
            {
                var selprec = SequenceTree.GetNodeOfType<TransitionGroupTreeNode>();
                if (selprec != null)
                {
                    return selprec.ModifiedSequence +
                           Transition.GetChargeIndicator(selprec.DocNode.TransitionGroup.PrecursorAdduct);
                }
                return null;                
            }            
        }

        public string ResultNameCurrent
        {
            get
            {
                return ComboResults != null && ComboResults.SelectedItem != null
                           ? ComboResults.SelectedItem.ToString()
                           : null;
        }
        }



        public string SelectedPeptideSequence
        {
            get
            {
                var peptTreeNode = SequenceTree.GetNodeOfType<PeptideTreeNode>(); 
                return peptTreeNode != null ? peptTreeNode.DocNode.Peptide.Target.ToString() : null;
            }
        }

        public string SelectedProteinName
        {
            get
            {
                var protTreeNode = SequenceTree.GetNodeOfType<PeptideGroupTreeNode>();
                return protTreeNode != null ? protTreeNode.DocNode.Name : null;
            }
        }

        public string FindProgramPath(ProgramPathContainer programPathContainer)
        {
            AutoResetEvent wh = new AutoResetEvent(false);
            DialogResult result = DialogResult.No;
            RunUIAction(() =>
                {
                    using (var dlg = new LocateFileDlg(programPathContainer))
                    {
                        result = dlg.ShowDialog(this);
                    }
                    wh.Set();
                });
            wh.WaitOne();
            wh.Dispose();
            if (result == DialogResult.OK)
            {
                return Settings.Default.ToolFilePaths.ContainsKey(programPathContainer) ? Settings.Default.ToolFilePaths[programPathContainer] : string.Empty;
            }
            else
            {
                return null;
            }
        }

        // currently a work-around to get an R-installer
        public string InstallProgram(ProgramPathContainer programPathContainer, ICollection<ToolPackage> packages, string pathToPackageInstallScript)
        {
            if (programPathContainer.ProgramName.Equals("R")) // Not L10N
            {
                bool installed = RUtil.CheckInstalled(programPathContainer.ProgramVersion);
                if (!installed || packages.Count != 0)
                {
                    ICollection<ToolPackage> PackagesToInstall;
                    if (!installed)
                    {
                        PackagesToInstall = packages;
                    }
                    else
                    {
                        PackagesToInstall = RUtil.WhichPackagesToInstall(packages, RUtil.FindRProgramPath(programPathContainer.ProgramVersion));
                    }
                    if (installed && PackagesToInstall.Count == 0)
                        return RUtil.FindRProgramPath(programPathContainer.ProgramVersion);
                    
                    // we will need the immediate window to show output for package installation
                    if (PackagesToInstall.Count != 0)
                    {
                        ShowImmediateWindow();
                    }
                    
                    using (var dlg = new RInstaller(programPathContainer, PackagesToInstall, _skylineTextBoxStreamWriterHelper, pathToPackageInstallScript))
                    {
                        var result = dlg.ShowDialog(this);
                        if (result == DialogResult.Cancel || result == DialogResult.No)
                            return null;
                    }
                }
                return RUtil.FindRProgramPath(programPathContainer.ProgramVersion);
            }
            else if (programPathContainer.ProgramName.Equals("Python")) // Not L10N
            {
                if (!PythonUtil.CheckInstalled(programPathContainer.ProgramVersion) || packages.Count != 0)
                {
                    if (packages.Count != 0)
                    {
                        ShowImmediateWindow();
                    }
                    
                    // No versioning of packages for Python yet. 
                    // Here we just ignore all the versions attached to packages. 
                    IEnumerable<string> pythonPackages = packages.Select(p => p.Name);

                    using (var dlg = new PythonInstaller(programPathContainer, pythonPackages, _skylineTextBoxStreamWriterHelper))
                    {
                        if (dlg.ShowDialog(this) == DialogResult.Cancel)
                            return null;
                    }
                }
                return PythonUtil.GetProgramPath(programPathContainer.ProgramVersion);
            } 
            else 
            {
                return FindProgramPath(programPathContainer);
            }
        }

        #endregion

        public bool IsPasteKeys(Keys keys)
        {
            return Equals(pasteMenuItem.ShortcutKeys, keys);
        }
        
        private void associateFASTAMenuItem_Click(object sender, EventArgs e)
        {
            ShowAssociateProteinsDlg();
        }

        public void ShowAssociateProteinsDlg()
        {
            using (var associateFasta = new AssociateProteinsDlg(this))
            {
                associateFasta.ShowDialog(this);
            }
        }

<<<<<<< HEAD
=======
        private void listsMenuItem_DropDownOpening(object sender, EventArgs e)
        {
            while (listsMenuItem.DropDownItems.Count > 1)
            {
                listsMenuItem.DropDownItems.RemoveAt(listsMenuItem.DropDownItems.Count - 1);
            }
            foreach (var listData in Document.Settings.DataSettings.Lists)
            {
                string listName = listData.ListDef.Name;
                listsMenuItem.DropDownItems.Add(new ToolStripMenuItem(listName, null, (a, args) =>
                {
                    ShowList(listName);
                }));
            }
        }

        public void ShowList(string listName)
        {
            var listForm = Application.OpenForms.OfType<ListGridForm>()
                .FirstOrDefault(form => form.ListName == listName);
            if (listForm != null)
            {
                listForm.Activate();
                return;
            }
            listForm = new ListGridForm(this, listName);
            var rectFloat = GetFloatingRectangleForNewWindow();
            listForm.Show(dockPanel, rectFloat);
        }

        private string _originalProteinsText;
        private string _originalPeptidesText;

        private void expandAllMenuItem_DropDownOpening(object sender, EventArgs e)
        {
            _originalProteinsText = _originalProteinsText ?? expandProteinsMenuItem.Text;
            _originalPeptidesText = _originalPeptidesText ?? expandPeptidesMenuItem.Text;

            if (DocumentUI.DocumentType == SrmDocument.DOCUMENT_TYPE.proteomic)
            {
                expandProteinsMenuItem.Text = _originalProteinsText;
                expandPeptidesMenuItem.Text = _originalPeptidesText;
            }
            else
            {
                expandProteinsMenuItem.Text = Resources.SkylineWindow_expandAllMenuItem_DropDownOpening__Lists;
                expandPeptidesMenuItem.Text = Resources.SkylineWindow_expandAllMenuItem_DropDownOpening__Molecules;
            }
        }

        private void collapseAllToolStripMenuItem_DropDownOpening(object sender, EventArgs e)
        {
            _originalProteinsText = _originalProteinsText ?? expandProteinsMenuItem.Text;
            _originalPeptidesText = _originalPeptidesText ?? expandPeptidesMenuItem.Text;

            if (DocumentUI.DocumentType == SrmDocument.DOCUMENT_TYPE.proteomic)
            {
                collapseProteinsMenuItem.Text = _originalProteinsText;
                collapsePeptidesMenuItem.Text = _originalPeptidesText;
            }
            else
            {
                collapseProteinsMenuItem.Text = Resources.SkylineWindow_expandAllMenuItem_DropDownOpening__Lists;
                collapsePeptidesMenuItem.Text = Resources.SkylineWindow_expandAllMenuItem_DropDownOpening__Molecules;
            }
        }

>>>>>>> 741d300b
        public void SelectElement(ElementRef elementRef)
        {
            var document = Document;
            var measuredResults = document.Settings.MeasuredResults;
            var resultFileRef = elementRef as ResultFileRef;
            if (resultFileRef != null)
            {
                elementRef = resultFileRef.Parent;
            }
            var replicateRef = elementRef as ReplicateRef;
            if (replicateRef != null)
            {
                if (measuredResults == null)
                {
                    return;
                }
                var index = measuredResults.Chromatograms.IndexOf(chromSet => chromSet.Name == replicateRef.Name);
                if (index >= 0)
                {
                    SelectedResultsIndex = index;
                }
                return;
            }
            var bookmark = new Bookmark();
            var resultRef = elementRef as ResultRef;
            if (resultRef != null)
            {
                var chromFileInfo = resultRef.FindChromFileInfo(document);
                if (chromFileInfo != null)
                {
                    bookmark = bookmark.ChangeChromFileInfoId(chromFileInfo.FileId)
                        .ChangeOptStep(resultRef.OptimizationStep);
                }
                elementRef = elementRef.Parent;
            }
            var nodeRef = elementRef as NodeRef;
            if (nodeRef != null)
            {
                var identityPath = nodeRef.ToIdentityPath(document);
                if (identityPath == null)
                {
                    return;
                }
                bookmark = bookmark.ChangeIdentityPath(identityPath);
                NavigateToBookmark(bookmark);
            }
        }

        /// <summary>
        /// Handler for the buttons that allow user to switch between proteomic, small mol, or mixed UI display.
        /// Between the two buttons there are three states - we enforce that at least one is always checked.
        /// </summary>
        private void modeUIButtonClick(object sender, EventArgs e)
        {
            var doc = Program.ActiveDocumentUI;
            EnableNeededModeUIButtons(doc);
        }

        private void EnableNeededModeUIButtons(SrmDocument doc)
        { 
            var current_ui_mode = ModeUIHelper.ModeUI;
            var requireProteomic = doc != null && doc.Peptides.Any();
            var requireSmallMolecule = doc != null && doc.CustomMolecules.Any();
            if (requireProteomic)
            {
                proteomicUIToolBarButton.Checked = true;
            }
            if (requireSmallMolecule)
            {
                smallMoleculeUIToolBarButton.Checked = true;
            }

            if (!proteomicUIToolBarButton.Checked && !smallMoleculeUIToolBarButton.Checked)
            {
                proteomicUIToolBarButton.Checked = true;
            }

            SrmDocument.DOCUMENT_TYPE new_uimode;
            if (!proteomicUIToolBarButton.Checked)
            {
                new_uimode = SrmDocument.DOCUMENT_TYPE.small_molecules;
            }
            else if (!smallMoleculeUIToolBarButton.Checked)
            {
                new_uimode = SrmDocument.DOCUMENT_TYPE.proteomic;
            }
            else
            {
                new_uimode = SrmDocument.DOCUMENT_TYPE.mixed;
            }

            if (current_ui_mode != new_uimode)
            {
                UIModeChanged(new_uimode);
            }
        }

        public void UIModeChanged(SrmDocument.DOCUMENT_TYPE mode)
        {
            ModeUIHelper.ModeUI = mode;
            Settings.Default.UIMode = ModeUIHelper.ModeUI.ToString();

            switch (ModeUIHelper.ModeUI)
            {
                case SrmDocument.DOCUMENT_TYPE.proteomic:
                    proteomicUIToolBarButton.Checked = true;
                    smallMoleculeUIToolBarButton.Checked = false;
                    break;
                case SrmDocument.DOCUMENT_TYPE.small_molecules:
                    proteomicUIToolBarButton.Checked = false;
                    smallMoleculeUIToolBarButton.Checked = true;
                    break;
                case SrmDocument.DOCUMENT_TYPE.mixed:
                    proteomicUIToolBarButton.Checked = true;
                    smallMoleculeUIToolBarButton.Checked = true;
                    break;
            }

            // Update any visible graphs
            UpdateGraphPanes();
            UpdateNodeCountStatus(true); // Force update even if node counts are unchanged


            // Variously enable/disable protein-specific menu items
            var inherentlyProteomic = new HashSet<Component>
            {
                importFASTAMenuItem,
                generateDecoysMenuItem,
                acceptProteinsMenuItem,
                acceptPeptidesMenuItem,
                associateFASTAMenuItem,
                generateDecoysMenuItem,
                insertFASTAMenuItem,
                insertPeptidesMenuItem,
                insertProteinsMenuItem,
                renameProteinsMenuItem,
                sortProteinsByAccessionToolStripMenuItem,
                sortProteinsByGeneToolStripMenuItem,
                sortProteinsByPreferredNameToolStripMenuItem,
                peptidesMenuItem,
            };
            // Variously enable/disable small molecule-specific menu items
            var inherentlyNonProteomic = new HashSet<Component>(); // None yet


            // Update menu items for current UI mode
            menuMain.SuspendLayout();
            RequireModeUI(inherentlyProteomic, SrmDocument.DOCUMENT_TYPE.proteomic);
            RenameForModeUI(menuMain.Items, inherentlyProteomic, inherentlyNonProteomic);
            menuMain.Refresh();
            menuMain.Invalidate();
            menuMain.ResumeLayout();
        }

        private Dictionary<ToolStripItem, string> _originalMenuItemToolTipDict;
        private void RequireModeUI(IEnumerable<Component> items, SrmDocument.DOCUMENT_TYPE modeRequired)
        {
            if (_originalMenuItemToolTipDict == null)
            {
                _originalMenuItemToolTipDict = new Dictionary<ToolStripItem, string>();
            }
            foreach (var item in items.Select(i => i as ToolStripMenuItem).Where(i => i != null))
            {
                if (!_originalMenuItemToolTipDict.ContainsKey(item))
                {
                    _originalMenuItemToolTipDict[item] = item.ToolTipText;
                }
                item.Enabled = (modeRequired == ModeUIHelper.ModeUI || SrmDocument.DOCUMENT_TYPE.mixed == ModeUIHelper.ModeUI); // Leave it visible even if disabled
                item.ToolTipText = item.Enabled
                    ? _originalMenuItemToolTipDict[item]
                    :  SrmDocument.DOCUMENT_TYPE.proteomic == ModeUIHelper.ModeUI 
                    ? Resources.SkylineWindow_RequireModeUI_Not_applicable_in_Small_Molecule_mode__Use_the_buttons_on_the_right_hand_side_of_the_Skyline_toolbar_to_change_between_Proteomic__Small_Molecule__or_Mixed_modes_
                    : Resources.SkylineWindow_RequireModeUI_Not_applicable_in_Proteomic_mode__Use_the_buttons_on_the_right_hand_side_of_the_Skyline_toolbar_to_change_between_Proteomic__Small_Molecule__or_Mixed_modes_;
            }
        }

        private Dictionary<ToolStripItem, string> _originalMenuItemTextDict;
        private void RenameForModeUI(ToolStripItemCollection items, HashSet<Component> inherentlyProteomicItems, HashSet<Component> inherentlyNonProteomicItems)
        {
            if (_originalMenuItemTextDict == null)
            {
                _originalMenuItemTextDict = new Dictionary<ToolStripItem, string>();
            }

            for (var i = 0 ; i < items.Count; i++)
            {
                // Preserve original text in case we change UI mode back again
                var item = items[i];
                if (!_originalMenuItemTextDict.ContainsKey(item))
                {
                    _originalMenuItemTextDict[item] = item.Text; 
                }
            }

            if (ModeUIHelper.ModeUI != SrmDocument.DOCUMENT_TYPE.proteomic)
            {
                // Update text, swapping "peptide" for "molecule" etc, except as specifically prohibited
                Helpers.PeptideToMoleculeTextMapper.Translate(items, ModeUIHelper.ModeUI, inherentlyProteomicItems, inherentlyNonProteomicItems);
            }
            else
            {
                // Restore original text
                foreach (var item in items)
                {
                    string val;
                    var menuItem = item as ToolStripMenuItem;
                    if (menuItem != null && _originalMenuItemTextDict.TryGetValue(menuItem, out val))
                    {
                        menuItem.Text = val;
                    }
                }
            }

            var owner = items[0].Owner;
            if (owner != null)
            {
                owner.Refresh(); // TODO - why doesn't sub-sub menu (like Edit > Collapse All > ) consistently rename?
            }

            // Recurse into sub menus
            foreach (var item in items)
            {
                var menuItem = item as ToolStripMenuItem;
                if (menuItem != null && menuItem.DropDownItems.Count > 0)
                {
                    RenameForModeUI(menuItem.DropDownItems, inherentlyProteomicItems, inherentlyNonProteomicItems);
                }
            }

        }

/*
                                public override void ShowAllView()
                                {
                        //            foreach (ToolStripMenuItem item in _excludeInSmallMoleculeMode)
                        //                item.Visible = true;
                                    // File >
                                    //TODO peptide search & Document?
                                    // Edit >
                                    // insert
                                    // refine
                                    sortProteinsMenuItem.Text = "Sort Proteins";
                                    removeEmptyProteinsMenuItem.Text = "Remove Empty Proteins";
                                    removeEmptyPeptidesMenuItem.Text = "Remove Empty Peptides";
                                    removeDuplicatePeptidesMenuItem.Text = "Remove Duplicate Proteins";
                                    removeRepeatedPeptidesMenuItem.Text = "Remove Repeated Peptides";
                                    // expand all
                                    expandProteinsMenuItem.Text = "Proteins";
                                    expandPeptidesMenuItem.Text = "Peptides";
                                    // collapse all
                                    collapseProteinsMenuItem.Text = "Proteins";
                                    collapsePeptidesMenuItem.Text = "Peptides";

                                    // View >
                                    timePeptideComparisonMenuItem.Text = "Peptide Comparison";
                                    areaPeptideComparisonMenuItem.Text = "Peptide Comparison";

                                    //Settings
                                    peptideSettingsMenuItem.Text = "Peptide Settings";
                                    UpdateNodeCountStatus();
                                }

                                public override void ShowProteomicsView()
                                {
                                    ShowAllView();
                                }

                                public override void ShowSmallMoleculeView()
                                {
                        //            foreach (ToolStripMenuItem item in _excludeInSmallMoleculeMode)
                        //                item.Visible = false;
           
                                    // File >
                                        //import
                                        //TODO peptide search & Document?
                                    // Edit >
                                        // refine
                                        sortProteinsMenuItem.Text = "Sort Groups";
                                        removeEmptyProteinsMenuItem.Text = "Remove Empty Groups";
                                        removeEmptyPeptidesMenuItem.Text = "Remove Empty Molecules";
                                        removeDuplicatePeptidesMenuItem.Text = "Remove Duplicate Groups";
                                        removeRepeatedPeptidesMenuItem.Text = "Remove Repeated Molecules";
                                        // expand all
                                        expandProteinsMenuItem.Text = "Groups";
                                        expandPeptidesMenuItem.Text = "Molecules";
                                        // collapse all
                                        collapseProteinsMenuItem.Text = "Groups";
                                        collapsePeptidesMenuItem.Text = "Molecules";


                                    // View >
                                    timePeptideComparisonMenuItem.Text = "Molecule Comparison";
                                    areaPeptideComparisonMenuItem.Text = "Molecule Comparison";

                                    //Settings
                                    peptideSettingsMenuItem.Text = "Molecule Settings";
                                    UpdateNodeCountStatus();
                                }
                         * */
    }
}

<|MERGE_RESOLUTION|>--- conflicted
+++ resolved
@@ -5256,8 +5256,6 @@
             }
         }
 
-<<<<<<< HEAD
-=======
         private void listsMenuItem_DropDownOpening(object sender, EventArgs e)
         {
             while (listsMenuItem.DropDownItems.Count > 1)
@@ -5325,7 +5323,6 @@
             }
         }
 
->>>>>>> 741d300b
         public void SelectElement(ElementRef elementRef)
         {
             var document = Document;
@@ -5627,4 +5624,3 @@
                          * */
     }
 }
-
