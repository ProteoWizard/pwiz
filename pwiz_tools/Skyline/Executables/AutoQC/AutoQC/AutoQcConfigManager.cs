--- conflicted
+++ resolved
@@ -1,586 +1,564 @@
-﻿using System;
-using System.Collections.Generic;
-using System.Drawing;
-using System.Linq;
-using System.Windows.Forms;
-using AutoQC.Properties;
-using SharedBatch;
-
-namespace AutoQC
-{
-    public class AutoQcConfigManager : ConfigManager
-    {
-        // Extension of ConfigManager, handles more specific AutoQC functionality
-        // The UI should reflect the configs, runners, and log files from this class
-
-        private readonly Dictionary<string, IConfigRunner> _configRunners; // dictionary mapping from config name to that config's runner
-        private int _sortedColumn; // column index the configurations were last sorted by
-
-        // Shared variables with ConfigManager:
-        //  Protected -
-        //    Importer importer; <- a ReadXml method to import the configurations
-        //    List<IConfig> _configList; <- the list of configurations. Every config must have a runner in _configRunners
-        //    Dictionary<string, bool> _configValidation; <- dictionary mapping from config name to if that config is valid
-        //    List<Logger>  _logList; <- list of all loggers displayed in the dropDown list on the log tab, logger Names correspond to config names
-        //
-        //    _runningUi; <- if the UI is displayed (false when testing)
-        //    IMainUiControl _uiControl; <- null if no UI displayed
-        //
-        //    object _lock = new object(); <- lock required for any mutator or getter method on _configList, _configRunners, or SelectedConfig
-        //    object _loggerLock = new object(); <- lock required for any mutator or getter method on _logList or SelectedLog
-        //  
-        //  Public - 
-        //    int SelectedConfig <- index of the selected configuration
-        //    int SelectedLog <- index of the selected log. index 0 corresponds to _logger, any index > 0 corresponds to oldLogs[index - 1]
-        //    Dictionary<string, string> RootReplacement; <- dictionary mapping from roots of invalid file paths to roots of valid file paths
-
-        public AutoQcConfigManager(IMainUiControl uiControl = null)
-        {
-            importer = AutoQcConfig.ReadXml;
-            SelectedLog = -1;
-            _sortedColumn = -1;
-            _configRunners = new Dictionary<string, IConfigRunner>();
-            _uiControl = uiControl;
-            _runningUi = uiControl != null;
-            LoadConfigList();
-
-            Init();
-        }
-
-        private new void LoadConfigList()
-        {
-            var configs = base.LoadConfigList();
-            foreach (var iconfig in configs)
-            {
-                var config = (AutoQcConfig)iconfig;
-                if (config.IsEnabled && !Settings.Default.KeepAutoQcRunning)
-                {
-                    // If the config was running last time AutoQC Loader was running (and properties saved), but we are not 
-                    // automatically starting configs on startup, change its IsEnabled state
-                    config.IsEnabled = false;
-                }
-                ProgramaticallyAddConfig(iconfig);
-            }
-        }
-
-        public void ChangeKeepRunningState(bool enable)
-        {
-            if (enable)
-            {
-                StartupManager.EnableKeepRunning();
-            }
-            else
-            {
-                StartupManager.DisableKeepRunning();
-            }
-        }
-
-        public void ReplaceSelectedConfig(IConfig newConfig)
-        {
-            var index = SelectedConfig;
-            var config = GetSelectedConfig();
-            ProgramaticallyRemoveAt(index);
-            try
-            {
-                UserInsertConfig(newConfig, index);
-            }
-            catch (Exception) // Catch all exceptions here otherwise, the old config is removed, and the new one is not added.
-            {
-                UserInsertConfig(config, index);
-                throw;
-            }
-        }
-
-        #region Add Configs
-
-        public void UserAddConfig(IConfig iconfig) => UserInsertConfig(iconfig, _configList.Count);
-
-        public new void UserInsertConfig(IConfig iconfig, int index)
-        {
-            base.UserInsertConfig(iconfig, index);
-            AddConfig(iconfig);
-            SelectConfig(index);
-        }
-
-        private void ProgramaticallyAddConfig(IConfig iconfig) => ProgramaticallyInsertConfig(iconfig, _configList.Count);
-
-        private new void ProgramaticallyInsertConfig(IConfig iconfig, int index)
-        {
-            base.ProgramaticallyInsertConfig(iconfig, index);
-            AddConfig(iconfig);
-        }
-
-        private void AddConfig(IConfig iconfig)
-        {
-            var config = (AutoQcConfig)iconfig;
-            if (_configRunners.ContainsKey(config.Name))
-            {
-                throw new Exception(
-                    string.Format("Config runner already exists for configuration with name '{0}'", config.Name));
-            }
-
-            // The config should have been validated by the time we get here. No need to check the directory path
-            // var directory = Path.GetDirectoryName(config.MainSettings.SkylineFilePath);
-            // if (directory == null)
-            //     throw new Exception("Cannot have a null Skyline file directory.");
-
-            var logFile = config.getConfigFilePath("AutoQC.log");
-
-            var logger = new Logger(logFile, config.Name, 
-                false, // Do not initialize the logger in the constructor; it will be initialized when we start the config.
-                _uiControl);
-            _logList.Add(logger);
-            var runner = new ConfigRunner(config, logger, _uiControl);
-            _configRunners.Add(config.Name, runner);
-        }
-
-        #endregion
-
-        #region Remove Configs
-
-        public void UserRemoveSelected()
-        {
-            AssertConfigSelected();
-            UserRemoveAt(SelectedConfig);
-        }
-
-        public new void UserRemoveAt(int index)
-        {
-            lock (_lock)
-            {
-                var configRunner = (ConfigRunner)_configRunners[_configList[index].GetName()];
-                if (configRunner.IsBusy())
-                {
-                    string message = null;
-                    if (configRunner.IsStarting() || configRunner.IsRunning())
-                    {
-                        message =
-                            string.Format(
-                                Resources.MainForm_btnDelete_Click_Configuration___0___is_running__Please_stop_the_configuration_and_try_again__,
-                                configRunner.GetConfigName());
-                    }
-                    else if (configRunner.IsStopping())
-                    {
-                        message =
-                            string.Format(
-                                Resources.MainForm_btnDelete_Click_Please_wait_for_the_configuration___0___to_stop_and_try_again_,
-                                configRunner.GetConfigName());
-                    }
-                    DisplayWarning(message);
-                    return;
-                }
-                // remove config
-                base.UserRemoveAt(index);
-                RemoveConfig(configRunner.Config);
-            }
-        }
-        
-        private new void ProgramaticallyRemoveAt(int index)
-        {
-            var config = _configList[index];
-            base.ProgramaticallyRemoveAt(index);
-            RemoveConfig(config);
-        }
-
-        private void RemoveConfig(IConfig iconfig)
-        {
-            var config = (AutoQcConfig) iconfig;
-            if (!_configRunners.ContainsKey(config.Name))
-                throw new Exception("Config runner does not exist.");
-            int i = 0;
-            while (i < _logList.Count)
-            {
-                if (_logList[i].Name.Equals(config.Name)) break;
-                i++;
-            }
-            _logList.RemoveAt(i);
-            _uiControl?.ClearLog();
-            _configRunners.Remove(config.Name);
-        }
-
-        #endregion
-        
-        #region Configs
-
-        public new AutoQcConfig GetSelectedConfig()
-        {
-            return (AutoQcConfig)base.GetSelectedConfig();
-        }
-
-        public List<ListViewItem> ConfigsListViewItems(Graphics graphics)
-        {
-            return ConfigsListViewItems(_configRunners, graphics);
-        }
-
-        public void ReplaceSkylineSettings(SkylineSettings skylineSettings)
-        {
-            var runningConfigs = ConfigsRunning();
-            var replacedConfigs = GetReplacedSkylineSettings(skylineSettings, runningConfigs);
-            foreach (var indexAndConfig in replacedConfigs)
-            {
-                ProgramaticallyRemoveAt(indexAndConfig.Item1);
-                ProgramaticallyInsertConfig(indexAndConfig.Item2, indexAndConfig.Item1);
-            }
-            if (runningConfigs.Count > 0)
-                throw new ArgumentException(Resources.AutoQcConfigManager_ReplaceSkylineSettings_The_following_configurations_are_running_and_could_not_be_updated_
-                                            + Environment.NewLine +
-                                            TextUtil.LineSeparate(runningConfigs));
-        }
-
-        #endregion
-        
-        #region Sort configs
-
-        public enum SortColumn
-        {
-            Name,
-            User,
-            Created,
-            RunnerStatus
-        }
-
-        public void SortByValue(int columnIndex)
-        {
-            lock (_lock)
-            {
-                List<int> newIndexOrder = null;
-
-                switch (columnIndex)
-                {
-                    case (int)SortColumn.Name:
-                        var nameTuples = new List<Tuple<string, int>>();
-                        for (int i = 0; i < _configList.Count; i++)
-                            nameTuples.Add(new Tuple<string, int>(((AutoQcConfig)_configList[i]).Name, i));
-                        nameTuples.Sort((a, b) => String.Compare(a.Item1, b.Item1, StringComparison.Ordinal));
-                        newIndexOrder = nameTuples.Select(t => t.Item2).ToList();
-                        break;
-
-                    case (int)SortColumn.User:
-                        var userTuples = new List<Tuple<string, int>>();
-                        for (int i = 0; i < _configList.Count; i++)
-                            userTuples.Add(new Tuple<string, int>(((AutoQcConfig)_configList[i]).User, i));
-                        userTuples.Sort((((a, b) =>
-                        {
-                            if (string.IsNullOrEmpty(a.Item1) && string.IsNullOrEmpty(a.Item1)) return 1;
-                            if (string.IsNullOrEmpty(b.Item1)) return -1;
-                            return String.Compare(a.Item1, b.Item1, StringComparison.Ordinal);
-                        })));
-                        newIndexOrder = userTuples.Select(t => t.Item2).ToList();
-                        break;
-
-                    case (int)SortColumn.Created:
-                        var createdTuples = new List<Tuple<DateTime, int>>();
-                        for (int i = 0; i < _configList.Count; i++)
-                            createdTuples.Add(new Tuple<DateTime, int>(((AutoQcConfig)_configList[i]).Created, i));
-                        createdTuples.Sort((a, b) => b.Item1.CompareTo(a.Item1));
-                        newIndexOrder = createdTuples.Select(t => t.Item2).ToList();
-                        break;
-
-                    case (int)SortColumn.RunnerStatus:
-                        var statusTuples = new List<Tuple<RunnerStatus, int>>();
-                        for (int i = 0; i < _configList.Count; i++)
-                            statusTuples.Add(new Tuple<RunnerStatus, int>(_configRunners[_configList[i].GetName()].GetStatus(), i));
-                        statusTuples.Sort((a, b) => a.Item1.CompareTo(b.Item1));
-                        newIndexOrder = statusTuples.Select(t => t.Item2).ToList();
-                        break;
-                }
-
-                if (newIndexOrder == null)
-                    return;
-                ReorderConfigs(newIndexOrder, _sortedColumn == columnIndex);
-                _sortedColumn = columnIndex;
-            }
-        }
-
-        private void ReorderConfigs(List<int> newIndexOrder, bool sameColumn)
-        {
-            if (sameColumn && IsSorted(newIndexOrder))
-            {
-                ReverseConfigList();
-                return;
-            }
-            var selectedName = HasSelectedConfig() ? GetSelectedConfig().Name : null;
-            var configListHolder = CutConfigList();
-            foreach (var index in newIndexOrder)
-            {
-                _configList.Add(configListHolder[index]);
-            }
-            if (selectedName != null) SelectConfig(GetConfigIndex(selectedName));
-        }
-
-        private bool IsSorted(List<int> list)
-        {
-            if (list.Count == 0) return true;
-            var lastValue = list[0];
-            foreach (var value in list)
-            {
-                if (value < lastValue)
-                    return false;
-            }
-            return true;
-        }
-
-        private AutoQcConfig[] CutConfigList()
-        {
-            var configListHolder = new AutoQcConfig[_configList.Count];
-            for (int i = 0; i < _configList.Count; i++)
-                configListHolder[i] = (AutoQcConfig) _configList[i];
-            _configList.Clear();
-            return configListHolder;
-        }
-
-        private void ReverseConfigList()
-        {
-            var selectedName = HasSelectedConfig() ? GetSelectedConfig().Name : null;
-            var configListHolder = CutConfigList();
-            foreach (var config in configListHolder)
-                _configList.Insert(0, config);
-            if (selectedName != null) SelectConfig(GetConfigIndex(selectedName));
-        }
-
-
-        #endregion
-        
-        #region Run Configs
-
-        public ConfigRunner GetSelectedConfigRunner()
-        {
-            return (ConfigRunner)_configRunners[GetSelectedConfig().GetName()];
-        }
-
-        public void RunEnabled()
-        {
-            lock (_lock)
-            {
-                foreach (var config in _configList)
-                {
-                    var autoQcConfig = (AutoQcConfig) config;
-                    if (!autoQcConfig.IsEnabled)
-                        continue;
-                    StartConfig(autoQcConfig);
-                }
-            }
-        }
-
-<<<<<<< HEAD
-        public void StopConfiguration()
-=======
-        public bool UpdateSelectedEnabled(bool newIsEnabled)
->>>>>>> e42dd973
-        {
-            lock (_lock)
-            {
-                var selectedConfig = GetSelectedConfig();
-<<<<<<< HEAD
-                if (!selectedConfig.IsEnabled) // TODO: Do we need this?
-                    return;
-                
-                var configRunner = GetSelectedConfigRunner();
-                if (configRunner.IsStarting() || configRunner.IsStopping())
-                {
-                    var message = string.Format("Cannot stop a configuration that is {0}. Please wait until the configuration has finished {0}.",
-                        configRunner.IsStarting() ? Resources.ConfigManager_UpdateSelectedEnabled_starting : Resources.ConfigManager_UpdateSelectedEnabled_stopping);
-
-                    DisplayWarning(message);
-                    return;
-                }
-
-                var doChange = DisplayQuestion(string.Format(
-                    Resources.ConfigManager_UpdateSelectedEnabled_Are_you_sure_you_want_to_stop_configuration__0__,
-                    configRunner.GetConfigName()));
-
-                if (doChange == DialogResult.Yes)
-                {
-                    selectedConfig.IsEnabled = false;
-                    configRunner.Stop();
-                }
-            }
-        }
-
-        public void StartConfiguration()
-        {
-            lock (_lock)
-            {
-                var selectedConfig = GetSelectedConfig();
-                if (selectedConfig.IsEnabled) // TODO: Do we need this?
-                    return;
-=======
-                if (selectedConfig.IsEnabled == newIsEnabled)
-                    return false;
->>>>>>> e42dd973
-                try
-                {
-                    selectedConfig.Validate();
-                }
-                catch (ArgumentException e)
-                {
-                    DisplayError(TextUtil.LineSeparate(string.Format("Cannot run the configuration '{0}' because it could not be validated.", selectedConfig.Name),
-                                 "The error was:",
-                                 e.Message,
-                                 "Please edit the configuration and try again."));
-<<<<<<< HEAD
-
-                    SetConfigInvalid(selectedConfig);
-                    return;
-=======
-                    return false;
->>>>>>> e42dd973
-                }
-
-                SetConfigValid(selectedConfig);
-
-                var configRunner = GetSelectedConfigRunner();
-                if (configRunner.IsStarting() || configRunner.IsStopping())
-                {
-                    var message = string.Format(
-                        "Cannot start a configuration that is {0}. Please wait until the configuration has finished {0}.",
-                        configRunner.IsStarting()
-                            ? Resources.ConfigManager_UpdateSelectedEnabled_starting
-                            : Resources.ConfigManager_UpdateSelectedEnabled_stopping);
-
-                    DisplayWarning(message);
-                    return false;
-                }
-
-<<<<<<< HEAD
-=======
-                if (!newIsEnabled)
-                {
-                    var doChange = DisplayQuestion(string.Format(
-                        Resources.ConfigManager_UpdateSelectedEnabled_Are_you_sure_you_want_to_stop_configuration__0__,
-                        configRunner.GetConfigName()));
-
-                    if (doChange == DialogResult.Yes)
-                    {
-                        selectedConfig.IsEnabled = false;
-                        configRunner.Stop();
-                    }
-                    return true;
-                }
-
->>>>>>> e42dd973
-                StartConfig(selectedConfig);
-                return true;
-            }
-        }
-
-        private void StartConfig(AutoQcConfig config)
-        {
-            config.IsEnabled = true;
-            var configRunner = _configRunners[config.Name];
-            ProgramLog.Info(string.Format(Resources.ConfigManager_StartConfig_Starting_configuration___0__, config.Name));
-            try
-            {
-                ((ConfigRunner)configRunner).Start();
-            }
-            catch (Exception e)
-            {
-                DisplayErrorWithException(string.Format(Resources.ConfigManager_StartConfig_Error_starting_configuration__0__, configRunner.GetConfig().GetName()) + Environment.NewLine +
-                                          e.Message, e);
-                // ReSharper disable once LocalizableElement
-                ProgramLog.Error(string.Format(Resources.ConfigManager_StartConfig_Error_starting_configuration___0__, configRunner.GetConfig().GetName()), e);
-            }
-        }
-
-        public void StopRunners()
-        {
-            foreach (var configRunner in _configRunners.Values)
-            {
-                ((ConfigRunner)configRunner).Stop();
-            }
-        }
-
-        public List<string> ConfigsRunning()
-        {
-            var runningConfigs = new List<string>();
-            foreach (var configRunner in _configRunners.Values)
-            {
-                if (configRunner.IsBusy())
-                    runningConfigs.Add(configRunner.GetConfigName());
-            }
-            return runningConfigs;
-        }
-
-        #endregion
-        
-        #region Logging
-
-        public void SelectLog(int selected)
-        {
-            if (selected < 0 || selected >= _logList.Count)
-                throw new IndexOutOfRangeException("No log at index: " + selected);
-            GetSelectedLogger().DisableUiLogging();
-            SelectedLog = selected;
-            GetSelectedLogger().LogToUi(_uiControl);
-        }
-
-        public void SelectLogOfSelectedConfig()
-        {
-            lock (_lock)
-            {
-                SelectedLog = GetLoggerIndex(GetSelectedConfig().Name);
-            }
-        }
-
-        public Logger GetLogger(string name)
-        {
-            return _logList[GetLoggerIndex(name)];
-        }
-
-        private int GetLoggerIndex(string name)
-        {
-            for (int i = 0; i < _logList.Count; i++)
-            {
-                if (_logList[i].Name.Equals(name))
-                    return i;
-            }
-            return -1;
-        }
-
-        #endregion
-
-        #region Import/Export
-
-        public void Import(string filePath, ShowDownloadedFileForm showDownloadedFileForm)
-        {
-            var addedConfigs = ImportFrom(filePath, showDownloadedFileForm);
-            foreach (var config in addedConfigs)
-            {
-                // Handle overwritten duplicate configs
-                if (_configRunners.ContainsKey(config.GetName()))
-                    ProgramaticallyRemoveAt(GetConfigIndex(config.GetName()));
-                ProgramaticallyAddConfig(config);
-            }
-        }
-
-        #endregion
-        
-        #region Tests
-
-        public bool ConfigListEquals(List<AutoQcConfig> otherConfigs)
-        {
-            if (otherConfigs.Count != _configList.Count) return false;
-
-            for (int i = 0; i < _configList.Count; i++)
-            {
-                if (!Equals(otherConfigs[i], _configList[i])) return false;
-            }
-
-            return true;
-        }
-
-        public bool ConfigOrderEquals(string[] configNames)
-        {
-            if (configNames.Length != _configList.Count) return false;
-
-            for (int i = 0; i < _configList.Count; i++)
-            {
-                if (!Equals(configNames[i], _configList[i].GetName())) return false;
-            }
-
-            return true;
-        }
-
-        #endregion
-    }
-}
+﻿using System;
+using System.Collections.Generic;
+using System.Drawing;
+using System.Linq;
+using System.Windows.Forms;
+using AutoQC.Properties;
+using SharedBatch;
+
+namespace AutoQC
+{
+    public class AutoQcConfigManager : ConfigManager
+    {
+        // Extension of ConfigManager, handles more specific AutoQC functionality
+        // The UI should reflect the configs, runners, and log files from this class
+
+        private readonly Dictionary<string, IConfigRunner> _configRunners; // dictionary mapping from config name to that config's runner
+        private int _sortedColumn; // column index the configurations were last sorted by
+
+        // Shared variables with ConfigManager:
+        //  Protected -
+        //    Importer importer; <- a ReadXml method to import the configurations
+        //    List<IConfig> _configList; <- the list of configurations. Every config must have a runner in _configRunners
+        //    Dictionary<string, bool> _configValidation; <- dictionary mapping from config name to if that config is valid
+        //    List<Logger>  _logList; <- list of all loggers displayed in the dropDown list on the log tab, logger Names correspond to config names
+        //
+        //    _runningUi; <- if the UI is displayed (false when testing)
+        //    IMainUiControl _uiControl; <- null if no UI displayed
+        //
+        //    object _lock = new object(); <- lock required for any mutator or getter method on _configList, _configRunners, or SelectedConfig
+        //    object _loggerLock = new object(); <- lock required for any mutator or getter method on _logList or SelectedLog
+        //  
+        //  Public - 
+        //    int SelectedConfig <- index of the selected configuration
+        //    int SelectedLog <- index of the selected log. index 0 corresponds to _logger, any index > 0 corresponds to oldLogs[index - 1]
+        //    Dictionary<string, string> RootReplacement; <- dictionary mapping from roots of invalid file paths to roots of valid file paths
+
+        public AutoQcConfigManager(IMainUiControl uiControl = null)
+        {
+            importer = AutoQcConfig.ReadXml;
+            SelectedLog = -1;
+            _sortedColumn = -1;
+            _configRunners = new Dictionary<string, IConfigRunner>();
+            _uiControl = uiControl;
+            _runningUi = uiControl != null;
+            LoadConfigList();
+
+            Init();
+        }
+
+        private new void LoadConfigList()
+        {
+            var configs = base.LoadConfigList();
+            foreach (var iconfig in configs)
+            {
+                var config = (AutoQcConfig)iconfig;
+                if (config.IsEnabled && !Settings.Default.KeepAutoQcRunning)
+                {
+                    // If the config was running last time AutoQC Loader was running (and properties saved), but we are not 
+                    // automatically starting configs on startup, change its IsEnabled state
+                    config.IsEnabled = false;
+                }
+                ProgramaticallyAddConfig(iconfig);
+            }
+        }
+
+        public void ChangeKeepRunningState(bool enable)
+        {
+            if (enable)
+            {
+                StartupManager.EnableKeepRunning();
+            }
+            else
+            {
+                StartupManager.DisableKeepRunning();
+            }
+        }
+
+        public void ReplaceSelectedConfig(IConfig newConfig)
+        {
+            var index = SelectedConfig;
+            var config = GetSelectedConfig();
+            ProgramaticallyRemoveAt(index);
+            try
+            {
+                UserInsertConfig(newConfig, index);
+            }
+            catch (Exception) // Catch all exceptions here otherwise, the old config is removed, and the new one is not added.
+            {
+                UserInsertConfig(config, index);
+                throw;
+            }
+        }
+
+        #region Add Configs
+
+        public void UserAddConfig(IConfig iconfig) => UserInsertConfig(iconfig, _configList.Count);
+
+        public new void UserInsertConfig(IConfig iconfig, int index)
+        {
+            base.UserInsertConfig(iconfig, index);
+            AddConfig(iconfig);
+            SelectConfig(index);
+        }
+
+        private void ProgramaticallyAddConfig(IConfig iconfig) => ProgramaticallyInsertConfig(iconfig, _configList.Count);
+
+        private new void ProgramaticallyInsertConfig(IConfig iconfig, int index)
+        {
+            base.ProgramaticallyInsertConfig(iconfig, index);
+            AddConfig(iconfig);
+        }
+
+        private void AddConfig(IConfig iconfig)
+        {
+            var config = (AutoQcConfig)iconfig;
+            if (_configRunners.ContainsKey(config.Name))
+            {
+                throw new Exception(
+                    string.Format("Config runner already exists for configuration with name '{0}'", config.Name));
+            }
+
+            // The config should have been validated by the time we get here. No need to check the directory path
+            // var directory = Path.GetDirectoryName(config.MainSettings.SkylineFilePath);
+            // if (directory == null)
+            //     throw new Exception("Cannot have a null Skyline file directory.");
+
+            var logFile = config.getConfigFilePath("AutoQC.log");
+
+            var logger = new Logger(logFile, config.Name, 
+                false, // Do not initialize the logger in the constructor; it will be initialized when we start the config.
+                _uiControl);
+            _logList.Add(logger);
+            var runner = new ConfigRunner(config, logger, _uiControl);
+            _configRunners.Add(config.Name, runner);
+        }
+
+        #endregion
+
+        #region Remove Configs
+
+        public void UserRemoveSelected()
+        {
+            AssertConfigSelected();
+            UserRemoveAt(SelectedConfig);
+        }
+
+        public new void UserRemoveAt(int index)
+        {
+            lock (_lock)
+            {
+                var configRunner = (ConfigRunner)_configRunners[_configList[index].GetName()];
+                if (configRunner.IsBusy())
+                {
+                    string message = null;
+                    if (configRunner.IsStarting() || configRunner.IsRunning())
+                    {
+                        message =
+                            string.Format(
+                                Resources.MainForm_btnDelete_Click_Configuration___0___is_running__Please_stop_the_configuration_and_try_again__,
+                                configRunner.GetConfigName());
+                    }
+                    else if (configRunner.IsStopping())
+                    {
+                        message =
+                            string.Format(
+                                Resources.MainForm_btnDelete_Click_Please_wait_for_the_configuration___0___to_stop_and_try_again_,
+                                configRunner.GetConfigName());
+                    }
+                    DisplayWarning(message);
+                    return;
+                }
+                // remove config
+                base.UserRemoveAt(index);
+                RemoveConfig(configRunner.Config);
+            }
+        }
+        
+        private new void ProgramaticallyRemoveAt(int index)
+        {
+            var config = _configList[index];
+            base.ProgramaticallyRemoveAt(index);
+            RemoveConfig(config);
+        }
+
+        private void RemoveConfig(IConfig iconfig)
+        {
+            var config = (AutoQcConfig) iconfig;
+            if (!_configRunners.ContainsKey(config.Name))
+                throw new Exception("Config runner does not exist.");
+            int i = 0;
+            while (i < _logList.Count)
+            {
+                if (_logList[i].Name.Equals(config.Name)) break;
+                i++;
+            }
+            _logList.RemoveAt(i);
+            _uiControl?.ClearLog();
+            _configRunners.Remove(config.Name);
+        }
+
+        #endregion
+        
+        #region Configs
+
+        public new AutoQcConfig GetSelectedConfig()
+        {
+            return (AutoQcConfig)base.GetSelectedConfig();
+        }
+
+        public List<ListViewItem> ConfigsListViewItems(Graphics graphics)
+        {
+            return ConfigsListViewItems(_configRunners, graphics);
+        }
+
+        public void ReplaceSkylineSettings(SkylineSettings skylineSettings)
+        {
+            var runningConfigs = ConfigsRunning();
+            var replacedConfigs = GetReplacedSkylineSettings(skylineSettings, runningConfigs);
+            foreach (var indexAndConfig in replacedConfigs)
+            {
+                ProgramaticallyRemoveAt(indexAndConfig.Item1);
+                ProgramaticallyInsertConfig(indexAndConfig.Item2, indexAndConfig.Item1);
+            }
+            if (runningConfigs.Count > 0)
+                throw new ArgumentException(Resources.AutoQcConfigManager_ReplaceSkylineSettings_The_following_configurations_are_running_and_could_not_be_updated_
+                                            + Environment.NewLine +
+                                            TextUtil.LineSeparate(runningConfigs));
+        }
+
+        #endregion
+        
+        #region Sort configs
+
+        public enum SortColumn
+        {
+            Name,
+            User,
+            Created,
+            RunnerStatus
+        }
+
+        public void SortByValue(int columnIndex)
+        {
+            lock (_lock)
+            {
+                List<int> newIndexOrder = null;
+
+                switch (columnIndex)
+                {
+                    case (int)SortColumn.Name:
+                        var nameTuples = new List<Tuple<string, int>>();
+                        for (int i = 0; i < _configList.Count; i++)
+                            nameTuples.Add(new Tuple<string, int>(((AutoQcConfig)_configList[i]).Name, i));
+                        nameTuples.Sort((a, b) => String.Compare(a.Item1, b.Item1, StringComparison.Ordinal));
+                        newIndexOrder = nameTuples.Select(t => t.Item2).ToList();
+                        break;
+
+                    case (int)SortColumn.User:
+                        var userTuples = new List<Tuple<string, int>>();
+                        for (int i = 0; i < _configList.Count; i++)
+                            userTuples.Add(new Tuple<string, int>(((AutoQcConfig)_configList[i]).User, i));
+                        userTuples.Sort((((a, b) =>
+                        {
+                            if (string.IsNullOrEmpty(a.Item1) && string.IsNullOrEmpty(a.Item1)) return 1;
+                            if (string.IsNullOrEmpty(b.Item1)) return -1;
+                            return String.Compare(a.Item1, b.Item1, StringComparison.Ordinal);
+                        })));
+                        newIndexOrder = userTuples.Select(t => t.Item2).ToList();
+                        break;
+
+                    case (int)SortColumn.Created:
+                        var createdTuples = new List<Tuple<DateTime, int>>();
+                        for (int i = 0; i < _configList.Count; i++)
+                            createdTuples.Add(new Tuple<DateTime, int>(((AutoQcConfig)_configList[i]).Created, i));
+                        createdTuples.Sort((a, b) => b.Item1.CompareTo(a.Item1));
+                        newIndexOrder = createdTuples.Select(t => t.Item2).ToList();
+                        break;
+
+                    case (int)SortColumn.RunnerStatus:
+                        var statusTuples = new List<Tuple<RunnerStatus, int>>();
+                        for (int i = 0; i < _configList.Count; i++)
+                            statusTuples.Add(new Tuple<RunnerStatus, int>(_configRunners[_configList[i].GetName()].GetStatus(), i));
+                        statusTuples.Sort((a, b) => a.Item1.CompareTo(b.Item1));
+                        newIndexOrder = statusTuples.Select(t => t.Item2).ToList();
+                        break;
+                }
+
+                if (newIndexOrder == null)
+                    return;
+                ReorderConfigs(newIndexOrder, _sortedColumn == columnIndex);
+                _sortedColumn = columnIndex;
+            }
+        }
+
+        private void ReorderConfigs(List<int> newIndexOrder, bool sameColumn)
+        {
+            if (sameColumn && IsSorted(newIndexOrder))
+            {
+                ReverseConfigList();
+                return;
+            }
+            var selectedName = HasSelectedConfig() ? GetSelectedConfig().Name : null;
+            var configListHolder = CutConfigList();
+            foreach (var index in newIndexOrder)
+            {
+                _configList.Add(configListHolder[index]);
+            }
+            if (selectedName != null) SelectConfig(GetConfigIndex(selectedName));
+        }
+
+        private bool IsSorted(List<int> list)
+        {
+            if (list.Count == 0) return true;
+            var lastValue = list[0];
+            foreach (var value in list)
+            {
+                if (value < lastValue)
+                    return false;
+            }
+            return true;
+        }
+
+        private AutoQcConfig[] CutConfigList()
+        {
+            var configListHolder = new AutoQcConfig[_configList.Count];
+            for (int i = 0; i < _configList.Count; i++)
+                configListHolder[i] = (AutoQcConfig) _configList[i];
+            _configList.Clear();
+            return configListHolder;
+        }
+
+        private void ReverseConfigList()
+        {
+            var selectedName = HasSelectedConfig() ? GetSelectedConfig().Name : null;
+            var configListHolder = CutConfigList();
+            foreach (var config in configListHolder)
+                _configList.Insert(0, config);
+            if (selectedName != null) SelectConfig(GetConfigIndex(selectedName));
+        }
+
+
+        #endregion
+        
+        #region Run Configs
+
+        public ConfigRunner GetSelectedConfigRunner()
+        {
+            return (ConfigRunner)_configRunners[GetSelectedConfig().GetName()];
+        }
+
+        public void RunEnabled()
+        {
+            lock (_lock)
+            {
+                foreach (var config in _configList)
+                {
+                    var autoQcConfig = (AutoQcConfig) config;
+                    if (!autoQcConfig.IsEnabled)
+                        continue;
+                    StartConfig(autoQcConfig);
+                }
+            }
+        }
+
+        public bool StopConfiguration()
+        {
+            lock (_lock)
+            {
+                var selectedConfig = GetSelectedConfig();
+                if (!selectedConfig.IsEnabled) // TODO: Do we need this?
+                    return false;
+                
+                var configRunner = GetSelectedConfigRunner();
+                if (configRunner.IsStarting() || configRunner.IsStopping())
+                {
+                    var message = string.Format("Cannot stop a configuration that is {0}. Please wait until the configuration has finished {0}.",
+                        configRunner.IsStarting() ? Resources.ConfigManager_UpdateSelectedEnabled_starting : Resources.ConfigManager_UpdateSelectedEnabled_stopping);
+
+                    DisplayWarning(message);
+                    return false;
+                }
+
+                var doChange = DisplayQuestion(string.Format(
+                    Resources.ConfigManager_UpdateSelectedEnabled_Are_you_sure_you_want_to_stop_configuration__0__,
+                    configRunner.GetConfigName()));
+
+                if (doChange == DialogResult.Yes)
+                {
+                    selectedConfig.IsEnabled = false;
+                    configRunner.Stop();
+                    return true;
+                }
+
+                return false;
+            }
+        }
+
+        public bool UpdateSelectedEnabled(bool newIsEnabled)
+        {
+            return newIsEnabled ? StartConfiguration() : StopConfiguration();
+        }
+
+        public bool StartConfiguration()
+        {
+            lock (_lock)
+            {
+                var selectedConfig = GetSelectedConfig();
+                if (selectedConfig.IsEnabled) // TODO: Do we need this?
+                    return false;
+                try
+                {
+                    selectedConfig.Validate();
+                }
+                catch (ArgumentException e)
+                {
+                    DisplayError(TextUtil.LineSeparate(string.Format("Cannot run the configuration '{0}' because it could not be validated.", selectedConfig.Name),
+                                 "The error was:",
+                                 e.Message,
+                                 "Please edit the configuration and try again."));
+
+                    SetConfigInvalid(selectedConfig);
+                    return false;
+                }
+
+                SetConfigValid(selectedConfig);
+
+                var configRunner = GetSelectedConfigRunner();
+                if (configRunner.IsStarting() || configRunner.IsStopping())
+                {
+                    var message = string.Format(
+                        "Cannot start a configuration that is {0}. Please wait until the configuration has finished {0}.",
+                        configRunner.IsStarting()
+                            ? Resources.ConfigManager_UpdateSelectedEnabled_starting
+                            : Resources.ConfigManager_UpdateSelectedEnabled_stopping);
+
+                    DisplayWarning(message);
+                    return false;
+                }
+
+                StartConfig(selectedConfig);
+                return true;
+            }
+        }
+
+        private void StartConfig(AutoQcConfig config)
+        {
+            config.IsEnabled = true;
+            var configRunner = _configRunners[config.Name];
+            ProgramLog.Info(string.Format(Resources.ConfigManager_StartConfig_Starting_configuration___0__, config.Name));
+            try
+            {
+                ((ConfigRunner)configRunner).Start();
+            }
+            catch (Exception e)
+            {
+                DisplayErrorWithException(string.Format(Resources.ConfigManager_StartConfig_Error_starting_configuration__0__, configRunner.GetConfig().GetName()) + Environment.NewLine +
+                                          e.Message, e);
+                // ReSharper disable once LocalizableElement
+                ProgramLog.Error(string.Format(Resources.ConfigManager_StartConfig_Error_starting_configuration___0__, configRunner.GetConfig().GetName()), e);
+            }
+        }
+
+        public void StopRunners()
+        {
+            foreach (var configRunner in _configRunners.Values)
+            {
+                ((ConfigRunner)configRunner).Stop();
+            }
+        }
+
+        public List<string> ConfigsRunning()
+        {
+            var runningConfigs = new List<string>();
+            foreach (var configRunner in _configRunners.Values)
+            {
+                if (configRunner.IsBusy())
+                    runningConfigs.Add(configRunner.GetConfigName());
+            }
+            return runningConfigs;
+        }
+
+        #endregion
+        
+        #region Logging
+
+        public void SelectLog(int selected)
+        {
+            if (selected < 0 || selected >= _logList.Count)
+                throw new IndexOutOfRangeException("No log at index: " + selected);
+            GetSelectedLogger().DisableUiLogging();
+            SelectedLog = selected;
+            GetSelectedLogger().LogToUi(_uiControl);
+        }
+
+        public void SelectLogOfSelectedConfig()
+        {
+            lock (_lock)
+            {
+                SelectedLog = GetLoggerIndex(GetSelectedConfig().Name);
+            }
+        }
+
+        public Logger GetLogger(string name)
+        {
+            return _logList[GetLoggerIndex(name)];
+        }
+
+        private int GetLoggerIndex(string name)
+        {
+            for (int i = 0; i < _logList.Count; i++)
+            {
+                if (_logList[i].Name.Equals(name))
+                    return i;
+            }
+            return -1;
+        }
+
+        #endregion
+
+        #region Import/Export
+
+        public void Import(string filePath, ShowDownloadedFileForm showDownloadedFileForm)
+        {
+            var addedConfigs = ImportFrom(filePath, showDownloadedFileForm);
+            foreach (var config in addedConfigs)
+            {
+                // Handle overwritten duplicate configs
+                if (_configRunners.ContainsKey(config.GetName()))
+                    ProgramaticallyRemoveAt(GetConfigIndex(config.GetName()));
+                ProgramaticallyAddConfig(config);
+            }
+        }
+
+        #endregion
+        
+        #region Tests
+
+        public bool ConfigListEquals(List<AutoQcConfig> otherConfigs)
+        {
+            if (otherConfigs.Count != _configList.Count) return false;
+
+            for (int i = 0; i < _configList.Count; i++)
+            {
+                if (!Equals(otherConfigs[i], _configList[i])) return false;
+            }
+
+            return true;
+        }
+
+        public bool ConfigOrderEquals(string[] configNames)
+        {
+            if (configNames.Length != _configList.Count) return false;
+
+            for (int i = 0; i < _configList.Count; i++)
+            {
+                if (!Equals(configNames[i], _configList[i].GetName())) return false;
+            }
+
+            return true;
+        }
+
+        #endregion
+    }
+}