--- conflicted
+++ resolved
@@ -1,727 +1,716 @@
-﻿/*
- * Original author: Vagisha Sharma <vsharma .at. uw.edu>,
- *                  MacCoss Lab, Department of Genome Sciences, UW
- * Copyright 2015 University of Washington - Seattle, WA
- * 
- * Licensed under the Apache License, Version 2.0 (the "License");
- * you may not use this file except in compliance with the License.
- * You may obtain a copy of the License at
- *
- *     http://www.apache.org/licenses/LICENSE-2.0
- *
- * Unless required by applicable law or agreed to in writing, software
- * distributed under the License is distributed on an "AS IS" BASIS,
- * WITHOUT WARRANTIES OR CONDITIONS OF ANY KIND, either express or implied.
- * See the License for the specific language governing permissions and
- * limitations under the License.
- */
-
-using System;
-using System.Collections.Generic;
-using System.Diagnostics;
-using System.Drawing;
-using System.IO;
-using System.Threading.Tasks;
-using System.Windows.Forms;
-using AutoQC.Properties;
-using SharedBatch;
-
-namespace AutoQC
-{
-    public partial class MainForm : Form, IMainUiControl
-    {
-
-        private readonly AutoQcConfigManager _configManager;
-
-        // Flag that gets set to true in the "Shown" event handler. 
-        // ItemCheck and ItemChecked events on the listview are ignored until then.
-        private bool _loaded;
-        private readonly ColumnWidthCalculator _listViewColumnWidths;
-
-        public MainForm(string openFile)
-        {
-            InitializeComponent();
-            
-            toolStrip.Items.Insert(1,new ToolStripSeparator());
-            _listViewColumnWidths = new ColumnWidthCalculator(listViewConfigs);
-            listViewConfigs.ColumnWidthChanged += listViewConfigs_ColumnWidthChanged;
-
-            ProgramLog.Info(Resources.MainForm_MainForm_Loading_configurations_from_saved_settings_);
-            _configManager = new AutoQcConfigManager(this);
-
-            UpdateUiConfigurations();
-            ListViewSizeChanged();
-            UpdateUiLogFiles();
-            UpdateSettingsTab();
-
-            Shown += ((sender, args) =>
-            {
-                _loaded = true;
-                if (Settings.Default.KeepAutoQcRunning)
-                    _configManager.RunEnabled();
-                if (!string.IsNullOrEmpty(openFile))
-                    FileOpened(openFile);
-            });
-
-        }
-
-        private void RunUi(Action action)
-        {
-            if (!_loaded)
-            {
-                action();
-                return;
-            }
-
-            try
-            {
-                Invoke(action);
-            }
-            catch (ObjectDisposedException)
-            {
-            }
-        }
-
-        #region Configuration list
-
-        private void btnAdd_Click(object sender, EventArgs e)
-        {
-            ProgramLog.Info("Creating a new configuration");
-            var configForm = new AutoQcConfigForm(this, (AutoQcConfig)_configManager.GetLastModified(), ConfigAction.Add, false);
-            configForm.ShowDialog();
-        }
-
-        private void HandleEditEvent(object sender, EventArgs e)
-        {
-            var configRunner = _configManager.GetSelectedConfigRunner();
-            var config = configRunner.Config;
-            if (!_configManager.IsSelectedConfigValid())
-            {
-                if (configRunner.IsRunning())
-                {
-                    // This should not happen.  But we will display an error instead of throwing an exception 
-                    DisplayError("Configuration '{0}' is invalid. It cannot be running.  Please stop the configuration and fix the errors.", config.Name);
-                    return;
-                }
-                var validateConfigForm = new InvalidConfigSetupForm(config, _configManager, this);
-                if (validateConfigForm.ShowDialog() != DialogResult.OK)
-                    return;
-            }
-            var configForm = new AutoQcConfigForm(this, _configManager.GetSelectedConfig(), ConfigAction.Edit, configRunner.IsBusy());
-            configForm.ShowDialog();
-        }
-
-        private void btnCopy_Click(object sender, EventArgs e)
-        {
-            var configForm = new AutoQcConfigForm(this, _configManager.GetSelectedConfig(), ConfigAction.Copy, false);
-            configForm.ShowDialog();
-        }
-
-        public void AssertUniqueConfigName(string newName, bool replacing)
-        {
-            _configManager.AssertUniqueName(newName, replacing);
-        }
-
-        public void AddConfiguration(IConfig config)
-        {
-            _configManager.UserAddConfig(config);
-            UpdateUiConfigurations();
-            ListViewSizeChanged();
-            UpdateUiLogFiles();
-        }
-
-        public void ReplaceSelectedConfig(IConfig config)
-        {
-            _configManager.ReplaceSelectedConfig(config);
-            UpdateUiConfigurations();
-            UpdateUiLogFiles();
-        }
-
-        public void ReplaceAllSkylineVersions(SkylineSettings skylineSettings)
-        {
-            try
-            {
-                skylineSettings.Validate();
-            }
-            catch (ArgumentException)
-            {
-                // Only ask to replace Skyline settings if new settings are valid
-                return;
-            }
-            if (DialogResult.Yes ==
-                DisplayQuestion("Do you want to use this Skyline version for all configurations?"))
-            {
-                try
-                {
-                    _configManager.ReplaceSkylineSettings(skylineSettings);
-                }
-                catch (ArgumentException e)
-                {
-                    DisplayError(e.Message);
-                }
-                UpdateUiConfigurations();
-            }
-        }
-
-        private void btnDelete_Click(object sender, EventArgs e)
-        {
-            _configManager.UserRemoveSelected();
-            UpdateUiConfigurations();
-            ListViewSizeChanged();
-            UpdateUiLogFiles();
-        }
-
-        public void FileOpened(string filePath)
-        {
-            var importConfigs = true;
-            if (!filePath.Contains(FileUtil.DOWNLOADS_FOLDER)) // Only show dialog if configs are not in downloads folder
-            {
-                importConfigs = DialogResult.Yes == DisplayQuestion(string.Format(
-                    Resources.MainForm_FileOpened_Do_you_want_to_import_configurations_from__0__,
-                    Path.GetFileName(filePath)));
-            }
-
-            if (!importConfigs) return;
-            ProgramLog.Info($"Importing configurations from {filePath}");
-            DoImport(filePath);
-        }
-
-        private void btnImport_Click(object sender, EventArgs e)
-        {
-            var dialog = new OpenFileDialog();
-            dialog.Filter = TextUtil.FILTER_QCFG;
-            if (dialog.ShowDialog(this) != DialogResult.OK)
-                return;
-
-            DoImport(dialog.FileName);
-        }
-
-        public void DoImport(string filePath)
-        {
-            _configManager.Import(filePath, ShowDownloadedFileForm);
-            UpdateUiConfigurations();
-            UpdateUiLogFiles();
-        }
-
-        public DialogResult ShowDownloadedFileForm(string filePath, out string newRootDirectory)
-        {
-            var fileOpenedForm = new FileOpenedForm(this, filePath, Program.Icon());
-            var dialogResult = fileOpenedForm.ShowDialog(this);
-            newRootDirectory = fileOpenedForm.NewRootDirectory;
-            return dialogResult;
-        }
-
-        private void btnExport_Click(object sender, EventArgs e)
-        {
-            var shareForm = new ShareConfigsForm(this, _configManager, Program.Icon());
-            if (shareForm.ShowDialog(this) != DialogResult.OK)
-                return;
-            var dialog = new SaveFileDialog {Filter = TextUtil.FILTER_QCFG};
-            if (dialog.ShowDialog(this) != DialogResult.OK)
-                return;
-            _configManager.ExportConfigs(dialog.FileName, shareForm.IndiciesToSave);
-        }
-
-        private void listViewConfigs_ItemCheck(object sender, ItemCheckEventArgs e)
-        {
-<<<<<<< HEAD
-            _configManager.StartConfiguration();
-            UpdateUiConfigurations();
-        }
-
-        private void btnStop_MouseClick(object sender, MouseEventArgs e)
-        {
-            _configManager.StopConfiguration();
-            UpdateUiConfigurations();
-=======
-            if (!_loaded || e.NewValue == e.CurrentValue) return;
-            var newIsEnabled = e.NewValue == CheckState.Checked;
-            e.NewValue = e.CurrentValue;
-            if (_configManager.UpdateSelectedEnabled(newIsEnabled))
-                UpdateUiConfigurations();
->>>>>>> e42dd973
-        }
-
-        private void listViewConfigs_PreventItemSelectionChanged(object sender, ListViewItemSelectionChangedEventArgs e)
-        {
-            // Disable automatic item selection - selected configuration set through _configManager
-            //      Automatic selection disables red text, can't see invalid configurations
-            listViewConfigs.SelectedIndices.Clear();
-        }
-
-        private void listViewConfigs_MouseDown(object sender, MouseEventArgs e)
-        {
-            // Select configuration through _configManager
-            var item = listViewConfigs.GetItemAt(e.X, e.Y);
-            if (item == null)
-            {
-                _configManager.DeselectConfig();
-            }
-            else
-            {
-                _configManager.SelectConfig(item.Index);
-            }
-        }
-
-        private void listViewConfigs_ColumnClick(object sender, ColumnClickEventArgs e)
-        {
-            _configManager.SortByValue(e.Column);
-            UpdateUiConfigurations();
-        }
-
-        #endregion
-
-        #region Open File/Folder
-        
-
-        private void btnOpenResults_Click(object sender, EventArgs e)
-        {
-            var config = _configManager.GetSelectedConfig();
-            if (MainFormUtils.CanOpen(config.Name, _configManager.IsSelectedConfigValid(),
-                config.MainSettings.SkylineFilePath, Resources.MainForm_btnOpenResults_Click_Skyline_file, this))
-            {
-                SkylineInstallations.OpenSkylineFile(config.MainSettings.SkylineFilePath, config.SkylineSettings);
-            }
-        }
-
-        private void btnOpenPanoramaFolder_Click(object sender, EventArgs e)
-        {
-            var config = _configManager.GetSelectedConfig();
-            if (MainFormUtils.CanOpen(config.Name, _configManager.IsSelectedConfigValid(), 
-                string.Empty, Resources.MainForm_btnOpenPanoramaFolder_Click_Panorama_folder, this))
-            {
-                var uri = new Uri(config.PanoramaSettings.PanoramaServerUri + config.PanoramaSettings.PanoramaFolder);
-                Process.Start(uri.AbsoluteUri);
-            }
-        }
-
-        private void btnOpenFolder_Click(object sender, EventArgs e)
-        {
-            openFolderMenuStrip.Show(toolStrip, new Point(0, btnOpenFolder.Height * toolStrip.Items.Count));
-        }
-
-        private void toolStripFolderToWatch_Click(object sender, EventArgs e)
-        {
-            var config = _configManager.GetSelectedConfig();
-            MainFormUtils.OpenFileExplorer(config.Name, _configManager.IsSelectedConfigValid(),
-                config.MainSettings.FolderToWatch,
-                Resources.MainForm_toolStripFolderToWatch_Click_folder_to_watch, this);
-        }
-
-        private void toolStripLogFolder_Click(object sender, EventArgs e)
-        {
-            var config = _configManager.GetSelectedConfig();
-            var logger = _configManager.GetLogger(config.Name);
-            MainFormUtils.OpenFileExplorer(config.Name, _configManager.IsSelectedConfigValid(),
-                logger.GetDirectory(), 
-                Resources.MainForm_toolStripLogFolder_Click_log_folder, this);
-        }
-
-        #endregion
-
-        #region Update UI
-
-        public void UpdateUiConfigurations()
-        {
-            RunUi(() =>
-            {
-                var topItemIndex = listViewConfigs.TopItem != null ? listViewConfigs.TopItem.Index : -1;
-                var listViewItems = _configManager.ConfigsListViewItems(listViewConfigs.CreateGraphics());
-                listViewConfigs.Items.Clear();
-                listViewConfigs.ItemCheck -= listViewConfigs_ItemCheck;
-                foreach (var lvi in listViewItems)
-                    listViewConfigs.Items.Add(lvi);
-                listViewConfigs.ItemCheck += listViewConfigs_ItemCheck;
-                if (topItemIndex != -1 && listViewConfigs.Items.Count > topItemIndex)
-                    listViewConfigs.TopItem = listViewConfigs.Items[topItemIndex];
-                UpdateLabelVisibility();
-                UpdateButtonsEnabled();
-            });
-        }
-
-        public void UpdateButtonsEnabled()
-        {
-            RunUi(() =>
-            {
-                var configSelected = _configManager.HasSelectedConfig();
-                var config = configSelected ? _configManager.GetSelectedConfig() : null;
-                btnDelete.Enabled = configSelected;
-                btnOpenResults.Enabled = configSelected;
-                btnOpenPanoramaFolder.Enabled = configSelected && config.PanoramaSettings.PublishToPanorama;
-                btnOpenFolder.Enabled = configSelected;
-
-                btnEdit.Enabled = configSelected;
-                btnCopy.Enabled = configSelected;
-                btnViewLog.Enabled = configSelected;
-            });
-        }
-
-        public void UpdateUiLogFiles()
-        {
-            RunUi(() =>
-            {
-                comboConfigs.Items.Clear();
-                comboConfigs.Items.AddRange(_configManager.GetLogList());
-                comboConfigs.SelectedIndex = _configManager.SelectedLog;
-            });
-        }
-
-        private void UpdateLabelVisibility()
-        {
-            lblNoConfigs.Hide();
-            if (!_configManager.HasConfigs())
-            {
-                lblNoConfigs.Show();
-            }
-        }
-
-        #endregion
-        
-        #region Logging
-
-        private void btnViewLog_Click(object sender, EventArgs e)
-        {
-            if (_configManager.HasSelectedConfig())
-            {
-                _configManager.SelectLogOfSelectedConfig();
-                UpdateUiLogFiles();
-                // SwitchLogger(); // We don't need this. UpdateUiLogFiles will change the selected index in the log combobox which will end up calling SwitchLogger.
-            }
-            tabMain.SelectTab(tabLog);
-        }
-
-        private void tabLog_Enter(object sender, EventArgs e)
-        {
-            ScrollToLogEnd(true);
-        }
-
-        private void comboConfigs_SelectedIndexChanged(object sender, EventArgs e)
-        {
-            _configManager.SelectLog(comboConfigs.SelectedIndex);
-            if (_configManager.SelectedLog >= 0)
-                btnOpenLogFolder.Enabled = true;
-            SwitchLogger();
-        }
-
-        private async void SwitchLogger()
-        {
-            textBoxLog.Clear();
-
-            var logger = _configManager.GetSelectedLogger();
-            try
-            {
-                await Task.Run(() =>
-                {
-                    // Read the log contents and display in the log tab.
-                    logger.DisplayLog();
-                });
-            }
-            catch (Exception ex)
-            {
-                DisplayErrorWithException(Resources.MainForm_SwitchLogger_Error_reading_log_ + Environment.NewLine + ex.Message, ex);
-            }
-
-            ScrollToLogEnd(true);
-        }
-
-        private void ScrollToLogEnd(bool forceScroll = false)
-        {
-            // Only scroll to end if forced or user is already scrolled to bottom of log
-            if (forceScroll || textBoxLog.GetPositionFromCharIndex(textBoxLog.Text.Length - 1).Y <= textBoxLog.Height)
-            {
-                textBoxLog.SelectionStart = textBoxLog.Text.Length;
-                textBoxLog.ScrollToCaret();
-            }
-        }
-
-        private void btnOpenLogFolder_Click(object sender, EventArgs e)
-        {
-            var logger = _configManager.GetSelectedLogger();
-            if (!File.Exists(logger.GetFile()))
-            {
-                if (!Directory.Exists(logger.GetDirectory()))
-                {
-                    DisplayError(string.Format(Resources.MainForm_btnOpenFolder_Click_File_location_does_not_exist___0_, logger.GetFile()));
-                    return;
-                }
-                Process.Start(logger.GetDirectory());
-                return;
-            }
-
-            var arg = "/select, \"" + logger.GetFile() + "\"";
-            Process.Start("explorer.exe", arg);
-        }
-
-        public void LogToUi(string name, string text, bool trim)
-        {
-            RunUi(() =>
-            {
-                if (!_configManager.LoggerIsDisplayed(name))
-                    return;
-                if (trim)
-                {
-                    TrimDisplayedLog();
-                }
-                
-                textBoxLog.AppendText(text);
-                textBoxLog.AppendText(Environment.NewLine);
-                
-                ScrollToLogEnd();
-            });
-        }
-
-        private void TrimDisplayedLog()
-        {
-            var numLines = textBoxLog.Lines.Length;
-            const int buffer = Logger.MaxLogLines / 10;
-            if (numLines > Logger.MaxLogLines + buffer)
-            {
-                var unTruncated = textBoxLog.Text;
-                var startIndex = textBoxLog.GetFirstCharIndexFromLine(numLines - Logger.MaxLogLines);
-                var message = (_configManager.GetSelectedLogger() != null)
-                    ? string.Format(Logger.LogTruncatedMessage, _configManager.GetSelectedLogger().GetFile())
-                    : Resources.MainForm_ViewLog_Log_Truncated;
-                message += Environment.NewLine;
-                textBoxLog.Text = message + unTruncated.Substring(startIndex);
-                textBoxLog.SelectionStart = 0;
-                textBoxLog.SelectionLength = message.Length;
-                textBoxLog.SelectionColor = Color.Red;
-            }
-        }
-
-        public void LogErrorToUi(string name, string text, bool trim)
-        {
-            RunUi(() =>
-            {
-                if (!_configManager.LoggerIsDisplayed(name))
-                    return;
-                if (trim)
-                {
-                    TrimDisplayedLog();
-                }
-
-                textBoxLog.SelectionStart = textBoxLog.TextLength;
-                textBoxLog.SelectionLength = 0;
-                textBoxLog.SelectionColor = Color.Red;
-                LogToUi(name, text,
-                    false); // Already trimmed
-                textBoxLog.SelectionColor = textBoxLog.ForeColor;
-            });
-        }
-
-        public void LogLinesToUi(string name, List<string> lines)
-        {
-            RunUi(() =>
-            {
-                if (!_configManager.LoggerIsDisplayed(name))
-                    return;
-                foreach (var line in lines)
-                {
-                    textBoxLog.AppendText(line);
-                    textBoxLog.AppendText(Environment.NewLine);
-                }
-            });
-        }
-
-        public void LogErrorLinesToUi(string name, List<string> lines)
-        {
-            RunUi(() =>
-            {
-                if (!_configManager.LoggerIsDisplayed(name))
-                    return;
-                var selectionStart = textBoxLog.SelectionStart;
-                foreach (var line in lines)
-                {
-                    textBoxLog.AppendText(line);
-                    textBoxLog.AppendText(Environment.NewLine);
-                }
-                textBoxLog.Select(selectionStart, textBoxLog.TextLength);
-                textBoxLog.SelectionColor = Color.Red;
-            });
-        }
-
-        public void ClearLog()
-        {
-            textBoxLog.Clear();
-        }
-
-        #endregion
-
-        #region Settings Tab
-
-        private void UpdateSettingsTab()
-        {
-            cb_minimizeToSysTray.Checked = Settings.Default.MinimizeToSystemTray;
-            cb_keepRunning.Checked = Settings.Default.KeepAutoQcRunning;
-
-            cb_minimizeToSysTray.CheckedChanged += cb_minimizeToSysTray_CheckedChanged;
-            cb_keepRunning.CheckedChanged += cb_keepRunning_CheckedChanged;
-
-            
-        }
-
-        private void cb_keepRunning_CheckedChanged(object sender, EventArgs e)
-        {
-            cb_keepRunning.Enabled = false;
-            var enable = cb_keepRunning.Checked;
-            try
-            {
-                _configManager.ChangeKeepRunningState(enable);
-            }
-            catch (Exception ex)
-            {
-                var err = enable ? string.Format(Resources.MainForm_cb_keepRunning_CheckedChanged_Error_enabling__Keep__0__running_, Program.AppName)
-                    : string.Format(Resources.MainForm_cb_keepRunning_CheckedChanged_Error_disabling__Keep__0__running_, Program.AppName);
-                // ReSharper disable once LocalizableElement
-                ProgramLog.Error($"Error {(enable ? "enabling" : "disabling")} \"Keep AutoQC Loader running\"", ex);
-
-                DisplayErrorWithException(TextUtil.LineSeparate(
-                        $"{err},{ex.Message},{(ex.InnerException != null ? ex.InnerException.StackTrace : ex.StackTrace)}"),
-                    ex);
-
-                cb_keepRunning.CheckedChanged -= cb_keepRunning_CheckedChanged;
-                cb_keepRunning.Checked = !enable;
-                cb_keepRunning.CheckedChanged += cb_keepRunning_CheckedChanged;
-                cb_keepRunning.Enabled = true;
-                return;
-            }
-
-            Settings.Default.KeepAutoQcRunning = cb_keepRunning.Checked;
-            Settings.Default.Save();
-            cb_keepRunning.Enabled = true;
-        }
-
-        private void cb_minimizeToSysTray_CheckedChanged(object sender, EventArgs e)
-        {
-            Settings.Default.MinimizeToSystemTray = cb_minimizeToSysTray.Checked;
-            Settings.Default.Save();
-        }
-
-        #endregion
-
-        #region Form event handlers and errors
-
-        private void MainForm_Resize(object sender, EventArgs e)
-        {
-            ListViewSizeChanged();
-
-            //If the form is minimized hide it from the task bar  
-            //and show the system tray icon (represented by the NotifyIcon control)  
-            if (WindowState == FormWindowState.Minimized && Settings.Default.MinimizeToSystemTray)
-            {
-                Hide();
-                systray_icon.Visible = true;
-            }
-        }
-
-        private void tabConfigs_Enter(object sender, EventArgs e)
-        {
-            // only toggle paint event when switching to main tab
-            tabConfigs.Paint += tabConfigs_Paint;
-        }
-
-        private void tabConfigs_Paint(object sender, PaintEventArgs e)
-        {
-            ListViewSizeChanged();
-            tabConfigs.Paint -= tabConfigs_Paint;
-        }
-
-        private void ListViewSizeChanged()
-        {
-            listViewConfigs.ColumnWidthChanged -= listViewConfigs_ColumnWidthChanged;
-            _listViewColumnWidths.ListViewContainerResize();
-            listViewConfigs.ColumnWidthChanged += listViewConfigs_ColumnWidthChanged;
-        }
-
-        private void listViewConfigs_ColumnWidthChanged(object sender, ColumnWidthChangedEventArgs e)
-        {
-            listViewConfigs.ColumnWidthChanged -= listViewConfigs_ColumnWidthChanged;
-            _listViewColumnWidths.WidthsChangedByUser();
-            listViewConfigs.ColumnWidthChanged += listViewConfigs_ColumnWidthChanged;
-        }
-
-        private void systray_icon_MouseDoubleClick(object sender, MouseEventArgs e)
-        {
-            Show();
-            WindowState = FormWindowState.Normal;
-            systray_icon.Visible = false;
-        }
-
-        private void MainForm_FormClosing(object sender, FormClosingEventArgs e)
-        {
-            _configManager.Close();
-        }
-
-        public void DisplayError(string message)
-        {
-            RunUi(() => { AlertDlg.ShowError(this, Program.AppName, message); });
-        }
-
-        public void DisplayError(string message, params object[] args)
-        {
-            RunUi(() => { AlertDlg.ShowError(this, Program.AppName, string.Format(message, args)); });
-        }
-
-        public void DisplayWarning(string message)
-        {
-            RunUi(() => { AlertDlg.ShowWarning(this, Program.AppName, message); });
-        }
-
-        public void DisplayInfo(string message)
-        {
-            RunUi(() => { AlertDlg.ShowInfo(this, Program.AppName, message); });
-        }
-
-        public void DisplayErrorWithException(string message, Exception exception)
-        {
-            RunUi(() => { AlertDlg.ShowErrorWithException(this, Program.AppName, message, exception); });
-        }
-
-        public DialogResult DisplayQuestion(string message)
-        {
-            return AlertDlg.ShowQuestion(this, Program.AppName, message);
-        }
-
-        public DialogResult DisplayLargeOkCancel(string message)
-        {
-            return AlertDlg.ShowLargeOkCancel(this, Program.AppName, message);
-        }
-
-        public void UpdateRunningButtons(bool canStart, bool canStop)
-        {
-            // Implements interface member, AutoQC does not use running buttons
-        }
-
-        #endregion
-    }
-
-    // ListView that prevents a double click from toggling checkbox
-    class MyListView : ListView
-    {
-        private bool checkFromDoubleClick;
-
-        public void SimulateItemCheck(ItemCheckEventArgs ice) => OnItemCheck(ice);
-
-        protected override void OnItemCheck(ItemCheckEventArgs ice)
-        {
-            if (this.checkFromDoubleClick)
-            {
-                ice.NewValue = ice.CurrentValue;
-                this.checkFromDoubleClick = false;
-            }
-            else
-                base.OnItemCheck(ice);
-        }
-
-        protected override void OnMouseDown(MouseEventArgs e)
-        {
-            // Is this a double-click?
-            if ((e.Button == MouseButtons.Left) && (e.Clicks > 1))
-            {
-                this.checkFromDoubleClick = true;
-            }
-            base.OnMouseDown(e);
-        }
-    }
-
-}
+﻿/*
+ * Original author: Vagisha Sharma <vsharma .at. uw.edu>,
+ *                  MacCoss Lab, Department of Genome Sciences, UW
+ * Copyright 2015 University of Washington - Seattle, WA
+ * 
+ * Licensed under the Apache License, Version 2.0 (the "License");
+ * you may not use this file except in compliance with the License.
+ * You may obtain a copy of the License at
+ *
+ *     http://www.apache.org/licenses/LICENSE-2.0
+ *
+ * Unless required by applicable law or agreed to in writing, software
+ * distributed under the License is distributed on an "AS IS" BASIS,
+ * WITHOUT WARRANTIES OR CONDITIONS OF ANY KIND, either express or implied.
+ * See the License for the specific language governing permissions and
+ * limitations under the License.
+ */
+
+using System;
+using System.Collections.Generic;
+using System.Diagnostics;
+using System.Drawing;
+using System.IO;
+using System.Threading.Tasks;
+using System.Windows.Forms;
+using AutoQC.Properties;
+using SharedBatch;
+
+namespace AutoQC
+{
+    public partial class MainForm : Form, IMainUiControl
+    {
+
+        private readonly AutoQcConfigManager _configManager;
+
+        // Flag that gets set to true in the "Shown" event handler. 
+        // ItemCheck and ItemChecked events on the listview are ignored until then.
+        private bool _loaded;
+        private readonly ColumnWidthCalculator _listViewColumnWidths;
+
+        public MainForm(string openFile)
+        {
+            InitializeComponent();
+            
+            toolStrip.Items.Insert(1,new ToolStripSeparator());
+            _listViewColumnWidths = new ColumnWidthCalculator(listViewConfigs);
+            listViewConfigs.ColumnWidthChanged += listViewConfigs_ColumnWidthChanged;
+
+            ProgramLog.Info(Resources.MainForm_MainForm_Loading_configurations_from_saved_settings_);
+            _configManager = new AutoQcConfigManager(this);
+
+            UpdateUiConfigurations();
+            ListViewSizeChanged();
+            UpdateUiLogFiles();
+            UpdateSettingsTab();
+
+            Shown += ((sender, args) =>
+            {
+                _loaded = true;
+                if (Settings.Default.KeepAutoQcRunning)
+                    _configManager.RunEnabled();
+                if (!string.IsNullOrEmpty(openFile))
+                    FileOpened(openFile);
+            });
+
+        }
+
+        private void RunUi(Action action)
+        {
+            if (!_loaded)
+            {
+                action();
+                return;
+            }
+
+            try
+            {
+                Invoke(action);
+            }
+            catch (ObjectDisposedException)
+            {
+            }
+        }
+
+        #region Configuration list
+
+        private void btnAdd_Click(object sender, EventArgs e)
+        {
+            ProgramLog.Info("Creating a new configuration");
+            var configForm = new AutoQcConfigForm(this, (AutoQcConfig)_configManager.GetLastModified(), ConfigAction.Add, false);
+            configForm.ShowDialog();
+        }
+
+        private void HandleEditEvent(object sender, EventArgs e)
+        {
+            var configRunner = _configManager.GetSelectedConfigRunner();
+            var config = configRunner.Config;
+            if (!_configManager.IsSelectedConfigValid())
+            {
+                if (configRunner.IsRunning())
+                {
+                    // This should not happen.  But we will display an error instead of throwing an exception 
+                    DisplayError("Configuration '{0}' is invalid. It cannot be running.  Please stop the configuration and fix the errors.", config.Name);
+                    return;
+                }
+                var validateConfigForm = new InvalidConfigSetupForm(config, _configManager, this);
+                if (validateConfigForm.ShowDialog() != DialogResult.OK)
+                    return;
+            }
+            var configForm = new AutoQcConfigForm(this, _configManager.GetSelectedConfig(), ConfigAction.Edit, configRunner.IsBusy());
+            configForm.ShowDialog();
+        }
+
+        private void btnCopy_Click(object sender, EventArgs e)
+        {
+            var configForm = new AutoQcConfigForm(this, _configManager.GetSelectedConfig(), ConfigAction.Copy, false);
+            configForm.ShowDialog();
+        }
+
+        public void AssertUniqueConfigName(string newName, bool replacing)
+        {
+            _configManager.AssertUniqueName(newName, replacing);
+        }
+
+        public void AddConfiguration(IConfig config)
+        {
+            _configManager.UserAddConfig(config);
+            UpdateUiConfigurations();
+            ListViewSizeChanged();
+            UpdateUiLogFiles();
+        }
+
+        public void ReplaceSelectedConfig(IConfig config)
+        {
+            _configManager.ReplaceSelectedConfig(config);
+            UpdateUiConfigurations();
+            UpdateUiLogFiles();
+        }
+
+        public void ReplaceAllSkylineVersions(SkylineSettings skylineSettings)
+        {
+            try
+            {
+                skylineSettings.Validate();
+            }
+            catch (ArgumentException)
+            {
+                // Only ask to replace Skyline settings if new settings are valid
+                return;
+            }
+            if (DialogResult.Yes ==
+                DisplayQuestion("Do you want to use this Skyline version for all configurations?"))
+            {
+                try
+                {
+                    _configManager.ReplaceSkylineSettings(skylineSettings);
+                }
+                catch (ArgumentException e)
+                {
+                    DisplayError(e.Message);
+                }
+                UpdateUiConfigurations();
+            }
+        }
+
+        private void btnDelete_Click(object sender, EventArgs e)
+        {
+            _configManager.UserRemoveSelected();
+            UpdateUiConfigurations();
+            ListViewSizeChanged();
+            UpdateUiLogFiles();
+        }
+
+        public void FileOpened(string filePath)
+        {
+            var importConfigs = true;
+            if (!filePath.Contains(FileUtil.DOWNLOADS_FOLDER)) // Only show dialog if configs are not in downloads folder
+            {
+                importConfigs = DialogResult.Yes == DisplayQuestion(string.Format(
+                    Resources.MainForm_FileOpened_Do_you_want_to_import_configurations_from__0__,
+                    Path.GetFileName(filePath)));
+            }
+
+            if (!importConfigs) return;
+            ProgramLog.Info($"Importing configurations from {filePath}");
+            DoImport(filePath);
+        }
+
+        private void btnImport_Click(object sender, EventArgs e)
+        {
+            var dialog = new OpenFileDialog();
+            dialog.Filter = TextUtil.FILTER_QCFG;
+            if (dialog.ShowDialog(this) != DialogResult.OK)
+                return;
+
+            DoImport(dialog.FileName);
+        }
+
+        public void DoImport(string filePath)
+        {
+            _configManager.Import(filePath, ShowDownloadedFileForm);
+            UpdateUiConfigurations();
+            UpdateUiLogFiles();
+        }
+
+        public DialogResult ShowDownloadedFileForm(string filePath, out string newRootDirectory)
+        {
+            var fileOpenedForm = new FileOpenedForm(this, filePath, Program.Icon());
+            var dialogResult = fileOpenedForm.ShowDialog(this);
+            newRootDirectory = fileOpenedForm.NewRootDirectory;
+            return dialogResult;
+        }
+
+        private void btnExport_Click(object sender, EventArgs e)
+        {
+            var shareForm = new ShareConfigsForm(this, _configManager, Program.Icon());
+            if (shareForm.ShowDialog(this) != DialogResult.OK)
+                return;
+            var dialog = new SaveFileDialog {Filter = TextUtil.FILTER_QCFG};
+            if (dialog.ShowDialog(this) != DialogResult.OK)
+                return;
+            _configManager.ExportConfigs(dialog.FileName, shareForm.IndiciesToSave);
+        }
+
+        private void listViewConfigs_ItemCheck(object sender, ItemCheckEventArgs e)
+        {
+            if (!_loaded || e.NewValue == e.CurrentValue) return;
+            var newIsEnabled = e.NewValue == CheckState.Checked;
+            e.NewValue = e.CurrentValue;
+            if (_configManager.UpdateSelectedEnabled(newIsEnabled))
+                UpdateUiConfigurations();
+        }
+
+        private void listViewConfigs_PreventItemSelectionChanged(object sender, ListViewItemSelectionChangedEventArgs e)
+        {
+            // Disable automatic item selection - selected configuration set through _configManager
+            //      Automatic selection disables red text, can't see invalid configurations
+            listViewConfigs.SelectedIndices.Clear();
+        }
+
+        private void listViewConfigs_MouseDown(object sender, MouseEventArgs e)
+        {
+            // Select configuration through _configManager
+            var item = listViewConfigs.GetItemAt(e.X, e.Y);
+            if (item == null)
+            {
+                _configManager.DeselectConfig();
+            }
+            else
+            {
+                _configManager.SelectConfig(item.Index);
+            }
+        }
+
+        private void listViewConfigs_ColumnClick(object sender, ColumnClickEventArgs e)
+        {
+            _configManager.SortByValue(e.Column);
+            UpdateUiConfigurations();
+        }
+
+        #endregion
+
+        #region Open File/Folder
+        
+
+        private void btnOpenResults_Click(object sender, EventArgs e)
+        {
+            var config = _configManager.GetSelectedConfig();
+            if (MainFormUtils.CanOpen(config.Name, _configManager.IsSelectedConfigValid(),
+                config.MainSettings.SkylineFilePath, Resources.MainForm_btnOpenResults_Click_Skyline_file, this))
+            {
+                SkylineInstallations.OpenSkylineFile(config.MainSettings.SkylineFilePath, config.SkylineSettings);
+            }
+        }
+
+        private void btnOpenPanoramaFolder_Click(object sender, EventArgs e)
+        {
+            var config = _configManager.GetSelectedConfig();
+            if (MainFormUtils.CanOpen(config.Name, _configManager.IsSelectedConfigValid(), 
+                string.Empty, Resources.MainForm_btnOpenPanoramaFolder_Click_Panorama_folder, this))
+            {
+                var uri = new Uri(config.PanoramaSettings.PanoramaServerUri + config.PanoramaSettings.PanoramaFolder);
+                Process.Start(uri.AbsoluteUri);
+            }
+        }
+
+        private void btnOpenFolder_Click(object sender, EventArgs e)
+        {
+            openFolderMenuStrip.Show(toolStrip, new Point(0, btnOpenFolder.Height * toolStrip.Items.Count));
+        }
+
+        private void toolStripFolderToWatch_Click(object sender, EventArgs e)
+        {
+            var config = _configManager.GetSelectedConfig();
+            MainFormUtils.OpenFileExplorer(config.Name, _configManager.IsSelectedConfigValid(),
+                config.MainSettings.FolderToWatch,
+                Resources.MainForm_toolStripFolderToWatch_Click_folder_to_watch, this);
+        }
+
+        private void toolStripLogFolder_Click(object sender, EventArgs e)
+        {
+            var config = _configManager.GetSelectedConfig();
+            var logger = _configManager.GetLogger(config.Name);
+            MainFormUtils.OpenFileExplorer(config.Name, _configManager.IsSelectedConfigValid(),
+                logger.GetDirectory(), 
+                Resources.MainForm_toolStripLogFolder_Click_log_folder, this);
+        }
+
+        #endregion
+
+        #region Update UI
+
+        public void UpdateUiConfigurations()
+        {
+            RunUi(() =>
+            {
+                var topItemIndex = listViewConfigs.TopItem != null ? listViewConfigs.TopItem.Index : -1;
+                var listViewItems = _configManager.ConfigsListViewItems(listViewConfigs.CreateGraphics());
+                listViewConfigs.Items.Clear();
+                listViewConfigs.ItemCheck -= listViewConfigs_ItemCheck;
+                foreach (var lvi in listViewItems)
+                    listViewConfigs.Items.Add(lvi);
+                listViewConfigs.ItemCheck += listViewConfigs_ItemCheck;
+                if (topItemIndex != -1 && listViewConfigs.Items.Count > topItemIndex)
+                    listViewConfigs.TopItem = listViewConfigs.Items[topItemIndex];
+                UpdateLabelVisibility();
+                UpdateButtonsEnabled();
+            });
+        }
+
+        public void UpdateButtonsEnabled()
+        {
+            RunUi(() =>
+            {
+                var configSelected = _configManager.HasSelectedConfig();
+                var config = configSelected ? _configManager.GetSelectedConfig() : null;
+                btnDelete.Enabled = configSelected;
+                btnOpenResults.Enabled = configSelected;
+                btnOpenPanoramaFolder.Enabled = configSelected && config.PanoramaSettings.PublishToPanorama;
+                btnOpenFolder.Enabled = configSelected;
+
+                btnEdit.Enabled = configSelected;
+                btnCopy.Enabled = configSelected;
+                btnViewLog.Enabled = configSelected;
+            });
+        }
+
+        public void UpdateUiLogFiles()
+        {
+            RunUi(() =>
+            {
+                comboConfigs.Items.Clear();
+                comboConfigs.Items.AddRange(_configManager.GetLogList());
+                comboConfigs.SelectedIndex = _configManager.SelectedLog;
+            });
+        }
+
+        private void UpdateLabelVisibility()
+        {
+            lblNoConfigs.Hide();
+            if (!_configManager.HasConfigs())
+            {
+                lblNoConfigs.Show();
+            }
+        }
+
+        #endregion
+        
+        #region Logging
+
+        private void btnViewLog_Click(object sender, EventArgs e)
+        {
+            if (_configManager.HasSelectedConfig())
+            {
+                _configManager.SelectLogOfSelectedConfig();
+                UpdateUiLogFiles();
+                // SwitchLogger(); // We don't need this. UpdateUiLogFiles will change the selected index in the log combobox which will end up calling SwitchLogger.
+            }
+            tabMain.SelectTab(tabLog);
+        }
+
+        private void tabLog_Enter(object sender, EventArgs e)
+        {
+            ScrollToLogEnd(true);
+        }
+
+        private void comboConfigs_SelectedIndexChanged(object sender, EventArgs e)
+        {
+            _configManager.SelectLog(comboConfigs.SelectedIndex);
+            if (_configManager.SelectedLog >= 0)
+                btnOpenLogFolder.Enabled = true;
+            SwitchLogger();
+        }
+
+        private async void SwitchLogger()
+        {
+            textBoxLog.Clear();
+
+            var logger = _configManager.GetSelectedLogger();
+            try
+            {
+                await Task.Run(() =>
+                {
+                    // Read the log contents and display in the log tab.
+                    logger.DisplayLog();
+                });
+            }
+            catch (Exception ex)
+            {
+                DisplayErrorWithException(Resources.MainForm_SwitchLogger_Error_reading_log_ + Environment.NewLine + ex.Message, ex);
+            }
+
+            ScrollToLogEnd(true);
+        }
+
+        private void ScrollToLogEnd(bool forceScroll = false)
+        {
+            // Only scroll to end if forced or user is already scrolled to bottom of log
+            if (forceScroll || textBoxLog.GetPositionFromCharIndex(textBoxLog.Text.Length - 1).Y <= textBoxLog.Height)
+            {
+                textBoxLog.SelectionStart = textBoxLog.Text.Length;
+                textBoxLog.ScrollToCaret();
+            }
+        }
+
+        private void btnOpenLogFolder_Click(object sender, EventArgs e)
+        {
+            var logger = _configManager.GetSelectedLogger();
+            if (!File.Exists(logger.GetFile()))
+            {
+                if (!Directory.Exists(logger.GetDirectory()))
+                {
+                    DisplayError(string.Format(Resources.MainForm_btnOpenFolder_Click_File_location_does_not_exist___0_, logger.GetFile()));
+                    return;
+                }
+                Process.Start(logger.GetDirectory());
+                return;
+            }
+
+            var arg = "/select, \"" + logger.GetFile() + "\"";
+            Process.Start("explorer.exe", arg);
+        }
+
+        public void LogToUi(string name, string text, bool trim)
+        {
+            RunUi(() =>
+            {
+                if (!_configManager.LoggerIsDisplayed(name))
+                    return;
+                if (trim)
+                {
+                    TrimDisplayedLog();
+                }
+                
+                textBoxLog.AppendText(text);
+                textBoxLog.AppendText(Environment.NewLine);
+                
+                ScrollToLogEnd();
+            });
+        }
+
+        private void TrimDisplayedLog()
+        {
+            var numLines = textBoxLog.Lines.Length;
+            const int buffer = Logger.MaxLogLines / 10;
+            if (numLines > Logger.MaxLogLines + buffer)
+            {
+                var unTruncated = textBoxLog.Text;
+                var startIndex = textBoxLog.GetFirstCharIndexFromLine(numLines - Logger.MaxLogLines);
+                var message = (_configManager.GetSelectedLogger() != null)
+                    ? string.Format(Logger.LogTruncatedMessage, _configManager.GetSelectedLogger().GetFile())
+                    : Resources.MainForm_ViewLog_Log_Truncated;
+                message += Environment.NewLine;
+                textBoxLog.Text = message + unTruncated.Substring(startIndex);
+                textBoxLog.SelectionStart = 0;
+                textBoxLog.SelectionLength = message.Length;
+                textBoxLog.SelectionColor = Color.Red;
+            }
+        }
+
+        public void LogErrorToUi(string name, string text, bool trim)
+        {
+            RunUi(() =>
+            {
+                if (!_configManager.LoggerIsDisplayed(name))
+                    return;
+                if (trim)
+                {
+                    TrimDisplayedLog();
+                }
+
+                textBoxLog.SelectionStart = textBoxLog.TextLength;
+                textBoxLog.SelectionLength = 0;
+                textBoxLog.SelectionColor = Color.Red;
+                LogToUi(name, text,
+                    false); // Already trimmed
+                textBoxLog.SelectionColor = textBoxLog.ForeColor;
+            });
+        }
+
+        public void LogLinesToUi(string name, List<string> lines)
+        {
+            RunUi(() =>
+            {
+                if (!_configManager.LoggerIsDisplayed(name))
+                    return;
+                foreach (var line in lines)
+                {
+                    textBoxLog.AppendText(line);
+                    textBoxLog.AppendText(Environment.NewLine);
+                }
+            });
+        }
+
+        public void LogErrorLinesToUi(string name, List<string> lines)
+        {
+            RunUi(() =>
+            {
+                if (!_configManager.LoggerIsDisplayed(name))
+                    return;
+                var selectionStart = textBoxLog.SelectionStart;
+                foreach (var line in lines)
+                {
+                    textBoxLog.AppendText(line);
+                    textBoxLog.AppendText(Environment.NewLine);
+                }
+                textBoxLog.Select(selectionStart, textBoxLog.TextLength);
+                textBoxLog.SelectionColor = Color.Red;
+            });
+        }
+
+        public void ClearLog()
+        {
+            textBoxLog.Clear();
+        }
+
+        #endregion
+
+        #region Settings Tab
+
+        private void UpdateSettingsTab()
+        {
+            cb_minimizeToSysTray.Checked = Settings.Default.MinimizeToSystemTray;
+            cb_keepRunning.Checked = Settings.Default.KeepAutoQcRunning;
+
+            cb_minimizeToSysTray.CheckedChanged += cb_minimizeToSysTray_CheckedChanged;
+            cb_keepRunning.CheckedChanged += cb_keepRunning_CheckedChanged;
+
+            
+        }
+
+        private void cb_keepRunning_CheckedChanged(object sender, EventArgs e)
+        {
+            cb_keepRunning.Enabled = false;
+            var enable = cb_keepRunning.Checked;
+            try
+            {
+                _configManager.ChangeKeepRunningState(enable);
+            }
+            catch (Exception ex)
+            {
+                var err = enable ? string.Format(Resources.MainForm_cb_keepRunning_CheckedChanged_Error_enabling__Keep__0__running_, Program.AppName)
+                    : string.Format(Resources.MainForm_cb_keepRunning_CheckedChanged_Error_disabling__Keep__0__running_, Program.AppName);
+                // ReSharper disable once LocalizableElement
+                ProgramLog.Error($"Error {(enable ? "enabling" : "disabling")} \"Keep AutoQC Loader running\"", ex);
+
+                DisplayErrorWithException(TextUtil.LineSeparate(
+                        $"{err},{ex.Message},{(ex.InnerException != null ? ex.InnerException.StackTrace : ex.StackTrace)}"),
+                    ex);
+
+                cb_keepRunning.CheckedChanged -= cb_keepRunning_CheckedChanged;
+                cb_keepRunning.Checked = !enable;
+                cb_keepRunning.CheckedChanged += cb_keepRunning_CheckedChanged;
+                cb_keepRunning.Enabled = true;
+                return;
+            }
+
+            Settings.Default.KeepAutoQcRunning = cb_keepRunning.Checked;
+            Settings.Default.Save();
+            cb_keepRunning.Enabled = true;
+        }
+
+        private void cb_minimizeToSysTray_CheckedChanged(object sender, EventArgs e)
+        {
+            Settings.Default.MinimizeToSystemTray = cb_minimizeToSysTray.Checked;
+            Settings.Default.Save();
+        }
+
+        #endregion
+
+        #region Form event handlers and errors
+
+        private void MainForm_Resize(object sender, EventArgs e)
+        {
+            ListViewSizeChanged();
+
+            //If the form is minimized hide it from the task bar  
+            //and show the system tray icon (represented by the NotifyIcon control)  
+            if (WindowState == FormWindowState.Minimized && Settings.Default.MinimizeToSystemTray)
+            {
+                Hide();
+                systray_icon.Visible = true;
+            }
+        }
+
+        private void tabConfigs_Enter(object sender, EventArgs e)
+        {
+            // only toggle paint event when switching to main tab
+            tabConfigs.Paint += tabConfigs_Paint;
+        }
+
+        private void tabConfigs_Paint(object sender, PaintEventArgs e)
+        {
+            ListViewSizeChanged();
+            tabConfigs.Paint -= tabConfigs_Paint;
+        }
+
+        private void ListViewSizeChanged()
+        {
+            listViewConfigs.ColumnWidthChanged -= listViewConfigs_ColumnWidthChanged;
+            _listViewColumnWidths.ListViewContainerResize();
+            listViewConfigs.ColumnWidthChanged += listViewConfigs_ColumnWidthChanged;
+        }
+
+        private void listViewConfigs_ColumnWidthChanged(object sender, ColumnWidthChangedEventArgs e)
+        {
+            listViewConfigs.ColumnWidthChanged -= listViewConfigs_ColumnWidthChanged;
+            _listViewColumnWidths.WidthsChangedByUser();
+            listViewConfigs.ColumnWidthChanged += listViewConfigs_ColumnWidthChanged;
+        }
+
+        private void systray_icon_MouseDoubleClick(object sender, MouseEventArgs e)
+        {
+            Show();
+            WindowState = FormWindowState.Normal;
+            systray_icon.Visible = false;
+        }
+
+        private void MainForm_FormClosing(object sender, FormClosingEventArgs e)
+        {
+            _configManager.Close();
+        }
+
+        public void DisplayError(string message)
+        {
+            RunUi(() => { AlertDlg.ShowError(this, Program.AppName, message); });
+        }
+
+        public void DisplayError(string message, params object[] args)
+        {
+            RunUi(() => { AlertDlg.ShowError(this, Program.AppName, string.Format(message, args)); });
+        }
+
+        public void DisplayWarning(string message)
+        {
+            RunUi(() => { AlertDlg.ShowWarning(this, Program.AppName, message); });
+        }
+
+        public void DisplayInfo(string message)
+        {
+            RunUi(() => { AlertDlg.ShowInfo(this, Program.AppName, message); });
+        }
+
+        public void DisplayErrorWithException(string message, Exception exception)
+        {
+            RunUi(() => { AlertDlg.ShowErrorWithException(this, Program.AppName, message, exception); });
+        }
+
+        public DialogResult DisplayQuestion(string message)
+        {
+            return AlertDlg.ShowQuestion(this, Program.AppName, message);
+        }
+
+        public DialogResult DisplayLargeOkCancel(string message)
+        {
+            return AlertDlg.ShowLargeOkCancel(this, Program.AppName, message);
+        }
+
+        public void UpdateRunningButtons(bool canStart, bool canStop)
+        {
+            // Implements interface member, AutoQC does not use running buttons
+        }
+
+        #endregion
+    }
+
+    // ListView that prevents a double click from toggling checkbox
+    class MyListView : ListView
+    {
+        private bool checkFromDoubleClick;
+
+        public void SimulateItemCheck(ItemCheckEventArgs ice) => OnItemCheck(ice);
+
+        protected override void OnItemCheck(ItemCheckEventArgs ice)
+        {
+            if (this.checkFromDoubleClick)
+            {
+                ice.NewValue = ice.CurrentValue;
+                this.checkFromDoubleClick = false;
+            }
+            else
+                base.OnItemCheck(ice);
+        }
+
+        protected override void OnMouseDown(MouseEventArgs e)
+        {
+            // Is this a double-click?
+            if ((e.Button == MouseButtons.Left) && (e.Clicks > 1))
+            {
+                this.checkFromDoubleClick = true;
+            }
+            base.OnMouseDown(e);
+        }
+    }
+
+}