﻿using System;
using System.IO;
using System.Windows.Forms;
using Microsoft.VisualStudio.TestTools.UnitTesting;
using SharedBatch;
using SkylineBatch;

namespace SkylineBatchTest
{
    [TestClass]
    public class ConfigFormFunctionalTest : AbstractSkylineBatchFunctionalTest
    {
        public static string CONFIG_FOLDER; // folder containing template file, data, reports, etc used by test configs
        public static string TEST_FOLDER;  // folder containing bcfg file(s)

        [TestMethod]
        public void AddConfigErrorsTest()
        {
            TestFilesZipPaths = new[]
                {@"SkylineBatchTest\ConfigFormFunctionalTest.zip", @"SkylineBatchTest\TestConfigurationFiles.zip"};
            RunFunctionalTest();
        }

        protected override void DoTest()
        {
            TEST_FOLDER = TestFilesDirs[0].FullPath;
            CONFIG_FOLDER = TestFilesDirs[1].FullPath;

            var mainWindow = MainFormWindow();
            var mainForm = mainWindow as MainForm;
            WaitForShownForm(mainForm);
            Assert.IsNotNull(mainForm, "Main program window is not an instance of MainForm.");
            Assert.AreEqual(0, mainForm.ConfigCount());

            TestAddInvalidConfiguration(mainForm);

            TestEditInvalidDownloadingFolderPath(mainForm);

            TestZipFiles(mainForm);
        }
        private bool ConfigRunning(MainForm mainForm, bool expectedAnswer)
        {
            bool worked = false;
            RunUI(() =>
            {
                worked = expectedAnswer == mainForm.ConfigRunning("Bruderer");
            });
            return worked;
        }

        public void TestZipFiles(MainForm mainForm)
        {
            RunUI(() => FunctionalTestUtil.ClearConfigs(mainForm));
            var zipPathFile = Path.Combine(TEST_FOLDER, "zip_path_test_config.bcfg");
            RunUI(() =>
            {
                mainForm.DoImport(zipPathFile);
                FunctionalTestUtil.CheckConfigs(1, 0, mainForm);
            });

            var longWaitDialog = ShowDialog<LongWaitDlg>(() => mainForm.ClickRun(1));
            WaitForClosedForm(longWaitDialog);
            var tenSeconds = new TimeSpan(0, 0, 10);
            FunctionalTestUtil.WaitForCondition(ConfigRunning, mainForm, true, tenSeconds, 200,
                "Config did not start");
            var oneMinute = new TimeSpan(0, 0, 30);
            FunctionalTestUtil.WaitForCondition(ConfigRunning, mainForm, false, oneMinute, 1000,
                "Config ran past timeout");
<<<<<<< HEAD
            RunUI(() => { mainForm.ClickRun(0); });
=======
            
            RunUI(() => { mainForm.ClickRun(); });
>>>>>>> 6cc5598e
            var longWaitDialog2 = FindOpenForm<LongWaitDlg>();
            WaitForClosedForm(longWaitDialog2);
            FunctionalTestUtil.WaitForCondition(ConfigRunning, mainForm, true, tenSeconds, 200,
                "Config did not start");
            FunctionalTestUtil.WaitForCondition(ConfigRunning, mainForm, false, oneMinute, 1000,
                "Config ran past timeout");
<<<<<<< HEAD
=======
            var alertDlg = FindOpenForm<AlertDlg>();
            if (alertDlg != null)
            {
                alertDlg.ClickOk();
                WaitForClosedForm(alertDlg);
                Assert.Fail("An unexpected alert appeared with message: " + alertDlg.Message);
            }

>>>>>>> 6cc5598e
        }

        public void TestEditInvalidDownloadingFolderPath(MainForm mainForm)
        {
            RunUI(() => FunctionalTestUtil.ClearConfigs(mainForm));
            var invalidConfigFile = Path.Combine(TEST_FOLDER, "InvalidPathDownloadingConfigurations.bcfg");
            RunUI(() =>
            {
                mainForm.DoImport(invalidConfigFile);
                FunctionalTestUtil.CheckConfigs(1, 1, mainForm);
            });

            RunUI(() => { mainForm.ClickConfig(0); });
            var invalidConfigForm = ShowDialog<InvalidConfigSetupForm>(() => mainForm.ClickEdit());
            var configDlg = ShowDialog<SkylineBatchConfigForm>(() => invalidConfigForm.btnSkip.PerformClick());
            var initialFilePath = configDlg.comboTemplateFile.Text;
            var downloadDlg = ShowDialog<PanoramaFileForm>(() => configDlg.templateControl.btnDownload.PerformClick());
            RunUI(() => { downloadDlg.btnSave.PerformClick(); });
            var currFilePath = configDlg.comboTemplateFile.Text;
            RunUI(() => { configDlg.CancelButton.PerformClick(); });
            WaitForClosedForm(configDlg);
            Assert.AreEqual(initialFilePath, currFilePath);
        }

        public void TestAddInvalidConfiguration(MainForm mainForm)
        {
            var newConfigForm = ShowDialog<SkylineBatchConfigForm>(() => mainForm.ClickAdd());
            RunUI(() =>
            {
                FunctionalTestUtil.PopulateConfigForm(newConfigForm, string.Empty, CONFIG_FOLDER, this);
            });

            RunDlg<AlertDlg>(() => newConfigForm.btnSaveConfig.PerformClick(),
                dlg =>
                {
                    Assert.AreEqual(string.Format(SkylineBatch.Properties.Resources.SkylineBatchConfig_SkylineBatchConfig___0___is_not_a_valid_name_for_the_configuration_, string.Empty) + Environment.NewLine +
                                    SkylineBatch.Properties.Resources.SkylineBatchConfig_SkylineBatchConfig_Please_enter_a_name_,
                        dlg.Message);
                    dlg.ClickOk();
                });

            var nonexistentTemplate = Path.Combine(CONFIG_FOLDER, "nonexistent.sky");
            RunUI(() =>
            {
                FunctionalTestUtil.PopulateConfigForm(newConfigForm, @"TestConfig", CONFIG_FOLDER, this);
                newConfigForm.templateControl.SetPath(nonexistentTemplate);
            });

            RunDlg<AlertDlg>(() => newConfigForm.btnSaveConfig.PerformClick(),
                dlg =>
                {
                    Assert.AreEqual(string.Format(SkylineBatch.Properties.Resources.MainSettings_ValidateSkylineFile_The_Skyline_template_file__0__does_not_exist_, nonexistentTemplate) + Environment.NewLine +
                                    SkylineBatch.Properties.Resources.MainSettings_ValidateSkylineFile_Please_provide_a_valid_file_,
                        dlg.Message);
                    dlg.ClickOk();
                });

            var nonexistentData = Path.Combine(CONFIG_FOLDER, "nonexistentData");
            RunUI(() =>
            {
                FunctionalTestUtil.PopulateConfigForm(newConfigForm, @"TestConfig", CONFIG_FOLDER, this);
                newConfigForm.dataControl.SetPath(Path.Combine(CONFIG_FOLDER, "nonexistentData"));
            });

            RunDlg<AlertDlg>(() => newConfigForm.btnSaveConfig.PerformClick(),
                dlg =>
                {
                    Assert.AreEqual(string.Format(SkylineBatch.Properties.Resources.MainSettings_ValidateDataFolder_The_data_folder__0__does_not_exist_, nonexistentData) + Environment.NewLine +
                                    SkylineBatch.Properties.Resources.MainSettings_ValidateAnalysisFolder_Please_provide_a_valid_folder_,
                        dlg.Message);
                    dlg.ClickOk();
                });

            var nonexistentAnalysis = Path.Combine(TestFilesDirs[0].FullPath, "nonexistentFolderOne\\nonexistentFolderTwo");
            RunUI(() =>
            {
                FunctionalTestUtil.PopulateConfigForm(newConfigForm, @"TestConfig", CONFIG_FOLDER, this);
                newConfigForm.textAnalysisPath.Text = nonexistentAnalysis;
            });

            RunDlg<AlertDlg>(() => newConfigForm.btnSaveConfig.PerformClick(),
                dlg =>
                {
                    Assert.AreEqual(string.Format(SkylineBatch.Properties.Resources.MainSettings_ValidateAnalysisFolder_The__parent_directory_of_the_analysis_folder__0__does_not_exist_, Path.GetDirectoryName(nonexistentAnalysis)) + Environment.NewLine +
                                    SkylineBatch.Properties.Resources.MainSettings_ValidateAnalysisFolder_Please_provide_a_valid_folder_,
                        dlg.Message);
                    dlg.ClickOk();
                });

            RunUI(() =>
            {
                FunctionalTestUtil.PopulateConfigForm(newConfigForm, @"TestConfig", CONFIG_FOLDER, this);
                newConfigForm.textRefinedFilePath.Text = Path.Combine(CONFIG_FOLDER, "refinedOutput.sky");
                newConfigForm.checkBoxRemoveData.Checked = false;
                newConfigForm.checkBoxRemoveDecoys.Checked = false;
            });

            RunDlg<AlertDlg>(() => newConfigForm.btnSaveConfig.PerformClick(),
                dlg =>
                {
                    Assert.AreEqual(string.Format(SkylineBatch.Properties.Resources.RefineSettings_Validate_No_refine_commands_have_been_selected_, Path.GetDirectoryName(nonexistentAnalysis)) + Environment.NewLine +
                                    SkylineBatch.Properties.Resources.RefineSettings_Validate_Please_enter_values_for_the_refine_commands_you_wish_to_use__or_skip_the_refinement_step_by_removing_the_file_path_on_the_refine_tab_,
                        dlg.Message);
                    dlg.ClickOk();
                });

            RunUI(() => { newConfigForm.CancelButton.PerformClick(); });
            WaitForClosedForm(newConfigForm);
        }

        

    }
}
<|MERGE_RESOLUTION|>--- conflicted
+++ resolved
@@ -1,205 +1,200 @@
-﻿using System;
-using System.IO;
-using System.Windows.Forms;
-using Microsoft.VisualStudio.TestTools.UnitTesting;
-using SharedBatch;
-using SkylineBatch;
-
-namespace SkylineBatchTest
-{
-    [TestClass]
-    public class ConfigFormFunctionalTest : AbstractSkylineBatchFunctionalTest
-    {
-        public static string CONFIG_FOLDER; // folder containing template file, data, reports, etc used by test configs
-        public static string TEST_FOLDER;  // folder containing bcfg file(s)
-
-        [TestMethod]
-        public void AddConfigErrorsTest()
-        {
-            TestFilesZipPaths = new[]
-                {@"SkylineBatchTest\ConfigFormFunctionalTest.zip", @"SkylineBatchTest\TestConfigurationFiles.zip"};
-            RunFunctionalTest();
-        }
-
-        protected override void DoTest()
-        {
-            TEST_FOLDER = TestFilesDirs[0].FullPath;
-            CONFIG_FOLDER = TestFilesDirs[1].FullPath;
-
-            var mainWindow = MainFormWindow();
-            var mainForm = mainWindow as MainForm;
-            WaitForShownForm(mainForm);
-            Assert.IsNotNull(mainForm, "Main program window is not an instance of MainForm.");
-            Assert.AreEqual(0, mainForm.ConfigCount());
-
-            TestAddInvalidConfiguration(mainForm);
-
-            TestEditInvalidDownloadingFolderPath(mainForm);
-
-            TestZipFiles(mainForm);
-        }
-        private bool ConfigRunning(MainForm mainForm, bool expectedAnswer)
-        {
-            bool worked = false;
-            RunUI(() =>
-            {
-                worked = expectedAnswer == mainForm.ConfigRunning("Bruderer");
-            });
-            return worked;
-        }
-
-        public void TestZipFiles(MainForm mainForm)
-        {
-            RunUI(() => FunctionalTestUtil.ClearConfigs(mainForm));
-            var zipPathFile = Path.Combine(TEST_FOLDER, "zip_path_test_config.bcfg");
-            RunUI(() =>
-            {
-                mainForm.DoImport(zipPathFile);
-                FunctionalTestUtil.CheckConfigs(1, 0, mainForm);
-            });
-
-            var longWaitDialog = ShowDialog<LongWaitDlg>(() => mainForm.ClickRun(1));
-            WaitForClosedForm(longWaitDialog);
-            var tenSeconds = new TimeSpan(0, 0, 10);
-            FunctionalTestUtil.WaitForCondition(ConfigRunning, mainForm, true, tenSeconds, 200,
-                "Config did not start");
-            var oneMinute = new TimeSpan(0, 0, 30);
-            FunctionalTestUtil.WaitForCondition(ConfigRunning, mainForm, false, oneMinute, 1000,
-                "Config ran past timeout");
-<<<<<<< HEAD
-            RunUI(() => { mainForm.ClickRun(0); });
-=======
-            
-            RunUI(() => { mainForm.ClickRun(); });
->>>>>>> 6cc5598e
-            var longWaitDialog2 = FindOpenForm<LongWaitDlg>();
-            WaitForClosedForm(longWaitDialog2);
-            FunctionalTestUtil.WaitForCondition(ConfigRunning, mainForm, true, tenSeconds, 200,
-                "Config did not start");
-            FunctionalTestUtil.WaitForCondition(ConfigRunning, mainForm, false, oneMinute, 1000,
-                "Config ran past timeout");
-<<<<<<< HEAD
-=======
-            var alertDlg = FindOpenForm<AlertDlg>();
-            if (alertDlg != null)
-            {
-                alertDlg.ClickOk();
-                WaitForClosedForm(alertDlg);
-                Assert.Fail("An unexpected alert appeared with message: " + alertDlg.Message);
-            }
-
->>>>>>> 6cc5598e
-        }
-
-        public void TestEditInvalidDownloadingFolderPath(MainForm mainForm)
-        {
-            RunUI(() => FunctionalTestUtil.ClearConfigs(mainForm));
-            var invalidConfigFile = Path.Combine(TEST_FOLDER, "InvalidPathDownloadingConfigurations.bcfg");
-            RunUI(() =>
-            {
-                mainForm.DoImport(invalidConfigFile);
-                FunctionalTestUtil.CheckConfigs(1, 1, mainForm);
-            });
-
-            RunUI(() => { mainForm.ClickConfig(0); });
-            var invalidConfigForm = ShowDialog<InvalidConfigSetupForm>(() => mainForm.ClickEdit());
-            var configDlg = ShowDialog<SkylineBatchConfigForm>(() => invalidConfigForm.btnSkip.PerformClick());
-            var initialFilePath = configDlg.comboTemplateFile.Text;
-            var downloadDlg = ShowDialog<PanoramaFileForm>(() => configDlg.templateControl.btnDownload.PerformClick());
-            RunUI(() => { downloadDlg.btnSave.PerformClick(); });
-            var currFilePath = configDlg.comboTemplateFile.Text;
-            RunUI(() => { configDlg.CancelButton.PerformClick(); });
-            WaitForClosedForm(configDlg);
-            Assert.AreEqual(initialFilePath, currFilePath);
-        }
-
-        public void TestAddInvalidConfiguration(MainForm mainForm)
-        {
-            var newConfigForm = ShowDialog<SkylineBatchConfigForm>(() => mainForm.ClickAdd());
-            RunUI(() =>
-            {
-                FunctionalTestUtil.PopulateConfigForm(newConfigForm, string.Empty, CONFIG_FOLDER, this);
-            });
-
-            RunDlg<AlertDlg>(() => newConfigForm.btnSaveConfig.PerformClick(),
-                dlg =>
-                {
-                    Assert.AreEqual(string.Format(SkylineBatch.Properties.Resources.SkylineBatchConfig_SkylineBatchConfig___0___is_not_a_valid_name_for_the_configuration_, string.Empty) + Environment.NewLine +
-                                    SkylineBatch.Properties.Resources.SkylineBatchConfig_SkylineBatchConfig_Please_enter_a_name_,
-                        dlg.Message);
-                    dlg.ClickOk();
-                });
-
-            var nonexistentTemplate = Path.Combine(CONFIG_FOLDER, "nonexistent.sky");
-            RunUI(() =>
-            {
-                FunctionalTestUtil.PopulateConfigForm(newConfigForm, @"TestConfig", CONFIG_FOLDER, this);
-                newConfigForm.templateControl.SetPath(nonexistentTemplate);
-            });
-
-            RunDlg<AlertDlg>(() => newConfigForm.btnSaveConfig.PerformClick(),
-                dlg =>
-                {
-                    Assert.AreEqual(string.Format(SkylineBatch.Properties.Resources.MainSettings_ValidateSkylineFile_The_Skyline_template_file__0__does_not_exist_, nonexistentTemplate) + Environment.NewLine +
-                                    SkylineBatch.Properties.Resources.MainSettings_ValidateSkylineFile_Please_provide_a_valid_file_,
-                        dlg.Message);
-                    dlg.ClickOk();
-                });
-
-            var nonexistentData = Path.Combine(CONFIG_FOLDER, "nonexistentData");
-            RunUI(() =>
-            {
-                FunctionalTestUtil.PopulateConfigForm(newConfigForm, @"TestConfig", CONFIG_FOLDER, this);
-                newConfigForm.dataControl.SetPath(Path.Combine(CONFIG_FOLDER, "nonexistentData"));
-            });
-
-            RunDlg<AlertDlg>(() => newConfigForm.btnSaveConfig.PerformClick(),
-                dlg =>
-                {
-                    Assert.AreEqual(string.Format(SkylineBatch.Properties.Resources.MainSettings_ValidateDataFolder_The_data_folder__0__does_not_exist_, nonexistentData) + Environment.NewLine +
-                                    SkylineBatch.Properties.Resources.MainSettings_ValidateAnalysisFolder_Please_provide_a_valid_folder_,
-                        dlg.Message);
-                    dlg.ClickOk();
-                });
-
-            var nonexistentAnalysis = Path.Combine(TestFilesDirs[0].FullPath, "nonexistentFolderOne\\nonexistentFolderTwo");
-            RunUI(() =>
-            {
-                FunctionalTestUtil.PopulateConfigForm(newConfigForm, @"TestConfig", CONFIG_FOLDER, this);
-                newConfigForm.textAnalysisPath.Text = nonexistentAnalysis;
-            });
-
-            RunDlg<AlertDlg>(() => newConfigForm.btnSaveConfig.PerformClick(),
-                dlg =>
-                {
-                    Assert.AreEqual(string.Format(SkylineBatch.Properties.Resources.MainSettings_ValidateAnalysisFolder_The__parent_directory_of_the_analysis_folder__0__does_not_exist_, Path.GetDirectoryName(nonexistentAnalysis)) + Environment.NewLine +
-                                    SkylineBatch.Properties.Resources.MainSettings_ValidateAnalysisFolder_Please_provide_a_valid_folder_,
-                        dlg.Message);
-                    dlg.ClickOk();
-                });
-
-            RunUI(() =>
-            {
-                FunctionalTestUtil.PopulateConfigForm(newConfigForm, @"TestConfig", CONFIG_FOLDER, this);
-                newConfigForm.textRefinedFilePath.Text = Path.Combine(CONFIG_FOLDER, "refinedOutput.sky");
-                newConfigForm.checkBoxRemoveData.Checked = false;
-                newConfigForm.checkBoxRemoveDecoys.Checked = false;
-            });
-
-            RunDlg<AlertDlg>(() => newConfigForm.btnSaveConfig.PerformClick(),
-                dlg =>
-                {
-                    Assert.AreEqual(string.Format(SkylineBatch.Properties.Resources.RefineSettings_Validate_No_refine_commands_have_been_selected_, Path.GetDirectoryName(nonexistentAnalysis)) + Environment.NewLine +
-                                    SkylineBatch.Properties.Resources.RefineSettings_Validate_Please_enter_values_for_the_refine_commands_you_wish_to_use__or_skip_the_refinement_step_by_removing_the_file_path_on_the_refine_tab_,
-                        dlg.Message);
-                    dlg.ClickOk();
-                });
-
-            RunUI(() => { newConfigForm.CancelButton.PerformClick(); });
-            WaitForClosedForm(newConfigForm);
-        }
-
-        
-
-    }
-}
+﻿using System;
+using System.IO;
+using System.Windows.Forms;
+using Microsoft.VisualStudio.TestTools.UnitTesting;
+using SharedBatch;
+using SkylineBatch;
+
+namespace SkylineBatchTest
+{
+    [TestClass]
+    public class ConfigFormFunctionalTest : AbstractSkylineBatchFunctionalTest
+    {
+        public static string CONFIG_FOLDER; // folder containing template file, data, reports, etc used by test configs
+        public static string TEST_FOLDER;  // folder containing bcfg file(s)
+
+        [TestMethod]
+        public void AddConfigErrorsTest()
+        {
+            TestFilesZipPaths = new[]
+                {@"SkylineBatchTest\ConfigFormFunctionalTest.zip", @"SkylineBatchTest\TestConfigurationFiles.zip"};
+            RunFunctionalTest();
+        }
+
+        protected override void DoTest()
+        {
+            TEST_FOLDER = TestFilesDirs[0].FullPath;
+            CONFIG_FOLDER = TestFilesDirs[1].FullPath;
+
+            var mainWindow = MainFormWindow();
+            var mainForm = mainWindow as MainForm;
+            WaitForShownForm(mainForm);
+            Assert.IsNotNull(mainForm, "Main program window is not an instance of MainForm.");
+            Assert.AreEqual(0, mainForm.ConfigCount());
+
+            TestAddInvalidConfiguration(mainForm);
+
+            TestEditInvalidDownloadingFolderPath(mainForm);
+
+            TestZipFiles(mainForm);
+        }
+        private bool ConfigRunning(MainForm mainForm, bool expectedAnswer)
+        {
+            bool worked = false;
+            RunUI(() =>
+            {
+                worked = expectedAnswer == mainForm.ConfigRunning("Bruderer");
+            });
+            return worked;
+        }
+
+        public void TestZipFiles(MainForm mainForm)
+        {
+            RunUI(() => FunctionalTestUtil.ClearConfigs(mainForm));
+            var zipPathFile = Path.Combine(TEST_FOLDER, "zip_path_test_config.bcfg");
+            RunUI(() =>
+            {
+                mainForm.DoImport(zipPathFile);
+                FunctionalTestUtil.CheckConfigs(1, 0, mainForm);
+            });
+
+            //RunUI(() => { mainForm.ClickConfig(0); });
+            var longWaitDialog = ShowDialog<LongWaitDlg>(() => mainForm.ClickRun(1));
+            WaitForClosedForm(longWaitDialog);
+            var tenSeconds = new TimeSpan(0, 0, 10);
+            FunctionalTestUtil.WaitForCondition(ConfigRunning, mainForm, true, tenSeconds, 200,
+                "Config did not start");
+            RunUI(() => { mainForm.tabMain.SelectedIndex = 0; });
+            var oneMinute = new TimeSpan(0, 1, 0);
+            FunctionalTestUtil.WaitForCondition(ConfigRunning, mainForm, false, oneMinute, 1000,
+                "Config ran past timeout");
+            
+            RunUI(() => { mainForm.ClickRun(); });
+            var longWaitDialog2 = FindOpenForm<LongWaitDlg>();
+            WaitForClosedForm(longWaitDialog2);
+            FunctionalTestUtil.WaitForCondition(ConfigRunning, mainForm, true, tenSeconds, 200,
+                "Config did not start");
+            FunctionalTestUtil.WaitForCondition(ConfigRunning, mainForm, false, oneMinute, 1000,
+                "Config ran past timeout");
+            var alertDlg = FindOpenForm<AlertDlg>();
+            if (alertDlg != null)
+            {
+                alertDlg.ClickOk();
+                WaitForClosedForm(alertDlg);
+                Assert.Fail("An unexpected alert appeared with message: " + alertDlg.Message);
+            }
+
+        }
+
+        public void TestEditInvalidDownloadingFolderPath(MainForm mainForm)
+        {
+            RunUI(() => FunctionalTestUtil.ClearConfigs(mainForm));
+            var invalidConfigFile = Path.Combine(TEST_FOLDER, "InvalidPathDownloadingConfigurations.bcfg");
+            RunUI(() =>
+            {
+                mainForm.DoImport(invalidConfigFile);
+                FunctionalTestUtil.CheckConfigs(1, 1, mainForm);
+            });
+
+            RunUI(() => { mainForm.ClickConfig(0); });
+            var invalidConfigForm = ShowDialog<InvalidConfigSetupForm>(() => mainForm.ClickEdit());
+            var configDlg = ShowDialog<SkylineBatchConfigForm>(() => invalidConfigForm.btnSkip.PerformClick());
+            var initialFilePath = configDlg.comboTemplateFile.Text;
+            var downloadDlg = ShowDialog<PanoramaFileForm>(() => configDlg.templateControl.btnDownload.PerformClick());
+            RunUI(() => { downloadDlg.btnSave.PerformClick(); });
+            var currFilePath = configDlg.comboTemplateFile.Text;
+            RunUI(() => { configDlg.CancelButton.PerformClick(); });
+            WaitForClosedForm(configDlg);
+            Assert.AreEqual(initialFilePath, currFilePath);
+        }
+
+        public void TestAddInvalidConfiguration(MainForm mainForm)
+        {
+            var newConfigForm = ShowDialog<SkylineBatchConfigForm>(() => mainForm.ClickAdd());
+            RunUI(() =>
+            {
+                FunctionalTestUtil.PopulateConfigForm(newConfigForm, string.Empty, CONFIG_FOLDER, this);
+            });
+
+            RunDlg<AlertDlg>(() => newConfigForm.btnSaveConfig.PerformClick(),
+                dlg =>
+                {
+                    Assert.AreEqual(string.Format(SkylineBatch.Properties.Resources.SkylineBatchConfig_SkylineBatchConfig___0___is_not_a_valid_name_for_the_configuration_, string.Empty) + Environment.NewLine +
+                                    SkylineBatch.Properties.Resources.SkylineBatchConfig_SkylineBatchConfig_Please_enter_a_name_,
+                        dlg.Message);
+                    dlg.ClickOk();
+                });
+
+            var nonexistentTemplate = Path.Combine(CONFIG_FOLDER, "nonexistent.sky");
+            RunUI(() =>
+            {
+                FunctionalTestUtil.PopulateConfigForm(newConfigForm, @"TestConfig", CONFIG_FOLDER, this);
+                newConfigForm.templateControl.SetPath(nonexistentTemplate);
+            });
+
+            RunDlg<AlertDlg>(() => newConfigForm.btnSaveConfig.PerformClick(),
+                dlg =>
+                {
+                    Assert.AreEqual(string.Format(SkylineBatch.Properties.Resources.MainSettings_ValidateSkylineFile_The_Skyline_template_file__0__does_not_exist_, nonexistentTemplate) + Environment.NewLine +
+                                    SkylineBatch.Properties.Resources.MainSettings_ValidateSkylineFile_Please_provide_a_valid_file_,
+                        dlg.Message);
+                    dlg.ClickOk();
+                });
+
+            var nonexistentData = Path.Combine(CONFIG_FOLDER, "nonexistentData");
+            RunUI(() =>
+            {
+                FunctionalTestUtil.PopulateConfigForm(newConfigForm, @"TestConfig", CONFIG_FOLDER, this);
+                newConfigForm.dataControl.SetPath(Path.Combine(CONFIG_FOLDER, "nonexistentData"));
+            });
+
+            RunDlg<AlertDlg>(() => newConfigForm.btnSaveConfig.PerformClick(),
+                dlg =>
+                {
+                    Assert.AreEqual(string.Format(SkylineBatch.Properties.Resources.MainSettings_ValidateDataFolder_The_data_folder__0__does_not_exist_, nonexistentData) + Environment.NewLine +
+                                    SkylineBatch.Properties.Resources.MainSettings_ValidateAnalysisFolder_Please_provide_a_valid_folder_,
+                        dlg.Message);
+                    dlg.ClickOk();
+                });
+
+            var nonexistentAnalysis = Path.Combine(TestFilesDirs[0].FullPath, "nonexistentFolderOne\\nonexistentFolderTwo");
+            RunUI(() =>
+            {
+                FunctionalTestUtil.PopulateConfigForm(newConfigForm, @"TestConfig", CONFIG_FOLDER, this);
+                newConfigForm.textAnalysisPath.Text = nonexistentAnalysis;
+            });
+
+            RunDlg<AlertDlg>(() => newConfigForm.btnSaveConfig.PerformClick(),
+                dlg =>
+                {
+                    Assert.AreEqual(string.Format(SkylineBatch.Properties.Resources.MainSettings_ValidateAnalysisFolder_The__parent_directory_of_the_analysis_folder__0__does_not_exist_, Path.GetDirectoryName(nonexistentAnalysis)) + Environment.NewLine +
+                                    SkylineBatch.Properties.Resources.MainSettings_ValidateAnalysisFolder_Please_provide_a_valid_folder_,
+                        dlg.Message);
+                    dlg.ClickOk();
+                });
+
+            RunUI(() =>
+            {
+                FunctionalTestUtil.PopulateConfigForm(newConfigForm, @"TestConfig", CONFIG_FOLDER, this);
+                newConfigForm.textRefinedFilePath.Text = Path.Combine(CONFIG_FOLDER, "refinedOutput.sky");
+                newConfigForm.checkBoxRemoveData.Checked = false;
+                newConfigForm.checkBoxRemoveDecoys.Checked = false;
+            });
+
+            RunDlg<AlertDlg>(() => newConfigForm.btnSaveConfig.PerformClick(),
+                dlg =>
+                {
+                    Assert.AreEqual(string.Format(SkylineBatch.Properties.Resources.RefineSettings_Validate_No_refine_commands_have_been_selected_, Path.GetDirectoryName(nonexistentAnalysis)) + Environment.NewLine +
+                                    SkylineBatch.Properties.Resources.RefineSettings_Validate_Please_enter_values_for_the_refine_commands_you_wish_to_use__or_skip_the_refinement_step_by_removing_the_file_path_on_the_refine_tab_,
+                        dlg.Message);
+                    dlg.ClickOk();
+                });
+
+            RunUI(() => { newConfigForm.CancelButton.PerformClick(); });
+            WaitForClosedForm(newConfigForm);
+        }
+
+        
+
+    }
+}