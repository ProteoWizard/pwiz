--- conflicted
+++ resolved
@@ -1,2522 +1,2415 @@
-﻿<?xml version="1.0" encoding="utf-8"?>
-<root>
-  <!-- 
-    Microsoft ResX Schema 
-    
-    Version 2.0
-    
-    The primary goals of this format is to allow a simple XML format 
-    that is mostly human readable. The generation and parsing of the 
-    various data types are done through the TypeConverter classes 
-    associated with the data types.
-    
-    Example:
-    
-    ... ado.net/XML headers & schema ...
-    <resheader name="resmimetype">text/microsoft-resx</resheader>
-    <resheader name="version">2.0</resheader>
-    <resheader name="reader">System.Resources.ResXResourceReader, System.Windows.Forms, ...</resheader>
-    <resheader name="writer">System.Resources.ResXResourceWriter, System.Windows.Forms, ...</resheader>
-    <data name="Name1"><value>this is my long string</value><comment>this is a comment</comment></data>
-    <data name="Color1" type="System.Drawing.Color, System.Drawing">Blue</data>
-    <data name="Bitmap1" mimetype="application/x-microsoft.net.object.binary.base64">
-        <value>[base64 mime encoded serialized .NET Framework object]</value>
-    </data>
-    <data name="Icon1" type="System.Drawing.Icon, System.Drawing" mimetype="application/x-microsoft.net.object.bytearray.base64">
-        <value>[base64 mime encoded string representing a byte array form of the .NET Framework object]</value>
-        <comment>This is a comment</comment>
-    </data>
-                
-    There are any number of "resheader" rows that contain simple 
-    name/value pairs.
-    
-    Each data row contains a name, and value. The row also contains a 
-    type or mimetype. Type corresponds to a .NET class that support 
-    text/value conversion through the TypeConverter architecture. 
-    Classes that don't support this are serialized and stored with the 
-    mimetype set.
-    
-    The mimetype is used for serialized objects, and tells the 
-    ResXResourceReader how to depersist the object. This is currently not 
-    extensible. For a given mimetype the value must be set accordingly:
-    
-    Note - application/x-microsoft.net.object.binary.base64 is the format 
-    that the ResXResourceWriter will generate, however the reader can 
-    read any of the formats listed below.
-    
-    mimetype: application/x-microsoft.net.object.binary.base64
-    value   : The object must be serialized with 
-            : System.Runtime.Serialization.Formatters.Binary.BinaryFormatter
-            : and then encoded with base64 encoding.
-    
-    mimetype: application/x-microsoft.net.object.soap.base64
-    value   : The object must be serialized with 
-            : System.Runtime.Serialization.Formatters.Soap.SoapFormatter
-            : and then encoded with base64 encoding.
-
-    mimetype: application/x-microsoft.net.object.bytearray.base64
-    value   : The object must be serialized into a byte array 
-            : using a System.ComponentModel.TypeConverter
-            : and then encoded with base64 encoding.
-    -->
-  <xsd:schema id="root" xmlns="" xmlns:xsd="http://www.w3.org/2001/XMLSchema" xmlns:msdata="urn:schemas-microsoft-com:xml-msdata">
-    <xsd:import namespace="http://www.w3.org/XML/1998/namespace" />
-    <xsd:element name="root" msdata:IsDataSet="true">
-      <xsd:complexType>
-        <xsd:choice maxOccurs="unbounded">
-          <xsd:element name="metadata">
-            <xsd:complexType>
-              <xsd:sequence>
-                <xsd:element name="value" type="xsd:string" minOccurs="0" />
-              </xsd:sequence>
-              <xsd:attribute name="name" use="required" type="xsd:string" />
-              <xsd:attribute name="type" type="xsd:string" />
-              <xsd:attribute name="mimetype" type="xsd:string" />
-              <xsd:attribute ref="xml:space" />
-            </xsd:complexType>
-          </xsd:element>
-          <xsd:element name="assembly">
-            <xsd:complexType>
-              <xsd:attribute name="alias" type="xsd:string" />
-              <xsd:attribute name="name" type="xsd:string" />
-            </xsd:complexType>
-          </xsd:element>
-          <xsd:element name="data">
-            <xsd:complexType>
-              <xsd:sequence>
-                <xsd:element name="value" type="xsd:string" minOccurs="0" msdata:Ordinal="1" />
-                <xsd:element name="comment" type="xsd:string" minOccurs="0" msdata:Ordinal="2" />
-              </xsd:sequence>
-              <xsd:attribute name="name" type="xsd:string" use="required" msdata:Ordinal="1" />
-              <xsd:attribute name="type" type="xsd:string" msdata:Ordinal="3" />
-              <xsd:attribute name="mimetype" type="xsd:string" msdata:Ordinal="4" />
-              <xsd:attribute ref="xml:space" />
-            </xsd:complexType>
-          </xsd:element>
-          <xsd:element name="resheader">
-            <xsd:complexType>
-              <xsd:sequence>
-                <xsd:element name="value" type="xsd:string" minOccurs="0" msdata:Ordinal="1" />
-              </xsd:sequence>
-              <xsd:attribute name="name" type="xsd:string" use="required" />
-            </xsd:complexType>
-          </xsd:element>
-        </xsd:choice>
-      </xsd:complexType>
-    </xsd:element>
-  </xsd:schema>
-  <resheader name="resmimetype">
-    <value>text/microsoft-resx</value>
-  </resheader>
-  <resheader name="version">
-    <value>2.0</value>
-  </resheader>
-  <resheader name="reader">
-    <value>System.Resources.ResXResourceReader, System.Windows.Forms, Version=4.0.0.0, Culture=neutral, PublicKeyToken=b77a5c561934e089</value>
-  </resheader>
-  <resheader name="writer">
-    <value>System.Resources.ResXResourceWriter, System.Windows.Forms, Version=4.0.0.0, Culture=neutral, PublicKeyToken=b77a5c561934e089</value>
-  </resheader>
-  <metadata name="toolTip1.TrayLocation" type="System.Drawing.Point, System.Drawing, Version=4.0.0.0, Culture=neutral, PublicKeyToken=b03f5f7f11d50a3a">
-    <value>17, 17</value>
-  </metadata>
-  <assembly alias="mscorlib" name="mscorlib, Version=4.0.0.0, Culture=neutral, PublicKeyToken=b77a5c561934e089" />
-  <data name="linkLabelRegex.AutoSize" type="System.Boolean, mscorlib">
-    <value>True</value>
-  </data>
-  <assembly alias="System.Windows.Forms" name="System.Windows.Forms, Version=4.0.0.0, Culture=neutral, PublicKeyToken=b77a5c561934e089" />
-  <data name="linkLabelRegex.LinkArea" type="System.Windows.Forms.LinkArea, System.Windows.Forms">
-    <value>36, 18</value>
-  </data>
-  <assembly alias="System.Drawing" name="System.Drawing, Version=4.0.0.0, Culture=neutral, PublicKeyToken=b03f5f7f11d50a3a" />
-  <data name="linkLabelRegex.Location" type="System.Drawing.Point, System.Drawing">
-    <value>10, 227</value>
-  </data>
-  <data name="linkLabelRegex.Margin" type="System.Windows.Forms.Padding, System.Windows.Forms">
-    <value>2, 0, 2, 0</value>
-  </data>
-  <data name="linkLabelRegex.Size" type="System.Drawing.Size, System.Drawing">
-    <value>280, 17</value>
-  </data>
-  <data name="linkLabelRegex.TabIndex" type="System.Int32, mscorlib">
-    <value>11</value>
-  </data>
-  <data name="linkLabelRegex.Text" xml:space="preserve">
-    <value>&amp;Replicate naming pattern (optional regular expression):</value>
-  </data>
-  <data name="linkLabelRegex.ToolTip" xml:space="preserve">
-    <value>A regular expression from which the first group will be used to name replicates in an ‑‑import‑all operation (e.g. [^_]_(.*) for everything after the first underscore).</value>
-  </data>
-  <data name="&gt;&gt;linkLabelRegex.Name" xml:space="preserve">
-    <value>linkLabelRegex</value>
-  </data>
-  <data name="&gt;&gt;linkLabelRegex.Type" xml:space="preserve">
-    <value>System.Windows.Forms.LinkLabel, System.Windows.Forms, Version=4.0.0.0, Culture=neutral, PublicKeyToken=b77a5c561934e089</value>
-  </data>
-  <data name="&gt;&gt;linkLabelRegex.Parent" xml:space="preserve">
-    <value>tabFiles</value>
-  </data>
-  <data name="&gt;&gt;linkLabelRegex.ZOrder" xml:space="preserve">
-    <value>8</value>
-  </data>
-  <data name="label5.AutoSize" type="System.Boolean, mscorlib">
-    <value>True</value>
-  </data>
-  <data name="label5.Location" type="System.Drawing.Point, System.Drawing">
-    <value>6, 13</value>
-  </data>
-  <data name="label5.Size" type="System.Drawing.Size, System.Drawing">
-    <value>134, 13</value>
-  </data>
-  <data name="label5.TabIndex" type="System.Int32, mscorlib">
-    <value>18</value>
-  </data>
-  <data name="label5.Text" xml:space="preserve">
-    <value>&amp;MS1 filtering res/accuracy:</value>
-  </data>
-  <data name="label5.ToolTip" xml:space="preserve">
-    <value>Value for ‑‑full‑scan‑precursor‑res
-See Help &gt;Documentation &gt;Command Line in Skyline.</value>
-  </data>
-  <data name="&gt;&gt;label5.Name" xml:space="preserve">
-    <value>label5</value>
-  </data>
-  <data name="&gt;&gt;label5.Type" xml:space="preserve">
-    <value>System.Windows.Forms.Label, System.Windows.Forms, Version=4.0.0.0, Culture=neutral, PublicKeyToken=b77a5c561934e089</value>
-  </data>
-  <data name="&gt;&gt;label5.Parent" xml:space="preserve">
-    <value>tabSettings</value>
-  </data>
-  <data name="&gt;&gt;label5.ZOrder" xml:space="preserve">
-    <value>7</value>
-  </data>
-  <data name="label4.AutoSize" type="System.Boolean, mscorlib">
-    <value>True</value>
-  </data>
-  <data name="label4.Location" type="System.Drawing.Point, System.Drawing">
-    <value>6, 110</value>
-  </data>
-  <data name="label4.Size" type="System.Drawing.Size, System.Drawing">
-    <value>114, 13</value>
-  </data>
-  <data name="label4.TabIndex" type="System.Int32, mscorlib">
-    <value>17</value>
-  </data>
-  <data name="label4.Text" xml:space="preserve">
-    <value>&amp;Retention time filtering:</value>
-  </data>
-  <data name="label4.ToolTip" xml:space="preserve">
-    <value>Value for ‑‑full‑scan‑rt‑filter‑tolerance
-See Help &gt;Documentation &gt;Command Line in Skyline.</value>
-  </data>
-  <data name="&gt;&gt;label4.Name" xml:space="preserve">
-    <value>label4</value>
-  </data>
-  <data name="&gt;&gt;label4.Type" xml:space="preserve">
-    <value>System.Windows.Forms.Label, System.Windows.Forms, Version=4.0.0.0, Culture=neutral, PublicKeyToken=b77a5c561934e089</value>
-  </data>
-  <data name="&gt;&gt;label4.Parent" xml:space="preserve">
-    <value>tabSettings</value>
-  </data>
-  <data name="&gt;&gt;label4.ZOrder" xml:space="preserve">
-    <value>8</value>
-  </data>
-  <data name="radioShuffleDecoys.AutoSize" type="System.Boolean, mscorlib">
-    <value>True</value>
-  </data>
-  <data name="radioShuffleDecoys.Enabled" type="System.Boolean, mscorlib">
-    <value>False</value>
-  </data>
-  <data name="radioShuffleDecoys.Location" type="System.Drawing.Point, System.Drawing">
-    <value>19, 208</value>
-  </data>
-  <data name="radioShuffleDecoys.Size" type="System.Drawing.Size, System.Drawing">
-    <value>58, 17</value>
-  </data>
-  <data name="radioShuffleDecoys.TabIndex" type="System.Int32, mscorlib">
-    <value>23</value>
-  </data>
-  <data name="radioShuffleDecoys.Text" xml:space="preserve">
-    <value>S&amp;huffle</value>
-  </data>
-  <data name="radioShuffleDecoys.ToolTip" xml:space="preserve">
-    <value>Uses the ‑‑decoys‑add&lt;shuffle&gt; command.
-See Help &gt;Documentation &gt;Command Line in Skyline.</value>
-  </data>
-  <data name="&gt;&gt;radioShuffleDecoys.Name" xml:space="preserve">
-    <value>radioShuffleDecoys</value>
-  </data>
-  <data name="&gt;&gt;radioShuffleDecoys.Type" xml:space="preserve">
-    <value>System.Windows.Forms.RadioButton, System.Windows.Forms, Version=4.0.0.0, Culture=neutral, PublicKeyToken=b77a5c561934e089</value>
-  </data>
-  <data name="&gt;&gt;radioShuffleDecoys.Parent" xml:space="preserve">
-    <value>tabSettings</value>
-  </data>
-  <data name="&gt;&gt;radioShuffleDecoys.ZOrder" xml:space="preserve">
-    <value>3</value>
-  </data>
-  <data name="radioReverseDecoys.AutoSize" type="System.Boolean, mscorlib">
-    <value>True</value>
-  </data>
-  <data name="radioReverseDecoys.Enabled" type="System.Boolean, mscorlib">
-    <value>False</value>
-  </data>
-  <data name="radioReverseDecoys.Location" type="System.Drawing.Point, System.Drawing">
-    <value>19, 185</value>
-  </data>
-  <data name="radioReverseDecoys.Size" type="System.Drawing.Size, System.Drawing">
-    <value>65, 17</value>
-  </data>
-  <data name="radioReverseDecoys.TabIndex" type="System.Int32, mscorlib">
-    <value>22</value>
-  </data>
-  <data name="radioReverseDecoys.Text" xml:space="preserve">
-    <value>R&amp;everse</value>
-  </data>
-  <data name="radioReverseDecoys.ToolTip" xml:space="preserve">
-    <value>Uses the ‑‑decoys‑add&lt;reverse&gt; command.
-See Help &gt;Documentation &gt;Command Line in Skyline.</value>
-  </data>
-  <data name="&gt;&gt;radioReverseDecoys.Name" xml:space="preserve">
-    <value>radioReverseDecoys</value>
-  </data>
-  <data name="&gt;&gt;radioReverseDecoys.Type" xml:space="preserve">
-    <value>System.Windows.Forms.RadioButton, System.Windows.Forms, Version=4.0.0.0, Culture=neutral, PublicKeyToken=b77a5c561934e089</value>
-  </data>
-  <data name="&gt;&gt;radioReverseDecoys.Parent" xml:space="preserve">
-    <value>tabSettings</value>
-  </data>
-  <data name="&gt;&gt;radioReverseDecoys.ZOrder" xml:space="preserve">
-    <value>4</value>
-  </data>
-  <data name="checkBoxDecoys.AutoSize" type="System.Boolean, mscorlib">
-    <value>True</value>
-  </data>
-  <data name="checkBoxDecoys.Location" type="System.Drawing.Point, System.Drawing">
-    <value>10, 162</value>
-  </data>
-  <data name="checkBoxDecoys.Size" type="System.Drawing.Size, System.Drawing">
-    <value>82, 17</value>
-  </data>
-  <data name="checkBoxDecoys.TabIndex" type="System.Int32, mscorlib">
-    <value>21</value>
-  </data>
-  <data name="checkBoxDecoys.Text" xml:space="preserve">
-    <value>&amp;Add decoys</value>
-  </data>
-  <data name="checkBoxDecoys.ToolTip" xml:space="preserve">
-    <value>Uses the ‑‑decoys‑add command.
-See Help &gt;Documentation &gt;Command Line in Skyline.</value>
-  </data>
-  <data name="&gt;&gt;checkBoxDecoys.Name" xml:space="preserve">
-    <value>checkBoxDecoys</value>
-  </data>
-  <data name="&gt;&gt;checkBoxDecoys.Type" xml:space="preserve">
-    <value>System.Windows.Forms.CheckBox, System.Windows.Forms, Version=4.0.0.0, Culture=neutral, PublicKeyToken=b77a5c561934e089</value>
-  </data>
-  <data name="&gt;&gt;checkBoxDecoys.Parent" xml:space="preserve">
-    <value>tabSettings</value>
-  </data>
-  <data name="&gt;&gt;checkBoxDecoys.ZOrder" xml:space="preserve">
-    <value>5</value>
-  </data>
-  <data name="textMsOneResolvingPower.Location" type="System.Drawing.Point, System.Drawing">
-    <value>9, 29</value>
-  </data>
-  <data name="textMsOneResolvingPower.Size" type="System.Drawing.Size, System.Drawing">
-    <value>143, 20</value>
-  </data>
-  <data name="textMsOneResolvingPower.TabIndex" type="System.Int32, mscorlib">
-    <value>16</value>
-  </data>
-  <data name="textMsOneResolvingPower.ToolTip" xml:space="preserve">
-    <value>Value for ‑‑full‑scan‑precursor‑res
-See Help &gt;Documentation &gt;Command Line in Skyline.</value>
-  </data>
-  <data name="&gt;&gt;textMsOneResolvingPower.Name" xml:space="preserve">
-    <value>textMsOneResolvingPower</value>
-  </data>
-  <data name="&gt;&gt;textMsOneResolvingPower.Type" xml:space="preserve">
-    <value>System.Windows.Forms.TextBox, System.Windows.Forms, Version=4.0.0.0, Culture=neutral, PublicKeyToken=b77a5c561934e089</value>
-  </data>
-  <data name="&gt;&gt;textMsOneResolvingPower.Parent" xml:space="preserve">
-    <value>tabSettings</value>
-  </data>
-  <data name="&gt;&gt;textMsOneResolvingPower.ZOrder" xml:space="preserve">
-    <value>9</value>
-  </data>
-  <data name="textRetentionTime.Location" type="System.Drawing.Point, System.Drawing">
-    <value>9, 126</value>
-  </data>
-  <data name="textRetentionTime.Size" type="System.Drawing.Size, System.Drawing">
-    <value>143, 20</value>
-  </data>
-  <data name="textRetentionTime.TabIndex" type="System.Int32, mscorlib">
-    <value>14</value>
-  </data>
-  <data name="textRetentionTime.ToolTip" xml:space="preserve">
-    <value>Value for ‑‑full‑scan‑rt‑filter‑tolerance
-See Help &gt;Documentation &gt;Command Line in Skyline.</value>
-  </data>
-  <data name="&gt;&gt;textRetentionTime.Name" xml:space="preserve">
-    <value>textRetentionTime</value>
-  </data>
-  <data name="&gt;&gt;textRetentionTime.Type" xml:space="preserve">
-    <value>System.Windows.Forms.TextBox, System.Windows.Forms, Version=4.0.0.0, Culture=neutral, PublicKeyToken=b77a5c561934e089</value>
-  </data>
-  <data name="&gt;&gt;textRetentionTime.Parent" xml:space="preserve">
-    <value>tabSettings</value>
-  </data>
-  <data name="&gt;&gt;textRetentionTime.ZOrder" xml:space="preserve">
-    <value>10</value>
-  </data>
-  <data name="label9.AutoSize" type="System.Boolean, mscorlib">
-    <value>True</value>
-  </data>
-  <data name="label9.ImeMode" type="System.Windows.Forms.ImeMode, System.Windows.Forms">
-    <value>NoControl</value>
-  </data>
-  <data name="label9.Location" type="System.Drawing.Point, System.Drawing">
-    <value>7, 61</value>
-  </data>
-  <data name="label9.Size" type="System.Drawing.Size, System.Drawing">
-    <value>145, 13</value>
-  </data>
-  <data name="label9.TabIndex" type="System.Int32, mscorlib">
-    <value>25</value>
-  </data>
-  <data name="label9.Text" xml:space="preserve">
-    <value>M&amp;s/Ms filtering res/accuracy:</value>
-  </data>
-  <data name="label9.ToolTip" xml:space="preserve">
-    <value>Value for ‑‑full‑scan‑product‑res
-See Help &gt;Documentation &gt;Command Line in Skyline.</value>
-  </data>
-  <data name="&gt;&gt;label9.Name" xml:space="preserve">
-    <value>label9</value>
-  </data>
-  <data name="&gt;&gt;label9.Type" xml:space="preserve">
-    <value>System.Windows.Forms.Label, System.Windows.Forms, Version=4.0.0.0, Culture=neutral, PublicKeyToken=b77a5c561934e089</value>
-  </data>
-  <data name="&gt;&gt;label9.Parent" xml:space="preserve">
-    <value>tabSettings</value>
-  </data>
-  <data name="&gt;&gt;label9.ZOrder" xml:space="preserve">
-    <value>1</value>
-  </data>
-  <data name="textMsMsResolvingPower.Location" type="System.Drawing.Point, System.Drawing">
-    <value>9, 77</value>
-  </data>
-  <data name="textMsMsResolvingPower.Size" type="System.Drawing.Size, System.Drawing">
-    <value>143, 20</value>
-  </data>
-  <data name="textMsMsResolvingPower.TabIndex" type="System.Int32, mscorlib">
-    <value>24</value>
-  </data>
-  <data name="textMsMsResolvingPower.ToolTip" xml:space="preserve">
-    <value>Value for ‑‑full‑scan‑product‑res
-See Help &gt;Documentation &gt;Command Line in Skyline.</value>
-  </data>
-  <data name="&gt;&gt;textMsMsResolvingPower.Name" xml:space="preserve">
-    <value>textMsMsResolvingPower</value>
-  </data>
-  <data name="&gt;&gt;textMsMsResolvingPower.Type" xml:space="preserve">
-    <value>System.Windows.Forms.TextBox, System.Windows.Forms, Version=4.0.0.0, Culture=neutral, PublicKeyToken=b77a5c561934e089</value>
-  </data>
-  <data name="&gt;&gt;textMsMsResolvingPower.Parent" xml:space="preserve">
-    <value>tabSettings</value>
-  </data>
-  <data name="&gt;&gt;textMsMsResolvingPower.ZOrder" xml:space="preserve">
-    <value>2</value>
-  </data>
-  <data name="checkBoxMProphet.AutoSize" type="System.Boolean, mscorlib">
-    <value>True</value>
-  </data>
-  <data name="checkBoxMProphet.Location" type="System.Drawing.Point, System.Drawing">
-    <value>10, 232</value>
-  </data>
-  <data name="checkBoxMProphet.Size" type="System.Drawing.Size, System.Drawing">
-    <value>149, 17</value>
-  </data>
-  <data name="checkBoxMProphet.TabIndex" type="System.Int32, mscorlib">
-    <value>26</value>
-  </data>
-  <data name="checkBoxMProphet.Text" xml:space="preserve">
-    <value>&amp;Generate mProphet model</value>
-  </data>
-  <data name="checkBoxMProphet.ToolTip" xml:space="preserve">
-    <value>Adds the commands: --reintegrate-model-name --reintegrate-create-model --reintegrate-overwrite-peaks
-See Help &gt;Documentation &gt;Command Line in Skyline.</value>
-  </data>
-  <data name="&gt;&gt;checkBoxMProphet.Name" xml:space="preserve">
-    <value>checkBoxMProphet</value>
-  </data>
-  <data name="&gt;&gt;checkBoxMProphet.Type" xml:space="preserve">
-    <value>System.Windows.Forms.CheckBox, System.Windows.Forms, Version=4.0.0.0, Culture=neutral, PublicKeyToken=b77a5c561934e089</value>
-  </data>
-  <data name="&gt;&gt;checkBoxMProphet.Parent" xml:space="preserve">
-    <value>tabSettings</value>
-  </data>
-  <data name="&gt;&gt;checkBoxMProphet.ZOrder" xml:space="preserve">
-    <value>0</value>
-  </data>
-  <data name="labelConfigName.AutoSize" type="System.Boolean, mscorlib">
-    <value>True</value>
-  </data>
-  <data name="labelConfigName.Font" type="System.Drawing.Font, System.Drawing">
-    <value>Microsoft Sans Serif, 8.25pt, style=Bold</value>
-  </data>
-  <data name="labelConfigName.Location" type="System.Drawing.Point, System.Drawing">
-    <value>7, 12</value>
-  </data>
-  <data name="labelConfigName.Margin" type="System.Windows.Forms.Padding, System.Windows.Forms">
-    <value>2, 0, 2, 0</value>
-  </data>
-  <data name="labelConfigName.Size" type="System.Drawing.Size, System.Drawing">
-    <value>120, 13</value>
-  </data>
-  <data name="labelConfigName.TabIndex" type="System.Int32, mscorlib">
-    <value>0</value>
-  </data>
-  <data name="labelConfigName.Text" xml:space="preserve">
-    <value>&amp;Configuration name:</value>
-  </data>
-  <data name="labelConfigName.ToolTip" xml:space="preserve">
-    <value>A unique name for the configuration that will be displayed in the configuration list.</value>
-  </data>
-  <data name="&gt;&gt;labelConfigName.Name" xml:space="preserve">
-    <value>labelConfigName</value>
-  </data>
-  <data name="&gt;&gt;labelConfigName.Type" xml:space="preserve">
-    <value>System.Windows.Forms.Label, System.Windows.Forms, Version=4.0.0.0, Culture=neutral, PublicKeyToken=b77a5c561934e089</value>
-  </data>
-  <data name="&gt;&gt;labelConfigName.Parent" xml:space="preserve">
-    <value>tabFiles</value>
-  </data>
-  <data name="&gt;&gt;labelConfigName.ZOrder" xml:space="preserve">
-    <value>10</value>
-  </data>
-  <data name="label3.AutoSize" type="System.Boolean, mscorlib">
-    <value>True</value>
-  </data>
-  <data name="label3.Font" type="System.Drawing.Font, System.Drawing">
-    <value>Microsoft Sans Serif, 8.25pt</value>
-  </data>
-  <data name="label3.Location" type="System.Drawing.Point, System.Drawing">
-    <value>7, 140</value>
-  </data>
-  <data name="label3.Margin" type="System.Windows.Forms.Padding, System.Windows.Forms">
-    <value>2, 0, 2, 0</value>
-  </data>
-  <data name="label3.Size" type="System.Drawing.Size, System.Drawing">
-    <value>76, 13</value>
-  </data>
-  <data name="label3.TabIndex" type="System.Int32, mscorlib">
-    <value>8</value>
-  </data>
-  <data name="label3.Text" xml:space="preserve">
-    <value>&amp;Data directory:</value>
-  </data>
-  <data name="label3.ToolTip" xml:space="preserve">
-    <value>Path to a folder containing the data files to be imported.</value>
-  </data>
-  <data name="&gt;&gt;label3.Name" xml:space="preserve">
-    <value>label3</value>
-  </data>
-  <data name="&gt;&gt;label3.Type" xml:space="preserve">
-    <value>System.Windows.Forms.Label, System.Windows.Forms, Version=4.0.0.0, Culture=neutral, PublicKeyToken=b77a5c561934e089</value>
-  </data>
-  <data name="&gt;&gt;label3.Parent" xml:space="preserve">
-    <value>tabFiles</value>
-  </data>
-  <data name="&gt;&gt;label3.ZOrder" xml:space="preserve">
-    <value>11</value>
-  </data>
-  <data name="label1.AutoSize" type="System.Boolean, mscorlib">
-    <value>True</value>
-  </data>
-  <data name="label1.Font" type="System.Drawing.Font, System.Drawing">
-    <value>Microsoft Sans Serif, 8.25pt</value>
-  </data>
-  <data name="label1.Location" type="System.Drawing.Point, System.Drawing">
-    <value>7, 54</value>
-  </data>
-  <data name="label1.Margin" type="System.Windows.Forms.Padding, System.Windows.Forms">
-    <value>2, 0, 2, 0</value>
-  </data>
-  <data name="label1.Size" type="System.Drawing.Size, System.Drawing">
-    <value>127, 13</value>
-  </data>
-  <data name="label1.TabIndex" type="System.Int32, mscorlib">
-    <value>2</value>
-  </data>
-  <data name="label1.Text" xml:space="preserve">
-    <value>&amp;Skyline template file path:</value>
-  </data>
-  <data name="label1.ToolTip" xml:space="preserve">
-    <value>Path to a Skyline template docuement which will be used to import results.</value>
-  </data>
-  <data name="&gt;&gt;label1.Name" xml:space="preserve">
-    <value>label1</value>
-  </data>
-  <data name="&gt;&gt;label1.Type" xml:space="preserve">
-    <value>System.Windows.Forms.Label, System.Windows.Forms, Version=4.0.0.0, Culture=neutral, PublicKeyToken=b77a5c561934e089</value>
-  </data>
-  <data name="&gt;&gt;label1.Parent" xml:space="preserve">
-    <value>tabFiles</value>
-  </data>
-  <data name="&gt;&gt;label1.ZOrder" xml:space="preserve">
-    <value>15</value>
-  </data>
-  <data name="label2.AutoSize" type="System.Boolean, mscorlib">
-    <value>True</value>
-  </data>
-  <data name="label2.Font" type="System.Drawing.Font, System.Drawing">
-    <value>Microsoft Sans Serif, 8.25pt</value>
-  </data>
-  <data name="label2.Location" type="System.Drawing.Point, System.Drawing">
-    <value>7, 96</value>
-  </data>
-  <data name="label2.Margin" type="System.Windows.Forms.Padding, System.Windows.Forms">
-    <value>2, 0, 2, 0</value>
-  </data>
-  <data name="label2.Size" type="System.Drawing.Size, System.Drawing">
-    <value>101, 13</value>
-  </data>
-  <data name="label2.TabIndex" type="System.Int32, mscorlib">
-    <value>5</value>
-  </data>
-  <data name="label2.Text" xml:space="preserve">
-    <value>&amp;Analysis folder path:</value>
-  </data>
-  <data name="label2.ToolTip" xml:space="preserve">
-    <value>Path to a new or existing folder where results files will be placed.</value>
-  </data>
-  <data name="&gt;&gt;label2.Name" xml:space="preserve">
-    <value>label2</value>
-  </data>
-  <data name="&gt;&gt;label2.Type" xml:space="preserve">
-    <value>System.Windows.Forms.Label, System.Windows.Forms, Version=4.0.0.0, Culture=neutral, PublicKeyToken=b77a5c561934e089</value>
-  </data>
-  <data name="&gt;&gt;label2.Parent" xml:space="preserve">
-    <value>tabFiles</value>
-  </data>
-  <data name="&gt;&gt;label2.ZOrder" xml:space="preserve">
-    <value>18</value>
-  </data>
-  <data name="label7.AutoSize" type="System.Boolean, mscorlib">
-    <value>True</value>
-  </data>
-  <data name="label7.Font" type="System.Drawing.Font, System.Drawing">
-    <value>Microsoft Sans Serif, 8.25pt</value>
-  </data>
-  <data name="label7.ImeMode" type="System.Windows.Forms.ImeMode, System.Windows.Forms">
-    <value>NoControl</value>
-  </data>
-  <data name="label7.Location" type="System.Drawing.Point, System.Drawing">
-    <value>7, 184</value>
-  </data>
-  <data name="label7.Margin" type="System.Windows.Forms.Padding, System.Windows.Forms">
-    <value>2, 0, 2, 0</value>
-  </data>
-  <data name="label7.Size" type="System.Drawing.Size, System.Drawing">
-    <value>128, 13</value>
-  </data>
-  <data name="label7.TabIndex" type="System.Int32, mscorlib">
-    <value>13</value>
-  </data>
-  <data name="label7.Text" xml:space="preserve">
-    <value>A&amp;nnotations file (optional):</value>
-  </data>
-  <data name="label7.ToolTip" xml:space="preserve">
-    <value>A csv file containing annotations for the imported results.</value>
-  </data>
-  <data name="&gt;&gt;label7.Name" xml:space="preserve">
-    <value>label7</value>
-  </data>
-  <data name="&gt;&gt;label7.Type" xml:space="preserve">
-    <value>System.Windows.Forms.Label, System.Windows.Forms, Version=4.0.0.0, Culture=neutral, PublicKeyToken=b77a5c561934e089</value>
-  </data>
-  <data name="&gt;&gt;label7.Parent" xml:space="preserve">
-    <value>tabFiles</value>
-  </data>
-  <data name="&gt;&gt;label7.ZOrder" xml:space="preserve">
-    <value>4</value>
-  </data>
-  <data name="label8.AutoSize" type="System.Boolean, mscorlib">
-    <value>True</value>
-  </data>
-  <data name="label8.Font" type="System.Drawing.Font, System.Drawing">
-    <value>Microsoft Sans Serif, 8.25pt</value>
-  </data>
-  <data name="label8.ImeMode" type="System.Windows.Forms.ImeMode, System.Windows.Forms">
-    <value>NoControl</value>
-  </data>
-  <data name="label8.Location" type="System.Drawing.Point, System.Drawing">
-    <value>7, 12</value>
-  </data>
-  <data name="label8.Margin" type="System.Windows.Forms.Padding, System.Windows.Forms">
-    <value>2, 0, 2, 0</value>
-  </data>
-  <data name="label8.Size" type="System.Drawing.Size, System.Drawing">
-    <value>100, 13</value>
-  </data>
-  <data name="label8.TabIndex" type="System.Int32, mscorlib">
-    <value>5</value>
-  </data>
-  <data name="label8.Text" xml:space="preserve">
-    <value>&amp;Save refined file as:</value>
-  </data>
-  <data name="label8.ToolTip" xml:space="preserve">
-    <value>Saves the refined file to a new location. The original file will be used for the rest of the data processing.</value>
-  </data>
-  <data name="&gt;&gt;label8.Name" xml:space="preserve">
-    <value>label8</value>
-  </data>
-  <data name="&gt;&gt;label8.Type" xml:space="preserve">
-    <value>System.Windows.Forms.Label, System.Windows.Forms, Version=4.0.0.0, Culture=neutral, PublicKeyToken=b77a5c561934e089</value>
-  </data>
-  <data name="&gt;&gt;label8.Parent" xml:space="preserve">
-    <value>tabRefine</value>
-  </data>
-  <data name="&gt;&gt;label8.ZOrder" xml:space="preserve">
-    <value>2</value>
-  </data>
-  <data name="checkBoxRemoveDecoys.Anchor" type="System.Windows.Forms.AnchorStyles, System.Windows.Forms">
-    <value>Bottom, Left</value>
-  </data>
-  <data name="checkBoxRemoveDecoys.AutoSize" type="System.Boolean, mscorlib">
-    <value>True</value>
-  </data>
-  <data name="checkBoxRemoveDecoys.Location" type="System.Drawing.Point, System.Drawing">
-    <value>3, 0</value>
-  </data>
-  <data name="checkBoxRemoveDecoys.Size" type="System.Drawing.Size, System.Drawing">
-    <value>103, 17</value>
-  </data>
-  <data name="checkBoxRemoveDecoys.TabIndex" type="System.Int32, mscorlib">
-    <value>8</value>
-  </data>
-  <data name="checkBoxRemoveDecoys.Text" xml:space="preserve">
-    <value>Remove d&amp;ecoys</value>
-  </data>
-  <data name="checkBoxRemoveDecoys.ToolTip" xml:space="preserve">
-    <value>Remove decoys from the refined file.</value>
-  </data>
-  <data name="&gt;&gt;checkBoxRemoveDecoys.Name" xml:space="preserve">
-    <value>checkBoxRemoveDecoys</value>
-  </data>
-  <data name="&gt;&gt;checkBoxRemoveDecoys.Type" xml:space="preserve">
-    <value>System.Windows.Forms.CheckBox, System.Windows.Forms, Version=4.0.0.0, Culture=neutral, PublicKeyToken=b77a5c561934e089</value>
-  </data>
-  <data name="&gt;&gt;checkBoxRemoveDecoys.Parent" xml:space="preserve">
-    <value>splitContainer2.Panel2</value>
-  </data>
-  <data name="&gt;&gt;checkBoxRemoveDecoys.ZOrder" xml:space="preserve">
-    <value>0</value>
-  </data>
-  <data name="checkBoxRemoveData.Anchor" type="System.Windows.Forms.AnchorStyles, System.Windows.Forms">
-    <value>Bottom, Left</value>
-  </data>
-  <data name="checkBoxRemoveData.AutoSize" type="System.Boolean, mscorlib">
-    <value>True</value>
-  </data>
-  <data name="checkBoxRemoveData.ImeMode" type="System.Windows.Forms.ImeMode, System.Windows.Forms">
-    <value>NoControl</value>
-  </data>
-  <data name="checkBoxRemoveData.Location" type="System.Drawing.Point, System.Drawing">
-    <value>7, 0</value>
-  </data>
-  <data name="checkBoxRemoveData.Size" type="System.Drawing.Size, System.Drawing">
-    <value>90, 17</value>
-  </data>
-  <data name="checkBoxRemoveData.TabIndex" type="System.Int32, mscorlib">
-    <value>9</value>
-  </data>
-  <data name="checkBoxRemoveData.Text" xml:space="preserve">
-    <value>Remove d&amp;ata</value>
-  </data>
-  <data name="checkBoxRemoveData.ToolTip" xml:space="preserve">
-    <value>Remove the imported data from the refined file</value>
-  </data>
-  <data name="&gt;&gt;checkBoxRemoveData.Name" xml:space="preserve">
-    <value>checkBoxRemoveData</value>
-  </data>
-  <data name="&gt;&gt;checkBoxRemoveData.Type" xml:space="preserve">
-    <value>System.Windows.Forms.CheckBox, System.Windows.Forms, Version=4.0.0.0, Culture=neutral, PublicKeyToken=b77a5c561934e089</value>
-  </data>
-  <data name="&gt;&gt;checkBoxRemoveData.Parent" xml:space="preserve">
-    <value>splitContainer2.Panel1</value>
-  </data>
-  <data name="&gt;&gt;checkBoxRemoveData.ZOrder" xml:space="preserve">
-    <value>0</value>
-  </data>
-  <data name="textAnalysisPath.Anchor" type="System.Windows.Forms.AnchorStyles, System.Windows.Forms">
-    <value>Top, Left, Right</value>
-  </data>
-  <data name="textAnalysisPath.Location" type="System.Drawing.Point, System.Drawing">
-    <value>10, 113</value>
-  </data>
-  <data name="textAnalysisPath.Margin" type="System.Windows.Forms.Padding, System.Windows.Forms">
-    <value>2, 2, 2, 2</value>
-  </data>
-  <data name="textAnalysisPath.Size" type="System.Drawing.Size, System.Drawing">
-    <value>392, 20</value>
-  </data>
-  <data name="textAnalysisPath.TabIndex" type="System.Int32, mscorlib">
-    <value>6</value>
-  </data>
-  <data name="&gt;&gt;textAnalysisPath.Name" xml:space="preserve">
-    <value>textAnalysisPath</value>
-  </data>
-  <data name="&gt;&gt;textAnalysisPath.Type" xml:space="preserve">
-    <value>System.Windows.Forms.TextBox, System.Windows.Forms, Version=4.0.0.0, Culture=neutral, PublicKeyToken=b77a5c561934e089</value>
-  </data>
-  <data name="&gt;&gt;textAnalysisPath.Parent" xml:space="preserve">
-    <value>tabFiles</value>
-  </data>
-  <data name="&gt;&gt;textAnalysisPath.ZOrder" xml:space="preserve">
-    <value>14</value>
-  </data>
-  <data name="textTemplateFile.Anchor" type="System.Windows.Forms.AnchorStyles, System.Windows.Forms">
-    <value>Top, Left, Right</value>
-  </data>
-  <data name="textTemplateFile.Location" type="System.Drawing.Point, System.Drawing">
-    <value>10, 69</value>
-  </data>
-  <data name="textTemplateFile.Size" type="System.Drawing.Size, System.Drawing">
-    <value>365, 20</value>
-  </data>
-  <data name="textTemplateFile.TabIndex" type="System.Int32, mscorlib">
-    <value>0</value>
-  </data>
-  <data name="&gt;&gt;textTemplateFile.Name" xml:space="preserve">
-    <value>textTemplateFile</value>
-  </data>
-  <data name="&gt;&gt;textTemplateFile.Type" xml:space="preserve">
-    <value>System.Windows.Forms.TextBox, System.Windows.Forms, Version=4.0.0.0, Culture=neutral, PublicKeyToken=b77a5c561934e089</value>
-  </data>
-  <data name="&gt;&gt;textTemplateFile.Parent" xml:space="preserve">
-    <value>tabFiles</value>
-  </data>
-  <data name="&gt;&gt;textTemplateFile.ZOrder" xml:space="preserve">
-    <value>19</value>
-  </data>
-  <data name="textDataPath.Anchor" type="System.Windows.Forms.AnchorStyles, System.Windows.Forms">
-    <value>Top, Left, Right</value>
-  </data>
-  <data name="textDataPath.Location" type="System.Drawing.Point, System.Drawing">
-    <value>10, 155</value>
-  </data>
-  <data name="textDataPath.Margin" type="System.Windows.Forms.Padding, System.Windows.Forms">
-    <value>2, 2, 2, 2</value>
-  </data>
-  <data name="textDataPath.Size" type="System.Drawing.Size, System.Drawing">
-    <value>365, 20</value>
-  </data>
-  <data name="textDataPath.TabIndex" type="System.Int32, mscorlib">
-    <value>9</value>
-  </data>
-  <data name="&gt;&gt;textDataPath.Name" xml:space="preserve">
-    <value>textDataPath</value>
-  </data>
-  <data name="&gt;&gt;textDataPath.Type" xml:space="preserve">
-    <value>System.Windows.Forms.TextBox, System.Windows.Forms, Version=4.0.0.0, Culture=neutral, PublicKeyToken=b77a5c561934e089</value>
-  </data>
-  <data name="&gt;&gt;textDataPath.Parent" xml:space="preserve">
-    <value>tabFiles</value>
-  </data>
-  <data name="&gt;&gt;textDataPath.ZOrder" xml:space="preserve">
-    <value>13</value>
-  </data>
-  <data name="splitContainer1.Dock" type="System.Windows.Forms.DockStyle, System.Windows.Forms">
-    <value>Fill</value>
-  </data>
-  <data name="splitContainer1.IsSplitterFixed" type="System.Boolean, mscorlib">
-    <value>True</value>
-  </data>
-  <data name="splitContainer1.Location" type="System.Drawing.Point, System.Drawing">
-    <value>0, 0</value>
-  </data>
-  <data name="splitContainer1.Margin" type="System.Windows.Forms.Padding, System.Windows.Forms">
-    <value>2, 2, 2, 2</value>
-  </data>
-  <data name="splitContainer1.Orientation" type="System.Windows.Forms.Orientation, System.Windows.Forms">
-    <value>Horizontal</value>
-  </data>
-  <metadata name="toolStrip3.TrayLocation" type="System.Drawing.Point, System.Drawing, Version=4.0.0.0, Culture=neutral, PublicKeyToken=b03f5f7f11d50a3a">
-    <value>589, 17</value>
-  </metadata>
-  <data name="toolStrip3.Anchor" type="System.Windows.Forms.AnchorStyles, System.Windows.Forms">
-    <value>Top, Right</value>
-  </data>
-  <data name="toolStrip3.Dock" type="System.Windows.Forms.DockStyle, System.Windows.Forms">
-    <value>None</value>
-  </data>
-  <data name="btnDownloadAnnotations.ImageTransparentColor" type="System.Drawing.Color, System.Drawing">
-    <value>Magenta</value>
-  </data>
-  <data name="btnDownloadAnnotations.Size" type="System.Drawing.Size, System.Drawing">
-    <value>30, 20</value>
-  </data>
-  <data name="btnDownloadAnnotations.Text" xml:space="preserve">
-    <value>toolStripButton1</value>
-  </data>
-  <data name="btnDownloadAnnotations.ToolTipText" xml:space="preserve">
-    <value>Download data from an FTP server</value>
-  </data>
-  <data name="toolStrip3.Location" type="System.Drawing.Point, System.Drawing">
-    <value>372, 196</value>
-  </data>
-  <data name="toolStrip3.Size" type="System.Drawing.Size, System.Drawing">
-    <value>32, 44</value>
-  </data>
-  <data name="toolStrip3.TabIndex" type="System.Int32, mscorlib">
-    <value>27</value>
-  </data>
-  <data name="toolStrip3.Text" xml:space="preserve">
-    <value>toolStrip3</value>
-  </data>
-  <data name="&gt;&gt;toolStrip3.Name" xml:space="preserve">
-    <value>toolStrip3</value>
-  </data>
-  <data name="&gt;&gt;toolStrip3.Type" xml:space="preserve">
-    <value>System.Windows.Forms.ToolStrip, System.Windows.Forms, Version=4.0.0.0, Culture=neutral, PublicKeyToken=b77a5c561934e089</value>
-  </data>
-  <data name="&gt;&gt;toolStrip3.Parent" xml:space="preserve">
-    <value>tabFiles</value>
-  </data>
-  <data name="&gt;&gt;toolStrip3.ZOrder" xml:space="preserve">
-    <value>0</value>
-  </data>
-  <metadata name="toolStrip2.TrayLocation" type="System.Drawing.Point, System.Drawing, Version=4.0.0.0, Culture=neutral, PublicKeyToken=b03f5f7f11d50a3a">
-    <value>484, 17</value>
-  </metadata>
-  <data name="toolStrip2.Anchor" type="System.Windows.Forms.AnchorStyles, System.Windows.Forms">
-    <value>Top, Right</value>
-  </data>
-  <data name="toolStrip2.Dock" type="System.Windows.Forms.DockStyle, System.Windows.Forms">
-    <value>None</value>
-  </data>
-  <data name="toolStrip2.Location" type="System.Drawing.Point, System.Drawing">
-    <value>380, 153</value>
-  </data>
-  <data name="toolStrip2.Size" type="System.Drawing.Size, System.Drawing">
-    <value>24, 25</value>
-  </data>
-  <data name="toolStrip2.TabIndex" type="System.Int32, mscorlib">
-    <value>26</value>
-  </data>
-  <data name="toolStrip2.Text" xml:space="preserve">
-    <value>toolStrip2</value>
-  </data>
-  <data name="&gt;&gt;toolStrip2.Name" xml:space="preserve">
-    <value>toolStrip2</value>
-  </data>
-  <data name="&gt;&gt;toolStrip2.Type" xml:space="preserve">
-    <value>System.Windows.Forms.ToolStrip, System.Windows.Forms, Version=4.0.0.0, Culture=neutral, PublicKeyToken=b77a5c561934e089</value>
-  </data>
-  <data name="&gt;&gt;toolStrip2.Parent" xml:space="preserve">
-    <value>tabFiles</value>
-  </data>
-  <data name="&gt;&gt;toolStrip2.ZOrder" xml:space="preserve">
-    <value>1</value>
-  </data>
-  <metadata name="toolStrip1.TrayLocation" type="System.Drawing.Point, System.Drawing, Version=4.0.0.0, Culture=neutral, PublicKeyToken=b03f5f7f11d50a3a">
-    <value>379, 17</value>
-  </metadata>
-  <data name="toolStrip1.Anchor" type="System.Windows.Forms.AnchorStyles, System.Windows.Forms">
-    <value>Top, Right</value>
-  </data>
-  <data name="toolStrip1.Dock" type="System.Windows.Forms.DockStyle, System.Windows.Forms">
-    <value>None</value>
-  </data>
-  <data name="toolStrip1.Location" type="System.Drawing.Point, System.Drawing">
-    <value>380, 68</value>
-  </data>
-  <data name="toolStrip1.Size" type="System.Drawing.Size, System.Drawing">
-    <value>24, 25</value>
-  </data>
-  <data name="toolStrip1.TabIndex" type="System.Int32, mscorlib">
-    <value>25</value>
-  </data>
-  <data name="toolStrip1.Text" xml:space="preserve">
-    <value>toolStrip1</value>
-  </data>
-  <data name="&gt;&gt;toolStrip1.Name" xml:space="preserve">
-    <value>toolStrip1</value>
-  </data>
-  <data name="&gt;&gt;toolStrip1.Type" xml:space="preserve">
-    <value>System.Windows.Forms.ToolStrip, System.Windows.Forms, Version=4.0.0.0, Culture=neutral, PublicKeyToken=b77a5c561934e089</value>
-  </data>
-  <data name="&gt;&gt;toolStrip1.Parent" xml:space="preserve">
-    <value>tabFiles</value>
-  </data>
-  <data name="&gt;&gt;toolStrip1.ZOrder" xml:space="preserve">
-    <value>2</value>
-  </data>
-  <data name="comboTemplateFile.Anchor" type="System.Windows.Forms.AnchorStyles, System.Windows.Forms">
-    <value>Top, Left, Right</value>
-  </data>
-  <data name="comboTemplateFile.Location" type="System.Drawing.Point, System.Drawing">
-    <value>10, 69</value>
-  </data>
-  <data name="comboTemplateFile.Size" type="System.Drawing.Size, System.Drawing">
-    <value>365, 21</value>
-  </data>
-  <data name="comboTemplateFile.TabIndex" type="System.Int32, mscorlib">
-    <value>16</value>
-  </data>
-  <data name="comboTemplateFile.Visible" type="System.Boolean, mscorlib">
-    <value>False</value>
-  </data>
-  <data name="&gt;&gt;comboTemplateFile.Name" xml:space="preserve">
-    <value>comboTemplateFile</value>
-  </data>
-  <data name="&gt;&gt;comboTemplateFile.Type" xml:space="preserve">
-    <value>System.Windows.Forms.ComboBox, System.Windows.Forms, Version=4.0.0.0, Culture=neutral, PublicKeyToken=b77a5c561934e089</value>
-  </data>
-  <data name="&gt;&gt;comboTemplateFile.Parent" xml:space="preserve">
-    <value>tabFiles</value>
-  </data>
-  <data name="&gt;&gt;comboTemplateFile.ZOrder" xml:space="preserve">
-    <value>3</value>
-  </data>
-  <data name="btnAnnotationsFile.Anchor" type="System.Windows.Forms.AnchorStyles, System.Windows.Forms">
-    <value>Top, Right</value>
-  </data>
-  <data name="btnAnnotationsFile.ImeMode" type="System.Windows.Forms.ImeMode, System.Windows.Forms">
-    <value>NoControl</value>
-  </data>
-  <data name="btnAnnotationsFile.Location" type="System.Drawing.Point, System.Drawing">
-    <value>406, 197</value>
-  </data>
-  <data name="btnAnnotationsFile.Margin" type="System.Windows.Forms.Padding, System.Windows.Forms">
-    <value>2, 2, 2, 2</value>
-  </data>
-  <data name="btnAnnotationsFile.Size" type="System.Drawing.Size, System.Drawing">
-    <value>32, 23</value>
-  </data>
-  <data name="btnAnnotationsFile.TabIndex" type="System.Int32, mscorlib">
-    <value>15</value>
-  </data>
-  <data name="btnAnnotationsFile.Text" xml:space="preserve">
-    <value>...</value>
-  </data>
-  <data name="&gt;&gt;btnAnnotationsFile.Name" xml:space="preserve">
-    <value>btnAnnotationsFile</value>
-  </data>
-  <data name="&gt;&gt;btnAnnotationsFile.Type" xml:space="preserve">
-    <value>System.Windows.Forms.Button, System.Windows.Forms, Version=4.0.0.0, Culture=neutral, PublicKeyToken=b77a5c561934e089</value>
-  </data>
-  <data name="&gt;&gt;btnAnnotationsFile.Parent" xml:space="preserve">
-    <value>tabFiles</value>
-  </data>
-  <data name="&gt;&gt;btnAnnotationsFile.ZOrder" xml:space="preserve">
-    <value>5</value>
-  </data>
-  <data name="textAnnotationsFile.Anchor" type="System.Windows.Forms.AnchorStyles, System.Windows.Forms">
-    <value>Top, Left, Right</value>
-  </data>
-  <data name="textAnnotationsFile.Location" type="System.Drawing.Point, System.Drawing">
-    <value>10, 199</value>
-  </data>
-  <data name="textAnnotationsFile.Margin" type="System.Windows.Forms.Padding, System.Windows.Forms">
-    <value>2, 2, 2, 2</value>
-  </data>
-  <data name="textAnnotationsFile.Size" type="System.Drawing.Size, System.Drawing">
-    <value>365, 20</value>
-  </data>
-  <data name="textAnnotationsFile.TabIndex" type="System.Int32, mscorlib">
-    <value>14</value>
-  </data>
-  <data name="&gt;&gt;textAnnotationsFile.Name" xml:space="preserve">
-    <value>textAnnotationsFile</value>
-  </data>
-  <data name="&gt;&gt;textAnnotationsFile.Type" xml:space="preserve">
-    <value>System.Windows.Forms.TextBox, System.Windows.Forms, Version=4.0.0.0, Culture=neutral, PublicKeyToken=b77a5c561934e089</value>
-  </data>
-  <data name="&gt;&gt;textAnnotationsFile.Parent" xml:space="preserve">
-    <value>tabFiles</value>
-  </data>
-  <data name="&gt;&gt;textAnnotationsFile.ZOrder" xml:space="preserve">
-    <value>6</value>
-  </data>
-  <data name="textReplicateNamingPattern.Location" type="System.Drawing.Point, System.Drawing">
-    <value>10, 241</value>
-  </data>
-  <data name="textReplicateNamingPattern.Size" type="System.Drawing.Size, System.Drawing">
-    <value>197, 20</value>
-  </data>
-  <data name="textReplicateNamingPattern.TabIndex" type="System.Int32, mscorlib">
-    <value>12</value>
-  </data>
-  <data name="&gt;&gt;textReplicateNamingPattern.Name" xml:space="preserve">
-    <value>textReplicateNamingPattern</value>
-  </data>
-  <data name="&gt;&gt;textReplicateNamingPattern.Type" xml:space="preserve">
-    <value>System.Windows.Forms.TextBox, System.Windows.Forms, Version=4.0.0.0, Culture=neutral, PublicKeyToken=b77a5c561934e089</value>
-  </data>
-  <data name="&gt;&gt;textReplicateNamingPattern.Parent" xml:space="preserve">
-    <value>tabFiles</value>
-  </data>
-  <data name="&gt;&gt;textReplicateNamingPattern.ZOrder" xml:space="preserve">
-    <value>7</value>
-  </data>
-  <data name="textConfigName.Anchor" type="System.Windows.Forms.AnchorStyles, System.Windows.Forms">
-    <value>Top, Left, Right</value>
-  </data>
-  <data name="textConfigName.Location" type="System.Drawing.Point, System.Drawing">
-    <value>10, 27</value>
-  </data>
-  <data name="textConfigName.Margin" type="System.Windows.Forms.Padding, System.Windows.Forms">
-    <value>2, 2, 2, 2</value>
-  </data>
-  <data name="textConfigName.Size" type="System.Drawing.Size, System.Drawing">
-    <value>392, 20</value>
-  </data>
-  <data name="textConfigName.TabIndex" type="System.Int32, mscorlib">
-    <value>1</value>
-  </data>
-  <data name="&gt;&gt;textConfigName.Name" xml:space="preserve">
-    <value>textConfigName</value>
-  </data>
-  <data name="&gt;&gt;textConfigName.Type" xml:space="preserve">
-    <value>System.Windows.Forms.TextBox, System.Windows.Forms, Version=4.0.0.0, Culture=neutral, PublicKeyToken=b77a5c561934e089</value>
-  </data>
-  <data name="&gt;&gt;textConfigName.Parent" xml:space="preserve">
-    <value>tabFiles</value>
-  </data>
-  <data name="&gt;&gt;textConfigName.ZOrder" xml:space="preserve">
-    <value>9</value>
-  </data>
-  <data name="btnDataPath.Anchor" type="System.Windows.Forms.AnchorStyles, System.Windows.Forms">
-    <value>Top, Right</value>
-  </data>
-  <data name="btnDataPath.Location" type="System.Drawing.Point, System.Drawing">
-    <value>406, 153</value>
-  </data>
-  <data name="btnDataPath.Margin" type="System.Windows.Forms.Padding, System.Windows.Forms">
-    <value>2, 2, 2, 2</value>
-  </data>
-  <data name="btnDataPath.Size" type="System.Drawing.Size, System.Drawing">
-    <value>32, 23</value>
-  </data>
-  <data name="btnDataPath.TabIndex" type="System.Int32, mscorlib">
-    <value>10</value>
-  </data>
-  <data name="btnDataPath.Text" xml:space="preserve">
-    <value>...</value>
-  </data>
-  <data name="&gt;&gt;btnDataPath.Name" xml:space="preserve">
-    <value>btnDataPath</value>
-  </data>
-  <data name="&gt;&gt;btnDataPath.Type" xml:space="preserve">
-    <value>System.Windows.Forms.Button, System.Windows.Forms, Version=4.0.0.0, Culture=neutral, PublicKeyToken=b77a5c561934e089</value>
-  </data>
-  <data name="&gt;&gt;btnDataPath.Parent" xml:space="preserve">
-    <value>tabFiles</value>
-  </data>
-  <data name="&gt;&gt;btnDataPath.ZOrder" xml:space="preserve">
-    <value>12</value>
-  </data>
-  <data name="btnAnalysisPath.Anchor" type="System.Windows.Forms.AnchorStyles, System.Windows.Forms">
-    <value>Top, Right</value>
-  </data>
-  <data name="btnAnalysisPath.Location" type="System.Drawing.Point, System.Drawing">
-    <value>406, 111</value>
-  </data>
-  <data name="btnAnalysisPath.Margin" type="System.Windows.Forms.Padding, System.Windows.Forms">
-    <value>2, 2, 2, 2</value>
-  </data>
-  <data name="btnAnalysisPath.Size" type="System.Drawing.Size, System.Drawing">
-    <value>32, 23</value>
-  </data>
-  <data name="btnAnalysisPath.TabIndex" type="System.Int32, mscorlib">
-    <value>7</value>
-  </data>
-  <data name="btnAnalysisPath.Text" xml:space="preserve">
-    <value>...</value>
-  </data>
-  <data name="&gt;&gt;btnAnalysisPath.Name" xml:space="preserve">
-    <value>btnAnalysisPath</value>
-  </data>
-  <data name="&gt;&gt;btnAnalysisPath.Type" xml:space="preserve">
-    <value>System.Windows.Forms.Button, System.Windows.Forms, Version=4.0.0.0, Culture=neutral, PublicKeyToken=b77a5c561934e089</value>
-  </data>
-  <data name="&gt;&gt;btnAnalysisPath.Parent" xml:space="preserve">
-    <value>tabFiles</value>
-  </data>
-  <data name="&gt;&gt;btnAnalysisPath.ZOrder" xml:space="preserve">
-    <value>16</value>
-  </data>
-  <data name="btnSkylineFilePath.Anchor" type="System.Windows.Forms.AnchorStyles, System.Windows.Forms">
-    <value>Top, Right</value>
-  </data>
-  <data name="btnSkylineFilePath.Location" type="System.Drawing.Point, System.Drawing">
-    <value>406, 68</value>
-  </data>
-  <data name="btnSkylineFilePath.Margin" type="System.Windows.Forms.Padding, System.Windows.Forms">
-    <value>2, 2, 2, 2</value>
-  </data>
-  <data name="btnSkylineFilePath.Size" type="System.Drawing.Size, System.Drawing">
-    <value>32, 23</value>
-  </data>
-  <data name="btnSkylineFilePath.TabIndex" type="System.Int32, mscorlib">
-    <value>4</value>
-  </data>
-  <data name="btnSkylineFilePath.Text" xml:space="preserve">
-    <value>...</value>
-  </data>
-  <data name="&gt;&gt;btnSkylineFilePath.Name" xml:space="preserve">
-    <value>btnSkylineFilePath</value>
-  </data>
-  <data name="&gt;&gt;btnSkylineFilePath.Type" xml:space="preserve">
-    <value>System.Windows.Forms.Button, System.Windows.Forms, Version=4.0.0.0, Culture=neutral, PublicKeyToken=b77a5c561934e089</value>
-  </data>
-  <data name="&gt;&gt;btnSkylineFilePath.Parent" xml:space="preserve">
-    <value>tabFiles</value>
-  </data>
-  <data name="&gt;&gt;btnSkylineFilePath.ZOrder" xml:space="preserve">
-    <value>17</value>
-  </data>
-  <data name="tabFiles.Location" type="System.Drawing.Point, System.Drawing">
-    <value>4, 22</value>
-  </data>
-  <data name="tabFiles.Padding" type="System.Windows.Forms.Padding, System.Windows.Forms">
-    <value>3, 3, 3, 3</value>
-  </data>
-  <data name="tabFiles.Size" type="System.Drawing.Size, System.Drawing">
-    <value>445, 401</value>
-  </data>
-  <data name="tabFiles.TabIndex" type="System.Int32, mscorlib">
-    <value>1</value>
-  </data>
-  <data name="tabFiles.Text" xml:space="preserve">
-    <value>Files</value>
-  </data>
-  <data name="&gt;&gt;tabFiles.Name" xml:space="preserve">
-    <value>tabFiles</value>
-  </data>
-  <data name="&gt;&gt;tabFiles.Type" xml:space="preserve">
-    <value>System.Windows.Forms.TabPage, System.Windows.Forms, Version=4.0.0.0, Culture=neutral, PublicKeyToken=b77a5c561934e089</value>
-  </data>
-  <data name="&gt;&gt;tabFiles.Parent" xml:space="preserve">
-    <value>tabsConfig</value>
-  </data>
-  <data name="&gt;&gt;tabFiles.ZOrder" xml:space="preserve">
-    <value>0</value>
-  </data>
-  <data name="tabSettings.Location" type="System.Drawing.Point, System.Drawing">
-    <value>4, 22</value>
-  </data>
-  <data name="tabSettings.Padding" type="System.Windows.Forms.Padding, System.Windows.Forms">
-    <value>3, 3, 3, 3</value>
-  </data>
-  <data name="tabSettings.Size" type="System.Drawing.Size, System.Drawing">
-    <value>445, 400</value>
-  </data>
-  <data name="tabSettings.TabIndex" type="System.Int32, mscorlib">
-    <value>4</value>
-  </data>
-  <data name="tabSettings.Text" xml:space="preserve">
-    <value>Settings</value>
-  </data>
-  <data name="&gt;&gt;tabSettings.Name" xml:space="preserve">
-    <value>tabSettings</value>
-  </data>
-  <data name="&gt;&gt;tabSettings.Type" xml:space="preserve">
-    <value>System.Windows.Forms.TabPage, System.Windows.Forms, Version=4.0.0.0, Culture=neutral, PublicKeyToken=b77a5c561934e089</value>
-  </data>
-  <data name="&gt;&gt;tabSettings.Parent" xml:space="preserve">
-    <value>tabsConfig</value>
-  </data>
-  <data name="&gt;&gt;tabSettings.ZOrder" xml:space="preserve">
-    <value>1</value>
-  </data>
-  <data name="tabRefine.Location" type="System.Drawing.Point, System.Drawing">
-    <value>4, 22</value>
-  </data>
-  <data name="tabRefine.Size" type="System.Drawing.Size, System.Drawing">
-    <value>445, 400</value>
-  </data>
-  <data name="tabRefine.TabIndex" type="System.Int32, mscorlib">
-    <value>5</value>
-  </data>
-  <data name="tabRefine.Text" xml:space="preserve">
-    <value>Refine</value>
-  </data>
-  <data name="&gt;&gt;tabRefine.Name" xml:space="preserve">
-    <value>tabRefine</value>
-  </data>
-  <data name="&gt;&gt;tabRefine.Type" xml:space="preserve">
-    <value>System.Windows.Forms.TabPage, System.Windows.Forms, Version=4.0.0.0, Culture=neutral, PublicKeyToken=b77a5c561934e089</value>
-  </data>
-  <data name="&gt;&gt;tabRefine.Parent" xml:space="preserve">
-    <value>tabsConfig</value>
-  </data>
-  <data name="&gt;&gt;tabRefine.ZOrder" xml:space="preserve">
-    <value>2</value>
-  </data>
-  <metadata name="toolBar.TrayLocation" type="System.Drawing.Point, System.Drawing, Version=4.0.0.0, Culture=neutral, PublicKeyToken=b03f5f7f11d50a3a">
-    <value>288, 17</value>
-  </metadata>
-  <data name="&gt;&gt;toolBar.Name" xml:space="preserve">
-    <value>toolBar</value>
-  </data>
-  <data name="&gt;&gt;toolBar.Type" xml:space="preserve">
-    <value>System.Windows.Forms.ToolStrip, System.Windows.Forms, Version=4.0.0.0, Culture=neutral, PublicKeyToken=b77a5c561934e089</value>
-  </data>
-  <data name="&gt;&gt;toolBar.Parent" xml:space="preserve">
-    <value>tabReports</value>
-  </data>
-  <data name="&gt;&gt;toolBar.ZOrder" xml:space="preserve">
-    <value>0</value>
-  </data>
-  <data name="&gt;&gt;gridReportSettings.Name" xml:space="preserve">
-    <value>gridReportSettings</value>
-  </data>
-  <data name="&gt;&gt;gridReportSettings.Type" xml:space="preserve">
-    <value>System.Windows.Forms.DataGridView, System.Windows.Forms, Version=4.0.0.0, Culture=neutral, PublicKeyToken=b77a5c561934e089</value>
-  </data>
-  <data name="&gt;&gt;gridReportSettings.Parent" xml:space="preserve">
-    <value>tabReports</value>
-  </data>
-  <data name="&gt;&gt;gridReportSettings.ZOrder" xml:space="preserve">
-    <value>1</value>
-  </data>
-  <data name="tabReports.Location" type="System.Drawing.Point, System.Drawing">
-    <value>4, 22</value>
-  </data>
-  <data name="tabReports.Margin" type="System.Windows.Forms.Padding, System.Windows.Forms">
-    <value>2, 2, 2, 2</value>
-  </data>
-  <data name="tabReports.Padding" type="System.Windows.Forms.Padding, System.Windows.Forms">
-    <value>2, 2, 2, 2</value>
-  </data>
-  <data name="tabReports.Size" type="System.Drawing.Size, System.Drawing">
-    <value>445, 400</value>
-  </data>
-  <data name="tabReports.TabIndex" type="System.Int32, mscorlib">
-    <value>2</value>
-  </data>
-  <data name="tabReports.Text" xml:space="preserve">
-    <value>Reports</value>
-  </data>
-  <data name="&gt;&gt;tabReports.Name" xml:space="preserve">
-    <value>tabReports</value>
-  </data>
-  <data name="&gt;&gt;tabReports.Type" xml:space="preserve">
-    <value>System.Windows.Forms.TabPage, System.Windows.Forms, Version=4.0.0.0, Culture=neutral, PublicKeyToken=b77a5c561934e089</value>
-  </data>
-  <data name="&gt;&gt;tabReports.Parent" xml:space="preserve">
-    <value>tabsConfig</value>
-  </data>
-  <data name="&gt;&gt;tabReports.ZOrder" xml:space="preserve">
-    <value>3</value>
-  </data>
-  <data name="&gt;&gt;panelSkylineSettings.Name" xml:space="preserve">
-    <value>panelSkylineSettings</value>
-  </data>
-  <data name="&gt;&gt;panelSkylineSettings.Type" xml:space="preserve">
-    <value>System.Windows.Forms.Panel, System.Windows.Forms, Version=4.0.0.0, Culture=neutral, PublicKeyToken=b77a5c561934e089</value>
-  </data>
-  <data name="&gt;&gt;panelSkylineSettings.Parent" xml:space="preserve">
-    <value>tabSkyline</value>
-  </data>
-  <data name="&gt;&gt;panelSkylineSettings.ZOrder" xml:space="preserve">
-    <value>0</value>
-  </data>
-  <data name="tabSkyline.Location" type="System.Drawing.Point, System.Drawing">
-    <value>4, 22</value>
-  </data>
-  <data name="tabSkyline.Padding" type="System.Windows.Forms.Padding, System.Windows.Forms">
-    <value>3, 3, 3, 3</value>
-  </data>
-  <data name="tabSkyline.Size" type="System.Drawing.Size, System.Drawing">
-    <value>445, 400</value>
-  </data>
-  <data name="tabSkyline.TabIndex" type="System.Int32, mscorlib">
-    <value>3</value>
-  </data>
-  <data name="tabSkyline.Text" xml:space="preserve">
-    <value>Skyline</value>
-  </data>
-  <data name="&gt;&gt;tabSkyline.Name" xml:space="preserve">
-    <value>tabSkyline</value>
-  </data>
-  <data name="&gt;&gt;tabSkyline.Type" xml:space="preserve">
-    <value>System.Windows.Forms.TabPage, System.Windows.Forms, Version=4.0.0.0, Culture=neutral, PublicKeyToken=b77a5c561934e089</value>
-  </data>
-  <data name="&gt;&gt;tabSkyline.Parent" xml:space="preserve">
-    <value>tabsConfig</value>
-  </data>
-  <data name="&gt;&gt;tabSkyline.ZOrder" xml:space="preserve">
-    <value>4</value>
-  </data>
-  <data name="tabsConfig.Dock" type="System.Windows.Forms.DockStyle, System.Windows.Forms">
-    <value>Fill</value>
-  </data>
-  <data name="tabsConfig.Location" type="System.Drawing.Point, System.Drawing">
-    <value>0, 0</value>
-  </data>
-  <data name="tabsConfig.Margin" type="System.Windows.Forms.Padding, System.Windows.Forms">
-    <value>2, 2, 2, 2</value>
-  </data>
-  <data name="tabsConfig.Size" type="System.Drawing.Size, System.Drawing">
-    <value>453, 427</value>
-  </data>
-  <data name="tabsConfig.TabIndex" type="System.Int32, mscorlib">
-    <value>0</value>
-  </data>
-  <data name="&gt;&gt;tabsConfig.Name" xml:space="preserve">
-    <value>tabsConfig</value>
-  </data>
-  <data name="&gt;&gt;tabsConfig.Type" xml:space="preserve">
-    <value>System.Windows.Forms.TabControl, System.Windows.Forms, Version=4.0.0.0, Culture=neutral, PublicKeyToken=b77a5c561934e089</value>
-  </data>
-  <data name="&gt;&gt;tabsConfig.Parent" xml:space="preserve">
-    <value>splitContainer1.Panel1</value>
-  </data>
-  <data name="&gt;&gt;tabsConfig.ZOrder" xml:space="preserve">
-    <value>0</value>
-  </data>
-  <data name="&gt;&gt;splitContainer1.Panel1.Name" xml:space="preserve">
-    <value>splitContainer1.Panel1</value>
-  </data>
-  <data name="&gt;&gt;splitContainer1.Panel1.Type" xml:space="preserve">
-    <value>System.Windows.Forms.SplitterPanel, System.Windows.Forms, Version=4.0.0.0, Culture=neutral, PublicKeyToken=b77a5c561934e089</value>
-  </data>
-  <data name="&gt;&gt;splitContainer1.Panel1.Parent" xml:space="preserve">
-    <value>splitContainer1</value>
-  </data>
-  <data name="&gt;&gt;splitContainer1.Panel1.ZOrder" xml:space="preserve">
-    <value>0</value>
-  </data>
-  <data name="btnCancelConfig.Anchor" type="System.Windows.Forms.AnchorStyles, System.Windows.Forms">
-    <value>Bottom, Right</value>
-  </data>
-  <data name="btnCancelConfig.Location" type="System.Drawing.Point, System.Drawing">
-    <value>367, -1</value>
-  </data>
-  <data name="btnCancelConfig.Margin" type="System.Windows.Forms.Padding, System.Windows.Forms">
-    <value>2, 2, 2, 2</value>
-  </data>
-  <data name="btnCancelConfig.Size" type="System.Drawing.Size, System.Drawing">
-    <value>75, 23</value>
-  </data>
-  <data name="btnCancelConfig.TabIndex" type="System.Int32, mscorlib">
-    <value>15</value>
-  </data>
-  <data name="btnCancelConfig.Text" xml:space="preserve">
-    <value>Cancel</value>
-  </data>
-  <data name="&gt;&gt;btnCancelConfig.Name" xml:space="preserve">
-    <value>btnCancelConfig</value>
-  </data>
-  <data name="&gt;&gt;btnCancelConfig.Type" xml:space="preserve">
-    <value>System.Windows.Forms.Button, System.Windows.Forms, Version=4.0.0.0, Culture=neutral, PublicKeyToken=b77a5c561934e089</value>
-  </data>
-  <data name="&gt;&gt;btnCancelConfig.Parent" xml:space="preserve">
-    <value>splitContainer1.Panel2</value>
-  </data>
-  <data name="&gt;&gt;btnCancelConfig.ZOrder" xml:space="preserve">
-    <value>0</value>
-  </data>
-  <data name="lblConfigRunning.AutoSize" type="System.Boolean, mscorlib">
-    <value>True</value>
-  </data>
-  <data name="lblConfigRunning.Location" type="System.Drawing.Point, System.Drawing">
-    <value>11, 4</value>
-  </data>
-  <data name="lblConfigRunning.Margin" type="System.Windows.Forms.Padding, System.Windows.Forms">
-    <value>2, 0, 2, 0</value>
-  </data>
-  <data name="lblConfigRunning.Size" type="System.Drawing.Size, System.Drawing">
-    <value>243, 13</value>
-  </data>
-  <data name="lblConfigRunning.TabIndex" type="System.Int32, mscorlib">
-    <value>16</value>
-  </data>
-  <data name="lblConfigRunning.Text" xml:space="preserve">
-    <value>This configuration is running and cannot be edited
-</value>
-  </data>
-  <data name="lblConfigRunning.Visible" type="System.Boolean, mscorlib">
-    <value>False</value>
-  </data>
-  <data name="&gt;&gt;lblConfigRunning.Name" xml:space="preserve">
-    <value>lblConfigRunning</value>
-  </data>
-  <data name="&gt;&gt;lblConfigRunning.Type" xml:space="preserve">
-    <value>System.Windows.Forms.Label, System.Windows.Forms, Version=4.0.0.0, Culture=neutral, PublicKeyToken=b77a5c561934e089</value>
-  </data>
-  <data name="&gt;&gt;lblConfigRunning.Parent" xml:space="preserve">
-    <value>splitContainer1.Panel2</value>
-  </data>
-  <data name="&gt;&gt;lblConfigRunning.ZOrder" xml:space="preserve">
-    <value>1</value>
-  </data>
-  <data name="btnSaveConfig.Anchor" type="System.Windows.Forms.AnchorStyles, System.Windows.Forms">
-    <value>Bottom, Right</value>
-  </data>
-  <data name="btnSaveConfig.Font" type="System.Drawing.Font, System.Drawing">
-    <value>Microsoft Sans Serif, 9pt</value>
-  </data>
-  <data name="btnSaveConfig.Location" type="System.Drawing.Point, System.Drawing">
-    <value>288, -1</value>
-  </data>
-  <data name="btnSaveConfig.Margin" type="System.Windows.Forms.Padding, System.Windows.Forms">
-    <value>2, 2, 2, 2</value>
-  </data>
-  <data name="btnSaveConfig.Size" type="System.Drawing.Size, System.Drawing">
-    <value>75, 23</value>
-  </data>
-  <data name="btnSaveConfig.TabIndex" type="System.Int32, mscorlib">
-    <value>14</value>
-  </data>
-  <data name="btnSaveConfig.Text" xml:space="preserve">
-    <value>Save</value>
-  </data>
-  <data name="&gt;&gt;btnSaveConfig.Name" xml:space="preserve">
-    <value>btnSaveConfig</value>
-  </data>
-  <data name="&gt;&gt;btnSaveConfig.Type" xml:space="preserve">
-    <value>System.Windows.Forms.Button, System.Windows.Forms, Version=4.0.0.0, Culture=neutral, PublicKeyToken=b77a5c561934e089</value>
-  </data>
-  <data name="&gt;&gt;btnSaveConfig.Parent" xml:space="preserve">
-    <value>splitContainer1.Panel2</value>
-  </data>
-  <data name="&gt;&gt;btnSaveConfig.ZOrder" xml:space="preserve">
-    <value>2</value>
-  </data>
-  <data name="btnOkConfig.Anchor" type="System.Windows.Forms.AnchorStyles, System.Windows.Forms">
-    <value>Bottom, Right</value>
-  </data>
-  <data name="btnOkConfig.ImeMode" type="System.Windows.Forms.ImeMode, System.Windows.Forms">
-    <value>NoControl</value>
-  </data>
-  <data name="btnOkConfig.Location" type="System.Drawing.Point, System.Drawing">
-    <value>367, -1</value>
-  </data>
-  <data name="btnOkConfig.Margin" type="System.Windows.Forms.Padding, System.Windows.Forms">
-    <value>2, 2, 2, 2</value>
-  </data>
-  <data name="btnOkConfig.Size" type="System.Drawing.Size, System.Drawing">
-    <value>75, 23</value>
-  </data>
-  <data name="btnOkConfig.TabIndex" type="System.Int32, mscorlib">
-    <value>17</value>
-  </data>
-  <data name="btnOkConfig.Text" xml:space="preserve">
-    <value>OK</value>
-  </data>
-  <data name="btnOkConfig.Visible" type="System.Boolean, mscorlib">
-    <value>False</value>
-  </data>
-  <data name="&gt;&gt;btnOkConfig.Name" xml:space="preserve">
-    <value>btnOkConfig</value>
-  </data>
-  <data name="&gt;&gt;btnOkConfig.Type" xml:space="preserve">
-    <value>System.Windows.Forms.Button, System.Windows.Forms, Version=4.0.0.0, Culture=neutral, PublicKeyToken=b77a5c561934e089</value>
-  </data>
-  <data name="&gt;&gt;btnOkConfig.Parent" xml:space="preserve">
-    <value>splitContainer1.Panel2</value>
-  </data>
-  <data name="&gt;&gt;btnOkConfig.ZOrder" xml:space="preserve">
-    <value>3</value>
-  </data>
-  <data name="&gt;&gt;splitContainer1.Panel2.Name" xml:space="preserve">
-    <value>splitContainer1.Panel2</value>
-  </data>
-  <data name="&gt;&gt;splitContainer1.Panel2.Type" xml:space="preserve">
-    <value>System.Windows.Forms.SplitterPanel, System.Windows.Forms, Version=4.0.0.0, Culture=neutral, PublicKeyToken=b77a5c561934e089</value>
-  </data>
-  <data name="&gt;&gt;splitContainer1.Panel2.Parent" xml:space="preserve">
-    <value>splitContainer1</value>
-  </data>
-  <data name="&gt;&gt;splitContainer1.Panel2.ZOrder" xml:space="preserve">
-    <value>1</value>
-  </data>
-  <data name="splitContainer1.Size" type="System.Drawing.Size, System.Drawing">
-    <value>453, 455</value>
-  </data>
-  <data name="splitContainer1.SplitterDistance" type="System.Int32, mscorlib">
-    <value>427</value>
-  </data>
-  <data name="splitContainer1.SplitterWidth" type="System.Int32, mscorlib">
-    <value>3</value>
-  </data>
-  <data name="splitContainer1.TabIndex" type="System.Int32, mscorlib">
-    <value>0</value>
-  </data>
-  <data name="&gt;&gt;splitContainer1.Name" xml:space="preserve">
-    <value>splitContainer1</value>
-  </data>
-  <data name="&gt;&gt;splitContainer1.Type" xml:space="preserve">
-    <value>System.Windows.Forms.SplitContainer, System.Windows.Forms, Version=4.0.0.0, Culture=neutral, PublicKeyToken=b77a5c561934e089</value>
-  </data>
-  <data name="&gt;&gt;splitContainer1.Parent" xml:space="preserve">
-    <value>$this</value>
-  </data>
-  <data name="&gt;&gt;splitContainer1.ZOrder" xml:space="preserve">
-    <value>0</value>
-  </data>
-  <data name="btnDownloadData.ImageTransparentColor" type="System.Drawing.Color, System.Drawing">
-    <value>Magenta</value>
-  </data>
-  <data name="btnDownloadData.Size" type="System.Drawing.Size, System.Drawing">
-    <value>22, 20</value>
-  </data>
-  <data name="btnDownloadData.Text" xml:space="preserve">
-    <value>toolStripButton1</value>
-  </data>
-  <data name="btnDownloadData.ToolTipText" xml:space="preserve">
-    <value>Download data from an FTP server</value>
-  </data>
-  <data name="btnDownloadTemplate.ImageTransparentColor" type="System.Drawing.Color, System.Drawing">
-    <value>Magenta</value>
-  </data>
-  <data name="btnDownloadTemplate.Size" type="System.Drawing.Size, System.Drawing">
-    <value>22, 20</value>
-  </data>
-  <data name="btnDownloadTemplate.Text" xml:space="preserve">
-    <value>toolStripButton1</value>
-  </data>
-  <data name="btnDownloadTemplate.ToolTipText" xml:space="preserve">
-    <value>Download data from an FTP server</value>
-  </data>
-  <data name="label6.AutoSize" type="System.Boolean, mscorlib">
-    <value>True</value>
-  </data>
-  <data name="label6.ImeMode" type="System.Windows.Forms.ImeMode, System.Windows.Forms">
-    <value>NoControl</value>
-  </data>
-  <data name="label6.Location" type="System.Drawing.Point, System.Drawing">
-    <value>157, 129</value>
-  </data>
-  <data name="label6.Size" type="System.Drawing.Size, System.Drawing">
-    <value>43, 13</value>
-  </data>
-  <data name="label6.TabIndex" type="System.Int32, mscorlib">
-    <value>19</value>
-  </data>
-  <data name="label6.Text" xml:space="preserve">
-    <value>min +/- </value>
-  </data>
-  <data name="&gt;&gt;label6.Name" xml:space="preserve">
-    <value>label6</value>
-  </data>
-  <data name="&gt;&gt;label6.Type" xml:space="preserve">
-    <value>System.Windows.Forms.Label, System.Windows.Forms, Version=4.0.0.0, Culture=neutral, PublicKeyToken=b77a5c561934e089</value>
-  </data>
-  <data name="&gt;&gt;label6.Parent" xml:space="preserve">
-    <value>tabSettings</value>
-  </data>
-  <data name="&gt;&gt;label6.ZOrder" xml:space="preserve">
-    <value>6</value>
-  </data>
-  <data name="splitContainer2.Anchor" type="System.Windows.Forms.AnchorStyles, System.Windows.Forms">
-    <value>Top, Left, Right</value>
-  </data>
-  <data name="splitContainer2.Location" type="System.Drawing.Point, System.Drawing">
-    <value>3, 52</value>
-  </data>
-  <data name="&gt;&gt;splitContainer2.Panel1.Name" xml:space="preserve">
-    <value>splitContainer2.Panel1</value>
-  </data>
-  <data name="&gt;&gt;splitContainer2.Panel1.Type" xml:space="preserve">
-    <value>System.Windows.Forms.SplitterPanel, System.Windows.Forms, Version=4.0.0.0, Culture=neutral, PublicKeyToken=b77a5c561934e089</value>
-  </data>
-  <data name="&gt;&gt;splitContainer2.Panel1.Parent" xml:space="preserve">
-    <value>splitContainer2</value>
-  </data>
-  <data name="&gt;&gt;splitContainer2.Panel1.ZOrder" xml:space="preserve">
-    <value>0</value>
-  </data>
-  <data name="&gt;&gt;splitContainer2.Panel2.Name" xml:space="preserve">
-    <value>splitContainer2.Panel2</value>
-  </data>
-  <data name="&gt;&gt;splitContainer2.Panel2.Type" xml:space="preserve">
-    <value>System.Windows.Forms.SplitterPanel, System.Windows.Forms, Version=4.0.0.0, Culture=neutral, PublicKeyToken=b77a5c561934e089</value>
-  </data>
-  <data name="&gt;&gt;splitContainer2.Panel2.Parent" xml:space="preserve">
-    <value>splitContainer2</value>
-  </data>
-  <data name="&gt;&gt;splitContainer2.Panel2.ZOrder" xml:space="preserve">
-    <value>1</value>
-  </data>
-  <data name="splitContainer2.Size" type="System.Drawing.Size, System.Drawing">
-    <value>438, 15</value>
-  </data>
-  <data name="splitContainer2.SplitterDistance" type="System.Int32, mscorlib">
-    <value>206</value>
-  </data>
-  <data name="splitContainer2.TabIndex" type="System.Int32, mscorlib">
-    <value>11</value>
-  </data>
-  <data name="&gt;&gt;splitContainer2.Name" xml:space="preserve">
-    <value>splitContainer2</value>
-  </data>
-  <data name="&gt;&gt;splitContainer2.Type" xml:space="preserve">
-    <value>System.Windows.Forms.SplitContainer, System.Windows.Forms, Version=4.0.0.0, Culture=neutral, PublicKeyToken=b77a5c561934e089</value>
-  </data>
-  <data name="&gt;&gt;splitContainer2.Parent" xml:space="preserve">
-    <value>tabRefine</value>
-  </data>
-  <data name="&gt;&gt;splitContainer2.ZOrder" xml:space="preserve">
-    <value>0</value>
-  </data>
-  <data name="gridRefineInputs.Anchor" type="System.Windows.Forms.AnchorStyles, System.Windows.Forms">
-    <value>Top, Bottom, Left, Right</value>
-  </data>
-  <data name="gridRefineInputs.Location" type="System.Drawing.Point, System.Drawing">
-    <value>10, 73</value>
-  </data>
-  <data name="gridRefineInputs.Size" type="System.Drawing.Size, System.Drawing">
-    <value>427, 330</value>
-  </data>
-  <data name="gridRefineInputs.TabIndex" type="System.Int32, mscorlib">
-    <value>10</value>
-  </data>
-  <data name="&gt;&gt;gridRefineInputs.Name" xml:space="preserve">
-    <value>gridRefineInputs</value>
-  </data>
-  <data name="&gt;&gt;gridRefineInputs.Type" xml:space="preserve">
-    <value>System.Windows.Forms.PropertyGrid, System.Windows.Forms, Version=4.0.0.0, Culture=neutral, PublicKeyToken=b77a5c561934e089</value>
-  </data>
-  <data name="&gt;&gt;gridRefineInputs.Parent" xml:space="preserve">
-    <value>tabRefine</value>
-  </data>
-  <data name="&gt;&gt;gridRefineInputs.ZOrder" xml:space="preserve">
-    <value>1</value>
-  </data>
-  <data name="btnRefinedFilePath.Anchor" type="System.Windows.Forms.AnchorStyles, System.Windows.Forms">
-    <value>Top, Right</value>
-  </data>
-  <data name="btnRefinedFilePath.ImeMode" type="System.Windows.Forms.ImeMode, System.Windows.Forms">
-    <value>NoControl</value>
-  </data>
-  <data name="btnRefinedFilePath.Location" type="System.Drawing.Point, System.Drawing">
-    <value>405, 25</value>
-  </data>
-  <data name="btnRefinedFilePath.Margin" type="System.Windows.Forms.Padding, System.Windows.Forms">
-    <value>2, 2, 2, 2</value>
-  </data>
-  <data name="btnRefinedFilePath.Size" type="System.Drawing.Size, System.Drawing">
-    <value>32, 23</value>
-  </data>
-  <data name="btnRefinedFilePath.TabIndex" type="System.Int32, mscorlib">
-    <value>7</value>
-  </data>
-  <data name="btnRefinedFilePath.Text" xml:space="preserve">
-    <value>...</value>
-  </data>
-  <data name="&gt;&gt;btnRefinedFilePath.Name" xml:space="preserve">
-    <value>btnRefinedFilePath</value>
-  </data>
-  <data name="&gt;&gt;btnRefinedFilePath.Type" xml:space="preserve">
-    <value>System.Windows.Forms.Button, System.Windows.Forms, Version=4.0.0.0, Culture=neutral, PublicKeyToken=b77a5c561934e089</value>
-  </data>
-  <data name="&gt;&gt;btnRefinedFilePath.Parent" xml:space="preserve">
-    <value>tabRefine</value>
-  </data>
-  <data name="&gt;&gt;btnRefinedFilePath.ZOrder" xml:space="preserve">
-    <value>3</value>
-  </data>
-  <data name="textRefinedFilePath.Anchor" type="System.Windows.Forms.AnchorStyles, System.Windows.Forms">
-    <value>Top, Left, Right</value>
-  </data>
-  <data name="textRefinedFilePath.Location" type="System.Drawing.Point, System.Drawing">
-    <value>10, 27</value>
-  </data>
-  <data name="textRefinedFilePath.Margin" type="System.Windows.Forms.Padding, System.Windows.Forms">
-    <value>2, 2, 2, 2</value>
-  </data>
-  <data name="textRefinedFilePath.Size" type="System.Drawing.Size, System.Drawing">
-    <value>392, 20</value>
-  </data>
-  <data name="textRefinedFilePath.TabIndex" type="System.Int32, mscorlib">
-    <value>6</value>
-  </data>
-  <data name="&gt;&gt;textRefinedFilePath.Name" xml:space="preserve">
-    <value>textRefinedFilePath</value>
-  </data>
-  <data name="&gt;&gt;textRefinedFilePath.Type" xml:space="preserve">
-    <value>System.Windows.Forms.TextBox, System.Windows.Forms, Version=4.0.0.0, Culture=neutral, PublicKeyToken=b77a5c561934e089</value>
-  </data>
-  <data name="&gt;&gt;textRefinedFilePath.Parent" xml:space="preserve">
-    <value>tabRefine</value>
-  </data>
-  <data name="&gt;&gt;textRefinedFilePath.ZOrder" xml:space="preserve">
-    <value>4</value>
-  </data>
-  <metadata name="toolBar.TrayLocation" type="System.Drawing.Point, System.Drawing, Version=4.0.0.0, Culture=neutral, PublicKeyToken=b03f5f7f11d50a3a">
-    <value>288, 17</value>
-  </metadata>
-  <data name="toolBar.Anchor" type="System.Windows.Forms.AnchorStyles, System.Windows.Forms">
-    <value>Top, Right</value>
-  </data>
-  <data name="toolBar.Dock" type="System.Windows.Forms.DockStyle, System.Windows.Forms">
-    <value>None</value>
-  </data>
-  <data name="toolBar.Location" type="System.Drawing.Point, System.Drawing">
-    <value>419, 5</value>
-  </data>
-  <data name="toolBar.Size" type="System.Drawing.Size, System.Drawing">
-    <value>24, 71</value>
-  </data>
-  <data name="toolBar.TabIndex" type="System.Int32, mscorlib">
-    <value>1</value>
-  </data>
-  <data name="toolBar.Text" xml:space="preserve">
-    <value>toolStrip1</value>
-  </data>
-  <data name="&gt;&gt;toolBar.Name" xml:space="preserve">
-    <value>toolBar</value>
-  </data>
-  <data name="&gt;&gt;toolBar.Type" xml:space="preserve">
-    <value>System.Windows.Forms.ToolStrip, System.Windows.Forms, Version=4.0.0.0, Culture=neutral, PublicKeyToken=b77a5c561934e089</value>
-  </data>
-  <data name="&gt;&gt;toolBar.Parent" xml:space="preserve">
-    <value>tabReports</value>
-  </data>
-  <data name="&gt;&gt;toolBar.ZOrder" xml:space="preserve">
-    <value>0</value>
-  </data>
-  <data name="btnAddReport.ImageScaling" type="System.Windows.Forms.ToolStripItemImageScaling, System.Windows.Forms">
-    <value>None</value>
-  </data>
-  <data name="btnAddReport.ImageTransparentColor" type="System.Drawing.Color, System.Drawing">
-    <value>Magenta</value>
-  </data>
-  <data name="btnAddReport.Size" type="System.Drawing.Size, System.Drawing">
-    <value>22, 20</value>
-  </data>
-  <data name="btnAddReport.Text" xml:space="preserve">
-    <value>toolStripButton1</value>
-  </data>
-  <data name="btnAddReport.ToolTipText" xml:space="preserve">
-    <value>Add</value>
-  </data>
-  <data name="btnDeleteReport.Enabled" type="System.Boolean, mscorlib">
-    <value>False</value>
-  </data>
-  <data name="btnDeleteReport.ImageScaling" type="System.Windows.Forms.ToolStripItemImageScaling, System.Windows.Forms">
-    <value>None</value>
-  </data>
-  <data name="btnDeleteReport.ImageTransparentColor" type="System.Drawing.Color, System.Drawing">
-    <value>Magenta</value>
-  </data>
-  <data name="btnDeleteReport.Size" type="System.Drawing.Size, System.Drawing">
-    <value>22, 20</value>
-  </data>
-  <data name="btnDeleteReport.Text" xml:space="preserve">
-    <value>toolStripButton2</value>
-  </data>
-  <data name="btnDeleteReport.ToolTipText" xml:space="preserve">
-    <value>Remove</value>
-  </data>
-  <data name="btnEditReport.Enabled" type="System.Boolean, mscorlib">
-    <value>False</value>
-  </data>
-  <data name="btnEditReport.ImageScaling" type="System.Windows.Forms.ToolStripItemImageScaling, System.Windows.Forms">
-    <value>None</value>
-  </data>
-  <data name="btnEditReport.ImageTransparentColor" type="System.Drawing.Color, System.Drawing">
-    <value>Magenta</value>
-  </data>
-  <data name="btnEditReport.Size" type="System.Drawing.Size, System.Drawing">
-    <value>22, 20</value>
-  </data>
-  <data name="btnEditReport.Text" xml:space="preserve">
-    <value>toolStripButton3</value>
-  </data>
-  <data name="btnEditReport.ToolTipText" xml:space="preserve">
-    <value>Edit</value>
-  </data>
-  <data name="gridReportSettings.Anchor" type="System.Windows.Forms.AnchorStyles, System.Windows.Forms">
-    <value>Top, Bottom, Left, Right</value>
-  </data>
-  <metadata name="columnName.UserAddedColumn" type="System.Boolean, mscorlib, Version=4.0.0.0, Culture=neutral, PublicKeyToken=b77a5c561934e089">
-    <value>True</value>
-  </metadata>
-  <data name="columnName.HeaderText" xml:space="preserve">
-    <value>Name</value>
-  </data>
-  <metadata name="columnScripts.UserAddedColumn" type="System.Boolean, mscorlib, Version=4.0.0.0, Culture=neutral, PublicKeyToken=b77a5c561934e089">
-    <value>True</value>
-  </metadata>
-  <data name="columnScripts.HeaderText" xml:space="preserve">
-    <value>Scripts</value>
-  </data>
-  <metadata name="columnFile.UserAddedColumn" type="System.Boolean, mscorlib, Version=4.0.0.0, Culture=neutral, PublicKeyToken=b77a5c561934e089">
-    <value>True</value>
-  </metadata>
-  <data name="columnFile.HeaderText" xml:space="preserve">
-    <value>File</value>
-  </data>
-  <data name="gridReportSettings.Location" type="System.Drawing.Point, System.Drawing">
-    <value>2, 5</value>
-  </data>
-  <data name="gridReportSettings.Margin" type="System.Windows.Forms.Padding, System.Windows.Forms">
-    <value>2, 2, 2, 2</value>
-  </data>
-  <data name="gridReportSettings.Size" type="System.Drawing.Size, System.Drawing">
-    <value>415, 395</value>
-  </data>
-  <data name="gridReportSettings.TabIndex" type="System.Int32, mscorlib">
-    <value>0</value>
-  </data>
-  <data name="&gt;&gt;gridReportSettings.Name" xml:space="preserve">
-    <value>gridReportSettings</value>
-  </data>
-  <data name="&gt;&gt;gridReportSettings.Type" xml:space="preserve">
-    <value>System.Windows.Forms.DataGridView, System.Windows.Forms, Version=4.0.0.0, Culture=neutral, PublicKeyToken=b77a5c561934e089</value>
-  </data>
-  <data name="&gt;&gt;gridReportSettings.Parent" xml:space="preserve">
-    <value>tabReports</value>
-  </data>
-  <data name="&gt;&gt;gridReportSettings.ZOrder" xml:space="preserve">
-    <value>1</value>
-  </data>
-  <data name="panelSkylineSettings.Anchor" type="System.Windows.Forms.AnchorStyles, System.Windows.Forms">
-    <value>Top, Bottom, Left, Right</value>
-  </data>
-  <data name="panelSkylineSettings.Location" type="System.Drawing.Point, System.Drawing">
-    <value>8, 6</value>
-  </data>
-  <data name="panelSkylineSettings.Size" type="System.Drawing.Size, System.Drawing">
-    <value>429, 398</value>
-  </data>
-  <data name="panelSkylineSettings.TabIndex" type="System.Int32, mscorlib">
-    <value>24</value>
-  </data>
-  <data name="&gt;&gt;panelSkylineSettings.Name" xml:space="preserve">
-    <value>panelSkylineSettings</value>
-  </data>
-  <data name="&gt;&gt;panelSkylineSettings.Type" xml:space="preserve">
-    <value>System.Windows.Forms.Panel, System.Windows.Forms, Version=4.0.0.0, Culture=neutral, PublicKeyToken=b77a5c561934e089</value>
-  </data>
-  <data name="&gt;&gt;panelSkylineSettings.Parent" xml:space="preserve">
-    <value>tabSkyline</value>
-  </data>
-  <data name="&gt;&gt;panelSkylineSettings.ZOrder" xml:space="preserve">
-    <value>0</value>
-  </data>
-  <metadata name="imageListToolbarIcons.TrayLocation" type="System.Drawing.Point, System.Drawing, Version=4.0.0.0, Culture=neutral, PublicKeyToken=b03f5f7f11d50a3a">
-    <value>114, 17</value>
-  </metadata>
-  <data name="imageListToolbarIcons.ImageStream" mimetype="application/x-microsoft.net.object.binary.base64">
-    <value>
-<<<<<<< HEAD
-        AAEAAAD/////AQAAAAAAAAAMAgAAAFdTeXN0ZW0uV2luZG93cy5Gb3JtcywgVmVyc2lvbj00LjAuMC4w
-        LCBDdWx0dXJlPW5ldXRyYWwsIFB1YmxpY0tleVRva2VuPWI3N2E1YzU2MTkzNGUwODkFAQAAACZTeXN0
-        ZW0uV2luZG93cy5Gb3Jtcy5JbWFnZUxpc3RTdHJlYW1lcgEAAAAERGF0YQcCAgAAAAkDAAAADwMAAACw
-        CgAAAk1TRnQBSQFMAgEBAgEAAXgBAwF4AQMBHgEAAR4BAAT/AQkBAAj/AUIBTQE2AQQGAAE2AQQCAAEo
-        AwABeAMAAR4DAAEBAQABCAUAARABDhgAAYACAAGAAwACgAEAAYADAAGAAQABgAEAAoACAAPAAQABwAHc
-        AcABAAHwAcoBpgEAATMFAAEzAQABMwEAATMBAAIzAgADFgEAAxwBAAMiAQADKQEAA1UBAANNAQADQgEA
-        AzkBAAGAAXwB/wEAAlAB/wEAAZMBAAHWAQAB/wHsAcwBAAHGAdYB7wEAAdYC5wEAAZABqQGtAgAB/wEz
-        AwABZgMAAZkDAAHMAgABMwMAAjMCAAEzAWYCAAEzAZkCAAEzAcwCAAEzAf8CAAFmAwABZgEzAgACZgIA
-        AWYBmQIAAWYBzAIAAWYB/wIAAZkDAAGZATMCAAGZAWYCAAKZAgABmQHMAgABmQH/AgABzAMAAcwBMwIA
-        AcwBZgIAAcwBmQIAAswCAAHMAf8CAAH/AWYCAAH/AZkCAAH/AcwBAAEzAf8CAAH/AQABMwEAATMBAAFm
-        AQABMwEAAZkBAAEzAQABzAEAATMBAAH/AQAB/wEzAgADMwEAAjMBZgEAAjMBmQEAAjMBzAEAAjMB/wEA
-        ATMBZgIAATMBZgEzAQABMwJmAQABMwFmAZkBAAEzAWYBzAEAATMBZgH/AQABMwGZAgABMwGZATMBAAEz
-        AZkBZgEAATMCmQEAATMBmQHMAQABMwGZAf8BAAEzAcwCAAEzAcwBMwEAATMBzAFmAQABMwHMAZkBAAEz
-        AswBAAEzAcwB/wEAATMB/wEzAQABMwH/AWYBAAEzAf8BmQEAATMB/wHMAQABMwL/AQABZgMAAWYBAAEz
-        AQABZgEAAWYBAAFmAQABmQEAAWYBAAHMAQABZgEAAf8BAAFmATMCAAFmAjMBAAFmATMBZgEAAWYBMwGZ
-        AQABZgEzAcwBAAFmATMB/wEAAmYCAAJmATMBAANmAQACZgGZAQACZgHMAQABZgGZAgABZgGZATMBAAFm
-        AZkBZgEAAWYCmQEAAWYBmQHMAQABZgGZAf8BAAFmAcwCAAFmAcwBMwEAAWYBzAGZAQABZgLMAQABZgHM
-        Af8BAAFmAf8CAAFmAf8BMwEAAWYB/wGZAQABZgH/AcwBAAHMAQAB/wEAAf8BAAHMAQACmQIAAZkBMwGZ
-        AQABmQEAAZkBAAGZAQABzAEAAZkDAAGZAjMBAAGZAQABZgEAAZkBMwHMAQABmQEAAf8BAAGZAWYCAAGZ
-        AWYBMwEAAZkBMwFmAQABmQFmAZkBAAGZAWYBzAEAAZkBMwH/AQACmQEzAQACmQFmAQADmQEAApkBzAEA
-        ApkB/wEAAZkBzAIAAZkBzAEzAQABZgHMAWYBAAGZAcwBmQEAAZkCzAEAAZkBzAH/AQABmQH/AgABmQH/
-        ATMBAAGZAcwBZgEAAZkB/wGZAQABmQH/AcwBAAGZAv8BAAHMAwABmQEAATMBAAHMAQABZgEAAcwBAAGZ
-        AQABzAEAAcwBAAGZATMCAAHMAjMBAAHMATMBZgEAAcwBMwGZAQABzAEzAcwBAAHMATMB/wEAAcwBZgIA
-        AcwBZgEzAQABmQJmAQABzAFmAZkBAAHMAWYBzAEAAZkBZgH/AQABzAGZAgABzAGZATMBAAHMAZkBZgEA
-        AcwCmQEAAcwBmQHMAQABzAGZAf8BAALMAgACzAEzAQACzAFmAQACzAGZAQADzAEAAswB/wEAAcwB/wIA
-        AcwB/wEzAQABmQH/AWYBAAHMAf8BmQEAAcwB/wHMAQABzAL/AQABzAEAATMBAAH/AQABZgEAAf8BAAGZ
-        AQABzAEzAgAB/wIzAQAB/wEzAWYBAAH/ATMBmQEAAf8BMwHMAQAB/wEzAf8BAAH/AWYCAAH/AWYBMwEA
-        AcwCZgEAAf8BZgGZAQAB/wFmAcwBAAHMAWYB/wEAAf8BmQIAAf8BmQEzAQAB/wGZAWYBAAH/ApkBAAH/
-        AZkBzAEAAf8BmQH/AQAB/wHMAgAB/wHMATMBAAH/AcwBZgEAAf8BzAGZAQAB/wLMAQAB/wHMAf8BAAL/
-        ATMBAAHMAf8BZgEAAv8BmQEAAv8BzAEAAmYB/wEAAWYB/wFmAQABZgL/AQAB/wJmAQAB/wFmAf8BAAL/
-        AWYBAAEhAQABpQEAA18BAAN3AQADhgEAA5YBAAPLAQADsgEAA9cBAAPdAQAD4wEAA+oBAAPxAQAD+AEA
-        AfAB+wH/AQABpAKgAQADgAMAAf8CAAH/AwAC/wEAAf8DAAH/AQAB/wEAAv8CAAP/AwAC/wHzAZgBcgFP
-        AXIBmAHyAv8TAAL/ARsBkwFGASABRgFvARoC/04AAf8B9AGYB08BmAH0Af8RAAH/AfQBbwcgAW8B9AH/
-        TQAB9AGXA08BlwGYAZcDTwGXAfQB/xAAAfQBbwkgAUYB9AH/SwAB/wGYBE8BmAH/AQgETwGYAf8PAAH/
-        AW8BIAFGAm8DIAIXAiABbwH/SwAB8wVPAZgB/wEIBU8B8g8AAfMCIAEXAfQBvQFvAUYBbwG9AfMBFwIg
-        ARpLAAGYBE8BcgGYAf8BCAGXBE8BmAH/DgABkwIgAUYBvQH/ARoBlAG9Af8BvQEXAiABbwH/SgABcgFP
-        AXIDCAHyAf8B8wMIAZcBTwFyAf8OAAFGAyABFwG9A/8BvQFvAyABRgH/SgACTwGXCf8BmAJPAf8OAAFG
-        AyABRgGUA/8BlAFGBCAB/0oAAZcBTwGXAZgCCAHxAf8B8wIIAZgBlwFPAXIB/w4AAUYDIAFvAb0D/wEa
-        AW8DIAFGAf9KAAGYBE8BlwEIAf8BCAGXBE8BmAH/DgABkwIgARcBGgH/Ab0BlAG9Af8BvQFvAiABkwH/
-        SgAB9AVPAZgB/wEIAZcETwHzDwAB8wIgAUYB8wEaAW8BRgEXAb0B9AFvAiABG0sAAf8BmARPAZgB/wEI
-        AZcDTwGYAf8PAAH/AZMBIAJGARcDIAFGARcBRgEgAW8B/0wAAf8BlwNPAZcBmAGXA08BlwH0Af8QAAH/
-        AW8JIAFvAfQB/0wAAv8BmAdPAZgB9AH/EQAC/wGTByABbwH0Af9PAAH/AfQBmAGXAU8BlwGYAfMB/xUA
-        Af8B8wGTA0YBkwHzAf//AP8A/wD/AP8A/wD/AF0AAUIBTQE+BwABPgMAASgDAAF4AwABHgMAAQEBAAEB
-        BQAB4AEBFgAD/wEAAcABBwL/AQABHwH/AfAIAAGAAQMB/wH+AQABDwH/AfAIAAGAAQEB/wH+AQABBwH/
-        AfAJAAEBAf8B/AEAAQcB/wHwCQABAQH/AfwBAAEHAf8B8AoAAf8B/AEAAQMB/wHwCgAB/wH8AQABAwH/
-        AfAKAAH/AfwBAAEDAf8B8AoAAf8B/AEAAQMB/wHwCgAB/wH8AQABAwH/AfAJAAEBAf8B/AEAAQcB/wHw
-        CQABAQH/AfwBAAEHAf8B8AgAAYABAQH/Af4BAAEHAf8B8AgAAYABAwH/Af4BAAEPAf8B8AgAAeABDwL/
-        AYABPwH/AfAIAAf/AfAIAAf/AfAIAAf/AfAIAAf/AfAIAAf/AfAIAAf/AfAIAAf/AfAIAAf/AfAIAAf/
-        AfAIAAf/AfAIAAf/AfAIAAf/AfAIAAf/AfAIAAf/AfAIAAf/AfAIAAs=
-</value>
-=======
-      AAEAAAD/////AQAAAAAAAAAMAgAAAFdTeXN0ZW0uV2luZG93cy5Gb3JtcywgVmVyc2lvbj00LjAuMC4w
-      LCBDdWx0dXJlPW5ldXRyYWwsIFB1YmxpY0tleVRva2VuPWI3N2E1YzU2MTkzNGUwODkFAQAAACZTeXN0
-      ZW0uV2luZG93cy5Gb3Jtcy5JbWFnZUxpc3RTdHJlYW1lcgEAAAAERGF0YQcCAgAAAAkDAAAADwMAAACw
-      CgAAAk1TRnQBSQFMAgEBAgEAAWABAwFgAQMBHgEAAR4BAAT/AQkBAAj/AUIBTQE2AQQGAAE2AQQCAAEo
-      AwABeAMAAR4DAAEBAQABCAUAARABDhgAAYACAAGAAwACgAEAAYADAAGAAQABgAEAAoACAAPAAQABwAHc
-      AcABAAHwAcoBpgEAATMFAAEzAQABMwEAATMBAAIzAgADFgEAAxwBAAMiAQADKQEAA1UBAANNAQADQgEA
-      AzkBAAGAAXwB/wEAAlAB/wEAAZMBAAHWAQAB/wHsAcwBAAHGAdYB7wEAAdYC5wEAAZABqQGtAgAB/wEz
-      AwABZgMAAZkDAAHMAgABMwMAAjMCAAEzAWYCAAEzAZkCAAEzAcwCAAEzAf8CAAFmAwABZgEzAgACZgIA
-      AWYBmQIAAWYBzAIAAWYB/wIAAZkDAAGZATMCAAGZAWYCAAKZAgABmQHMAgABmQH/AgABzAMAAcwBMwIA
-      AcwBZgIAAcwBmQIAAswCAAHMAf8CAAH/AWYCAAH/AZkCAAH/AcwBAAEzAf8CAAH/AQABMwEAATMBAAFm
-      AQABMwEAAZkBAAEzAQABzAEAATMBAAH/AQAB/wEzAgADMwEAAjMBZgEAAjMBmQEAAjMBzAEAAjMB/wEA
-      ATMBZgIAATMBZgEzAQABMwJmAQABMwFmAZkBAAEzAWYBzAEAATMBZgH/AQABMwGZAgABMwGZATMBAAEz
-      AZkBZgEAATMCmQEAATMBmQHMAQABMwGZAf8BAAEzAcwCAAEzAcwBMwEAATMBzAFmAQABMwHMAZkBAAEz
-      AswBAAEzAcwB/wEAATMB/wEzAQABMwH/AWYBAAEzAf8BmQEAATMB/wHMAQABMwL/AQABZgMAAWYBAAEz
-      AQABZgEAAWYBAAFmAQABmQEAAWYBAAHMAQABZgEAAf8BAAFmATMCAAFmAjMBAAFmATMBZgEAAWYBMwGZ
-      AQABZgEzAcwBAAFmATMB/wEAAmYCAAJmATMBAANmAQACZgGZAQACZgHMAQABZgGZAgABZgGZATMBAAFm
-      AZkBZgEAAWYCmQEAAWYBmQHMAQABZgGZAf8BAAFmAcwCAAFmAcwBMwEAAWYBzAGZAQABZgLMAQABZgHM
-      Af8BAAFmAf8CAAFmAf8BMwEAAWYB/wGZAQABZgH/AcwBAAHMAQAB/wEAAf8BAAHMAQACmQIAAZkBMwGZ
-      AQABmQEAAZkBAAGZAQABzAEAAZkDAAGZAjMBAAGZAQABZgEAAZkBMwHMAQABmQEAAf8BAAGZAWYCAAGZ
-      AWYBMwEAAZkBMwFmAQABmQFmAZkBAAGZAWYBzAEAAZkBMwH/AQACmQEzAQACmQFmAQADmQEAApkBzAEA
-      ApkB/wEAAZkBzAIAAZkBzAEzAQABZgHMAWYBAAGZAcwBmQEAAZkCzAEAAZkBzAH/AQABmQH/AgABmQH/
-      ATMBAAGZAcwBZgEAAZkB/wGZAQABmQH/AcwBAAGZAv8BAAHMAwABmQEAATMBAAHMAQABZgEAAcwBAAGZ
-      AQABzAEAAcwBAAGZATMCAAHMAjMBAAHMATMBZgEAAcwBMwGZAQABzAEzAcwBAAHMATMB/wEAAcwBZgIA
-      AcwBZgEzAQABmQJmAQABzAFmAZkBAAHMAWYBzAEAAZkBZgH/AQABzAGZAgABzAGZATMBAAHMAZkBZgEA
-      AcwCmQEAAcwBmQHMAQABzAGZAf8BAALMAgACzAEzAQACzAFmAQACzAGZAQADzAEAAswB/wEAAcwB/wIA
-      AcwB/wEzAQABmQH/AWYBAAHMAf8BmQEAAcwB/wHMAQABzAL/AQABzAEAATMBAAH/AQABZgEAAf8BAAGZ
-      AQABzAEzAgAB/wIzAQAB/wEzAWYBAAH/ATMBmQEAAf8BMwHMAQAB/wEzAf8BAAH/AWYCAAH/AWYBMwEA
-      AcwCZgEAAf8BZgGZAQAB/wFmAcwBAAHMAWYB/wEAAf8BmQIAAf8BmQEzAQAB/wGZAWYBAAH/ApkBAAH/
-      AZkBzAEAAf8BmQH/AQAB/wHMAgAB/wHMATMBAAH/AcwBZgEAAf8BzAGZAQAB/wLMAQAB/wHMAf8BAAL/
-      ATMBAAHMAf8BZgEAAv8BmQEAAv8BzAEAAmYB/wEAAWYB/wFmAQABZgL/AQAB/wJmAQAB/wFmAf8BAAL/
-      AWYBAAEhAQABpQEAA18BAAN3AQADhgEAA5YBAAPLAQADsgEAA9cBAAPdAQAD4wEAA+oBAAPxAQAD+AEA
-      AfAB+wH/AQABpAKgAQADgAMAAf8CAAH/AwAC/wEAAf8DAAH/AQAB/wEAAv8CAAP/AwAC/wHzAZgBcgFP
-      AXIBmAHyAv8TAAL/ARsBkwFGASABRgFvARoC/04AAf8B9AGYB08BmAH0Af8RAAH/AfQBbwcgAW8B9AH/
-      TQAB9AGXA08BlwGYAZcDTwGXAfQB/xAAAfQBbwkgAUYB9AH/SwAB/wGYBE8BmAH/AQgETwGYAf8PAAH/
-      AW8BIAFGAm8DIAIXAiABbwH/SwAB8wVPAZgB/wEIBU8B8g8AAfMCIAEXAfQBvQFvAUYBbwG9AfMBFwIg
-      ARpLAAGYBE8BcgGYAf8BCAGXBE8BmAH/DgABkwIgAUYBvQH/ARoBlAG9Af8BvQEXAiABbwH/SgABcgFP
-      AXIDCAHyAf8B8wMIAZcBTwFyAf8OAAFGAyABFwG9A/8BvQFvAyABRgH/SgACTwGXCf8BmAJPAf8OAAFG
-      AyABRgGUA/8BlAFGBCAB/0oAAZcBTwGXAZgCCAHxAf8B8wIIAZgBlwFPAXIB/w4AAUYDIAFvAb0D/wEa
-      AW8DIAFGAf9KAAGYBE8BlwEIAf8BCAGXBE8BmAH/DgABkwIgARcBGgH/Ab0BlAG9Af8BvQFvAiABkwH/
-      SgAB9AVPAZgB/wEIAZcETwHzDwAB8wIgAUYB8wEaAW8BRgEXAb0B9AFvAiABG0sAAf8BmARPAZgB/wEI
-      AZcDTwGYAf8PAAH/AZMBIAJGARcDIAFGARcBRgEgAW8B/0wAAf8BlwNPAZcBmAGXA08BlwH0Af8QAAH/
-      AW8JIAFvAfQB/0wAAv8BmAdPAZgB9AH/EQAC/wGTByABbwH0Af9PAAH/AfQBmAGXAU8BlwGYAfMB/xUA
-      Af8B8wGTA0YBkwHzAf//AP8A/wD/AP8A/wD/AF0AAUIBTQE+BwABPgMAASgDAAF4AwABHgMAAQEBAAEB
-      BQAB4AEBFgAD/wEAAcABBwL/AQABHwH/AfAIAAGAAQMB/wH+AQABDwH/AfAIAAGAAQEB/wH+AQABBwH/
-      AfAJAAEBAf8B/AEAAQcB/wHwCQABAQH/AfwBAAEHAf8B8AoAAf8B/AEAAQMB/wHwCgAB/wH8AQABAwH/
-      AfAKAAH/AfwBAAEDAf8B8AoAAf8B/AEAAQMB/wHwCgAB/wH8AQABAwH/AfAJAAEBAf8B/AEAAQcB/wHw
-      CQABAQH/AfwBAAEHAf8B8AgAAYABAQH/Af4BAAEHAf8B8AgAAYABAwH/Af4BAAEPAf8B8AgAAeABDwL/
-      AYABPwH/AfAIAAf/AfAIAAf/AfAIAAf/AfAIAAf/AfAIAAf/AfAIAAf/AfAIAAf/AfAIAAf/AfAIAAf/
-      AfAIAAf/AfAIAAf/AfAIAAf/AfAIAAf/AfAIAAf/AfAIAAf/AfAIAAs=
-    </value>
->>>>>>> 19761998
-  </data>
-  <metadata name="$this.Localizable" type="System.Boolean, mscorlib, Version=4.0.0.0, Culture=neutral, PublicKeyToken=b77a5c561934e089">
-    <value>True</value>
-  </metadata>
-  <metadata name="$this.TrayHeight" type="System.Int32, mscorlib, Version=4.0.0.0, Culture=neutral, PublicKeyToken=b77a5c561934e089">
-    <value>28</value>
-  </metadata>
-  <data name="$this.AutoScaleDimensions" type="System.Drawing.SizeF, System.Drawing">
-    <value>6, 13</value>
-  </data>
-  <data name="$this.ClientSize" type="System.Drawing.Size, System.Drawing">
-    <value>453, 455</value>
-  </data>
-  <data name="$this.Icon" type="System.Drawing.Icon, System.Drawing" mimetype="application/x-microsoft.net.object.bytearray.base64">
-    <value>
-      AAABAAQAEBAAAAAAGABoAwAARgAAACAgAAAAABgAqAwAAK4DAAAwMAAAAAAYAKgcAABWEAAAQEAAAAAA
-      GAAoMgAA/iwAACgAAAAQAAAAIAAAAAEAGAAAAAAAAAMAAAAAAAAAAAAAAAAAAAAAAACMRAWMRAWMRAWM
-      RAWMRAWMRAWMRAWMRAWMRAWMRAWMRAWMRAWMRAWMRAWMRAWMRAXhu6ChWB2hWB2hWB2hWB2hWB2hWB2h
-      WB2hWB2hWB2hWB2hWB2hWB2hWB2hWB3hu6D///////////++glOhWB2+glP////ekV6hWB2hWB2ueEmw
-      ZiyTSw3LgEr////////////////////hu6ChWB3hu6D////Xi1ehWB2hWB2ueEmeVhqTSw3AdT7/////
-      ///////////////hu6ChWB3hu6D////RhVChWB3hu6CueEmNRgeTSw2+fUz////////////////////h
-      u6ChWB3hu6D////Kf0mhWB3///+ueEmpYCWTSw2/iFv////////////////////hu6ChWB3hu6D////D
-      eEGhWB3///+ueEmeVhmTSw22gFL////////////////////euJyhWB3euJz///+9cjqhWB3///+ueEmT
-      Sw2TSw2ueEn////////////////////IkGahWB3Ron/////TuKAAzAD////////TuKDTuKD/////////
-      ///////////TuKChWB2vZSuhWB3TuKD///8AzAAAzAAAzAD///////////////////////+hWB2oXySo
-      XySoXySoXySoXyShWB0AzAAAzAAAzAAAzAAAzAD///////////////////+hWB2hWB2hWB2hWB2hWB3/
-      //8AzAAAzAAAzAAAzAAAzAAAzAAAzAD///////////////+0fVCbUhW6iF////////8AzAAAzAAAzAAA
-      zAAAzAAAzAAAzAD///////////////////+hWB3///////////8AzAAAzAAAzAAAzAAAzAD/////////
-      //////////////////+hWB3///////////8AzAAAzAAAzAD/////////////////////////////////
-      //////////////////8AzAD///////////////////////////8AAAAAAAAAAAAAAAAAAAAAAAAAAAAA
-      AAAAAAAAAAAAAAAAAAAAAAAAAAAAAAAAAAAAAAAAAAAAAAAAAAAAAAAAKAAAACAAAABAAAAAAQAYAAAA
-      AAAADAAAAAAAAAAAAAAAAAAAAAAAAPSmd/Smd/Smd/Smd/Smd/Smd/Smd/Smd/Smd/Smd/Smd/Smd/Sm
-      d/Smd/Smd/Smd/Smd/Smd+6hcOibaeibaeibaeibaeibaeibafCicvCicvCicvOldfSmd/Smd/Smd/Gj
-      c/Gjc/Gjc/Gjc/Gjc/Gjc/Gjc/Gjc/Gjc/Gjc/Gjc/Gjc/Gjc/Gjc/Gjc/Gjc/Gjc/Gjc+ibaeCTYOCT
-      YOCTYOCTYOCTYOCTYOudbOudbOudbO+hcfGjc/Gjc/Gjc+6gb+6gb+6gb+6gb+6gb+6gb+6gb+6gb+6g
-      b+6gb+6gb+6gb+6gb+6gb+6gb+6gb+6gb+6gb+KVY9eLV9eLV9eLV9eLV9eLV9eLV+WYZuWYZuWYZuue
-      bO6gb+6gb+6gb+udbOudbOudbOudbOudbOudbOudbOudbOudbOudbOudbOudbOudbOudbOudbOudbOud
-      bPC2kd+cb86CTc6CTc6CTc6CTc6CTc6CTd+SYN+SYN+SYOiaaeudbOudbOudbOeZaOeZaOeZaOeZaOeZ
-      aOeZaOeZaOeZaOeZaO2zjuqme+eZaOeZaOeZaOeZaOeZaOeZaAAAAOK8ocV6RMV6RMV6RMV6RMV6RMV6
-      RNqNWtqNWtqNWuWdbueZaOeZaOeZaPjl2Pjl2Pjl2Pjl2P349QAAAOSWZOSWZOSWZAAAAPHKseSWZOSW
-      ZOSWZOSWZOSWZOSWZAAAAN64nL1yOr1yOr1yOr1yOr1yOr1yOtSIU9SIU9SIU/Th1PDEqOSWZOSWZAAA
-      AAAAAAAAAAAAAAAAAAAAAOCTYeCTYeCTYQAAAO/JsOCTYeCTYeCTYeCTYeCTYeCTYQAAANm0mLRqMbRq
-      MbRqMbRqMbRqMbRqMc6CTc6CTc6CTfPg0gAAAPnr4fLQugAAAAAAAAAAAAAAAAAAAAAAAN2QXd2QXd2Q
-      XQAAAPvx6/fj192QXd2QXd2QXd2QXd2QXQAAANWwk6tiJ6tiJ6tiJ6tiJ6tiJ6tiJ8h9R8h9R8h9R/He
-      0QAAAAAAAAAAAAAAAAAAAAAAAAAAAAAAAAAAANmNWdmNWdmNWQAAAAAAAAAAANmNWdmNWdmNWdmNWdmN
-      WQAAANCsjqJaHqJaHqJaHqJaHqJaHqJaHsN4QcN4QcN4QfDdzwAAAAAAAAAAAAAAAAAAAAAAAAAAAAAA
-      AAAAANaKVtaKVtaKVgAAAAAAAAAAANaKVtaKVtaKVtaKVtaKVgAAAMyoiZpSFJpSFJpSFJpSFJpSFJpS
-      FL1yO71yO71yO+7czgAAAAAAAAAAAAAAAAAAAAAAAAAAAAAAAAAAANOHUtOHUtOHUgAAAAAAAAAAANOH
-      UtOHUtOHUtOHUtOHUgAAAMikhZFJC5FJC5FJC5FJC5FJC5FJC7dtNbdtNbx2QvLk2QAAAAAAAAAAAAAA
-      AAAAAAAAAAAAAAAAAAAAAM+ET8+ET8+ETwAAAAAAAAAAAM+ET8+ET8+ET8+ET8+ETwAAANO4oKdxQqdx
-      QpNLDZNLDZNLDZVNELJoLrJoLsWOYgAAAAAAAAAAAAAAAAAAAAAAAAAAAAAAAAAAAAAAAMyAS8yAS8yA
-      SwAAAAAAAAAAAMyAS8yAS8yAS8yAS8yASwAAAAAAAAAAAAAAAKxjKKxjKKxjKKxjKKxjKKxjKMGKXgAA
-      AAAAAAAAAAAAAAAAAAAAAAAAAAAAAAAAAPXn3Mh9R8h9R8h9R/jv6AAAAAAAAMh9R8h9R8h9R8h9R8h9
-      RwAAAAAAAAAAAAAAAKZdIqZdIqZdIqZdIqZdIqZdIryGWQAAAAAAAAAAAAAAAAAAAAAAAAAAAAAAAAAA
-      APDe0MV6Q8V6Q8V6Q/De0AAAAAAAAMV6Q8V6Q8V6Q8V6Q8V6QwAAAAAAAAAAAAAAAKFYHKFYHKFYHKFY
-      HKFYHKFYHLmCVQAAAAAAAAAAAAAAAAAAAAAAAAAAAAAAAAAAAOzUw8J3QMJ3QMJ3QPDdzwAAAAAAAMJ3
-      QMJ3QMJ3QMJ3QMJ3QAAAAAAAAAAAAAAAAJtSFZtSFZtSFZtSFZtSFZtSFbR9UAAAAAAAAAAAAAAAAAAA
-      AAAAAAAAAAAAAAAAAN65nb5zPL5zPL5zPN65nQAAAAAAAL5zPL5zPL5zPL5zPADMAADMAAAAAAAAAAAA
-      AJVND5VND5VND5VND5VND5VND7B6SwAAAAAAAAAAAAAAAAAAAAAAAAAAAAAAAAAAAN23m7twOLtwOLtw
-      ON23mwAAAAAAALtwOLtwOLtwOLtwOADMAADMAADMAADMAAAAAMikhcGZdo9ICY9ICZZTGMikhda6owAA
-      AAAAAAAAAAAAAAAAAAAAAAAAAAAAAAAAAM6bdLhtNbhtNbhtNdKkgAAAAAAAAMqSaMqSaMqSaMqSaADM
-      AADMAADMAADMAADMAADMAAAAANO4oZFOE+nc0AAAAAAAAAAAAAAAAAAAAAAAAAAAAAAAAAAAAAAAAAAA
-      AMePZbRqMbRqMbRqMcePZQAAAAAAAAAAAAAAAAAAAAAAAADMAADMAADMAADMAADMAADMAADMAADMAPfz
-      7wAAAAAAAAAAAAAAAAAAAAAAAAAAAAAAAAAAAAAAAAAAAAAAAL+DVLFnLbFnLbFnLb+DVAAAAAAAAAAA
-      AAAAAAAAAAAAAADMAADMAADMAADMAADMAADMAADMAADMAADMAADMAAAAAAAAAAAAAAAAAAAAAAAAAAAA
-      AAAAAAAAAOrYydu6oa1kKa1kKa1kKa1kKa1kKdaxlOXOvPXr5AAAAAAAAAAAAADMAADMAADMAADMAADM
-      AADMAADMAADMAADMAADMAADMAADMAAAAAAAAAAAAAAAAAAAAAAAAANq6oKpgJqpgJqpgJqpgJqpgJqpg
-      JqpgJqpgJqpgJtSwkgAAAAAAAAAAAADMAADMAADMAADMAADMAADMAADMAADMAADMAADMAADMAADMAADM
-      AADMAAAAAAAAAAAAAMKQZ6xnL6ddIqddIqddIqddIqddIqddIqddIqddIqddIqxnL8iadQAAAAAAAADM
-      AADMAADMAADMAADMAADMAADMAADMAADMAADMAADMAADMAADMAADMAADMAADMAAAAAPn18cCOZaNaH6Na
-      H6NaH6NaH6NaH6NaH6NaH6NaH6NaH8COZfn18QAAAAAAAADMAADMAADMAADMAADMAADMAADMAADMAADM
-      AADMAADMAADMAADMAADMAADMAADMAAAAAAAAAO3g1Mqhf7J3Rp9XG59XG59XG59XG59XG7J3Rsqhf+3g
-      1AAAAAAAAAAAAADMAADMAADMAADMAADMAADMAADMAADMAADMAADMAADMAADMAADMAADMAAAAAAAAAAAA
-      AAAAAAAAAAAAAAAAAMeffJxUF5xUF5xUF82pigAAAAAAAAAAAAAAAAAAAAAAAADMAADMAADMAADMAADM
-      AADMAADMAADMAADMAADMAADMAADMAAAAAAAAAAAAAAAAAAAAAAAAAAAAAAAAAAAAAN/JtaxyP5lRE6xy
-      P9/JtQAAAAAAAAAAAAAAAAAAAAAAAADMAADMAADMAADMAADMAADMAADMAADMAADMAADMAAAAAAAAAAAA
-      AAAAAAAAAAAAAAAAAAAAAAAAAAAAAAAAAAAAAPLp4ZZOEPLp4QAAAAAAAAAAAAAAAAAAAAAAAAAAAADM
-      AADMAADMAADMAADMAADMAADMAADMAAAAAAAAAAAAAAAAAAAAAAAAAAAAAAAAAAAAAAAAAAAAAAAAAAAA
-      AAAAAAAAAJJKDAAAAAAAAAAAAAAAAAAAAAAAAAAAAAAAAADMAADMAADMAADMAADMAADMAAAAAAAAAAAA
-      AAAAAAAAAAAAAAAAAAAAAAAAAAAAAAAAAAAAAAAAAAAAAAAAAAAAAAAAALGBVQAAAAAAAAAAAAAAAAAA
-      AAAAAAAAAAAAAADMAADMAADMAADMAAAAAAAAAAAAAAAAAAAAAAAAAAAAAAAAAAAAAAAAAAAAAAAAAAAA
-      AAAAAAAAAAAAAAAAAAAAAAAAAMWhggAAAAAAAAAAAAAAAAAAAAAAAAAAAAAAAADMAADMAAAAAAAAAAAA
-      AAAAAAAAAAAAAAAAAAAAAAAAAAAAAAAAAAAAAAAAAAAAAAAAAAAAAAAAAAAAAAAAAAAAAEAABEBAAPxA
-      QAT8QEAH/HBAB/xwQAf8cEAH/HBAD/xweA/4MHgP+DB4D/gweA/4MDgP+DAID/gwAj/4PwB/+D8AP+AH
-      AA/ABwADgAMAAIADAADABwAD+D8AD/g/AD/8fwD//v8D//7/D//+/z//KAAAADAAAABgAAAAAQAYAAAA
-      AAAAGwAAAAAAAAAAAAAAAAAAAAAAAPytf/ytf/ytf/ytf/ytf/ytf/ytf/ytf/ytf/ytf/ytf/ytf/yt
-      f/ytf/ytf/ytf/ytf/ytf/ytf/ytf/ytf/ytf/ytf/ytf/ytf/ytf/ytf/ytf/ytf/ytf/ytf/ytf/yt
-      f/ytf/ytf/ytf/ytf/ytf/ytf/ytf/2ugPytf/ytf/ytf/ytf/ytf/ytf/ytf/qrfPqrfPqrfPqrfPqr
-      fPqrfPqrfPqrfPqrfPqrfPqrfPqrfPqrfPqrfPqrfPqrfPqrfPqrfPqrfPqrfPqrfPqrfPqrfPqrfPqr
-      fPqrfPqrfPqrfPaoePaoePaoePaoePaoePaoePaoePaoePeoefmqe/mqe/mqe/mqe/mrfPqrfPqrfPqr
-      fPqrfPqrfPqrfIxEBfepevepevepevepevepevepevepevepevepevepevepevepevepevepevepevep
-      evepevepevepevepevepevepevepevepevepevepevepeu+ice+ice+ice+ice+ice+ice+ice+icfGj
-      c/Smd/Smd/Smd/Smd/eoefepevepevepevepevepevepevWmd/Wmd/Wmd/Wmd/Wmd/Wmd/Wmd/Wmd/Wm
-      d/Wmd/Wmd/Wmd/Wmd/Wmd/Wmd/Wmd/Wmd/Wmd/Wmd/Wmd/Wmd/Wmd/Wmd/Wmd/Wmd/Wmd/Wmd/Wmd+mc
-      aumcaumcaumcaumcaumcaumcaumcauudbPCicvCicvCicvCicvOldvWmd/Wmd/Wmd/Wmd/Wmd/Wmd/Kk
-      dPKkdPKkdPKkdPKkdPKkdPKkdPKkdPKkdPKkdPKkdPKkdPKkdPKkdPKkdPKkdPKkdPKkdPKkdPKkdPKk
-      dPKkdPKkdPKkdPKkdPKkdPKkdPKkdOOVY+OVY+OVY+OVY+OVY+OVY+OVY+OVY+WXZuyebuyebuyebuye
-      bvGjc/KkdPKkdPKkdPKkdPKkdPKkdPCicvCicvCicvCicvCicvCicvCicvCicvCicvCicvCicvCicvCi
-      cvCicvCicvCicvCicvCicvCicvCicvCicvCicvCicvCicvCicvCicvCicvCictyQXNyQXNyQXNyQXNyQ
-      XNyQXNyQXNyQXN+SX+ibaeibaeibaeibae6gb/CicvCicvCicvCicvCicvCicu2fb+2fb+2fb+2fb+2f
-      b+2fb+2fb+2fb+2fb+2fb+2fb+2fb+2fb+2fb+2fb+2fb+2fb+2fb+2fb+2fb+2fb+2fb+2fb+2fb+2f
-      b+2fb+2fb+2fb9aKVdaKVdaKVdaKVdaKVdaKVdaKVdaKVdmNWeSXZeSXZeSXZeSXZeudbO2fb+2fb+2f
-      b+2fb+2fb+2fb+udbOudbOudbOudbOudbOudbOudbOudbOudbOudbOudbOudbOudbOudbOudbOudbOud
-      bOudbOudbOudbOudbOudbOudbOudbOudbOyjdfC2kfC2kc+DTs+DTs+DTs+DTs+DTs+DTs+DTs+DTtOH
-      U+CTYOCTYOCTYOCTYOibaeudbOudbOudbOudbOudbOudbAAAAOibaeibaeibaeibaeibaeibaeibaeib
-      aeibaeibaeibaeibaeibaeibaeibaeibaeibaeibaeibaeibaeibaeibaeibaeibae60jwAAAAAAAMl9
-      R8l9R8l9R8l9R8l9R8l9R8l9R8l9R86CTNyPXNyPXNyPXNyPXOWYZuibaeibaeibaeibaeibaeibaQAA
-      AOaZZ+aZZ+aZZ+qsg+yyjeyyjeyyjeyyjeyyje+/oOaZZ+aZZ+aZZ+aZZwAAAAAAAOaZZ+aZZ+aZZ+aZ
-      Z+aZZ+aZZ+aZZ+aZZ+yyjQAAAAAAAMJ3QMJ3QMJ3QMJ3QMJ3QMJ3QMJ3QMJ3QMd8RteLV9eLV9eLV9eL
-      V+3CpeefcOaZZ+aZZ+aZZ+aZZ+aZZwAAAAAAAAAAAAAAAAAAAAAAAAAAAAAAAAAAAAAAAPjk2OOWZOOW
-      ZOOWZOOWZAAAAAAAAOOWZOOWZOOWZOOWZOOWZOOWZOOWZOOWZOqwigAAAAAAALxyObxyObxyObxyObxy
-      ObxyObxyObxyOcJ3QNOHU9OHU9OHU9OHU/Th1P349emqgeOWZOOWZOOWZOOWZAAAAAAAAAAAAAAAAAAA
-      AAAAAAAAAAAAAAAAAAAAAPvx6+GUYeGUYeGUYeGUYQAAAAAAAOGUYeGUYeGUYeGUYeGUYeGUYeGUYeGU
-      YeiuiQAAAAAAALVrMrVrMrVrMrVrMrVrMrVrMrVrMrVrMrxxOc+DTs+DTs+DTs+DTvPg0gAAAAAAAPfk
-      2PDJsPDJsPTXxAAAAAAAAAAAAAAAAAAAAAAAAAAAAAAAAAAAAAAAAAAAAN6SX96SX96SX96SXwAAAAAA
-      AO/Ir+/Ir96SX96SX96SX96SX96SX96SX+athwAAAAAAAK9lK69lK69lK69lK69lK69lK69lK69lK7Zs
-      M8t/Sst/Sst/Sst/SvLf0QAAAAAAAAAAAAAAAAAAAAAAAAAAAAAAAAAAAAAAAAAAAAAAAAAAAAAAAAAA
-      AAAAAAAAANyPXNyPXNyPXNyPXAAAAAAAAAAAAAAAANyPXNyPXNyPXNyPXNyPXNyPXOSrhAAAAAAAAKhf
-      JKhfJKhfJKhfJKhfJKhfJKhfJKhfJLBmLMd7Rcd7Rcd7Rcd7RfHe0AAAAAAAAAAAAAAAAAAAAAAAAAAA
-      AAAAAAAAAAAAAAAAAAAAAAAAAAAAAAAAAAAAAAAAANmNWdmNWdmNWdmNWQAAAAAAAAAAAAAAANmNWdmN
-      WdmNWdmNWdmNWdmNWeOpgwAAAAAAAKJZHaJZHaJZHaJZHaJZHaJZHaJZHaJZHaphJsJ3QMJ3QMJ3QMJ3
-      QO/dzwAAAAAAAAAAAAAAAAAAAAAAAAAAAAAAAAAAAAAAAAAAAAAAAAAAAAAAAAAAAAAAAAAAANeLV9eL
-      V9eLV9eLVwAAAAAAAAAAAAAAANeLV9eLV9eLV9eLV9eLV9eLV+GogQAAAAAAAJtTFptTFptTFptTFptT
-      FptTFptTFptTFqRbIL5zPL5zPL5zPL5zPO7czgAAAAAAAAAAAAAAAAAAAAAAAAAAAAAAAAAAAAAAAAAA
-      AAAAAAAAAAAAAAAAAAAAAAAAANSIVNSIVNSIVN+mfgAAAAAAAAAAAAAAANSIVNSIVNSIVNSIVNSIVNSI
-      VN+mfgAAAAAAAJVND5VND5VND5VND5VND5VND5VND5VND55VGbpwN7pwN7pwN7pwN+3bzQAAAAAAAAAA
-      AAAAAAAAAAAAAAAAAAAAAAAAAAAAAAAAAAAAAAAAAAAAAAAAAAAAAAAAANKGUdKGUdKGUd2kfQAAAAAA
-      AAAAAAAAANKGUdKGUdKGUdKGUdKGUdKGUd2kfQAAAAAAAI5HCI5HCI5HCI5HCI5HCI5HCI5HCI5HCJhQ
-      E7ZsM7ZsM7ZsM9KjgPbs5QAAAAAAAAAAAAAAAAAAAAAAAAAAAAAAAAAAAAAAAAAAAAAAAAAAAAAAAAAA
-      AAAAAAAAAM+ET8+ET8+ET9ibbwAAAAAAAAAAAAAAAM+ET8+ET8+ET8+ET8+ET8+ET9uiewAAAAAAAKZx
-      QaZxQaZxQZxeJ5NLDZNLDZNLDZNLDaJZHbJoLrJoLrJoLuvZygAAAAAAAAAAAAAAAAAAAAAAAAAAAAAA
-      AAAAAAAAAAAAAAAAAAAAAAAAAAAAAAAAAAAAAAAAAM2BTM2BTM2BTM2BTAAAAAAAAAAAAAAAAM2BTM2B
-      TM2BTM2BTM2BTM2BTNmgeAAAAAAAAAAAAAAAAAAAANaxlK5kKq5kKq5kKq5kKq5kKq5kKq5kKq5kKurY
-      yQAAAAAAAAAAAAAAAAAAAAAAAAAAAAAAAAAAAAAAAAAAAAAAAAAAAAAAAAAAAAAAAAAAAPHf0cp/Scp/
-      Scp/Scp/SQAAAAAAAAAAAAAAAMp/Scp/Scp/Scp/Scp/Scp/SdefdgAAAAAAAAAAAAAAAAAAANSvkqlg
-      JalgJalgJalgJalgJalgJalgJalgJenXyAAAAAAAAAAAAAAAAAAAAAAAAAAAAAAAAAAAAAAAAAAAAAAA
-      AAAAAAAAAAAAAAAAAAAAAPHe0Mh9Rsh9Rsh9Rsh9RvTm3AAAAAAAAAAAAMh9Rsh9Rsh9Rsh9Rsh9Rsh9
-      RtWddAAAAAAAAAAAAAAAAAAAANKtkKVcIaVcIaVcIaVcIaVcIaVcIaVcIaVcIejWxwAAAAAAAAAAAAAA
-      AAAAAAAAAAAAAAAAAAAAAAAAAAAAAAAAAAAAAAAAAAAAAAAAAAAAAO3VxMV6Q8V6Q8V6Q8V6Q/Dd0AAA
-      AAAAAAAAAMV6Q8V6Q8V6Q8V6Q8V6Q8V6Q9SbcgAAAAAAAAAAAAAAAAAAANCrjaFYHKFYHKFYHKFYHKFY
-      HKFYHKFYHKFYHOfVxgAAAAAAAAAAAAAAAAAAAAAAAAAAAAAAAAAAAAAAAAAAAAAAAAAAAAAAAAAAAAAA
-      AAAAAOG7oMN4QcN4QcN4QcN4QfDdzwAAAAAAAAAAAMN4QcN4QcN4QcN4QcN4QcN4QdKZcAAAAAAAAAAA
-      AAAAAAAAAM6pi51UGJ1UGJ1UGJ1UGJ1UGJ1UGJ1UGJ1UGObUxQAAAAAAAAAAAAAAAAAAAAAAAAAAAAAA
-      AAAAAAAAAAAAAAAAAAAAAAAAAAAAAAAAAAAAAN+6nsB2PsB2PsB2PsB2Pt+6ngAAAAAAAAAAAMB2PsB2
-      PsB2PsB2PsB2PsB2PtCYbgAAAAAAAAAAAAAAAAAAAMuniZhQE5hQE5hQE5hQE5hQE5hQE5hQE5hQE+XT
-      xAAAAAAAAAAAAAAAAAAAAAAAAAAAAAAAAAAAAAAAAAAAAAAAAAAAAAAAAAAAAAAAAAAAANKfeL5zO75z
-      O75zO75zO965nQAAAAAAAAAAAL5zO75zO75zO75zO75zO75zO86WbAAAAAAAAAAAAAAAAAAAAMmlhpRM
-      DpRMDpRMDpRMDpRMDpRMDpRMDpRMDuTSwgAAAAAAAAAAAAAAAAAAAAAAAAAAAAAAAAAAAAAAAAAAAAAA
-      AAAAAAAAAAAAAAAAAAAAAMyUartxObtxObtxObtxOdCddgAAAAAAAAAAALtxObtxObtxObtxObtxObtx
-      OcyUagDMAADMAAAAAAAAAAAAAMikhcikhZdTGZBICpBICpBICpBICpdTGcikhfHo4AAAAAAAAAAAAAAA
-      AAAAAAAAAAAAAAAAAAAAAAAAAAAAAAAAAAAAAAAAAAAAAAAAAAAAAMGAT7lvNrlvNrlvNrlvNsqTaAAA
-      AAAAAAAAALlvNrlvNrlvNrlvNrlvNrlvNsqTaADMAADMAADMAADMAAAAAAAAAAAAAOrc0ZRSF41GB41G
-      B5RSF+rc0QAAAAAAAAAAAAAAAAAAAAAAAAAAAAAAAAAAAAAAAAAAAAAAAAAAAAAAAAAAAAAAAAAAAAAA
-      AAAAALZsM7ZsM7ZsM7ZsM7ZsM8SHWQAAAAAAAAAAANu2mdu2mdu2mdu2mdu2mdu2meTIswDMAADMAADM
-      AADMAADMAADMAAAAAAAAANrEsIpDA5FPE+nc0AAAAAAAAAAAAAAAAAAAAAAAAAAAAAAAAAAAAAAAAAAA
-      AAAAAAAAAAAAAAAAAAAAAAAAAAAAAAAAAAAAALRqMbRqMbRqMbRqMbRqMbRqMQAAAAAAAAAAAAAAAAAA
-      AAAAAAAAAAAAAAAAAAAAAADMAADMAADMAADMAADMAADMAADMAADMAAAAANrDr+nbzwAAAAAAAAAAAAAA
-      AAAAAAAAAAAAAAAAAAAAAAAAAAAAAAAAAAAAAAAAAAAAAAAAAAAAAAAAAAAAAAAAAOvZyrFnLrFnLrFn
-      LrFnLrFnLrFnLgAAAAAAAAAAAAAAAAAAAAAAAAAAAAAAAAAAAAAAAADMAADMAADMAADMAADMAADMAADM
-      AADMAADMAADMAAAAAAAAAAAAAAAAAAAAAAAAAAAAAAAAAAAAAAAAAAAAAAAAAAAAAAAAAAAAAAAAAAAA
-      AAAAAAAAAAAAAAAAAOvYyq9lK69lK69lK69lK69lK69lK/Di1wAAAAAAAAAAAAAAAAAAAAAAAAAAAAAA
-      AAAAAADMAADMAADMAADMAADMAADMAADMAADMAADMAADMAADMAADMAAAAAAAAAAAAAAAAAAAAAAAAAAAA
-      AAAAAAAAAAAAAAAAAAAAAAAAAAAAAAAAAAAAAOXOu9Wwk8GJXrZ2Q6xjKKxjKKxjKKxjKKxjKKxjKLuA
-      UMGJXtWwk+XOuwAAAAAAAAAAAAAAAAAAAAAAAADMAADMAADMAADMAADMAADMAADMAADMAADMAADMAADM
-      AADMAADMAADMAAAAAAAAAAAAAAAAAAAAAAAAAAAAAAAAAAAAAAAAAAAAAAAAAAAAAAAAAL+IXKpgJqpg
-      JqpgJqpgJqpgJqpgJqpgJqpgJqpgJqpgJqpgJqpgJsqcdwAAAAAAAAAAAAAAAAAAAAAAAADMAADMAADM
-      AADMAADMAADMAADMAADMAADMAADMAADMAADMAADMAADMAADMAADMAAAAAAAAAAAAAAAAAAAAAAAAAAAA
-      AAAAAAAAAAAAAN7CrM2kg7JyPqdeI6deI6deI6deI6deI6deI6deI6deI6deI6deI6deI6deI7d8TNOu
-      kO7g1QAAAAAAAAAAAAAAAADMAADMAADMAADMAADMAADMAADMAADMAADMAADMAADMAADMAADMAADMAADM
-      AADMAADMAADMAADMAAAAAAAAAAAAAAAAAAAAAAAAAAAAAOPMubBwPKVcIKVcIKVcIKVcIKVcIKVcIKVc
-      IKVcIKVcIKVcIKVcIKVcIKVcIKVcILuEWOjWxwAAAAAAAAAAAAAAAADMAADMAADMAADMAADMAADMAADM
-      AADMAADMAADMAADMAADMAADMAADMAADMAADMAADMAADMAADMAADMAAAAAAAAAAAAAAAAAAAAAAAAAAAA
-      AAAAALN4SKJZHqJZHqJZHqJZHqJZHqJZHqJZHqJZHqJZHqJZHqJZHqJZHsqigAAAAAAAAAAAAAAAAAAA
-      AAAAAADMAADMAADMAADMAADMAADMAADMAADMAADMAADMAADMAADMAADMAADMAADMAADMAADMAADMAADM
-      AADMAADMAADMAAAAAAAAAAAAAAAAAAAAAAAAAOHKuMOWcaxsN6BXG6BXG6BXG6BXG6BXG6BXG6BXG6BX
-      G6xsN8mhf+3f1AAAAAAAAAAAAAAAAAAAAAAAAADMAADMAADMAADMAADMAADMAADMAADMAADMAADMAADM
-      AADMAADMAADMAADMAADMAADMAADMAADMAADMAADMAADMAAAAAAAAAAAAAAAAAAAAAAAAAAAAAAAAAAAA
-      AO3f1LB1RJ1VGJ1VGJ1VGJ1VGLyKYPPp4gAAAAAAAAAAAAAAAAAAAAAAAAAAAAAAAAAAAADMAADMAADM
-      AADMAADMAADMAADMAADMAADMAADMAADMAADMAADMAADMAADMAADMAADMAADMAADMAADMAAAAAAAAAAAA
-      AAAAAAAAAAAAAAAAAAAAAAAAAAAAAAAAAPLp4adoMptSFZtSFZtSFZtSFadoMgAAAAAAAAAAAAAAAAAA
-      AAAAAAAAAAAAAAAAAAAAAADMAADMAADMAADMAADMAADMAADMAADMAADMAADMAADMAADMAADMAADMAADM
-      AADMAADMAADMAAAAAAAAAAAAAAAAAAAAAAAAAAAAAAAAAAAAAAAAAAAAAAAAAAAAAAAAAOve0rJ8TphQ
-      EphQErJ8TvLp4QAAAAAAAAAAAAAAAAAAAAAAAAAAAAAAAAAAAAAAAADMAADMAADMAADMAADMAADMAADM
-      AADMAADMAADMAADMAADMAADMAADMAADMAADMAAAAAAAAAAAAAAAAAAAAAAAAAAAAAAAAAAAAAAAAAAAA
-      AAAAAAAAAAAAAAAAAAAAAAAAAAAAAJxZH6NkLQAAAAAAAAAAAAAAAAAAAAAAAAAAAAAAAAAAAAAAAAAA
-      AAAAAADMAADMAADMAADMAADMAADMAADMAADMAADMAADMAADMAADMAADMAADMAAAAAAAAAAAAAAAAAAAA
-      AAAAAAAAAAAAAAAAAAAAAAAAAAAAAAAAAAAAAAAAAAAAAAAAAAAAAAAAAAAAAK54ScmlhgAAAAAAAAAA
-      AAAAAAAAAAAAAAAAAAAAAAAAAAAAAAAAAAAAAADMAADMAADMAADMAADMAADMAADMAADMAADMAADMAADM
-      AADMAAAAAAAAAAAAAAAAAAAAAAAAAAAAAAAAAAAAAAAAAAAAAAAAAAAAAAAAAAAAAAAAAAAAAAAAAAAA
-      AAAAAAAAAAAAAMGYdcekhAAAAAAAAAAAAAAAAAAAAAAAAAAAAAAAAAAAAAAAAAAAAAAAAADMAADMAADM
-      AADMAADMAADMAADMAADMAADMAADMAAAAAAAAAAAAAAAAAAAAAAAAAAAAAAAAAAAAAAAAAAAAAAAAAAAA
-      AAAAAAAAAAAAAAAAAAAAAAAAAAAAAAAAAAAAAAAAAAAAAMajg9S6ogAAAAAAAAAAAAAAAAAAAAAAAAAA
-      AAAAAAAAAAAAAAAAAAAAAADMAADMAADMAADMAADMAADMAADMAADMAAAAAAAAAAAAAAAAAAAAAAAAAAAA
-      AAAAAAAAAAAAAAAAAAAAAAAAAAAAAAAAAAAAAAAAAAAAAAAAAAAAAAAAAAAAAAAAAAAAAAAAAAAAAMyt
-      keLQwAAAAAAAAAAAAAAAAAAAAAAAAAAAAAAAAAAAAAAAAAAAAAAAAADMAADMAADMAADMAADMAADMAAAA
-      AAAAAAAAAAAAAAAAAAAAAAAAAAAAAAAAAAAAAAAAAAAAAAAAAAAAAAAAAAAAAAAAAAAAAAAAAAAAAAAA
-      AAAAAAAAAAAAAAAAAAAAAAAAAAAAAOHPv+nbzwAAAAAAAAAAAAAAAAAAAAAAAAAAAAAAAAAAAAAAAAAA
-      AAAAAADMAADMAADMAADMAAAAAAAAAAAAAAAAAAAAAAAAAAAAAAAAAAAAAAAAAAAAAAAAAAAAAAAAAAAA
-      AAAAAAAAAAAAAAAAAAAAAAAAAAAAAAAAAAAAAAAAAAAAAAAAAAAAAAAAAAAAAPDn3wAAAAAAAAAAAAAA
-      AAAAAAAAAAAAAAAAAAAAAAAAAAAAAAAAAAAAAADMAADMAAAAAAAAAAAAAAAAAAAAAAAAAAAAAAAAAAAA
-      AAAAAAAAAAAAAAAAAAAAAAAAAAAAAAAAAAAAAAAAAAAAAAAAAAAAAAAAAAAAAAAAAAAAAAAAAAAAAAAA
-      AAAAAAAAAAAAAAAAAAAAAAAAAAAAAAAAAAAAAAAAAAAAAAAAAACAAAAwAAAAAIABgDAAAAAA/8GAMAAA
-      AAD/wYAwADAAAP/hgDAAPwAA/+HgMAA/AAD/4eAwAD8AAP/h4DAAPwAA/+HgMAA/AAD/4eAwAD8AAP/h
-      4DAAfwAA/+HgPgB/AAD/weA+AH8AAP/A4D4AfwAA/8DgPgB/AAD/wOA+AH8AAP/A4D4AfwAA/8DgPgB/
-      AAD/wOAOAH8AAP/A4AOB/wAA/8DgAMP/AAD/wP/AJ/8AAP+A/8AP/wAA/4B/wAP/AAD8AA/AAP8AAPwA
-      D8AAPwAA8AADwAAHAADwAAPAAAMAAPwAD8AAAAAA/AAPwAAAAAD/gH/AAAMAAP+A/8AADwAA/8D/wAA/
-      AAD/8//AAP8AAP/z/8AD/wAA//P/wA//AAD/8//AP/8AAP/z/8D//wAA//P/w///AAD/9//P//8AACgA
-      AABAAAAAgAAAAAEAGAAAAAAAADAAAAAAAAAAAAAAAAAAAAAAAADnmmjnmmjnmmjnmmjnmmjnmmjnmmjn
-      mmjnmmjnmmjnmmjnmmjnmmjnmmjnmmjnmmjnmmjnmmjnmmjnmmjnmmjnmmjnmmjnmmjnmmjnmmjnmmjn
-      mmjnmmjnmmjnmmjnmmjnmmjnmmjom2nrnm3voXHypHTypHTypHTypHTypHTypHTypHTypHTzpHX4qXv4
-      qXv4qXv4qXv0pXbnmmjnmmjnmmjnmmjnmmjnmmjnmmjnmmjnmmjnmmjnmmjnmmjnmmjmmWfmmWfmmWfm
-      mWfmmWfmmWfmmWfmmWfmmWfmmWfmmWfmmWfmmWfmmWfmmWfmmWfmmWfmmWfmmWfmmWfmmWfmmWfmmWfm
-      mWfmmWfmmWfmmWfmmWfmmWfmmWfmmWfmmWfmmWfom2ntoG/toG/toG/toG/toG/toG/toG/toG/toG/t
-      oG/toG/1p3j1p3j1p3j1p3j1p3jxo3PmmWfmmWfmmWfmmWfmmWfmmWfmmWfmmWfmmWfmmWfmmWfmmWfm
-      mWfll2Xll2Xll2Xll2Xll2Xll2Xll2Xll2Xll2Xll2Xll2Xll2Xll2Xll2Xll2Xll2Xll2Xll2Xll2Xl
-      l2Xll2Xll2Xll2Xll2Xll2Xll2Xll2Xll2Xll2Xll2Xll2Xll2Xll2XnmWfpnGrpnGrpnGrpnGrpnGrp
-      nGrpnGrpnGrpnGrpnGrpnGrypHTypHTypHTypHTypHTvoXDll2Xll2Xll2Xll2Xll2Xll2Xll2Xll2Xl
-      l2Xll2Xll2Xll2Xll2XjlmTjlmTjlmTjlmTjlmTjlmTjlmTjlmTjlmTjlmTjlmTjlmTjlmTjlmTjlmTj
-      lmTjlmTjlmTjlmTjlmTjlmTjlmTjlmTjlmTjlmTjlmTjlmTjlmTjlmTjlmTjlmTjlmTjlmTkl2XlmGbl
-      mGblmGblmGblmGblmGblmGblmGblmGblmGblmGbvoXHvoXHvoXHvoXHvoXHsnm3jlmTjlmTjlmTjlmTj
-      lmTjlmTjlmTjlmTjlmTjlmTjlmTjlmTjlmThlGLhlGLhlGLhlGLhlGLhlGLhlGLhlGLhlGLhlGLhlGLh
-      lGLhlGLhlGLhlGLhlGLhlGLhlGLhlGLhlGLhlGLhlGLhlGLhlGLhlGLhlGLhlGLhlGLhlGLhlGLhlGLh
-      lGLhlGLhlGHhlGHhlGHhlGHhlGHhlGHhlGHhlGHhlGHhlGHhlGHhlGHsn27sn27sn27sn27sn27qnGvh
-      lGLhlGLhlGLhlGLhlGLhlGLhlGLhlGLhlGLhlGLhlGLhlGLhlGLgk2Dgk2Dgk2Dgk2Dgk2Dgk2Dgk2Dg
-      k2Dgk2Dgk2Dgk2Dgk2Dgk2Dgk2Dgk2Dgk2Dgk2Dgk2Dgk2Dgk2Dgk2Dgk2Dgk2Dgk2Dgk2Dgk2Dgk2Dg
-      k2Dgk2Dgk2Dgk2Dgk2Dgk2DekV7ckFzckFzckFzckFzckFzckFzckFzckFzckFzckFzckFzpnGrpnGrp
-      nGrpnGrpnGrnmmjgk2Dgk2Dgk2Dgk2Dgk2Dgk2Dgk2Dgk2Dgk2Dgk2Dgk2Dgk2Dgk2Dfkl/fkl/fkl/f
-      kl/fkl/fkl/fkl/fkl/fkl/fkl/fkl/fkl/fkl/fkl/fkl/fkl/fkl/fkl/fkl/fkl/fkl/fkl/fkl/f
-      kl/fkl/fkl/fkl/fkl/fkl/fkl/fkl/fkl/fkl/bj1vYjFjYjFjYjFjYjFjYjFjYjFjYjFjYjFjYjFjY
-      jFjYjFjmmWfmmWfmmWfmmWfmmWfkl2Xfkl/fkl/fkl/fkl/fkl/fkl/fkl/fkl/fkl/fkl/fkl/fkl/f
-      kl/dkF3dkF3dkF3dkF3dkF3dkF3dkF3dkF3dkF3dkF3dkF3dkF3dkF3dkF3dkF3dkF3dkF3dkF3dkF3d
-      kF3dkF3dkF3dkF3dkF3dkF3dkF3dkF3dkF3dkF3dkF3dkF3dkF3dkF3YjFjUiFPUiFPUiFPUiFPUiFPU
-      iFPUiFPUiFPUiFPUiFPUiFPklmTklmTklmTklmTklmTilGLdkF3dkF3dkF3dkF3dkF3dkF3dkF3dkF3d
-      kF3dkF3dkF3dkF3dkF3bj1vbj1vbj1vbj1vbj1vbj1vbj1vbj1vbj1vbj1vbj1vbj1vbj1vbj1vbj1vb
-      j1vbj1vbj1vbj1vbj1vbj1vbj1vbj1vbj1vbj1vbj1vbj1vbj1vbj1vbj1vbj1vbj1vbj1vViVXQhE/Q
-      hE/QhE/QhE/QhE/QhE/QhE/QhE/QhE/QhE/QhE/glGHglGHglGHglGHglGHfkl/bj1vbj1vbj1vbj1vb
-      j1vbj1vbj1vbj1vbj1vbj1vbj1vbj1vbj1vajVrajVrajVrajVrajVrajVrajVrajVrajVrajVrajVra
-      jVrajVrajVrajVrajVrajVrajVrajVrajVrajVrajVrajVrajVrajVrajVrajVrajVrajVrajVrajVra
-      jVrajVrShlLLgErLgErLgErLgErLgErLgErLgErLgErLgErLgErLgErekV7ekV7ekV7ekV7ekV7dkF3a
-      jVrajVrajVrajVrajVrajVrajVrajVrajVrajVrajVrajVrajVrYjFjYjFjYjFjYjFjYjFjYjFjYjFjY
-      jFjYjFjYjFjYjFjYjFjYjFjYjFjYjFjYjFjYjFjYjFjYjFjYjFjYjFjYjFjYjFjYjFjYjFjYjFjYjFjY
-      jFjYjFjYjFjdmm3rxavrxavZoXjHfEXHfEXHfEXHfEXHfEXHfEXHfEXHfEXHfEXHfEXHfEXbjlvbjlvb
-      jlvbjlvbjlvajVrYjFjYjFjYjFjYjFjYjFjYjFjYjFjYjFjYjFjYjFjYjFjYjFjYjFjXilbXilbXilbX
-      ilbXilbXilbXilbXilbXilbXilbXilbXilbXilbXilbXilbXilbXilbXilbXilbXilbXilbXilbXilbX
-      ilbXilbXilbXilbXilbXilbXilbhp4AAAAAAAADgu5/CeEDCeEDCeEDCeEDCeEDCeEDCeEDCeEDCeEDC
-      eEDCeEDYi1fYi1fYi1fYi1fYi1fXi1fXilbXilbXilbXilbXilbXilbXilbXilbXilbXilbXilbXilbX
-      ilbViVXViVXViVXViVXViVXViVXViVXViVXViVXViVXViVXViVXViVXViVXViVXViVXgp4DqxKrqxKra
-      mGrViVXViVXViVXViVXViVXViVXViVXViVXViVXViVXgp4AAAAAAAADeuZ2+dDy+dDy+dDy+dDy+dDy+
-      dDy+dDy+dDy+dDy+dDy+dDzViFTViFTViFTViFTViFTal2namGrViVXViVXViVXViVXViVXViVXViVXV
-      iVXViVXViVXViVXYkGDpw6npw6npw6npw6npw6nsy7T04dT04dT04dT04dT04dTUiFPUiFPUiFPUiFPU
-      iFPpw6kAAAAAAADfpn7UiFPUiFPUiFPUiFPUiFPUiFPUiFPUiFPUiFPUiFPfpn4AAAAAAADct5u6cDe6
-      cDe6cDe6cDe6cDe6cDe6cDe6cDe6cDe6cDe6cDfShlHShlHShlHShlHShlHdpH38+PTnvJ/UiFPUiFPU
-      iFPUiFPUiFPUiFPUiFPUiFPUiFPhrYn68OoAAAAAAAAAAAAAAAAAAAAAAAAAAAAAAAAAAAAAAAAAAADS
-      hlLShlLShlLShlLShlLowqgAAAAAAADdpH3ShlLShlLShlLShlLShlLShlLShlLShlLShlLShlLdpH0A
-      AAAAAADatZm2bDO2bDO2bDO2bDO2bDO2bDO2bDO2bDO2bDO2bDO2bDPPg07Pg07Pg07Pg07Pg07bonoA
-      AAAAAADu0b7Vjl3ShlLShlLShlLShlLShlLVjl3x2ckAAAAAAAAAAAAAAAAAAAAAAAAAAAAAAAAAAAAA
-      AAAAAAAAAAAAAADZnHHQhVDQhVDQhVDQhVDnwqcAAAAAAADcpHzQhVDQhVDQhVDQhVDQhVDQhVDQhVDQ
-      hVDQhVDQhVDcpHwAAAAAAADYs5axaC6xaC6xaC6xaC6xaC6xaC6xaC6xaC6xaC6xaC6xaC7MgEvMgEvM
-      gEvMgEvMgEvZoHgAAAAAAAAAAAD58Onowqflu53cpHzis5Lu0b389/QAAAAAAAAAAAAAAAAAAAAAAAAA
-      AAAAAAAAAAAAAAAAAAAAAAAAAAAAAADbonrPg07Pg07Pg07Pg07nwaYAAAAAAADbonrPg07Pg07Pg07P
-      g07Pg07Pg07Pg07Pg07Pg07Pg07bonoAAAAAAADWsZStYymtYymtYymtYymtYymtYymtYymtYymtYymt
-      YymtYynJfUfJfUfJfUfJfUfJfUfXnnUAAAAAAAAAAAAAAAAAAAAAAAAAAAAAAAAAAAAAAAAAAAAAAAAA
-      AAAAAAAAAAAAAAAAAAAAAAAAAAAAAAAAAAAAAAAAAAAAAADaoXrOgk3Ogk3Ogk3Ogk3mwKYAAAAAAAD2
-      593z4NLpyLHOgk3Ogk3Ogk3Ogk3Ogk3Ogk3Ogk3Ogk3aoXoAAAAAAADUr5GpYCSpYCSpYCSpYCSpYCSp
-      YCSpYCSpYCSpYCSpYCSpYCTGekTGekTGekTGekTGekTUm3MAAAAAAAAAAAAAAAAAAAAAAAAAAAAAAAAA
-      AAAAAAAAAAAAAAAAAAAAAAAAAAAAAAAAAAAAAAAAAAAAAAAAAAAAAAAAAAAAAADZoHjMgEvMgEvMgEvM
-      gEvlv6UAAAAAAAAAAAAAAADy39LMgEvMgEvMgEvMgEvMgEvMgEvMgEvMgEvZoHgAAAAAAADRrY+kWyCk
-      WyCkWyCkWyCkWyCkWyCkWyCkWyCkWyCkWyCkWyDDeEHDeEHDeEHDeEHDeEHSmnEAAAAAAAAAAAAAAAAA
-      AAAAAAAAAAAAAAAAAAAAAAAAAAAAAAAAAAAAAAAAAAAAAAAAAAAAAAAAAAAAAAAAAAAAAAAAAAAAAADX
-      n3fKf0nKf0nKf0nKf0nu18YAAAAAAAAAAAAAAADy39HKf0nKf0nKf0nKf0nKf0nKf0nKf0nKf0nXn3cA
-      AAAAAADPq42gVxugVxugVxugVxugVxugVxugVxugVxugVxugVxugVxvAdT7AdT7AdT7AdT7AdT7QmG4A
-      AAAAAAAAAAAAAAAAAAAAAAAAAAAAAAAAAAAAAAAAAAAAAAAAAAAAAAAAAAAAAAAAAAAAAAAAAAAAAAAA
-      AAAAAAAAAAAAAADXnnXJfkfJfkfJfkfJfkfx39EAAAAAAAAAAAAAAADx39HJfkfJfkfJfkfJfkfJfkfJ
-      fkfJfkfJfkfXnnUAAAAAAADNqYqcUxacUxacUxacUxacUxacUxacUxacUxacUxacUxacUxa9cjq9cjq9
-      cjq9cjq9cjrOlWsAAAAAAAAAAAAAAAAAAAAAAAAAAAAAAAAAAAAAAAAAAAAAAAAAAAAAAAAAAAAAAAAA
-      AAAAAAAAAAAAAAAAAAAAAAAAAAAAAADWnXTIfEbIfEbIfEbIfEbx3tEAAAAAAAAAAAAAAADx3tHIfEbI
-      fEbIfEbIfEbIfEbIfEbIfEbIfEbWnXQAAAAAAADLp4iYTxKYTxKYTxKYTxKYTxKYTxKYTxKYTxKYTxKY
-      TxKYTxK6bze6bze6bze6bze6bzfLk2kAAAAAAAAAAAAAAAAAAAAAAAAAAAAAAAAAAAAAAAAAAAAAAAAA
-      AAAAAAAAAAAAAAAAAAAAAAAAAAAAAAAAAAAAAAAAAAAAAADUm3PGekTGekTGekTGekTx3tAAAAAAAAAA
-      AAAAAADx3tDGekTGekTGekTGekTGekTGekTGekTGekTUm3MAAAAAAADJpYaTSw2TSw2TSw2TSw2TSw2T
-      Sw2TSw2TSw2TSw2TSw2TSw23bTS3bTS3bTS3bTS3bTTJkmcAAAAAAAAAAAAAAAAAAAAAAAAAAAAAAAAA
-      AAAAAAAAAAAAAAAAAAAAAAAAAAAAAAAAAAAAAAAAAAAAAAAAAAAAAAAAAAAAAADTm3HEeULEeULEeULE
-      eULw3dAAAAAAAAAAAAAAAADw3dDEeULEeULEeULEeULEeULEeULEeULEeULTm3EAAAAAAADHo4OPRwiP
-      RwiPRwiPRwiPRwiPRwiPRwiPRwiPRwiPRwiPRwi0ajG0ajG0ajG0ajG9fUvjx7IAAAAAAAAAAAAAAAAA
-      AAAAAAAAAAAAAAAAAAAAAAAAAAAAAAAAAAAAAAAAAAAAAAAAAAAAAAAAAAAAAAAAAAAAAAAAAAAAAADS
-      mnHDeEHDeEHDeEHDeEHw3c8AAAAAAAAAAAAAAADw3c/DeEHDeEHDeEHDeEHDeEHDeEHDeEHDeEHSmnEA
-      AAAAAADEoYGKQwSKQwSKQwSKQwSKQwSKQwSKQwSKQwSKQwSKQwSNRQaxZy2xZy2xZy2xZy3FjWIAAAAA
-      AAAAAAAAAAAAAAAAAAAAAAAAAAAAAAAAAAAAAAAAAAAAAAAAAAAAAAAAAAAAAAAAAAAAAAAAAAAAAAAA
-      AAAAAAAAAAAAAADRmW/Bdz/Bdz/Bdz/Bdz/v3c8AAAAAAAAAAAAAAADv3c/Bdz/Bdz/Bdz/Bdz/Bdz/B
-      dz/Bdz/Bdz/RmW8AAAAAAADw59/hz7/hz7/hz7/hz7+0eEikWx+kWx+kWx+kWx+kWx+pYCWuZCquZCqu
-      ZCquZCrCi18AAAAAAAAAAAAAAAAAAAAAAAAAAAAAAAAAAAAAAAAAAAAAAAAAAAAAAAAAAAAAAAAAAAAA
-      AAAAAAAAAAAAAAAAAAAAAAAAAAAAAADQmG7AdT3AdT3AdT3AdT3fup4AAAAAAAAAAAAAAADv3M7AdT3A
-      dT3AdT3AdT3AdT3AdT3AdT3AdT3QmG4AAAAAAAAAAAAAAAAAAAAAAAAAAADAiV2rYSerYSerYSerYSer
-      YSerYSerYSerYSerYSerYSfAiV0AAAAAAAAAAAAAAAAAAAAAAAAAAAAAAAAAAAAAAAAAAAAAAAAAAAAA
-      AAAAAAAAAAAAAAAAAAAAAAAAAAAAAAAAAAAAAAAAAAAAAADCfEe+czy+czy+czy+czzeuZ0AAAAAAAAA
-      AAAAAADv3M6+czy+czy+czy+czy+czy+czy+czy+czzOlm0AAAAAAAAAAAAAAAAAAAAAAAAAAAC+h1uo
-      XySoXySoXySoXySoXySoXySoXySoXySoXySoXyS+h1sAAAAAAAAAAAAAAAAAAAAAAAAAAAAAAAAAAAAA
-      AAAAAAAAAAAAAAAAAAAAAAAAAAAAAAAAAAAAAAAAAAAAAAAAAAAAAAAAAAAAAAC9cjq9cjq9cjq9cjq9
-      cjrVp4QAAAAAAAAAAAAAAADu3M69cjq9cjq9cjq9cjq9cjq9cjq9cjq9cjrOlWsAAAAAAAAAAAAAAAAA
-      AAAAAAAAAAC8hVmlXCGlXCGlXCGlXCGlXCGlXCGlXCGlXCGlXCGlXCG8hVkAAAAAAAAAAAAAAAAAAAAA
-      AAAAAAAAAAAAAAAAAAAAAAAAAAAAAAAAAAAAAAAAAAAAAAAAAAAAAAAAAAAAAAAAAAAAAAAAAAD79vO7
-      cTm7cTm7cTm7cTm7cTnMlWsAAAAAAAAAAAAAAADu2827cTm7cTm7cTm7cTm7cTm7cTm7cTm7cTnMlWsA
-      AAAAAAAAAAAAAAAAAAAAAAAAAAC5g1aiWR2iWR2iWR2iWR2iWR2iWR2iWR2iWR2iWR2iWR25g1YAAAAA
-      AAAAAAAAAAAAAAAAAAAAAAAAAAAAAAAAAAAAAAAAAAAAAAAAAAAAAAAAAAAAAAAAAAAAAAAAAAAAAAAA
-      AAAAAAAAAADt2825bze5bze5bze5bze5bzfLk2kAAAAAAAAAAAAAAADt2825bze5bze5bze5bze5bze5
-      bze5bze5bzfLk2kAAAAAAAAAAAAAAAAAAAAAAAAAAAC3gFOfVhqfVhqfVhqfVhqfVhqfVhqfVhqfVhqf
-      VhqfVhq3gFMAAAAAAAAAAAAAAAAAAAAAAAAAAAAAAAAAAAAAAAAAAAAAAAAAAAAAAAAAAAAAAAAAAAAA
-      AAAAAAAAAAAAAAAAAAAAAAAAAADt28y4bjW4bjW4bjW4bjW4bjW4bjUAAAAAAAAAAAAAAADt28y4bjW4
-      bjW4bjW4bjW4bjW4bjW4bjW4bjXKkmgAAAAAAAAAAAAAAAAAAAAAAAAAAAC1f1GcVBecVBecVBecVBec
-      VBecVBecVBecVBecVBecVBe1f1EAAAAAAAAAAAAAAAAAAAAAAAAAAAAAAAAAAAAAAAAAAAAAAAAAAAAA
-      AAAAAAAAAAAAAAAAAAAAAAAAAAAAAAAAAAAAAAAAAADfvqW3bDS3bDS3bDS3bDS3bDS3bDQAAAAAAAAA
-      AAAAAADt2sy3bDS3bDS3bDS3bDS3bDS3bDS3bDS3bDTJkWcAAAAAAAAAAAAAAAAAAAAAAAAAAACzfU6Z
-      UROZUROZUROZUROZUROZUROZUROZUROZUROZUROzfU4AAAAAAAAAAAAAAAAAAAAAAAAAAAAAAAAAAAAA
-      AAAAAAAAAAAAAAAAAAAAAAAAAAAAAAAAAAAAAAAAAAAAAAAAAAAAAAAAAADatZi1azK1azK1azK1azK1
-      azK1azL27OUAAAAAAAAAAADs2sy1azK1azK1azK1azK1azK1azK1azK1azLIkGUAAAAAAAAAAAAAAAAA
-      AAAAAAAAAACwekyWThCWThCWThCWThCWThCWThCWThCWThCWThCWThCwekwAAAAAAAAAAAAAAAAAAAAA
-      AAAAAAAAAAAAAAAAAAAAAAAAAAAAAAAAAAAAAAAAAAAAAAAAAAAAAAAAAAAAAAAAAAAAAAAAAADUq4uz
-      aTCzaTCzaTCzaTCzaTCzaTDs2csAAAAAAAAAAADs2cuzaTCzaTCzaTCzaTCzaTCzaTCzaTCzaTDGj2QA
-      zAAAzAAAAAAAAAAAAAAAAAAAAACueEqTSw2TSw2TSw2TSw2TSw2TSw2TSw2TSw2TSw2TSw2ueEoAAAAA
-      AAAAAAAAAAAAAAAAAAAAAAAAAAAAAAAAAAAAAAAAAAAAAAAAAAAAAAAAAAAAAAAAAAAAAAAAAAAAAAAA
-      AAAAAAAAAADFjmKyaC6yaC6yaC6yaC6yaC6yaC7s2csAAAAAAAAAAADs2cuyaC6yaC6yaC6yaC6yaC6y
-      aC6yaC6yaC7FjmIAzAAAzAAAzAAAAAAAAAAAAAAAAADWuqPIpIXIpIWXUxmQSAqQSAqQSAqQSAqXUxnI
-      pIXIpIXWuqMAAAAAAAAAAAAAAAAAAAAAAAAAAAAAAAAAAAAAAAAAAAAAAAAAAAAAAAAAAAAAAAAAAAAA
-      AAAAAAAAAAAAAAAAAAAAAAAAAADFjWKxZy2xZy2xZy2xZy2xZy2xZy3Ys5YAAAAAAAAAAADr2cqxZy2x
-      Zy2xZy2xZy2xZy2xZy2xZy2xZy3FjWIAzAAAzAAAzAAAzAAAzAAAAAAAAAAAAAAAAAAAAADq3NGUUheN
-      RgeNRgeUUhfq3NEAAAAAAAAAAAAAAAAAAAAAAAAAAAAAAAAAAAAAAAAAAAAAAAAAAAAAAAAAAAAAAAAA
-      AAAAAAAAAAAAAAAAAAAAAAAAAAAAAAAAAAAAAAAAAAC0bzivZSuvZSuvZSuvZSuvZSuvZSvXspUAAAAA
-      AAAAAADr2MqvZSuvZSuvZSuvZSuvZSuvZSuvZSuvZSvDjGAAzAAAzAAAzAAAzAAAzAAAzAAAzAAAAAAA
-      AAAAAAAAAADaxLCKQwORTxPp3NAAAAAAAAAAAAAAAAAAAAAAAAAAAAAAAAAAAAAAAAAAAAAAAAAAAAAA
-      AAAAAAAAAAAAAAAAAAAAAAAAAAAAAAAAAAAAAAAAAAAAAAAAAAAAAAAAAACtZCmtZCmtZCmtZCmtZCmt
-      ZCmtZCnMnnoAAAAAAAAAAAAAAAAAAAAAAAAAAAAAAAAAAAAAAAAAAAAAAAAAAAAAzAAAzAAAzAAAzAAA
-      zAAAzAAAzAAAzAAAzAAAAAAAAAAAAADaw6/p288AAAAAAAAAAAAAAAAAAAAAAAAAAAAAAAAAAAAAAAAA
-      AAAAAAAAAAAAAAAAAAAAAAAAAAAAAAAAAAAAAAAAAAAAAAAAAAAAAAAAAAAAAAAAAAAAAAD69fGsYiis
-      YiisYiisYiisYiisYiisYijBiV4AAAAAAAAAAAAAAAAAAAAAAAAAAAAAAAAAAAAAAAAAAAAAAAAAAAAA
-      zAAAzAAAzAAAzAAAzAAAzAAAzAAAzAAAzAAAzAAAzAAAAAAAAAAAAAAAAAAAAAAAAAAAAAAAAAAAAAAA
-      AAAAAAAAAAAAAAAAAAAAAAAAAAAAAAAAAAAAAAAAAAAAAAAAAAAAAAAAAAAAAAAAAAAAAAAAAAAAAAAA
-      AAAAAADq18mqYSaqYSaqYSaqYSaqYSaqYSaqYSa/iVwAAAAAAAAAAAAAAAAAAAAAAAAAAAAAAAAAAAAA
-      AAAAAAAAAAAAAAAAzAAAzAAAzAAAzAAAzAAAzAAAzAAAzAAAzAAAzAAAzAAAzAAAzAAAAAAAAAAAAAAA
-      AAAAAAAAAAAAAAAAAAAAAAAAAAAAAAAAAAAAAAAAAAAAAAAAAAAAAAAAAAAAAAAAAAAAAAAAAAAAAAAA
-      AAAAAAAAAAAAAAAAAAAAAADp18ioXySoXySoXySoXySoXySoXySoXySoXyQAAAAAAAAAAAAAAAAAAAAA
-      AAAAAAAAAAAAAAAAAAAAAAAAAAAAAAAAzAAAzAAAzAAAzAAAzAAAzAAAzAAAzAAAzAAAzAAAzAAAzAAA
-      zAAAzAAAzAAAAAAAAAAAAAAAAAAAAAAAAAAAAAAAAAAAAAAAAAAAAAAAAAAAAAAAAAAAAAAAAAAAAAAA
-      AAAAAAAAAAAAAAAAAAAAAAAAAAAAAAAAAAAAAADYuJ6nXiOnXiOnXiOnXiOnXiOnXiOnXiOnXiMAAAAA
-      AAAAAAAAAAAAAAAAAAAAAAAAAAAAAAAAAAAAAAAAAAAAAAAAzAAAzAAAzAAAzAAAzAAAzAAAzAAAzAAA
-      zAAAzAAAzAAAzAAAzAAAzAAAzAAAzAAAzAAAAAAAAAAAAAAAAAAAAAAAAAAAAAAAAAAAAAAAAAAAAAAA
-      AAAAAAAAAAAAAAAAAAAAAAAAAAAAAAAAAAD59fHdwqvNpIO8hVmrZi+mXSGmXSGmXSGmXSGmXSGmXSGm
-      XSGmXSGmXSGmXSGwcD28hVnSrZDjzLkAAAAAAAAAAAAAAAAAAAAAAAAAAAAAAAAAzAAAzAAAzAAAzAAA
-      zAAAzAAAzAAAzAAAzAAAzAAAzAAAzAAAzAAAzAAAzAAAzAAAzAAAzAAAzAAAAAAAAAAAAAAAAAAAAAAA
-      AAAAAAAAAAAAAAAAAAAAAAAAAAAAAAAAAAAAAAAAAAAAAAAAAADu4NWvcDukWx+kWx+kWx+kWx+kWx+k
-      Wx+kWx+kWx+kWx+kWx+kWx+kWx+kWx+kWx+kWx+kWx/BjmUAAAAAAAAAAAAAAAAAAAAAAAAAAAAAAAAA
-      zAAAzAAAzAAAzAAAzAAAzAAAzAAAzAAAzAAAzAAAzAAAzAAAzAAAzAAAzAAAzAAAzAAAzAAAzAAAzAAA
-      zAAAAAAAAAAAAAAAAAAAAAAAAAAAAAAAAAAAAAAAAAAAAAAAAAAAAAAAAAAAAAAAAADz6uO/jWSiWh6i
-      Wh6iWh6iWh6iWh6iWh6iWh6iWh6iWh6iWh6iWh6iWh6iWh6iWh6iWh6iWh7WtpwAAAAAAAAAAAAAAAAA
-      AAAAAAAAAAAAAAAAzAAAzAAAzAAAzAAAzAAAzAAAzAAAzAAAzAAAzAAAzAAAzAAAzAAAzAAAzAAAzAAA
-      zAAAzAAAzAAAzAAAzAAAzAAAzAAAAAAAAAAAAAAAAAAAAAAAAAAAAAAAAAAAAAAAAAAAAAAAAADKoYCh
-      WByhWByhWByhWByhWByhWByhWByhWByhWByhWByhWByhWByhWByhWByhWByhWByhWByhWByhWByhWByh
-      WBysbTjt4NQAAAAAAAAAAAAAAAAAAAAAzAAAzAAAzAAAzAAAzAAAzAAAzAAAzAAAzAAAzAAAzAAAzAAA
-      zAAAzAAAzAAAzAAAzAAAzAAAzAAAzAAAzAAAzAAAzAAAzAAAzAAAAAAAAAAAAAAAAAAAAAAAAAAAAAAA
-      AAAAAAAAAAD59PHElnGgVxugVxugVxugVxugVxugVxugVxugVxugVxugVxugVxugVxugVxugVxugVxug
-      VxugVxugVxugVxusbDjhyrcAAAAAAAAAAAAAAAAAAAAAAAAAzAAAzAAAzAAAzAAAzAAAzAAAzAAAzAAA
-      zAAAzAAAzAAAzAAAzAAAzAAAzAAAzAAAzAAAzAAAzAAAzAAAzAAAzAAAzAAAzAAAzAAAzAAAzAAAAAAA
-      AAAAAAAAAAAAAAAAAAAAAAAAAAAAAAAAAAD59PGeVRmeVRmeVRmeVRmeVRmeVRmeVRmeVRmeVRmeVRme
-      VRmeVRmeVRmeVRmeVRmeVRmeVRnDlXAAAAAAAAAAAAAAAAAAAAAAAAAAAAAAAAAAzAAAzAAAzAAAzAAA
-      zAAAzAAAzAAAzAAAzAAAzAAAzAAAzAAAzAAAzAAAzAAAzAAAzAAAzAAAzAAAzAAAzAAAzAAAzAAAzAAA
-      zAAAzAAAzAAAzAAAzAAAAAAAAAAAAAAAAAAAAAAAAAAAAAAAAAAAAACvdEOcVBecVBecVBecVBecVBec
-      VBecVBecVBecVBecVBecVBecVBecVBecVBecVBeiXybav6gAAAAAAAAAAAAAAAAAAAAAAAAAAAAAAAAA
-      zAAAzAAAzAAAzAAAzAAAzAAAzAAAzAAAzAAAzAAAzAAAzAAAzAAAzAAAzAAAzAAAzAAAzAAAzAAAzAAA
-      zAAAzAAAzAAAzAAAzAAAzAAAzAAAzAAAzAAAzAAAAAAAAAAAAAAAAAAAAAAAAAAAAAAAAAAAAAD59PDg
-      ybbBlG2oaTKbUxWbUxWbUxWbUxWbUxWbUxWbUxWbUxWuc0HNqYrs39MAAAAAAAAAAAAAAAAAAAAAAAAA
-      AAAAAAAAAAAAAAAAzAAAzAAAzAAAzAAAzAAAzAAAzAAAzAAAzAAAzAAAzAAAzAAAzAAAzAAAzAAAzAAA
-      zAAAzAAAzAAAzAAAzAAAzAAAzAAAzAAAzAAAzAAAzAAAzAAAAAAAAAAAAAAAAAAAAAAAAAAAAAAAAAAA
-      AAAAAAAAAAAAAAAAAAAAAAAAAADMqImZURSZURSZURSZURSZURSZURTs3tMAAAAAAAAAAAAAAAAAAAAA
-      AAAAAAAAAAAAAAAAAAAAAAAAAAAAAAAAzAAAzAAAzAAAzAAAzAAAzAAAzAAAzAAAzAAAzAAAzAAAzAAA
-      zAAAzAAAzAAAzAAAzAAAzAAAzAAAzAAAzAAAzAAAzAAAzAAAzAAAzAAAAAAAAAAAAAAAAAAAAAAAAAAA
-      AAAAAAAAAAAAAAAAAAAAAAAAAAAAAAAAAAAAAADy6eGrcD+YTxKYTxKYTxKYTxKYTxKYTxLFnHoAAAAA
-      AAAAAAAAAAAAAAAAAAAAAAAAAAAAAAAAAAAAAAAAAAAAAAAAzAAAzAAAzAAAzAAAzAAAzAAAzAAAzAAA
-      zAAAzAAAzAAAzAAAzAAAzAAAzAAAzAAAzAAAzAAAzAAAzAAAzAAAzAAAzAAAzAAAAAAAAAAAAAAAAAAA
-      AAAAAAAAAAAAAAAAAAAAAAAAAAAAAAAAAAAAAAAAAAAAAAAAAAAAAAD49PDRspajZC6WThCWThCWThCW
-      ThCwekzl08MAAAAAAAAAAAAAAAAAAAAAAAAAAAAAAAAAAAAAAAAAAAAAAAAAAAAAzAAAzAAAzAAAzAAA
-      zAAAzAAAzAAAzAAAzAAAzAAAzAAAzAAAzAAAzAAAzAAAzAAAzAAAzAAAzAAAzAAAzAAAzAAAAAAAAAAA
-      AAAAAAAAAAAAAAAAAAAAAAAAAAAAAAAAAAAAAAAAAAAAAAAAAAAAAAAAAAAAAAAAAAAAAAAAAAAAAADr
-      3dK9kGmVTQ+VTQ/k0sPy6eEAAAAAAAAAAAAAAAAAAAAAAAAAAAAAAAAAAAAAAAAAAAAAAAAAAAAAAAAA
-      zAAAzAAAzAAAzAAAzAAAzAAAzAAAzAAAzAAAzAAAzAAAzAAAzAAAzAAAzAAAzAAAzAAAzAAAzAAAzAAA
-      AAAAAAAAAAAAAAAAAAAAAAAAAAAAAAAAAAAAAAAAAAAAAAAAAAAAAAAAAAAAAAAAAAAAAAAAAAAAAAAA
-      AAAAAAAAAAAAAAAAAADr3dGTSw2hYisAAAAAAAAAAAAAAAAAAAAAAAAAAAAAAAAAAAAAAAAAAAAAAAAA
-      AAAAAAAAAAAAAAAAzAAAzAAAzAAAzAAAzAAAzAAAzAAAzAAAzAAAzAAAzAAAzAAAzAAAzAAAzAAAzAAA
-      zAAAzAAAAAAAAAAAAAAAAAAAAAAAAAAAAAAAAAAAAAAAAAAAAAAAAAAAAAAAAAAAAAAAAAAAAAAAAAAA
-      AAAAAAAAAAAAAAAAAAAAAAAAAAAAAAAAAAAAAACRSgvBmXYAAAAAAAAAAAAAAAAAAAAAAAAAAAAAAAAA
-      AAAAAAAAAAAAAAAAAAAAAAAAAAAAAAAAzAAAzAAAzAAAzAAAzAAAzAAAzAAAzAAAzAAAzAAAzAAAzAAA
-      zAAAzAAAzAAAzAAAAAAAAAAAAAAAAAAAAAAAAAAAAAAAAAAAAAAAAAAAAAAAAAAAAAAAAAAAAAAAAAAA
-      AAAAAAAAAAAAAAAAAAAAAAAAAAAAAAAAAAAAAAAAAAAAAAAAAAAAAACXUxnHo4QAAAAAAAAAAAAAAAAA
-      AAAAAAAAAAAAAAAAAAAAAAAAAAAAAAAAAAAAAAAAAAAAAAAAzAAAzAAAzAAAzAAAzAAAzAAAzAAAzAAA
-      zAAAzAAAzAAAzAAAzAAAzAAAAAAAAAAAAAAAAAAAAAAAAAAAAAAAAAAAAAAAAAAAAAAAAAAAAAAAAAAA
-      AAAAAAAAAAAAAAAAAAAAAAAAAAAAAAAAAAAAAAAAAAAAAAAAAAAAAAAAAAAAAAAAAAAAAACrdUbOrpMA
-      AAAAAAAAAAAAAAAAAAAAAAAAAAAAAAAAAAAAAAAAAAAAAAAAAAAAAAAAAAAAAAAAzAAAzAAAzAAAzAAA
-      zAAAzAAAzAAAzAAAzAAAzAAAzAAAzAAAAAAAAAAAAAAAAAAAAAAAAAAAAAAAAAAAAAAAAAAAAAAAAAAA
-      AAAAAAAAAAAAAAAAAAAAAAAAAAAAAAAAAAAAAAAAAAAAAAAAAAAAAAAAAAAAAAAAAAAAAAAAAAAAAAAA
-      AAAAAACqdETi0MEAAAAAAAAAAAAAAAAAAAAAAAAAAAAAAAAAAAAAAAAAAAAAAAAAAAAAAAAAAAAAAAAA
-      zAAAzAAAzAAAzAAAzAAAzAAAzAAAzAAAzAAAzAAAAAAAAAAAAAAAAAAAAAAAAAAAAAAAAAAAAAAAAAAA
-      AAAAAAAAAAAAAAAAAAAAAAAAAAAAAAAAAAAAAAAAAAAAAAAAAAAAAAAAAAAAAAAAAAAAAAAAAAAAAAAA
-      AAAAAAAAAAAAAAAAAAAAAAC+lnPi0MAAAAAAAAAAAAAAAAAAAAAAAAAAAAAAAAAAAAAAAAAAAAAAAAAA
-      AAAAAAAAAAAAAAAAzAAAzAAAzAAAzAAAzAAAzAAAzAAAzAAAAAAAAAAAAAAAAAAAAAAAAAAAAAAAAAAA
-      AAAAAAAAAAAAAAAAAAAAAAAAAAAAAAAAAAAAAAAAAAAAAAAAAAAAAAAAAAAAAAAAAAAAAAAAAAAAAAAA
-      AAAAAAAAAAAAAAAAAAAAAAAAAAAAAAAAAAAAAADEoYH48+8AAAAAAAAAAAAAAAAAAAAAAAAAAAAAAAAA
-      AAAAAAAAAAAAAAAAAAAAAAAAAAAAAAAAzAAAzAAAzAAAzAAAzAAAzAAAAAAAAAAAAAAAAAAAAAAAAAAA
-      AAAAAAAAAAAAAAAAAAAAAAAAAAAAAAAAAAAAAAAAAAAAAAAAAAAAAAAAAAAAAAAAAAAAAAAAAAAAAAAA
-      AAAAAAAAAAAAAAAAAAAAAAAAAAAAAAAAAAAAAAAAAAAAAAAAAAAAAADSt6AAAAAAAAAAAAAAAAAAAAAA
-      AAAAAAAAAAAAAAAAAAAAAAAAAAAAAAAAAAAAAAAAAAAAAAAAzAAAzAAAzAAAzAAAAAAAAAAAAAAAAAAA
-      AAAAAAAAAAAAAAAAAAAAAAAAAAAAAAAAAAAAAAAAAAAAAAAAAAAAAAAAAAAAAAAAAAAAAAAAAAAAAAAA
-      AAAAAAAAAAAAAAAAAAAAAAAAAAAAAAAAAAAAAAAAAAAAAAAAAAAAAAAAAAAAAAAAAAAAAAAAAAAAAAAA
-      AAAAAAAAAAAAAAAAAAAAAAAAAAAAAAAAAAAAAAAAAAAAAAAAAAAAAAAAAAAAAAAAzAAAzAAAAAAAAAAA
-      AAAAAAAAAAAAAAAAAAAAAAAAAAAAAAAAAAAAAAAAAAAAAAAAAAAAAAAAAAAAAAAAAAAAAAAAAAAAAAAA
-      AAAAAAAAAAAAAAAAAAAAAAAAAAAAAAAAAAAAAAAAAAAAAAAAAAAAAAAAAAAAAAAAAAAAAAAAAAAAAAAA
-      AAAAAAAAAAAAAAAAAAAAAAAAAAAAAAAAAAAAAAAAAAAAAAAAAAAAAAAAAAAAAAAAAAAAAAAAAAAAAYAA
-      AAAAAAABgAAAAAAAYAGAAAAA/+BgAYAAGAP/4GABgAAcB//gYAGAAB///+BgAYAAH///4HgBgAAf///g
-      eAGAAB///+B4AYAAH///4HgBgAAf///geAGAAB///+B4AYAAH///4HgBgAA////geAGAAD///+B4AfwA
-      P///4HgB/AA////geAH8AD///8B4AfwAP///wHgB/AA////AeAH8AD///8B4AfwAP///wDgB/AA////A
-      OAB8AD///8A4ADwAP///wDgAD4H////AOAADw////8A//gDn////gD/+AD////+AP/4AD////4A//gAD
-      ////gD/+AAD///AAAf4AAD//8AAB/gAAD//wAAH+AAAD/8AAAD4AAAD/wAAAfgAAAD/wAAH+AAAAD/gA
-      Af4AAAAH/AAH/gAAAB//wD/+AAAAf/+AP/4AAAH//4A//gAAB///4H/+AAAf///x//4AAH////n//gAB
-      ////+f/+AAf////5//4AH/////n//gB/////+f/+Af/////5//4H//////v//h/////////+f////w==
-    </value>
-  </data>
-  <data name="$this.Margin" type="System.Windows.Forms.Padding, System.Windows.Forms">
-    <value>2, 2, 2, 2</value>
-  </data>
-  <data name="$this.MinimumSize" type="System.Drawing.Size, System.Drawing">
-    <value>358, 385</value>
-  </data>
-  <data name="$this.StartPosition" type="System.Windows.Forms.FormStartPosition, System.Windows.Forms">
-    <value>CenterParent</value>
-  </data>
-  <data name="$this.Text" xml:space="preserve">
-    <value>Skyline Batch Configuration</value>
-  </data>
-  <data name="&gt;&gt;toolTip1.Name" xml:space="preserve">
-    <value>toolTip1</value>
-  </data>
-  <data name="&gt;&gt;toolTip1.Type" xml:space="preserve">
-    <value>System.Windows.Forms.ToolTip, System.Windows.Forms, Version=4.0.0.0, Culture=neutral, PublicKeyToken=b77a5c561934e089</value>
-  </data>
-  <data name="&gt;&gt;btnDownloadAnnotations.Name" xml:space="preserve">
-    <value>btnDownloadAnnotations</value>
-  </data>
-  <data name="&gt;&gt;btnDownloadAnnotations.Type" xml:space="preserve">
-    <value>System.Windows.Forms.ToolStripButton, System.Windows.Forms, Version=4.0.0.0, Culture=neutral, PublicKeyToken=b77a5c561934e089</value>
-  </data>
-  <data name="&gt;&gt;btnDownloadData.Name" xml:space="preserve">
-    <value>btnDownloadData</value>
-  </data>
-  <data name="&gt;&gt;btnDownloadData.Type" xml:space="preserve">
-    <value>System.Windows.Forms.ToolStripButton, System.Windows.Forms, Version=4.0.0.0, Culture=neutral, PublicKeyToken=b77a5c561934e089</value>
-  </data>
-  <data name="&gt;&gt;btnDownloadTemplate.Name" xml:space="preserve">
-    <value>btnDownloadTemplate</value>
-  </data>
-  <data name="&gt;&gt;btnDownloadTemplate.Type" xml:space="preserve">
-    <value>System.Windows.Forms.ToolStripButton, System.Windows.Forms, Version=4.0.0.0, Culture=neutral, PublicKeyToken=b77a5c561934e089</value>
-  </data>
-  <data name="&gt;&gt;btnAddReport.Name" xml:space="preserve">
-    <value>btnAddReport</value>
-  </data>
-  <data name="&gt;&gt;btnAddReport.Type" xml:space="preserve">
-    <value>System.Windows.Forms.ToolStripButton, System.Windows.Forms, Version=4.0.0.0, Culture=neutral, PublicKeyToken=b77a5c561934e089</value>
-  </data>
-  <data name="&gt;&gt;btnDeleteReport.Name" xml:space="preserve">
-    <value>btnDeleteReport</value>
-  </data>
-  <data name="&gt;&gt;btnDeleteReport.Type" xml:space="preserve">
-    <value>System.Windows.Forms.ToolStripButton, System.Windows.Forms, Version=4.0.0.0, Culture=neutral, PublicKeyToken=b77a5c561934e089</value>
-  </data>
-  <data name="&gt;&gt;btnEditReport.Name" xml:space="preserve">
-    <value>btnEditReport</value>
-  </data>
-  <data name="&gt;&gt;btnEditReport.Type" xml:space="preserve">
-    <value>System.Windows.Forms.ToolStripButton, System.Windows.Forms, Version=4.0.0.0, Culture=neutral, PublicKeyToken=b77a5c561934e089</value>
-  </data>
-  <data name="&gt;&gt;columnName.Name" xml:space="preserve">
-    <value>columnName</value>
-  </data>
-  <data name="&gt;&gt;columnName.Type" xml:space="preserve">
-    <value>System.Windows.Forms.DataGridViewTextBoxColumn, System.Windows.Forms, Version=4.0.0.0, Culture=neutral, PublicKeyToken=b77a5c561934e089</value>
-  </data>
-  <data name="&gt;&gt;columnScripts.Name" xml:space="preserve">
-    <value>columnScripts</value>
-  </data>
-  <data name="&gt;&gt;columnScripts.Type" xml:space="preserve">
-    <value>System.Windows.Forms.DataGridViewTextBoxColumn, System.Windows.Forms, Version=4.0.0.0, Culture=neutral, PublicKeyToken=b77a5c561934e089</value>
-  </data>
-  <data name="&gt;&gt;columnFile.Name" xml:space="preserve">
-    <value>columnFile</value>
-  </data>
-  <data name="&gt;&gt;columnFile.Type" xml:space="preserve">
-    <value>System.Windows.Forms.DataGridViewTextBoxColumn, System.Windows.Forms, Version=4.0.0.0, Culture=neutral, PublicKeyToken=b77a5c561934e089</value>
-  </data>
-  <data name="&gt;&gt;imageListToolbarIcons.Name" xml:space="preserve">
-    <value>imageListToolbarIcons</value>
-  </data>
-  <data name="&gt;&gt;imageListToolbarIcons.Type" xml:space="preserve">
-    <value>System.Windows.Forms.ImageList, System.Windows.Forms, Version=4.0.0.0, Culture=neutral, PublicKeyToken=b77a5c561934e089</value>
-  </data>
-  <data name="&gt;&gt;$this.Name" xml:space="preserve">
-    <value>SkylineBatchConfigForm</value>
-  </data>
-  <data name="&gt;&gt;$this.Type" xml:space="preserve">
-    <value>System.Windows.Forms.Form, System.Windows.Forms, Version=4.0.0.0, Culture=neutral, PublicKeyToken=b77a5c561934e089</value>
-  </data>
+﻿<?xml version="1.0" encoding="utf-8"?>
+<root>
+  <!-- 
+    Microsoft ResX Schema 
+    
+    Version 2.0
+    
+    The primary goals of this format is to allow a simple XML format 
+    that is mostly human readable. The generation and parsing of the 
+    various data types are done through the TypeConverter classes 
+    associated with the data types.
+    
+    Example:
+    
+    ... ado.net/XML headers & schema ...
+    <resheader name="resmimetype">text/microsoft-resx</resheader>
+    <resheader name="version">2.0</resheader>
+    <resheader name="reader">System.Resources.ResXResourceReader, System.Windows.Forms, ...</resheader>
+    <resheader name="writer">System.Resources.ResXResourceWriter, System.Windows.Forms, ...</resheader>
+    <data name="Name1"><value>this is my long string</value><comment>this is a comment</comment></data>
+    <data name="Color1" type="System.Drawing.Color, System.Drawing">Blue</data>
+    <data name="Bitmap1" mimetype="application/x-microsoft.net.object.binary.base64">
+        <value>[base64 mime encoded serialized .NET Framework object]</value>
+    </data>
+    <data name="Icon1" type="System.Drawing.Icon, System.Drawing" mimetype="application/x-microsoft.net.object.bytearray.base64">
+        <value>[base64 mime encoded string representing a byte array form of the .NET Framework object]</value>
+        <comment>This is a comment</comment>
+    </data>
+                
+    There are any number of "resheader" rows that contain simple 
+    name/value pairs.
+    
+    Each data row contains a name, and value. The row also contains a 
+    type or mimetype. Type corresponds to a .NET class that support 
+    text/value conversion through the TypeConverter architecture. 
+    Classes that don't support this are serialized and stored with the 
+    mimetype set.
+    
+    The mimetype is used for serialized objects, and tells the 
+    ResXResourceReader how to depersist the object. This is currently not 
+    extensible. For a given mimetype the value must be set accordingly:
+    
+    Note - application/x-microsoft.net.object.binary.base64 is the format 
+    that the ResXResourceWriter will generate, however the reader can 
+    read any of the formats listed below.
+    
+    mimetype: application/x-microsoft.net.object.binary.base64
+    value   : The object must be serialized with 
+            : System.Runtime.Serialization.Formatters.Binary.BinaryFormatter
+            : and then encoded with base64 encoding.
+    
+    mimetype: application/x-microsoft.net.object.soap.base64
+    value   : The object must be serialized with 
+            : System.Runtime.Serialization.Formatters.Soap.SoapFormatter
+            : and then encoded with base64 encoding.
+
+    mimetype: application/x-microsoft.net.object.bytearray.base64
+    value   : The object must be serialized into a byte array 
+            : using a System.ComponentModel.TypeConverter
+            : and then encoded with base64 encoding.
+    -->
+  <xsd:schema id="root" xmlns="" xmlns:xsd="http://www.w3.org/2001/XMLSchema" xmlns:msdata="urn:schemas-microsoft-com:xml-msdata">
+    <xsd:import namespace="http://www.w3.org/XML/1998/namespace" />
+    <xsd:element name="root" msdata:IsDataSet="true">
+      <xsd:complexType>
+        <xsd:choice maxOccurs="unbounded">
+          <xsd:element name="metadata">
+            <xsd:complexType>
+              <xsd:sequence>
+                <xsd:element name="value" type="xsd:string" minOccurs="0" />
+              </xsd:sequence>
+              <xsd:attribute name="name" use="required" type="xsd:string" />
+              <xsd:attribute name="type" type="xsd:string" />
+              <xsd:attribute name="mimetype" type="xsd:string" />
+              <xsd:attribute ref="xml:space" />
+            </xsd:complexType>
+          </xsd:element>
+          <xsd:element name="assembly">
+            <xsd:complexType>
+              <xsd:attribute name="alias" type="xsd:string" />
+              <xsd:attribute name="name" type="xsd:string" />
+            </xsd:complexType>
+          </xsd:element>
+          <xsd:element name="data">
+            <xsd:complexType>
+              <xsd:sequence>
+                <xsd:element name="value" type="xsd:string" minOccurs="0" msdata:Ordinal="1" />
+                <xsd:element name="comment" type="xsd:string" minOccurs="0" msdata:Ordinal="2" />
+              </xsd:sequence>
+              <xsd:attribute name="name" type="xsd:string" use="required" msdata:Ordinal="1" />
+              <xsd:attribute name="type" type="xsd:string" msdata:Ordinal="3" />
+              <xsd:attribute name="mimetype" type="xsd:string" msdata:Ordinal="4" />
+              <xsd:attribute ref="xml:space" />
+            </xsd:complexType>
+          </xsd:element>
+          <xsd:element name="resheader">
+            <xsd:complexType>
+              <xsd:sequence>
+                <xsd:element name="value" type="xsd:string" minOccurs="0" msdata:Ordinal="1" />
+              </xsd:sequence>
+              <xsd:attribute name="name" type="xsd:string" use="required" />
+            </xsd:complexType>
+          </xsd:element>
+        </xsd:choice>
+      </xsd:complexType>
+    </xsd:element>
+  </xsd:schema>
+  <resheader name="resmimetype">
+    <value>text/microsoft-resx</value>
+  </resheader>
+  <resheader name="version">
+    <value>2.0</value>
+  </resheader>
+  <resheader name="reader">
+    <value>System.Resources.ResXResourceReader, System.Windows.Forms, Version=4.0.0.0, Culture=neutral, PublicKeyToken=b77a5c561934e089</value>
+  </resheader>
+  <resheader name="writer">
+    <value>System.Resources.ResXResourceWriter, System.Windows.Forms, Version=4.0.0.0, Culture=neutral, PublicKeyToken=b77a5c561934e089</value>
+  </resheader>
+  <metadata name="toolTip1.TrayLocation" type="System.Drawing.Point, System.Drawing, Version=4.0.0.0, Culture=neutral, PublicKeyToken=b03f5f7f11d50a3a">
+    <value>122, 17</value>
+  </metadata>
+  <assembly alias="mscorlib" name="mscorlib, Version=4.0.0.0, Culture=neutral, PublicKeyToken=b77a5c561934e089" />
+  <data name="linkLabelRegex.AutoSize" type="System.Boolean, mscorlib">
+    <value>True</value>
+  </data>
+  <assembly alias="System.Windows.Forms" name="System.Windows.Forms, Version=4.0.0.0, Culture=neutral, PublicKeyToken=b77a5c561934e089" />
+  <data name="linkLabelRegex.LinkArea" type="System.Windows.Forms.LinkArea, System.Windows.Forms">
+    <value>36, 18</value>
+  </data>
+  <assembly alias="System.Drawing" name="System.Drawing, Version=4.0.0.0, Culture=neutral, PublicKeyToken=b03f5f7f11d50a3a" />
+  <data name="linkLabelRegex.Location" type="System.Drawing.Point, System.Drawing">
+    <value>10, 227</value>
+  </data>
+  <data name="linkLabelRegex.Margin" type="System.Windows.Forms.Padding, System.Windows.Forms">
+    <value>2, 0, 2, 0</value>
+  </data>
+  <data name="linkLabelRegex.Size" type="System.Drawing.Size, System.Drawing">
+    <value>280, 17</value>
+  </data>
+  <data name="linkLabelRegex.TabIndex" type="System.Int32, mscorlib">
+    <value>11</value>
+  </data>
+  <data name="linkLabelRegex.Text" xml:space="preserve">
+    <value>&amp;Replicate naming pattern (optional regular expression):</value>
+  </data>
+  <data name="linkLabelRegex.ToolTip" xml:space="preserve">
+    <value>A regular expression from which the first group will be used to name replicates in an ‑‑import‑all operation (e.g. [^_]_(.*) for everything after the first underscore).</value>
+  </data>
+  <data name="&gt;&gt;linkLabelRegex.Name" xml:space="preserve">
+    <value>linkLabelRegex</value>
+  </data>
+  <data name="&gt;&gt;linkLabelRegex.Type" xml:space="preserve">
+    <value>System.Windows.Forms.LinkLabel, System.Windows.Forms, Version=4.0.0.0, Culture=neutral, PublicKeyToken=b77a5c561934e089</value>
+  </data>
+  <data name="&gt;&gt;linkLabelRegex.Parent" xml:space="preserve">
+    <value>tabFiles</value>
+  </data>
+  <data name="&gt;&gt;linkLabelRegex.ZOrder" xml:space="preserve">
+    <value>8</value>
+  </data>
+  <data name="label5.AutoSize" type="System.Boolean, mscorlib">
+    <value>True</value>
+  </data>
+  <data name="label5.Location" type="System.Drawing.Point, System.Drawing">
+    <value>6, 13</value>
+  </data>
+  <data name="label5.Size" type="System.Drawing.Size, System.Drawing">
+    <value>134, 13</value>
+  </data>
+  <data name="label5.TabIndex" type="System.Int32, mscorlib">
+    <value>18</value>
+  </data>
+  <data name="label5.Text" xml:space="preserve">
+    <value>&amp;MS1 filtering res/accuracy:</value>
+  </data>
+  <data name="label5.ToolTip" xml:space="preserve">
+    <value>Value for ‑‑full‑scan‑precursor‑res
+See Help &gt;Documentation &gt;Command Line in Skyline.</value>
+  </data>
+  <data name="&gt;&gt;label5.Name" xml:space="preserve">
+    <value>label5</value>
+  </data>
+  <data name="&gt;&gt;label5.Type" xml:space="preserve">
+    <value>System.Windows.Forms.Label, System.Windows.Forms, Version=4.0.0.0, Culture=neutral, PublicKeyToken=b77a5c561934e089</value>
+  </data>
+  <data name="&gt;&gt;label5.Parent" xml:space="preserve">
+    <value>tabSettings</value>
+  </data>
+  <data name="&gt;&gt;label5.ZOrder" xml:space="preserve">
+    <value>7</value>
+  </data>
+  <data name="label4.AutoSize" type="System.Boolean, mscorlib">
+    <value>True</value>
+  </data>
+  <data name="label4.Location" type="System.Drawing.Point, System.Drawing">
+    <value>6, 110</value>
+  </data>
+  <data name="label4.Size" type="System.Drawing.Size, System.Drawing">
+    <value>114, 13</value>
+  </data>
+  <data name="label4.TabIndex" type="System.Int32, mscorlib">
+    <value>17</value>
+  </data>
+  <data name="label4.Text" xml:space="preserve">
+    <value>&amp;Retention time filtering:</value>
+  </data>
+  <data name="label4.ToolTip" xml:space="preserve">
+    <value>Value for ‑‑full‑scan‑rt‑filter‑tolerance
+See Help &gt;Documentation &gt;Command Line in Skyline.</value>
+  </data>
+  <data name="&gt;&gt;label4.Name" xml:space="preserve">
+    <value>label4</value>
+  </data>
+  <data name="&gt;&gt;label4.Type" xml:space="preserve">
+    <value>System.Windows.Forms.Label, System.Windows.Forms, Version=4.0.0.0, Culture=neutral, PublicKeyToken=b77a5c561934e089</value>
+  </data>
+  <data name="&gt;&gt;label4.Parent" xml:space="preserve">
+    <value>tabSettings</value>
+  </data>
+  <data name="&gt;&gt;label4.ZOrder" xml:space="preserve">
+    <value>8</value>
+  </data>
+  <data name="radioShuffleDecoys.AutoSize" type="System.Boolean, mscorlib">
+    <value>True</value>
+  </data>
+  <data name="radioShuffleDecoys.Enabled" type="System.Boolean, mscorlib">
+    <value>False</value>
+  </data>
+  <data name="radioShuffleDecoys.Location" type="System.Drawing.Point, System.Drawing">
+    <value>19, 208</value>
+  </data>
+  <data name="radioShuffleDecoys.Size" type="System.Drawing.Size, System.Drawing">
+    <value>58, 17</value>
+  </data>
+  <data name="radioShuffleDecoys.TabIndex" type="System.Int32, mscorlib">
+    <value>23</value>
+  </data>
+  <data name="radioShuffleDecoys.Text" xml:space="preserve">
+    <value>S&amp;huffle</value>
+  </data>
+  <data name="radioShuffleDecoys.ToolTip" xml:space="preserve">
+    <value>Uses the ‑‑decoys‑add&lt;shuffle&gt; command.
+See Help &gt;Documentation &gt;Command Line in Skyline.</value>
+  </data>
+  <data name="&gt;&gt;radioShuffleDecoys.Name" xml:space="preserve">
+    <value>radioShuffleDecoys</value>
+  </data>
+  <data name="&gt;&gt;radioShuffleDecoys.Type" xml:space="preserve">
+    <value>System.Windows.Forms.RadioButton, System.Windows.Forms, Version=4.0.0.0, Culture=neutral, PublicKeyToken=b77a5c561934e089</value>
+  </data>
+  <data name="&gt;&gt;radioShuffleDecoys.Parent" xml:space="preserve">
+    <value>tabSettings</value>
+  </data>
+  <data name="&gt;&gt;radioShuffleDecoys.ZOrder" xml:space="preserve">
+    <value>3</value>
+  </data>
+  <data name="radioReverseDecoys.AutoSize" type="System.Boolean, mscorlib">
+    <value>True</value>
+  </data>
+  <data name="radioReverseDecoys.Enabled" type="System.Boolean, mscorlib">
+    <value>False</value>
+  </data>
+  <data name="radioReverseDecoys.Location" type="System.Drawing.Point, System.Drawing">
+    <value>19, 185</value>
+  </data>
+  <data name="radioReverseDecoys.Size" type="System.Drawing.Size, System.Drawing">
+    <value>65, 17</value>
+  </data>
+  <data name="radioReverseDecoys.TabIndex" type="System.Int32, mscorlib">
+    <value>22</value>
+  </data>
+  <data name="radioReverseDecoys.Text" xml:space="preserve">
+    <value>R&amp;everse</value>
+  </data>
+  <data name="radioReverseDecoys.ToolTip" xml:space="preserve">
+    <value>Uses the ‑‑decoys‑add&lt;reverse&gt; command.
+See Help &gt;Documentation &gt;Command Line in Skyline.</value>
+  </data>
+  <data name="&gt;&gt;radioReverseDecoys.Name" xml:space="preserve">
+    <value>radioReverseDecoys</value>
+  </data>
+  <data name="&gt;&gt;radioReverseDecoys.Type" xml:space="preserve">
+    <value>System.Windows.Forms.RadioButton, System.Windows.Forms, Version=4.0.0.0, Culture=neutral, PublicKeyToken=b77a5c561934e089</value>
+  </data>
+  <data name="&gt;&gt;radioReverseDecoys.Parent" xml:space="preserve">
+    <value>tabSettings</value>
+  </data>
+  <data name="&gt;&gt;radioReverseDecoys.ZOrder" xml:space="preserve">
+    <value>4</value>
+  </data>
+  <data name="checkBoxDecoys.AutoSize" type="System.Boolean, mscorlib">
+    <value>True</value>
+  </data>
+  <data name="checkBoxDecoys.Location" type="System.Drawing.Point, System.Drawing">
+    <value>10, 162</value>
+  </data>
+  <data name="checkBoxDecoys.Size" type="System.Drawing.Size, System.Drawing">
+    <value>82, 17</value>
+  </data>
+  <data name="checkBoxDecoys.TabIndex" type="System.Int32, mscorlib">
+    <value>21</value>
+  </data>
+  <data name="checkBoxDecoys.Text" xml:space="preserve">
+    <value>&amp;Add decoys</value>
+  </data>
+  <data name="checkBoxDecoys.ToolTip" xml:space="preserve">
+    <value>Uses the ‑‑decoys‑add command.
+See Help &gt;Documentation &gt;Command Line in Skyline.</value>
+  </data>
+  <data name="&gt;&gt;checkBoxDecoys.Name" xml:space="preserve">
+    <value>checkBoxDecoys</value>
+  </data>
+  <data name="&gt;&gt;checkBoxDecoys.Type" xml:space="preserve">
+    <value>System.Windows.Forms.CheckBox, System.Windows.Forms, Version=4.0.0.0, Culture=neutral, PublicKeyToken=b77a5c561934e089</value>
+  </data>
+  <data name="&gt;&gt;checkBoxDecoys.Parent" xml:space="preserve">
+    <value>tabSettings</value>
+  </data>
+  <data name="&gt;&gt;checkBoxDecoys.ZOrder" xml:space="preserve">
+    <value>5</value>
+  </data>
+  <data name="textMsOneResolvingPower.Location" type="System.Drawing.Point, System.Drawing">
+    <value>9, 29</value>
+  </data>
+  <data name="textMsOneResolvingPower.Size" type="System.Drawing.Size, System.Drawing">
+    <value>143, 20</value>
+  </data>
+  <data name="textMsOneResolvingPower.TabIndex" type="System.Int32, mscorlib">
+    <value>16</value>
+  </data>
+  <data name="textMsOneResolvingPower.ToolTip" xml:space="preserve">
+    <value>Value for ‑‑full‑scan‑precursor‑res
+See Help &gt;Documentation &gt;Command Line in Skyline.</value>
+  </data>
+  <data name="&gt;&gt;textMsOneResolvingPower.Name" xml:space="preserve">
+    <value>textMsOneResolvingPower</value>
+  </data>
+  <data name="&gt;&gt;textMsOneResolvingPower.Type" xml:space="preserve">
+    <value>System.Windows.Forms.TextBox, System.Windows.Forms, Version=4.0.0.0, Culture=neutral, PublicKeyToken=b77a5c561934e089</value>
+  </data>
+  <data name="&gt;&gt;textMsOneResolvingPower.Parent" xml:space="preserve">
+    <value>tabSettings</value>
+  </data>
+  <data name="&gt;&gt;textMsOneResolvingPower.ZOrder" xml:space="preserve">
+    <value>9</value>
+  </data>
+  <data name="textRetentionTime.Location" type="System.Drawing.Point, System.Drawing">
+    <value>9, 126</value>
+  </data>
+  <data name="textRetentionTime.Size" type="System.Drawing.Size, System.Drawing">
+    <value>143, 20</value>
+  </data>
+  <data name="textRetentionTime.TabIndex" type="System.Int32, mscorlib">
+    <value>14</value>
+  </data>
+  <data name="textRetentionTime.ToolTip" xml:space="preserve">
+    <value>Value for ‑‑full‑scan‑rt‑filter‑tolerance
+See Help &gt;Documentation &gt;Command Line in Skyline.</value>
+  </data>
+  <data name="&gt;&gt;textRetentionTime.Name" xml:space="preserve">
+    <value>textRetentionTime</value>
+  </data>
+  <data name="&gt;&gt;textRetentionTime.Type" xml:space="preserve">
+    <value>System.Windows.Forms.TextBox, System.Windows.Forms, Version=4.0.0.0, Culture=neutral, PublicKeyToken=b77a5c561934e089</value>
+  </data>
+  <data name="&gt;&gt;textRetentionTime.Parent" xml:space="preserve">
+    <value>tabSettings</value>
+  </data>
+  <data name="&gt;&gt;textRetentionTime.ZOrder" xml:space="preserve">
+    <value>10</value>
+  </data>
+  <data name="label9.AutoSize" type="System.Boolean, mscorlib">
+    <value>True</value>
+  </data>
+  <data name="label9.ImeMode" type="System.Windows.Forms.ImeMode, System.Windows.Forms">
+    <value>NoControl</value>
+  </data>
+  <data name="label9.Location" type="System.Drawing.Point, System.Drawing">
+    <value>7, 61</value>
+  </data>
+  <data name="label9.Size" type="System.Drawing.Size, System.Drawing">
+    <value>145, 13</value>
+  </data>
+  <data name="label9.TabIndex" type="System.Int32, mscorlib">
+    <value>25</value>
+  </data>
+  <data name="label9.Text" xml:space="preserve">
+    <value>M&amp;s/Ms filtering res/accuracy:</value>
+  </data>
+  <data name="label9.ToolTip" xml:space="preserve">
+    <value>Value for ‑‑full‑scan‑product‑res
+See Help &gt;Documentation &gt;Command Line in Skyline.</value>
+  </data>
+  <data name="&gt;&gt;label9.Name" xml:space="preserve">
+    <value>label9</value>
+  </data>
+  <data name="&gt;&gt;label9.Type" xml:space="preserve">
+    <value>System.Windows.Forms.Label, System.Windows.Forms, Version=4.0.0.0, Culture=neutral, PublicKeyToken=b77a5c561934e089</value>
+  </data>
+  <data name="&gt;&gt;label9.Parent" xml:space="preserve">
+    <value>tabSettings</value>
+  </data>
+  <data name="&gt;&gt;label9.ZOrder" xml:space="preserve">
+    <value>1</value>
+  </data>
+  <data name="textMsMsResolvingPower.Location" type="System.Drawing.Point, System.Drawing">
+    <value>9, 77</value>
+  </data>
+  <data name="textMsMsResolvingPower.Size" type="System.Drawing.Size, System.Drawing">
+    <value>143, 20</value>
+  </data>
+  <data name="textMsMsResolvingPower.TabIndex" type="System.Int32, mscorlib">
+    <value>24</value>
+  </data>
+  <data name="textMsMsResolvingPower.ToolTip" xml:space="preserve">
+    <value>Value for ‑‑full‑scan‑product‑res
+See Help &gt;Documentation &gt;Command Line in Skyline.</value>
+  </data>
+  <data name="&gt;&gt;textMsMsResolvingPower.Name" xml:space="preserve">
+    <value>textMsMsResolvingPower</value>
+  </data>
+  <data name="&gt;&gt;textMsMsResolvingPower.Type" xml:space="preserve">
+    <value>System.Windows.Forms.TextBox, System.Windows.Forms, Version=4.0.0.0, Culture=neutral, PublicKeyToken=b77a5c561934e089</value>
+  </data>
+  <data name="&gt;&gt;textMsMsResolvingPower.Parent" xml:space="preserve">
+    <value>tabSettings</value>
+  </data>
+  <data name="&gt;&gt;textMsMsResolvingPower.ZOrder" xml:space="preserve">
+    <value>2</value>
+  </data>
+  <data name="checkBoxMProphet.AutoSize" type="System.Boolean, mscorlib">
+    <value>True</value>
+  </data>
+  <data name="checkBoxMProphet.Location" type="System.Drawing.Point, System.Drawing">
+    <value>10, 232</value>
+  </data>
+  <data name="checkBoxMProphet.Size" type="System.Drawing.Size, System.Drawing">
+    <value>149, 17</value>
+  </data>
+  <data name="checkBoxMProphet.TabIndex" type="System.Int32, mscorlib">
+    <value>26</value>
+  </data>
+  <data name="checkBoxMProphet.Text" xml:space="preserve">
+    <value>&amp;Generate mProphet model</value>
+  </data>
+  <data name="checkBoxMProphet.ToolTip" xml:space="preserve">
+    <value>Adds the commands: --reintegrate-model-name --reintegrate-create-model --reintegrate-overwrite-peaks
+See Help &gt;Documentation &gt;Command Line in Skyline.</value>
+  </data>
+  <data name="&gt;&gt;checkBoxMProphet.Name" xml:space="preserve">
+    <value>checkBoxMProphet</value>
+  </data>
+  <data name="&gt;&gt;checkBoxMProphet.Type" xml:space="preserve">
+    <value>System.Windows.Forms.CheckBox, System.Windows.Forms, Version=4.0.0.0, Culture=neutral, PublicKeyToken=b77a5c561934e089</value>
+  </data>
+  <data name="&gt;&gt;checkBoxMProphet.Parent" xml:space="preserve">
+    <value>tabSettings</value>
+  </data>
+  <data name="&gt;&gt;checkBoxMProphet.ZOrder" xml:space="preserve">
+    <value>0</value>
+  </data>
+  <data name="labelConfigName.AutoSize" type="System.Boolean, mscorlib">
+    <value>True</value>
+  </data>
+  <data name="labelConfigName.Font" type="System.Drawing.Font, System.Drawing">
+    <value>Microsoft Sans Serif, 8.25pt, style=Bold</value>
+  </data>
+  <data name="labelConfigName.Location" type="System.Drawing.Point, System.Drawing">
+    <value>7, 12</value>
+  </data>
+  <data name="labelConfigName.Margin" type="System.Windows.Forms.Padding, System.Windows.Forms">
+    <value>2, 0, 2, 0</value>
+  </data>
+  <data name="labelConfigName.Size" type="System.Drawing.Size, System.Drawing">
+    <value>120, 13</value>
+  </data>
+  <data name="labelConfigName.TabIndex" type="System.Int32, mscorlib">
+    <value>0</value>
+  </data>
+  <data name="labelConfigName.Text" xml:space="preserve">
+    <value>&amp;Configuration name:</value>
+  </data>
+  <data name="labelConfigName.ToolTip" xml:space="preserve">
+    <value>A unique name for the configuration that will be displayed in the configuration list.</value>
+  </data>
+  <data name="&gt;&gt;labelConfigName.Name" xml:space="preserve">
+    <value>labelConfigName</value>
+  </data>
+  <data name="&gt;&gt;labelConfigName.Type" xml:space="preserve">
+    <value>System.Windows.Forms.Label, System.Windows.Forms, Version=4.0.0.0, Culture=neutral, PublicKeyToken=b77a5c561934e089</value>
+  </data>
+  <data name="&gt;&gt;labelConfigName.Parent" xml:space="preserve">
+    <value>tabFiles</value>
+  </data>
+  <data name="&gt;&gt;labelConfigName.ZOrder" xml:space="preserve">
+    <value>10</value>
+  </data>
+  <data name="label3.AutoSize" type="System.Boolean, mscorlib">
+    <value>True</value>
+  </data>
+  <data name="label3.Font" type="System.Drawing.Font, System.Drawing">
+    <value>Microsoft Sans Serif, 8.25pt</value>
+  </data>
+  <data name="label3.Location" type="System.Drawing.Point, System.Drawing">
+    <value>7, 140</value>
+  </data>
+  <data name="label3.Margin" type="System.Windows.Forms.Padding, System.Windows.Forms">
+    <value>2, 0, 2, 0</value>
+  </data>
+  <data name="label3.Size" type="System.Drawing.Size, System.Drawing">
+    <value>76, 13</value>
+  </data>
+  <data name="label3.TabIndex" type="System.Int32, mscorlib">
+    <value>8</value>
+  </data>
+  <data name="label3.Text" xml:space="preserve">
+    <value>&amp;Data directory:</value>
+  </data>
+  <data name="label3.ToolTip" xml:space="preserve">
+    <value>Path to a folder containing the data files to be imported.</value>
+  </data>
+  <data name="&gt;&gt;label3.Name" xml:space="preserve">
+    <value>label3</value>
+  </data>
+  <data name="&gt;&gt;label3.Type" xml:space="preserve">
+    <value>System.Windows.Forms.Label, System.Windows.Forms, Version=4.0.0.0, Culture=neutral, PublicKeyToken=b77a5c561934e089</value>
+  </data>
+  <data name="&gt;&gt;label3.Parent" xml:space="preserve">
+    <value>tabFiles</value>
+  </data>
+  <data name="&gt;&gt;label3.ZOrder" xml:space="preserve">
+    <value>11</value>
+  </data>
+  <data name="label1.AutoSize" type="System.Boolean, mscorlib">
+    <value>True</value>
+  </data>
+  <data name="label1.Font" type="System.Drawing.Font, System.Drawing">
+    <value>Microsoft Sans Serif, 8.25pt</value>
+  </data>
+  <data name="label1.Location" type="System.Drawing.Point, System.Drawing">
+    <value>7, 54</value>
+  </data>
+  <data name="label1.Margin" type="System.Windows.Forms.Padding, System.Windows.Forms">
+    <value>2, 0, 2, 0</value>
+  </data>
+  <data name="label1.Size" type="System.Drawing.Size, System.Drawing">
+    <value>127, 13</value>
+  </data>
+  <data name="label1.TabIndex" type="System.Int32, mscorlib">
+    <value>2</value>
+  </data>
+  <data name="label1.Text" xml:space="preserve">
+    <value>&amp;Skyline template file path:</value>
+  </data>
+  <data name="label1.ToolTip" xml:space="preserve">
+    <value>Path to a Skyline template docuement which will be used to import results.</value>
+  </data>
+  <data name="&gt;&gt;label1.Name" xml:space="preserve">
+    <value>label1</value>
+  </data>
+  <data name="&gt;&gt;label1.Type" xml:space="preserve">
+    <value>System.Windows.Forms.Label, System.Windows.Forms, Version=4.0.0.0, Culture=neutral, PublicKeyToken=b77a5c561934e089</value>
+  </data>
+  <data name="&gt;&gt;label1.Parent" xml:space="preserve">
+    <value>tabFiles</value>
+  </data>
+  <data name="&gt;&gt;label1.ZOrder" xml:space="preserve">
+    <value>15</value>
+  </data>
+  <data name="label2.AutoSize" type="System.Boolean, mscorlib">
+    <value>True</value>
+  </data>
+  <data name="label2.Font" type="System.Drawing.Font, System.Drawing">
+    <value>Microsoft Sans Serif, 8.25pt</value>
+  </data>
+  <data name="label2.Location" type="System.Drawing.Point, System.Drawing">
+    <value>7, 96</value>
+  </data>
+  <data name="label2.Margin" type="System.Windows.Forms.Padding, System.Windows.Forms">
+    <value>2, 0, 2, 0</value>
+  </data>
+  <data name="label2.Size" type="System.Drawing.Size, System.Drawing">
+    <value>101, 13</value>
+  </data>
+  <data name="label2.TabIndex" type="System.Int32, mscorlib">
+    <value>5</value>
+  </data>
+  <data name="label2.Text" xml:space="preserve">
+    <value>&amp;Analysis folder path:</value>
+  </data>
+  <data name="label2.ToolTip" xml:space="preserve">
+    <value>Path to a new or existing folder where results files will be placed.</value>
+  </data>
+  <data name="&gt;&gt;label2.Name" xml:space="preserve">
+    <value>label2</value>
+  </data>
+  <data name="&gt;&gt;label2.Type" xml:space="preserve">
+    <value>System.Windows.Forms.Label, System.Windows.Forms, Version=4.0.0.0, Culture=neutral, PublicKeyToken=b77a5c561934e089</value>
+  </data>
+  <data name="&gt;&gt;label2.Parent" xml:space="preserve">
+    <value>tabFiles</value>
+  </data>
+  <data name="&gt;&gt;label2.ZOrder" xml:space="preserve">
+    <value>18</value>
+  </data>
+  <data name="label7.AutoSize" type="System.Boolean, mscorlib">
+    <value>True</value>
+  </data>
+  <data name="label7.Font" type="System.Drawing.Font, System.Drawing">
+    <value>Microsoft Sans Serif, 8.25pt</value>
+  </data>
+  <data name="label7.ImeMode" type="System.Windows.Forms.ImeMode, System.Windows.Forms">
+    <value>NoControl</value>
+  </data>
+  <data name="label7.Location" type="System.Drawing.Point, System.Drawing">
+    <value>7, 184</value>
+  </data>
+  <data name="label7.Margin" type="System.Windows.Forms.Padding, System.Windows.Forms">
+    <value>2, 0, 2, 0</value>
+  </data>
+  <data name="label7.Size" type="System.Drawing.Size, System.Drawing">
+    <value>128, 13</value>
+  </data>
+  <data name="label7.TabIndex" type="System.Int32, mscorlib">
+    <value>13</value>
+  </data>
+  <data name="label7.Text" xml:space="preserve">
+    <value>A&amp;nnotations file (optional):</value>
+  </data>
+  <data name="label7.ToolTip" xml:space="preserve">
+    <value>A csv file containing annotations for the imported results.</value>
+  </data>
+  <data name="&gt;&gt;label7.Name" xml:space="preserve">
+    <value>label7</value>
+  </data>
+  <data name="&gt;&gt;label7.Type" xml:space="preserve">
+    <value>System.Windows.Forms.Label, System.Windows.Forms, Version=4.0.0.0, Culture=neutral, PublicKeyToken=b77a5c561934e089</value>
+  </data>
+  <data name="&gt;&gt;label7.Parent" xml:space="preserve">
+    <value>tabFiles</value>
+  </data>
+  <data name="&gt;&gt;label7.ZOrder" xml:space="preserve">
+    <value>4</value>
+  </data>
+  <data name="label8.AutoSize" type="System.Boolean, mscorlib">
+    <value>True</value>
+  </data>
+  <data name="label8.Font" type="System.Drawing.Font, System.Drawing">
+    <value>Microsoft Sans Serif, 8.25pt</value>
+  </data>
+  <data name="label8.ImeMode" type="System.Windows.Forms.ImeMode, System.Windows.Forms">
+    <value>NoControl</value>
+  </data>
+  <data name="label8.Location" type="System.Drawing.Point, System.Drawing">
+    <value>7, 12</value>
+  </data>
+  <data name="label8.Margin" type="System.Windows.Forms.Padding, System.Windows.Forms">
+    <value>2, 0, 2, 0</value>
+  </data>
+  <data name="label8.Size" type="System.Drawing.Size, System.Drawing">
+    <value>100, 13</value>
+  </data>
+  <data name="label8.TabIndex" type="System.Int32, mscorlib">
+    <value>5</value>
+  </data>
+  <data name="label8.Text" xml:space="preserve">
+    <value>&amp;Save refined file as:</value>
+  </data>
+  <data name="label8.ToolTip" xml:space="preserve">
+    <value>Saves the refined file to a new location. The original file will be used for the rest of the data processing.</value>
+  </data>
+  <data name="&gt;&gt;label8.Name" xml:space="preserve">
+    <value>label8</value>
+  </data>
+  <data name="&gt;&gt;label8.Type" xml:space="preserve">
+    <value>System.Windows.Forms.Label, System.Windows.Forms, Version=4.0.0.0, Culture=neutral, PublicKeyToken=b77a5c561934e089</value>
+  </data>
+  <data name="&gt;&gt;label8.Parent" xml:space="preserve">
+    <value>tabRefine</value>
+  </data>
+  <data name="&gt;&gt;label8.ZOrder" xml:space="preserve">
+    <value>2</value>
+  </data>
+  <data name="checkBoxRemoveDecoys.Anchor" type="System.Windows.Forms.AnchorStyles, System.Windows.Forms">
+    <value>Bottom, Left</value>
+  </data>
+  <data name="checkBoxRemoveDecoys.AutoSize" type="System.Boolean, mscorlib">
+    <value>True</value>
+  </data>
+  <data name="checkBoxRemoveDecoys.Location" type="System.Drawing.Point, System.Drawing">
+    <value>3, 0</value>
+  </data>
+  <data name="checkBoxRemoveDecoys.Size" type="System.Drawing.Size, System.Drawing">
+    <value>103, 17</value>
+  </data>
+  <data name="checkBoxRemoveDecoys.TabIndex" type="System.Int32, mscorlib">
+    <value>8</value>
+  </data>
+  <data name="checkBoxRemoveDecoys.Text" xml:space="preserve">
+    <value>Remove d&amp;ecoys</value>
+  </data>
+  <data name="checkBoxRemoveDecoys.ToolTip" xml:space="preserve">
+    <value>Remove decoys from the refined file.</value>
+  </data>
+  <data name="&gt;&gt;checkBoxRemoveDecoys.Name" xml:space="preserve">
+    <value>checkBoxRemoveDecoys</value>
+  </data>
+  <data name="&gt;&gt;checkBoxRemoveDecoys.Type" xml:space="preserve">
+    <value>System.Windows.Forms.CheckBox, System.Windows.Forms, Version=4.0.0.0, Culture=neutral, PublicKeyToken=b77a5c561934e089</value>
+  </data>
+  <data name="&gt;&gt;checkBoxRemoveDecoys.Parent" xml:space="preserve">
+    <value>splitContainer2.Panel2</value>
+  </data>
+  <data name="&gt;&gt;checkBoxRemoveDecoys.ZOrder" xml:space="preserve">
+    <value>0</value>
+  </data>
+  <data name="checkBoxRemoveData.Anchor" type="System.Windows.Forms.AnchorStyles, System.Windows.Forms">
+    <value>Bottom, Left</value>
+  </data>
+  <data name="checkBoxRemoveData.AutoSize" type="System.Boolean, mscorlib">
+    <value>True</value>
+  </data>
+  <data name="checkBoxRemoveData.ImeMode" type="System.Windows.Forms.ImeMode, System.Windows.Forms">
+    <value>NoControl</value>
+  </data>
+  <data name="checkBoxRemoveData.Location" type="System.Drawing.Point, System.Drawing">
+    <value>7, 0</value>
+  </data>
+  <data name="checkBoxRemoveData.Size" type="System.Drawing.Size, System.Drawing">
+    <value>90, 17</value>
+  </data>
+  <data name="checkBoxRemoveData.TabIndex" type="System.Int32, mscorlib">
+    <value>9</value>
+  </data>
+  <data name="checkBoxRemoveData.Text" xml:space="preserve">
+    <value>Remove d&amp;ata</value>
+  </data>
+  <data name="checkBoxRemoveData.ToolTip" xml:space="preserve">
+    <value>Remove the imported data from the refined file</value>
+  </data>
+  <data name="&gt;&gt;checkBoxRemoveData.Name" xml:space="preserve">
+    <value>checkBoxRemoveData</value>
+  </data>
+  <data name="&gt;&gt;checkBoxRemoveData.Type" xml:space="preserve">
+    <value>System.Windows.Forms.CheckBox, System.Windows.Forms, Version=4.0.0.0, Culture=neutral, PublicKeyToken=b77a5c561934e089</value>
+  </data>
+  <data name="&gt;&gt;checkBoxRemoveData.Parent" xml:space="preserve">
+    <value>splitContainer2.Panel1</value>
+  </data>
+  <data name="&gt;&gt;checkBoxRemoveData.ZOrder" xml:space="preserve">
+    <value>0</value>
+  </data>
+  <data name="textAnalysisPath.Anchor" type="System.Windows.Forms.AnchorStyles, System.Windows.Forms">
+    <value>Top, Left, Right</value>
+  </data>
+  <data name="textAnalysisPath.Location" type="System.Drawing.Point, System.Drawing">
+    <value>10, 113</value>
+  </data>
+  <data name="textAnalysisPath.Margin" type="System.Windows.Forms.Padding, System.Windows.Forms">
+    <value>2, 2, 2, 2</value>
+  </data>
+  <data name="textAnalysisPath.Size" type="System.Drawing.Size, System.Drawing">
+    <value>392, 20</value>
+  </data>
+  <data name="textAnalysisPath.TabIndex" type="System.Int32, mscorlib">
+    <value>6</value>
+  </data>
+  <data name="&gt;&gt;textAnalysisPath.Name" xml:space="preserve">
+    <value>textAnalysisPath</value>
+  </data>
+  <data name="&gt;&gt;textAnalysisPath.Type" xml:space="preserve">
+    <value>System.Windows.Forms.TextBox, System.Windows.Forms, Version=4.0.0.0, Culture=neutral, PublicKeyToken=b77a5c561934e089</value>
+  </data>
+  <data name="&gt;&gt;textAnalysisPath.Parent" xml:space="preserve">
+    <value>tabFiles</value>
+  </data>
+  <data name="&gt;&gt;textAnalysisPath.ZOrder" xml:space="preserve">
+    <value>14</value>
+  </data>
+  <data name="textTemplateFile.Anchor" type="System.Windows.Forms.AnchorStyles, System.Windows.Forms">
+    <value>Top, Left, Right</value>
+  </data>
+  <data name="textTemplateFile.Location" type="System.Drawing.Point, System.Drawing">
+    <value>10, 69</value>
+  </data>
+  <data name="textTemplateFile.Size" type="System.Drawing.Size, System.Drawing">
+    <value>365, 20</value>
+  </data>
+  <data name="textTemplateFile.TabIndex" type="System.Int32, mscorlib">
+    <value>0</value>
+  </data>
+  <data name="&gt;&gt;textTemplateFile.Name" xml:space="preserve">
+    <value>textTemplateFile</value>
+  </data>
+  <data name="&gt;&gt;textTemplateFile.Type" xml:space="preserve">
+    <value>System.Windows.Forms.TextBox, System.Windows.Forms, Version=4.0.0.0, Culture=neutral, PublicKeyToken=b77a5c561934e089</value>
+  </data>
+  <data name="&gt;&gt;textTemplateFile.Parent" xml:space="preserve">
+    <value>tabFiles</value>
+  </data>
+  <data name="&gt;&gt;textTemplateFile.ZOrder" xml:space="preserve">
+    <value>19</value>
+  </data>
+  <data name="textDataPath.Anchor" type="System.Windows.Forms.AnchorStyles, System.Windows.Forms">
+    <value>Top, Left, Right</value>
+  </data>
+  <data name="textDataPath.Location" type="System.Drawing.Point, System.Drawing">
+    <value>10, 155</value>
+  </data>
+  <data name="textDataPath.Margin" type="System.Windows.Forms.Padding, System.Windows.Forms">
+    <value>2, 2, 2, 2</value>
+  </data>
+  <data name="textDataPath.Size" type="System.Drawing.Size, System.Drawing">
+    <value>365, 20</value>
+  </data>
+  <data name="textDataPath.TabIndex" type="System.Int32, mscorlib">
+    <value>9</value>
+  </data>
+  <data name="&gt;&gt;textDataPath.Name" xml:space="preserve">
+    <value>textDataPath</value>
+  </data>
+  <data name="&gt;&gt;textDataPath.Type" xml:space="preserve">
+    <value>System.Windows.Forms.TextBox, System.Windows.Forms, Version=4.0.0.0, Culture=neutral, PublicKeyToken=b77a5c561934e089</value>
+  </data>
+  <data name="&gt;&gt;textDataPath.Parent" xml:space="preserve">
+    <value>tabFiles</value>
+  </data>
+  <data name="&gt;&gt;textDataPath.ZOrder" xml:space="preserve">
+    <value>13</value>
+  </data>
+  <data name="splitContainer1.Dock" type="System.Windows.Forms.DockStyle, System.Windows.Forms">
+    <value>Fill</value>
+  </data>
+  <data name="splitContainer1.IsSplitterFixed" type="System.Boolean, mscorlib">
+    <value>True</value>
+  </data>
+  <data name="splitContainer1.Location" type="System.Drawing.Point, System.Drawing">
+    <value>0, 0</value>
+  </data>
+  <data name="splitContainer1.Margin" type="System.Windows.Forms.Padding, System.Windows.Forms">
+    <value>2, 2, 2, 2</value>
+  </data>
+  <data name="splitContainer1.Orientation" type="System.Windows.Forms.Orientation, System.Windows.Forms">
+    <value>Horizontal</value>
+  </data>
+  <metadata name="toolStrip3.TrayLocation" type="System.Drawing.Point, System.Drawing, Version=4.0.0.0, Culture=neutral, PublicKeyToken=b03f5f7f11d50a3a">
+    <value>17, 17</value>
+  </metadata>
+  <data name="toolStrip3.Dock" type="System.Windows.Forms.DockStyle, System.Windows.Forms">
+    <value>None</value>
+  </data>
+  <data name="btnDownloadAnnotations.Size" type="System.Drawing.Size, System.Drawing">
+    <value>22, 20</value>
+  </data>
+  <data name="toolStrip3.Location" type="System.Drawing.Point, System.Drawing">
+    <value>380, 197</value>
+  </data>
+  <data name="toolStrip3.Size" type="System.Drawing.Size, System.Drawing">
+    <value>24, 25</value>
+  </data>
+  <data name="toolStrip3.TabIndex" type="System.Int32, mscorlib">
+    <value>0</value>
+  </data>
+  <data name="&gt;&gt;toolStrip3.Name" xml:space="preserve">
+    <value>toolStrip3</value>
+  </data>
+  <data name="&gt;&gt;toolStrip3.Type" xml:space="preserve">
+    <value>System.Windows.Forms.ToolStrip, System.Windows.Forms, Version=4.0.0.0, Culture=neutral, PublicKeyToken=b77a5c561934e089</value>
+  </data>
+  <data name="&gt;&gt;toolStrip3.Parent" xml:space="preserve">
+    <value>tabFiles</value>
+  </data>
+  <data name="&gt;&gt;toolStrip3.ZOrder" xml:space="preserve">
+    <value>0</value>
+  </data>
+  <metadata name="toolStrip2.TrayLocation" type="System.Drawing.Point, System.Drawing, Version=4.0.0.0, Culture=neutral, PublicKeyToken=b03f5f7f11d50a3a">
+    <value>589, 17</value>
+  </metadata>
+  <data name="toolStrip2.Anchor" type="System.Windows.Forms.AnchorStyles, System.Windows.Forms">
+    <value>Top, Right</value>
+  </data>
+  <data name="toolStrip2.Dock" type="System.Windows.Forms.DockStyle, System.Windows.Forms">
+    <value>None</value>
+  </data>
+  <data name="btnDownloadData.ImageTransparentColor" type="System.Drawing.Color, System.Drawing">
+    <value>Magenta</value>
+  </data>
+  <data name="btnDownloadData.Size" type="System.Drawing.Size, System.Drawing">
+    <value>22, 20</value>
+  </data>
+  <data name="btnDownloadData.Text" xml:space="preserve">
+    <value>toolStripButton1</value>
+  </data>
+  <data name="btnDownloadData.ToolTipText" xml:space="preserve">
+    <value>Download data from an FTP server</value>
+  </data>
+  <data name="toolStrip2.Location" type="System.Drawing.Point, System.Drawing">
+    <value>380, 153</value>
+  </data>
+  <data name="toolStrip2.Size" type="System.Drawing.Size, System.Drawing">
+    <value>24, 25</value>
+  </data>
+  <data name="toolStrip2.TabIndex" type="System.Int32, mscorlib">
+    <value>26</value>
+  </data>
+  <data name="toolStrip2.Text" xml:space="preserve">
+    <value>toolStrip2</value>
+  </data>
+  <data name="&gt;&gt;toolStrip2.Name" xml:space="preserve">
+    <value>toolStrip2</value>
+  </data>
+  <data name="&gt;&gt;toolStrip2.Type" xml:space="preserve">
+    <value>System.Windows.Forms.ToolStrip, System.Windows.Forms, Version=4.0.0.0, Culture=neutral, PublicKeyToken=b77a5c561934e089</value>
+  </data>
+  <data name="&gt;&gt;toolStrip2.Parent" xml:space="preserve">
+    <value>tabFiles</value>
+  </data>
+  <data name="&gt;&gt;toolStrip2.ZOrder" xml:space="preserve">
+    <value>1</value>
+  </data>
+  <metadata name="toolStrip1.TrayLocation" type="System.Drawing.Point, System.Drawing, Version=4.0.0.0, Culture=neutral, PublicKeyToken=b03f5f7f11d50a3a">
+    <value>484, 17</value>
+  </metadata>
+  <data name="toolStrip1.Anchor" type="System.Windows.Forms.AnchorStyles, System.Windows.Forms">
+    <value>Top, Right</value>
+  </data>
+  <data name="toolStrip1.Dock" type="System.Windows.Forms.DockStyle, System.Windows.Forms">
+    <value>None</value>
+  </data>
+  <data name="btnDownloadTemplate.ImageTransparentColor" type="System.Drawing.Color, System.Drawing">
+    <value>Magenta</value>
+  </data>
+  <data name="btnDownloadTemplate.Size" type="System.Drawing.Size, System.Drawing">
+    <value>22, 20</value>
+  </data>
+  <data name="btnDownloadTemplate.Text" xml:space="preserve">
+    <value>toolStripButton1</value>
+  </data>
+  <data name="btnDownloadTemplate.ToolTipText" xml:space="preserve">
+    <value>Download data from an FTP server</value>
+  </data>
+  <data name="toolStrip1.Location" type="System.Drawing.Point, System.Drawing">
+    <value>380, 68</value>
+  </data>
+  <data name="toolStrip1.Size" type="System.Drawing.Size, System.Drawing">
+    <value>24, 25</value>
+  </data>
+  <data name="toolStrip1.TabIndex" type="System.Int32, mscorlib">
+    <value>25</value>
+  </data>
+  <data name="toolStrip1.Text" xml:space="preserve">
+    <value>toolStrip1</value>
+  </data>
+  <data name="&gt;&gt;toolStrip1.Name" xml:space="preserve">
+    <value>toolStrip1</value>
+  </data>
+  <data name="&gt;&gt;toolStrip1.Type" xml:space="preserve">
+    <value>System.Windows.Forms.ToolStrip, System.Windows.Forms, Version=4.0.0.0, Culture=neutral, PublicKeyToken=b77a5c561934e089</value>
+  </data>
+  <data name="&gt;&gt;toolStrip1.Parent" xml:space="preserve">
+    <value>tabFiles</value>
+  </data>
+  <data name="&gt;&gt;toolStrip1.ZOrder" xml:space="preserve">
+    <value>2</value>
+  </data>
+  <data name="comboTemplateFile.Anchor" type="System.Windows.Forms.AnchorStyles, System.Windows.Forms">
+    <value>Top, Left, Right</value>
+  </data>
+  <data name="comboTemplateFile.Location" type="System.Drawing.Point, System.Drawing">
+    <value>10, 69</value>
+  </data>
+  <data name="comboTemplateFile.Size" type="System.Drawing.Size, System.Drawing">
+    <value>365, 21</value>
+  </data>
+  <data name="comboTemplateFile.TabIndex" type="System.Int32, mscorlib">
+    <value>16</value>
+  </data>
+  <data name="comboTemplateFile.Visible" type="System.Boolean, mscorlib">
+    <value>False</value>
+  </data>
+  <data name="&gt;&gt;comboTemplateFile.Name" xml:space="preserve">
+    <value>comboTemplateFile</value>
+  </data>
+  <data name="&gt;&gt;comboTemplateFile.Type" xml:space="preserve">
+    <value>System.Windows.Forms.ComboBox, System.Windows.Forms, Version=4.0.0.0, Culture=neutral, PublicKeyToken=b77a5c561934e089</value>
+  </data>
+  <data name="&gt;&gt;comboTemplateFile.Parent" xml:space="preserve">
+    <value>tabFiles</value>
+  </data>
+  <data name="&gt;&gt;comboTemplateFile.ZOrder" xml:space="preserve">
+    <value>3</value>
+  </data>
+  <data name="btnAnnotationsFile.Anchor" type="System.Windows.Forms.AnchorStyles, System.Windows.Forms">
+    <value>Top, Right</value>
+  </data>
+  <data name="btnAnnotationsFile.ImeMode" type="System.Windows.Forms.ImeMode, System.Windows.Forms">
+    <value>NoControl</value>
+  </data>
+  <data name="btnAnnotationsFile.Location" type="System.Drawing.Point, System.Drawing">
+    <value>406, 197</value>
+  </data>
+  <data name="btnAnnotationsFile.Margin" type="System.Windows.Forms.Padding, System.Windows.Forms">
+    <value>2, 2, 2, 2</value>
+  </data>
+  <data name="btnAnnotationsFile.Size" type="System.Drawing.Size, System.Drawing">
+    <value>32, 23</value>
+  </data>
+  <data name="btnAnnotationsFile.TabIndex" type="System.Int32, mscorlib">
+    <value>15</value>
+  </data>
+  <data name="btnAnnotationsFile.Text" xml:space="preserve">
+    <value>...</value>
+  </data>
+  <data name="&gt;&gt;btnAnnotationsFile.Name" xml:space="preserve">
+    <value>btnAnnotationsFile</value>
+  </data>
+  <data name="&gt;&gt;btnAnnotationsFile.Type" xml:space="preserve">
+    <value>System.Windows.Forms.Button, System.Windows.Forms, Version=4.0.0.0, Culture=neutral, PublicKeyToken=b77a5c561934e089</value>
+  </data>
+  <data name="&gt;&gt;btnAnnotationsFile.Parent" xml:space="preserve">
+    <value>tabFiles</value>
+  </data>
+  <data name="&gt;&gt;btnAnnotationsFile.ZOrder" xml:space="preserve">
+    <value>5</value>
+  </data>
+  <data name="textAnnotationsFile.Anchor" type="System.Windows.Forms.AnchorStyles, System.Windows.Forms">
+    <value>Top, Left, Right</value>
+  </data>
+  <data name="textAnnotationsFile.Location" type="System.Drawing.Point, System.Drawing">
+    <value>10, 199</value>
+  </data>
+  <data name="textAnnotationsFile.Margin" type="System.Windows.Forms.Padding, System.Windows.Forms">
+    <value>2, 2, 2, 2</value>
+  </data>
+  <data name="textAnnotationsFile.Size" type="System.Drawing.Size, System.Drawing">
+    <value>365, 20</value>
+  </data>
+  <data name="textAnnotationsFile.TabIndex" type="System.Int32, mscorlib">
+    <value>14</value>
+  </data>
+  <data name="&gt;&gt;textAnnotationsFile.Name" xml:space="preserve">
+    <value>textAnnotationsFile</value>
+  </data>
+  <data name="&gt;&gt;textAnnotationsFile.Type" xml:space="preserve">
+    <value>System.Windows.Forms.TextBox, System.Windows.Forms, Version=4.0.0.0, Culture=neutral, PublicKeyToken=b77a5c561934e089</value>
+  </data>
+  <data name="&gt;&gt;textAnnotationsFile.Parent" xml:space="preserve">
+    <value>tabFiles</value>
+  </data>
+  <data name="&gt;&gt;textAnnotationsFile.ZOrder" xml:space="preserve">
+    <value>6</value>
+  </data>
+  <data name="textReplicateNamingPattern.Location" type="System.Drawing.Point, System.Drawing">
+    <value>10, 241</value>
+  </data>
+  <data name="textReplicateNamingPattern.Size" type="System.Drawing.Size, System.Drawing">
+    <value>197, 20</value>
+  </data>
+  <data name="textReplicateNamingPattern.TabIndex" type="System.Int32, mscorlib">
+    <value>12</value>
+  </data>
+  <data name="&gt;&gt;textReplicateNamingPattern.Name" xml:space="preserve">
+    <value>textReplicateNamingPattern</value>
+  </data>
+  <data name="&gt;&gt;textReplicateNamingPattern.Type" xml:space="preserve">
+    <value>System.Windows.Forms.TextBox, System.Windows.Forms, Version=4.0.0.0, Culture=neutral, PublicKeyToken=b77a5c561934e089</value>
+  </data>
+  <data name="&gt;&gt;textReplicateNamingPattern.Parent" xml:space="preserve">
+    <value>tabFiles</value>
+  </data>
+  <data name="&gt;&gt;textReplicateNamingPattern.ZOrder" xml:space="preserve">
+    <value>7</value>
+  </data>
+  <data name="textConfigName.Anchor" type="System.Windows.Forms.AnchorStyles, System.Windows.Forms">
+    <value>Top, Left, Right</value>
+  </data>
+  <data name="textConfigName.Location" type="System.Drawing.Point, System.Drawing">
+    <value>10, 27</value>
+  </data>
+  <data name="textConfigName.Margin" type="System.Windows.Forms.Padding, System.Windows.Forms">
+    <value>2, 2, 2, 2</value>
+  </data>
+  <data name="textConfigName.Size" type="System.Drawing.Size, System.Drawing">
+    <value>392, 20</value>
+  </data>
+  <data name="textConfigName.TabIndex" type="System.Int32, mscorlib">
+    <value>1</value>
+  </data>
+  <data name="&gt;&gt;textConfigName.Name" xml:space="preserve">
+    <value>textConfigName</value>
+  </data>
+  <data name="&gt;&gt;textConfigName.Type" xml:space="preserve">
+    <value>System.Windows.Forms.TextBox, System.Windows.Forms, Version=4.0.0.0, Culture=neutral, PublicKeyToken=b77a5c561934e089</value>
+  </data>
+  <data name="&gt;&gt;textConfigName.Parent" xml:space="preserve">
+    <value>tabFiles</value>
+  </data>
+  <data name="&gt;&gt;textConfigName.ZOrder" xml:space="preserve">
+    <value>9</value>
+  </data>
+  <data name="btnDataPath.Anchor" type="System.Windows.Forms.AnchorStyles, System.Windows.Forms">
+    <value>Top, Right</value>
+  </data>
+  <data name="btnDataPath.Location" type="System.Drawing.Point, System.Drawing">
+    <value>406, 153</value>
+  </data>
+  <data name="btnDataPath.Margin" type="System.Windows.Forms.Padding, System.Windows.Forms">
+    <value>2, 2, 2, 2</value>
+  </data>
+  <data name="btnDataPath.Size" type="System.Drawing.Size, System.Drawing">
+    <value>32, 23</value>
+  </data>
+  <data name="btnDataPath.TabIndex" type="System.Int32, mscorlib">
+    <value>10</value>
+  </data>
+  <data name="btnDataPath.Text" xml:space="preserve">
+    <value>...</value>
+  </data>
+  <data name="&gt;&gt;btnDataPath.Name" xml:space="preserve">
+    <value>btnDataPath</value>
+  </data>
+  <data name="&gt;&gt;btnDataPath.Type" xml:space="preserve">
+    <value>System.Windows.Forms.Button, System.Windows.Forms, Version=4.0.0.0, Culture=neutral, PublicKeyToken=b77a5c561934e089</value>
+  </data>
+  <data name="&gt;&gt;btnDataPath.Parent" xml:space="preserve">
+    <value>tabFiles</value>
+  </data>
+  <data name="&gt;&gt;btnDataPath.ZOrder" xml:space="preserve">
+    <value>12</value>
+  </data>
+  <data name="btnAnalysisPath.Anchor" type="System.Windows.Forms.AnchorStyles, System.Windows.Forms">
+    <value>Top, Right</value>
+  </data>
+  <data name="btnAnalysisPath.Location" type="System.Drawing.Point, System.Drawing">
+    <value>406, 111</value>
+  </data>
+  <data name="btnAnalysisPath.Margin" type="System.Windows.Forms.Padding, System.Windows.Forms">
+    <value>2, 2, 2, 2</value>
+  </data>
+  <data name="btnAnalysisPath.Size" type="System.Drawing.Size, System.Drawing">
+    <value>32, 23</value>
+  </data>
+  <data name="btnAnalysisPath.TabIndex" type="System.Int32, mscorlib">
+    <value>7</value>
+  </data>
+  <data name="btnAnalysisPath.Text" xml:space="preserve">
+    <value>...</value>
+  </data>
+  <data name="&gt;&gt;btnAnalysisPath.Name" xml:space="preserve">
+    <value>btnAnalysisPath</value>
+  </data>
+  <data name="&gt;&gt;btnAnalysisPath.Type" xml:space="preserve">
+    <value>System.Windows.Forms.Button, System.Windows.Forms, Version=4.0.0.0, Culture=neutral, PublicKeyToken=b77a5c561934e089</value>
+  </data>
+  <data name="&gt;&gt;btnAnalysisPath.Parent" xml:space="preserve">
+    <value>tabFiles</value>
+  </data>
+  <data name="&gt;&gt;btnAnalysisPath.ZOrder" xml:space="preserve">
+    <value>16</value>
+  </data>
+  <data name="btnSkylineFilePath.Anchor" type="System.Windows.Forms.AnchorStyles, System.Windows.Forms">
+    <value>Top, Right</value>
+  </data>
+  <data name="btnSkylineFilePath.Location" type="System.Drawing.Point, System.Drawing">
+    <value>406, 68</value>
+  </data>
+  <data name="btnSkylineFilePath.Margin" type="System.Windows.Forms.Padding, System.Windows.Forms">
+    <value>2, 2, 2, 2</value>
+  </data>
+  <data name="btnSkylineFilePath.Size" type="System.Drawing.Size, System.Drawing">
+    <value>32, 23</value>
+  </data>
+  <data name="btnSkylineFilePath.TabIndex" type="System.Int32, mscorlib">
+    <value>4</value>
+  </data>
+  <data name="btnSkylineFilePath.Text" xml:space="preserve">
+    <value>...</value>
+  </data>
+  <data name="&gt;&gt;btnSkylineFilePath.Name" xml:space="preserve">
+    <value>btnSkylineFilePath</value>
+  </data>
+  <data name="&gt;&gt;btnSkylineFilePath.Type" xml:space="preserve">
+    <value>System.Windows.Forms.Button, System.Windows.Forms, Version=4.0.0.0, Culture=neutral, PublicKeyToken=b77a5c561934e089</value>
+  </data>
+  <data name="&gt;&gt;btnSkylineFilePath.Parent" xml:space="preserve">
+    <value>tabFiles</value>
+  </data>
+  <data name="&gt;&gt;btnSkylineFilePath.ZOrder" xml:space="preserve">
+    <value>17</value>
+  </data>
+  <data name="tabFiles.Location" type="System.Drawing.Point, System.Drawing">
+    <value>4, 22</value>
+  </data>
+  <data name="tabFiles.Padding" type="System.Windows.Forms.Padding, System.Windows.Forms">
+    <value>3, 3, 3, 3</value>
+  </data>
+  <data name="tabFiles.Size" type="System.Drawing.Size, System.Drawing">
+    <value>445, 401</value>
+  </data>
+  <data name="tabFiles.TabIndex" type="System.Int32, mscorlib">
+    <value>1</value>
+  </data>
+  <data name="tabFiles.Text" xml:space="preserve">
+    <value>Files</value>
+  </data>
+  <data name="&gt;&gt;tabFiles.Name" xml:space="preserve">
+    <value>tabFiles</value>
+  </data>
+  <data name="&gt;&gt;tabFiles.Type" xml:space="preserve">
+    <value>System.Windows.Forms.TabPage, System.Windows.Forms, Version=4.0.0.0, Culture=neutral, PublicKeyToken=b77a5c561934e089</value>
+  </data>
+  <data name="&gt;&gt;tabFiles.Parent" xml:space="preserve">
+    <value>tabsConfig</value>
+  </data>
+  <data name="&gt;&gt;tabFiles.ZOrder" xml:space="preserve">
+    <value>0</value>
+  </data>
+  <data name="label6.AutoSize" type="System.Boolean, mscorlib">
+    <value>True</value>
+  </data>
+  <data name="label6.ImeMode" type="System.Windows.Forms.ImeMode, System.Windows.Forms">
+    <value>NoControl</value>
+  </data>
+  <data name="label6.Location" type="System.Drawing.Point, System.Drawing">
+    <value>157, 129</value>
+  </data>
+  <data name="label6.Size" type="System.Drawing.Size, System.Drawing">
+    <value>43, 13</value>
+  </data>
+  <data name="label6.TabIndex" type="System.Int32, mscorlib">
+    <value>19</value>
+  </data>
+  <data name="label6.Text" xml:space="preserve">
+    <value>min +/- </value>
+  </data>
+  <data name="&gt;&gt;label6.Name" xml:space="preserve">
+    <value>label6</value>
+  </data>
+  <data name="&gt;&gt;label6.Type" xml:space="preserve">
+    <value>System.Windows.Forms.Label, System.Windows.Forms, Version=4.0.0.0, Culture=neutral, PublicKeyToken=b77a5c561934e089</value>
+  </data>
+  <data name="&gt;&gt;label6.Parent" xml:space="preserve">
+    <value>tabSettings</value>
+  </data>
+  <data name="&gt;&gt;label6.ZOrder" xml:space="preserve">
+    <value>6</value>
+  </data>
+  <data name="tabSettings.Location" type="System.Drawing.Point, System.Drawing">
+    <value>4, 22</value>
+  </data>
+  <data name="tabSettings.Padding" type="System.Windows.Forms.Padding, System.Windows.Forms">
+    <value>3, 3, 3, 3</value>
+  </data>
+  <data name="tabSettings.Size" type="System.Drawing.Size, System.Drawing">
+    <value>445, 400</value>
+  </data>
+  <data name="tabSettings.TabIndex" type="System.Int32, mscorlib">
+    <value>4</value>
+  </data>
+  <data name="tabSettings.Text" xml:space="preserve">
+    <value>Settings</value>
+  </data>
+  <data name="&gt;&gt;tabSettings.Name" xml:space="preserve">
+    <value>tabSettings</value>
+  </data>
+  <data name="&gt;&gt;tabSettings.Type" xml:space="preserve">
+    <value>System.Windows.Forms.TabPage, System.Windows.Forms, Version=4.0.0.0, Culture=neutral, PublicKeyToken=b77a5c561934e089</value>
+  </data>
+  <data name="&gt;&gt;tabSettings.Parent" xml:space="preserve">
+    <value>tabsConfig</value>
+  </data>
+  <data name="&gt;&gt;tabSettings.ZOrder" xml:space="preserve">
+    <value>1</value>
+  </data>
+  <data name="splitContainer2.Anchor" type="System.Windows.Forms.AnchorStyles, System.Windows.Forms">
+    <value>Top, Left, Right</value>
+  </data>
+  <data name="splitContainer2.Location" type="System.Drawing.Point, System.Drawing">
+    <value>3, 52</value>
+  </data>
+  <data name="&gt;&gt;splitContainer2.Panel1.Name" xml:space="preserve">
+    <value>splitContainer2.Panel1</value>
+  </data>
+  <data name="&gt;&gt;splitContainer2.Panel1.Type" xml:space="preserve">
+    <value>System.Windows.Forms.SplitterPanel, System.Windows.Forms, Version=4.0.0.0, Culture=neutral, PublicKeyToken=b77a5c561934e089</value>
+  </data>
+  <data name="&gt;&gt;splitContainer2.Panel1.Parent" xml:space="preserve">
+    <value>splitContainer2</value>
+  </data>
+  <data name="&gt;&gt;splitContainer2.Panel1.ZOrder" xml:space="preserve">
+    <value>0</value>
+  </data>
+  <data name="&gt;&gt;splitContainer2.Panel2.Name" xml:space="preserve">
+    <value>splitContainer2.Panel2</value>
+  </data>
+  <data name="&gt;&gt;splitContainer2.Panel2.Type" xml:space="preserve">
+    <value>System.Windows.Forms.SplitterPanel, System.Windows.Forms, Version=4.0.0.0, Culture=neutral, PublicKeyToken=b77a5c561934e089</value>
+  </data>
+  <data name="&gt;&gt;splitContainer2.Panel2.Parent" xml:space="preserve">
+    <value>splitContainer2</value>
+  </data>
+  <data name="&gt;&gt;splitContainer2.Panel2.ZOrder" xml:space="preserve">
+    <value>1</value>
+  </data>
+  <data name="splitContainer2.Size" type="System.Drawing.Size, System.Drawing">
+    <value>438, 15</value>
+  </data>
+  <data name="splitContainer2.SplitterDistance" type="System.Int32, mscorlib">
+    <value>206</value>
+  </data>
+  <data name="splitContainer2.TabIndex" type="System.Int32, mscorlib">
+    <value>11</value>
+  </data>
+  <data name="&gt;&gt;splitContainer2.Name" xml:space="preserve">
+    <value>splitContainer2</value>
+  </data>
+  <data name="&gt;&gt;splitContainer2.Type" xml:space="preserve">
+    <value>System.Windows.Forms.SplitContainer, System.Windows.Forms, Version=4.0.0.0, Culture=neutral, PublicKeyToken=b77a5c561934e089</value>
+  </data>
+  <data name="&gt;&gt;splitContainer2.Parent" xml:space="preserve">
+    <value>tabRefine</value>
+  </data>
+  <data name="&gt;&gt;splitContainer2.ZOrder" xml:space="preserve">
+    <value>0</value>
+  </data>
+  <data name="gridRefineInputs.Anchor" type="System.Windows.Forms.AnchorStyles, System.Windows.Forms">
+    <value>Top, Bottom, Left, Right</value>
+  </data>
+  <data name="gridRefineInputs.Location" type="System.Drawing.Point, System.Drawing">
+    <value>10, 73</value>
+  </data>
+  <data name="gridRefineInputs.Size" type="System.Drawing.Size, System.Drawing">
+    <value>427, 328</value>
+  </data>
+  <data name="gridRefineInputs.TabIndex" type="System.Int32, mscorlib">
+    <value>10</value>
+  </data>
+  <data name="&gt;&gt;gridRefineInputs.Name" xml:space="preserve">
+    <value>gridRefineInputs</value>
+  </data>
+  <data name="&gt;&gt;gridRefineInputs.Type" xml:space="preserve">
+    <value>System.Windows.Forms.PropertyGrid, System.Windows.Forms, Version=4.0.0.0, Culture=neutral, PublicKeyToken=b77a5c561934e089</value>
+  </data>
+  <data name="&gt;&gt;gridRefineInputs.Parent" xml:space="preserve">
+    <value>tabRefine</value>
+  </data>
+  <data name="&gt;&gt;gridRefineInputs.ZOrder" xml:space="preserve">
+    <value>1</value>
+  </data>
+  <data name="btnRefinedFilePath.Anchor" type="System.Windows.Forms.AnchorStyles, System.Windows.Forms">
+    <value>Top, Right</value>
+  </data>
+  <data name="btnRefinedFilePath.ImeMode" type="System.Windows.Forms.ImeMode, System.Windows.Forms">
+    <value>NoControl</value>
+  </data>
+  <data name="btnRefinedFilePath.Location" type="System.Drawing.Point, System.Drawing">
+    <value>405, 25</value>
+  </data>
+  <data name="btnRefinedFilePath.Margin" type="System.Windows.Forms.Padding, System.Windows.Forms">
+    <value>2, 2, 2, 2</value>
+  </data>
+  <data name="btnRefinedFilePath.Size" type="System.Drawing.Size, System.Drawing">
+    <value>32, 23</value>
+  </data>
+  <data name="btnRefinedFilePath.TabIndex" type="System.Int32, mscorlib">
+    <value>7</value>
+  </data>
+  <data name="btnRefinedFilePath.Text" xml:space="preserve">
+    <value>...</value>
+  </data>
+  <data name="&gt;&gt;btnRefinedFilePath.Name" xml:space="preserve">
+    <value>btnRefinedFilePath</value>
+  </data>
+  <data name="&gt;&gt;btnRefinedFilePath.Type" xml:space="preserve">
+    <value>System.Windows.Forms.Button, System.Windows.Forms, Version=4.0.0.0, Culture=neutral, PublicKeyToken=b77a5c561934e089</value>
+  </data>
+  <data name="&gt;&gt;btnRefinedFilePath.Parent" xml:space="preserve">
+    <value>tabRefine</value>
+  </data>
+  <data name="&gt;&gt;btnRefinedFilePath.ZOrder" xml:space="preserve">
+    <value>3</value>
+  </data>
+  <data name="textRefinedFilePath.Anchor" type="System.Windows.Forms.AnchorStyles, System.Windows.Forms">
+    <value>Top, Left, Right</value>
+  </data>
+  <data name="textRefinedFilePath.Location" type="System.Drawing.Point, System.Drawing">
+    <value>10, 27</value>
+  </data>
+  <data name="textRefinedFilePath.Margin" type="System.Windows.Forms.Padding, System.Windows.Forms">
+    <value>2, 2, 2, 2</value>
+  </data>
+  <data name="textRefinedFilePath.Size" type="System.Drawing.Size, System.Drawing">
+    <value>392, 20</value>
+  </data>
+  <data name="textRefinedFilePath.TabIndex" type="System.Int32, mscorlib">
+    <value>6</value>
+  </data>
+  <data name="&gt;&gt;textRefinedFilePath.Name" xml:space="preserve">
+    <value>textRefinedFilePath</value>
+  </data>
+  <data name="&gt;&gt;textRefinedFilePath.Type" xml:space="preserve">
+    <value>System.Windows.Forms.TextBox, System.Windows.Forms, Version=4.0.0.0, Culture=neutral, PublicKeyToken=b77a5c561934e089</value>
+  </data>
+  <data name="&gt;&gt;textRefinedFilePath.Parent" xml:space="preserve">
+    <value>tabRefine</value>
+  </data>
+  <data name="&gt;&gt;textRefinedFilePath.ZOrder" xml:space="preserve">
+    <value>4</value>
+  </data>
+  <data name="tabRefine.Location" type="System.Drawing.Point, System.Drawing">
+    <value>4, 22</value>
+  </data>
+  <data name="tabRefine.Size" type="System.Drawing.Size, System.Drawing">
+    <value>445, 400</value>
+  </data>
+  <data name="tabRefine.TabIndex" type="System.Int32, mscorlib">
+    <value>5</value>
+  </data>
+  <data name="tabRefine.Text" xml:space="preserve">
+    <value>Refine</value>
+  </data>
+  <data name="&gt;&gt;tabRefine.Name" xml:space="preserve">
+    <value>tabRefine</value>
+  </data>
+  <data name="&gt;&gt;tabRefine.Type" xml:space="preserve">
+    <value>System.Windows.Forms.TabPage, System.Windows.Forms, Version=4.0.0.0, Culture=neutral, PublicKeyToken=b77a5c561934e089</value>
+  </data>
+  <data name="&gt;&gt;tabRefine.Parent" xml:space="preserve">
+    <value>tabsConfig</value>
+  </data>
+  <data name="&gt;&gt;tabRefine.ZOrder" xml:space="preserve">
+    <value>2</value>
+  </data>
+  <metadata name="toolBar.TrayLocation" type="System.Drawing.Point, System.Drawing, Version=4.0.0.0, Culture=neutral, PublicKeyToken=b03f5f7f11d50a3a">
+    <value>393, 17</value>
+  </metadata>
+  <data name="toolBar.Anchor" type="System.Windows.Forms.AnchorStyles, System.Windows.Forms">
+    <value>Top, Right</value>
+  </data>
+  <data name="toolBar.Dock" type="System.Windows.Forms.DockStyle, System.Windows.Forms">
+    <value>None</value>
+  </data>
+  <data name="btnAddReport.ImageScaling" type="System.Windows.Forms.ToolStripItemImageScaling, System.Windows.Forms">
+    <value>None</value>
+  </data>
+  <data name="btnAddReport.ImageTransparentColor" type="System.Drawing.Color, System.Drawing">
+    <value>Magenta</value>
+  </data>
+  <data name="btnAddReport.Size" type="System.Drawing.Size, System.Drawing">
+    <value>22, 20</value>
+  </data>
+  <data name="btnAddReport.Text" xml:space="preserve">
+    <value>toolStripButton1</value>
+  </data>
+  <data name="btnAddReport.ToolTipText" xml:space="preserve">
+    <value>Add</value>
+  </data>
+  <data name="btnDeleteReport.Enabled" type="System.Boolean, mscorlib">
+    <value>False</value>
+  </data>
+  <data name="btnDeleteReport.ImageScaling" type="System.Windows.Forms.ToolStripItemImageScaling, System.Windows.Forms">
+    <value>None</value>
+  </data>
+  <data name="btnDeleteReport.ImageTransparentColor" type="System.Drawing.Color, System.Drawing">
+    <value>Magenta</value>
+  </data>
+  <data name="btnDeleteReport.Size" type="System.Drawing.Size, System.Drawing">
+    <value>22, 20</value>
+  </data>
+  <data name="btnDeleteReport.Text" xml:space="preserve">
+    <value>toolStripButton2</value>
+  </data>
+  <data name="btnDeleteReport.ToolTipText" xml:space="preserve">
+    <value>Remove</value>
+  </data>
+  <data name="btnEditReport.Enabled" type="System.Boolean, mscorlib">
+    <value>False</value>
+  </data>
+  <data name="btnEditReport.ImageScaling" type="System.Windows.Forms.ToolStripItemImageScaling, System.Windows.Forms">
+    <value>None</value>
+  </data>
+  <data name="btnEditReport.ImageTransparentColor" type="System.Drawing.Color, System.Drawing">
+    <value>Magenta</value>
+  </data>
+  <data name="btnEditReport.Size" type="System.Drawing.Size, System.Drawing">
+    <value>22, 20</value>
+  </data>
+  <data name="btnEditReport.Text" xml:space="preserve">
+    <value>toolStripButton3</value>
+  </data>
+  <data name="btnEditReport.ToolTipText" xml:space="preserve">
+    <value>Edit</value>
+  </data>
+  <data name="toolBar.Location" type="System.Drawing.Point, System.Drawing">
+    <value>419, 5</value>
+  </data>
+  <data name="toolBar.Size" type="System.Drawing.Size, System.Drawing">
+    <value>24, 71</value>
+  </data>
+  <data name="toolBar.TabIndex" type="System.Int32, mscorlib">
+    <value>1</value>
+  </data>
+  <data name="toolBar.Text" xml:space="preserve">
+    <value>toolStrip1</value>
+  </data>
+  <data name="&gt;&gt;toolBar.Name" xml:space="preserve">
+    <value>toolBar</value>
+  </data>
+  <data name="&gt;&gt;toolBar.Type" xml:space="preserve">
+    <value>System.Windows.Forms.ToolStrip, System.Windows.Forms, Version=4.0.0.0, Culture=neutral, PublicKeyToken=b77a5c561934e089</value>
+  </data>
+  <data name="&gt;&gt;toolBar.Parent" xml:space="preserve">
+    <value>tabReports</value>
+  </data>
+  <data name="&gt;&gt;toolBar.ZOrder" xml:space="preserve">
+    <value>0</value>
+  </data>
+  <data name="gridReportSettings.Anchor" type="System.Windows.Forms.AnchorStyles, System.Windows.Forms">
+    <value>Top, Bottom, Left, Right</value>
+  </data>
+  <metadata name="columnName.UserAddedColumn" type="System.Boolean, mscorlib, Version=4.0.0.0, Culture=neutral, PublicKeyToken=b77a5c561934e089">
+    <value>True</value>
+  </metadata>
+  <data name="columnName.HeaderText" xml:space="preserve">
+    <value>Name</value>
+  </data>
+  <metadata name="columnScripts.UserAddedColumn" type="System.Boolean, mscorlib, Version=4.0.0.0, Culture=neutral, PublicKeyToken=b77a5c561934e089">
+    <value>True</value>
+  </metadata>
+  <data name="columnScripts.HeaderText" xml:space="preserve">
+    <value>Scripts</value>
+  </data>
+  <metadata name="columnFile.UserAddedColumn" type="System.Boolean, mscorlib, Version=4.0.0.0, Culture=neutral, PublicKeyToken=b77a5c561934e089">
+    <value>True</value>
+  </metadata>
+  <data name="columnFile.HeaderText" xml:space="preserve">
+    <value>File</value>
+  </data>
+  <data name="gridReportSettings.Location" type="System.Drawing.Point, System.Drawing">
+    <value>2, 5</value>
+  </data>
+  <data name="gridReportSettings.Margin" type="System.Windows.Forms.Padding, System.Windows.Forms">
+    <value>2, 2, 2, 2</value>
+  </data>
+  <data name="gridReportSettings.Size" type="System.Drawing.Size, System.Drawing">
+    <value>415, 393</value>
+  </data>
+  <data name="gridReportSettings.TabIndex" type="System.Int32, mscorlib">
+    <value>0</value>
+  </data>
+  <data name="&gt;&gt;gridReportSettings.Name" xml:space="preserve">
+    <value>gridReportSettings</value>
+  </data>
+  <data name="&gt;&gt;gridReportSettings.Type" xml:space="preserve">
+    <value>System.Windows.Forms.DataGridView, System.Windows.Forms, Version=4.0.0.0, Culture=neutral, PublicKeyToken=b77a5c561934e089</value>
+  </data>
+  <data name="&gt;&gt;gridReportSettings.Parent" xml:space="preserve">
+    <value>tabReports</value>
+  </data>
+  <data name="&gt;&gt;gridReportSettings.ZOrder" xml:space="preserve">
+    <value>1</value>
+  </data>
+  <data name="tabReports.Location" type="System.Drawing.Point, System.Drawing">
+    <value>4, 22</value>
+  </data>
+  <data name="tabReports.Margin" type="System.Windows.Forms.Padding, System.Windows.Forms">
+    <value>2, 2, 2, 2</value>
+  </data>
+  <data name="tabReports.Padding" type="System.Windows.Forms.Padding, System.Windows.Forms">
+    <value>2, 2, 2, 2</value>
+  </data>
+  <data name="tabReports.Size" type="System.Drawing.Size, System.Drawing">
+    <value>445, 400</value>
+  </data>
+  <data name="tabReports.TabIndex" type="System.Int32, mscorlib">
+    <value>2</value>
+  </data>
+  <data name="tabReports.Text" xml:space="preserve">
+    <value>Reports</value>
+  </data>
+  <data name="&gt;&gt;tabReports.Name" xml:space="preserve">
+    <value>tabReports</value>
+  </data>
+  <data name="&gt;&gt;tabReports.Type" xml:space="preserve">
+    <value>System.Windows.Forms.TabPage, System.Windows.Forms, Version=4.0.0.0, Culture=neutral, PublicKeyToken=b77a5c561934e089</value>
+  </data>
+  <data name="&gt;&gt;tabReports.Parent" xml:space="preserve">
+    <value>tabsConfig</value>
+  </data>
+  <data name="&gt;&gt;tabReports.ZOrder" xml:space="preserve">
+    <value>3</value>
+  </data>
+  <data name="panelSkylineSettings.Anchor" type="System.Windows.Forms.AnchorStyles, System.Windows.Forms">
+    <value>Top, Bottom, Left, Right</value>
+  </data>
+  <data name="panelSkylineSettings.Location" type="System.Drawing.Point, System.Drawing">
+    <value>8, 6</value>
+  </data>
+  <data name="panelSkylineSettings.Size" type="System.Drawing.Size, System.Drawing">
+    <value>429, 396</value>
+  </data>
+  <data name="panelSkylineSettings.TabIndex" type="System.Int32, mscorlib">
+    <value>24</value>
+  </data>
+  <data name="&gt;&gt;panelSkylineSettings.Name" xml:space="preserve">
+    <value>panelSkylineSettings</value>
+  </data>
+  <data name="&gt;&gt;panelSkylineSettings.Type" xml:space="preserve">
+    <value>System.Windows.Forms.Panel, System.Windows.Forms, Version=4.0.0.0, Culture=neutral, PublicKeyToken=b77a5c561934e089</value>
+  </data>
+  <data name="&gt;&gt;panelSkylineSettings.Parent" xml:space="preserve">
+    <value>tabSkyline</value>
+  </data>
+  <data name="&gt;&gt;panelSkylineSettings.ZOrder" xml:space="preserve">
+    <value>0</value>
+  </data>
+  <data name="tabSkyline.Location" type="System.Drawing.Point, System.Drawing">
+    <value>4, 22</value>
+  </data>
+  <data name="tabSkyline.Padding" type="System.Windows.Forms.Padding, System.Windows.Forms">
+    <value>3, 3, 3, 3</value>
+  </data>
+  <data name="tabSkyline.Size" type="System.Drawing.Size, System.Drawing">
+    <value>445, 400</value>
+  </data>
+  <data name="tabSkyline.TabIndex" type="System.Int32, mscorlib">
+    <value>3</value>
+  </data>
+  <data name="tabSkyline.Text" xml:space="preserve">
+    <value>Skyline</value>
+  </data>
+  <data name="&gt;&gt;tabSkyline.Name" xml:space="preserve">
+    <value>tabSkyline</value>
+  </data>
+  <data name="&gt;&gt;tabSkyline.Type" xml:space="preserve">
+    <value>System.Windows.Forms.TabPage, System.Windows.Forms, Version=4.0.0.0, Culture=neutral, PublicKeyToken=b77a5c561934e089</value>
+  </data>
+  <data name="&gt;&gt;tabSkyline.Parent" xml:space="preserve">
+    <value>tabsConfig</value>
+  </data>
+  <data name="&gt;&gt;tabSkyline.ZOrder" xml:space="preserve">
+    <value>4</value>
+  </data>
+  <data name="tabsConfig.Dock" type="System.Windows.Forms.DockStyle, System.Windows.Forms">
+    <value>Fill</value>
+  </data>
+  <data name="tabsConfig.Location" type="System.Drawing.Point, System.Drawing">
+    <value>0, 0</value>
+  </data>
+  <data name="tabsConfig.Margin" type="System.Windows.Forms.Padding, System.Windows.Forms">
+    <value>2, 2, 2, 2</value>
+  </data>
+  <data name="tabsConfig.Size" type="System.Drawing.Size, System.Drawing">
+    <value>453, 427</value>
+  </data>
+  <data name="tabsConfig.TabIndex" type="System.Int32, mscorlib">
+    <value>0</value>
+  </data>
+  <data name="&gt;&gt;tabsConfig.Name" xml:space="preserve">
+    <value>tabsConfig</value>
+  </data>
+  <data name="&gt;&gt;tabsConfig.Type" xml:space="preserve">
+    <value>System.Windows.Forms.TabControl, System.Windows.Forms, Version=4.0.0.0, Culture=neutral, PublicKeyToken=b77a5c561934e089</value>
+  </data>
+  <data name="&gt;&gt;tabsConfig.Parent" xml:space="preserve">
+    <value>splitContainer1.Panel1</value>
+  </data>
+  <data name="&gt;&gt;tabsConfig.ZOrder" xml:space="preserve">
+    <value>0</value>
+  </data>
+  <data name="&gt;&gt;splitContainer1.Panel1.Name" xml:space="preserve">
+    <value>splitContainer1.Panel1</value>
+  </data>
+  <data name="&gt;&gt;splitContainer1.Panel1.Type" xml:space="preserve">
+    <value>System.Windows.Forms.SplitterPanel, System.Windows.Forms, Version=4.0.0.0, Culture=neutral, PublicKeyToken=b77a5c561934e089</value>
+  </data>
+  <data name="&gt;&gt;splitContainer1.Panel1.Parent" xml:space="preserve">
+    <value>splitContainer1</value>
+  </data>
+  <data name="&gt;&gt;splitContainer1.Panel1.ZOrder" xml:space="preserve">
+    <value>0</value>
+  </data>
+  <data name="btnCancelConfig.Anchor" type="System.Windows.Forms.AnchorStyles, System.Windows.Forms">
+    <value>Bottom, Right</value>
+  </data>
+  <data name="btnCancelConfig.Location" type="System.Drawing.Point, System.Drawing">
+    <value>367, -1</value>
+  </data>
+  <data name="btnCancelConfig.Margin" type="System.Windows.Forms.Padding, System.Windows.Forms">
+    <value>2, 2, 2, 2</value>
+  </data>
+  <data name="btnCancelConfig.Size" type="System.Drawing.Size, System.Drawing">
+    <value>75, 23</value>
+  </data>
+  <data name="btnCancelConfig.TabIndex" type="System.Int32, mscorlib">
+    <value>15</value>
+  </data>
+  <data name="btnCancelConfig.Text" xml:space="preserve">
+    <value>Cancel</value>
+  </data>
+  <data name="&gt;&gt;btnCancelConfig.Name" xml:space="preserve">
+    <value>btnCancelConfig</value>
+  </data>
+  <data name="&gt;&gt;btnCancelConfig.Type" xml:space="preserve">
+    <value>System.Windows.Forms.Button, System.Windows.Forms, Version=4.0.0.0, Culture=neutral, PublicKeyToken=b77a5c561934e089</value>
+  </data>
+  <data name="&gt;&gt;btnCancelConfig.Parent" xml:space="preserve">
+    <value>splitContainer1.Panel2</value>
+  </data>
+  <data name="&gt;&gt;btnCancelConfig.ZOrder" xml:space="preserve">
+    <value>0</value>
+  </data>
+  <data name="lblConfigRunning.AutoSize" type="System.Boolean, mscorlib">
+    <value>True</value>
+  </data>
+  <data name="lblConfigRunning.Location" type="System.Drawing.Point, System.Drawing">
+    <value>11, 4</value>
+  </data>
+  <data name="lblConfigRunning.Margin" type="System.Windows.Forms.Padding, System.Windows.Forms">
+    <value>2, 0, 2, 0</value>
+  </data>
+  <data name="lblConfigRunning.Size" type="System.Drawing.Size, System.Drawing">
+    <value>243, 13</value>
+  </data>
+  <data name="lblConfigRunning.TabIndex" type="System.Int32, mscorlib">
+    <value>16</value>
+  </data>
+  <data name="lblConfigRunning.Text" xml:space="preserve">
+    <value>This configuration is running and cannot be edited
+</value>
+  </data>
+  <data name="lblConfigRunning.Visible" type="System.Boolean, mscorlib">
+    <value>False</value>
+  </data>
+  <data name="&gt;&gt;lblConfigRunning.Name" xml:space="preserve">
+    <value>lblConfigRunning</value>
+  </data>
+  <data name="&gt;&gt;lblConfigRunning.Type" xml:space="preserve">
+    <value>System.Windows.Forms.Label, System.Windows.Forms, Version=4.0.0.0, Culture=neutral, PublicKeyToken=b77a5c561934e089</value>
+  </data>
+  <data name="&gt;&gt;lblConfigRunning.Parent" xml:space="preserve">
+    <value>splitContainer1.Panel2</value>
+  </data>
+  <data name="&gt;&gt;lblConfigRunning.ZOrder" xml:space="preserve">
+    <value>1</value>
+  </data>
+  <data name="btnSaveConfig.Anchor" type="System.Windows.Forms.AnchorStyles, System.Windows.Forms">
+    <value>Bottom, Right</value>
+  </data>
+  <data name="btnSaveConfig.Font" type="System.Drawing.Font, System.Drawing">
+    <value>Microsoft Sans Serif, 9pt</value>
+  </data>
+  <data name="btnSaveConfig.Location" type="System.Drawing.Point, System.Drawing">
+    <value>288, -1</value>
+  </data>
+  <data name="btnSaveConfig.Margin" type="System.Windows.Forms.Padding, System.Windows.Forms">
+    <value>2, 2, 2, 2</value>
+  </data>
+  <data name="btnSaveConfig.Size" type="System.Drawing.Size, System.Drawing">
+    <value>75, 23</value>
+  </data>
+  <data name="btnSaveConfig.TabIndex" type="System.Int32, mscorlib">
+    <value>14</value>
+  </data>
+  <data name="btnSaveConfig.Text" xml:space="preserve">
+    <value>Save</value>
+  </data>
+  <data name="&gt;&gt;btnSaveConfig.Name" xml:space="preserve">
+    <value>btnSaveConfig</value>
+  </data>
+  <data name="&gt;&gt;btnSaveConfig.Type" xml:space="preserve">
+    <value>System.Windows.Forms.Button, System.Windows.Forms, Version=4.0.0.0, Culture=neutral, PublicKeyToken=b77a5c561934e089</value>
+  </data>
+  <data name="&gt;&gt;btnSaveConfig.Parent" xml:space="preserve">
+    <value>splitContainer1.Panel2</value>
+  </data>
+  <data name="&gt;&gt;btnSaveConfig.ZOrder" xml:space="preserve">
+    <value>2</value>
+  </data>
+  <data name="btnOkConfig.Anchor" type="System.Windows.Forms.AnchorStyles, System.Windows.Forms">
+    <value>Bottom, Right</value>
+  </data>
+  <data name="btnOkConfig.ImeMode" type="System.Windows.Forms.ImeMode, System.Windows.Forms">
+    <value>NoControl</value>
+  </data>
+  <data name="btnOkConfig.Location" type="System.Drawing.Point, System.Drawing">
+    <value>367, -1</value>
+  </data>
+  <data name="btnOkConfig.Margin" type="System.Windows.Forms.Padding, System.Windows.Forms">
+    <value>2, 2, 2, 2</value>
+  </data>
+  <data name="btnOkConfig.Size" type="System.Drawing.Size, System.Drawing">
+    <value>75, 23</value>
+  </data>
+  <data name="btnOkConfig.TabIndex" type="System.Int32, mscorlib">
+    <value>17</value>
+  </data>
+  <data name="btnOkConfig.Text" xml:space="preserve">
+    <value>OK</value>
+  </data>
+  <data name="btnOkConfig.Visible" type="System.Boolean, mscorlib">
+    <value>False</value>
+  </data>
+  <data name="&gt;&gt;btnOkConfig.Name" xml:space="preserve">
+    <value>btnOkConfig</value>
+  </data>
+  <data name="&gt;&gt;btnOkConfig.Type" xml:space="preserve">
+    <value>System.Windows.Forms.Button, System.Windows.Forms, Version=4.0.0.0, Culture=neutral, PublicKeyToken=b77a5c561934e089</value>
+  </data>
+  <data name="&gt;&gt;btnOkConfig.Parent" xml:space="preserve">
+    <value>splitContainer1.Panel2</value>
+  </data>
+  <data name="&gt;&gt;btnOkConfig.ZOrder" xml:space="preserve">
+    <value>3</value>
+  </data>
+  <data name="&gt;&gt;splitContainer1.Panel2.Name" xml:space="preserve">
+    <value>splitContainer1.Panel2</value>
+  </data>
+  <data name="&gt;&gt;splitContainer1.Panel2.Type" xml:space="preserve">
+    <value>System.Windows.Forms.SplitterPanel, System.Windows.Forms, Version=4.0.0.0, Culture=neutral, PublicKeyToken=b77a5c561934e089</value>
+  </data>
+  <data name="&gt;&gt;splitContainer1.Panel2.Parent" xml:space="preserve">
+    <value>splitContainer1</value>
+  </data>
+  <data name="&gt;&gt;splitContainer1.Panel2.ZOrder" xml:space="preserve">
+    <value>1</value>
+  </data>
+  <data name="splitContainer1.Size" type="System.Drawing.Size, System.Drawing">
+    <value>453, 455</value>
+  </data>
+  <data name="splitContainer1.SplitterDistance" type="System.Int32, mscorlib">
+    <value>427</value>
+  </data>
+  <data name="splitContainer1.SplitterWidth" type="System.Int32, mscorlib">
+    <value>3</value>
+  </data>
+  <data name="splitContainer1.TabIndex" type="System.Int32, mscorlib">
+    <value>0</value>
+  </data>
+  <data name="&gt;&gt;splitContainer1.Name" xml:space="preserve">
+    <value>splitContainer1</value>
+  </data>
+  <data name="&gt;&gt;splitContainer1.Type" xml:space="preserve">
+    <value>System.Windows.Forms.SplitContainer, System.Windows.Forms, Version=4.0.0.0, Culture=neutral, PublicKeyToken=b77a5c561934e089</value>
+  </data>
+  <data name="&gt;&gt;splitContainer1.Parent" xml:space="preserve">
+    <value>$this</value>
+  </data>
+  <data name="&gt;&gt;splitContainer1.ZOrder" xml:space="preserve">
+    <value>0</value>
+  </data>
+  <metadata name="imageListToolbarIcons.TrayLocation" type="System.Drawing.Point, System.Drawing, Version=4.0.0.0, Culture=neutral, PublicKeyToken=b03f5f7f11d50a3a">
+    <value>219, 17</value>
+  </metadata>
+  <data name="imageListToolbarIcons.ImageStream" mimetype="application/x-microsoft.net.object.binary.base64">
+    <value>
+        AAEAAAD/////AQAAAAAAAAAMAgAAAFdTeXN0ZW0uV2luZG93cy5Gb3JtcywgVmVyc2lvbj00LjAuMC4w
+        LCBDdWx0dXJlPW5ldXRyYWwsIFB1YmxpY0tleVRva2VuPWI3N2E1YzU2MTkzNGUwODkFAQAAACZTeXN0
+        ZW0uV2luZG93cy5Gb3Jtcy5JbWFnZUxpc3RTdHJlYW1lcgEAAAAERGF0YQcCAgAAAAkDAAAADwMAAACw
+        CgAAAk1TRnQBSQFMAgEBAgEAAWgBAwFoAQMBHgEAAR4BAAT/AQkBAAj/AUIBTQE2AQQGAAE2AQQCAAEo
+        AwABeAMAAR4DAAEBAQABCAUAARABDhgAAYACAAGAAwACgAEAAYADAAGAAQABgAEAAoACAAPAAQABwAHc
+        AcABAAHwAcoBpgEAATMFAAEzAQABMwEAATMBAAIzAgADFgEAAxwBAAMiAQADKQEAA1UBAANNAQADQgEA
+        AzkBAAGAAXwB/wEAAlAB/wEAAZMBAAHWAQAB/wHsAcwBAAHGAdYB7wEAAdYC5wEAAZABqQGtAgAB/wEz
+        AwABZgMAAZkDAAHMAgABMwMAAjMCAAEzAWYCAAEzAZkCAAEzAcwCAAEzAf8CAAFmAwABZgEzAgACZgIA
+        AWYBmQIAAWYBzAIAAWYB/wIAAZkDAAGZATMCAAGZAWYCAAKZAgABmQHMAgABmQH/AgABzAMAAcwBMwIA
+        AcwBZgIAAcwBmQIAAswCAAHMAf8CAAH/AWYCAAH/AZkCAAH/AcwBAAEzAf8CAAH/AQABMwEAATMBAAFm
+        AQABMwEAAZkBAAEzAQABzAEAATMBAAH/AQAB/wEzAgADMwEAAjMBZgEAAjMBmQEAAjMBzAEAAjMB/wEA
+        ATMBZgIAATMBZgEzAQABMwJmAQABMwFmAZkBAAEzAWYBzAEAATMBZgH/AQABMwGZAgABMwGZATMBAAEz
+        AZkBZgEAATMCmQEAATMBmQHMAQABMwGZAf8BAAEzAcwCAAEzAcwBMwEAATMBzAFmAQABMwHMAZkBAAEz
+        AswBAAEzAcwB/wEAATMB/wEzAQABMwH/AWYBAAEzAf8BmQEAATMB/wHMAQABMwL/AQABZgMAAWYBAAEz
+        AQABZgEAAWYBAAFmAQABmQEAAWYBAAHMAQABZgEAAf8BAAFmATMCAAFmAjMBAAFmATMBZgEAAWYBMwGZ
+        AQABZgEzAcwBAAFmATMB/wEAAmYCAAJmATMBAANmAQACZgGZAQACZgHMAQABZgGZAgABZgGZATMBAAFm
+        AZkBZgEAAWYCmQEAAWYBmQHMAQABZgGZAf8BAAFmAcwCAAFmAcwBMwEAAWYBzAGZAQABZgLMAQABZgHM
+        Af8BAAFmAf8CAAFmAf8BMwEAAWYB/wGZAQABZgH/AcwBAAHMAQAB/wEAAf8BAAHMAQACmQIAAZkBMwGZ
+        AQABmQEAAZkBAAGZAQABzAEAAZkDAAGZAjMBAAGZAQABZgEAAZkBMwHMAQABmQEAAf8BAAGZAWYCAAGZ
+        AWYBMwEAAZkBMwFmAQABmQFmAZkBAAGZAWYBzAEAAZkBMwH/AQACmQEzAQACmQFmAQADmQEAApkBzAEA
+        ApkB/wEAAZkBzAIAAZkBzAEzAQABZgHMAWYBAAGZAcwBmQEAAZkCzAEAAZkBzAH/AQABmQH/AgABmQH/
+        ATMBAAGZAcwBZgEAAZkB/wGZAQABmQH/AcwBAAGZAv8BAAHMAwABmQEAATMBAAHMAQABZgEAAcwBAAGZ
+        AQABzAEAAcwBAAGZATMCAAHMAjMBAAHMATMBZgEAAcwBMwGZAQABzAEzAcwBAAHMATMB/wEAAcwBZgIA
+        AcwBZgEzAQABmQJmAQABzAFmAZkBAAHMAWYBzAEAAZkBZgH/AQABzAGZAgABzAGZATMBAAHMAZkBZgEA
+        AcwCmQEAAcwBmQHMAQABzAGZAf8BAALMAgACzAEzAQACzAFmAQACzAGZAQADzAEAAswB/wEAAcwB/wIA
+        AcwB/wEzAQABmQH/AWYBAAHMAf8BmQEAAcwB/wHMAQABzAL/AQABzAEAATMBAAH/AQABZgEAAf8BAAGZ
+        AQABzAEzAgAB/wIzAQAB/wEzAWYBAAH/ATMBmQEAAf8BMwHMAQAB/wEzAf8BAAH/AWYCAAH/AWYBMwEA
+        AcwCZgEAAf8BZgGZAQAB/wFmAcwBAAHMAWYB/wEAAf8BmQIAAf8BmQEzAQAB/wGZAWYBAAH/ApkBAAH/
+        AZkBzAEAAf8BmQH/AQAB/wHMAgAB/wHMATMBAAH/AcwBZgEAAf8BzAGZAQAB/wLMAQAB/wHMAf8BAAL/
+        ATMBAAHMAf8BZgEAAv8BmQEAAv8BzAEAAmYB/wEAAWYB/wFmAQABZgL/AQAB/wJmAQAB/wFmAf8BAAL/
+        AWYBAAEhAQABpQEAA18BAAN3AQADhgEAA5YBAAPLAQADsgEAA9cBAAPdAQAD4wEAA+oBAAPxAQAD+AEA
+        AfAB+wH/AQABpAKgAQADgAMAAf8CAAH/AwAC/wEAAf8DAAH/AQAB/wEAAv8CAAP/AwAC/wHzAZgBcgFP
+        AXIBmAHyAv8TAAL/ARsBkwFGASABRgFvARoC/04AAf8B9AGYB08BmAH0Af8RAAH/AfQBbwcgAW8B9AH/
+        TQAB9AGXA08BlwGYAZcDTwGXAfQB/xAAAfQBbwkgAUYB9AH/SwAB/wGYBE8BmAH/AQgETwGYAf8PAAH/
+        AW8BIAFGAm8DIAIXAiABbwH/SwAB8wVPAZgB/wEIBU8B8g8AAfMCIAEXAfQBvQFvAUYBbwG9AfMBFwIg
+        ARpLAAGYBE8BcgGYAf8BCAGXBE8BmAH/DgABkwIgAUYBvQH/ARoBlAG9Af8BvQEXAiABbwH/SgABcgFP
+        AXIDCAHyAf8B8wMIAZcBTwFyAf8OAAFGAyABFwG9A/8BvQFvAyABRgH/SgACTwGXCf8BmAJPAf8OAAFG
+        AyABRgGUA/8BlAFGBCAB/0oAAZcBTwGXAZgCCAHxAf8B8wIIAZgBlwFPAXIB/w4AAUYDIAFvAb0D/wEa
+        AW8DIAFGAf9KAAGYBE8BlwEIAf8BCAGXBE8BmAH/DgABkwIgARcBGgH/Ab0BlAG9Af8BvQFvAiABkwH/
+        SgAB9AVPAZgB/wEIAZcETwHzDwAB8wIgAUYB8wEaAW8BRgEXAb0B9AFvAiABG0sAAf8BmARPAZgB/wEI
+        AZcDTwGYAf8PAAH/AZMBIAJGARcDIAFGARcBRgEgAW8B/0wAAf8BlwNPAZcBmAGXA08BlwH0Af8QAAH/
+        AW8JIAFvAfQB/0wAAv8BmAdPAZgB9AH/EQAC/wGTByABbwH0Af9PAAH/AfQBmAGXAU8BlwGYAfMB/xUA
+        Af8B8wGTA0YBkwHzAf//AP8A/wD/AP8A/wD/AF0AAUIBTQE+BwABPgMAASgDAAF4AwABHgMAAQEBAAEB
+        BQAB4AEBFgAD/wEAAcABBwL/AQABHwH/AfAIAAGAAQMB/wH+AQABDwH/AfAIAAGAAQEB/wH+AQABBwH/
+        AfAJAAEBAf8B/AEAAQcB/wHwCQABAQH/AfwBAAEHAf8B8AoAAf8B/AEAAQMB/wHwCgAB/wH8AQABAwH/
+        AfAKAAH/AfwBAAEDAf8B8AoAAf8B/AEAAQMB/wHwCgAB/wH8AQABAwH/AfAJAAEBAf8B/AEAAQcB/wHw
+        CQABAQH/AfwBAAEHAf8B8AgAAYABAQH/Af4BAAEHAf8B8AgAAYABAwH/Af4BAAEPAf8B8AgAAeABDwL/
+        AYABPwH/AfAIAAf/AfAIAAf/AfAIAAf/AfAIAAf/AfAIAAf/AfAIAAf/AfAIAAf/AfAIAAf/AfAIAAf/
+        AfAIAAf/AfAIAAf/AfAIAAf/AfAIAAf/AfAIAAf/AfAIAAf/AfAIAAs=
+</value>
+  </data>
+  <metadata name="$this.Localizable" type="System.Boolean, mscorlib, Version=4.0.0.0, Culture=neutral, PublicKeyToken=b77a5c561934e089">
+    <value>True</value>
+  </metadata>
+  <metadata name="$this.TrayHeight" type="System.Int32, mscorlib, Version=4.0.0.0, Culture=neutral, PublicKeyToken=b77a5c561934e089">
+    <value>28</value>
+  </metadata>
+  <data name="$this.AutoScaleDimensions" type="System.Drawing.SizeF, System.Drawing">
+    <value>6, 13</value>
+  </data>
+  <data name="$this.ClientSize" type="System.Drawing.Size, System.Drawing">
+    <value>453, 455</value>
+  </data>
+  <data name="$this.Icon" type="System.Drawing.Icon, System.Drawing" mimetype="application/x-microsoft.net.object.bytearray.base64">
+    <value>
+        AAABAAQAEBAAAAAAGABoAwAARgAAACAgAAAAABgAqAwAAK4DAAAwMAAAAAAYAKgcAABWEAAAQEAAAAAA
+        GAAoMgAA/iwAACgAAAAQAAAAIAAAAAEAGAAAAAAAAAMAAAAAAAAAAAAAAAAAAAAAAACMRAWMRAWMRAWM
+        RAWMRAWMRAWMRAWMRAWMRAWMRAWMRAWMRAWMRAWMRAWMRAWMRAXhu6ChWB2hWB2hWB2hWB2hWB2hWB2h
+        WB2hWB2hWB2hWB2hWB2hWB2hWB2hWB3hu6D///////////++glOhWB2+glP////ekV6hWB2hWB2ueEmw
+        ZiyTSw3LgEr////////////////////hu6ChWB3hu6D////Xi1ehWB2hWB2ueEmeVhqTSw3AdT7/////
+        ///////////////hu6ChWB3hu6D////RhVChWB3hu6CueEmNRgeTSw2+fUz////////////////////h
+        u6ChWB3hu6D////Kf0mhWB3///+ueEmpYCWTSw2/iFv////////////////////hu6ChWB3hu6D////D
+        eEGhWB3///+ueEmeVhmTSw22gFL////////////////////euJyhWB3euJz///+9cjqhWB3///+ueEmT
+        Sw2TSw2ueEn////////////////////IkGahWB3Ron/////TuKAAzAD////////TuKDTuKD/////////
+        ///////////TuKChWB2vZSuhWB3TuKD///8AzAAAzAAAzAD///////////////////////+hWB2oXySo
+        XySoXySoXySoXyShWB0AzAAAzAAAzAAAzAAAzAD///////////////////+hWB2hWB2hWB2hWB2hWB3/
+        //8AzAAAzAAAzAAAzAAAzAAAzAAAzAD///////////////+0fVCbUhW6iF////////8AzAAAzAAAzAAA
+        zAAAzAAAzAAAzAD///////////////////+hWB3///////////8AzAAAzAAAzAAAzAAAzAD/////////
+        //////////////////+hWB3///////////8AzAAAzAAAzAD/////////////////////////////////
+        //////////////////8AzAD///////////////////////////8AAAAAAAAAAAAAAAAAAAAAAAAAAAAA
+        AAAAAAAAAAAAAAAAAAAAAAAAAAAAAAAAAAAAAAAAAAAAAAAAAAAAAAAAKAAAACAAAABAAAAAAQAYAAAA
+        AAAADAAAAAAAAAAAAAAAAAAAAAAAAPSmd/Smd/Smd/Smd/Smd/Smd/Smd/Smd/Smd/Smd/Smd/Smd/Sm
+        d/Smd/Smd/Smd/Smd/Smd+6hcOibaeibaeibaeibaeibaeibafCicvCicvCicvOldfSmd/Smd/Smd/Gj
+        c/Gjc/Gjc/Gjc/Gjc/Gjc/Gjc/Gjc/Gjc/Gjc/Gjc/Gjc/Gjc/Gjc/Gjc/Gjc/Gjc/Gjc+ibaeCTYOCT
+        YOCTYOCTYOCTYOCTYOudbOudbOudbO+hcfGjc/Gjc/Gjc+6gb+6gb+6gb+6gb+6gb+6gb+6gb+6gb+6g
+        b+6gb+6gb+6gb+6gb+6gb+6gb+6gb+6gb+6gb+KVY9eLV9eLV9eLV9eLV9eLV9eLV+WYZuWYZuWYZuue
+        bO6gb+6gb+6gb+udbOudbOudbOudbOudbOudbOudbOudbOudbOudbOudbOudbOudbOudbOudbOudbOud
+        bPC2kd+cb86CTc6CTc6CTc6CTc6CTc6CTd+SYN+SYN+SYOiaaeudbOudbOudbOeZaOeZaOeZaOeZaOeZ
+        aOeZaOeZaOeZaOeZaO2zjuqme+eZaOeZaOeZaOeZaOeZaOeZaAAAAOK8ocV6RMV6RMV6RMV6RMV6RMV6
+        RNqNWtqNWtqNWuWdbueZaOeZaOeZaPjl2Pjl2Pjl2Pjl2P349QAAAOSWZOSWZOSWZAAAAPHKseSWZOSW
+        ZOSWZOSWZOSWZOSWZAAAAN64nL1yOr1yOr1yOr1yOr1yOr1yOtSIU9SIU9SIU/Th1PDEqOSWZOSWZAAA
+        AAAAAAAAAAAAAAAAAAAAAOCTYeCTYeCTYQAAAO/JsOCTYeCTYeCTYeCTYeCTYeCTYQAAANm0mLRqMbRq
+        MbRqMbRqMbRqMbRqMc6CTc6CTc6CTfPg0gAAAPnr4fLQugAAAAAAAAAAAAAAAAAAAAAAAN2QXd2QXd2Q
+        XQAAAPvx6/fj192QXd2QXd2QXd2QXd2QXQAAANWwk6tiJ6tiJ6tiJ6tiJ6tiJ6tiJ8h9R8h9R8h9R/He
+        0QAAAAAAAAAAAAAAAAAAAAAAAAAAAAAAAAAAANmNWdmNWdmNWQAAAAAAAAAAANmNWdmNWdmNWdmNWdmN
+        WQAAANCsjqJaHqJaHqJaHqJaHqJaHqJaHsN4QcN4QcN4QfDdzwAAAAAAAAAAAAAAAAAAAAAAAAAAAAAA
+        AAAAANaKVtaKVtaKVgAAAAAAAAAAANaKVtaKVtaKVtaKVtaKVgAAAMyoiZpSFJpSFJpSFJpSFJpSFJpS
+        FL1yO71yO71yO+7czgAAAAAAAAAAAAAAAAAAAAAAAAAAAAAAAAAAANOHUtOHUtOHUgAAAAAAAAAAANOH
+        UtOHUtOHUtOHUtOHUgAAAMikhZFJC5FJC5FJC5FJC5FJC5FJC7dtNbdtNbx2QvLk2QAAAAAAAAAAAAAA
+        AAAAAAAAAAAAAAAAAAAAAM+ET8+ET8+ETwAAAAAAAAAAAM+ET8+ET8+ET8+ET8+ETwAAANO4oKdxQqdx
+        QpNLDZNLDZNLDZVNELJoLrJoLsWOYgAAAAAAAAAAAAAAAAAAAAAAAAAAAAAAAAAAAAAAAMyAS8yAS8yA
+        SwAAAAAAAAAAAMyAS8yAS8yAS8yAS8yASwAAAAAAAAAAAAAAAKxjKKxjKKxjKKxjKKxjKKxjKMGKXgAA
+        AAAAAAAAAAAAAAAAAAAAAAAAAAAAAAAAAPXn3Mh9R8h9R8h9R/jv6AAAAAAAAMh9R8h9R8h9R8h9R8h9
+        RwAAAAAAAAAAAAAAAKZdIqZdIqZdIqZdIqZdIqZdIryGWQAAAAAAAAAAAAAAAAAAAAAAAAAAAAAAAAAA
+        APDe0MV6Q8V6Q8V6Q/De0AAAAAAAAMV6Q8V6Q8V6Q8V6Q8V6QwAAAAAAAAAAAAAAAKFYHKFYHKFYHKFY
+        HKFYHKFYHLmCVQAAAAAAAAAAAAAAAAAAAAAAAAAAAAAAAAAAAOzUw8J3QMJ3QMJ3QPDdzwAAAAAAAMJ3
+        QMJ3QMJ3QMJ3QMJ3QAAAAAAAAAAAAAAAAJtSFZtSFZtSFZtSFZtSFZtSFbR9UAAAAAAAAAAAAAAAAAAA
+        AAAAAAAAAAAAAAAAAN65nb5zPL5zPL5zPN65nQAAAAAAAL5zPL5zPL5zPL5zPADMAADMAAAAAAAAAAAA
+        AJVND5VND5VND5VND5VND5VND7B6SwAAAAAAAAAAAAAAAAAAAAAAAAAAAAAAAAAAAN23m7twOLtwOLtw
+        ON23mwAAAAAAALtwOLtwOLtwOLtwOADMAADMAADMAADMAAAAAMikhcGZdo9ICY9ICZZTGMikhda6owAA
+        AAAAAAAAAAAAAAAAAAAAAAAAAAAAAAAAAM6bdLhtNbhtNbhtNdKkgAAAAAAAAMqSaMqSaMqSaMqSaADM
+        AADMAADMAADMAADMAADMAAAAANO4oZFOE+nc0AAAAAAAAAAAAAAAAAAAAAAAAAAAAAAAAAAAAAAAAAAA
+        AMePZbRqMbRqMbRqMcePZQAAAAAAAAAAAAAAAAAAAAAAAADMAADMAADMAADMAADMAADMAADMAADMAPfz
+        7wAAAAAAAAAAAAAAAAAAAAAAAAAAAAAAAAAAAAAAAAAAAAAAAL+DVLFnLbFnLbFnLb+DVAAAAAAAAAAA
+        AAAAAAAAAAAAAADMAADMAADMAADMAADMAADMAADMAADMAADMAADMAAAAAAAAAAAAAAAAAAAAAAAAAAAA
+        AAAAAAAAAOrYydu6oa1kKa1kKa1kKa1kKa1kKdaxlOXOvPXr5AAAAAAAAAAAAADMAADMAADMAADMAADM
+        AADMAADMAADMAADMAADMAADMAADMAAAAAAAAAAAAAAAAAAAAAAAAANq6oKpgJqpgJqpgJqpgJqpgJqpg
+        JqpgJqpgJqpgJtSwkgAAAAAAAAAAAADMAADMAADMAADMAADMAADMAADMAADMAADMAADMAADMAADMAADM
+        AADMAAAAAAAAAAAAAMKQZ6xnL6ddIqddIqddIqddIqddIqddIqddIqddIqddIqxnL8iadQAAAAAAAADM
+        AADMAADMAADMAADMAADMAADMAADMAADMAADMAADMAADMAADMAADMAADMAADMAAAAAPn18cCOZaNaH6Na
+        H6NaH6NaH6NaH6NaH6NaH6NaH6NaH8COZfn18QAAAAAAAADMAADMAADMAADMAADMAADMAADMAADMAADM
+        AADMAADMAADMAADMAADMAADMAADMAAAAAAAAAO3g1Mqhf7J3Rp9XG59XG59XG59XG59XG7J3Rsqhf+3g
+        1AAAAAAAAAAAAADMAADMAADMAADMAADMAADMAADMAADMAADMAADMAADMAADMAADMAADMAAAAAAAAAAAA
+        AAAAAAAAAAAAAAAAAMeffJxUF5xUF5xUF82pigAAAAAAAAAAAAAAAAAAAAAAAADMAADMAADMAADMAADM
+        AADMAADMAADMAADMAADMAADMAADMAAAAAAAAAAAAAAAAAAAAAAAAAAAAAAAAAAAAAN/JtaxyP5lRE6xy
+        P9/JtQAAAAAAAAAAAAAAAAAAAAAAAADMAADMAADMAADMAADMAADMAADMAADMAADMAADMAAAAAAAAAAAA
+        AAAAAAAAAAAAAAAAAAAAAAAAAAAAAAAAAAAAAPLp4ZZOEPLp4QAAAAAAAAAAAAAAAAAAAAAAAAAAAADM
+        AADMAADMAADMAADMAADMAADMAADMAAAAAAAAAAAAAAAAAAAAAAAAAAAAAAAAAAAAAAAAAAAAAAAAAAAA
+        AAAAAAAAAJJKDAAAAAAAAAAAAAAAAAAAAAAAAAAAAAAAAADMAADMAADMAADMAADMAADMAAAAAAAAAAAA
+        AAAAAAAAAAAAAAAAAAAAAAAAAAAAAAAAAAAAAAAAAAAAAAAAAAAAAAAAALGBVQAAAAAAAAAAAAAAAAAA
+        AAAAAAAAAAAAAADMAADMAADMAADMAAAAAAAAAAAAAAAAAAAAAAAAAAAAAAAAAAAAAAAAAAAAAAAAAAAA
+        AAAAAAAAAAAAAAAAAAAAAAAAAMWhggAAAAAAAAAAAAAAAAAAAAAAAAAAAAAAAADMAADMAAAAAAAAAAAA
+        AAAAAAAAAAAAAAAAAAAAAAAAAAAAAAAAAAAAAAAAAAAAAAAAAAAAAAAAAAAAAAAAAAAAAEAABEBAAPxA
+        QAT8QEAH/HBAB/xwQAf8cEAH/HBAD/xweA/4MHgP+DB4D/gweA/4MDgP+DAID/gwAj/4PwB/+D8AP+AH
+        AA/ABwADgAMAAIADAADABwAD+D8AD/g/AD/8fwD//v8D//7/D//+/z//KAAAADAAAABgAAAAAQAYAAAA
+        AAAAGwAAAAAAAAAAAAAAAAAAAAAAAPytf/ytf/ytf/ytf/ytf/ytf/ytf/ytf/ytf/ytf/ytf/ytf/yt
+        f/ytf/ytf/ytf/ytf/ytf/ytf/ytf/ytf/ytf/ytf/ytf/ytf/ytf/ytf/ytf/ytf/ytf/ytf/ytf/yt
+        f/ytf/ytf/ytf/ytf/ytf/ytf/ytf/2ugPytf/ytf/ytf/ytf/ytf/ytf/ytf/qrfPqrfPqrfPqrfPqr
+        fPqrfPqrfPqrfPqrfPqrfPqrfPqrfPqrfPqrfPqrfPqrfPqrfPqrfPqrfPqrfPqrfPqrfPqrfPqrfPqr
+        fPqrfPqrfPqrfPaoePaoePaoePaoePaoePaoePaoePaoePeoefmqe/mqe/mqe/mqe/mrfPqrfPqrfPqr
+        fPqrfPqrfPqrfIxEBfepevepevepevepevepevepevepevepevepevepevepevepevepevepevepevep
+        evepevepevepevepevepevepevepevepevepevepevepeu+ice+ice+ice+ice+ice+ice+ice+icfGj
+        c/Smd/Smd/Smd/Smd/eoefepevepevepevepevepevepevWmd/Wmd/Wmd/Wmd/Wmd/Wmd/Wmd/Wmd/Wm
+        d/Wmd/Wmd/Wmd/Wmd/Wmd/Wmd/Wmd/Wmd/Wmd/Wmd/Wmd/Wmd/Wmd/Wmd/Wmd/Wmd/Wmd/Wmd/Wmd+mc
+        aumcaumcaumcaumcaumcaumcaumcauudbPCicvCicvCicvCicvOldvWmd/Wmd/Wmd/Wmd/Wmd/Wmd/Kk
+        dPKkdPKkdPKkdPKkdPKkdPKkdPKkdPKkdPKkdPKkdPKkdPKkdPKkdPKkdPKkdPKkdPKkdPKkdPKkdPKk
+        dPKkdPKkdPKkdPKkdPKkdPKkdPKkdOOVY+OVY+OVY+OVY+OVY+OVY+OVY+OVY+WXZuyebuyebuyebuye
+        bvGjc/KkdPKkdPKkdPKkdPKkdPKkdPCicvCicvCicvCicvCicvCicvCicvCicvCicvCicvCicvCicvCi
+        cvCicvCicvCicvCicvCicvCicvCicvCicvCicvCicvCicvCicvCicvCicvCictyQXNyQXNyQXNyQXNyQ
+        XNyQXNyQXNyQXN+SX+ibaeibaeibaeibae6gb/CicvCicvCicvCicvCicvCicu2fb+2fb+2fb+2fb+2f
+        b+2fb+2fb+2fb+2fb+2fb+2fb+2fb+2fb+2fb+2fb+2fb+2fb+2fb+2fb+2fb+2fb+2fb+2fb+2fb+2f
+        b+2fb+2fb+2fb9aKVdaKVdaKVdaKVdaKVdaKVdaKVdaKVdmNWeSXZeSXZeSXZeSXZeudbO2fb+2fb+2f
+        b+2fb+2fb+2fb+udbOudbOudbOudbOudbOudbOudbOudbOudbOudbOudbOudbOudbOudbOudbOudbOud
+        bOudbOudbOudbOudbOudbOudbOudbOudbOyjdfC2kfC2kc+DTs+DTs+DTs+DTs+DTs+DTs+DTs+DTtOH
+        U+CTYOCTYOCTYOCTYOibaeudbOudbOudbOudbOudbOudbAAAAOibaeibaeibaeibaeibaeibaeibaeib
+        aeibaeibaeibaeibaeibaeibaeibaeibaeibaeibaeibaeibaeibaeibaeibaeibae60jwAAAAAAAMl9
+        R8l9R8l9R8l9R8l9R8l9R8l9R8l9R86CTNyPXNyPXNyPXNyPXOWYZuibaeibaeibaeibaeibaeibaQAA
+        AOaZZ+aZZ+aZZ+qsg+yyjeyyjeyyjeyyjeyyje+/oOaZZ+aZZ+aZZ+aZZwAAAAAAAOaZZ+aZZ+aZZ+aZ
+        Z+aZZ+aZZ+aZZ+aZZ+yyjQAAAAAAAMJ3QMJ3QMJ3QMJ3QMJ3QMJ3QMJ3QMJ3QMd8RteLV9eLV9eLV9eL
+        V+3CpeefcOaZZ+aZZ+aZZ+aZZ+aZZwAAAAAAAAAAAAAAAAAAAAAAAAAAAAAAAAAAAAAAAPjk2OOWZOOW
+        ZOOWZOOWZAAAAAAAAOOWZOOWZOOWZOOWZOOWZOOWZOOWZOOWZOqwigAAAAAAALxyObxyObxyObxyObxy
+        ObxyObxyObxyOcJ3QNOHU9OHU9OHU9OHU/Th1P349emqgeOWZOOWZOOWZOOWZAAAAAAAAAAAAAAAAAAA
+        AAAAAAAAAAAAAAAAAAAAAPvx6+GUYeGUYeGUYeGUYQAAAAAAAOGUYeGUYeGUYeGUYeGUYeGUYeGUYeGU
+        YeiuiQAAAAAAALVrMrVrMrVrMrVrMrVrMrVrMrVrMrVrMrxxOc+DTs+DTs+DTs+DTvPg0gAAAAAAAPfk
+        2PDJsPDJsPTXxAAAAAAAAAAAAAAAAAAAAAAAAAAAAAAAAAAAAAAAAAAAAN6SX96SX96SX96SXwAAAAAA
+        AO/Ir+/Ir96SX96SX96SX96SX96SX96SX+athwAAAAAAAK9lK69lK69lK69lK69lK69lK69lK69lK7Zs
+        M8t/Sst/Sst/Sst/SvLf0QAAAAAAAAAAAAAAAAAAAAAAAAAAAAAAAAAAAAAAAAAAAAAAAAAAAAAAAAAA
+        AAAAAAAAANyPXNyPXNyPXNyPXAAAAAAAAAAAAAAAANyPXNyPXNyPXNyPXNyPXNyPXOSrhAAAAAAAAKhf
+        JKhfJKhfJKhfJKhfJKhfJKhfJKhfJLBmLMd7Rcd7Rcd7Rcd7RfHe0AAAAAAAAAAAAAAAAAAAAAAAAAAA
+        AAAAAAAAAAAAAAAAAAAAAAAAAAAAAAAAAAAAAAAAANmNWdmNWdmNWdmNWQAAAAAAAAAAAAAAANmNWdmN
+        WdmNWdmNWdmNWdmNWeOpgwAAAAAAAKJZHaJZHaJZHaJZHaJZHaJZHaJZHaJZHaphJsJ3QMJ3QMJ3QMJ3
+        QO/dzwAAAAAAAAAAAAAAAAAAAAAAAAAAAAAAAAAAAAAAAAAAAAAAAAAAAAAAAAAAAAAAAAAAANeLV9eL
+        V9eLV9eLVwAAAAAAAAAAAAAAANeLV9eLV9eLV9eLV9eLV9eLV+GogQAAAAAAAJtTFptTFptTFptTFptT
+        FptTFptTFptTFqRbIL5zPL5zPL5zPL5zPO7czgAAAAAAAAAAAAAAAAAAAAAAAAAAAAAAAAAAAAAAAAAA
+        AAAAAAAAAAAAAAAAAAAAAAAAANSIVNSIVNSIVN+mfgAAAAAAAAAAAAAAANSIVNSIVNSIVNSIVNSIVNSI
+        VN+mfgAAAAAAAJVND5VND5VND5VND5VND5VND5VND5VND55VGbpwN7pwN7pwN7pwN+3bzQAAAAAAAAAA
+        AAAAAAAAAAAAAAAAAAAAAAAAAAAAAAAAAAAAAAAAAAAAAAAAAAAAAAAAANKGUdKGUdKGUd2kfQAAAAAA
+        AAAAAAAAANKGUdKGUdKGUdKGUdKGUdKGUd2kfQAAAAAAAI5HCI5HCI5HCI5HCI5HCI5HCI5HCI5HCJhQ
+        E7ZsM7ZsM7ZsM9KjgPbs5QAAAAAAAAAAAAAAAAAAAAAAAAAAAAAAAAAAAAAAAAAAAAAAAAAAAAAAAAAA
+        AAAAAAAAAM+ET8+ET8+ET9ibbwAAAAAAAAAAAAAAAM+ET8+ET8+ET8+ET8+ET8+ET9uiewAAAAAAAKZx
+        QaZxQaZxQZxeJ5NLDZNLDZNLDZNLDaJZHbJoLrJoLrJoLuvZygAAAAAAAAAAAAAAAAAAAAAAAAAAAAAA
+        AAAAAAAAAAAAAAAAAAAAAAAAAAAAAAAAAAAAAAAAAM2BTM2BTM2BTM2BTAAAAAAAAAAAAAAAAM2BTM2B
+        TM2BTM2BTM2BTM2BTNmgeAAAAAAAAAAAAAAAAAAAANaxlK5kKq5kKq5kKq5kKq5kKq5kKq5kKq5kKurY
+        yQAAAAAAAAAAAAAAAAAAAAAAAAAAAAAAAAAAAAAAAAAAAAAAAAAAAAAAAAAAAAAAAAAAAPHf0cp/Scp/
+        Scp/Scp/SQAAAAAAAAAAAAAAAMp/Scp/Scp/Scp/Scp/Scp/SdefdgAAAAAAAAAAAAAAAAAAANSvkqlg
+        JalgJalgJalgJalgJalgJalgJalgJenXyAAAAAAAAAAAAAAAAAAAAAAAAAAAAAAAAAAAAAAAAAAAAAAA
+        AAAAAAAAAAAAAAAAAAAAAPHe0Mh9Rsh9Rsh9Rsh9RvTm3AAAAAAAAAAAAMh9Rsh9Rsh9Rsh9Rsh9Rsh9
+        RtWddAAAAAAAAAAAAAAAAAAAANKtkKVcIaVcIaVcIaVcIaVcIaVcIaVcIaVcIejWxwAAAAAAAAAAAAAA
+        AAAAAAAAAAAAAAAAAAAAAAAAAAAAAAAAAAAAAAAAAAAAAAAAAAAAAO3VxMV6Q8V6Q8V6Q8V6Q/Dd0AAA
+        AAAAAAAAAMV6Q8V6Q8V6Q8V6Q8V6Q8V6Q9SbcgAAAAAAAAAAAAAAAAAAANCrjaFYHKFYHKFYHKFYHKFY
+        HKFYHKFYHKFYHOfVxgAAAAAAAAAAAAAAAAAAAAAAAAAAAAAAAAAAAAAAAAAAAAAAAAAAAAAAAAAAAAAA
+        AAAAAOG7oMN4QcN4QcN4QcN4QfDdzwAAAAAAAAAAAMN4QcN4QcN4QcN4QcN4QcN4QdKZcAAAAAAAAAAA
+        AAAAAAAAAM6pi51UGJ1UGJ1UGJ1UGJ1UGJ1UGJ1UGJ1UGObUxQAAAAAAAAAAAAAAAAAAAAAAAAAAAAAA
+        AAAAAAAAAAAAAAAAAAAAAAAAAAAAAAAAAAAAAN+6nsB2PsB2PsB2PsB2Pt+6ngAAAAAAAAAAAMB2PsB2
+        PsB2PsB2PsB2PsB2PtCYbgAAAAAAAAAAAAAAAAAAAMuniZhQE5hQE5hQE5hQE5hQE5hQE5hQE5hQE+XT
+        xAAAAAAAAAAAAAAAAAAAAAAAAAAAAAAAAAAAAAAAAAAAAAAAAAAAAAAAAAAAAAAAAAAAANKfeL5zO75z
+        O75zO75zO965nQAAAAAAAAAAAL5zO75zO75zO75zO75zO75zO86WbAAAAAAAAAAAAAAAAAAAAMmlhpRM
+        DpRMDpRMDpRMDpRMDpRMDpRMDpRMDuTSwgAAAAAAAAAAAAAAAAAAAAAAAAAAAAAAAAAAAAAAAAAAAAAA
+        AAAAAAAAAAAAAAAAAAAAAMyUartxObtxObtxObtxOdCddgAAAAAAAAAAALtxObtxObtxObtxObtxObtx
+        OcyUagDMAADMAAAAAAAAAAAAAMikhcikhZdTGZBICpBICpBICpBICpdTGcikhfHo4AAAAAAAAAAAAAAA
+        AAAAAAAAAAAAAAAAAAAAAAAAAAAAAAAAAAAAAAAAAAAAAAAAAAAAAMGAT7lvNrlvNrlvNrlvNsqTaAAA
+        AAAAAAAAALlvNrlvNrlvNrlvNrlvNrlvNsqTaADMAADMAADMAADMAAAAAAAAAAAAAOrc0ZRSF41GB41G
+        B5RSF+rc0QAAAAAAAAAAAAAAAAAAAAAAAAAAAAAAAAAAAAAAAAAAAAAAAAAAAAAAAAAAAAAAAAAAAAAA
+        AAAAALZsM7ZsM7ZsM7ZsM7ZsM8SHWQAAAAAAAAAAANu2mdu2mdu2mdu2mdu2mdu2meTIswDMAADMAADM
+        AADMAADMAADMAAAAAAAAANrEsIpDA5FPE+nc0AAAAAAAAAAAAAAAAAAAAAAAAAAAAAAAAAAAAAAAAAAA
+        AAAAAAAAAAAAAAAAAAAAAAAAAAAAAAAAAAAAALRqMbRqMbRqMbRqMbRqMbRqMQAAAAAAAAAAAAAAAAAA
+        AAAAAAAAAAAAAAAAAAAAAADMAADMAADMAADMAADMAADMAADMAADMAAAAANrDr+nbzwAAAAAAAAAAAAAA
+        AAAAAAAAAAAAAAAAAAAAAAAAAAAAAAAAAAAAAAAAAAAAAAAAAAAAAAAAAAAAAAAAAOvZyrFnLrFnLrFn
+        LrFnLrFnLrFnLgAAAAAAAAAAAAAAAAAAAAAAAAAAAAAAAAAAAAAAAADMAADMAADMAADMAADMAADMAADM
+        AADMAADMAADMAAAAAAAAAAAAAAAAAAAAAAAAAAAAAAAAAAAAAAAAAAAAAAAAAAAAAAAAAAAAAAAAAAAA
+        AAAAAAAAAAAAAAAAAOvYyq9lK69lK69lK69lK69lK69lK/Di1wAAAAAAAAAAAAAAAAAAAAAAAAAAAAAA
+        AAAAAADMAADMAADMAADMAADMAADMAADMAADMAADMAADMAADMAADMAAAAAAAAAAAAAAAAAAAAAAAAAAAA
+        AAAAAAAAAAAAAAAAAAAAAAAAAAAAAAAAAAAAAOXOu9Wwk8GJXrZ2Q6xjKKxjKKxjKKxjKKxjKKxjKLuA
+        UMGJXtWwk+XOuwAAAAAAAAAAAAAAAAAAAAAAAADMAADMAADMAADMAADMAADMAADMAADMAADMAADMAADM
+        AADMAADMAADMAAAAAAAAAAAAAAAAAAAAAAAAAAAAAAAAAAAAAAAAAAAAAAAAAAAAAAAAAL+IXKpgJqpg
+        JqpgJqpgJqpgJqpgJqpgJqpgJqpgJqpgJqpgJqpgJsqcdwAAAAAAAAAAAAAAAAAAAAAAAADMAADMAADM
+        AADMAADMAADMAADMAADMAADMAADMAADMAADMAADMAADMAADMAADMAAAAAAAAAAAAAAAAAAAAAAAAAAAA
+        AAAAAAAAAAAAAN7CrM2kg7JyPqdeI6deI6deI6deI6deI6deI6deI6deI6deI6deI6deI6deI7d8TNOu
+        kO7g1QAAAAAAAAAAAAAAAADMAADMAADMAADMAADMAADMAADMAADMAADMAADMAADMAADMAADMAADMAADM
+        AADMAADMAADMAADMAAAAAAAAAAAAAAAAAAAAAAAAAAAAAOPMubBwPKVcIKVcIKVcIKVcIKVcIKVcIKVc
+        IKVcIKVcIKVcIKVcIKVcIKVcIKVcILuEWOjWxwAAAAAAAAAAAAAAAADMAADMAADMAADMAADMAADMAADM
+        AADMAADMAADMAADMAADMAADMAADMAADMAADMAADMAADMAADMAADMAAAAAAAAAAAAAAAAAAAAAAAAAAAA
+        AAAAALN4SKJZHqJZHqJZHqJZHqJZHqJZHqJZHqJZHqJZHqJZHqJZHqJZHsqigAAAAAAAAAAAAAAAAAAA
+        AAAAAADMAADMAADMAADMAADMAADMAADMAADMAADMAADMAADMAADMAADMAADMAADMAADMAADMAADMAADM
+        AADMAADMAADMAAAAAAAAAAAAAAAAAAAAAAAAAOHKuMOWcaxsN6BXG6BXG6BXG6BXG6BXG6BXG6BXG6BX
+        G6xsN8mhf+3f1AAAAAAAAAAAAAAAAAAAAAAAAADMAADMAADMAADMAADMAADMAADMAADMAADMAADMAADM
+        AADMAADMAADMAADMAADMAADMAADMAADMAADMAADMAADMAAAAAAAAAAAAAAAAAAAAAAAAAAAAAAAAAAAA
+        AO3f1LB1RJ1VGJ1VGJ1VGJ1VGLyKYPPp4gAAAAAAAAAAAAAAAAAAAAAAAAAAAAAAAAAAAADMAADMAADM
+        AADMAADMAADMAADMAADMAADMAADMAADMAADMAADMAADMAADMAADMAADMAADMAADMAADMAAAAAAAAAAAA
+        AAAAAAAAAAAAAAAAAAAAAAAAAAAAAAAAAPLp4adoMptSFZtSFZtSFZtSFadoMgAAAAAAAAAAAAAAAAAA
+        AAAAAAAAAAAAAAAAAAAAAADMAADMAADMAADMAADMAADMAADMAADMAADMAADMAADMAADMAADMAADMAADM
+        AADMAADMAADMAAAAAAAAAAAAAAAAAAAAAAAAAAAAAAAAAAAAAAAAAAAAAAAAAAAAAAAAAOve0rJ8TphQ
+        EphQErJ8TvLp4QAAAAAAAAAAAAAAAAAAAAAAAAAAAAAAAAAAAAAAAADMAADMAADMAADMAADMAADMAADM
+        AADMAADMAADMAADMAADMAADMAADMAADMAADMAAAAAAAAAAAAAAAAAAAAAAAAAAAAAAAAAAAAAAAAAAAA
+        AAAAAAAAAAAAAAAAAAAAAAAAAAAAAJxZH6NkLQAAAAAAAAAAAAAAAAAAAAAAAAAAAAAAAAAAAAAAAAAA
+        AAAAAADMAADMAADMAADMAADMAADMAADMAADMAADMAADMAADMAADMAADMAADMAAAAAAAAAAAAAAAAAAAA
+        AAAAAAAAAAAAAAAAAAAAAAAAAAAAAAAAAAAAAAAAAAAAAAAAAAAAAAAAAAAAAK54ScmlhgAAAAAAAAAA
+        AAAAAAAAAAAAAAAAAAAAAAAAAAAAAAAAAAAAAADMAADMAADMAADMAADMAADMAADMAADMAADMAADMAADM
+        AADMAAAAAAAAAAAAAAAAAAAAAAAAAAAAAAAAAAAAAAAAAAAAAAAAAAAAAAAAAAAAAAAAAAAAAAAAAAAA
+        AAAAAAAAAAAAAMGYdcekhAAAAAAAAAAAAAAAAAAAAAAAAAAAAAAAAAAAAAAAAAAAAAAAAADMAADMAADM
+        AADMAADMAADMAADMAADMAADMAADMAAAAAAAAAAAAAAAAAAAAAAAAAAAAAAAAAAAAAAAAAAAAAAAAAAAA
+        AAAAAAAAAAAAAAAAAAAAAAAAAAAAAAAAAAAAAAAAAAAAAMajg9S6ogAAAAAAAAAAAAAAAAAAAAAAAAAA
+        AAAAAAAAAAAAAAAAAAAAAADMAADMAADMAADMAADMAADMAADMAADMAAAAAAAAAAAAAAAAAAAAAAAAAAAA
+        AAAAAAAAAAAAAAAAAAAAAAAAAAAAAAAAAAAAAAAAAAAAAAAAAAAAAAAAAAAAAAAAAAAAAAAAAAAAAMyt
+        keLQwAAAAAAAAAAAAAAAAAAAAAAAAAAAAAAAAAAAAAAAAAAAAAAAAADMAADMAADMAADMAADMAADMAAAA
+        AAAAAAAAAAAAAAAAAAAAAAAAAAAAAAAAAAAAAAAAAAAAAAAAAAAAAAAAAAAAAAAAAAAAAAAAAAAAAAAA
+        AAAAAAAAAAAAAAAAAAAAAAAAAAAAAOHPv+nbzwAAAAAAAAAAAAAAAAAAAAAAAAAAAAAAAAAAAAAAAAAA
+        AAAAAADMAADMAADMAADMAAAAAAAAAAAAAAAAAAAAAAAAAAAAAAAAAAAAAAAAAAAAAAAAAAAAAAAAAAAA
+        AAAAAAAAAAAAAAAAAAAAAAAAAAAAAAAAAAAAAAAAAAAAAAAAAAAAAAAAAAAAAPDn3wAAAAAAAAAAAAAA
+        AAAAAAAAAAAAAAAAAAAAAAAAAAAAAAAAAAAAAADMAADMAAAAAAAAAAAAAAAAAAAAAAAAAAAAAAAAAAAA
+        AAAAAAAAAAAAAAAAAAAAAAAAAAAAAAAAAAAAAAAAAAAAAAAAAAAAAAAAAAAAAAAAAAAAAAAAAAAAAAAA
+        AAAAAAAAAAAAAAAAAAAAAAAAAAAAAAAAAAAAAAAAAAAAAAAAAACAAAAwAAAAAIABgDAAAAAA/8GAMAAA
+        AAD/wYAwADAAAP/hgDAAPwAA/+HgMAA/AAD/4eAwAD8AAP/h4DAAPwAA/+HgMAA/AAD/4eAwAD8AAP/h
+        4DAAfwAA/+HgPgB/AAD/weA+AH8AAP/A4D4AfwAA/8DgPgB/AAD/wOA+AH8AAP/A4D4AfwAA/8DgPgB/
+        AAD/wOAOAH8AAP/A4AOB/wAA/8DgAMP/AAD/wP/AJ/8AAP+A/8AP/wAA/4B/wAP/AAD8AA/AAP8AAPwA
+        D8AAPwAA8AADwAAHAADwAAPAAAMAAPwAD8AAAAAA/AAPwAAAAAD/gH/AAAMAAP+A/8AADwAA/8D/wAA/
+        AAD/8//AAP8AAP/z/8AD/wAA//P/wA//AAD/8//AP/8AAP/z/8D//wAA//P/w///AAD/9//P//8AACgA
+        AABAAAAAgAAAAAEAGAAAAAAAADAAAAAAAAAAAAAAAAAAAAAAAADnmmjnmmjnmmjnmmjnmmjnmmjnmmjn
+        mmjnmmjnmmjnmmjnmmjnmmjnmmjnmmjnmmjnmmjnmmjnmmjnmmjnmmjnmmjnmmjnmmjnmmjnmmjnmmjn
+        mmjnmmjnmmjnmmjnmmjnmmjnmmjom2nrnm3voXHypHTypHTypHTypHTypHTypHTypHTypHTzpHX4qXv4
+        qXv4qXv4qXv0pXbnmmjnmmjnmmjnmmjnmmjnmmjnmmjnmmjnmmjnmmjnmmjnmmjnmmjmmWfmmWfmmWfm
+        mWfmmWfmmWfmmWfmmWfmmWfmmWfmmWfmmWfmmWfmmWfmmWfmmWfmmWfmmWfmmWfmmWfmmWfmmWfmmWfm
+        mWfmmWfmmWfmmWfmmWfmmWfmmWfmmWfmmWfmmWfom2ntoG/toG/toG/toG/toG/toG/toG/toG/toG/t
+        oG/toG/1p3j1p3j1p3j1p3j1p3jxo3PmmWfmmWfmmWfmmWfmmWfmmWfmmWfmmWfmmWfmmWfmmWfmmWfm
+        mWfll2Xll2Xll2Xll2Xll2Xll2Xll2Xll2Xll2Xll2Xll2Xll2Xll2Xll2Xll2Xll2Xll2Xll2Xll2Xl
+        l2Xll2Xll2Xll2Xll2Xll2Xll2Xll2Xll2Xll2Xll2Xll2Xll2Xll2XnmWfpnGrpnGrpnGrpnGrpnGrp
+        nGrpnGrpnGrpnGrpnGrpnGrypHTypHTypHTypHTypHTvoXDll2Xll2Xll2Xll2Xll2Xll2Xll2Xll2Xl
+        l2Xll2Xll2Xll2Xll2XjlmTjlmTjlmTjlmTjlmTjlmTjlmTjlmTjlmTjlmTjlmTjlmTjlmTjlmTjlmTj
+        lmTjlmTjlmTjlmTjlmTjlmTjlmTjlmTjlmTjlmTjlmTjlmTjlmTjlmTjlmTjlmTjlmTjlmTkl2XlmGbl
+        mGblmGblmGblmGblmGblmGblmGblmGblmGblmGbvoXHvoXHvoXHvoXHvoXHsnm3jlmTjlmTjlmTjlmTj
+        lmTjlmTjlmTjlmTjlmTjlmTjlmTjlmTjlmThlGLhlGLhlGLhlGLhlGLhlGLhlGLhlGLhlGLhlGLhlGLh
+        lGLhlGLhlGLhlGLhlGLhlGLhlGLhlGLhlGLhlGLhlGLhlGLhlGLhlGLhlGLhlGLhlGLhlGLhlGLhlGLh
+        lGLhlGLhlGHhlGHhlGHhlGHhlGHhlGHhlGHhlGHhlGHhlGHhlGHhlGHsn27sn27sn27sn27sn27qnGvh
+        lGLhlGLhlGLhlGLhlGLhlGLhlGLhlGLhlGLhlGLhlGLhlGLhlGLgk2Dgk2Dgk2Dgk2Dgk2Dgk2Dgk2Dg
+        k2Dgk2Dgk2Dgk2Dgk2Dgk2Dgk2Dgk2Dgk2Dgk2Dgk2Dgk2Dgk2Dgk2Dgk2Dgk2Dgk2Dgk2Dgk2Dgk2Dg
+        k2Dgk2Dgk2Dgk2Dgk2Dgk2DekV7ckFzckFzckFzckFzckFzckFzckFzckFzckFzckFzckFzpnGrpnGrp
+        nGrpnGrpnGrnmmjgk2Dgk2Dgk2Dgk2Dgk2Dgk2Dgk2Dgk2Dgk2Dgk2Dgk2Dgk2Dgk2Dfkl/fkl/fkl/f
+        kl/fkl/fkl/fkl/fkl/fkl/fkl/fkl/fkl/fkl/fkl/fkl/fkl/fkl/fkl/fkl/fkl/fkl/fkl/fkl/f
+        kl/fkl/fkl/fkl/fkl/fkl/fkl/fkl/fkl/fkl/bj1vYjFjYjFjYjFjYjFjYjFjYjFjYjFjYjFjYjFjY
+        jFjYjFjmmWfmmWfmmWfmmWfmmWfkl2Xfkl/fkl/fkl/fkl/fkl/fkl/fkl/fkl/fkl/fkl/fkl/fkl/f
+        kl/dkF3dkF3dkF3dkF3dkF3dkF3dkF3dkF3dkF3dkF3dkF3dkF3dkF3dkF3dkF3dkF3dkF3dkF3dkF3d
+        kF3dkF3dkF3dkF3dkF3dkF3dkF3dkF3dkF3dkF3dkF3dkF3dkF3dkF3YjFjUiFPUiFPUiFPUiFPUiFPU
+        iFPUiFPUiFPUiFPUiFPUiFPklmTklmTklmTklmTklmTilGLdkF3dkF3dkF3dkF3dkF3dkF3dkF3dkF3d
+        kF3dkF3dkF3dkF3dkF3bj1vbj1vbj1vbj1vbj1vbj1vbj1vbj1vbj1vbj1vbj1vbj1vbj1vbj1vbj1vb
+        j1vbj1vbj1vbj1vbj1vbj1vbj1vbj1vbj1vbj1vbj1vbj1vbj1vbj1vbj1vbj1vbj1vbj1vViVXQhE/Q
+        hE/QhE/QhE/QhE/QhE/QhE/QhE/QhE/QhE/QhE/glGHglGHglGHglGHglGHfkl/bj1vbj1vbj1vbj1vb
+        j1vbj1vbj1vbj1vbj1vbj1vbj1vbj1vbj1vajVrajVrajVrajVrajVrajVrajVrajVrajVrajVrajVra
+        jVrajVrajVrajVrajVrajVrajVrajVrajVrajVrajVrajVrajVrajVrajVrajVrajVrajVrajVrajVra
+        jVrajVrShlLLgErLgErLgErLgErLgErLgErLgErLgErLgErLgErLgErekV7ekV7ekV7ekV7ekV7dkF3a
+        jVrajVrajVrajVrajVrajVrajVrajVrajVrajVrajVrajVrajVrYjFjYjFjYjFjYjFjYjFjYjFjYjFjY
+        jFjYjFjYjFjYjFjYjFjYjFjYjFjYjFjYjFjYjFjYjFjYjFjYjFjYjFjYjFjYjFjYjFjYjFjYjFjYjFjY
+        jFjYjFjYjFjdmm3rxavrxavZoXjHfEXHfEXHfEXHfEXHfEXHfEXHfEXHfEXHfEXHfEXHfEXbjlvbjlvb
+        jlvbjlvbjlvajVrYjFjYjFjYjFjYjFjYjFjYjFjYjFjYjFjYjFjYjFjYjFjYjFjYjFjXilbXilbXilbX
+        ilbXilbXilbXilbXilbXilbXilbXilbXilbXilbXilbXilbXilbXilbXilbXilbXilbXilbXilbXilbX
+        ilbXilbXilbXilbXilbXilbXilbhp4AAAAAAAADgu5/CeEDCeEDCeEDCeEDCeEDCeEDCeEDCeEDCeEDC
+        eEDCeEDYi1fYi1fYi1fYi1fYi1fXi1fXilbXilbXilbXilbXilbXilbXilbXilbXilbXilbXilbXilbX
+        ilbViVXViVXViVXViVXViVXViVXViVXViVXViVXViVXViVXViVXViVXViVXViVXViVXgp4DqxKrqxKra
+        mGrViVXViVXViVXViVXViVXViVXViVXViVXViVXViVXgp4AAAAAAAADeuZ2+dDy+dDy+dDy+dDy+dDy+
+        dDy+dDy+dDy+dDy+dDy+dDzViFTViFTViFTViFTViFTal2namGrViVXViVXViVXViVXViVXViVXViVXV
+        iVXViVXViVXViVXYkGDpw6npw6npw6npw6npw6nsy7T04dT04dT04dT04dT04dTUiFPUiFPUiFPUiFPU
+        iFPpw6kAAAAAAADfpn7UiFPUiFPUiFPUiFPUiFPUiFPUiFPUiFPUiFPUiFPfpn4AAAAAAADct5u6cDe6
+        cDe6cDe6cDe6cDe6cDe6cDe6cDe6cDe6cDe6cDfShlHShlHShlHShlHShlHdpH38+PTnvJ/UiFPUiFPU
+        iFPUiFPUiFPUiFPUiFPUiFPUiFPhrYn68OoAAAAAAAAAAAAAAAAAAAAAAAAAAAAAAAAAAAAAAAAAAADS
+        hlLShlLShlLShlLShlLowqgAAAAAAADdpH3ShlLShlLShlLShlLShlLShlLShlLShlLShlLShlLdpH0A
+        AAAAAADatZm2bDO2bDO2bDO2bDO2bDO2bDO2bDO2bDO2bDO2bDO2bDPPg07Pg07Pg07Pg07Pg07bonoA
+        AAAAAADu0b7Vjl3ShlLShlLShlLShlLShlLVjl3x2ckAAAAAAAAAAAAAAAAAAAAAAAAAAAAAAAAAAAAA
+        AAAAAAAAAAAAAADZnHHQhVDQhVDQhVDQhVDnwqcAAAAAAADcpHzQhVDQhVDQhVDQhVDQhVDQhVDQhVDQ
+        hVDQhVDQhVDcpHwAAAAAAADYs5axaC6xaC6xaC6xaC6xaC6xaC6xaC6xaC6xaC6xaC6xaC7MgEvMgEvM
+        gEvMgEvMgEvZoHgAAAAAAAAAAAD58Onowqflu53cpHzis5Lu0b389/QAAAAAAAAAAAAAAAAAAAAAAAAA
+        AAAAAAAAAAAAAAAAAAAAAAAAAAAAAADbonrPg07Pg07Pg07Pg07nwaYAAAAAAADbonrPg07Pg07Pg07P
+        g07Pg07Pg07Pg07Pg07Pg07Pg07bonoAAAAAAADWsZStYymtYymtYymtYymtYymtYymtYymtYymtYymt
+        YymtYynJfUfJfUfJfUfJfUfJfUfXnnUAAAAAAAAAAAAAAAAAAAAAAAAAAAAAAAAAAAAAAAAAAAAAAAAA
+        AAAAAAAAAAAAAAAAAAAAAAAAAAAAAAAAAAAAAAAAAAAAAADaoXrOgk3Ogk3Ogk3Ogk3mwKYAAAAAAAD2
+        593z4NLpyLHOgk3Ogk3Ogk3Ogk3Ogk3Ogk3Ogk3Ogk3aoXoAAAAAAADUr5GpYCSpYCSpYCSpYCSpYCSp
+        YCSpYCSpYCSpYCSpYCSpYCTGekTGekTGekTGekTGekTUm3MAAAAAAAAAAAAAAAAAAAAAAAAAAAAAAAAA
+        AAAAAAAAAAAAAAAAAAAAAAAAAAAAAAAAAAAAAAAAAAAAAAAAAAAAAAAAAAAAAADZoHjMgEvMgEvMgEvM
+        gEvlv6UAAAAAAAAAAAAAAADy39LMgEvMgEvMgEvMgEvMgEvMgEvMgEvMgEvZoHgAAAAAAADRrY+kWyCk
+        WyCkWyCkWyCkWyCkWyCkWyCkWyCkWyCkWyCkWyDDeEHDeEHDeEHDeEHDeEHSmnEAAAAAAAAAAAAAAAAA
+        AAAAAAAAAAAAAAAAAAAAAAAAAAAAAAAAAAAAAAAAAAAAAAAAAAAAAAAAAAAAAAAAAAAAAAAAAAAAAADX
+        n3fKf0nKf0nKf0nKf0nu18YAAAAAAAAAAAAAAADy39HKf0nKf0nKf0nKf0nKf0nKf0nKf0nKf0nXn3cA
+        AAAAAADPq42gVxugVxugVxugVxugVxugVxugVxugVxugVxugVxugVxvAdT7AdT7AdT7AdT7AdT7QmG4A
+        AAAAAAAAAAAAAAAAAAAAAAAAAAAAAAAAAAAAAAAAAAAAAAAAAAAAAAAAAAAAAAAAAAAAAAAAAAAAAAAA
+        AAAAAAAAAAAAAADXnnXJfkfJfkfJfkfJfkfx39EAAAAAAAAAAAAAAADx39HJfkfJfkfJfkfJfkfJfkfJ
+        fkfJfkfJfkfXnnUAAAAAAADNqYqcUxacUxacUxacUxacUxacUxacUxacUxacUxacUxacUxa9cjq9cjq9
+        cjq9cjq9cjrOlWsAAAAAAAAAAAAAAAAAAAAAAAAAAAAAAAAAAAAAAAAAAAAAAAAAAAAAAAAAAAAAAAAA
+        AAAAAAAAAAAAAAAAAAAAAAAAAAAAAADWnXTIfEbIfEbIfEbIfEbx3tEAAAAAAAAAAAAAAADx3tHIfEbI
+        fEbIfEbIfEbIfEbIfEbIfEbIfEbWnXQAAAAAAADLp4iYTxKYTxKYTxKYTxKYTxKYTxKYTxKYTxKYTxKY
+        TxKYTxK6bze6bze6bze6bze6bzfLk2kAAAAAAAAAAAAAAAAAAAAAAAAAAAAAAAAAAAAAAAAAAAAAAAAA
+        AAAAAAAAAAAAAAAAAAAAAAAAAAAAAAAAAAAAAAAAAAAAAADUm3PGekTGekTGekTGekTx3tAAAAAAAAAA
+        AAAAAADx3tDGekTGekTGekTGekTGekTGekTGekTGekTUm3MAAAAAAADJpYaTSw2TSw2TSw2TSw2TSw2T
+        Sw2TSw2TSw2TSw2TSw2TSw23bTS3bTS3bTS3bTS3bTTJkmcAAAAAAAAAAAAAAAAAAAAAAAAAAAAAAAAA
+        AAAAAAAAAAAAAAAAAAAAAAAAAAAAAAAAAAAAAAAAAAAAAAAAAAAAAAAAAAAAAADTm3HEeULEeULEeULE
+        eULw3dAAAAAAAAAAAAAAAADw3dDEeULEeULEeULEeULEeULEeULEeULEeULTm3EAAAAAAADHo4OPRwiP
+        RwiPRwiPRwiPRwiPRwiPRwiPRwiPRwiPRwiPRwi0ajG0ajG0ajG0ajG9fUvjx7IAAAAAAAAAAAAAAAAA
+        AAAAAAAAAAAAAAAAAAAAAAAAAAAAAAAAAAAAAAAAAAAAAAAAAAAAAAAAAAAAAAAAAAAAAAAAAAAAAADS
+        mnHDeEHDeEHDeEHDeEHw3c8AAAAAAAAAAAAAAADw3c/DeEHDeEHDeEHDeEHDeEHDeEHDeEHDeEHSmnEA
+        AAAAAADEoYGKQwSKQwSKQwSKQwSKQwSKQwSKQwSKQwSKQwSKQwSNRQaxZy2xZy2xZy2xZy3FjWIAAAAA
+        AAAAAAAAAAAAAAAAAAAAAAAAAAAAAAAAAAAAAAAAAAAAAAAAAAAAAAAAAAAAAAAAAAAAAAAAAAAAAAAA
+        AAAAAAAAAAAAAADRmW/Bdz/Bdz/Bdz/Bdz/v3c8AAAAAAAAAAAAAAADv3c/Bdz/Bdz/Bdz/Bdz/Bdz/B
+        dz/Bdz/Bdz/RmW8AAAAAAADw59/hz7/hz7/hz7/hz7+0eEikWx+kWx+kWx+kWx+kWx+pYCWuZCquZCqu
+        ZCquZCrCi18AAAAAAAAAAAAAAAAAAAAAAAAAAAAAAAAAAAAAAAAAAAAAAAAAAAAAAAAAAAAAAAAAAAAA
+        AAAAAAAAAAAAAAAAAAAAAAAAAAAAAADQmG7AdT3AdT3AdT3AdT3fup4AAAAAAAAAAAAAAADv3M7AdT3A
+        dT3AdT3AdT3AdT3AdT3AdT3AdT3QmG4AAAAAAAAAAAAAAAAAAAAAAAAAAADAiV2rYSerYSerYSerYSer
+        YSerYSerYSerYSerYSerYSfAiV0AAAAAAAAAAAAAAAAAAAAAAAAAAAAAAAAAAAAAAAAAAAAAAAAAAAAA
+        AAAAAAAAAAAAAAAAAAAAAAAAAAAAAAAAAAAAAAAAAAAAAADCfEe+czy+czy+czy+czzeuZ0AAAAAAAAA
+        AAAAAADv3M6+czy+czy+czy+czy+czy+czy+czy+czzOlm0AAAAAAAAAAAAAAAAAAAAAAAAAAAC+h1uo
+        XySoXySoXySoXySoXySoXySoXySoXySoXySoXyS+h1sAAAAAAAAAAAAAAAAAAAAAAAAAAAAAAAAAAAAA
+        AAAAAAAAAAAAAAAAAAAAAAAAAAAAAAAAAAAAAAAAAAAAAAAAAAAAAAAAAAAAAAC9cjq9cjq9cjq9cjq9
+        cjrVp4QAAAAAAAAAAAAAAADu3M69cjq9cjq9cjq9cjq9cjq9cjq9cjq9cjrOlWsAAAAAAAAAAAAAAAAA
+        AAAAAAAAAAC8hVmlXCGlXCGlXCGlXCGlXCGlXCGlXCGlXCGlXCGlXCG8hVkAAAAAAAAAAAAAAAAAAAAA
+        AAAAAAAAAAAAAAAAAAAAAAAAAAAAAAAAAAAAAAAAAAAAAAAAAAAAAAAAAAAAAAAAAAAAAAAAAAD79vO7
+        cTm7cTm7cTm7cTm7cTnMlWsAAAAAAAAAAAAAAADu2827cTm7cTm7cTm7cTm7cTm7cTm7cTm7cTnMlWsA
+        AAAAAAAAAAAAAAAAAAAAAAAAAAC5g1aiWR2iWR2iWR2iWR2iWR2iWR2iWR2iWR2iWR2iWR25g1YAAAAA
+        AAAAAAAAAAAAAAAAAAAAAAAAAAAAAAAAAAAAAAAAAAAAAAAAAAAAAAAAAAAAAAAAAAAAAAAAAAAAAAAA
+        AAAAAAAAAADt2825bze5bze5bze5bze5bzfLk2kAAAAAAAAAAAAAAADt2825bze5bze5bze5bze5bze5
+        bze5bze5bzfLk2kAAAAAAAAAAAAAAAAAAAAAAAAAAAC3gFOfVhqfVhqfVhqfVhqfVhqfVhqfVhqfVhqf
+        VhqfVhq3gFMAAAAAAAAAAAAAAAAAAAAAAAAAAAAAAAAAAAAAAAAAAAAAAAAAAAAAAAAAAAAAAAAAAAAA
+        AAAAAAAAAAAAAAAAAAAAAAAAAADt28y4bjW4bjW4bjW4bjW4bjW4bjUAAAAAAAAAAAAAAADt28y4bjW4
+        bjW4bjW4bjW4bjW4bjW4bjW4bjXKkmgAAAAAAAAAAAAAAAAAAAAAAAAAAAC1f1GcVBecVBecVBecVBec
+        VBecVBecVBecVBecVBecVBe1f1EAAAAAAAAAAAAAAAAAAAAAAAAAAAAAAAAAAAAAAAAAAAAAAAAAAAAA
+        AAAAAAAAAAAAAAAAAAAAAAAAAAAAAAAAAAAAAAAAAADfvqW3bDS3bDS3bDS3bDS3bDS3bDQAAAAAAAAA
+        AAAAAADt2sy3bDS3bDS3bDS3bDS3bDS3bDS3bDS3bDTJkWcAAAAAAAAAAAAAAAAAAAAAAAAAAACzfU6Z
+        UROZUROZUROZUROZUROZUROZUROZUROZUROZUROzfU4AAAAAAAAAAAAAAAAAAAAAAAAAAAAAAAAAAAAA
+        AAAAAAAAAAAAAAAAAAAAAAAAAAAAAAAAAAAAAAAAAAAAAAAAAAAAAAAAAADatZi1azK1azK1azK1azK1
+        azK1azL27OUAAAAAAAAAAADs2sy1azK1azK1azK1azK1azK1azK1azK1azLIkGUAAAAAAAAAAAAAAAAA
+        AAAAAAAAAACwekyWThCWThCWThCWThCWThCWThCWThCWThCWThCWThCwekwAAAAAAAAAAAAAAAAAAAAA
+        AAAAAAAAAAAAAAAAAAAAAAAAAAAAAAAAAAAAAAAAAAAAAAAAAAAAAAAAAAAAAAAAAAAAAAAAAADUq4uz
+        aTCzaTCzaTCzaTCzaTCzaTDs2csAAAAAAAAAAADs2cuzaTCzaTCzaTCzaTCzaTCzaTCzaTCzaTDGj2QA
+        zAAAzAAAAAAAAAAAAAAAAAAAAACueEqTSw2TSw2TSw2TSw2TSw2TSw2TSw2TSw2TSw2TSw2ueEoAAAAA
+        AAAAAAAAAAAAAAAAAAAAAAAAAAAAAAAAAAAAAAAAAAAAAAAAAAAAAAAAAAAAAAAAAAAAAAAAAAAAAAAA
+        AAAAAAAAAADFjmKyaC6yaC6yaC6yaC6yaC6yaC7s2csAAAAAAAAAAADs2cuyaC6yaC6yaC6yaC6yaC6y
+        aC6yaC6yaC7FjmIAzAAAzAAAzAAAAAAAAAAAAAAAAADWuqPIpIXIpIWXUxmQSAqQSAqQSAqQSAqXUxnI
+        pIXIpIXWuqMAAAAAAAAAAAAAAAAAAAAAAAAAAAAAAAAAAAAAAAAAAAAAAAAAAAAAAAAAAAAAAAAAAAAA
+        AAAAAAAAAAAAAAAAAAAAAAAAAADFjWKxZy2xZy2xZy2xZy2xZy2xZy3Ys5YAAAAAAAAAAADr2cqxZy2x
+        Zy2xZy2xZy2xZy2xZy2xZy2xZy3FjWIAzAAAzAAAzAAAzAAAzAAAAAAAAAAAAAAAAAAAAADq3NGUUheN
+        RgeNRgeUUhfq3NEAAAAAAAAAAAAAAAAAAAAAAAAAAAAAAAAAAAAAAAAAAAAAAAAAAAAAAAAAAAAAAAAA
+        AAAAAAAAAAAAAAAAAAAAAAAAAAAAAAAAAAAAAAAAAAC0bzivZSuvZSuvZSuvZSuvZSuvZSvXspUAAAAA
+        AAAAAADr2MqvZSuvZSuvZSuvZSuvZSuvZSuvZSuvZSvDjGAAzAAAzAAAzAAAzAAAzAAAzAAAzAAAAAAA
+        AAAAAAAAAADaxLCKQwORTxPp3NAAAAAAAAAAAAAAAAAAAAAAAAAAAAAAAAAAAAAAAAAAAAAAAAAAAAAA
+        AAAAAAAAAAAAAAAAAAAAAAAAAAAAAAAAAAAAAAAAAAAAAAAAAAAAAAAAAACtZCmtZCmtZCmtZCmtZCmt
+        ZCmtZCnMnnoAAAAAAAAAAAAAAAAAAAAAAAAAAAAAAAAAAAAAAAAAAAAAAAAAAAAAzAAAzAAAzAAAzAAA
+        zAAAzAAAzAAAzAAAzAAAAAAAAAAAAADaw6/p288AAAAAAAAAAAAAAAAAAAAAAAAAAAAAAAAAAAAAAAAA
+        AAAAAAAAAAAAAAAAAAAAAAAAAAAAAAAAAAAAAAAAAAAAAAAAAAAAAAAAAAAAAAAAAAAAAAD69fGsYiis
+        YiisYiisYiisYiisYiisYijBiV4AAAAAAAAAAAAAAAAAAAAAAAAAAAAAAAAAAAAAAAAAAAAAAAAAAAAA
+        zAAAzAAAzAAAzAAAzAAAzAAAzAAAzAAAzAAAzAAAzAAAAAAAAAAAAAAAAAAAAAAAAAAAAAAAAAAAAAAA
+        AAAAAAAAAAAAAAAAAAAAAAAAAAAAAAAAAAAAAAAAAAAAAAAAAAAAAAAAAAAAAAAAAAAAAAAAAAAAAAAA
+        AAAAAADq18mqYSaqYSaqYSaqYSaqYSaqYSaqYSa/iVwAAAAAAAAAAAAAAAAAAAAAAAAAAAAAAAAAAAAA
+        AAAAAAAAAAAAAAAAzAAAzAAAzAAAzAAAzAAAzAAAzAAAzAAAzAAAzAAAzAAAzAAAzAAAAAAAAAAAAAAA
+        AAAAAAAAAAAAAAAAAAAAAAAAAAAAAAAAAAAAAAAAAAAAAAAAAAAAAAAAAAAAAAAAAAAAAAAAAAAAAAAA
+        AAAAAAAAAAAAAAAAAAAAAADp18ioXySoXySoXySoXySoXySoXySoXySoXyQAAAAAAAAAAAAAAAAAAAAA
+        AAAAAAAAAAAAAAAAAAAAAAAAAAAAAAAAzAAAzAAAzAAAzAAAzAAAzAAAzAAAzAAAzAAAzAAAzAAAzAAA
+        zAAAzAAAzAAAAAAAAAAAAAAAAAAAAAAAAAAAAAAAAAAAAAAAAAAAAAAAAAAAAAAAAAAAAAAAAAAAAAAA
+        AAAAAAAAAAAAAAAAAAAAAAAAAAAAAAAAAAAAAADYuJ6nXiOnXiOnXiOnXiOnXiOnXiOnXiOnXiMAAAAA
+        AAAAAAAAAAAAAAAAAAAAAAAAAAAAAAAAAAAAAAAAAAAAAAAAzAAAzAAAzAAAzAAAzAAAzAAAzAAAzAAA
+        zAAAzAAAzAAAzAAAzAAAzAAAzAAAzAAAzAAAAAAAAAAAAAAAAAAAAAAAAAAAAAAAAAAAAAAAAAAAAAAA
+        AAAAAAAAAAAAAAAAAAAAAAAAAAAAAAAAAAD59fHdwqvNpIO8hVmrZi+mXSGmXSGmXSGmXSGmXSGmXSGm
+        XSGmXSGmXSGmXSGwcD28hVnSrZDjzLkAAAAAAAAAAAAAAAAAAAAAAAAAAAAAAAAAzAAAzAAAzAAAzAAA
+        zAAAzAAAzAAAzAAAzAAAzAAAzAAAzAAAzAAAzAAAzAAAzAAAzAAAzAAAzAAAAAAAAAAAAAAAAAAAAAAA
+        AAAAAAAAAAAAAAAAAAAAAAAAAAAAAAAAAAAAAAAAAAAAAAAAAADu4NWvcDukWx+kWx+kWx+kWx+kWx+k
+        Wx+kWx+kWx+kWx+kWx+kWx+kWx+kWx+kWx+kWx+kWx/BjmUAAAAAAAAAAAAAAAAAAAAAAAAAAAAAAAAA
+        zAAAzAAAzAAAzAAAzAAAzAAAzAAAzAAAzAAAzAAAzAAAzAAAzAAAzAAAzAAAzAAAzAAAzAAAzAAAzAAA
+        zAAAAAAAAAAAAAAAAAAAAAAAAAAAAAAAAAAAAAAAAAAAAAAAAAAAAAAAAAAAAAAAAADz6uO/jWSiWh6i
+        Wh6iWh6iWh6iWh6iWh6iWh6iWh6iWh6iWh6iWh6iWh6iWh6iWh6iWh6iWh7WtpwAAAAAAAAAAAAAAAAA
+        AAAAAAAAAAAAAAAAzAAAzAAAzAAAzAAAzAAAzAAAzAAAzAAAzAAAzAAAzAAAzAAAzAAAzAAAzAAAzAAA
+        zAAAzAAAzAAAzAAAzAAAzAAAzAAAAAAAAAAAAAAAAAAAAAAAAAAAAAAAAAAAAAAAAAAAAAAAAADKoYCh
+        WByhWByhWByhWByhWByhWByhWByhWByhWByhWByhWByhWByhWByhWByhWByhWByhWByhWByhWByhWByh
+        WBysbTjt4NQAAAAAAAAAAAAAAAAAAAAAzAAAzAAAzAAAzAAAzAAAzAAAzAAAzAAAzAAAzAAAzAAAzAAA
+        zAAAzAAAzAAAzAAAzAAAzAAAzAAAzAAAzAAAzAAAzAAAzAAAzAAAAAAAAAAAAAAAAAAAAAAAAAAAAAAA
+        AAAAAAAAAAD59PHElnGgVxugVxugVxugVxugVxugVxugVxugVxugVxugVxugVxugVxugVxugVxugVxug
+        VxugVxugVxugVxusbDjhyrcAAAAAAAAAAAAAAAAAAAAAAAAAzAAAzAAAzAAAzAAAzAAAzAAAzAAAzAAA
+        zAAAzAAAzAAAzAAAzAAAzAAAzAAAzAAAzAAAzAAAzAAAzAAAzAAAzAAAzAAAzAAAzAAAzAAAzAAAAAAA
+        AAAAAAAAAAAAAAAAAAAAAAAAAAAAAAAAAAD59PGeVRmeVRmeVRmeVRmeVRmeVRmeVRmeVRmeVRmeVRme
+        VRmeVRmeVRmeVRmeVRmeVRmeVRnDlXAAAAAAAAAAAAAAAAAAAAAAAAAAAAAAAAAAzAAAzAAAzAAAzAAA
+        zAAAzAAAzAAAzAAAzAAAzAAAzAAAzAAAzAAAzAAAzAAAzAAAzAAAzAAAzAAAzAAAzAAAzAAAzAAAzAAA
+        zAAAzAAAzAAAzAAAzAAAAAAAAAAAAAAAAAAAAAAAAAAAAAAAAAAAAACvdEOcVBecVBecVBecVBecVBec
+        VBecVBecVBecVBecVBecVBecVBecVBecVBecVBeiXybav6gAAAAAAAAAAAAAAAAAAAAAAAAAAAAAAAAA
+        zAAAzAAAzAAAzAAAzAAAzAAAzAAAzAAAzAAAzAAAzAAAzAAAzAAAzAAAzAAAzAAAzAAAzAAAzAAAzAAA
+        zAAAzAAAzAAAzAAAzAAAzAAAzAAAzAAAzAAAzAAAAAAAAAAAAAAAAAAAAAAAAAAAAAAAAAAAAAD59PDg
+        ybbBlG2oaTKbUxWbUxWbUxWbUxWbUxWbUxWbUxWbUxWuc0HNqYrs39MAAAAAAAAAAAAAAAAAAAAAAAAA
+        AAAAAAAAAAAAAAAAzAAAzAAAzAAAzAAAzAAAzAAAzAAAzAAAzAAAzAAAzAAAzAAAzAAAzAAAzAAAzAAA
+        zAAAzAAAzAAAzAAAzAAAzAAAzAAAzAAAzAAAzAAAzAAAzAAAAAAAAAAAAAAAAAAAAAAAAAAAAAAAAAAA
+        AAAAAAAAAAAAAAAAAAAAAAAAAADMqImZURSZURSZURSZURSZURSZURTs3tMAAAAAAAAAAAAAAAAAAAAA
+        AAAAAAAAAAAAAAAAAAAAAAAAAAAAAAAAzAAAzAAAzAAAzAAAzAAAzAAAzAAAzAAAzAAAzAAAzAAAzAAA
+        zAAAzAAAzAAAzAAAzAAAzAAAzAAAzAAAzAAAzAAAzAAAzAAAzAAAzAAAAAAAAAAAAAAAAAAAAAAAAAAA
+        AAAAAAAAAAAAAAAAAAAAAAAAAAAAAAAAAAAAAADy6eGrcD+YTxKYTxKYTxKYTxKYTxKYTxLFnHoAAAAA
+        AAAAAAAAAAAAAAAAAAAAAAAAAAAAAAAAAAAAAAAAAAAAAAAAzAAAzAAAzAAAzAAAzAAAzAAAzAAAzAAA
+        zAAAzAAAzAAAzAAAzAAAzAAAzAAAzAAAzAAAzAAAzAAAzAAAzAAAzAAAzAAAzAAAAAAAAAAAAAAAAAAA
+        AAAAAAAAAAAAAAAAAAAAAAAAAAAAAAAAAAAAAAAAAAAAAAAAAAAAAAD49PDRspajZC6WThCWThCWThCW
+        ThCwekzl08MAAAAAAAAAAAAAAAAAAAAAAAAAAAAAAAAAAAAAAAAAAAAAAAAAAAAAzAAAzAAAzAAAzAAA
+        zAAAzAAAzAAAzAAAzAAAzAAAzAAAzAAAzAAAzAAAzAAAzAAAzAAAzAAAzAAAzAAAzAAAzAAAAAAAAAAA
+        AAAAAAAAAAAAAAAAAAAAAAAAAAAAAAAAAAAAAAAAAAAAAAAAAAAAAAAAAAAAAAAAAAAAAAAAAAAAAADr
+        3dK9kGmVTQ+VTQ/k0sPy6eEAAAAAAAAAAAAAAAAAAAAAAAAAAAAAAAAAAAAAAAAAAAAAAAAAAAAAAAAA
+        zAAAzAAAzAAAzAAAzAAAzAAAzAAAzAAAzAAAzAAAzAAAzAAAzAAAzAAAzAAAzAAAzAAAzAAAzAAAzAAA
+        AAAAAAAAAAAAAAAAAAAAAAAAAAAAAAAAAAAAAAAAAAAAAAAAAAAAAAAAAAAAAAAAAAAAAAAAAAAAAAAA
+        AAAAAAAAAAAAAAAAAADr3dGTSw2hYisAAAAAAAAAAAAAAAAAAAAAAAAAAAAAAAAAAAAAAAAAAAAAAAAA
+        AAAAAAAAAAAAAAAAzAAAzAAAzAAAzAAAzAAAzAAAzAAAzAAAzAAAzAAAzAAAzAAAzAAAzAAAzAAAzAAA
+        zAAAzAAAAAAAAAAAAAAAAAAAAAAAAAAAAAAAAAAAAAAAAAAAAAAAAAAAAAAAAAAAAAAAAAAAAAAAAAAA
+        AAAAAAAAAAAAAAAAAAAAAAAAAAAAAAAAAAAAAACRSgvBmXYAAAAAAAAAAAAAAAAAAAAAAAAAAAAAAAAA
+        AAAAAAAAAAAAAAAAAAAAAAAAAAAAAAAAzAAAzAAAzAAAzAAAzAAAzAAAzAAAzAAAzAAAzAAAzAAAzAAA
+        zAAAzAAAzAAAzAAAAAAAAAAAAAAAAAAAAAAAAAAAAAAAAAAAAAAAAAAAAAAAAAAAAAAAAAAAAAAAAAAA
+        AAAAAAAAAAAAAAAAAAAAAAAAAAAAAAAAAAAAAAAAAAAAAAAAAAAAAACXUxnHo4QAAAAAAAAAAAAAAAAA
+        AAAAAAAAAAAAAAAAAAAAAAAAAAAAAAAAAAAAAAAAAAAAAAAAzAAAzAAAzAAAzAAAzAAAzAAAzAAAzAAA
+        zAAAzAAAzAAAzAAAzAAAzAAAAAAAAAAAAAAAAAAAAAAAAAAAAAAAAAAAAAAAAAAAAAAAAAAAAAAAAAAA
+        AAAAAAAAAAAAAAAAAAAAAAAAAAAAAAAAAAAAAAAAAAAAAAAAAAAAAAAAAAAAAAAAAAAAAACrdUbOrpMA
+        AAAAAAAAAAAAAAAAAAAAAAAAAAAAAAAAAAAAAAAAAAAAAAAAAAAAAAAAAAAAAAAAzAAAzAAAzAAAzAAA
+        zAAAzAAAzAAAzAAAzAAAzAAAzAAAzAAAAAAAAAAAAAAAAAAAAAAAAAAAAAAAAAAAAAAAAAAAAAAAAAAA
+        AAAAAAAAAAAAAAAAAAAAAAAAAAAAAAAAAAAAAAAAAAAAAAAAAAAAAAAAAAAAAAAAAAAAAAAAAAAAAAAA
+        AAAAAACqdETi0MEAAAAAAAAAAAAAAAAAAAAAAAAAAAAAAAAAAAAAAAAAAAAAAAAAAAAAAAAAAAAAAAAA
+        zAAAzAAAzAAAzAAAzAAAzAAAzAAAzAAAzAAAzAAAAAAAAAAAAAAAAAAAAAAAAAAAAAAAAAAAAAAAAAAA
+        AAAAAAAAAAAAAAAAAAAAAAAAAAAAAAAAAAAAAAAAAAAAAAAAAAAAAAAAAAAAAAAAAAAAAAAAAAAAAAAA
+        AAAAAAAAAAAAAAAAAAAAAAC+lnPi0MAAAAAAAAAAAAAAAAAAAAAAAAAAAAAAAAAAAAAAAAAAAAAAAAAA
+        AAAAAAAAAAAAAAAAzAAAzAAAzAAAzAAAzAAAzAAAzAAAzAAAAAAAAAAAAAAAAAAAAAAAAAAAAAAAAAAA
+        AAAAAAAAAAAAAAAAAAAAAAAAAAAAAAAAAAAAAAAAAAAAAAAAAAAAAAAAAAAAAAAAAAAAAAAAAAAAAAAA
+        AAAAAAAAAAAAAAAAAAAAAAAAAAAAAAAAAAAAAADEoYH48+8AAAAAAAAAAAAAAAAAAAAAAAAAAAAAAAAA
+        AAAAAAAAAAAAAAAAAAAAAAAAAAAAAAAAzAAAzAAAzAAAzAAAzAAAzAAAAAAAAAAAAAAAAAAAAAAAAAAA
+        AAAAAAAAAAAAAAAAAAAAAAAAAAAAAAAAAAAAAAAAAAAAAAAAAAAAAAAAAAAAAAAAAAAAAAAAAAAAAAAA
+        AAAAAAAAAAAAAAAAAAAAAAAAAAAAAAAAAAAAAAAAAAAAAAAAAAAAAADSt6AAAAAAAAAAAAAAAAAAAAAA
+        AAAAAAAAAAAAAAAAAAAAAAAAAAAAAAAAAAAAAAAAAAAAAAAAzAAAzAAAzAAAzAAAAAAAAAAAAAAAAAAA
+        AAAAAAAAAAAAAAAAAAAAAAAAAAAAAAAAAAAAAAAAAAAAAAAAAAAAAAAAAAAAAAAAAAAAAAAAAAAAAAAA
+        AAAAAAAAAAAAAAAAAAAAAAAAAAAAAAAAAAAAAAAAAAAAAAAAAAAAAAAAAAAAAAAAAAAAAAAAAAAAAAAA
+        AAAAAAAAAAAAAAAAAAAAAAAAAAAAAAAAAAAAAAAAAAAAAAAAAAAAAAAAAAAAAAAAzAAAzAAAAAAAAAAA
+        AAAAAAAAAAAAAAAAAAAAAAAAAAAAAAAAAAAAAAAAAAAAAAAAAAAAAAAAAAAAAAAAAAAAAAAAAAAAAAAA
+        AAAAAAAAAAAAAAAAAAAAAAAAAAAAAAAAAAAAAAAAAAAAAAAAAAAAAAAAAAAAAAAAAAAAAAAAAAAAAAAA
+        AAAAAAAAAAAAAAAAAAAAAAAAAAAAAAAAAAAAAAAAAAAAAAAAAAAAAAAAAAAAAAAAAAAAAAAAAAAAAYAA
+        AAAAAAABgAAAAAAAYAGAAAAA/+BgAYAAGAP/4GABgAAcB//gYAGAAB///+BgAYAAH///4HgBgAAf///g
+        eAGAAB///+B4AYAAH///4HgBgAAf///geAGAAB///+B4AYAAH///4HgBgAA////geAGAAD///+B4AfwA
+        P///4HgB/AA////geAH8AD///8B4AfwAP///wHgB/AA////AeAH8AD///8B4AfwAP///wDgB/AA////A
+        OAB8AD///8A4ADwAP///wDgAD4H////AOAADw////8A//gDn////gD/+AD////+AP/4AD////4A//gAD
+        ////gD/+AAD///AAAf4AAD//8AAB/gAAD//wAAH+AAAD/8AAAD4AAAD/wAAAfgAAAD/wAAH+AAAAD/gA
+        Af4AAAAH/AAH/gAAAB//wD/+AAAAf/+AP/4AAAH//4A//gAAB///4H/+AAAf///x//4AAH////n//gAB
+        ////+f/+AAf////5//4AH/////n//gB/////+f/+Af/////5//4H//////v//h/////////+f////w==
+</value>
+  </data>
+  <data name="$this.Margin" type="System.Windows.Forms.Padding, System.Windows.Forms">
+    <value>2, 2, 2, 2</value>
+  </data>
+  <data name="$this.MinimumSize" type="System.Drawing.Size, System.Drawing">
+    <value>358, 385</value>
+  </data>
+  <data name="$this.StartPosition" type="System.Windows.Forms.FormStartPosition, System.Windows.Forms">
+    <value>CenterParent</value>
+  </data>
+  <data name="$this.Text" xml:space="preserve">
+    <value>Skyline Batch Configuration</value>
+  </data>
+  <data name="&gt;&gt;toolTip1.Name" xml:space="preserve">
+    <value>toolTip1</value>
+  </data>
+  <data name="&gt;&gt;toolTip1.Type" xml:space="preserve">
+    <value>System.Windows.Forms.ToolTip, System.Windows.Forms, Version=4.0.0.0, Culture=neutral, PublicKeyToken=b77a5c561934e089</value>
+  </data>
+  <data name="&gt;&gt;btnDownloadAnnotations.Name" xml:space="preserve">
+    <value>btnDownloadAnnotations</value>
+  </data>
+  <data name="&gt;&gt;btnDownloadAnnotations.Type" xml:space="preserve">
+    <value>System.Windows.Forms.ToolStripButton, System.Windows.Forms, Version=4.0.0.0, Culture=neutral, PublicKeyToken=b77a5c561934e089</value>
+  </data>
+  <data name="&gt;&gt;btnDownloadData.Name" xml:space="preserve">
+    <value>btnDownloadData</value>
+  </data>
+  <data name="&gt;&gt;btnDownloadData.Type" xml:space="preserve">
+    <value>System.Windows.Forms.ToolStripButton, System.Windows.Forms, Version=4.0.0.0, Culture=neutral, PublicKeyToken=b77a5c561934e089</value>
+  </data>
+  <data name="&gt;&gt;btnDownloadTemplate.Name" xml:space="preserve">
+    <value>btnDownloadTemplate</value>
+  </data>
+  <data name="&gt;&gt;btnDownloadTemplate.Type" xml:space="preserve">
+    <value>System.Windows.Forms.ToolStripButton, System.Windows.Forms, Version=4.0.0.0, Culture=neutral, PublicKeyToken=b77a5c561934e089</value>
+  </data>
+  <data name="&gt;&gt;btnAddReport.Name" xml:space="preserve">
+    <value>btnAddReport</value>
+  </data>
+  <data name="&gt;&gt;btnAddReport.Type" xml:space="preserve">
+    <value>System.Windows.Forms.ToolStripButton, System.Windows.Forms, Version=4.0.0.0, Culture=neutral, PublicKeyToken=b77a5c561934e089</value>
+  </data>
+  <data name="&gt;&gt;btnDeleteReport.Name" xml:space="preserve">
+    <value>btnDeleteReport</value>
+  </data>
+  <data name="&gt;&gt;btnDeleteReport.Type" xml:space="preserve">
+    <value>System.Windows.Forms.ToolStripButton, System.Windows.Forms, Version=4.0.0.0, Culture=neutral, PublicKeyToken=b77a5c561934e089</value>
+  </data>
+  <data name="&gt;&gt;btnEditReport.Name" xml:space="preserve">
+    <value>btnEditReport</value>
+  </data>
+  <data name="&gt;&gt;btnEditReport.Type" xml:space="preserve">
+    <value>System.Windows.Forms.ToolStripButton, System.Windows.Forms, Version=4.0.0.0, Culture=neutral, PublicKeyToken=b77a5c561934e089</value>
+  </data>
+  <data name="&gt;&gt;columnName.Name" xml:space="preserve">
+    <value>columnName</value>
+  </data>
+  <data name="&gt;&gt;columnName.Type" xml:space="preserve">
+    <value>System.Windows.Forms.DataGridViewTextBoxColumn, System.Windows.Forms, Version=4.0.0.0, Culture=neutral, PublicKeyToken=b77a5c561934e089</value>
+  </data>
+  <data name="&gt;&gt;columnScripts.Name" xml:space="preserve">
+    <value>columnScripts</value>
+  </data>
+  <data name="&gt;&gt;columnScripts.Type" xml:space="preserve">
+    <value>System.Windows.Forms.DataGridViewTextBoxColumn, System.Windows.Forms, Version=4.0.0.0, Culture=neutral, PublicKeyToken=b77a5c561934e089</value>
+  </data>
+  <data name="&gt;&gt;columnFile.Name" xml:space="preserve">
+    <value>columnFile</value>
+  </data>
+  <data name="&gt;&gt;columnFile.Type" xml:space="preserve">
+    <value>System.Windows.Forms.DataGridViewTextBoxColumn, System.Windows.Forms, Version=4.0.0.0, Culture=neutral, PublicKeyToken=b77a5c561934e089</value>
+  </data>
+  <data name="&gt;&gt;imageListToolbarIcons.Name" xml:space="preserve">
+    <value>imageListToolbarIcons</value>
+  </data>
+  <data name="&gt;&gt;imageListToolbarIcons.Type" xml:space="preserve">
+    <value>System.Windows.Forms.ImageList, System.Windows.Forms, Version=4.0.0.0, Culture=neutral, PublicKeyToken=b77a5c561934e089</value>
+  </data>
+  <data name="&gt;&gt;$this.Name" xml:space="preserve">
+    <value>SkylineBatchConfigForm</value>
+  </data>
+  <data name="&gt;&gt;$this.Type" xml:space="preserve">
+    <value>System.Windows.Forms.Form, System.Windows.Forms, Version=4.0.0.0, Culture=neutral, PublicKeyToken=b77a5c561934e089</value>
+  </data>
 </root>