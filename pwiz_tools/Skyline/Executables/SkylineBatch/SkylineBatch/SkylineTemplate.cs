﻿using System;
using System.IO;
using System.Threading;
using System.Xml;
using SharedBatch;
using SkylineBatch.Properties;

namespace SkylineBatch
{
    public class SkylineTemplate
    {

        private string _path;

        private string _zippedPath;

        public static SkylineTemplate ExistingTemplate(string templateFilePath)
        {
            return FromUi(templateFilePath, string.Empty, null);
        }

        public static SkylineTemplate DependentTemplate(string dependentTemplatePath, string dependentConfigName)
        {
            return new SkylineTemplate(dependentTemplatePath, null, dependentConfigName, null);
        }

        public static SkylineTemplate FromUi(string filePath, string dependentConfigName, PanoramaFile panoramaFile)
        {
            string path = null;
            string zippedFilePath = null;

            if (filePath != null && filePath.EndsWith(TextUtil.EXT_ZIP))
                zippedFilePath = filePath;
            else
                path = filePath;
            return new SkylineTemplate(path, zippedFilePath, dependentConfigName, panoramaFile);
        }

        public SkylineTemplate(string path, string zipFilePath, string dependentConfigName, PanoramaFile panoramaFile)
        {
            PanoramaFile = panoramaFile;
            _path = !string.IsNullOrEmpty(path) ? path : null;
            _zippedPath = zipFilePath ?? string.Empty;
            DependentConfigName = dependentConfigName ?? string.Empty;
        }
        
        public readonly PanoramaFile PanoramaFile;
        public readonly string DependentConfigName;

        public string FilePath => _path ?? (PanoramaFile == null ? _zippedPath : PanoramaFile.FilePath);

        public bool Downloaded(ServerFilesManager serverFiles)
        {
            if (PanoramaFile == null) return true;
            return serverFiles.GetPanoramaFilesToDownload(PanoramaFile).Count == 0;
        }

        public bool Exists()
        {
            return File.Exists(FilePath);
        }

        public string DisplayPath => !string.IsNullOrEmpty(FilePath) ? FilePath : PanoramaFile?.DownloadFolder;
        
        public bool IsIndependent() => string.IsNullOrEmpty(DependentConfigName);
        public string FileName() => Path.GetFileName(FilePath);

        public bool Zipped => FilePath.EndsWith(TextUtil.EXT_ZIP) || !File.Exists(FilePath);

        public string ZippedFileName => Path.GetFileName(_zippedPath ?? PanoramaFile.FilePath);

        public void Validate()
        {
            if (PanoramaFile != null)
            {
                PanoramaFile.Validate();
            }
            else if (string.IsNullOrEmpty(DependentConfigName))
            {
                Exception validationError;
                try
                {
                    ValidateTemplateFile(FilePath, PanoramaFile != null);
                    return;
                }
                catch (ArgumentException e)
                {
                    if (string.IsNullOrEmpty(_zippedPath)) throw;
                    validationError = e;
                }
                try
                {
                    ValidateTemplateFile(_zippedPath, PanoramaFile != null);
                }
                catch (ArgumentException)
                {
                    throw validationError;
                }
            }
        }

        public static void ValidateTemplateFileDownloading(string templateFile)
        {
            ValidateTemplateFile(templateFile, true);
        }

        public static void ValidateTemplateFileNotDownloading(string templateFile)
        {
            ValidateTemplateFile(templateFile, false);
        }

        public static void ValidateTemplateFile(string templateFile, bool downloading)
        {

            FileUtil.ValidateNotEmptyPath(templateFile, Resources.MainSettings_ValidateSkylineFile_Skyline_file);
            if (!File.Exists(templateFile))
            {
                if (!downloading)
                    throw new ArgumentException(string.Format(Resources.MainSettings_ValidateSkylineFile_The_Skyline_template_file__0__does_not_exist_, templateFile) + Environment.NewLine +
                                                Resources.MainSettings_ValidateSkylineFile_Please_provide_a_valid_file_);
                if (!Directory.Exists(FileUtil.GetDirectorySafe(templateFile)))
                    throw new ArgumentException(string.Format(Resources.SkylineTemplate_ValidateTemplateFile_The_folder_of_the_downloading_template_file__0__does_not_exist_, templateFile) + Environment.NewLine +
                                                Resources.SkylineTemplate_ValidateTemplateFile_Please_provide_a_valid_folder_to_download_the_template_file_into_);
            }
            FileUtil.ValidateNotInDownloads(templateFile, Resources.MainSettings_ValidateSkylineFile_Skyline_file);
        }

        public bool TryPathReplace(string oldRoot, string newRoot, out SkylineTemplate pathReplacedTemplate)
        {
            var preferReplace = Program.FunctionalTest;
            pathReplacedTemplate = this;
            string replacedFilePath = null;
<<<<<<< HEAD
            var pathReplaced = _path != null && TextUtil.SuccessfulReplace(ValidateTemplateFile, oldRoot, newRoot, _path,
                preferReplace, out replacedFilePath);
            var zipPathReplaced = TextUtil.SuccessfulReplace(ValidateTemplateFile, oldRoot, newRoot, _zippedPath,
=======
            var templateFileValidator = PanoramaFile == null
                ? ValidateTemplateFileNotDownloading
                : (Validator) ValidateTemplateFileDownloading;
            var pathReplaced = _path != null && TextUtil.SuccessfulReplace(templateFileValidator, oldRoot, newRoot, _path,
                preferReplace, out replacedFilePath);
            var zipPathReplaced = TextUtil.SuccessfulReplace(templateFileValidator, oldRoot, newRoot, _zippedPath,
>>>>>>> bc1ab65a
                preferReplace, out string replacedZippedFilePath);

            PanoramaFile replacedPanoramaFile = null;
            var panoramaReplaced = false;
            if (PanoramaFile != null)
                panoramaReplaced = PanoramaFile.TryPathReplace(oldRoot, newRoot, out replacedPanoramaFile);
            
            pathReplacedTemplate = new SkylineTemplate(replacedFilePath, replacedZippedFilePath, DependentConfigName, replacedPanoramaFile);
            return pathReplaced || zipPathReplaced || panoramaReplaced;
        }

        public SkylineTemplate ForcePathReplace(string oldRoot, string newRoot)
        {
            var path = !string.IsNullOrEmpty(_path) ? FileUtil.ForceReplaceRoot(oldRoot, newRoot, _path) : null;
            var zipPath = !string.IsNullOrEmpty(_zippedPath) ? FileUtil.ForceReplaceRoot(oldRoot, newRoot, _zippedPath) : null;
            var panoramaFile = PanoramaFile?.ForcePathReplace(oldRoot, newRoot);

            return new SkylineTemplate(path, zipPath, DependentConfigName, panoramaFile);
        }

        public void ExtractTemplate(Update progressHandler, CancellationToken cancelToken)
        {
            if (!Zipped) return;
            var documentExtractor = new SrmDocumentSharing(_zippedPath ?? PanoramaFile.FilePath);
            var skyFile = documentExtractor.Extract(progressHandler, cancelToken);
            _path = skyFile;
        }

        public void WriteXml(XmlWriter writer)
        {
            writer.WriteStartElement(XMLElements.TEMPLATE_FILE);
            writer.WriteAttributeIfString(XML_TAGS.path, _path);
            writer.WriteAttributeIfString(XML_TAGS.zip_path, _zippedPath);
            writer.WriteAttributeIfString(XML_TAGS.dependent_configuration, DependentConfigName);
            if (PanoramaFile != null) PanoramaFile.WriteXml(writer);
            writer.WriteEndElement();
        }

        public static SkylineTemplate ReadXml(XmlReader reader)
        {
            var path = reader.GetAttribute(XML_TAGS.path);
            var zippedPath = reader.GetAttribute(XML_TAGS.zip_path);
            var dependentConfigName = reader.GetAttribute(XML_TAGS.dependent_configuration);
            var panoramaFile = PanoramaFile.ReadXml(reader, string.IsNullOrEmpty(path) ? zippedPath : path);

            return new SkylineTemplate(path, zippedPath, dependentConfigName, panoramaFile);
        }

        protected bool Equals(SkylineTemplate other)
        {
            return Equals(PanoramaFile, other.PanoramaFile)
                   && Equals(DependentConfigName, other.DependentConfigName)
                   && Equals(_path, other._path);
        }

        public override bool Equals(object obj)
        {
            if (ReferenceEquals(null, obj)) return false;
            if (ReferenceEquals(this, obj)) return true;
            if (obj.GetType() != this.GetType()) return false;
            return Equals((SkylineTemplate)obj);
        }

        public override int GetHashCode()
        {
            return _path.GetHashCode() +
                   DependentConfigName.GetHashCode() +
                   PanoramaFile.GetHashCode();
        }

    }

    public class PanoramaFile : Server
    {

        private string _inputUrl;


        public static PanoramaFile PanoramaFileFromUI(Server server, string path, CancellationToken cancelToken)
        {
            ValidateInputs(server.URI.AbsoluteUri, server.Username, server.Password, out _);
            var fileName = ValidatePanoramaServer(server, cancelToken);
            if (cancelToken.IsCancellationRequested) return null;
            return new PanoramaFile(server, path, fileName);
        }

        public PanoramaFile(Server server, string downloadFolder, string fileName) : base (server.URI, server.Username, server.Password, server.Encrypt)
        {
            _inputUrl = server.URI.AbsoluteUri;

            DownloadFolder = downloadFolder;
            FileName = fileName;
            ExpectedSize = -1;
        }
        
        public readonly string DownloadFolder;

        public readonly string FileName;

        public long ExpectedSize;

        public string FilePath =>
            !string.IsNullOrEmpty(DownloadFolder) ? 
                Path.Combine(DownloadFolder, FileName?? string.Empty) : "\\" + FileName;

        public string DownloadUrl => URI.AbsoluteUri;

        public string UserName => Username?? string.Empty;

        public new string Password => base.Password ?? string.Empty;
        

        public PanoramaFile ReplacedFolder(string newFolder)
        {
            return new PanoramaFile(new Server(URI, UserName, Password, Encrypt), newFolder, FileName);
        }

        public void AddDownloadingFile(ServerFilesManager serverFiles)
        {
            serverFiles.AddServer(this);
        }

        public PanoramaFile ReplaceFolder(string newFolder)
        {
            return new PanoramaFile(this, newFolder, FileName);
        }
        

        public void Validate()
        {
             ValidateDownloadFolder(DownloadFolder);
        }

        public static string ValidatePanoramaServer(Server server, CancellationToken cancelToken)
        {
            var serverConnector = new PanoramaServerConnector();
            serverConnector.Add(server);
            string fileName;
            try
            {
                serverConnector.Connect((a, b) => { }, cancelToken);
                if (cancelToken.IsCancellationRequested) return null;
                var fileInfo = serverConnector.GetFile(server, string.Empty, out Exception connectionException);
                if (connectionException != null)
                    throw connectionException;
                fileName = fileInfo.FileName;
            }
            catch (Exception e)
            {
                throw new ArgumentException(e.Message);
            }

            return fileName;
        }

        public static void ValidateDownloadFolder(string folderPath)
        {
            FileUtil.ValidateNotEmptyPath(folderPath, Resources.PanoramaFile_ValidateDownloadFolder_template_download_folder);
            if (!Directory.Exists(folderPath) || !FileUtil.PathHasDriveName(folderPath))
                throw new ArgumentException(Resources.PanoramaFile_ValidateDownloadFolder_The_folder_for_the_Skyline_template_file_does_not_exist__Please_enter_a_valid_folder_);
        }

        public bool TryPathReplace(string oldRoot, string newRoot, out PanoramaFile replacedPanoramaFile)
        {
            var replaced = TextUtil.SuccessfulReplace(ValidateDownloadFolder, oldRoot, newRoot, DownloadFolder,
                Program.FunctionalTest, out string replacedFolderPath);
            replacedPanoramaFile = new PanoramaFile(new Server(URI, UserName, Password, Encrypt), replacedFolderPath, FileName);
            return replaced;
        }

        public PanoramaFile ForcePathReplace(string oldRoot, string newRoot)
        {
            var replacedFolder = FileUtil.ForceReplaceRoot(oldRoot, newRoot, DownloadFolder);
            return ReplaceFolder(replacedFolder);
        }

        public new void WriteXml(XmlWriter writer)
        {
            writer.WriteStartElement(XMLElements.REMOTE_FILE);
            base.WriteXml(writer);
            writer.WriteEndElement();
        }

        public static PanoramaFile ReadXml(XmlReader reader, string filePath)
        {
            if (!reader.ReadToDescendant(XMLElements.REMOTE_FILE))
                return null;
            var downloadFolder = Path.GetDirectoryName(filePath);
            var fileName = Path.GetFileName(filePath);
            var server = Server.ReadXml(reader);

            return new PanoramaFile(server, downloadFolder, fileName);
        }


        protected bool Equals(PanoramaFile other)
        {
            return base.Equals(other)
                   && Equals(DownloadFolder, other.DownloadFolder);
        }

        public override bool Equals(object obj)
        {
            if (ReferenceEquals(null, obj)) return false;
            if (ReferenceEquals(this, obj)) return true;
            if (obj.GetType() != this.GetType()) return false;
            return Equals((PanoramaFile)obj);
        }

        public override int GetHashCode()
        {
            return base.GetHashCode() +
                   DownloadFolder.GetHashCode();
        }
    }


}
<|MERGE_RESOLUTION|>--- conflicted
+++ resolved
@@ -1,362 +1,356 @@
-﻿using System;
-using System.IO;
-using System.Threading;
-using System.Xml;
-using SharedBatch;
-using SkylineBatch.Properties;
-
-namespace SkylineBatch
-{
-    public class SkylineTemplate
-    {
-
-        private string _path;
-
-        private string _zippedPath;
-
-        public static SkylineTemplate ExistingTemplate(string templateFilePath)
-        {
-            return FromUi(templateFilePath, string.Empty, null);
-        }
-
-        public static SkylineTemplate DependentTemplate(string dependentTemplatePath, string dependentConfigName)
-        {
-            return new SkylineTemplate(dependentTemplatePath, null, dependentConfigName, null);
-        }
-
-        public static SkylineTemplate FromUi(string filePath, string dependentConfigName, PanoramaFile panoramaFile)
-        {
-            string path = null;
-            string zippedFilePath = null;
-
-            if (filePath != null && filePath.EndsWith(TextUtil.EXT_ZIP))
-                zippedFilePath = filePath;
-            else
-                path = filePath;
-            return new SkylineTemplate(path, zippedFilePath, dependentConfigName, panoramaFile);
-        }
-
-        public SkylineTemplate(string path, string zipFilePath, string dependentConfigName, PanoramaFile panoramaFile)
-        {
-            PanoramaFile = panoramaFile;
-            _path = !string.IsNullOrEmpty(path) ? path : null;
-            _zippedPath = zipFilePath ?? string.Empty;
-            DependentConfigName = dependentConfigName ?? string.Empty;
-        }
-        
-        public readonly PanoramaFile PanoramaFile;
-        public readonly string DependentConfigName;
-
-        public string FilePath => _path ?? (PanoramaFile == null ? _zippedPath : PanoramaFile.FilePath);
-
-        public bool Downloaded(ServerFilesManager serverFiles)
-        {
-            if (PanoramaFile == null) return true;
-            return serverFiles.GetPanoramaFilesToDownload(PanoramaFile).Count == 0;
-        }
-
-        public bool Exists()
-        {
-            return File.Exists(FilePath);
-        }
-
-        public string DisplayPath => !string.IsNullOrEmpty(FilePath) ? FilePath : PanoramaFile?.DownloadFolder;
-        
-        public bool IsIndependent() => string.IsNullOrEmpty(DependentConfigName);
-        public string FileName() => Path.GetFileName(FilePath);
-
-        public bool Zipped => FilePath.EndsWith(TextUtil.EXT_ZIP) || !File.Exists(FilePath);
-
-        public string ZippedFileName => Path.GetFileName(_zippedPath ?? PanoramaFile.FilePath);
-
-        public void Validate()
-        {
-            if (PanoramaFile != null)
-            {
-                PanoramaFile.Validate();
-            }
-            else if (string.IsNullOrEmpty(DependentConfigName))
-            {
-                Exception validationError;
-                try
-                {
-                    ValidateTemplateFile(FilePath, PanoramaFile != null);
-                    return;
-                }
-                catch (ArgumentException e)
-                {
-                    if (string.IsNullOrEmpty(_zippedPath)) throw;
-                    validationError = e;
-                }
-                try
-                {
-                    ValidateTemplateFile(_zippedPath, PanoramaFile != null);
-                }
-                catch (ArgumentException)
-                {
-                    throw validationError;
-                }
-            }
-        }
-
-        public static void ValidateTemplateFileDownloading(string templateFile)
-        {
-            ValidateTemplateFile(templateFile, true);
-        }
-
-        public static void ValidateTemplateFileNotDownloading(string templateFile)
-        {
-            ValidateTemplateFile(templateFile, false);
-        }
-
-        public static void ValidateTemplateFile(string templateFile, bool downloading)
-        {
-
-            FileUtil.ValidateNotEmptyPath(templateFile, Resources.MainSettings_ValidateSkylineFile_Skyline_file);
-            if (!File.Exists(templateFile))
-            {
-                if (!downloading)
-                    throw new ArgumentException(string.Format(Resources.MainSettings_ValidateSkylineFile_The_Skyline_template_file__0__does_not_exist_, templateFile) + Environment.NewLine +
-                                                Resources.MainSettings_ValidateSkylineFile_Please_provide_a_valid_file_);
-                if (!Directory.Exists(FileUtil.GetDirectorySafe(templateFile)))
-                    throw new ArgumentException(string.Format(Resources.SkylineTemplate_ValidateTemplateFile_The_folder_of_the_downloading_template_file__0__does_not_exist_, templateFile) + Environment.NewLine +
-                                                Resources.SkylineTemplate_ValidateTemplateFile_Please_provide_a_valid_folder_to_download_the_template_file_into_);
-            }
-            FileUtil.ValidateNotInDownloads(templateFile, Resources.MainSettings_ValidateSkylineFile_Skyline_file);
-        }
-
-        public bool TryPathReplace(string oldRoot, string newRoot, out SkylineTemplate pathReplacedTemplate)
-        {
-            var preferReplace = Program.FunctionalTest;
-            pathReplacedTemplate = this;
-            string replacedFilePath = null;
-<<<<<<< HEAD
-            var pathReplaced = _path != null && TextUtil.SuccessfulReplace(ValidateTemplateFile, oldRoot, newRoot, _path,
-                preferReplace, out replacedFilePath);
-            var zipPathReplaced = TextUtil.SuccessfulReplace(ValidateTemplateFile, oldRoot, newRoot, _zippedPath,
-=======
-            var templateFileValidator = PanoramaFile == null
-                ? ValidateTemplateFileNotDownloading
-                : (Validator) ValidateTemplateFileDownloading;
-            var pathReplaced = _path != null && TextUtil.SuccessfulReplace(templateFileValidator, oldRoot, newRoot, _path,
-                preferReplace, out replacedFilePath);
-            var zipPathReplaced = TextUtil.SuccessfulReplace(templateFileValidator, oldRoot, newRoot, _zippedPath,
->>>>>>> bc1ab65a
-                preferReplace, out string replacedZippedFilePath);
-
-            PanoramaFile replacedPanoramaFile = null;
-            var panoramaReplaced = false;
-            if (PanoramaFile != null)
-                panoramaReplaced = PanoramaFile.TryPathReplace(oldRoot, newRoot, out replacedPanoramaFile);
-            
-            pathReplacedTemplate = new SkylineTemplate(replacedFilePath, replacedZippedFilePath, DependentConfigName, replacedPanoramaFile);
-            return pathReplaced || zipPathReplaced || panoramaReplaced;
-        }
-
-        public SkylineTemplate ForcePathReplace(string oldRoot, string newRoot)
-        {
-            var path = !string.IsNullOrEmpty(_path) ? FileUtil.ForceReplaceRoot(oldRoot, newRoot, _path) : null;
-            var zipPath = !string.IsNullOrEmpty(_zippedPath) ? FileUtil.ForceReplaceRoot(oldRoot, newRoot, _zippedPath) : null;
-            var panoramaFile = PanoramaFile?.ForcePathReplace(oldRoot, newRoot);
-
-            return new SkylineTemplate(path, zipPath, DependentConfigName, panoramaFile);
-        }
-
-        public void ExtractTemplate(Update progressHandler, CancellationToken cancelToken)
-        {
-            if (!Zipped) return;
-            var documentExtractor = new SrmDocumentSharing(_zippedPath ?? PanoramaFile.FilePath);
-            var skyFile = documentExtractor.Extract(progressHandler, cancelToken);
-            _path = skyFile;
-        }
-
-        public void WriteXml(XmlWriter writer)
-        {
-            writer.WriteStartElement(XMLElements.TEMPLATE_FILE);
-            writer.WriteAttributeIfString(XML_TAGS.path, _path);
-            writer.WriteAttributeIfString(XML_TAGS.zip_path, _zippedPath);
-            writer.WriteAttributeIfString(XML_TAGS.dependent_configuration, DependentConfigName);
-            if (PanoramaFile != null) PanoramaFile.WriteXml(writer);
-            writer.WriteEndElement();
-        }
-
-        public static SkylineTemplate ReadXml(XmlReader reader)
-        {
-            var path = reader.GetAttribute(XML_TAGS.path);
-            var zippedPath = reader.GetAttribute(XML_TAGS.zip_path);
-            var dependentConfigName = reader.GetAttribute(XML_TAGS.dependent_configuration);
-            var panoramaFile = PanoramaFile.ReadXml(reader, string.IsNullOrEmpty(path) ? zippedPath : path);
-
-            return new SkylineTemplate(path, zippedPath, dependentConfigName, panoramaFile);
-        }
-
-        protected bool Equals(SkylineTemplate other)
-        {
-            return Equals(PanoramaFile, other.PanoramaFile)
-                   && Equals(DependentConfigName, other.DependentConfigName)
-                   && Equals(_path, other._path);
-        }
-
-        public override bool Equals(object obj)
-        {
-            if (ReferenceEquals(null, obj)) return false;
-            if (ReferenceEquals(this, obj)) return true;
-            if (obj.GetType() != this.GetType()) return false;
-            return Equals((SkylineTemplate)obj);
-        }
-
-        public override int GetHashCode()
-        {
-            return _path.GetHashCode() +
-                   DependentConfigName.GetHashCode() +
-                   PanoramaFile.GetHashCode();
-        }
-
-    }
-
-    public class PanoramaFile : Server
-    {
-
-        private string _inputUrl;
-
-
-        public static PanoramaFile PanoramaFileFromUI(Server server, string path, CancellationToken cancelToken)
-        {
-            ValidateInputs(server.URI.AbsoluteUri, server.Username, server.Password, out _);
-            var fileName = ValidatePanoramaServer(server, cancelToken);
-            if (cancelToken.IsCancellationRequested) return null;
-            return new PanoramaFile(server, path, fileName);
-        }
-
-        public PanoramaFile(Server server, string downloadFolder, string fileName) : base (server.URI, server.Username, server.Password, server.Encrypt)
-        {
-            _inputUrl = server.URI.AbsoluteUri;
-
-            DownloadFolder = downloadFolder;
-            FileName = fileName;
-            ExpectedSize = -1;
-        }
-        
-        public readonly string DownloadFolder;
-
-        public readonly string FileName;
-
-        public long ExpectedSize;
-
-        public string FilePath =>
-            !string.IsNullOrEmpty(DownloadFolder) ? 
-                Path.Combine(DownloadFolder, FileName?? string.Empty) : "\\" + FileName;
-
-        public string DownloadUrl => URI.AbsoluteUri;
-
-        public string UserName => Username?? string.Empty;
-
-        public new string Password => base.Password ?? string.Empty;
-        
-
-        public PanoramaFile ReplacedFolder(string newFolder)
-        {
-            return new PanoramaFile(new Server(URI, UserName, Password, Encrypt), newFolder, FileName);
-        }
-
-        public void AddDownloadingFile(ServerFilesManager serverFiles)
-        {
-            serverFiles.AddServer(this);
-        }
-
-        public PanoramaFile ReplaceFolder(string newFolder)
-        {
-            return new PanoramaFile(this, newFolder, FileName);
-        }
-        
-
-        public void Validate()
-        {
-             ValidateDownloadFolder(DownloadFolder);
-        }
-
-        public static string ValidatePanoramaServer(Server server, CancellationToken cancelToken)
-        {
-            var serverConnector = new PanoramaServerConnector();
-            serverConnector.Add(server);
-            string fileName;
-            try
-            {
-                serverConnector.Connect((a, b) => { }, cancelToken);
-                if (cancelToken.IsCancellationRequested) return null;
-                var fileInfo = serverConnector.GetFile(server, string.Empty, out Exception connectionException);
-                if (connectionException != null)
-                    throw connectionException;
-                fileName = fileInfo.FileName;
-            }
-            catch (Exception e)
-            {
-                throw new ArgumentException(e.Message);
-            }
-
-            return fileName;
-        }
-
-        public static void ValidateDownloadFolder(string folderPath)
-        {
-            FileUtil.ValidateNotEmptyPath(folderPath, Resources.PanoramaFile_ValidateDownloadFolder_template_download_folder);
-            if (!Directory.Exists(folderPath) || !FileUtil.PathHasDriveName(folderPath))
-                throw new ArgumentException(Resources.PanoramaFile_ValidateDownloadFolder_The_folder_for_the_Skyline_template_file_does_not_exist__Please_enter_a_valid_folder_);
-        }
-
-        public bool TryPathReplace(string oldRoot, string newRoot, out PanoramaFile replacedPanoramaFile)
-        {
-            var replaced = TextUtil.SuccessfulReplace(ValidateDownloadFolder, oldRoot, newRoot, DownloadFolder,
-                Program.FunctionalTest, out string replacedFolderPath);
-            replacedPanoramaFile = new PanoramaFile(new Server(URI, UserName, Password, Encrypt), replacedFolderPath, FileName);
-            return replaced;
-        }
-
-        public PanoramaFile ForcePathReplace(string oldRoot, string newRoot)
-        {
-            var replacedFolder = FileUtil.ForceReplaceRoot(oldRoot, newRoot, DownloadFolder);
-            return ReplaceFolder(replacedFolder);
-        }
-
-        public new void WriteXml(XmlWriter writer)
-        {
-            writer.WriteStartElement(XMLElements.REMOTE_FILE);
-            base.WriteXml(writer);
-            writer.WriteEndElement();
-        }
-
-        public static PanoramaFile ReadXml(XmlReader reader, string filePath)
-        {
-            if (!reader.ReadToDescendant(XMLElements.REMOTE_FILE))
-                return null;
-            var downloadFolder = Path.GetDirectoryName(filePath);
-            var fileName = Path.GetFileName(filePath);
-            var server = Server.ReadXml(reader);
-
-            return new PanoramaFile(server, downloadFolder, fileName);
-        }
-
-
-        protected bool Equals(PanoramaFile other)
-        {
-            return base.Equals(other)
-                   && Equals(DownloadFolder, other.DownloadFolder);
-        }
-
-        public override bool Equals(object obj)
-        {
-            if (ReferenceEquals(null, obj)) return false;
-            if (ReferenceEquals(this, obj)) return true;
-            if (obj.GetType() != this.GetType()) return false;
-            return Equals((PanoramaFile)obj);
-        }
-
-        public override int GetHashCode()
-        {
-            return base.GetHashCode() +
-                   DownloadFolder.GetHashCode();
-        }
-    }
-
-
-}
+﻿using System;
+using System.IO;
+using System.Threading;
+using System.Xml;
+using SharedBatch;
+using SkylineBatch.Properties;
+
+namespace SkylineBatch
+{
+    public class SkylineTemplate
+    {
+
+        private string _path;
+
+        private string _zippedPath;
+
+        public static SkylineTemplate ExistingTemplate(string templateFilePath)
+        {
+            return FromUi(templateFilePath, string.Empty, null);
+        }
+
+        public static SkylineTemplate DependentTemplate(string dependentTemplatePath, string dependentConfigName)
+        {
+            return new SkylineTemplate(dependentTemplatePath, null, dependentConfigName, null);
+        }
+
+        public static SkylineTemplate FromUi(string filePath, string dependentConfigName, PanoramaFile panoramaFile)
+        {
+            string path = null;
+            string zippedFilePath = null;
+
+            if (filePath != null && filePath.EndsWith(TextUtil.EXT_ZIP))
+                zippedFilePath = filePath;
+            else
+                path = filePath;
+            return new SkylineTemplate(path, zippedFilePath, dependentConfigName, panoramaFile);
+        }
+
+        public SkylineTemplate(string path, string zipFilePath, string dependentConfigName, PanoramaFile panoramaFile)
+        {
+            PanoramaFile = panoramaFile;
+            _path = !string.IsNullOrEmpty(path) ? path : null;
+            _zippedPath = zipFilePath ?? string.Empty;
+            DependentConfigName = dependentConfigName ?? string.Empty;
+        }
+        
+        public readonly PanoramaFile PanoramaFile;
+        public readonly string DependentConfigName;
+
+        public string FilePath => _path ?? (PanoramaFile == null ? _zippedPath : PanoramaFile.FilePath);
+
+        public bool Downloaded(ServerFilesManager serverFiles)
+        {
+            if (PanoramaFile == null) return true;
+            return serverFiles.GetPanoramaFilesToDownload(PanoramaFile).Count == 0;
+        }
+
+        public bool Exists()
+        {
+            return File.Exists(FilePath);
+        }
+
+        public string DisplayPath => !string.IsNullOrEmpty(FilePath) ? FilePath : PanoramaFile?.DownloadFolder;
+        
+        public bool IsIndependent() => string.IsNullOrEmpty(DependentConfigName);
+        public string FileName() => Path.GetFileName(FilePath);
+
+        public bool Zipped => FilePath.EndsWith(TextUtil.EXT_ZIP) || !File.Exists(FilePath);
+
+        public string ZippedFileName => Path.GetFileName(_zippedPath ?? PanoramaFile.FilePath);
+
+        public void Validate()
+        {
+            if (PanoramaFile != null)
+            {
+                PanoramaFile.Validate();
+            }
+            else if (string.IsNullOrEmpty(DependentConfigName))
+            {
+                Exception validationError;
+                try
+                {
+                    ValidateTemplateFile(FilePath, PanoramaFile != null);
+                    return;
+                }
+                catch (ArgumentException e)
+                {
+                    if (string.IsNullOrEmpty(_zippedPath)) throw;
+                    validationError = e;
+                }
+                try
+                {
+                    ValidateTemplateFile(_zippedPath, PanoramaFile != null);
+                }
+                catch (ArgumentException)
+                {
+                    throw validationError;
+                }
+            }
+        }
+
+        public static void ValidateTemplateFileDownloading(string templateFile)
+        {
+            ValidateTemplateFile(templateFile, true);
+        }
+
+        public static void ValidateTemplateFileNotDownloading(string templateFile)
+        {
+            ValidateTemplateFile(templateFile, false);
+        }
+
+        public static void ValidateTemplateFile(string templateFile, bool downloading)
+        {
+
+            FileUtil.ValidateNotEmptyPath(templateFile, Resources.MainSettings_ValidateSkylineFile_Skyline_file);
+            if (!File.Exists(templateFile))
+            {
+                if (!downloading)
+                    throw new ArgumentException(string.Format(Resources.MainSettings_ValidateSkylineFile_The_Skyline_template_file__0__does_not_exist_, templateFile) + Environment.NewLine +
+                                                Resources.MainSettings_ValidateSkylineFile_Please_provide_a_valid_file_);
+                if (!Directory.Exists(FileUtil.GetDirectorySafe(templateFile)))
+                    throw new ArgumentException(string.Format(Resources.SkylineTemplate_ValidateTemplateFile_The_folder_of_the_downloading_template_file__0__does_not_exist_, templateFile) + Environment.NewLine +
+                                                Resources.SkylineTemplate_ValidateTemplateFile_Please_provide_a_valid_folder_to_download_the_template_file_into_);
+            }
+            FileUtil.ValidateNotInDownloads(templateFile, Resources.MainSettings_ValidateSkylineFile_Skyline_file);
+        }
+
+        public bool TryPathReplace(string oldRoot, string newRoot, out SkylineTemplate pathReplacedTemplate)
+        {
+            var preferReplace = Program.FunctionalTest;
+            pathReplacedTemplate = this;
+            string replacedFilePath = null;
+            var templateFileValidator = PanoramaFile == null
+                ? ValidateTemplateFileNotDownloading
+                : (Validator) ValidateTemplateFileDownloading;
+            var pathReplaced = _path != null && TextUtil.SuccessfulReplace(templateFileValidator, oldRoot, newRoot, _path,
+                preferReplace, out replacedFilePath);
+            var zipPathReplaced = TextUtil.SuccessfulReplace(templateFileValidator, oldRoot, newRoot, _zippedPath,
+                preferReplace, out string replacedZippedFilePath);
+
+            PanoramaFile replacedPanoramaFile = null;
+            var panoramaReplaced = false;
+            if (PanoramaFile != null)
+                panoramaReplaced = PanoramaFile.TryPathReplace(oldRoot, newRoot, out replacedPanoramaFile);
+            
+            pathReplacedTemplate = new SkylineTemplate(replacedFilePath, replacedZippedFilePath, DependentConfigName, replacedPanoramaFile);
+            return pathReplaced || zipPathReplaced || panoramaReplaced;
+        }
+
+        public SkylineTemplate ForcePathReplace(string oldRoot, string newRoot)
+        {
+            var path = !string.IsNullOrEmpty(_path) ? FileUtil.ForceReplaceRoot(oldRoot, newRoot, _path) : null;
+            var zipPath = !string.IsNullOrEmpty(_zippedPath) ? FileUtil.ForceReplaceRoot(oldRoot, newRoot, _zippedPath) : null;
+            var panoramaFile = PanoramaFile?.ForcePathReplace(oldRoot, newRoot);
+
+            return new SkylineTemplate(path, zipPath, DependentConfigName, panoramaFile);
+        }
+
+        public void ExtractTemplate(Update progressHandler, CancellationToken cancelToken)
+        {
+            if (!Zipped) return;
+            var documentExtractor = new SrmDocumentSharing(_zippedPath ?? PanoramaFile.FilePath);
+            var skyFile = documentExtractor.Extract(progressHandler, cancelToken);
+            _path = skyFile;
+        }
+
+        public void WriteXml(XmlWriter writer)
+        {
+            writer.WriteStartElement(XMLElements.TEMPLATE_FILE);
+            writer.WriteAttributeIfString(XML_TAGS.path, _path);
+            writer.WriteAttributeIfString(XML_TAGS.zip_path, _zippedPath);
+            writer.WriteAttributeIfString(XML_TAGS.dependent_configuration, DependentConfigName);
+            if (PanoramaFile != null) PanoramaFile.WriteXml(writer);
+            writer.WriteEndElement();
+        }
+
+        public static SkylineTemplate ReadXml(XmlReader reader)
+        {
+            var path = reader.GetAttribute(XML_TAGS.path);
+            var zippedPath = reader.GetAttribute(XML_TAGS.zip_path);
+            var dependentConfigName = reader.GetAttribute(XML_TAGS.dependent_configuration);
+            var panoramaFile = PanoramaFile.ReadXml(reader, string.IsNullOrEmpty(path) ? zippedPath : path);
+
+            return new SkylineTemplate(path, zippedPath, dependentConfigName, panoramaFile);
+        }
+
+        protected bool Equals(SkylineTemplate other)
+        {
+            return Equals(PanoramaFile, other.PanoramaFile)
+                   && Equals(DependentConfigName, other.DependentConfigName)
+                   && Equals(_path, other._path);
+        }
+
+        public override bool Equals(object obj)
+        {
+            if (ReferenceEquals(null, obj)) return false;
+            if (ReferenceEquals(this, obj)) return true;
+            if (obj.GetType() != this.GetType()) return false;
+            return Equals((SkylineTemplate)obj);
+        }
+
+        public override int GetHashCode()
+        {
+            return _path.GetHashCode() +
+                   DependentConfigName.GetHashCode() +
+                   PanoramaFile.GetHashCode();
+        }
+
+    }
+
+    public class PanoramaFile : Server
+    {
+
+        private string _inputUrl;
+
+
+        public static PanoramaFile PanoramaFileFromUI(Server server, string path, CancellationToken cancelToken)
+        {
+            ValidateInputs(server.URI.AbsoluteUri, server.Username, server.Password, out _);
+            var fileName = ValidatePanoramaServer(server, cancelToken);
+            if (cancelToken.IsCancellationRequested) return null;
+            return new PanoramaFile(server, path, fileName);
+        }
+
+        public PanoramaFile(Server server, string downloadFolder, string fileName) : base (server.URI, server.Username, server.Password, server.Encrypt)
+        {
+            _inputUrl = server.URI.AbsoluteUri;
+
+            DownloadFolder = downloadFolder;
+            FileName = fileName;
+            ExpectedSize = -1;
+        }
+        
+        public readonly string DownloadFolder;
+
+        public readonly string FileName;
+
+        public long ExpectedSize;
+
+        public string FilePath =>
+            !string.IsNullOrEmpty(DownloadFolder) ? 
+                Path.Combine(DownloadFolder, FileName?? string.Empty) : "\\" + FileName;
+
+        public string DownloadUrl => URI.AbsoluteUri;
+
+        public string UserName => Username?? string.Empty;
+
+        public new string Password => base.Password ?? string.Empty;
+        
+
+        public PanoramaFile ReplacedFolder(string newFolder)
+        {
+            return new PanoramaFile(new Server(URI, UserName, Password, Encrypt), newFolder, FileName);
+        }
+
+        public void AddDownloadingFile(ServerFilesManager serverFiles)
+        {
+            serverFiles.AddServer(this);
+        }
+
+        public PanoramaFile ReplaceFolder(string newFolder)
+        {
+            return new PanoramaFile(this, newFolder, FileName);
+        }
+        
+
+        public void Validate()
+        {
+             ValidateDownloadFolder(DownloadFolder);
+        }
+
+        public static string ValidatePanoramaServer(Server server, CancellationToken cancelToken)
+        {
+            var serverConnector = new PanoramaServerConnector();
+            serverConnector.Add(server);
+            string fileName;
+            try
+            {
+                serverConnector.Connect((a, b) => { }, cancelToken);
+                if (cancelToken.IsCancellationRequested) return null;
+                var fileInfo = serverConnector.GetFile(server, string.Empty, out Exception connectionException);
+                if (connectionException != null)
+                    throw connectionException;
+                fileName = fileInfo.FileName;
+            }
+            catch (Exception e)
+            {
+                throw new ArgumentException(e.Message);
+            }
+
+            return fileName;
+        }
+
+        public static void ValidateDownloadFolder(string folderPath)
+        {
+            FileUtil.ValidateNotEmptyPath(folderPath, Resources.PanoramaFile_ValidateDownloadFolder_template_download_folder);
+            if (!Directory.Exists(folderPath) || !FileUtil.PathHasDriveName(folderPath))
+                throw new ArgumentException(Resources.PanoramaFile_ValidateDownloadFolder_The_folder_for_the_Skyline_template_file_does_not_exist__Please_enter_a_valid_folder_);
+        }
+
+        public bool TryPathReplace(string oldRoot, string newRoot, out PanoramaFile replacedPanoramaFile)
+        {
+            var replaced = TextUtil.SuccessfulReplace(ValidateDownloadFolder, oldRoot, newRoot, DownloadFolder,
+                Program.FunctionalTest, out string replacedFolderPath);
+            replacedPanoramaFile = new PanoramaFile(new Server(URI, UserName, Password, Encrypt), replacedFolderPath, FileName);
+            return replaced;
+        }
+
+        public PanoramaFile ForcePathReplace(string oldRoot, string newRoot)
+        {
+            var replacedFolder = FileUtil.ForceReplaceRoot(oldRoot, newRoot, DownloadFolder);
+            return ReplaceFolder(replacedFolder);
+        }
+
+        public new void WriteXml(XmlWriter writer)
+        {
+            writer.WriteStartElement(XMLElements.REMOTE_FILE);
+            base.WriteXml(writer);
+            writer.WriteEndElement();
+        }
+
+        public static PanoramaFile ReadXml(XmlReader reader, string filePath)
+        {
+            if (!reader.ReadToDescendant(XMLElements.REMOTE_FILE))
+                return null;
+            var downloadFolder = Path.GetDirectoryName(filePath);
+            var fileName = Path.GetFileName(filePath);
+            var server = Server.ReadXml(reader);
+
+            return new PanoramaFile(server, downloadFolder, fileName);
+        }
+
+
+        protected bool Equals(PanoramaFile other)
+        {
+            return base.Equals(other)
+                   && Equals(DownloadFolder, other.DownloadFolder);
+        }
+
+        public override bool Equals(object obj)
+        {
+            if (ReferenceEquals(null, obj)) return false;
+            if (ReferenceEquals(this, obj)) return true;
+            if (obj.GetType() != this.GetType()) return false;
+            return Equals((PanoramaFile)obj);
+        }
+
+        public override int GetHashCode()
+        {
+            return base.GetHashCode() +
+                   DownloadFolder.GetHashCode();
+        }
+    }
+
+
+}