--- conflicted
+++ resolved
@@ -1,170 +1,166 @@
-﻿using System;
-using System.Collections.Generic;
-using System.Diagnostics;
-using System.Text.RegularExpressions;
-using System.Threading;
-using System.Windows.Forms;
-using FluentFTP;
-using SharedBatch;
-using SkylineBatch.Properties;
-
-namespace SkylineBatch
-{
-    public partial class AddServerForm : Form
-    {
-
-        private CancellationTokenSource _cancelValidate;
-        private readonly bool _serverRequired;
-        private readonly string _dataFolder;
-
-        public AddServerForm(DataServerInfo editingServerInfo, bool serverRequired = false)
-        {
-            InitializeComponent();
-            Icon = Program.Icon();
-
-            Server = editingServerInfo;
-            _dataFolder = Server.Folder;
-            _serverRequired = serverRequired;
-            UpdateUiServer();
-
-            if (_serverRequired)
-                btnRemoveServer.Hide();
-        }
-
-        public DataServerInfo Server;
-        public ServerConnector serverConnector { get; private set; }
-
-        private void btnAdd_Click(object sender, EventArgs e)
-        {
-            btnSave.Text = Resources.AddServerForm_btnAdd_Click_Verifying;
-            btnSave.Enabled = false;
-
-            Exception validationException = null;
-            try
-            {
-                Server = GetServerFromUi();
-            }
-            catch (ArgumentException ex)
-            {
-                validationException = ex;
-                Server = null;
-            }
-
-            if (Server == null)
-            {
-                if (validationException != null)
-                    UnsuccessfulConnect(validationException);
-                else 
-                    SuccessfulConnect(null);
-                return;
-            }
-
-
-            _cancelValidate = new CancellationTokenSource();
-            var connectToServer = new LongWaitOperation(_cancelValidate);
-            serverConnector = new ServerConnector(Server);
-            List<FtpListItem> serverFiles = null;
-            Exception connectionException = null;
-<<<<<<< HEAD
-            connectToServer.Start(false,
-=======
-            connectToServer.Start(false, 
->>>>>>> 620bfaf4
-                (OnProgress) =>
-                {
-                    serverConnector.Connect(OnProgress);
-                    serverFiles = serverConnector.GetFiles(Server, out connectionException);
-                }, completed =>
-                {
-                    if (connectionException == null)
-                        SuccessfulConnect(serverFiles);
-                    else
-                        UnsuccessfulConnect(connectionException);
-                });
-        }
-
-        private void SuccessfulConnect(List<FtpListItem> ftpFiles)
-        {
-            if (Server != null)
-            {
-                if (ftpFiles.Count == 0)
-                {
-                    UnsuccessfulConnect(new ArgumentException(string.Format(
-                        Resources
-                            .DataServerInfo_Validate_There_were_no_files_found_at__0___Make_sure_the_URL__username__and_password_are_correct_and_try_again_,
-                        Server.GetUrl())));
-                    return;
-                }
-                var nameRegex = new Regex(Server.DataNamingPattern);
-                var filesMatchRegex = false;
-                foreach (var ftpFile in ftpFiles)
-                {
-                    if (nameRegex.IsMatch(ftpFile.Name))
-                        filesMatchRegex = true;
-                }
-
-                if (!filesMatchRegex)
-                {
-                    UnsuccessfulConnect(new ArgumentException(
-                        string.Format(
-                            Resources
-                                .DataServerInfo_Validate_None_of_the_file_names_on_the_server_matched_the_regular_expression___0_,
-                            Server.DataNamingPattern) + Environment.NewLine +
-                        Resources.DataServerInfo_Validate_Please_make_sure_your_regular_expression_is_correct_));
-                    return;
-                }
-            }
-            DialogResult = DialogResult.OK;
-        }
-
-        private void UnsuccessfulConnect(Exception e)
-        {
-            Invoke(new Action(() =>
-            {
-                if (e != null) AlertDlg.ShowError(this, Program.AppName(), e.Message);
-                btnSave.Enabled = true;
-                btnSave.Text = Resources.AddServerForm_FinishConnectToServer_Save;
-            }));
-            _cancelValidate = null;
-        }
-
-        private DataServerInfo GetServerFromUi()
-        {
-            if (string.IsNullOrWhiteSpace(textUrl.Text) &&
-                string.IsNullOrWhiteSpace(textUserName.Text) &&
-                string.IsNullOrWhiteSpace(textPassword.Text) &&
-                string.IsNullOrWhiteSpace(textNamingPattern.Text))
-            {
-                if (_serverRequired)
-                    throw new ArgumentException("The server cannot be empty. Please enter the server information.");
-                return null;
-            }
-            return DataServerInfo.ServerFromUi(textUrl.Text, textUserName.Text, textPassword.Text, textNamingPattern.Text, _dataFolder);
-        }
-
-        private void btnRemoveServer_Click(object sender, EventArgs e)
-        {
-            _cancelValidate?.Cancel();
-            Server = null;
-            UpdateUiServer();
-        }
-
-        private void UpdateUiServer()
-        {
-            textUrl.Text = Server != null ? Server.GetUrl() : string.Empty;
-            textUserName.Text = Server != null ? Server.Username : string.Empty;
-            textPassword.Text = Server != null ? Server.Password : string.Empty;
-            textNamingPattern.Text = Server != null ? Server.DataNamingPattern : string.Empty;
-        }
-
-        private void linkLabelRegex_LinkClicked(object sender, LinkLabelLinkClickedEventArgs e)
-        {
-            Process.Start("http://www.regular-expressions.info/reference.html");
-        }
-
-        private void AddServerForm_FormClosing(object sender, FormClosingEventArgs e)
-        {
-            _cancelValidate?.Cancel();
-        }
-    }
-}
+﻿using System;
+using System.Collections.Generic;
+using System.Diagnostics;
+using System.Text.RegularExpressions;
+using System.Threading;
+using System.Windows.Forms;
+using FluentFTP;
+using SharedBatch;
+using SkylineBatch.Properties;
+
+namespace SkylineBatch
+{
+    public partial class AddServerForm : Form
+    {
+
+        private CancellationTokenSource _cancelValidate;
+        private readonly bool _serverRequired;
+        private readonly string _dataFolder;
+
+        public AddServerForm(DataServerInfo editingServerInfo, bool serverRequired = false)
+        {
+            InitializeComponent();
+            Icon = Program.Icon();
+
+            Server = editingServerInfo;
+            _dataFolder = Server.Folder;
+            _serverRequired = serverRequired;
+            UpdateUiServer();
+
+            if (_serverRequired)
+                btnRemoveServer.Hide();
+        }
+
+        public DataServerInfo Server;
+        public ServerConnector serverConnector { get; private set; }
+
+        private void btnAdd_Click(object sender, EventArgs e)
+        {
+            btnSave.Text = Resources.AddServerForm_btnAdd_Click_Verifying;
+            btnSave.Enabled = false;
+
+            Exception validationException = null;
+            try
+            {
+                Server = GetServerFromUi();
+            }
+            catch (ArgumentException ex)
+            {
+                validationException = ex;
+                Server = null;
+            }
+
+            if (Server == null)
+            {
+                if (validationException != null)
+                    UnsuccessfulConnect(validationException);
+                else 
+                    SuccessfulConnect(null);
+                return;
+            }
+
+
+            _cancelValidate = new CancellationTokenSource();
+            var connectToServer = new LongWaitOperation(_cancelValidate);
+            serverConnector = new ServerConnector(Server);
+            List<FtpListItem> serverFiles = null;
+            Exception connectionException = null;
+            connectToServer.Start(false, 
+                (OnProgress) =>
+                {
+                    serverConnector.Connect(OnProgress);
+                    serverFiles = serverConnector.GetFiles(Server, out connectionException);
+                }, completed =>
+                {
+                    if (connectionException == null)
+                        SuccessfulConnect(serverFiles);
+                    else
+                        UnsuccessfulConnect(connectionException);
+                });
+        }
+
+        private void SuccessfulConnect(List<FtpListItem> ftpFiles)
+        {
+            if (Server != null)
+            {
+                if (ftpFiles.Count == 0)
+                {
+                    UnsuccessfulConnect(new ArgumentException(string.Format(
+                        Resources
+                            .DataServerInfo_Validate_There_were_no_files_found_at__0___Make_sure_the_URL__username__and_password_are_correct_and_try_again_,
+                        Server.GetUrl())));
+                    return;
+                }
+                var nameRegex = new Regex(Server.DataNamingPattern);
+                var filesMatchRegex = false;
+                foreach (var ftpFile in ftpFiles)
+                {
+                    if (nameRegex.IsMatch(ftpFile.Name))
+                        filesMatchRegex = true;
+                }
+
+                if (!filesMatchRegex)
+                {
+                    UnsuccessfulConnect(new ArgumentException(
+                        string.Format(
+                            Resources
+                                .DataServerInfo_Validate_None_of_the_file_names_on_the_server_matched_the_regular_expression___0_,
+                            Server.DataNamingPattern) + Environment.NewLine +
+                        Resources.DataServerInfo_Validate_Please_make_sure_your_regular_expression_is_correct_));
+                    return;
+                }
+            }
+            DialogResult = DialogResult.OK;
+        }
+
+        private void UnsuccessfulConnect(Exception e)
+        {
+            Invoke(new Action(() =>
+            {
+                if (e != null) AlertDlg.ShowError(this, Program.AppName(), e.Message);
+                btnSave.Enabled = true;
+                btnSave.Text = Resources.AddServerForm_FinishConnectToServer_Save;
+            }));
+            _cancelValidate = null;
+        }
+
+        private DataServerInfo GetServerFromUi()
+        {
+            if (string.IsNullOrWhiteSpace(textUrl.Text) &&
+                string.IsNullOrWhiteSpace(textUserName.Text) &&
+                string.IsNullOrWhiteSpace(textPassword.Text) &&
+                string.IsNullOrWhiteSpace(textNamingPattern.Text))
+            {
+                if (_serverRequired)
+                    throw new ArgumentException("The server cannot be empty. Please enter the server information.");
+                return null;
+            }
+            return DataServerInfo.ServerFromUi(textUrl.Text, textUserName.Text, textPassword.Text, textNamingPattern.Text, _dataFolder);
+        }
+
+        private void btnRemoveServer_Click(object sender, EventArgs e)
+        {
+            _cancelValidate?.Cancel();
+            Server = null;
+            UpdateUiServer();
+        }
+
+        private void UpdateUiServer()
+        {
+            textUrl.Text = Server != null ? Server.GetUrl() : string.Empty;
+            textUserName.Text = Server != null ? Server.Username : string.Empty;
+            textPassword.Text = Server != null ? Server.Password : string.Empty;
+            textNamingPattern.Text = Server != null ? Server.DataNamingPattern : string.Empty;
+        }
+
+        private void linkLabelRegex_LinkClicked(object sender, LinkLabelLinkClickedEventArgs e)
+        {
+            Process.Start("http://www.regular-expressions.info/reference.html");
+        }
+
+        private void AddServerForm_FormClosing(object sender, FormClosingEventArgs e)
+        {
+            _cancelValidate?.Cancel();
+        }
+    }
+}