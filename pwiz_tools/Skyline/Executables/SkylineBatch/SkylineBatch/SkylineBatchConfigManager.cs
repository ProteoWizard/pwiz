﻿/*
 * Original author: Ali Marsh <alimarsh .at. uw.edu>,
 *                  MacCoss Lab, Department of Genome Sciences, UW
 * Copyright 2020 University of Washington - Seattle, WA
 * 
 * Licensed under the Apache License, Version 2.0 (the "License");
 * you may not use this file except in compliance with the License.
 * You may obtain a copy of the License at
 *
 *     http://www.apache.org/licenses/LICENSE-2.0
 *
 * Unless required by applicable law or agreed to in writing, software
 * distributed under the License is distributed on an "AS IS" BASIS,
 * WITHOUT WARRANTIES OR CONDITIONS OF ANY KIND, either express or implied.
 * See the License for the specific language governing permissions and
 * limitations under the License.
 */


using System;
using System.Collections.Generic;
using System.Collections.Immutable;
using System.Drawing;
using System.IO;
using System.Linq;
using System.Text;
using System.Threading;
using System.Threading.Tasks;
using System.Windows.Forms;
using FluentFTP;
using SharedBatch;
using Resources = SkylineBatch.Properties.Resources;

namespace SkylineBatch
{
    public class SkylineBatchConfigManager : ConfigManager
    {
        // Extension of ConfigManager, handles more specific SkylineBatch functionality
        // The UI should reflect the configs, runners, and log files from this class

        private ImmutableDictionary<string, IConfigRunner> _configRunners; // dictionary mapping from config name to that config's runner
        private ImmutableDictionary<string, string> _refinedTemplates; // dictionary mapping from config name to it's refined output file (not included if no refinement occurs)

        private SkylineBatchConfigManagerState _checkedRunState;
        private RunBatchOptions? _checkedRunOption;
        private ServerFilesManager _runServerFiles;

        // Shared variables with ConfigManager:
        //  Protected -
        //    Importer importer; <- a ReadXml method to import the configurations
        //    List<IConfig> _configList; <- the list of configurations. Every config must have a runner in _configRunners
        //    Dictionary<string, bool> _configValidation; <- dictionary mapping from config name to if that config is valid
        //    List<Logger>  _logList; <- list of all loggers displayed in the dropDown list on the log tab, _logList[0] is always "Skyline Batch.log"
        //
        //    _runningUi; <- if the UI is displayed (false when testing)
        //    IMainUiControl _uiControl; <- null if no UI displayed
        //
        //    object _lock = new object(); <- lock required for any mutator or getter method on _configList, _configRunners, or SelectedConfig
        //    object _loggerLock = new object(); <- lock required for any mutator or getter method on _logList or SelectedLog
        //  
        //  Public - 
        //    int SelectedConfig <- index of the selected configuration
        //    int SelectedLog <- index of the selected log. index 0 corresponds to _logger, any index > 0 corresponds to oldLogs[index - 1]
        //    Dictionary<string, string> RootReplacement; <- dictionary mapping from roots of invalid file paths to roots of valid file paths


        public SkylineBatchConfigManager(Logger logger, IMainUiControl mainForm = null)
        {
            importer = SkylineBatchConfig.ReadXml;
            SelectedLog = 0;
            _logList.Add(logger);
            _configRunners = ImmutableDictionary<string, IConfigRunner>.Empty;
            _refinedTemplates = ImmutableDictionary<string, string>.Empty;

            _uiControl = mainForm;
            _runningUi = mainForm != null;
            Init();
            LoadOldLogs();
        }

        public new void Close()
        {
            base.Close();
            lock (_loggerLock)
            {
                _logList[0].Archive();
                _logList[0].Close();
            }
            foreach (var runner in _configRunners.Values)
                runner.Cancel();
        }

        public new void LoadConfigList()
        {
            var configs = base.LoadConfigList();
            var state = new SkylineBatchConfigManagerState(this);
            configs = AssignDependencies(configs, true, state, out _); // ignore warning
            foreach (var config in configs)
                state = ProgramaticallyAddConfig(config, state);
            state = DisableInvalidConfigs(state);
            SetState(state);
        }


        #region Add/Remove Configs

        private List<IConfig> AssignDependencies(List<IConfig> newConfigs, bool checkExistingConfigs, SkylineBatchConfigManagerState state, out string warningMessage)
        {
            warningMessage = null;
            var configDictionary = new Dictionary<string, IConfig>();
            if (checkExistingConfigs)
            {
                foreach (var existingConfig in state.baseState.configList)
                    configDictionary.Add(existingConfig.GetName(), existingConfig);
            }
            foreach (var newConfig in newConfigs)
                configDictionary.Add(newConfig.GetName(), newConfig);
            var errorConfigs = new List<string>();
            var configsWithDependency = new List<IConfig>();

            foreach (var iconfig in newConfigs)
            {
                var config = (SkylineBatchConfig) iconfig;
                var dependentName = config.MainSettings.Template.DependentConfigName;
                if (!string.IsNullOrEmpty(dependentName))
                {
                    SkylineBatchConfig dependentConfig;
                    try
                    {
                        dependentConfig = (SkylineBatchConfig)configDictionary[dependentName];
                    }
                    catch (Exception)
                    {
                        errorConfigs.Add(config.Name);
                        configsWithDependency.Add(config.WithoutDependency());
                        continue;
                    }
                    configsWithDependency.Add(config.DependentChanged(dependentConfig.Name, dependentConfig.RefineSettings.OutputFilePath));
                }
                else
                {
                    configsWithDependency.Add(config);
                }
            }

            if (errorConfigs.Count != 0)
                warningMessage = Resources.SkylineBatchConfigManager_AssignDependencies_The_following_configurations_use_refined_template_files_from_other_configurations_that_do_not_exist_ + Environment.NewLine +
                               TextUtil.LineSeparate(errorConfigs) + Environment.NewLine +
                               Resources.SkylineBatchConfigManager_AssignDependencies_You_may_want_to_update_the_template_file_paths_;
            return configsWithDependency;
        }

        public void UserReplaceSelected(IConfig newConfig)
        {
            var state = new SkylineBatchConfigManagerState(this);
            var index = state.baseState.selected;
            var config = GetSelectedConfig();
            var replacingConfig = (SkylineBatchConfig)newConfig;
            var oldDependencies = GetDependencies(state);

            var nameChanged = !config.Name.Equals(replacingConfig.Name);
            var refineFileChanged =
                !config.RefineSettings.OutputFilePath.Equals(replacingConfig.RefineSettings.OutputFilePath);
            if (oldDependencies.ContainsKey(config.Name) && (nameChanged || refineFileChanged))
            {
                var runningConfigs = ConfigsBusy();
                var runningDependentConfigs = oldDependencies[config.Name].Where(x => runningConfigs.Contains(x)).ToList();
                if (runningDependentConfigs.Any())
                {
                    DisplayWarning(
                        Resources.SkylineBatchConfigManager_UserReplaceSelected_Could_not_update_the_configuration_name_or_the_refined_output_file_path_while_the_following_dependent_configurations_are_running_ +
                        Environment.NewLine +
                        TextUtil.LineSeparate(runningDependentConfigs) + Environment.NewLine + Environment.NewLine +
                        Resources.SkylineBatchConfigManager_UserReplaceSelected_Please_wait_until_the_dependent_configurations_have_stopped_to_change_these_values_);
                    var newRefineSettings = RefineSettings.GetPathChanged(replacingConfig.RefineSettings, config.RefineSettings.OutputFilePath);
                    newConfig = new SkylineBatchConfig(config.Name, replacingConfig.Enabled, DateTime.Now,
                        replacingConfig.MainSettings,
                        replacingConfig.FileSettings, newRefineSettings, replacingConfig.ReportSettings,
                        replacingConfig.SkylineSettings);
                    nameChanged = refineFileChanged = false;
                }
            }

            state = ProgramaticallyRemoveAt(index, state);
            state = UserInsertConfig(newConfig, index, state); // can throw ArgumentException

            if ((nameChanged || refineFileChanged) && oldDependencies.ContainsKey(config.Name))
            {
                foreach (var dependent in oldDependencies[config.Name])
                    state = DependencyReplace(dependent, replacingConfig.Name, replacingConfig.RefineSettings.OutputFilePath, state);
            }

            SetState(state);
        }

        public void UserAddConfig(IConfig iconfig)
        {
            lock (_lock)
            {
                var newState = UserInsertConfig(iconfig, _configList.Count, new SkylineBatchConfigManagerState(this));
                SetState(newState);
            }
        }

        private SkylineBatchConfigManagerState UserInsertConfig(IConfig iconfig, int index, SkylineBatchConfigManagerState state)
        {
            state.baseState = base.UserInsertConfig(iconfig, index, state.baseState);
            state = AddConfig(iconfig, state);
            return state;
        }

        private SkylineBatchConfigManagerState ProgramaticallyAddConfig(IConfig iconfig, SkylineBatchConfigManagerState state)
        {
            return ProgramaticallyInsertConfig(iconfig, state.baseState.configList.Count, state);
        }

        private SkylineBatchConfigManagerState ProgramaticallyInsertConfig(IConfig iconfig, int index, SkylineBatchConfigManagerState state)
        {
            state.baseState = base.ProgramaticallyInsertConfig(iconfig, index, state.baseState);
            return AddConfig(iconfig, state);
        }

        private SkylineBatchConfigManagerState AddConfig(IConfig iconfig, SkylineBatchConfigManagerState state)
        {
            var config = (SkylineBatchConfig)iconfig;
            if (state.configRunners.ContainsKey(config.GetName()))
                throw new Exception("Config runner already exists.");
            ImmutableDictionary<string, IConfigRunner> configRunners;
            lock (_loggerLock)
            {
                var runner = new ConfigRunner(config, _logList[0], _uiControl);
                configRunners = state.configRunners.Add(config.GetName(), runner);
            }
            var refinedTemplates = state.templates;
            if (config.RefineSettings.WillRefine())
                refinedTemplates = refinedTemplates.Add(config.Name, config.RefineSettings.OutputFilePath);
            return new SkylineBatchConfigManagerState(state)
            {
                configRunners = configRunners,
                templates = refinedTemplates
            };
        }

        private Dictionary<string, List<string>> GetDependencies(SkylineBatchConfigManagerState state)
        {
            var dependencies = new Dictionary<string, List<string>>();
            foreach (var iconfig in state.baseState.configList)
            {
                var config = (SkylineBatchConfig) iconfig;
                var dependentConfigName = config.MainSettings.Template.DependentConfigName;
                if (!string.IsNullOrEmpty(dependentConfigName))
                {
                    if (!dependencies.ContainsKey(dependentConfigName))
                        dependencies.Add(dependentConfigName, new List<string>());
                    dependencies[dependentConfigName].Add(config.Name);
                }
            }
            return dependencies;
        }

        public void UserRemoveSelected()
        {
            lock (_lock)
            {
                var state = new SkylineBatchConfigManagerState(this);
                AssertConfigSelected(state.baseState);
                var index = SelectedConfig;
                var removingConfigName = _configList[index].GetName();
                if (_configRunners[removingConfigName].IsBusy())
                {
                    DisplayWarning(string.Format(
                        Resources.ConfigManager_RemoveSelected___0___is_still_running__Please_stop_the_current_run_before_deleting___0___,
                        removingConfigName));
                    return;
}
                var configDependencies = GetDependencies(state);
                if (configDependencies.ContainsKey(removingConfigName))
                {
                    var runningConfigs = ConfigsBusy();
                    var runningDependentConfigs = configDependencies[removingConfigName].Where(x => runningConfigs.Contains(x)).ToList();

                    if (runningDependentConfigs.Any())
                    {
                        DisplayError(string.Format(
                            Resources.SkylineBatchConfigManager_UserRemoveSelected_Cannot_delete___0___while_the_following_configurations_are_running_, removingConfigName) + Environment.NewLine +
                            TextUtil.LineSeparate(runningDependentConfigs) + Environment.NewLine + Environment.NewLine +
                            Resources.SkylineBatchConfigManager_UserRemoveSelected_Please_wait_until_these_configurations_have_finished_running_);
                        return;
                    }
                    var answer = DisplayQuestion(
                        string.Format(
                            Resources.SkylineBatchConfigManager_UserRemoveSelected_Deleting___0___may_impact_the_template_files_of_the_following_configurations_,
                            removingConfigName) +
                        Environment.NewLine +
                        TextUtil.LineSeparate(configDependencies[removingConfigName]) + Environment.NewLine +
                        string.Format(Resources.SkylineBatchConfigManager_UserRemoveSelected_Are_you_sure_you_want_to_delete___0___, removingConfigName));

                    if (answer != DialogResult.Yes) return;
                    foreach (var dependentName in configDependencies[removingConfigName])
                        state = DependencyRemove(dependentName, state);
                }

                state = RemoveConfig(_configList[index], state);
                state.baseState = UserRemoveAt(index, state.baseState);
                SetState(state);
            }
        }

        private SkylineBatchConfigManagerState ProgramaticallyRemoveAt(int index, SkylineBatchConfigManagerState state)
        {
            state = RemoveConfig(state.baseState.configList[index], state);
            state.baseState = base.ProgramaticallyRemoveAt(index, state.baseState);
            return state;
        }

        private SkylineBatchConfigManagerState DependencyReplace(string configName, string dependentName, string templateFile, SkylineBatchConfigManagerState state)
        {
            var index = GetConfigIndex(configName);
            var config = (SkylineBatchConfig) _configList[index];
            state = ProgramaticallyRemoveAt(index, state);
            var newConfig = config.DependentChanged(dependentName, templateFile);
            state = ProgramaticallyInsertConfig(newConfig, index, state);
            state = DisableInvalidConfigs(state);
            return state;
        }

        private SkylineBatchConfigManagerState DependencyRemove(string configName, SkylineBatchConfigManagerState state)
        {
            var index = GetConfigIndex(configName, state.baseState);
            var config = (SkylineBatchConfig)state.baseState.configList[index];
            state = ProgramaticallyRemoveAt(index, state);
            var newConfig = config.WithoutDependency();
            state = ProgramaticallyInsertConfig(newConfig, index, state);
            state = DisableInvalidConfigs(state);
            return state;
        }

        private SkylineBatchConfigManagerState RemoveConfig(IConfig iconfig, SkylineBatchConfigManagerState state)
        {
            var config = (SkylineBatchConfig)iconfig;
            
            if (!state.configRunners.ContainsKey(config.Name))
                throw new Exception("Config runner does not exist.");
            var configRunners = state.configRunners.Remove(config.Name);
            var templates = state.templates;
            if (state.templates.ContainsKey(config.Name))
                templates = state.templates.Remove(config.Name);
            return new SkylineBatchConfigManagerState(state)
            {
                configRunners = configRunners,
                templates = templates
            };
        }
        
        #endregion

        #region Configs

        public HashSet<string> RVersionsUsed()
        {
            lock (_lock)
            {
                var RVersions = new HashSet<string>();
                foreach (var iconfig in _configList)
                {
                    var config = (SkylineBatchConfig) iconfig;
                    RVersions.UnionWith(config.ReportSettings.RVersions());
                }

                return RVersions;
            }
        }

        public new SkylineBatchConfig GetSelectedConfig()
        {
            return (SkylineBatchConfig) base.GetSelectedConfig();
        }

        public new SkylineBatchConfig GetConfig(int index)
        {
            return (SkylineBatchConfig)base.GetConfig(index);
        }

        public List<ListViewItem> ConfigsListViewItems(Graphics graphics)
        {
            var state = new SkylineBatchConfigManagerState(this);
            return ConfigsListViewItems(state.configRunners, graphics, state.baseState);

        }

        public bool CheckConfigAtIndex(int index, out string errorMessage)
        {
            lock (_lock)
            {
                errorMessage = "";
                var config = (SkylineBatchConfig)_configList[index];
                var runner = _configRunners[config.Name];
                if (!IsConfigValid(index))
                {
                    errorMessage =
                        string.Format(
                            Resources.MainForm_listViewConfigs_ItemCheck_Cannot_enable___0___while_it_is_invalid_,
                            config.Name) +
                        Environment.NewLine +
                        string.Format(Resources.ConfigManager_RunAll_Please_edit___0___to_enable_running_, config.Name);
                    return false;
                }
                if (runner.IsRunning() || runner.IsCanceling())
                {
                    errorMessage =
                        string.Format( Resources.ConfigManager_CheckConfigAtIndex_Cannot_disable___0___while_it_has_status___1_,
                            config.Name, runner.GetStatus()) +
                        Environment.NewLine +
                        string.Format(Resources.ConfigManager_CheckConfigAtIndex_Please_wait_until___0___has_finished_running_, config.Name);
                    return false;
                }
                config.Enabled = !config.Enabled;
                if (runner.IsWaiting())
                    runner.Cancel();
                return true;
            }
        }

        public Dictionary<string, string> GetRefinedTemplates()
        {
            return new Dictionary<string, string>(_refinedTemplates);
        }

        public void ReplaceSkylineSettings(SkylineSettings skylineSettings)
        {
            lock (_lock)
            {
                var state = new SkylineBatchConfigManagerState(this);
                var runningConfigs = ConfigsBusy();
                var replacingConfigs = GetReplacedSkylineSettings(skylineSettings, runningConfigs);
                foreach (var indexAndConfig in replacingConfigs)
                {
                    state = ProgramaticallyRemoveAt(indexAndConfig.Item1, state);
                    state = ProgramaticallyInsertConfig(indexAndConfig.Item2, indexAndConfig.Item1, state);
                }
                if (runningConfigs.Count > 0)
                    throw new ArgumentException(
                        Resources
                            .SkylineBatchConfigManager_ReplaceSkylineSettings_The_following_configurations_are_running_and_could_not_be_updated_
                        + Environment.NewLine +
                        TextUtil.LineSeparate(runningConfigs));
                SetState(state);
            }
        }

        public void RootReplaceConfigs(string oldRoot)
        {
            var state = new SkylineBatchConfigManagerState(this);
            var replacedConfigs = GetRootReplacedConfigs(oldRoot, state.baseState);
            replacedConfigs = AssignDependencies(replacedConfigs, false, state, out _);
            foreach (var config in replacedConfigs)
            {
                var configIndex = GetConfigIndex(config.GetName(), state.baseState);
                state = ProgramaticallyRemoveAt(configIndex, state);
                state = ProgramaticallyInsertConfig(config, configIndex, state);
            }

            SetState(state);
        }

        #endregion
        
        #region Run Configs

        public bool WillRefine()
        {
            var state = new SkylineBatchConfigManagerState(this);
            foreach (var iconfig in state.baseState.configList)
            {
                var config = (SkylineBatchConfig) iconfig;
                if (config.Enabled && config.RefineSettings.WillRefine())
                    return true;
            }
            return false;
        }

        public ConfigRunner GetSelectedConfigRunner()
        {
            lock (_lock)
            {
                return (ConfigRunner) _configRunners[GetSelectedConfig().GetName()];
            }
        }

        private List<string> GetEnabledConfigNames(SkylineBatchConfigManagerState state)
        {
            var enabledConfigNames = new List<string>();
            var enabledConfigs = GetEnabledConfigs(state);
            foreach (var config in enabledConfigs)
                enabledConfigNames.Add(config.Name);
            return enabledConfigNames;
        }

        private List<SkylineBatchConfig> GetEnabledConfigs(SkylineBatchConfigManagerState state)
        {
            var enabledConfigs = new List<SkylineBatchConfig>();
            foreach (var iconfig in state.baseState.configList)
            {
                var config = (SkylineBatchConfig)iconfig;
                if (config.Enabled) enabledConfigs.Add(config);
            }
            return enabledConfigs;
        }

        public SkylineBatchConfig ConfigFromName(string name)
        {
            return (SkylineBatchConfig) _configRunners[name].GetConfig();
        }


        public bool CanRun(RunBatchOptions runOption, bool checkOverwrite = true)
        {
            if (_checkedRunOption != null || _checkedRunState != null)
                throw new Exception("Another run is already being started. Should not get here.");
            // Check that no configs are currently running
            SkylineBatchConfigManagerState state;
            lock (_lock)
            {
                var configsRunning = ConfigsBusy();

                if (configsRunning.Count > 0)
                {
                    DisplayError(
                        Resources.ConfigManager_RunAll_Cannot_run_while_the_following_configurations_are_running_ +
                        Environment.NewLine +
                        string.Join(Environment.NewLine, configsRunning) + Environment.NewLine +
                        Resources.ConfigManager_RunAll_Please_wait_until_the_current_run_is_finished_);
                    return false;
                }

                state = new SkylineBatchConfigManagerState(this);
            }

            
            // check that configs exist
            if (state.baseState.configList.Count == 0)
            {
                DisplayError(Resources.SkylineBatchConfigManager_StartBatchRun_There_are_no_configurations_to_run_ +
                             Environment.NewLine +
                             Resources
                                 .SkylineBatchConfigManager_StartBatchRun_Please_add_configurations_before_running_);
                return false;
            }

            var enabledConfigs = GetEnabledConfigs(state);
            // Check there are enabled (checked) configs to run
            if (enabledConfigs.Count == 0)
            {
                DisplayError(
                    Resources.SkylineBatchConfigManager_StartBatchRun_There_are_no_enabled_configurations_to_run_ +
                    Environment.NewLine +
                    Resources
                        .SkylineBatchConfigManager_StartBatchRun_Please_check_the_checkbox_next_to_one_or_more_configurations_);
                return false;
            }

            // Check that configs run in correct order
            var dependencies = GetDependencies(state);
            var enabledConfigNames = GetEnabledConfigNames(state);
            foreach (var dependency in dependencies)
            {
                foreach (var configToRun in enabledConfigNames)
                {
                    if (dependency.Value.Contains(configToRun))
                    {
                        var dependentIndex = enabledConfigNames.IndexOf(dependency.Key);
                        if (dependentIndex < 0 || dependentIndex > enabledConfigNames.IndexOf(configToRun))
                        {
                            if ((runOption == RunBatchOptions.FROM_TEMPLATE_COPY ||
                                 runOption == RunBatchOptions.ALL) &&
                                !File.Exists(ConfigFromName(configToRun).MainSettings.Template.FilePath))
                            {
                                DisplayError(
                                    string.Format(
                                        Resources
                                            .SkylineBatchConfigManager_StartBatchRun_Configuration__0__must_be_run_before__1__to_generate_its_template_file_,
                                        dependency.Key, configToRun) +
                                    Environment.NewLine +
                                    string.Format(
                                        Resources
                                            .SkylineBatchConfigManager_StartBatchRun_Please_reorder_the_configurations_so__0__runs_first_,
                                        dependency.Key));
                                return false;
                            }
                        }
                    }
                }
            }

            // Check if files will be overwritten by run
            var overwriteInfo = "";
            if (runOption == RunBatchOptions.ALL || runOption == RunBatchOptions.FROM_TEMPLATE_COPY)
                overwriteInfo = Resources.SkylineBatchConfigManager_StartBatchRun_files;
            if (runOption == RunBatchOptions.FROM_REFINE)
                overwriteInfo = Resources.SkylineBatchConfigManager_StartBatchRun_refined_files;
            if (runOption == RunBatchOptions.FROM_REPORT_EXPORT)
                overwriteInfo = Resources.SkylineBatchConfigManager_StartBatchRun_exported_reports;
            if (runOption == RunBatchOptions.R_SCRIPTS)
                overwriteInfo = Resources
                    .SkylineBatchConfigManager_StartBatchRun_R_script_outputs_in_the_following_analysis_folders;
            var overwriteMessage = new StringBuilder();
            overwriteMessage.Append(string.Format(
                Resources
                    .SkylineBatchConfigManager_StartBatchRun_Running_the_enabled_configurations_from___0___would_overwrite_the__1__,
                StepToReadableString(runOption), overwriteInfo)).AppendLine().AppendLine();
            var showOverwriteMessage = false;

            foreach (var config in enabledConfigs)
            {
                var tab = "      ";
                var configurationHeader =
                    tab + string.Format(Resources.SkylineBatchConfigManager_StartBatchRun_Configuration___0___,
                        config.Name) + Environment.NewLine;
                var willOverwrite =
                    config.RunWillOverwrite(runOption, configurationHeader, out StringBuilder message);
                if (willOverwrite)
                {
                    overwriteMessage.Append(message).AppendLine();
                    showOverwriteMessage = true;
                }
            }

            // Ask if run should start if files will be overwritten
            overwriteMessage.Append(Resources.SkylineBatchConfigManager_StartBatchRun_Do_you_want_to_continue_);
            if (showOverwriteMessage && checkOverwrite)
            {
                if (DisplayLargeOkCancel(overwriteMessage.ToString()) != DialogResult.OK)
                    return false;
            }
            _checkedRunState = state;
            _checkedRunOption = runOption;
            return true;
        }

        public void StartCheckingServers(LongWaitDlg longWaitDlg, Callback callback)
        {
            if (_checkedRunState == null)
                throw new Exception("Run state was never checked, should never get here.");

            _runServerFiles = new ServerFilesManager();
            // Servers don't need to connect for steps after refine
            if (_checkedRunOption >= RunBatchOptions.FROM_REFINE)
            {
                FinishCheckingServers(true, new List<SkylineBatchConfig>(), callback);
                return;
            }
            
            var enabledConfigs = GetEnabledConfigs(_checkedRunState);
            var downloadingConfigs = new List<SkylineBatchConfig>();
            // Try connecting to all necessary servers
            foreach (var config in enabledConfigs)
            {
                if (config.MainSettings.WillDownloadData)
                {
                    downloadingConfigs.Add(config);
                    config.MainSettings.AddDownloadingFiles(_runServerFiles);
                }
            }

            var longWaitOperation = new LongWaitOperation(longWaitDlg);


            longWaitOperation.Start(downloadingConfigs.Count > 0, (OnProgress) =>
            {
                _runServerFiles.Connect(OnProgress);
            }, (success) =>
            {
                FinishCheckingServers(success, downloadingConfigs, callback);
            });
        }

        public void FinishCheckingServers(bool finishedOperation, List<SkylineBatchConfig> downloadingConfigs, Callback callback)
        {
            if (!finishedOperation)
            {
                CannotRun(callback);
                return;
            }

            if (_runServerFiles.HadConnectionExceptions)
            {
                var connectionForm = new ConnectionErrorForm(downloadingConfigs, _runServerFiles);
                _uiControl.DisplayForm(connectionForm);
                if (connectionForm.DialogResult != DialogResult.OK)
                {
                    CannotRun(callback);
                    return;
                }
                
                foreach (var config in connectionForm.ReplacingConfigs)
                {
                    var index = GetConfigIndex(config.Name, _checkedRunState.baseState);
                    _checkedRunState = ProgramaticallyRemoveAt(index, _checkedRunState);
                    _checkedRunState = ProgramaticallyInsertConfig(config, index, _checkedRunState);
                    // replace configs in downloading configs list
                    int i = 0;
                    while (i < downloadingConfigs.Count && !downloadingConfigs[i].Name.Equals(config.Name)) i++;
                    downloadingConfigs.RemoveAt(i);
                    downloadingConfigs.Insert(i, config);
                }
                SetState(_checkedRunState);
            }

            var configsWillDownload = new List<string>();
            foreach (var config in downloadingConfigs)
            {
                var newFiles = _runServerFiles.GetFilesToDownload(config.MainSettings.Server, config.MainSettings.DataFolderPath);
                if (newFiles.Count > 0) configsWillDownload.Add(config.GetName());
            }

            var driveSpaceNeeded = _runServerFiles.GetSize();
            if (_checkedRunOption == RunBatchOptions.ALL ||
                _checkedRunOption == RunBatchOptions.DOWNLOAD_DATA)
            {
                var spaceError = false;
                var errorMessage =
                    Resources.SkylineBatchConfigManager_StartBatchRun_There_is_not_enough_space_on_this_computer_to_download_the_data_for_these_configurations__You_need_an_additional_ +
                    Environment.NewLine + Environment.NewLine;
                foreach (var driveName in driveSpaceNeeded.Keys)
                {
                    var spaceRemainingAfterDownload = (FileUtil.GetTotalFreeSpace(driveName) - driveSpaceNeeded[driveName] - FileUtil.ONE_GB) / FileUtil.ONE_GB;
                    if (spaceRemainingAfterDownload < 0)
                    {
                        spaceError = true;
                        errorMessage += string.Format(Resources.SkylineBatchConfigManager_StartBatchRun__0__GB_on_the__1__drive, Math.Abs(spaceRemainingAfterDownload),
                            driveName) + Environment.NewLine;
                    }
                }

                if (spaceError)
                {
                    DisplayError(errorMessage + Environment.NewLine + Resources.SkylineBatchConfigManager_StartBatchRun_Please_free_up_some_space_to_download_the_data_);
                    CannotRun(callback);
                    return;
                }
            }
            else if (_checkedRunOption == RunBatchOptions.FROM_TEMPLATE_COPY && driveSpaceNeeded.Keys.Count > 0)
            {
                // data files need to be downloaded but user did not start from a download step
                var errorMessage = Resources.SkylineBatchConfigManager_StartBatchRun_The_data_for_the_following_configurations_has_not_fully_downloaded_ + Environment.NewLine + Environment.NewLine;
                errorMessage += TextUtil.LineSeparate(configsWillDownload) + Environment.NewLine +
                                Environment.NewLine;
                errorMessage +=
                    Resources.SkylineBatchConfigManager_StartBatchRun_Please_download_the_data_for_these_configurations_before_running_them_from_a_later_step_;
                DisplayError(errorMessage);
                CannotRun(callback);
                return;
            }
            callback(true);
        }

        public void CannotRun(Callback callback)
        {
            _checkedRunOption = null;
            _checkedRunState = null;
            _runServerFiles = null;
            callback(false);
        }



        public void StartBatchRun()
        {
            var enabledConfigNames = GetEnabledConfigNames(_checkedRunState);
                // Starts config runners waiting
                foreach (var config in enabledConfigNames)
                    ((ConfigRunner)_configRunners[config]).ChangeStatus(RunnerStatus.Waiting);
            
            // Archives old log
            lock (_loggerLock)
            {
                var oldLogger = (_logList[0]).Archive();
                if (oldLogger != null)
                    _logList.Insert(1, oldLogger);
            }

<<<<<<< HEAD
            if (_checkedRunOption == null) throw new Exception("Run option cannot be null");
=======
            if (_checkedRunOption == null)
                throw new Exception("No run option selected.");
>>>>>>> 620bfaf4
            var runOption = (RunBatchOptions)_checkedRunOption;
            var serverFiles = _runServerFiles;
            _checkedRunOption = null;
            _checkedRunState = null;
            _runServerFiles = null;
            new Thread(() => _ = RunAsync(runOption, serverFiles)).Start();
        }


        public async Task RunAsync(RunBatchOptions runOption, ServerFilesManager serverFiles)
        {
            UpdateUiLogs();
            UpdateIsRunning(false, true);
            string nextConfig = GetNextWaitingConfig();
            while (!string.IsNullOrEmpty(nextConfig))
            {
                ConfigRunner startingConfigRunner;
                lock (_lock)
                {
                    startingConfigRunner = (ConfigRunner)_configRunners[nextConfig];
                }

                try
                {
                    await startingConfigRunner.Run(runOption, serverFiles);
                }
                catch (Exception e)
                {
                    startingConfigRunner.ChangeStatus(RunnerStatus.Error);
                    DisplayErrorWithException(string.Format(Resources.SkylineBatchConfigManager_RunAsync_An_unexpected_error_occurred_while_running__0_, nextConfig), e);
                }

                nextConfig = GetNextWaitingConfig();
            }

            UpdateIsRunning(true, false);
        }

        private string StepToReadableString(RunBatchOptions runOption)
        {
            switch (runOption)
            {
                case RunBatchOptions.ALL:
                    return Resources.MainForm_UpdateRunBatchSteps_All;
                case RunBatchOptions.DOWNLOAD_DATA:
                    return Resources.MainForm_UpdateRunBatchSteps_Download_files_only;
                case RunBatchOptions.FROM_TEMPLATE_COPY:
                    return Resources.MainForm_UpdateRunBatchSteps_Start_from_template_copy;
                case RunBatchOptions.FROM_REFINE:
                    return Resources.MainForm_UpdateRunBatchSteps_Start_from_refinement;
                case RunBatchOptions.FROM_REPORT_EXPORT:
                    return Resources.MainForm_UpdateRunBatchSteps_Start_from_report_export;
                case RunBatchOptions.R_SCRIPTS:
                    return Resources.MainForm_UpdateRunBatchSteps_R_scripts_only;
                default:
                    throw new Exception("The run option was not recognized");
            }
        }

        private string GetNextWaitingConfig()
        {
            lock (_lock)
            {
                foreach (var config in _configList)
                {
                    if (_configRunners[config.GetName()].GetStatus() == RunnerStatus.Waiting)
                    {
                        return config.GetName();
                    }
                }
                return null;
            }
        }

        public List<string> ConfigsBusy()
        {
            var configsRunning = new List<string>();
            lock (_lock)
            {
                foreach (var runner in _configRunners.Values)
                {
                    if (runner.IsBusy())
                        configsRunning.Add(runner.GetConfigName());
                }
            }
            return configsRunning;
        }

        public bool ConfigRunning()
        {
            lock (_lock)
            {
                foreach (var runner in _configRunners.Values)
                {
                    if (runner.IsRunning())
                        return true;
                }
            }
            return false;
        }

        public void CancelRunners()
        {
            lock (_lock)
            {
                foreach (var configRunner in _configRunners.Values)
                {
                    configRunner.Cancel();
                }
            }
        }

        #endregion

        #region Logging

        public bool HasOldLogs()
        {
            lock (_loggerLock)
                return _logList.Count > 1;
        }

        public void SelectLog(int selected)
        {
            lock (_loggerLock)
            {
                if (selected < 0 || selected >= _logList.Count)
                    throw new IndexOutOfRangeException(Resources.ConfigManager_SelectLog_No_log_at_index__ + selected);
                SelectedLog = selected;
            }
        }

        private void LoadOldLogs()
        {
            lock (_loggerLock)
            {
                var logDirectory = Path.GetDirectoryName(_logList[0].LogFile);
                var files = logDirectory != null ? new DirectoryInfo(logDirectory).GetFiles() : new FileInfo[0];
                foreach (var file in files)
                {
                    if (file.Name.EndsWith(TextUtil.EXT_LOG) && !file.Name.Equals(_logList[0].LogFileName))
                    {
                        _logList.Insert(1, new Logger(file.FullName, file.Name));
                    }
                }
            }
        }

        public object[] GetOldLogFiles()
        {
            lock (_loggerLock)
            {
                var oldLogFiles = new object[_logList.Count - 1];
                for (int i = 1; i < _logList.Count; i++)
                {
                    oldLogFiles[i - 1] = _logList[i].LogFileName;
                }

                return oldLogFiles;
            }
        }

        public object[] GetAllLogFiles()
        {
            lock (_loggerLock)
            {
                var logFiles = new object[_logList.Count];
                for (int i = 0; i < _logList.Count; i++)
                    logFiles[i] = _logList[i].LogFileName;
                return logFiles;
            }
        }

        public void DeleteLogs(object[] deletingLogs)
        {
            lock (_loggerLock)
            {
                var oldSelectedLog = _logList[SelectedLog].Name;
                SelectedLog = 0;
                int i = 0;
                while (i < _logList.Count)
                {
                    if (deletingLogs.Contains(_logList[i].LogFileName))
                    {
                        _logList[i].Delete(); // closes and deletes log file
                        _logList.RemoveAt(i); // removes from list
                        continue;
                    }
                    i++;
                }
                for (int j = 0; j < _logList.Count; j++)
                {
                    if (_logList[j].Name.Equals(oldSelectedLog))
                    {
                        SelectedLog = j;
                        break;
                    }
                }
                UpdateUiLogs();
            }
        }

        #endregion


        #region Import/Export

        public void Import(string filePath, ShowDownloadedFileForm showDownloadedFileForm)
        {
            var state = new SkylineBatchConfigManagerState(this);
            var importedConfigs = ImportFrom(filePath, showDownloadedFileForm);
            foreach (var config in importedConfigs)
            {
                if (state.configRunners.ContainsKey(config.GetName()))
                    state = ProgramaticallyRemoveAt(GetConfigIndex(config.GetName(), state.baseState), state);
            }
            importedConfigs = AssignDependencies(importedConfigs, true, state, out string warningMessage);

            foreach (var config in importedConfigs)
                state = ProgramaticallyAddConfig(config, state);
            state = DisableInvalidConfigs(state);
            SetState(state);
            if (warningMessage != null)
                DisplayWarning(warningMessage);
            
        }

        private SkylineBatchConfigManagerState DisableInvalidConfigs(SkylineBatchConfigManagerState state)
        {
            var newState = new SkylineBatchConfigManagerState(state);
            foreach (var config in newState.baseState.configList)
            {
                if (!newState.baseState.configValidation[config.GetName()])
                    ((SkylineBatchConfig)config).Enabled = false;
            }
            return newState;
        }

        #endregion

        private void SetState(SkylineBatchConfigManagerState newState)
        {
            lock (_lock)
            {
                newState.ValidateState();
                base.SetState(newState.baseState);
                _refinedTemplates = newState.templates;
                _configRunners = newState.configRunners;
                _uiControl?.UpdateUiConfigurations();
            }
        }


        class SkylineBatchConfigManagerState
        {
            public ConfigManagerState baseState;
            public ImmutableDictionary<string, string> templates;
            public ImmutableDictionary<string, IConfigRunner> configRunners;

            public SkylineBatchConfigManagerState(SkylineBatchConfigManager configManager)
            {
                baseState = new ConfigManagerState(configManager);
                templates = configManager._refinedTemplates;
                configRunners = configManager._configRunners;
            }

            public SkylineBatchConfigManagerState(SkylineBatchConfigManagerState state)
            {
                baseState = new ConfigManagerState(state.baseState);
                templates = state.templates;
                configRunners = state.configRunners;
            }

            public void ValidateState()
            {
                var validated = configRunners.Count == baseState.configList.Count;
                foreach (var config in baseState.configList)
                {
                    if (!validated) break;
                    if (!configRunners.ContainsKey(config.GetName()))
                        validated = false;
                }

                foreach (var configName in templates.Keys)
                {
                    if (!validated) break;
                    if (!configRunners.ContainsKey(configName) || !templates[configName]
                        .Equals(((SkylineBatchConfig) configRunners[configName].GetConfig()).RefineSettings
                            .OutputFilePath))
                        validated = false;
                }
                if (!validated)
                    throw new ArgumentException("Could not validate the new state of the configuration list. The operation did not succeed.");
            }
        }
    }

    public enum RunBatchOptions
    {
        ALL,
        DOWNLOAD_DATA,
        FROM_TEMPLATE_COPY,
        FROM_REFINE,
        FROM_REPORT_EXPORT,
        R_SCRIPTS,
    }
}

<|MERGE_RESOLUTION|>--- conflicted
+++ resolved
@@ -1,1095 +1,1090 @@
-﻿/*
- * Original author: Ali Marsh <alimarsh .at. uw.edu>,
- *                  MacCoss Lab, Department of Genome Sciences, UW
- * Copyright 2020 University of Washington - Seattle, WA
- * 
- * Licensed under the Apache License, Version 2.0 (the "License");
- * you may not use this file except in compliance with the License.
- * You may obtain a copy of the License at
- *
- *     http://www.apache.org/licenses/LICENSE-2.0
- *
- * Unless required by applicable law or agreed to in writing, software
- * distributed under the License is distributed on an "AS IS" BASIS,
- * WITHOUT WARRANTIES OR CONDITIONS OF ANY KIND, either express or implied.
- * See the License for the specific language governing permissions and
- * limitations under the License.
- */
-
-
-using System;
-using System.Collections.Generic;
-using System.Collections.Immutable;
-using System.Drawing;
-using System.IO;
-using System.Linq;
-using System.Text;
-using System.Threading;
-using System.Threading.Tasks;
-using System.Windows.Forms;
-using FluentFTP;
-using SharedBatch;
-using Resources = SkylineBatch.Properties.Resources;
-
-namespace SkylineBatch
-{
-    public class SkylineBatchConfigManager : ConfigManager
-    {
-        // Extension of ConfigManager, handles more specific SkylineBatch functionality
-        // The UI should reflect the configs, runners, and log files from this class
-
-        private ImmutableDictionary<string, IConfigRunner> _configRunners; // dictionary mapping from config name to that config's runner
-        private ImmutableDictionary<string, string> _refinedTemplates; // dictionary mapping from config name to it's refined output file (not included if no refinement occurs)
-
-        private SkylineBatchConfigManagerState _checkedRunState;
-        private RunBatchOptions? _checkedRunOption;
-        private ServerFilesManager _runServerFiles;
-
-        // Shared variables with ConfigManager:
-        //  Protected -
-        //    Importer importer; <- a ReadXml method to import the configurations
-        //    List<IConfig> _configList; <- the list of configurations. Every config must have a runner in _configRunners
-        //    Dictionary<string, bool> _configValidation; <- dictionary mapping from config name to if that config is valid
-        //    List<Logger>  _logList; <- list of all loggers displayed in the dropDown list on the log tab, _logList[0] is always "Skyline Batch.log"
-        //
-        //    _runningUi; <- if the UI is displayed (false when testing)
-        //    IMainUiControl _uiControl; <- null if no UI displayed
-        //
-        //    object _lock = new object(); <- lock required for any mutator or getter method on _configList, _configRunners, or SelectedConfig
-        //    object _loggerLock = new object(); <- lock required for any mutator or getter method on _logList or SelectedLog
-        //  
-        //  Public - 
-        //    int SelectedConfig <- index of the selected configuration
-        //    int SelectedLog <- index of the selected log. index 0 corresponds to _logger, any index > 0 corresponds to oldLogs[index - 1]
-        //    Dictionary<string, string> RootReplacement; <- dictionary mapping from roots of invalid file paths to roots of valid file paths
-
-
-        public SkylineBatchConfigManager(Logger logger, IMainUiControl mainForm = null)
-        {
-            importer = SkylineBatchConfig.ReadXml;
-            SelectedLog = 0;
-            _logList.Add(logger);
-            _configRunners = ImmutableDictionary<string, IConfigRunner>.Empty;
-            _refinedTemplates = ImmutableDictionary<string, string>.Empty;
-
-            _uiControl = mainForm;
-            _runningUi = mainForm != null;
-            Init();
-            LoadOldLogs();
-        }
-
-        public new void Close()
-        {
-            base.Close();
-            lock (_loggerLock)
-            {
-                _logList[0].Archive();
-                _logList[0].Close();
-            }
-            foreach (var runner in _configRunners.Values)
-                runner.Cancel();
-        }
-
-        public new void LoadConfigList()
-        {
-            var configs = base.LoadConfigList();
-            var state = new SkylineBatchConfigManagerState(this);
-            configs = AssignDependencies(configs, true, state, out _); // ignore warning
-            foreach (var config in configs)
-                state = ProgramaticallyAddConfig(config, state);
-            state = DisableInvalidConfigs(state);
-            SetState(state);
-        }
-
-
-        #region Add/Remove Configs
-
-        private List<IConfig> AssignDependencies(List<IConfig> newConfigs, bool checkExistingConfigs, SkylineBatchConfigManagerState state, out string warningMessage)
-        {
-            warningMessage = null;
-            var configDictionary = new Dictionary<string, IConfig>();
-            if (checkExistingConfigs)
-            {
-                foreach (var existingConfig in state.baseState.configList)
-                    configDictionary.Add(existingConfig.GetName(), existingConfig);
-            }
-            foreach (var newConfig in newConfigs)
-                configDictionary.Add(newConfig.GetName(), newConfig);
-            var errorConfigs = new List<string>();
-            var configsWithDependency = new List<IConfig>();
-
-            foreach (var iconfig in newConfigs)
-            {
-                var config = (SkylineBatchConfig) iconfig;
-                var dependentName = config.MainSettings.Template.DependentConfigName;
-                if (!string.IsNullOrEmpty(dependentName))
-                {
-                    SkylineBatchConfig dependentConfig;
-                    try
-                    {
-                        dependentConfig = (SkylineBatchConfig)configDictionary[dependentName];
-                    }
-                    catch (Exception)
-                    {
-                        errorConfigs.Add(config.Name);
-                        configsWithDependency.Add(config.WithoutDependency());
-                        continue;
-                    }
-                    configsWithDependency.Add(config.DependentChanged(dependentConfig.Name, dependentConfig.RefineSettings.OutputFilePath));
-                }
-                else
-                {
-                    configsWithDependency.Add(config);
-                }
-            }
-
-            if (errorConfigs.Count != 0)
-                warningMessage = Resources.SkylineBatchConfigManager_AssignDependencies_The_following_configurations_use_refined_template_files_from_other_configurations_that_do_not_exist_ + Environment.NewLine +
-                               TextUtil.LineSeparate(errorConfigs) + Environment.NewLine +
-                               Resources.SkylineBatchConfigManager_AssignDependencies_You_may_want_to_update_the_template_file_paths_;
-            return configsWithDependency;
-        }
-
-        public void UserReplaceSelected(IConfig newConfig)
-        {
-            var state = new SkylineBatchConfigManagerState(this);
-            var index = state.baseState.selected;
-            var config = GetSelectedConfig();
-            var replacingConfig = (SkylineBatchConfig)newConfig;
-            var oldDependencies = GetDependencies(state);
-
-            var nameChanged = !config.Name.Equals(replacingConfig.Name);
-            var refineFileChanged =
-                !config.RefineSettings.OutputFilePath.Equals(replacingConfig.RefineSettings.OutputFilePath);
-            if (oldDependencies.ContainsKey(config.Name) && (nameChanged || refineFileChanged))
-            {
-                var runningConfigs = ConfigsBusy();
-                var runningDependentConfigs = oldDependencies[config.Name].Where(x => runningConfigs.Contains(x)).ToList();
-                if (runningDependentConfigs.Any())
-                {
-                    DisplayWarning(
-                        Resources.SkylineBatchConfigManager_UserReplaceSelected_Could_not_update_the_configuration_name_or_the_refined_output_file_path_while_the_following_dependent_configurations_are_running_ +
-                        Environment.NewLine +
-                        TextUtil.LineSeparate(runningDependentConfigs) + Environment.NewLine + Environment.NewLine +
-                        Resources.SkylineBatchConfigManager_UserReplaceSelected_Please_wait_until_the_dependent_configurations_have_stopped_to_change_these_values_);
-                    var newRefineSettings = RefineSettings.GetPathChanged(replacingConfig.RefineSettings, config.RefineSettings.OutputFilePath);
-                    newConfig = new SkylineBatchConfig(config.Name, replacingConfig.Enabled, DateTime.Now,
-                        replacingConfig.MainSettings,
-                        replacingConfig.FileSettings, newRefineSettings, replacingConfig.ReportSettings,
-                        replacingConfig.SkylineSettings);
-                    nameChanged = refineFileChanged = false;
-                }
-            }
-
-            state = ProgramaticallyRemoveAt(index, state);
-            state = UserInsertConfig(newConfig, index, state); // can throw ArgumentException
-
-            if ((nameChanged || refineFileChanged) && oldDependencies.ContainsKey(config.Name))
-            {
-                foreach (var dependent in oldDependencies[config.Name])
-                    state = DependencyReplace(dependent, replacingConfig.Name, replacingConfig.RefineSettings.OutputFilePath, state);
-            }
-
-            SetState(state);
-        }
-
-        public void UserAddConfig(IConfig iconfig)
-        {
-            lock (_lock)
-            {
-                var newState = UserInsertConfig(iconfig, _configList.Count, new SkylineBatchConfigManagerState(this));
-                SetState(newState);
-            }
-        }
-
-        private SkylineBatchConfigManagerState UserInsertConfig(IConfig iconfig, int index, SkylineBatchConfigManagerState state)
-        {
-            state.baseState = base.UserInsertConfig(iconfig, index, state.baseState);
-            state = AddConfig(iconfig, state);
-            return state;
-        }
-
-        private SkylineBatchConfigManagerState ProgramaticallyAddConfig(IConfig iconfig, SkylineBatchConfigManagerState state)
-        {
-            return ProgramaticallyInsertConfig(iconfig, state.baseState.configList.Count, state);
-        }
-
-        private SkylineBatchConfigManagerState ProgramaticallyInsertConfig(IConfig iconfig, int index, SkylineBatchConfigManagerState state)
-        {
-            state.baseState = base.ProgramaticallyInsertConfig(iconfig, index, state.baseState);
-            return AddConfig(iconfig, state);
-        }
-
-        private SkylineBatchConfigManagerState AddConfig(IConfig iconfig, SkylineBatchConfigManagerState state)
-        {
-            var config = (SkylineBatchConfig)iconfig;
-            if (state.configRunners.ContainsKey(config.GetName()))
-                throw new Exception("Config runner already exists.");
-            ImmutableDictionary<string, IConfigRunner> configRunners;
-            lock (_loggerLock)
-            {
-                var runner = new ConfigRunner(config, _logList[0], _uiControl);
-                configRunners = state.configRunners.Add(config.GetName(), runner);
-            }
-            var refinedTemplates = state.templates;
-            if (config.RefineSettings.WillRefine())
-                refinedTemplates = refinedTemplates.Add(config.Name, config.RefineSettings.OutputFilePath);
-            return new SkylineBatchConfigManagerState(state)
-            {
-                configRunners = configRunners,
-                templates = refinedTemplates
-            };
-        }
-
-        private Dictionary<string, List<string>> GetDependencies(SkylineBatchConfigManagerState state)
-        {
-            var dependencies = new Dictionary<string, List<string>>();
-            foreach (var iconfig in state.baseState.configList)
-            {
-                var config = (SkylineBatchConfig) iconfig;
-                var dependentConfigName = config.MainSettings.Template.DependentConfigName;
-                if (!string.IsNullOrEmpty(dependentConfigName))
-                {
-                    if (!dependencies.ContainsKey(dependentConfigName))
-                        dependencies.Add(dependentConfigName, new List<string>());
-                    dependencies[dependentConfigName].Add(config.Name);
-                }
-            }
-            return dependencies;
-        }
-
-        public void UserRemoveSelected()
-        {
-            lock (_lock)
-            {
-                var state = new SkylineBatchConfigManagerState(this);
-                AssertConfigSelected(state.baseState);
-                var index = SelectedConfig;
-                var removingConfigName = _configList[index].GetName();
-                if (_configRunners[removingConfigName].IsBusy())
-                {
-                    DisplayWarning(string.Format(
-                        Resources.ConfigManager_RemoveSelected___0___is_still_running__Please_stop_the_current_run_before_deleting___0___,
-                        removingConfigName));
-                    return;
-}
-                var configDependencies = GetDependencies(state);
-                if (configDependencies.ContainsKey(removingConfigName))
-                {
-                    var runningConfigs = ConfigsBusy();
-                    var runningDependentConfigs = configDependencies[removingConfigName].Where(x => runningConfigs.Contains(x)).ToList();
-
-                    if (runningDependentConfigs.Any())
-                    {
-                        DisplayError(string.Format(
-                            Resources.SkylineBatchConfigManager_UserRemoveSelected_Cannot_delete___0___while_the_following_configurations_are_running_, removingConfigName) + Environment.NewLine +
-                            TextUtil.LineSeparate(runningDependentConfigs) + Environment.NewLine + Environment.NewLine +
-                            Resources.SkylineBatchConfigManager_UserRemoveSelected_Please_wait_until_these_configurations_have_finished_running_);
-                        return;
-                    }
-                    var answer = DisplayQuestion(
-                        string.Format(
-                            Resources.SkylineBatchConfigManager_UserRemoveSelected_Deleting___0___may_impact_the_template_files_of_the_following_configurations_,
-                            removingConfigName) +
-                        Environment.NewLine +
-                        TextUtil.LineSeparate(configDependencies[removingConfigName]) + Environment.NewLine +
-                        string.Format(Resources.SkylineBatchConfigManager_UserRemoveSelected_Are_you_sure_you_want_to_delete___0___, removingConfigName));
-
-                    if (answer != DialogResult.Yes) return;
-                    foreach (var dependentName in configDependencies[removingConfigName])
-                        state = DependencyRemove(dependentName, state);
-                }
-
-                state = RemoveConfig(_configList[index], state);
-                state.baseState = UserRemoveAt(index, state.baseState);
-                SetState(state);
-            }
-        }
-
-        private SkylineBatchConfigManagerState ProgramaticallyRemoveAt(int index, SkylineBatchConfigManagerState state)
-        {
-            state = RemoveConfig(state.baseState.configList[index], state);
-            state.baseState = base.ProgramaticallyRemoveAt(index, state.baseState);
-            return state;
-        }
-
-        private SkylineBatchConfigManagerState DependencyReplace(string configName, string dependentName, string templateFile, SkylineBatchConfigManagerState state)
-        {
-            var index = GetConfigIndex(configName);
-            var config = (SkylineBatchConfig) _configList[index];
-            state = ProgramaticallyRemoveAt(index, state);
-            var newConfig = config.DependentChanged(dependentName, templateFile);
-            state = ProgramaticallyInsertConfig(newConfig, index, state);
-            state = DisableInvalidConfigs(state);
-            return state;
-        }
-
-        private SkylineBatchConfigManagerState DependencyRemove(string configName, SkylineBatchConfigManagerState state)
-        {
-            var index = GetConfigIndex(configName, state.baseState);
-            var config = (SkylineBatchConfig)state.baseState.configList[index];
-            state = ProgramaticallyRemoveAt(index, state);
-            var newConfig = config.WithoutDependency();
-            state = ProgramaticallyInsertConfig(newConfig, index, state);
-            state = DisableInvalidConfigs(state);
-            return state;
-        }
-
-        private SkylineBatchConfigManagerState RemoveConfig(IConfig iconfig, SkylineBatchConfigManagerState state)
-        {
-            var config = (SkylineBatchConfig)iconfig;
-            
-            if (!state.configRunners.ContainsKey(config.Name))
-                throw new Exception("Config runner does not exist.");
-            var configRunners = state.configRunners.Remove(config.Name);
-            var templates = state.templates;
-            if (state.templates.ContainsKey(config.Name))
-                templates = state.templates.Remove(config.Name);
-            return new SkylineBatchConfigManagerState(state)
-            {
-                configRunners = configRunners,
-                templates = templates
-            };
-        }
-        
-        #endregion
-
-        #region Configs
-
-        public HashSet<string> RVersionsUsed()
-        {
-            lock (_lock)
-            {
-                var RVersions = new HashSet<string>();
-                foreach (var iconfig in _configList)
-                {
-                    var config = (SkylineBatchConfig) iconfig;
-                    RVersions.UnionWith(config.ReportSettings.RVersions());
-                }
-
-                return RVersions;
-            }
-        }
-
-        public new SkylineBatchConfig GetSelectedConfig()
-        {
-            return (SkylineBatchConfig) base.GetSelectedConfig();
-        }
-
-        public new SkylineBatchConfig GetConfig(int index)
-        {
-            return (SkylineBatchConfig)base.GetConfig(index);
-        }
-
-        public List<ListViewItem> ConfigsListViewItems(Graphics graphics)
-        {
-            var state = new SkylineBatchConfigManagerState(this);
-            return ConfigsListViewItems(state.configRunners, graphics, state.baseState);
-
-        }
-
-        public bool CheckConfigAtIndex(int index, out string errorMessage)
-        {
-            lock (_lock)
-            {
-                errorMessage = "";
-                var config = (SkylineBatchConfig)_configList[index];
-                var runner = _configRunners[config.Name];
-                if (!IsConfigValid(index))
-                {
-                    errorMessage =
-                        string.Format(
-                            Resources.MainForm_listViewConfigs_ItemCheck_Cannot_enable___0___while_it_is_invalid_,
-                            config.Name) +
-                        Environment.NewLine +
-                        string.Format(Resources.ConfigManager_RunAll_Please_edit___0___to_enable_running_, config.Name);
-                    return false;
-                }
-                if (runner.IsRunning() || runner.IsCanceling())
-                {
-                    errorMessage =
-                        string.Format( Resources.ConfigManager_CheckConfigAtIndex_Cannot_disable___0___while_it_has_status___1_,
-                            config.Name, runner.GetStatus()) +
-                        Environment.NewLine +
-                        string.Format(Resources.ConfigManager_CheckConfigAtIndex_Please_wait_until___0___has_finished_running_, config.Name);
-                    return false;
-                }
-                config.Enabled = !config.Enabled;
-                if (runner.IsWaiting())
-                    runner.Cancel();
-                return true;
-            }
-        }
-
-        public Dictionary<string, string> GetRefinedTemplates()
-        {
-            return new Dictionary<string, string>(_refinedTemplates);
-        }
-
-        public void ReplaceSkylineSettings(SkylineSettings skylineSettings)
-        {
-            lock (_lock)
-            {
-                var state = new SkylineBatchConfigManagerState(this);
-                var runningConfigs = ConfigsBusy();
-                var replacingConfigs = GetReplacedSkylineSettings(skylineSettings, runningConfigs);
-                foreach (var indexAndConfig in replacingConfigs)
-                {
-                    state = ProgramaticallyRemoveAt(indexAndConfig.Item1, state);
-                    state = ProgramaticallyInsertConfig(indexAndConfig.Item2, indexAndConfig.Item1, state);
-                }
-                if (runningConfigs.Count > 0)
-                    throw new ArgumentException(
-                        Resources
-                            .SkylineBatchConfigManager_ReplaceSkylineSettings_The_following_configurations_are_running_and_could_not_be_updated_
-                        + Environment.NewLine +
-                        TextUtil.LineSeparate(runningConfigs));
-                SetState(state);
-            }
-        }
-
-        public void RootReplaceConfigs(string oldRoot)
-        {
-            var state = new SkylineBatchConfigManagerState(this);
-            var replacedConfigs = GetRootReplacedConfigs(oldRoot, state.baseState);
-            replacedConfigs = AssignDependencies(replacedConfigs, false, state, out _);
-            foreach (var config in replacedConfigs)
-            {
-                var configIndex = GetConfigIndex(config.GetName(), state.baseState);
-                state = ProgramaticallyRemoveAt(configIndex, state);
-                state = ProgramaticallyInsertConfig(config, configIndex, state);
-            }
-
-            SetState(state);
-        }
-
-        #endregion
-        
-        #region Run Configs
-
-        public bool WillRefine()
-        {
-            var state = new SkylineBatchConfigManagerState(this);
-            foreach (var iconfig in state.baseState.configList)
-            {
-                var config = (SkylineBatchConfig) iconfig;
-                if (config.Enabled && config.RefineSettings.WillRefine())
-                    return true;
-            }
-            return false;
-        }
-
-        public ConfigRunner GetSelectedConfigRunner()
-        {
-            lock (_lock)
-            {
-                return (ConfigRunner) _configRunners[GetSelectedConfig().GetName()];
-            }
-        }
-
-        private List<string> GetEnabledConfigNames(SkylineBatchConfigManagerState state)
-        {
-            var enabledConfigNames = new List<string>();
-            var enabledConfigs = GetEnabledConfigs(state);
-            foreach (var config in enabledConfigs)
-                enabledConfigNames.Add(config.Name);
-            return enabledConfigNames;
-        }
-
-        private List<SkylineBatchConfig> GetEnabledConfigs(SkylineBatchConfigManagerState state)
-        {
-            var enabledConfigs = new List<SkylineBatchConfig>();
-            foreach (var iconfig in state.baseState.configList)
-            {
-                var config = (SkylineBatchConfig)iconfig;
-                if (config.Enabled) enabledConfigs.Add(config);
-            }
-            return enabledConfigs;
-        }
-
-        public SkylineBatchConfig ConfigFromName(string name)
-        {
-            return (SkylineBatchConfig) _configRunners[name].GetConfig();
-        }
-
-
-        public bool CanRun(RunBatchOptions runOption, bool checkOverwrite = true)
-        {
-            if (_checkedRunOption != null || _checkedRunState != null)
-                throw new Exception("Another run is already being started. Should not get here.");
-            // Check that no configs are currently running
-            SkylineBatchConfigManagerState state;
-            lock (_lock)
-            {
-                var configsRunning = ConfigsBusy();
-
-                if (configsRunning.Count > 0)
-                {
-                    DisplayError(
-                        Resources.ConfigManager_RunAll_Cannot_run_while_the_following_configurations_are_running_ +
-                        Environment.NewLine +
-                        string.Join(Environment.NewLine, configsRunning) + Environment.NewLine +
-                        Resources.ConfigManager_RunAll_Please_wait_until_the_current_run_is_finished_);
-                    return false;
-                }
-
-                state = new SkylineBatchConfigManagerState(this);
-            }
-
-            
-            // check that configs exist
-            if (state.baseState.configList.Count == 0)
-            {
-                DisplayError(Resources.SkylineBatchConfigManager_StartBatchRun_There_are_no_configurations_to_run_ +
-                             Environment.NewLine +
-                             Resources
-                                 .SkylineBatchConfigManager_StartBatchRun_Please_add_configurations_before_running_);
-                return false;
-            }
-
-            var enabledConfigs = GetEnabledConfigs(state);
-            // Check there are enabled (checked) configs to run
-            if (enabledConfigs.Count == 0)
-            {
-                DisplayError(
-                    Resources.SkylineBatchConfigManager_StartBatchRun_There_are_no_enabled_configurations_to_run_ +
-                    Environment.NewLine +
-                    Resources
-                        .SkylineBatchConfigManager_StartBatchRun_Please_check_the_checkbox_next_to_one_or_more_configurations_);
-                return false;
-            }
-
-            // Check that configs run in correct order
-            var dependencies = GetDependencies(state);
-            var enabledConfigNames = GetEnabledConfigNames(state);
-            foreach (var dependency in dependencies)
-            {
-                foreach (var configToRun in enabledConfigNames)
-                {
-                    if (dependency.Value.Contains(configToRun))
-                    {
-                        var dependentIndex = enabledConfigNames.IndexOf(dependency.Key);
-                        if (dependentIndex < 0 || dependentIndex > enabledConfigNames.IndexOf(configToRun))
-                        {
-                            if ((runOption == RunBatchOptions.FROM_TEMPLATE_COPY ||
-                                 runOption == RunBatchOptions.ALL) &&
-                                !File.Exists(ConfigFromName(configToRun).MainSettings.Template.FilePath))
-                            {
-                                DisplayError(
-                                    string.Format(
-                                        Resources
-                                            .SkylineBatchConfigManager_StartBatchRun_Configuration__0__must_be_run_before__1__to_generate_its_template_file_,
-                                        dependency.Key, configToRun) +
-                                    Environment.NewLine +
-                                    string.Format(
-                                        Resources
-                                            .SkylineBatchConfigManager_StartBatchRun_Please_reorder_the_configurations_so__0__runs_first_,
-                                        dependency.Key));
-                                return false;
-                            }
-                        }
-                    }
-                }
-            }
-
-            // Check if files will be overwritten by run
-            var overwriteInfo = "";
-            if (runOption == RunBatchOptions.ALL || runOption == RunBatchOptions.FROM_TEMPLATE_COPY)
-                overwriteInfo = Resources.SkylineBatchConfigManager_StartBatchRun_files;
-            if (runOption == RunBatchOptions.FROM_REFINE)
-                overwriteInfo = Resources.SkylineBatchConfigManager_StartBatchRun_refined_files;
-            if (runOption == RunBatchOptions.FROM_REPORT_EXPORT)
-                overwriteInfo = Resources.SkylineBatchConfigManager_StartBatchRun_exported_reports;
-            if (runOption == RunBatchOptions.R_SCRIPTS)
-                overwriteInfo = Resources
-                    .SkylineBatchConfigManager_StartBatchRun_R_script_outputs_in_the_following_analysis_folders;
-            var overwriteMessage = new StringBuilder();
-            overwriteMessage.Append(string.Format(
-                Resources
-                    .SkylineBatchConfigManager_StartBatchRun_Running_the_enabled_configurations_from___0___would_overwrite_the__1__,
-                StepToReadableString(runOption), overwriteInfo)).AppendLine().AppendLine();
-            var showOverwriteMessage = false;
-
-            foreach (var config in enabledConfigs)
-            {
-                var tab = "      ";
-                var configurationHeader =
-                    tab + string.Format(Resources.SkylineBatchConfigManager_StartBatchRun_Configuration___0___,
-                        config.Name) + Environment.NewLine;
-                var willOverwrite =
-                    config.RunWillOverwrite(runOption, configurationHeader, out StringBuilder message);
-                if (willOverwrite)
-                {
-                    overwriteMessage.Append(message).AppendLine();
-                    showOverwriteMessage = true;
-                }
-            }
-
-            // Ask if run should start if files will be overwritten
-            overwriteMessage.Append(Resources.SkylineBatchConfigManager_StartBatchRun_Do_you_want_to_continue_);
-            if (showOverwriteMessage && checkOverwrite)
-            {
-                if (DisplayLargeOkCancel(overwriteMessage.ToString()) != DialogResult.OK)
-                    return false;
-            }
-            _checkedRunState = state;
-            _checkedRunOption = runOption;
-            return true;
-        }
-
-        public void StartCheckingServers(LongWaitDlg longWaitDlg, Callback callback)
-        {
-            if (_checkedRunState == null)
-                throw new Exception("Run state was never checked, should never get here.");
-
-            _runServerFiles = new ServerFilesManager();
-            // Servers don't need to connect for steps after refine
-            if (_checkedRunOption >= RunBatchOptions.FROM_REFINE)
-            {
-                FinishCheckingServers(true, new List<SkylineBatchConfig>(), callback);
-                return;
-            }
-            
-            var enabledConfigs = GetEnabledConfigs(_checkedRunState);
-            var downloadingConfigs = new List<SkylineBatchConfig>();
-            // Try connecting to all necessary servers
-            foreach (var config in enabledConfigs)
-            {
-                if (config.MainSettings.WillDownloadData)
-                {
-                    downloadingConfigs.Add(config);
-                    config.MainSettings.AddDownloadingFiles(_runServerFiles);
-                }
-            }
-
-            var longWaitOperation = new LongWaitOperation(longWaitDlg);
-
-
-            longWaitOperation.Start(downloadingConfigs.Count > 0, (OnProgress) =>
-            {
-                _runServerFiles.Connect(OnProgress);
-            }, (success) =>
-            {
-                FinishCheckingServers(success, downloadingConfigs, callback);
-            });
-        }
-
-        public void FinishCheckingServers(bool finishedOperation, List<SkylineBatchConfig> downloadingConfigs, Callback callback)
-        {
-            if (!finishedOperation)
-            {
-                CannotRun(callback);
-                return;
-            }
-
-            if (_runServerFiles.HadConnectionExceptions)
-            {
-                var connectionForm = new ConnectionErrorForm(downloadingConfigs, _runServerFiles);
-                _uiControl.DisplayForm(connectionForm);
-                if (connectionForm.DialogResult != DialogResult.OK)
-                {
-                    CannotRun(callback);
-                    return;
-                }
-                
-                foreach (var config in connectionForm.ReplacingConfigs)
-                {
-                    var index = GetConfigIndex(config.Name, _checkedRunState.baseState);
-                    _checkedRunState = ProgramaticallyRemoveAt(index, _checkedRunState);
-                    _checkedRunState = ProgramaticallyInsertConfig(config, index, _checkedRunState);
-                    // replace configs in downloading configs list
-                    int i = 0;
-                    while (i < downloadingConfigs.Count && !downloadingConfigs[i].Name.Equals(config.Name)) i++;
-                    downloadingConfigs.RemoveAt(i);
-                    downloadingConfigs.Insert(i, config);
-                }
-                SetState(_checkedRunState);
-            }
-
-            var configsWillDownload = new List<string>();
-            foreach (var config in downloadingConfigs)
-            {
-                var newFiles = _runServerFiles.GetFilesToDownload(config.MainSettings.Server, config.MainSettings.DataFolderPath);
-                if (newFiles.Count > 0) configsWillDownload.Add(config.GetName());
-            }
-
-            var driveSpaceNeeded = _runServerFiles.GetSize();
-            if (_checkedRunOption == RunBatchOptions.ALL ||
-                _checkedRunOption == RunBatchOptions.DOWNLOAD_DATA)
-            {
-                var spaceError = false;
-                var errorMessage =
-                    Resources.SkylineBatchConfigManager_StartBatchRun_There_is_not_enough_space_on_this_computer_to_download_the_data_for_these_configurations__You_need_an_additional_ +
-                    Environment.NewLine + Environment.NewLine;
-                foreach (var driveName in driveSpaceNeeded.Keys)
-                {
-                    var spaceRemainingAfterDownload = (FileUtil.GetTotalFreeSpace(driveName) - driveSpaceNeeded[driveName] - FileUtil.ONE_GB) / FileUtil.ONE_GB;
-                    if (spaceRemainingAfterDownload < 0)
-                    {
-                        spaceError = true;
-                        errorMessage += string.Format(Resources.SkylineBatchConfigManager_StartBatchRun__0__GB_on_the__1__drive, Math.Abs(spaceRemainingAfterDownload),
-                            driveName) + Environment.NewLine;
-                    }
-                }
-
-                if (spaceError)
-                {
-                    DisplayError(errorMessage + Environment.NewLine + Resources.SkylineBatchConfigManager_StartBatchRun_Please_free_up_some_space_to_download_the_data_);
-                    CannotRun(callback);
-                    return;
-                }
-            }
-            else if (_checkedRunOption == RunBatchOptions.FROM_TEMPLATE_COPY && driveSpaceNeeded.Keys.Count > 0)
-            {
-                // data files need to be downloaded but user did not start from a download step
-                var errorMessage = Resources.SkylineBatchConfigManager_StartBatchRun_The_data_for_the_following_configurations_has_not_fully_downloaded_ + Environment.NewLine + Environment.NewLine;
-                errorMessage += TextUtil.LineSeparate(configsWillDownload) + Environment.NewLine +
-                                Environment.NewLine;
-                errorMessage +=
-                    Resources.SkylineBatchConfigManager_StartBatchRun_Please_download_the_data_for_these_configurations_before_running_them_from_a_later_step_;
-                DisplayError(errorMessage);
-                CannotRun(callback);
-                return;
-            }
-            callback(true);
-        }
-
-        public void CannotRun(Callback callback)
-        {
-            _checkedRunOption = null;
-            _checkedRunState = null;
-            _runServerFiles = null;
-            callback(false);
-        }
-
-
-
-        public void StartBatchRun()
-        {
-            var enabledConfigNames = GetEnabledConfigNames(_checkedRunState);
-                // Starts config runners waiting
-                foreach (var config in enabledConfigNames)
-                    ((ConfigRunner)_configRunners[config]).ChangeStatus(RunnerStatus.Waiting);
-            
-            // Archives old log
-            lock (_loggerLock)
-            {
-                var oldLogger = (_logList[0]).Archive();
-                if (oldLogger != null)
-                    _logList.Insert(1, oldLogger);
-            }
-
-<<<<<<< HEAD
-            if (_checkedRunOption == null) throw new Exception("Run option cannot be null");
-=======
-            if (_checkedRunOption == null)
-                throw new Exception("No run option selected.");
->>>>>>> 620bfaf4
-            var runOption = (RunBatchOptions)_checkedRunOption;
-            var serverFiles = _runServerFiles;
-            _checkedRunOption = null;
-            _checkedRunState = null;
-            _runServerFiles = null;
-            new Thread(() => _ = RunAsync(runOption, serverFiles)).Start();
-        }
-
-
-        public async Task RunAsync(RunBatchOptions runOption, ServerFilesManager serverFiles)
-        {
-            UpdateUiLogs();
-            UpdateIsRunning(false, true);
-            string nextConfig = GetNextWaitingConfig();
-            while (!string.IsNullOrEmpty(nextConfig))
-            {
-                ConfigRunner startingConfigRunner;
-                lock (_lock)
-                {
-                    startingConfigRunner = (ConfigRunner)_configRunners[nextConfig];
-                }
-
-                try
-                {
-                    await startingConfigRunner.Run(runOption, serverFiles);
-                }
-                catch (Exception e)
-                {
-                    startingConfigRunner.ChangeStatus(RunnerStatus.Error);
-                    DisplayErrorWithException(string.Format(Resources.SkylineBatchConfigManager_RunAsync_An_unexpected_error_occurred_while_running__0_, nextConfig), e);
-                }
-
-                nextConfig = GetNextWaitingConfig();
-            }
-
-            UpdateIsRunning(true, false);
-        }
-
-        private string StepToReadableString(RunBatchOptions runOption)
-        {
-            switch (runOption)
-            {
-                case RunBatchOptions.ALL:
-                    return Resources.MainForm_UpdateRunBatchSteps_All;
-                case RunBatchOptions.DOWNLOAD_DATA:
-                    return Resources.MainForm_UpdateRunBatchSteps_Download_files_only;
-                case RunBatchOptions.FROM_TEMPLATE_COPY:
-                    return Resources.MainForm_UpdateRunBatchSteps_Start_from_template_copy;
-                case RunBatchOptions.FROM_REFINE:
-                    return Resources.MainForm_UpdateRunBatchSteps_Start_from_refinement;
-                case RunBatchOptions.FROM_REPORT_EXPORT:
-                    return Resources.MainForm_UpdateRunBatchSteps_Start_from_report_export;
-                case RunBatchOptions.R_SCRIPTS:
-                    return Resources.MainForm_UpdateRunBatchSteps_R_scripts_only;
-                default:
-                    throw new Exception("The run option was not recognized");
-            }
-        }
-
-        private string GetNextWaitingConfig()
-        {
-            lock (_lock)
-            {
-                foreach (var config in _configList)
-                {
-                    if (_configRunners[config.GetName()].GetStatus() == RunnerStatus.Waiting)
-                    {
-                        return config.GetName();
-                    }
-                }
-                return null;
-            }
-        }
-
-        public List<string> ConfigsBusy()
-        {
-            var configsRunning = new List<string>();
-            lock (_lock)
-            {
-                foreach (var runner in _configRunners.Values)
-                {
-                    if (runner.IsBusy())
-                        configsRunning.Add(runner.GetConfigName());
-                }
-            }
-            return configsRunning;
-        }
-
-        public bool ConfigRunning()
-        {
-            lock (_lock)
-            {
-                foreach (var runner in _configRunners.Values)
-                {
-                    if (runner.IsRunning())
-                        return true;
-                }
-            }
-            return false;
-        }
-
-        public void CancelRunners()
-        {
-            lock (_lock)
-            {
-                foreach (var configRunner in _configRunners.Values)
-                {
-                    configRunner.Cancel();
-                }
-            }
-        }
-
-        #endregion
-
-        #region Logging
-
-        public bool HasOldLogs()
-        {
-            lock (_loggerLock)
-                return _logList.Count > 1;
-        }
-
-        public void SelectLog(int selected)
-        {
-            lock (_loggerLock)
-            {
-                if (selected < 0 || selected >= _logList.Count)
-                    throw new IndexOutOfRangeException(Resources.ConfigManager_SelectLog_No_log_at_index__ + selected);
-                SelectedLog = selected;
-            }
-        }
-
-        private void LoadOldLogs()
-        {
-            lock (_loggerLock)
-            {
-                var logDirectory = Path.GetDirectoryName(_logList[0].LogFile);
-                var files = logDirectory != null ? new DirectoryInfo(logDirectory).GetFiles() : new FileInfo[0];
-                foreach (var file in files)
-                {
-                    if (file.Name.EndsWith(TextUtil.EXT_LOG) && !file.Name.Equals(_logList[0].LogFileName))
-                    {
-                        _logList.Insert(1, new Logger(file.FullName, file.Name));
-                    }
-                }
-            }
-        }
-
-        public object[] GetOldLogFiles()
-        {
-            lock (_loggerLock)
-            {
-                var oldLogFiles = new object[_logList.Count - 1];
-                for (int i = 1; i < _logList.Count; i++)
-                {
-                    oldLogFiles[i - 1] = _logList[i].LogFileName;
-                }
-
-                return oldLogFiles;
-            }
-        }
-
-        public object[] GetAllLogFiles()
-        {
-            lock (_loggerLock)
-            {
-                var logFiles = new object[_logList.Count];
-                for (int i = 0; i < _logList.Count; i++)
-                    logFiles[i] = _logList[i].LogFileName;
-                return logFiles;
-            }
-        }
-
-        public void DeleteLogs(object[] deletingLogs)
-        {
-            lock (_loggerLock)
-            {
-                var oldSelectedLog = _logList[SelectedLog].Name;
-                SelectedLog = 0;
-                int i = 0;
-                while (i < _logList.Count)
-                {
-                    if (deletingLogs.Contains(_logList[i].LogFileName))
-                    {
-                        _logList[i].Delete(); // closes and deletes log file
-                        _logList.RemoveAt(i); // removes from list
-                        continue;
-                    }
-                    i++;
-                }
-                for (int j = 0; j < _logList.Count; j++)
-                {
-                    if (_logList[j].Name.Equals(oldSelectedLog))
-                    {
-                        SelectedLog = j;
-                        break;
-                    }
-                }
-                UpdateUiLogs();
-            }
-        }
-
-        #endregion
-
-
-        #region Import/Export
-
-        public void Import(string filePath, ShowDownloadedFileForm showDownloadedFileForm)
-        {
-            var state = new SkylineBatchConfigManagerState(this);
-            var importedConfigs = ImportFrom(filePath, showDownloadedFileForm);
-            foreach (var config in importedConfigs)
-            {
-                if (state.configRunners.ContainsKey(config.GetName()))
-                    state = ProgramaticallyRemoveAt(GetConfigIndex(config.GetName(), state.baseState), state);
-            }
-            importedConfigs = AssignDependencies(importedConfigs, true, state, out string warningMessage);
-
-            foreach (var config in importedConfigs)
-                state = ProgramaticallyAddConfig(config, state);
-            state = DisableInvalidConfigs(state);
-            SetState(state);
-            if (warningMessage != null)
-                DisplayWarning(warningMessage);
-            
-        }
-
-        private SkylineBatchConfigManagerState DisableInvalidConfigs(SkylineBatchConfigManagerState state)
-        {
-            var newState = new SkylineBatchConfigManagerState(state);
-            foreach (var config in newState.baseState.configList)
-            {
-                if (!newState.baseState.configValidation[config.GetName()])
-                    ((SkylineBatchConfig)config).Enabled = false;
-            }
-            return newState;
-        }
-
-        #endregion
-
-        private void SetState(SkylineBatchConfigManagerState newState)
-        {
-            lock (_lock)
-            {
-                newState.ValidateState();
-                base.SetState(newState.baseState);
-                _refinedTemplates = newState.templates;
-                _configRunners = newState.configRunners;
-                _uiControl?.UpdateUiConfigurations();
-            }
-        }
-
-
-        class SkylineBatchConfigManagerState
-        {
-            public ConfigManagerState baseState;
-            public ImmutableDictionary<string, string> templates;
-            public ImmutableDictionary<string, IConfigRunner> configRunners;
-
-            public SkylineBatchConfigManagerState(SkylineBatchConfigManager configManager)
-            {
-                baseState = new ConfigManagerState(configManager);
-                templates = configManager._refinedTemplates;
-                configRunners = configManager._configRunners;
-            }
-
-            public SkylineBatchConfigManagerState(SkylineBatchConfigManagerState state)
-            {
-                baseState = new ConfigManagerState(state.baseState);
-                templates = state.templates;
-                configRunners = state.configRunners;
-            }
-
-            public void ValidateState()
-            {
-                var validated = configRunners.Count == baseState.configList.Count;
-                foreach (var config in baseState.configList)
-                {
-                    if (!validated) break;
-                    if (!configRunners.ContainsKey(config.GetName()))
-                        validated = false;
-                }
-
-                foreach (var configName in templates.Keys)
-                {
-                    if (!validated) break;
-                    if (!configRunners.ContainsKey(configName) || !templates[configName]
-                        .Equals(((SkylineBatchConfig) configRunners[configName].GetConfig()).RefineSettings
-                            .OutputFilePath))
-                        validated = false;
-                }
-                if (!validated)
-                    throw new ArgumentException("Could not validate the new state of the configuration list. The operation did not succeed.");
-            }
-        }
-    }
-
-    public enum RunBatchOptions
-    {
-        ALL,
-        DOWNLOAD_DATA,
-        FROM_TEMPLATE_COPY,
-        FROM_REFINE,
-        FROM_REPORT_EXPORT,
-        R_SCRIPTS,
-    }
-}
-
+﻿/*
+ * Original author: Ali Marsh <alimarsh .at. uw.edu>,
+ *                  MacCoss Lab, Department of Genome Sciences, UW
+ * Copyright 2020 University of Washington - Seattle, WA
+ * 
+ * Licensed under the Apache License, Version 2.0 (the "License");
+ * you may not use this file except in compliance with the License.
+ * You may obtain a copy of the License at
+ *
+ *     http://www.apache.org/licenses/LICENSE-2.0
+ *
+ * Unless required by applicable law or agreed to in writing, software
+ * distributed under the License is distributed on an "AS IS" BASIS,
+ * WITHOUT WARRANTIES OR CONDITIONS OF ANY KIND, either express or implied.
+ * See the License for the specific language governing permissions and
+ * limitations under the License.
+ */
+
+
+using System;
+using System.Collections.Generic;
+using System.Collections.Immutable;
+using System.Drawing;
+using System.IO;
+using System.Linq;
+using System.Text;
+using System.Threading;
+using System.Threading.Tasks;
+using System.Windows.Forms;
+using FluentFTP;
+using SharedBatch;
+using Resources = SkylineBatch.Properties.Resources;
+
+namespace SkylineBatch
+{
+    public class SkylineBatchConfigManager : ConfigManager
+    {
+        // Extension of ConfigManager, handles more specific SkylineBatch functionality
+        // The UI should reflect the configs, runners, and log files from this class
+
+        private ImmutableDictionary<string, IConfigRunner> _configRunners; // dictionary mapping from config name to that config's runner
+        private ImmutableDictionary<string, string> _refinedTemplates; // dictionary mapping from config name to it's refined output file (not included if no refinement occurs)
+
+        private SkylineBatchConfigManagerState _checkedRunState;
+        private RunBatchOptions? _checkedRunOption;
+        private ServerFilesManager _runServerFiles;
+
+        // Shared variables with ConfigManager:
+        //  Protected -
+        //    Importer importer; <- a ReadXml method to import the configurations
+        //    List<IConfig> _configList; <- the list of configurations. Every config must have a runner in _configRunners
+        //    Dictionary<string, bool> _configValidation; <- dictionary mapping from config name to if that config is valid
+        //    List<Logger>  _logList; <- list of all loggers displayed in the dropDown list on the log tab, _logList[0] is always "Skyline Batch.log"
+        //
+        //    _runningUi; <- if the UI is displayed (false when testing)
+        //    IMainUiControl _uiControl; <- null if no UI displayed
+        //
+        //    object _lock = new object(); <- lock required for any mutator or getter method on _configList, _configRunners, or SelectedConfig
+        //    object _loggerLock = new object(); <- lock required for any mutator or getter method on _logList or SelectedLog
+        //  
+        //  Public - 
+        //    int SelectedConfig <- index of the selected configuration
+        //    int SelectedLog <- index of the selected log. index 0 corresponds to _logger, any index > 0 corresponds to oldLogs[index - 1]
+        //    Dictionary<string, string> RootReplacement; <- dictionary mapping from roots of invalid file paths to roots of valid file paths
+
+
+        public SkylineBatchConfigManager(Logger logger, IMainUiControl mainForm = null)
+        {
+            importer = SkylineBatchConfig.ReadXml;
+            SelectedLog = 0;
+            _logList.Add(logger);
+            _configRunners = ImmutableDictionary<string, IConfigRunner>.Empty;
+            _refinedTemplates = ImmutableDictionary<string, string>.Empty;
+
+            _uiControl = mainForm;
+            _runningUi = mainForm != null;
+            Init();
+            LoadOldLogs();
+        }
+
+        public new void Close()
+        {
+            base.Close();
+            lock (_loggerLock)
+            {
+                _logList[0].Archive();
+                _logList[0].Close();
+            }
+            foreach (var runner in _configRunners.Values)
+                runner.Cancel();
+        }
+
+        public new void LoadConfigList()
+        {
+            var configs = base.LoadConfigList();
+            var state = new SkylineBatchConfigManagerState(this);
+            configs = AssignDependencies(configs, true, state, out _); // ignore warning
+            foreach (var config in configs)
+                state = ProgramaticallyAddConfig(config, state);
+            state = DisableInvalidConfigs(state);
+            SetState(state);
+        }
+
+
+        #region Add/Remove Configs
+
+        private List<IConfig> AssignDependencies(List<IConfig> newConfigs, bool checkExistingConfigs, SkylineBatchConfigManagerState state, out string warningMessage)
+        {
+            warningMessage = null;
+            var configDictionary = new Dictionary<string, IConfig>();
+            if (checkExistingConfigs)
+            {
+                foreach (var existingConfig in state.baseState.configList)
+                    configDictionary.Add(existingConfig.GetName(), existingConfig);
+            }
+            foreach (var newConfig in newConfigs)
+                configDictionary.Add(newConfig.GetName(), newConfig);
+            var errorConfigs = new List<string>();
+            var configsWithDependency = new List<IConfig>();
+
+            foreach (var iconfig in newConfigs)
+            {
+                var config = (SkylineBatchConfig) iconfig;
+                var dependentName = config.MainSettings.Template.DependentConfigName;
+                if (!string.IsNullOrEmpty(dependentName))
+                {
+                    SkylineBatchConfig dependentConfig;
+                    try
+                    {
+                        dependentConfig = (SkylineBatchConfig)configDictionary[dependentName];
+                    }
+                    catch (Exception)
+                    {
+                        errorConfigs.Add(config.Name);
+                        configsWithDependency.Add(config.WithoutDependency());
+                        continue;
+                    }
+                    configsWithDependency.Add(config.DependentChanged(dependentConfig.Name, dependentConfig.RefineSettings.OutputFilePath));
+                }
+                else
+                {
+                    configsWithDependency.Add(config);
+                }
+            }
+
+            if (errorConfigs.Count != 0)
+                warningMessage = Resources.SkylineBatchConfigManager_AssignDependencies_The_following_configurations_use_refined_template_files_from_other_configurations_that_do_not_exist_ + Environment.NewLine +
+                               TextUtil.LineSeparate(errorConfigs) + Environment.NewLine +
+                               Resources.SkylineBatchConfigManager_AssignDependencies_You_may_want_to_update_the_template_file_paths_;
+            return configsWithDependency;
+        }
+
+        public void UserReplaceSelected(IConfig newConfig)
+        {
+            var state = new SkylineBatchConfigManagerState(this);
+            var index = state.baseState.selected;
+            var config = GetSelectedConfig();
+            var replacingConfig = (SkylineBatchConfig)newConfig;
+            var oldDependencies = GetDependencies(state);
+
+            var nameChanged = !config.Name.Equals(replacingConfig.Name);
+            var refineFileChanged =
+                !config.RefineSettings.OutputFilePath.Equals(replacingConfig.RefineSettings.OutputFilePath);
+            if (oldDependencies.ContainsKey(config.Name) && (nameChanged || refineFileChanged))
+            {
+                var runningConfigs = ConfigsBusy();
+                var runningDependentConfigs = oldDependencies[config.Name].Where(x => runningConfigs.Contains(x)).ToList();
+                if (runningDependentConfigs.Any())
+                {
+                    DisplayWarning(
+                        Resources.SkylineBatchConfigManager_UserReplaceSelected_Could_not_update_the_configuration_name_or_the_refined_output_file_path_while_the_following_dependent_configurations_are_running_ +
+                        Environment.NewLine +
+                        TextUtil.LineSeparate(runningDependentConfigs) + Environment.NewLine + Environment.NewLine +
+                        Resources.SkylineBatchConfigManager_UserReplaceSelected_Please_wait_until_the_dependent_configurations_have_stopped_to_change_these_values_);
+                    var newRefineSettings = RefineSettings.GetPathChanged(replacingConfig.RefineSettings, config.RefineSettings.OutputFilePath);
+                    newConfig = new SkylineBatchConfig(config.Name, replacingConfig.Enabled, DateTime.Now,
+                        replacingConfig.MainSettings,
+                        replacingConfig.FileSettings, newRefineSettings, replacingConfig.ReportSettings,
+                        replacingConfig.SkylineSettings);
+                    nameChanged = refineFileChanged = false;
+                }
+            }
+
+            state = ProgramaticallyRemoveAt(index, state);
+            state = UserInsertConfig(newConfig, index, state); // can throw ArgumentException
+
+            if ((nameChanged || refineFileChanged) && oldDependencies.ContainsKey(config.Name))
+            {
+                foreach (var dependent in oldDependencies[config.Name])
+                    state = DependencyReplace(dependent, replacingConfig.Name, replacingConfig.RefineSettings.OutputFilePath, state);
+            }
+
+            SetState(state);
+        }
+
+        public void UserAddConfig(IConfig iconfig)
+        {
+            lock (_lock)
+            {
+                var newState = UserInsertConfig(iconfig, _configList.Count, new SkylineBatchConfigManagerState(this));
+                SetState(newState);
+            }
+        }
+
+        private SkylineBatchConfigManagerState UserInsertConfig(IConfig iconfig, int index, SkylineBatchConfigManagerState state)
+        {
+            state.baseState = base.UserInsertConfig(iconfig, index, state.baseState);
+            state = AddConfig(iconfig, state);
+            return state;
+        }
+
+        private SkylineBatchConfigManagerState ProgramaticallyAddConfig(IConfig iconfig, SkylineBatchConfigManagerState state)
+        {
+            return ProgramaticallyInsertConfig(iconfig, state.baseState.configList.Count, state);
+        }
+
+        private SkylineBatchConfigManagerState ProgramaticallyInsertConfig(IConfig iconfig, int index, SkylineBatchConfigManagerState state)
+        {
+            state.baseState = base.ProgramaticallyInsertConfig(iconfig, index, state.baseState);
+            return AddConfig(iconfig, state);
+        }
+
+        private SkylineBatchConfigManagerState AddConfig(IConfig iconfig, SkylineBatchConfigManagerState state)
+        {
+            var config = (SkylineBatchConfig)iconfig;
+            if (state.configRunners.ContainsKey(config.GetName()))
+                throw new Exception("Config runner already exists.");
+            ImmutableDictionary<string, IConfigRunner> configRunners;
+            lock (_loggerLock)
+            {
+                var runner = new ConfigRunner(config, _logList[0], _uiControl);
+                configRunners = state.configRunners.Add(config.GetName(), runner);
+            }
+            var refinedTemplates = state.templates;
+            if (config.RefineSettings.WillRefine())
+                refinedTemplates = refinedTemplates.Add(config.Name, config.RefineSettings.OutputFilePath);
+            return new SkylineBatchConfigManagerState(state)
+            {
+                configRunners = configRunners,
+                templates = refinedTemplates
+            };
+        }
+
+        private Dictionary<string, List<string>> GetDependencies(SkylineBatchConfigManagerState state)
+        {
+            var dependencies = new Dictionary<string, List<string>>();
+            foreach (var iconfig in state.baseState.configList)
+            {
+                var config = (SkylineBatchConfig) iconfig;
+                var dependentConfigName = config.MainSettings.Template.DependentConfigName;
+                if (!string.IsNullOrEmpty(dependentConfigName))
+                {
+                    if (!dependencies.ContainsKey(dependentConfigName))
+                        dependencies.Add(dependentConfigName, new List<string>());
+                    dependencies[dependentConfigName].Add(config.Name);
+                }
+            }
+            return dependencies;
+        }
+
+        public void UserRemoveSelected()
+        {
+            lock (_lock)
+            {
+                var state = new SkylineBatchConfigManagerState(this);
+                AssertConfigSelected(state.baseState);
+                var index = SelectedConfig;
+                var removingConfigName = _configList[index].GetName();
+                if (_configRunners[removingConfigName].IsBusy())
+                {
+                    DisplayWarning(string.Format(
+                        Resources.ConfigManager_RemoveSelected___0___is_still_running__Please_stop_the_current_run_before_deleting___0___,
+                        removingConfigName));
+                    return;
+}
+                var configDependencies = GetDependencies(state);
+                if (configDependencies.ContainsKey(removingConfigName))
+                {
+                    var runningConfigs = ConfigsBusy();
+                    var runningDependentConfigs = configDependencies[removingConfigName].Where(x => runningConfigs.Contains(x)).ToList();
+
+                    if (runningDependentConfigs.Any())
+                    {
+                        DisplayError(string.Format(
+                            Resources.SkylineBatchConfigManager_UserRemoveSelected_Cannot_delete___0___while_the_following_configurations_are_running_, removingConfigName) + Environment.NewLine +
+                            TextUtil.LineSeparate(runningDependentConfigs) + Environment.NewLine + Environment.NewLine +
+                            Resources.SkylineBatchConfigManager_UserRemoveSelected_Please_wait_until_these_configurations_have_finished_running_);
+                        return;
+                    }
+                    var answer = DisplayQuestion(
+                        string.Format(
+                            Resources.SkylineBatchConfigManager_UserRemoveSelected_Deleting___0___may_impact_the_template_files_of_the_following_configurations_,
+                            removingConfigName) +
+                        Environment.NewLine +
+                        TextUtil.LineSeparate(configDependencies[removingConfigName]) + Environment.NewLine +
+                        string.Format(Resources.SkylineBatchConfigManager_UserRemoveSelected_Are_you_sure_you_want_to_delete___0___, removingConfigName));
+
+                    if (answer != DialogResult.Yes) return;
+                    foreach (var dependentName in configDependencies[removingConfigName])
+                        state = DependencyRemove(dependentName, state);
+                }
+
+                state = RemoveConfig(_configList[index], state);
+                state.baseState = UserRemoveAt(index, state.baseState);
+                SetState(state);
+            }
+        }
+
+        private SkylineBatchConfigManagerState ProgramaticallyRemoveAt(int index, SkylineBatchConfigManagerState state)
+        {
+            state = RemoveConfig(state.baseState.configList[index], state);
+            state.baseState = base.ProgramaticallyRemoveAt(index, state.baseState);
+            return state;
+        }
+
+        private SkylineBatchConfigManagerState DependencyReplace(string configName, string dependentName, string templateFile, SkylineBatchConfigManagerState state)
+        {
+            var index = GetConfigIndex(configName);
+            var config = (SkylineBatchConfig) _configList[index];
+            state = ProgramaticallyRemoveAt(index, state);
+            var newConfig = config.DependentChanged(dependentName, templateFile);
+            state = ProgramaticallyInsertConfig(newConfig, index, state);
+            state = DisableInvalidConfigs(state);
+            return state;
+        }
+
+        private SkylineBatchConfigManagerState DependencyRemove(string configName, SkylineBatchConfigManagerState state)
+        {
+            var index = GetConfigIndex(configName, state.baseState);
+            var config = (SkylineBatchConfig)state.baseState.configList[index];
+            state = ProgramaticallyRemoveAt(index, state);
+            var newConfig = config.WithoutDependency();
+            state = ProgramaticallyInsertConfig(newConfig, index, state);
+            state = DisableInvalidConfigs(state);
+            return state;
+        }
+
+        private SkylineBatchConfigManagerState RemoveConfig(IConfig iconfig, SkylineBatchConfigManagerState state)
+        {
+            var config = (SkylineBatchConfig)iconfig;
+            
+            if (!state.configRunners.ContainsKey(config.Name))
+                throw new Exception("Config runner does not exist.");
+            var configRunners = state.configRunners.Remove(config.Name);
+            var templates = state.templates;
+            if (state.templates.ContainsKey(config.Name))
+                templates = state.templates.Remove(config.Name);
+            return new SkylineBatchConfigManagerState(state)
+            {
+                configRunners = configRunners,
+                templates = templates
+            };
+        }
+        
+        #endregion
+
+        #region Configs
+
+        public HashSet<string> RVersionsUsed()
+        {
+            lock (_lock)
+            {
+                var RVersions = new HashSet<string>();
+                foreach (var iconfig in _configList)
+                {
+                    var config = (SkylineBatchConfig) iconfig;
+                    RVersions.UnionWith(config.ReportSettings.RVersions());
+                }
+
+                return RVersions;
+            }
+        }
+
+        public new SkylineBatchConfig GetSelectedConfig()
+        {
+            return (SkylineBatchConfig) base.GetSelectedConfig();
+        }
+
+        public new SkylineBatchConfig GetConfig(int index)
+        {
+            return (SkylineBatchConfig)base.GetConfig(index);
+        }
+
+        public List<ListViewItem> ConfigsListViewItems(Graphics graphics)
+        {
+            var state = new SkylineBatchConfigManagerState(this);
+            return ConfigsListViewItems(state.configRunners, graphics, state.baseState);
+
+        }
+
+        public bool CheckConfigAtIndex(int index, out string errorMessage)
+        {
+            lock (_lock)
+            {
+                errorMessage = "";
+                var config = (SkylineBatchConfig)_configList[index];
+                var runner = _configRunners[config.Name];
+                if (!IsConfigValid(index))
+                {
+                    errorMessage =
+                        string.Format(
+                            Resources.MainForm_listViewConfigs_ItemCheck_Cannot_enable___0___while_it_is_invalid_,
+                            config.Name) +
+                        Environment.NewLine +
+                        string.Format(Resources.ConfigManager_RunAll_Please_edit___0___to_enable_running_, config.Name);
+                    return false;
+                }
+                if (runner.IsRunning() || runner.IsCanceling())
+                {
+                    errorMessage =
+                        string.Format( Resources.ConfigManager_CheckConfigAtIndex_Cannot_disable___0___while_it_has_status___1_,
+                            config.Name, runner.GetStatus()) +
+                        Environment.NewLine +
+                        string.Format(Resources.ConfigManager_CheckConfigAtIndex_Please_wait_until___0___has_finished_running_, config.Name);
+                    return false;
+                }
+                config.Enabled = !config.Enabled;
+                if (runner.IsWaiting())
+                    runner.Cancel();
+                return true;
+            }
+        }
+
+        public Dictionary<string, string> GetRefinedTemplates()
+        {
+            return new Dictionary<string, string>(_refinedTemplates);
+        }
+
+        public void ReplaceSkylineSettings(SkylineSettings skylineSettings)
+        {
+            lock (_lock)
+            {
+                var state = new SkylineBatchConfigManagerState(this);
+                var runningConfigs = ConfigsBusy();
+                var replacingConfigs = GetReplacedSkylineSettings(skylineSettings, runningConfigs);
+                foreach (var indexAndConfig in replacingConfigs)
+                {
+                    state = ProgramaticallyRemoveAt(indexAndConfig.Item1, state);
+                    state = ProgramaticallyInsertConfig(indexAndConfig.Item2, indexAndConfig.Item1, state);
+                }
+                if (runningConfigs.Count > 0)
+                    throw new ArgumentException(
+                        Resources
+                            .SkylineBatchConfigManager_ReplaceSkylineSettings_The_following_configurations_are_running_and_could_not_be_updated_
+                        + Environment.NewLine +
+                        TextUtil.LineSeparate(runningConfigs));
+                SetState(state);
+            }
+        }
+
+        public void RootReplaceConfigs(string oldRoot)
+        {
+            var state = new SkylineBatchConfigManagerState(this);
+            var replacedConfigs = GetRootReplacedConfigs(oldRoot, state.baseState);
+            replacedConfigs = AssignDependencies(replacedConfigs, false, state, out _);
+            foreach (var config in replacedConfigs)
+            {
+                var configIndex = GetConfigIndex(config.GetName(), state.baseState);
+                state = ProgramaticallyRemoveAt(configIndex, state);
+                state = ProgramaticallyInsertConfig(config, configIndex, state);
+            }
+
+            SetState(state);
+        }
+
+        #endregion
+        
+        #region Run Configs
+
+        public bool WillRefine()
+        {
+            var state = new SkylineBatchConfigManagerState(this);
+            foreach (var iconfig in state.baseState.configList)
+            {
+                var config = (SkylineBatchConfig) iconfig;
+                if (config.Enabled && config.RefineSettings.WillRefine())
+                    return true;
+            }
+            return false;
+        }
+
+        public ConfigRunner GetSelectedConfigRunner()
+        {
+            lock (_lock)
+            {
+                return (ConfigRunner) _configRunners[GetSelectedConfig().GetName()];
+            }
+        }
+
+        private List<string> GetEnabledConfigNames(SkylineBatchConfigManagerState state)
+        {
+            var enabledConfigNames = new List<string>();
+            var enabledConfigs = GetEnabledConfigs(state);
+            foreach (var config in enabledConfigs)
+                enabledConfigNames.Add(config.Name);
+            return enabledConfigNames;
+        }
+
+        private List<SkylineBatchConfig> GetEnabledConfigs(SkylineBatchConfigManagerState state)
+        {
+            var enabledConfigs = new List<SkylineBatchConfig>();
+            foreach (var iconfig in state.baseState.configList)
+            {
+                var config = (SkylineBatchConfig)iconfig;
+                if (config.Enabled) enabledConfigs.Add(config);
+            }
+            return enabledConfigs;
+        }
+
+        public SkylineBatchConfig ConfigFromName(string name)
+        {
+            return (SkylineBatchConfig) _configRunners[name].GetConfig();
+        }
+
+
+        public bool CanRun(RunBatchOptions runOption, bool checkOverwrite = true)
+        {
+            if (_checkedRunOption != null || _checkedRunState != null)
+                throw new Exception("Another run is already being started. Should not get here.");
+            // Check that no configs are currently running
+            SkylineBatchConfigManagerState state;
+            lock (_lock)
+            {
+                var configsRunning = ConfigsBusy();
+
+                if (configsRunning.Count > 0)
+                {
+                    DisplayError(
+                        Resources.ConfigManager_RunAll_Cannot_run_while_the_following_configurations_are_running_ +
+                        Environment.NewLine +
+                        string.Join(Environment.NewLine, configsRunning) + Environment.NewLine +
+                        Resources.ConfigManager_RunAll_Please_wait_until_the_current_run_is_finished_);
+                    return false;
+                }
+
+                state = new SkylineBatchConfigManagerState(this);
+            }
+
+            
+            // check that configs exist
+            if (state.baseState.configList.Count == 0)
+            {
+                DisplayError(Resources.SkylineBatchConfigManager_StartBatchRun_There_are_no_configurations_to_run_ +
+                             Environment.NewLine +
+                             Resources
+                                 .SkylineBatchConfigManager_StartBatchRun_Please_add_configurations_before_running_);
+                return false;
+            }
+
+            var enabledConfigs = GetEnabledConfigs(state);
+            // Check there are enabled (checked) configs to run
+            if (enabledConfigs.Count == 0)
+            {
+                DisplayError(
+                    Resources.SkylineBatchConfigManager_StartBatchRun_There_are_no_enabled_configurations_to_run_ +
+                    Environment.NewLine +
+                    Resources
+                        .SkylineBatchConfigManager_StartBatchRun_Please_check_the_checkbox_next_to_one_or_more_configurations_);
+                return false;
+            }
+
+            // Check that configs run in correct order
+            var dependencies = GetDependencies(state);
+            var enabledConfigNames = GetEnabledConfigNames(state);
+            foreach (var dependency in dependencies)
+            {
+                foreach (var configToRun in enabledConfigNames)
+                {
+                    if (dependency.Value.Contains(configToRun))
+                    {
+                        var dependentIndex = enabledConfigNames.IndexOf(dependency.Key);
+                        if (dependentIndex < 0 || dependentIndex > enabledConfigNames.IndexOf(configToRun))
+                        {
+                            if ((runOption == RunBatchOptions.FROM_TEMPLATE_COPY ||
+                                 runOption == RunBatchOptions.ALL) &&
+                                !File.Exists(ConfigFromName(configToRun).MainSettings.Template.FilePath))
+                            {
+                                DisplayError(
+                                    string.Format(
+                                        Resources
+                                            .SkylineBatchConfigManager_StartBatchRun_Configuration__0__must_be_run_before__1__to_generate_its_template_file_,
+                                        dependency.Key, configToRun) +
+                                    Environment.NewLine +
+                                    string.Format(
+                                        Resources
+                                            .SkylineBatchConfigManager_StartBatchRun_Please_reorder_the_configurations_so__0__runs_first_,
+                                        dependency.Key));
+                                return false;
+                            }
+                        }
+                    }
+                }
+            }
+
+            // Check if files will be overwritten by run
+            var overwriteInfo = "";
+            if (runOption == RunBatchOptions.ALL || runOption == RunBatchOptions.FROM_TEMPLATE_COPY)
+                overwriteInfo = Resources.SkylineBatchConfigManager_StartBatchRun_files;
+            if (runOption == RunBatchOptions.FROM_REFINE)
+                overwriteInfo = Resources.SkylineBatchConfigManager_StartBatchRun_refined_files;
+            if (runOption == RunBatchOptions.FROM_REPORT_EXPORT)
+                overwriteInfo = Resources.SkylineBatchConfigManager_StartBatchRun_exported_reports;
+            if (runOption == RunBatchOptions.R_SCRIPTS)
+                overwriteInfo = Resources
+                    .SkylineBatchConfigManager_StartBatchRun_R_script_outputs_in_the_following_analysis_folders;
+            var overwriteMessage = new StringBuilder();
+            overwriteMessage.Append(string.Format(
+                Resources
+                    .SkylineBatchConfigManager_StartBatchRun_Running_the_enabled_configurations_from___0___would_overwrite_the__1__,
+                StepToReadableString(runOption), overwriteInfo)).AppendLine().AppendLine();
+            var showOverwriteMessage = false;
+
+            foreach (var config in enabledConfigs)
+            {
+                var tab = "      ";
+                var configurationHeader =
+                    tab + string.Format(Resources.SkylineBatchConfigManager_StartBatchRun_Configuration___0___,
+                        config.Name) + Environment.NewLine;
+                var willOverwrite =
+                    config.RunWillOverwrite(runOption, configurationHeader, out StringBuilder message);
+                if (willOverwrite)
+                {
+                    overwriteMessage.Append(message).AppendLine();
+                    showOverwriteMessage = true;
+                }
+            }
+
+            // Ask if run should start if files will be overwritten
+            overwriteMessage.Append(Resources.SkylineBatchConfigManager_StartBatchRun_Do_you_want_to_continue_);
+            if (showOverwriteMessage && checkOverwrite)
+            {
+                if (DisplayLargeOkCancel(overwriteMessage.ToString()) != DialogResult.OK)
+                    return false;
+            }
+            _checkedRunState = state;
+            _checkedRunOption = runOption;
+            return true;
+        }
+
+        public void StartCheckingServers(LongWaitDlg longWaitDlg, Callback callback)
+        {
+            if (_checkedRunState == null)
+                throw new Exception("Run state was never checked, should never get here.");
+
+            _runServerFiles = new ServerFilesManager();
+            // Servers don't need to connect for steps after refine
+            if (_checkedRunOption >= RunBatchOptions.FROM_REFINE)
+            {
+                FinishCheckingServers(true, new List<SkylineBatchConfig>(), callback);
+                return;
+            }
+            
+            var enabledConfigs = GetEnabledConfigs(_checkedRunState);
+            var downloadingConfigs = new List<SkylineBatchConfig>();
+            // Try connecting to all necessary servers
+            foreach (var config in enabledConfigs)
+            {
+                if (config.MainSettings.WillDownloadData)
+                {
+                    downloadingConfigs.Add(config);
+                    config.MainSettings.AddDownloadingFiles(_runServerFiles);
+                }
+            }
+
+            var longWaitOperation = new LongWaitOperation(longWaitDlg);
+
+
+            longWaitOperation.Start(downloadingConfigs.Count > 0, (OnProgress) =>
+            {
+                _runServerFiles.Connect(OnProgress);
+            }, (success) =>
+            {
+                FinishCheckingServers(success, downloadingConfigs, callback);
+            });
+        }
+
+        public void FinishCheckingServers(bool finishedOperation, List<SkylineBatchConfig> downloadingConfigs, Callback callback)
+        {
+            if (!finishedOperation)
+            {
+                CannotRun(callback);
+                return;
+            }
+
+            if (_runServerFiles.HadConnectionExceptions)
+            {
+                var connectionForm = new ConnectionErrorForm(downloadingConfigs, _runServerFiles);
+                _uiControl.DisplayForm(connectionForm);
+                if (connectionForm.DialogResult != DialogResult.OK)
+                {
+                    CannotRun(callback);
+                    return;
+                }
+                
+                foreach (var config in connectionForm.ReplacingConfigs)
+                {
+                    var index = GetConfigIndex(config.Name, _checkedRunState.baseState);
+                    _checkedRunState = ProgramaticallyRemoveAt(index, _checkedRunState);
+                    _checkedRunState = ProgramaticallyInsertConfig(config, index, _checkedRunState);
+                    // replace configs in downloading configs list
+                    int i = 0;
+                    while (i < downloadingConfigs.Count && !downloadingConfigs[i].Name.Equals(config.Name)) i++;
+                    downloadingConfigs.RemoveAt(i);
+                    downloadingConfigs.Insert(i, config);
+                }
+                SetState(_checkedRunState);
+            }
+
+            var configsWillDownload = new List<string>();
+            foreach (var config in downloadingConfigs)
+            {
+                var newFiles = _runServerFiles.GetFilesToDownload(config.MainSettings.Server, config.MainSettings.DataFolderPath);
+                if (newFiles.Count > 0) configsWillDownload.Add(config.GetName());
+            }
+
+            var driveSpaceNeeded = _runServerFiles.GetSize();
+            if (_checkedRunOption == RunBatchOptions.ALL ||
+                _checkedRunOption == RunBatchOptions.DOWNLOAD_DATA)
+            {
+                var spaceError = false;
+                var errorMessage =
+                    Resources.SkylineBatchConfigManager_StartBatchRun_There_is_not_enough_space_on_this_computer_to_download_the_data_for_these_configurations__You_need_an_additional_ +
+                    Environment.NewLine + Environment.NewLine;
+                foreach (var driveName in driveSpaceNeeded.Keys)
+                {
+                    var spaceRemainingAfterDownload = (FileUtil.GetTotalFreeSpace(driveName) - driveSpaceNeeded[driveName] - FileUtil.ONE_GB) / FileUtil.ONE_GB;
+                    if (spaceRemainingAfterDownload < 0)
+                    {
+                        spaceError = true;
+                        errorMessage += string.Format(Resources.SkylineBatchConfigManager_StartBatchRun__0__GB_on_the__1__drive, Math.Abs(spaceRemainingAfterDownload),
+                            driveName) + Environment.NewLine;
+                    }
+                }
+
+                if (spaceError)
+                {
+                    DisplayError(errorMessage + Environment.NewLine + Resources.SkylineBatchConfigManager_StartBatchRun_Please_free_up_some_space_to_download_the_data_);
+                    CannotRun(callback);
+                    return;
+                }
+            }
+            else if (_checkedRunOption == RunBatchOptions.FROM_TEMPLATE_COPY && driveSpaceNeeded.Keys.Count > 0)
+            {
+                // data files need to be downloaded but user did not start from a download step
+                var errorMessage = Resources.SkylineBatchConfigManager_StartBatchRun_The_data_for_the_following_configurations_has_not_fully_downloaded_ + Environment.NewLine + Environment.NewLine;
+                errorMessage += TextUtil.LineSeparate(configsWillDownload) + Environment.NewLine +
+                                Environment.NewLine;
+                errorMessage +=
+                    Resources.SkylineBatchConfigManager_StartBatchRun_Please_download_the_data_for_these_configurations_before_running_them_from_a_later_step_;
+                DisplayError(errorMessage);
+                CannotRun(callback);
+                return;
+            }
+            callback(true);
+        }
+
+        public void CannotRun(Callback callback)
+        {
+            _checkedRunOption = null;
+            _checkedRunState = null;
+            _runServerFiles = null;
+            callback(false);
+        }
+
+
+
+        public void StartBatchRun()
+        {
+            var enabledConfigNames = GetEnabledConfigNames(_checkedRunState);
+                // Starts config runners waiting
+                foreach (var config in enabledConfigNames)
+                    ((ConfigRunner)_configRunners[config]).ChangeStatus(RunnerStatus.Waiting);
+            
+            // Archives old log
+            lock (_loggerLock)
+            {
+                var oldLogger = (_logList[0]).Archive();
+                if (oldLogger != null)
+                    _logList.Insert(1, oldLogger);
+            }
+
+            if (_checkedRunOption == null)
+                throw new Exception("No run option selected.");
+            var runOption = (RunBatchOptions)_checkedRunOption;
+            var serverFiles = _runServerFiles;
+            _checkedRunOption = null;
+            _checkedRunState = null;
+            _runServerFiles = null;
+            new Thread(() => _ = RunAsync(runOption, serverFiles)).Start();
+        }
+
+
+        public async Task RunAsync(RunBatchOptions runOption, ServerFilesManager serverFiles)
+        {
+            UpdateUiLogs();
+            UpdateIsRunning(false, true);
+            string nextConfig = GetNextWaitingConfig();
+            while (!string.IsNullOrEmpty(nextConfig))
+            {
+                ConfigRunner startingConfigRunner;
+                lock (_lock)
+                {
+                    startingConfigRunner = (ConfigRunner)_configRunners[nextConfig];
+                }
+
+                try
+                {
+                    await startingConfigRunner.Run(runOption, serverFiles);
+                }
+                catch (Exception e)
+                {
+                    startingConfigRunner.ChangeStatus(RunnerStatus.Error);
+                    DisplayErrorWithException(string.Format(Resources.SkylineBatchConfigManager_RunAsync_An_unexpected_error_occurred_while_running__0_, nextConfig), e);
+                }
+
+                nextConfig = GetNextWaitingConfig();
+            }
+
+            UpdateIsRunning(true, false);
+        }
+
+        private string StepToReadableString(RunBatchOptions runOption)
+        {
+            switch (runOption)
+            {
+                case RunBatchOptions.ALL:
+                    return Resources.MainForm_UpdateRunBatchSteps_All;
+                case RunBatchOptions.DOWNLOAD_DATA:
+                    return Resources.MainForm_UpdateRunBatchSteps_Download_files_only;
+                case RunBatchOptions.FROM_TEMPLATE_COPY:
+                    return Resources.MainForm_UpdateRunBatchSteps_Start_from_template_copy;
+                case RunBatchOptions.FROM_REFINE:
+                    return Resources.MainForm_UpdateRunBatchSteps_Start_from_refinement;
+                case RunBatchOptions.FROM_REPORT_EXPORT:
+                    return Resources.MainForm_UpdateRunBatchSteps_Start_from_report_export;
+                case RunBatchOptions.R_SCRIPTS:
+                    return Resources.MainForm_UpdateRunBatchSteps_R_scripts_only;
+                default:
+                    throw new Exception("The run option was not recognized");
+            }
+        }
+
+        private string GetNextWaitingConfig()
+        {
+            lock (_lock)
+            {
+                foreach (var config in _configList)
+                {
+                    if (_configRunners[config.GetName()].GetStatus() == RunnerStatus.Waiting)
+                    {
+                        return config.GetName();
+                    }
+                }
+                return null;
+            }
+        }
+
+        public List<string> ConfigsBusy()
+        {
+            var configsRunning = new List<string>();
+            lock (_lock)
+            {
+                foreach (var runner in _configRunners.Values)
+                {
+                    if (runner.IsBusy())
+                        configsRunning.Add(runner.GetConfigName());
+                }
+            }
+            return configsRunning;
+        }
+
+        public bool ConfigRunning()
+        {
+            lock (_lock)
+            {
+                foreach (var runner in _configRunners.Values)
+                {
+                    if (runner.IsRunning())
+                        return true;
+                }
+            }
+            return false;
+        }
+
+        public void CancelRunners()
+        {
+            lock (_lock)
+            {
+                foreach (var configRunner in _configRunners.Values)
+                {
+                    configRunner.Cancel();
+                }
+            }
+        }
+
+        #endregion
+
+        #region Logging
+
+        public bool HasOldLogs()
+        {
+            lock (_loggerLock)
+                return _logList.Count > 1;
+        }
+
+        public void SelectLog(int selected)
+        {
+            lock (_loggerLock)
+            {
+                if (selected < 0 || selected >= _logList.Count)
+                    throw new IndexOutOfRangeException(Resources.ConfigManager_SelectLog_No_log_at_index__ + selected);
+                SelectedLog = selected;
+            }
+        }
+
+        private void LoadOldLogs()
+        {
+            lock (_loggerLock)
+            {
+                var logDirectory = Path.GetDirectoryName(_logList[0].LogFile);
+                var files = logDirectory != null ? new DirectoryInfo(logDirectory).GetFiles() : new FileInfo[0];
+                foreach (var file in files)
+                {
+                    if (file.Name.EndsWith(TextUtil.EXT_LOG) && !file.Name.Equals(_logList[0].LogFileName))
+                    {
+                        _logList.Insert(1, new Logger(file.FullName, file.Name));
+                    }
+                }
+            }
+        }
+
+        public object[] GetOldLogFiles()
+        {
+            lock (_loggerLock)
+            {
+                var oldLogFiles = new object[_logList.Count - 1];
+                for (int i = 1; i < _logList.Count; i++)
+                {
+                    oldLogFiles[i - 1] = _logList[i].LogFileName;
+                }
+
+                return oldLogFiles;
+            }
+        }
+
+        public object[] GetAllLogFiles()
+        {
+            lock (_loggerLock)
+            {
+                var logFiles = new object[_logList.Count];
+                for (int i = 0; i < _logList.Count; i++)
+                    logFiles[i] = _logList[i].LogFileName;
+                return logFiles;
+            }
+        }
+
+        public void DeleteLogs(object[] deletingLogs)
+        {
+            lock (_loggerLock)
+            {
+                var oldSelectedLog = _logList[SelectedLog].Name;
+                SelectedLog = 0;
+                int i = 0;
+                while (i < _logList.Count)
+                {
+                    if (deletingLogs.Contains(_logList[i].LogFileName))
+                    {
+                        _logList[i].Delete(); // closes and deletes log file
+                        _logList.RemoveAt(i); // removes from list
+                        continue;
+                    }
+                    i++;
+                }
+                for (int j = 0; j < _logList.Count; j++)
+                {
+                    if (_logList[j].Name.Equals(oldSelectedLog))
+                    {
+                        SelectedLog = j;
+                        break;
+                    }
+                }
+                UpdateUiLogs();
+            }
+        }
+
+        #endregion
+
+
+        #region Import/Export
+
+        public void Import(string filePath, ShowDownloadedFileForm showDownloadedFileForm)
+        {
+            var state = new SkylineBatchConfigManagerState(this);
+            var importedConfigs = ImportFrom(filePath, showDownloadedFileForm);
+            foreach (var config in importedConfigs)
+            {
+                if (state.configRunners.ContainsKey(config.GetName()))
+                    state = ProgramaticallyRemoveAt(GetConfigIndex(config.GetName(), state.baseState), state);
+            }
+            importedConfigs = AssignDependencies(importedConfigs, true, state, out string warningMessage);
+
+            foreach (var config in importedConfigs)
+                state = ProgramaticallyAddConfig(config, state);
+            state = DisableInvalidConfigs(state);
+            SetState(state);
+            if (warningMessage != null)
+                DisplayWarning(warningMessage);
+        }
+
+        private SkylineBatchConfigManagerState DisableInvalidConfigs(SkylineBatchConfigManagerState state)
+        {
+            var newState = new SkylineBatchConfigManagerState(state);
+            foreach (var config in newState.baseState.configList)
+            {
+                if (!newState.baseState.configValidation[config.GetName()])
+                    ((SkylineBatchConfig)config).Enabled = false;
+            }
+            return newState;
+        }
+
+        #endregion
+
+        private void SetState(SkylineBatchConfigManagerState newState)
+        {
+            lock (_lock)
+            {
+                newState.ValidateState();
+                base.SetState(newState.baseState);
+                _refinedTemplates = newState.templates;
+                _configRunners = newState.configRunners;
+                _uiControl?.UpdateUiConfigurations();
+            }
+        }
+
+
+        class SkylineBatchConfigManagerState
+        {
+            public ConfigManagerState baseState;
+            public ImmutableDictionary<string, string> templates;
+            public ImmutableDictionary<string, IConfigRunner> configRunners;
+
+            public SkylineBatchConfigManagerState(SkylineBatchConfigManager configManager)
+            {
+                baseState = new ConfigManagerState(configManager);
+                templates = configManager._refinedTemplates;
+                configRunners = configManager._configRunners;
+            }
+
+            public SkylineBatchConfigManagerState(SkylineBatchConfigManagerState state)
+            {
+                baseState = new ConfigManagerState(state.baseState);
+                templates = state.templates;
+                configRunners = state.configRunners;
+            }
+
+            public void ValidateState()
+            {
+                var validated = configRunners.Count == baseState.configList.Count;
+                foreach (var config in baseState.configList)
+                {
+                    if (!validated) break;
+                    if (!configRunners.ContainsKey(config.GetName()))
+                        validated = false;
+                }
+
+                foreach (var configName in templates.Keys)
+                {
+                    if (!validated) break;
+                    if (!configRunners.ContainsKey(configName) || !templates[configName]
+                        .Equals(((SkylineBatchConfig) configRunners[configName].GetConfig()).RefineSettings
+                            .OutputFilePath))
+                        validated = false;
+                }
+                if (!validated)
+                    throw new ArgumentException("Could not validate the new state of the configuration list. The operation did not succeed.");
+            }
+        }
+    }
+
+    public enum RunBatchOptions
+    {
+        ALL,
+        DOWNLOAD_DATA,
+        FROM_TEMPLATE_COPY,
+        FROM_REFINE,
+        FROM_REPORT_EXPORT,
+        R_SCRIPTS,
+    }
+}
+