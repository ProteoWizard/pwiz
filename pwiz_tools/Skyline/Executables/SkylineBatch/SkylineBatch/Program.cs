﻿/*
 * Original author: Ali Marsh <alimarsh .at. uw.edu>,
 *                  MacCoss Lab, Department of Genome Sciences, UW
 * Copyright 2020 University of Washington - Seattle, WA
 * 
 * Licensed under the Apache License, Version 2.0 (the "License");
 * you may not use this file except in compliance with the License.
 * You may obtain a copy of the License at
 *
 *     http://www.apache.org/licenses/LICENSE-2.0
 *
 * Unless required by applicable law or agreed to in writing, software
 * distributed under the License is distributed on an "AS IS" BASIS,
 * WITHOUT WARRANTIES OR CONDITIONS OF ANY KIND, either express or implied.
 * See the License for the specific language governing permissions and
 * limitations under the License.
 */


using System;
using System.Collections.Generic;
using System.Configuration;
using System.Deployment.Application;
using System.Diagnostics;
using System.Drawing;
using System.IO;
using System.Net;
using System.Reflection;
using System.Text;
using System.Text.RegularExpressions;
using System.Threading;
using System.Windows.Forms;
using log4net.Config;
using SkylineBatch.Properties;
using SharedBatch;

namespace SkylineBatch
{
    public class Program
    {
        private static string _version;

        #region For tests
        public static MainForm MainWindow { get; private set; }     // Accessed by functional tests
        // Parameters for running tests
        public static bool FunctionalTest { get; set; }             // Set to true by AbstractFunctionalTest
        public static string TestDirectory { get; set; }       
        public static readonly string TEST_VERSION = "1000.0.0.0";

        public static List<Exception> TestExceptions { get; set; }  // To avoid showing unexpected exception UI during tests and instead log them as failures
        // public static IList<string> PauseForms { get; set; }        // List of forms to pause after displaying.
        #endregion

        [STAThread]
        public static void Main(string[] args)
        {
            ProgramLog.Init("SkylineBatch");
            Application.EnableVisualStyles();
            InitializeVersion();

            if (!FunctionalTest)
            {
                Application.SetCompatibleTextRenderingDefault(false);
                Application.SetUnhandledExceptionMode(UnhandledExceptionMode.CatchException);
                // Handle exceptions on the UI thread.
                Application.ThreadException += ((sender, e) => ProgramLog.Error(e.Exception.Message, e.Exception));
                // Handle exceptions on the non-UI thread.
                AppDomain.CurrentDomain.UnhandledException += ((sender, e) =>
                {
                    try
                    {
                        ProgramLog.Error(Resources.Program_Main_An_unexpected_error_occured_during_initialization_,
                            (Exception) e.ExceptionObject);
                        MessageBox.Show(Resources.Program_Main_An_unexpected_error_occured_during_initialization_ +
                                        Environment.NewLine +
                                        string.Format(Resources.Program_Main_Error_details_may_be_found_in_the_file__0_,
                                            Path.Combine(
                                                Path.GetDirectoryName(Application.ExecutablePath) ?? string.Empty,
                                                "SkylineBatchProgram.log")) + Environment.NewLine +
                                        Environment.NewLine +
                                        ((Exception) e.ExceptionObject).Message
                        );
                    }
                    finally
                    {
                        Application.Exit();
                    }
                });
                SendAnalyticsHit();
            }

            using (var mutex = new Mutex(false, $"University of Washington {AppName()}"))
            {
                if (!mutex.WaitOne(TimeSpan.Zero))
                {
                    MessageBox.Show(string.Format(Resources.Program_Main_Another_instance_of__0__is_already_running_, AppName()), AppName(), MessageBoxButtons.OK, MessageBoxIcon.Error);
                    return;
                }

                InitializeSecurityProtocol();
                
                // Initialize log4net -- global application logging
                XmlConfigurator.Configure();

                string configFile = null;
                try
                {
                    var config = ConfigurationManager.OpenExeConfiguration(ConfigurationUserLevel.PerUserRoamingAndLocal);
                    configFile = config.FilePath;
                    ProgramLog.Info(string.Format(Resources.Program_Main_Saved_configurations_were_found_in___0_, config.FilePath));
                    if (!InitSkylineSettings()) return;
                    RInstallations.FindRDirectory();
                }
                catch (ConfigurationException e)
                {
                    ProgramLog.Error(e.Message, e);
                    var folderToCopy = Path.GetDirectoryName(ProgramLog.GetProgramLogFilePath()) ?? string.Empty;
                    var newFileName = Path.Combine(folderToCopy, "error-user.config");
                    var message = string.Format(
                        SharedBatch.Properties.Resources.Program_Main_There_was_an_error_reading_the_saved_configurations_from_an_earlier_version_of__0___,
                        AppName());
                    if (configFile != null)
                    {
                        File.Copy(configFile, newFileName, true);
                        File.Delete(configFile);
                        message += Environment.NewLine + Environment.NewLine +
                                   string.Format(
                                       SharedBatch.Properties.Resources.Program_Main_To_help_improve__0__in_future_versions__please_post_the_configuration_file_to_the_Skyline_Support_board_,
                                       AppName()) +
                                   Environment.NewLine +
                                   newFileName;
                    }
                    
                    MessageBox.Show(message);
                    Application.Restart();
                    return;
                }
                


                AddFileTypesToRegistry();
                var openFile = GetFirstArg(args);

                MainWindow = new MainForm(openFile);
                MainWindow.Text = Version();
                Application.Run(MainWindow);

                mutex.ReleaseMutex();
            }
        }

        private static void InitializeVersion()
        {
            if (ApplicationDeployment.IsNetworkDeployed)
                _version = ApplicationDeployment.CurrentDeployment.CurrentVersion.ToString();
            else
            {
                // copied from Skyline Install.cs GetVersion()
                try
                {
                    string productVersion = null;

                    Assembly entryAssembly = Assembly.GetEntryAssembly();
                    if (entryAssembly != null)
                    {
                        // custom attribute
<<<<<<< HEAD
                        object[] attrs = entryAssembly.GetCustomAttributes(typeof(AssemblyInformationalVersionAttribute), false);
=======
                        object[] attrs = entryAssembly.GetCustomAttributes(typeof(AssemblyFileVersionAttribute), false);
>>>>>>> bc1ab65a
                        // Play it safe with a null check no matter what ReSharper thinks
                        // ReSharper disable once ConditionIsAlwaysTrueOrFalse
                        if (attrs != null && attrs.Length > 0)
                        {
<<<<<<< HEAD
                            productVersion = ((AssemblyInformationalVersionAttribute)attrs[0]).InformationalVersion;
=======
                            productVersion = ((AssemblyFileVersionAttribute)attrs[0]).Version;
>>>>>>> bc1ab65a
                        }
                        else
                        {
                            // win32 version info
<<<<<<< HEAD
                            productVersion = FileVersionInfo.GetVersionInfo(entryAssembly.Location).ProductVersion?.Trim();
=======
                            productVersion = FileVersionInfo.GetVersionInfo(entryAssembly.Location).FileVersion?.Trim();
>>>>>>> bc1ab65a
                        }
                    }

                    _version = productVersion ?? string.Empty;
                }
                catch (Exception)
                {
                    _version = string.Empty;
                }
            }
<<<<<<< HEAD

=======
            if (FunctionalTest)
                _version = TEST_VERSION;
>>>>>>> bc1ab65a
            Settings.Default.UpdateIfNecessary(_version);
        }

        private static string GetFirstArg(string[] args)
        {
            string arg;
            if (ApplicationDeployment.IsNetworkDeployed)
            {
                var activationData = AppDomain.CurrentDomain.SetupInformation.ActivationArguments.ActivationData;
                arg = activationData != null && activationData.Length > 0
                    ? activationData[0]
                    : string.Empty;
            }
            else
            {
                arg = args.Length > 0 ? args[0] : string.Empty;
            }

            return arg;
        }
        
        private static bool InitSkylineSettings()
        {
            if (SkylineInstallations.FindSkyline())
                return true;
            
            var form = new FindSkylineForm(AppName(), Icon());
            Application.Run(form);
            if (form.DialogResult == DialogResult.OK)
                return true;

            MessageBox.Show(string.Format(Resources.Program_InitSkylineSettings__0__requires_Skyline_to_run_, AppName()) + Environment.NewLine +
                string.Format(Resources.Program_InitSkylineSettings_Please_install_Skyline_to_start__0__, AppName()), AppName(), MessageBoxButtons.OK, MessageBoxIcon.Error);
            return false;
        }

        private static void AddFileTypesToRegistry()
        {
            if (FunctionalTest) return;
            var appReference = Environment.GetFolderPath(Environment.SpecialFolder.ApplicationData) + "\\Microsoft\\Windows\\Start Menu\\Programs\\MacCoss Lab, UW\\" + AppName() + TextUtil.EXT_APPREF;
            var appExe = Application.ExecutablePath;

            var baseDirectory = AppDomain.CurrentDomain.BaseDirectory;
            var configFileIconPath = Path.Combine(baseDirectory, "SkylineBatch_configs.ico");

            if (ApplicationDeployment.IsNetworkDeployed)
            {
                FileUtil.AddFileTypeClickOnce(TextUtil.EXT_BCFG, "SkylineBatch.Configuration.0",
                    Resources.Program_AddFileTypesToRegistry_Skyline_Batch_Configuration_File,
                    appReference, configFileIconPath);
            }
            else
            {
                FileUtil.AddFileTypeAdminInstall(TextUtil.EXT_BCFG, "SkylineBatch.Configuration.0",
                    Resources.Program_AddFileTypesToRegistry_Skyline_Batch_Configuration_File,
                    appExe, configFileIconPath);
            }
        }

        // ReSharper disable once UnusedMember.Local
        private static void SendAnalyticsHit()
        {
            // ReSharper disable LocalizableElement
            var postData = "v=1"; // Version 
            postData += "&t=event"; // Event hit type
            postData += "&tid=UA-9194399-1"; // Tracking Id 
            postData += "&cid=" + SharedBatch.Properties.Settings.Default.InstallationId; // Anonymous Client Id
            postData += "&ec=InstanceBatch"; // Event Category
            postData += "&ea=" + Uri.EscapeDataString((_version.Length > 0 ? _version : "Version unspecified") + "batch"); // version should never be unspecified
            var dailyRegex = new Regex(@"[0-9]+\.[0-9]+\.[19]\.[0-9]+");
            postData += "&el=" + (dailyRegex.IsMatch(_version) ? "batch-daily" : "batch-release");
            postData += "&p=" + "Instance"; // Page

            var data = Encoding.UTF8.GetBytes(postData);
            var analyticsUrl = "http://www.google-analytics.com/collect";
            var request = (HttpWebRequest)WebRequest.Create(analyticsUrl);

            request.Method = "POST";
            request.ContentType = "application/x-www-form-urlencoded";
            request.ContentLength = data.Length;
            try
            {
                using (Stream stream = request.GetRequestStream())
                {
                    stream.Write(data, 0, data.Length);
                }
            } catch (Exception e)
            {
                ProgramLog.Error(string.Format(Resources.Program_SendAnalyticsHit_There_was_an_error_connecting_to__0___Skipping_sending_analytics_, analyticsUrl), e);
                return;
            }

            var response = (HttpWebResponse)request.GetResponse();
            var responseStream = response.GetResponseStream();
            if (null != responseStream)
            {
                new StreamReader(responseStream).ReadToEnd();
            }
            // ReSharper restore LocalizableElement
        }

        public static string Version()
        {
            return $"{AppName()} {_version}";
        }

        public static string AppName()
        {
            return "Skyline Batch";
        }

        public static Icon Icon()
        {
            return System.Drawing.Icon.ExtractAssociatedIcon(Application.ExecutablePath);
        }

        private static void InitializeSecurityProtocol()
        {
            // Make sure we can negotiate with HTTPS servers that demand TLS 1.2 (default in dotNet 4.6, but has to be turned on in 4.5)
            ServicePointManager.SecurityProtocol |= (SecurityProtocolType.Tls | SecurityProtocolType.Tls11 | SecurityProtocolType.Tls12);  
        }

        public static void AddTestException(Exception exception)
        {
            lock (TestExceptions)
            {
                TestExceptions.Add(exception);
            }
        }
    }
}
<|MERGE_RESOLUTION|>--- conflicted
+++ resolved
@@ -1,336 +1,320 @@
-﻿/*
- * Original author: Ali Marsh <alimarsh .at. uw.edu>,
- *                  MacCoss Lab, Department of Genome Sciences, UW
- * Copyright 2020 University of Washington - Seattle, WA
- * 
- * Licensed under the Apache License, Version 2.0 (the "License");
- * you may not use this file except in compliance with the License.
- * You may obtain a copy of the License at
- *
- *     http://www.apache.org/licenses/LICENSE-2.0
- *
- * Unless required by applicable law or agreed to in writing, software
- * distributed under the License is distributed on an "AS IS" BASIS,
- * WITHOUT WARRANTIES OR CONDITIONS OF ANY KIND, either express or implied.
- * See the License for the specific language governing permissions and
- * limitations under the License.
- */
-
-
-using System;
-using System.Collections.Generic;
-using System.Configuration;
-using System.Deployment.Application;
-using System.Diagnostics;
-using System.Drawing;
-using System.IO;
-using System.Net;
-using System.Reflection;
-using System.Text;
-using System.Text.RegularExpressions;
-using System.Threading;
-using System.Windows.Forms;
-using log4net.Config;
-using SkylineBatch.Properties;
-using SharedBatch;
-
-namespace SkylineBatch
-{
-    public class Program
-    {
-        private static string _version;
-
-        #region For tests
-        public static MainForm MainWindow { get; private set; }     // Accessed by functional tests
-        // Parameters for running tests
-        public static bool FunctionalTest { get; set; }             // Set to true by AbstractFunctionalTest
-        public static string TestDirectory { get; set; }       
-        public static readonly string TEST_VERSION = "1000.0.0.0";
-
-        public static List<Exception> TestExceptions { get; set; }  // To avoid showing unexpected exception UI during tests and instead log them as failures
-        // public static IList<string> PauseForms { get; set; }        // List of forms to pause after displaying.
-        #endregion
-
-        [STAThread]
-        public static void Main(string[] args)
-        {
-            ProgramLog.Init("SkylineBatch");
-            Application.EnableVisualStyles();
-            InitializeVersion();
-
-            if (!FunctionalTest)
-            {
-                Application.SetCompatibleTextRenderingDefault(false);
-                Application.SetUnhandledExceptionMode(UnhandledExceptionMode.CatchException);
-                // Handle exceptions on the UI thread.
-                Application.ThreadException += ((sender, e) => ProgramLog.Error(e.Exception.Message, e.Exception));
-                // Handle exceptions on the non-UI thread.
-                AppDomain.CurrentDomain.UnhandledException += ((sender, e) =>
-                {
-                    try
-                    {
-                        ProgramLog.Error(Resources.Program_Main_An_unexpected_error_occured_during_initialization_,
-                            (Exception) e.ExceptionObject);
-                        MessageBox.Show(Resources.Program_Main_An_unexpected_error_occured_during_initialization_ +
-                                        Environment.NewLine +
-                                        string.Format(Resources.Program_Main_Error_details_may_be_found_in_the_file__0_,
-                                            Path.Combine(
-                                                Path.GetDirectoryName(Application.ExecutablePath) ?? string.Empty,
-                                                "SkylineBatchProgram.log")) + Environment.NewLine +
-                                        Environment.NewLine +
-                                        ((Exception) e.ExceptionObject).Message
-                        );
-                    }
-                    finally
-                    {
-                        Application.Exit();
-                    }
-                });
-                SendAnalyticsHit();
-            }
-
-            using (var mutex = new Mutex(false, $"University of Washington {AppName()}"))
-            {
-                if (!mutex.WaitOne(TimeSpan.Zero))
-                {
-                    MessageBox.Show(string.Format(Resources.Program_Main_Another_instance_of__0__is_already_running_, AppName()), AppName(), MessageBoxButtons.OK, MessageBoxIcon.Error);
-                    return;
-                }
-
-                InitializeSecurityProtocol();
-                
-                // Initialize log4net -- global application logging
-                XmlConfigurator.Configure();
-
-                string configFile = null;
-                try
-                {
-                    var config = ConfigurationManager.OpenExeConfiguration(ConfigurationUserLevel.PerUserRoamingAndLocal);
-                    configFile = config.FilePath;
-                    ProgramLog.Info(string.Format(Resources.Program_Main_Saved_configurations_were_found_in___0_, config.FilePath));
-                    if (!InitSkylineSettings()) return;
-                    RInstallations.FindRDirectory();
-                }
-                catch (ConfigurationException e)
-                {
-                    ProgramLog.Error(e.Message, e);
-                    var folderToCopy = Path.GetDirectoryName(ProgramLog.GetProgramLogFilePath()) ?? string.Empty;
-                    var newFileName = Path.Combine(folderToCopy, "error-user.config");
-                    var message = string.Format(
-                        SharedBatch.Properties.Resources.Program_Main_There_was_an_error_reading_the_saved_configurations_from_an_earlier_version_of__0___,
-                        AppName());
-                    if (configFile != null)
-                    {
-                        File.Copy(configFile, newFileName, true);
-                        File.Delete(configFile);
-                        message += Environment.NewLine + Environment.NewLine +
-                                   string.Format(
-                                       SharedBatch.Properties.Resources.Program_Main_To_help_improve__0__in_future_versions__please_post_the_configuration_file_to_the_Skyline_Support_board_,
-                                       AppName()) +
-                                   Environment.NewLine +
-                                   newFileName;
-                    }
-                    
-                    MessageBox.Show(message);
-                    Application.Restart();
-                    return;
-                }
-                
-
-
-                AddFileTypesToRegistry();
-                var openFile = GetFirstArg(args);
-
-                MainWindow = new MainForm(openFile);
-                MainWindow.Text = Version();
-                Application.Run(MainWindow);
-
-                mutex.ReleaseMutex();
-            }
-        }
-
-        private static void InitializeVersion()
-        {
-            if (ApplicationDeployment.IsNetworkDeployed)
-                _version = ApplicationDeployment.CurrentDeployment.CurrentVersion.ToString();
-            else
-            {
-                // copied from Skyline Install.cs GetVersion()
-                try
-                {
-                    string productVersion = null;
-
-                    Assembly entryAssembly = Assembly.GetEntryAssembly();
-                    if (entryAssembly != null)
-                    {
-                        // custom attribute
-<<<<<<< HEAD
-                        object[] attrs = entryAssembly.GetCustomAttributes(typeof(AssemblyInformationalVersionAttribute), false);
-=======
-                        object[] attrs = entryAssembly.GetCustomAttributes(typeof(AssemblyFileVersionAttribute), false);
->>>>>>> bc1ab65a
-                        // Play it safe with a null check no matter what ReSharper thinks
-                        // ReSharper disable once ConditionIsAlwaysTrueOrFalse
-                        if (attrs != null && attrs.Length > 0)
-                        {
-<<<<<<< HEAD
-                            productVersion = ((AssemblyInformationalVersionAttribute)attrs[0]).InformationalVersion;
-=======
-                            productVersion = ((AssemblyFileVersionAttribute)attrs[0]).Version;
->>>>>>> bc1ab65a
-                        }
-                        else
-                        {
-                            // win32 version info
-<<<<<<< HEAD
-                            productVersion = FileVersionInfo.GetVersionInfo(entryAssembly.Location).ProductVersion?.Trim();
-=======
-                            productVersion = FileVersionInfo.GetVersionInfo(entryAssembly.Location).FileVersion?.Trim();
->>>>>>> bc1ab65a
-                        }
-                    }
-
-                    _version = productVersion ?? string.Empty;
-                }
-                catch (Exception)
-                {
-                    _version = string.Empty;
-                }
-            }
-<<<<<<< HEAD
-
-=======
-            if (FunctionalTest)
-                _version = TEST_VERSION;
->>>>>>> bc1ab65a
-            Settings.Default.UpdateIfNecessary(_version);
-        }
-
-        private static string GetFirstArg(string[] args)
-        {
-            string arg;
-            if (ApplicationDeployment.IsNetworkDeployed)
-            {
-                var activationData = AppDomain.CurrentDomain.SetupInformation.ActivationArguments.ActivationData;
-                arg = activationData != null && activationData.Length > 0
-                    ? activationData[0]
-                    : string.Empty;
-            }
-            else
-            {
-                arg = args.Length > 0 ? args[0] : string.Empty;
-            }
-
-            return arg;
-        }
-        
-        private static bool InitSkylineSettings()
-        {
-            if (SkylineInstallations.FindSkyline())
-                return true;
-            
-            var form = new FindSkylineForm(AppName(), Icon());
-            Application.Run(form);
-            if (form.DialogResult == DialogResult.OK)
-                return true;
-
-            MessageBox.Show(string.Format(Resources.Program_InitSkylineSettings__0__requires_Skyline_to_run_, AppName()) + Environment.NewLine +
-                string.Format(Resources.Program_InitSkylineSettings_Please_install_Skyline_to_start__0__, AppName()), AppName(), MessageBoxButtons.OK, MessageBoxIcon.Error);
-            return false;
-        }
-
-        private static void AddFileTypesToRegistry()
-        {
-            if (FunctionalTest) return;
-            var appReference = Environment.GetFolderPath(Environment.SpecialFolder.ApplicationData) + "\\Microsoft\\Windows\\Start Menu\\Programs\\MacCoss Lab, UW\\" + AppName() + TextUtil.EXT_APPREF;
-            var appExe = Application.ExecutablePath;
-
-            var baseDirectory = AppDomain.CurrentDomain.BaseDirectory;
-            var configFileIconPath = Path.Combine(baseDirectory, "SkylineBatch_configs.ico");
-
-            if (ApplicationDeployment.IsNetworkDeployed)
-            {
-                FileUtil.AddFileTypeClickOnce(TextUtil.EXT_BCFG, "SkylineBatch.Configuration.0",
-                    Resources.Program_AddFileTypesToRegistry_Skyline_Batch_Configuration_File,
-                    appReference, configFileIconPath);
-            }
-            else
-            {
-                FileUtil.AddFileTypeAdminInstall(TextUtil.EXT_BCFG, "SkylineBatch.Configuration.0",
-                    Resources.Program_AddFileTypesToRegistry_Skyline_Batch_Configuration_File,
-                    appExe, configFileIconPath);
-            }
-        }
-
-        // ReSharper disable once UnusedMember.Local
-        private static void SendAnalyticsHit()
-        {
-            // ReSharper disable LocalizableElement
-            var postData = "v=1"; // Version 
-            postData += "&t=event"; // Event hit type
-            postData += "&tid=UA-9194399-1"; // Tracking Id 
-            postData += "&cid=" + SharedBatch.Properties.Settings.Default.InstallationId; // Anonymous Client Id
-            postData += "&ec=InstanceBatch"; // Event Category
-            postData += "&ea=" + Uri.EscapeDataString((_version.Length > 0 ? _version : "Version unspecified") + "batch"); // version should never be unspecified
-            var dailyRegex = new Regex(@"[0-9]+\.[0-9]+\.[19]\.[0-9]+");
-            postData += "&el=" + (dailyRegex.IsMatch(_version) ? "batch-daily" : "batch-release");
-            postData += "&p=" + "Instance"; // Page
-
-            var data = Encoding.UTF8.GetBytes(postData);
-            var analyticsUrl = "http://www.google-analytics.com/collect";
-            var request = (HttpWebRequest)WebRequest.Create(analyticsUrl);
-
-            request.Method = "POST";
-            request.ContentType = "application/x-www-form-urlencoded";
-            request.ContentLength = data.Length;
-            try
-            {
-                using (Stream stream = request.GetRequestStream())
-                {
-                    stream.Write(data, 0, data.Length);
-                }
-            } catch (Exception e)
-            {
-                ProgramLog.Error(string.Format(Resources.Program_SendAnalyticsHit_There_was_an_error_connecting_to__0___Skipping_sending_analytics_, analyticsUrl), e);
-                return;
-            }
-
-            var response = (HttpWebResponse)request.GetResponse();
-            var responseStream = response.GetResponseStream();
-            if (null != responseStream)
-            {
-                new StreamReader(responseStream).ReadToEnd();
-            }
-            // ReSharper restore LocalizableElement
-        }
-
-        public static string Version()
-        {
-            return $"{AppName()} {_version}";
-        }
-
-        public static string AppName()
-        {
-            return "Skyline Batch";
-        }
-
-        public static Icon Icon()
-        {
-            return System.Drawing.Icon.ExtractAssociatedIcon(Application.ExecutablePath);
-        }
-
-        private static void InitializeSecurityProtocol()
-        {
-            // Make sure we can negotiate with HTTPS servers that demand TLS 1.2 (default in dotNet 4.6, but has to be turned on in 4.5)
-            ServicePointManager.SecurityProtocol |= (SecurityProtocolType.Tls | SecurityProtocolType.Tls11 | SecurityProtocolType.Tls12);  
-        }
-
-        public static void AddTestException(Exception exception)
-        {
-            lock (TestExceptions)
-            {
-                TestExceptions.Add(exception);
-            }
-        }
-    }
-}
+﻿/*
+ * Original author: Ali Marsh <alimarsh .at. uw.edu>,
+ *                  MacCoss Lab, Department of Genome Sciences, UW
+ * Copyright 2020 University of Washington - Seattle, WA
+ * 
+ * Licensed under the Apache License, Version 2.0 (the "License");
+ * you may not use this file except in compliance with the License.
+ * You may obtain a copy of the License at
+ *
+ *     http://www.apache.org/licenses/LICENSE-2.0
+ *
+ * Unless required by applicable law or agreed to in writing, software
+ * distributed under the License is distributed on an "AS IS" BASIS,
+ * WITHOUT WARRANTIES OR CONDITIONS OF ANY KIND, either express or implied.
+ * See the License for the specific language governing permissions and
+ * limitations under the License.
+ */
+
+
+using System;
+using System.Collections.Generic;
+using System.Configuration;
+using System.Deployment.Application;
+using System.Diagnostics;
+using System.Drawing;
+using System.IO;
+using System.Net;
+using System.Reflection;
+using System.Text;
+using System.Text.RegularExpressions;
+using System.Threading;
+using System.Windows.Forms;
+using log4net.Config;
+using SkylineBatch.Properties;
+using SharedBatch;
+
+namespace SkylineBatch
+{
+    public class Program
+    {
+        private static string _version;
+
+        #region For tests
+        public static MainForm MainWindow { get; private set; }     // Accessed by functional tests
+        // Parameters for running tests
+        public static bool FunctionalTest { get; set; }             // Set to true by AbstractFunctionalTest
+        public static string TestDirectory { get; set; }       
+        public static readonly string TEST_VERSION = "1000.0.0.0";
+
+        public static List<Exception> TestExceptions { get; set; }  // To avoid showing unexpected exception UI during tests and instead log them as failures
+        // public static IList<string> PauseForms { get; set; }        // List of forms to pause after displaying.
+        #endregion
+
+        [STAThread]
+        public static void Main(string[] args)
+        {
+            ProgramLog.Init("SkylineBatch");
+            Application.EnableVisualStyles();
+            InitializeVersion();
+
+            if (!FunctionalTest)
+            {
+                Application.SetCompatibleTextRenderingDefault(false);
+                Application.SetUnhandledExceptionMode(UnhandledExceptionMode.CatchException);
+                // Handle exceptions on the UI thread.
+                Application.ThreadException += ((sender, e) => ProgramLog.Error(e.Exception.Message, e.Exception));
+                // Handle exceptions on the non-UI thread.
+                AppDomain.CurrentDomain.UnhandledException += ((sender, e) =>
+                {
+                    try
+                    {
+                        ProgramLog.Error(Resources.Program_Main_An_unexpected_error_occured_during_initialization_,
+                            (Exception) e.ExceptionObject);
+                        MessageBox.Show(Resources.Program_Main_An_unexpected_error_occured_during_initialization_ +
+                                        Environment.NewLine +
+                                        string.Format(Resources.Program_Main_Error_details_may_be_found_in_the_file__0_,
+                                            Path.Combine(
+                                                Path.GetDirectoryName(Application.ExecutablePath) ?? string.Empty,
+                                                "SkylineBatchProgram.log")) + Environment.NewLine +
+                                        Environment.NewLine +
+                                        ((Exception) e.ExceptionObject).Message
+                        );
+                    }
+                    finally
+                    {
+                        Application.Exit();
+                    }
+                });
+                SendAnalyticsHit();
+            }
+
+            using (var mutex = new Mutex(false, $"University of Washington {AppName()}"))
+            {
+                if (!mutex.WaitOne(TimeSpan.Zero))
+                {
+                    MessageBox.Show(string.Format(Resources.Program_Main_Another_instance_of__0__is_already_running_, AppName()), AppName(), MessageBoxButtons.OK, MessageBoxIcon.Error);
+                    return;
+                }
+
+                InitializeSecurityProtocol();
+                
+                // Initialize log4net -- global application logging
+                XmlConfigurator.Configure();
+
+                string configFile = null;
+                try
+                {
+                    var config = ConfigurationManager.OpenExeConfiguration(ConfigurationUserLevel.PerUserRoamingAndLocal);
+                    configFile = config.FilePath;
+                    ProgramLog.Info(string.Format(Resources.Program_Main_Saved_configurations_were_found_in___0_, config.FilePath));
+                    if (!InitSkylineSettings()) return;
+                    RInstallations.FindRDirectory();
+                }
+                catch (ConfigurationException e)
+                {
+                    ProgramLog.Error(e.Message, e);
+                    var folderToCopy = Path.GetDirectoryName(ProgramLog.GetProgramLogFilePath()) ?? string.Empty;
+                    var newFileName = Path.Combine(folderToCopy, "error-user.config");
+                    var message = string.Format(
+                        SharedBatch.Properties.Resources.Program_Main_There_was_an_error_reading_the_saved_configurations_from_an_earlier_version_of__0___,
+                        AppName());
+                    if (configFile != null)
+                    {
+                        File.Copy(configFile, newFileName, true);
+                        File.Delete(configFile);
+                        message += Environment.NewLine + Environment.NewLine +
+                                   string.Format(
+                                       SharedBatch.Properties.Resources.Program_Main_To_help_improve__0__in_future_versions__please_post_the_configuration_file_to_the_Skyline_Support_board_,
+                                       AppName()) +
+                                   Environment.NewLine +
+                                   newFileName;
+                    }
+                    
+                    MessageBox.Show(message);
+                    Application.Restart();
+                    return;
+                }
+                
+
+
+                AddFileTypesToRegistry();
+                var openFile = GetFirstArg(args);
+
+                MainWindow = new MainForm(openFile);
+                MainWindow.Text = Version();
+                Application.Run(MainWindow);
+
+                mutex.ReleaseMutex();
+            }
+        }
+
+        private static void InitializeVersion()
+        {
+            if (ApplicationDeployment.IsNetworkDeployed)
+                _version = ApplicationDeployment.CurrentDeployment.CurrentVersion.ToString();
+            else
+            {
+                // copied from Skyline Install.cs GetVersion()
+                try
+                {
+                    string productVersion = null;
+
+                    Assembly entryAssembly = Assembly.GetEntryAssembly();
+                    if (entryAssembly != null)
+                    {
+                        // custom attribute
+                        object[] attrs = entryAssembly.GetCustomAttributes(typeof(AssemblyFileVersionAttribute), false);
+                        // Play it safe with a null check no matter what ReSharper thinks
+                        // ReSharper disable once ConditionIsAlwaysTrueOrFalse
+                        if (attrs != null && attrs.Length > 0)
+                        {
+                            productVersion = ((AssemblyFileVersionAttribute)attrs[0]).Version;
+                        }
+                        else
+                        {
+                            // win32 version info
+                            productVersion = FileVersionInfo.GetVersionInfo(entryAssembly.Location).FileVersion?.Trim();
+                        }
+                    }
+
+                    _version = productVersion ?? string.Empty;
+                }
+                catch (Exception)
+                {
+                    _version = string.Empty;
+                }
+            }
+            if (FunctionalTest)
+                _version = TEST_VERSION;
+            Settings.Default.UpdateIfNecessary(_version);
+        }
+
+        private static string GetFirstArg(string[] args)
+        {
+            string arg;
+            if (ApplicationDeployment.IsNetworkDeployed)
+            {
+                var activationData = AppDomain.CurrentDomain.SetupInformation.ActivationArguments.ActivationData;
+                arg = activationData != null && activationData.Length > 0
+                    ? activationData[0]
+                    : string.Empty;
+            }
+            else
+            {
+                arg = args.Length > 0 ? args[0] : string.Empty;
+            }
+
+            return arg;
+        }
+        
+        private static bool InitSkylineSettings()
+        {
+            if (SkylineInstallations.FindSkyline())
+                return true;
+            
+            var form = new FindSkylineForm(AppName(), Icon());
+            Application.Run(form);
+            if (form.DialogResult == DialogResult.OK)
+                return true;
+
+            MessageBox.Show(string.Format(Resources.Program_InitSkylineSettings__0__requires_Skyline_to_run_, AppName()) + Environment.NewLine +
+                string.Format(Resources.Program_InitSkylineSettings_Please_install_Skyline_to_start__0__, AppName()), AppName(), MessageBoxButtons.OK, MessageBoxIcon.Error);
+            return false;
+        }
+
+        private static void AddFileTypesToRegistry()
+        {
+            if (FunctionalTest) return;
+            var appReference = Environment.GetFolderPath(Environment.SpecialFolder.ApplicationData) + "\\Microsoft\\Windows\\Start Menu\\Programs\\MacCoss Lab, UW\\" + AppName() + TextUtil.EXT_APPREF;
+            var appExe = Application.ExecutablePath;
+
+            var baseDirectory = AppDomain.CurrentDomain.BaseDirectory;
+            var configFileIconPath = Path.Combine(baseDirectory, "SkylineBatch_configs.ico");
+
+            if (ApplicationDeployment.IsNetworkDeployed)
+            {
+                FileUtil.AddFileTypeClickOnce(TextUtil.EXT_BCFG, "SkylineBatch.Configuration.0",
+                    Resources.Program_AddFileTypesToRegistry_Skyline_Batch_Configuration_File,
+                    appReference, configFileIconPath);
+            }
+            else
+            {
+                FileUtil.AddFileTypeAdminInstall(TextUtil.EXT_BCFG, "SkylineBatch.Configuration.0",
+                    Resources.Program_AddFileTypesToRegistry_Skyline_Batch_Configuration_File,
+                    appExe, configFileIconPath);
+            }
+        }
+
+        // ReSharper disable once UnusedMember.Local
+        private static void SendAnalyticsHit()
+        {
+            // ReSharper disable LocalizableElement
+            var postData = "v=1"; // Version 
+            postData += "&t=event"; // Event hit type
+            postData += "&tid=UA-9194399-1"; // Tracking Id 
+            postData += "&cid=" + SharedBatch.Properties.Settings.Default.InstallationId; // Anonymous Client Id
+            postData += "&ec=InstanceBatch"; // Event Category
+            postData += "&ea=" + Uri.EscapeDataString((_version.Length > 0 ? _version : "Version unspecified") + "batch"); // version should never be unspecified
+            var dailyRegex = new Regex(@"[0-9]+\.[0-9]+\.[19]\.[0-9]+");
+            postData += "&el=" + (dailyRegex.IsMatch(_version) ? "batch-daily" : "batch-release");
+            postData += "&p=" + "Instance"; // Page
+
+            var data = Encoding.UTF8.GetBytes(postData);
+            var analyticsUrl = "http://www.google-analytics.com/collect";
+            var request = (HttpWebRequest)WebRequest.Create(analyticsUrl);
+
+            request.Method = "POST";
+            request.ContentType = "application/x-www-form-urlencoded";
+            request.ContentLength = data.Length;
+            try
+            {
+                using (Stream stream = request.GetRequestStream())
+                {
+                    stream.Write(data, 0, data.Length);
+                }
+            } catch (Exception e)
+            {
+                ProgramLog.Error(string.Format(Resources.Program_SendAnalyticsHit_There_was_an_error_connecting_to__0___Skipping_sending_analytics_, analyticsUrl), e);
+                return;
+            }
+
+            var response = (HttpWebResponse)request.GetResponse();
+            var responseStream = response.GetResponseStream();
+            if (null != responseStream)
+            {
+                new StreamReader(responseStream).ReadToEnd();
+            }
+            // ReSharper restore LocalizableElement
+        }
+
+        public static string Version()
+        {
+            return $"{AppName()} {_version}";
+        }
+
+        public static string AppName()
+        {
+            return "Skyline Batch";
+        }
+
+        public static Icon Icon()
+        {
+            return System.Drawing.Icon.ExtractAssociatedIcon(Application.ExecutablePath);
+        }
+
+        private static void InitializeSecurityProtocol()
+        {
+            // Make sure we can negotiate with HTTPS servers that demand TLS 1.2 (default in dotNet 4.6, but has to be turned on in 4.5)
+            ServicePointManager.SecurityProtocol |= (SecurityProtocolType.Tls | SecurityProtocolType.Tls11 | SecurityProtocolType.Tls12);  
+        }
+
+        public static void AddTestException(Exception exception)
+        {
+            lock (TestExceptions)
+            {
+                TestExceptions.Add(exception);
+            }
+        }
+    }
+}