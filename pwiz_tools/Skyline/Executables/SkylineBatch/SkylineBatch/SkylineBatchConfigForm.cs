﻿/*
 * Original author: Ali Marsh <alimarsh .at. uw.edu>,
 *                  MacCoss Lab, Department of Genome Sciences, UW
 * Copyright 2020 University of Washington - Seattle, WA
 * 
 * Licensed under the Apache License, Version 2.0 (the "License");
 * you may not use this file except in compliance with the License.
 * You may obtain a copy of the License at
 *
 *     http://www.apache.org/licenses/LICENSE-2.0
 *
 * Unless required by applicable law or agreed to in writing, software
 * distributed under the License is distributed on an "AS IS" BASIS,
 * WITHOUT WARRANTIES OR CONDITIONS OF ANY KIND, either express or implied.
 * See the License for the specific language governing permissions and
 * limitations under the License.
 */

using System;
using System.Collections.Generic;
using System.Diagnostics;
using System.IO;
using System.Windows.Forms;
using SharedBatch;
using SkylineBatch.Properties;

namespace SkylineBatch
{
    public partial class SkylineBatchConfigForm : Form
    {
        // Allows a user to create a new configuration and add it to the list of configurations,
        // or replace an existing configuration.
        // Running configurations cannot be replaced, and will be opened in a read only mode.
        
        private readonly IMainUiControl _mainControl;
        private readonly bool _initialEnabled;
        private readonly bool _isBusy;
        private readonly ConfigAction _action;
        private readonly List<ReportInfo> _newReportList;
        private readonly bool _canEditSkylineSettings;

        private SkylineTypeControl _skylineTypeControl;
        private string _lastEnteredPath;

        public SkylineBatchConfigForm(IMainUiControl mainControl, SkylineBatchConfig config, ConfigAction action, bool isBusy)
        {
            InitializeComponent();
            _action = action;
            _newReportList = new List<ReportInfo>();

            _mainControl = mainControl;
<<<<<<< HEAD
            _initialEnabled = config?.Enabled ?? false;
=======
            if (config != null) 
                _initialEnabled = config.Enabled;
>>>>>>> af6099df
            _isBusy = isBusy;

            _canEditSkylineSettings = !SkylineInstallations.HasLocalSkylineCmd;
            if (!_canEditSkylineSettings)
                tabsConfig.TabPages[2].Hide();
            
            InitInputFieldsFromConfig(config);
            lblConfigRunning.Hide();

            if (isBusy)
            {
                lblConfigRunning.Show();
                btnSaveConfig.Hide(); // save and cancel buttons are replaced with OK button
                btnCancelConfig.Hide();
                btnOkConfig.Show();
                AcceptButton = btnOkConfig;
                DisableUserInputs();
            }

            ActiveControl = textConfigName;
        }

        private void InitInputFieldsFromConfig(SkylineBatchConfig config)
        {
<<<<<<< HEAD
            InitSkylineTab(config);
=======
            SetInitialSkylineSettings(config);

>>>>>>> af6099df
            if (config == null)
                return;
            _lastEnteredPath = config.MainSettings.TemplateFilePath;
            textConfigName.Text = _action == ConfigAction.Add ? string.Empty : config.Name;
            textConfigName.TextChanged += textConfigName_TextChanged;
            // Initialize UI input values using config
            SetInitialMainSettings(config);
            SetInitialFileSettings(config);
            SetInitialReportSettings(config);
        }

        public void DisableUserInputs(Control parentControl = null)
        {
            if (parentControl == null) parentControl = Controls[0];

            if (parentControl is TextBoxBase @base)
                @base.ReadOnly = true;
            if (parentControl is ButtonBase buttonBase && !buttonBase.Text.Equals(btnOkConfig.Text))
                buttonBase.Enabled = false;
            if (parentControl is ToolStrip strip)
                strip.Enabled = false;

            foreach (Control control in parentControl.Controls)
            {
                DisableUserInputs(control);
            }
        }
        
        #region Edit main settings

        private void SetInitialMainSettings(SkylineBatchConfig config)
        {
            var mainSettings = config.MainSettings;
            textAnalysisPath.Text = mainSettings.AnalysisFolderPath;
            textNamingPattern.Text = mainSettings.ReplicateNamingPattern;
            if (_action == ConfigAction.Add)
            {
                textAnalysisPath.Text = Path.GetDirectoryName(mainSettings.AnalysisFolderPath) + @"\";
                textNamingPattern.Text = string.Empty;
            }

            textSkylinePath.Text = mainSettings.TemplateFilePath;
            textDataPath.Text = mainSettings.DataFolderPath;
        }

        private MainSettings GetMainSettingsFromUi()
        {
            var templateFilePath = textSkylinePath.Text;
            var analysisFolderPath = textAnalysisPath.Text;
            var dataFolderPath = textDataPath.Text;
            var replicateNamingPattern = textNamingPattern.Text;
            return new MainSettings(templateFilePath, analysisFolderPath, dataFolderPath, replicateNamingPattern);
        }

        private void textConfigName_TextChanged(object sender, EventArgs e)
        {
            if (!string.IsNullOrEmpty(textAnalysisPath.Text))
            {
                var parentPath = Path.GetDirectoryName(textAnalysisPath.Text);
                textAnalysisPath.Text = Path.Combine(parentPath ?? string.Empty, textConfigName.Text);
            }

        }

        private void btnSkylineFilePath_Click(object sender, EventArgs e)
        {
            OpenFileDialog openDialog = new OpenFileDialog();
            openDialog.Filter = TextUtil.FILTER_SKY;
<<<<<<< HEAD
            openDialog.InitialDirectory = TextUtil.GetInitialDirectory(textSkylinePath.Text, _lastEnteredPath);
            if (openDialog.ShowDialog() == DialogResult.OK)
            {
=======
            try
            {
                openDialog.InitialDirectory = Path.GetDirectoryName(textSkylinePath.Text);
            }
            catch (Exception)
            {
                // Accept the default directory
            }
            if (openDialog.ShowDialog()== DialogResult.OK)
>>>>>>> af6099df
                textSkylinePath.Text = openDialog.FileName;
                _lastEnteredPath = openDialog.FileName;
            }
        }

        private void btnAnalysisFilePath_Click(object sender, EventArgs e)
        {
            OpenFolder(textAnalysisPath);
        }

        private void btnDataPath_Click(object sender, EventArgs e)
        {
            OpenFolder(textDataPath);
        }

        private void OpenFolder(TextBox textbox)
        {
            var dialog = new FolderBrowserDialog();
            var initialPath = TextUtil.GetInitialDirectory(textbox.Text, _lastEnteredPath);
            dialog.SelectedPath = initialPath;
            DialogResult result = dialog.ShowDialog();
            if (result == DialogResult.OK)
            {
                textbox.Text = dialog.SelectedPath;
                _lastEnteredPath = dialog.SelectedPath;
            }
        }

        private void linkLabelRegex_LinkClicked(object sender, LinkLabelLinkClickedEventArgs e)
        {
            Process.Start("http://www.regular-expressions.info/reference.html");
        }

        #endregion
        
        #region File Settings

        private void SetInitialFileSettings(SkylineBatchConfig config)
        {
            if (config.FileSettings.MsOneResolvingPower != null)
                textMsOneResolvingPower.Text = config.FileSettings.MsOneResolvingPower;
            if (config.FileSettings.MsMsResolvingPower != null)
                textMsMsResolvingPower.Text = config.FileSettings.MsMsResolvingPower;
            if (config.FileSettings.RetentionTime != null)
                textRetentionTime.Text = config.FileSettings.RetentionTime;
            checkBoxDecoys.Checked = config.FileSettings.AddDecoys;
            radioShuffleDecoys.Checked = config.FileSettings.ShuffleDecoys;
            checkBoxMProphet.Checked = config.FileSettings.TrainMProphet;
        }

        private void checkBoxDecoys_CheckedChanged(object sender, EventArgs e)
        {
            radioShuffleDecoys.Enabled = checkBoxDecoys.Checked;
            radioReverseDecoys.Enabled = checkBoxDecoys.Checked;
        }

        private FileSettings GetFileSettingsFromUi()
        {
            return new FileSettings(textMsOneResolvingPower.Text, textMsMsResolvingPower.Text, textRetentionTime.Text, 
                checkBoxDecoys.Checked, radioShuffleDecoys.Enabled && radioShuffleDecoys.Checked, checkBoxMProphet.Checked);
        }
        
        #endregion
        
        #region Reports

        private void SetInitialReportSettings(SkylineBatchConfig config)
        {
            if (_action == ConfigAction.Add)
                return;

            foreach (var report in config.ReportSettings.Reports)
            {
                _newReportList.Add(report);
                gridReportSettings.Rows.Add(report.AsObjectArray());
            }
        }

        private void btnAddReport_Click(object sender, EventArgs e)
        {
            ProgramLog.LogInfo(Resources.SkylineBatchConfigForm_btnAddReport_Click_Creating_new_report_);
            ShowAddReportDialog(_newReportList.Count);
        }

        private void ShowAddReportDialog(int addingIndex, ReportInfo editingReport = null)
        {
            var addReportsForm = new ReportsAddForm(_mainControl, editingReport);
            var addReportResult = addReportsForm.ShowDialog();

            if (addReportResult == DialogResult.OK)
            {
                var newReportInfo = addReportsForm.NewReportInfo;
                if (addingIndex < _newReportList.Count) // existing report was edited
                {
                    _newReportList.RemoveAt(addingIndex);
                    gridReportSettings.Rows.RemoveAt(addingIndex);
                }
                _newReportList.Insert(addingIndex,newReportInfo);
                gridReportSettings.Rows.Insert(addingIndex, newReportInfo.AsObjectArray());
            }
        }

        private void btnEditReport_Click(object sender, EventArgs e)
        {
            ProgramLog.LogInfo(Resources.SkylineBatchConfigForm_btnEditReport_Click_Editing_report_);
            var indexSelected = gridReportSettings.SelectedRows[0].Index;
            var editingReport = _newReportList.Count > indexSelected ? _newReportList[indexSelected] : null;
            ShowAddReportDialog(indexSelected, editingReport);
        }

        private void btnDeleteReport_Click(object sender, EventArgs e)
        {
            var indexToDelete = gridReportSettings.SelectedRows[0].Index;
            _newReportList.RemoveAt(indexToDelete);
            gridReportSettings.Rows.RemoveAt(indexToDelete);

        }

        private void gridReportSettings_SelectionChanged(object sender, EventArgs e)
        {
            if (_isBusy)
                gridReportSettings.ClearSelection();
            var selectedRows = gridReportSettings.SelectedRows;
            btnEditReport.Enabled = selectedRows.Count > 0;
            btnDeleteReport.Enabled = selectedRows.Count > 0 && selectedRows[0].Index < _newReportList.Count;

        }

        #endregion
        
        #region Skyline Settings
        
        private void InitSkylineTab(SkylineBatchConfig config)
        {
            if (!_canEditSkylineSettings) return;
<<<<<<< HEAD

            if (config != null)
                _skylineTypeControl = new SkylineTypeControl(config.UsesSkyline, config.UsesSkylineDaily, config.UsesCustomSkylinePath, config.SkylineSettings.CmdPath);
            else
                _skylineTypeControl = new SkylineTypeControl(true,false, false, "C:\\Program Files\\Skyline");

=======
            if (config != null)
                _skylineTypeControl = new SkylineTypeControl(config.UsesSkyline, config.UsesSkylineDaily, config.UsesCustomSkylinePath, config.SkylineSettings.CmdPath);
            else
            {
                // Default to the first existing Skyline installation (Skyline, Skyline-daily, custom path)
                _skylineTypeControl = new SkylineTypeControl();
            }
>>>>>>> af6099df
            _skylineTypeControl.Dock = DockStyle.Fill;
            _skylineTypeControl.Show();
            panelSkylineSettings.Controls.Add(_skylineTypeControl);
        }
        
        private SkylineSettings GetSkylineSettingsFromUi()
        {
            if (!_canEditSkylineSettings)
                return new SkylineSettings(SkylineType.Local);
            
            return new SkylineSettings(_skylineTypeControl.Type, _skylineTypeControl.CommandPath);
        }

        #endregion
        
        #region Save config

        private void btnSaveConfig_Click(object sender, EventArgs e)
        {
            Save();
        }

        private SkylineBatchConfig GetConfigFromUi()
        {
            var name = textConfigName.Text;
            var enabled = _action == ConfigAction.Edit ? _initialEnabled : true;
            var mainSettings = GetMainSettingsFromUi();
            var fileSettings = GetFileSettingsFromUi();
            var reportSettings = new ReportSettings(_newReportList);
            var skylineSettings = GetSkylineSettingsFromUi();
            return new SkylineBatchConfig(name, enabled, DateTime.Now, mainSettings, fileSettings, reportSettings, skylineSettings);
        }

        private void Save()
        {
            try
            {
                //throws ArgumentException if any fields are invalid
                var newConfig = GetConfigFromUi();
                //throws ArgumentException if config has a duplicate name
                _mainControl.TryExecuteOperation(_action, newConfig);
            }
            catch (ArgumentException e)
            {
                ShowErrorDialog(e.Message);
                return;
            }

            Close();
        }

        private void ShowErrorDialog(string message)
        {
            AlertDlg.ShowError(this, Program.AppName(), message);
        }
        
        #endregion
    }
}
<|MERGE_RESOLUTION|>--- conflicted
+++ resolved
@@ -1,380 +1,352 @@
-﻿/*
- * Original author: Ali Marsh <alimarsh .at. uw.edu>,
- *                  MacCoss Lab, Department of Genome Sciences, UW
- * Copyright 2020 University of Washington - Seattle, WA
- * 
- * Licensed under the Apache License, Version 2.0 (the "License");
- * you may not use this file except in compliance with the License.
- * You may obtain a copy of the License at
- *
- *     http://www.apache.org/licenses/LICENSE-2.0
- *
- * Unless required by applicable law or agreed to in writing, software
- * distributed under the License is distributed on an "AS IS" BASIS,
- * WITHOUT WARRANTIES OR CONDITIONS OF ANY KIND, either express or implied.
- * See the License for the specific language governing permissions and
- * limitations under the License.
- */
-
-using System;
-using System.Collections.Generic;
-using System.Diagnostics;
-using System.IO;
-using System.Windows.Forms;
-using SharedBatch;
-using SkylineBatch.Properties;
-
-namespace SkylineBatch
-{
-    public partial class SkylineBatchConfigForm : Form
-    {
-        // Allows a user to create a new configuration and add it to the list of configurations,
-        // or replace an existing configuration.
-        // Running configurations cannot be replaced, and will be opened in a read only mode.
-        
-        private readonly IMainUiControl _mainControl;
-        private readonly bool _initialEnabled;
-        private readonly bool _isBusy;
-        private readonly ConfigAction _action;
-        private readonly List<ReportInfo> _newReportList;
-        private readonly bool _canEditSkylineSettings;
-
-        private SkylineTypeControl _skylineTypeControl;
-        private string _lastEnteredPath;
-
-        public SkylineBatchConfigForm(IMainUiControl mainControl, SkylineBatchConfig config, ConfigAction action, bool isBusy)
-        {
-            InitializeComponent();
-            _action = action;
-            _newReportList = new List<ReportInfo>();
-
-            _mainControl = mainControl;
-<<<<<<< HEAD
-            _initialEnabled = config?.Enabled ?? false;
-=======
-            if (config != null) 
-                _initialEnabled = config.Enabled;
->>>>>>> af6099df
-            _isBusy = isBusy;
-
-            _canEditSkylineSettings = !SkylineInstallations.HasLocalSkylineCmd;
-            if (!_canEditSkylineSettings)
-                tabsConfig.TabPages[2].Hide();
-            
-            InitInputFieldsFromConfig(config);
-            lblConfigRunning.Hide();
-
-            if (isBusy)
-            {
-                lblConfigRunning.Show();
-                btnSaveConfig.Hide(); // save and cancel buttons are replaced with OK button
-                btnCancelConfig.Hide();
-                btnOkConfig.Show();
-                AcceptButton = btnOkConfig;
-                DisableUserInputs();
-            }
-
-            ActiveControl = textConfigName;
-        }
-
-        private void InitInputFieldsFromConfig(SkylineBatchConfig config)
-        {
-<<<<<<< HEAD
-            InitSkylineTab(config);
-=======
-            SetInitialSkylineSettings(config);
-
->>>>>>> af6099df
-            if (config == null)
-                return;
-            _lastEnteredPath = config.MainSettings.TemplateFilePath;
-            textConfigName.Text = _action == ConfigAction.Add ? string.Empty : config.Name;
-            textConfigName.TextChanged += textConfigName_TextChanged;
-            // Initialize UI input values using config
-            SetInitialMainSettings(config);
-            SetInitialFileSettings(config);
-            SetInitialReportSettings(config);
-        }
-
-        public void DisableUserInputs(Control parentControl = null)
-        {
-            if (parentControl == null) parentControl = Controls[0];
-
-            if (parentControl is TextBoxBase @base)
-                @base.ReadOnly = true;
-            if (parentControl is ButtonBase buttonBase && !buttonBase.Text.Equals(btnOkConfig.Text))
-                buttonBase.Enabled = false;
-            if (parentControl is ToolStrip strip)
-                strip.Enabled = false;
-
-            foreach (Control control in parentControl.Controls)
-            {
-                DisableUserInputs(control);
-            }
-        }
-        
-        #region Edit main settings
-
-        private void SetInitialMainSettings(SkylineBatchConfig config)
-        {
-            var mainSettings = config.MainSettings;
-            textAnalysisPath.Text = mainSettings.AnalysisFolderPath;
-            textNamingPattern.Text = mainSettings.ReplicateNamingPattern;
-            if (_action == ConfigAction.Add)
-            {
-                textAnalysisPath.Text = Path.GetDirectoryName(mainSettings.AnalysisFolderPath) + @"\";
-                textNamingPattern.Text = string.Empty;
-            }
-
-            textSkylinePath.Text = mainSettings.TemplateFilePath;
-            textDataPath.Text = mainSettings.DataFolderPath;
-        }
-
-        private MainSettings GetMainSettingsFromUi()
-        {
-            var templateFilePath = textSkylinePath.Text;
-            var analysisFolderPath = textAnalysisPath.Text;
-            var dataFolderPath = textDataPath.Text;
-            var replicateNamingPattern = textNamingPattern.Text;
-            return new MainSettings(templateFilePath, analysisFolderPath, dataFolderPath, replicateNamingPattern);
-        }
-
-        private void textConfigName_TextChanged(object sender, EventArgs e)
-        {
-            if (!string.IsNullOrEmpty(textAnalysisPath.Text))
-            {
-                var parentPath = Path.GetDirectoryName(textAnalysisPath.Text);
-                textAnalysisPath.Text = Path.Combine(parentPath ?? string.Empty, textConfigName.Text);
-            }
-
-        }
-
-        private void btnSkylineFilePath_Click(object sender, EventArgs e)
-        {
-            OpenFileDialog openDialog = new OpenFileDialog();
-            openDialog.Filter = TextUtil.FILTER_SKY;
-<<<<<<< HEAD
-            openDialog.InitialDirectory = TextUtil.GetInitialDirectory(textSkylinePath.Text, _lastEnteredPath);
-            if (openDialog.ShowDialog() == DialogResult.OK)
-            {
-=======
-            try
-            {
-                openDialog.InitialDirectory = Path.GetDirectoryName(textSkylinePath.Text);
-            }
-            catch (Exception)
-            {
-                // Accept the default directory
-            }
-            if (openDialog.ShowDialog()== DialogResult.OK)
->>>>>>> af6099df
-                textSkylinePath.Text = openDialog.FileName;
-                _lastEnteredPath = openDialog.FileName;
-            }
-        }
-
-        private void btnAnalysisFilePath_Click(object sender, EventArgs e)
-        {
-            OpenFolder(textAnalysisPath);
-        }
-
-        private void btnDataPath_Click(object sender, EventArgs e)
-        {
-            OpenFolder(textDataPath);
-        }
-
-        private void OpenFolder(TextBox textbox)
-        {
-            var dialog = new FolderBrowserDialog();
-            var initialPath = TextUtil.GetInitialDirectory(textbox.Text, _lastEnteredPath);
-            dialog.SelectedPath = initialPath;
-            DialogResult result = dialog.ShowDialog();
-            if (result == DialogResult.OK)
-            {
-                textbox.Text = dialog.SelectedPath;
-                _lastEnteredPath = dialog.SelectedPath;
-            }
-        }
-
-        private void linkLabelRegex_LinkClicked(object sender, LinkLabelLinkClickedEventArgs e)
-        {
-            Process.Start("http://www.regular-expressions.info/reference.html");
-        }
-
-        #endregion
-        
-        #region File Settings
-
-        private void SetInitialFileSettings(SkylineBatchConfig config)
-        {
-            if (config.FileSettings.MsOneResolvingPower != null)
-                textMsOneResolvingPower.Text = config.FileSettings.MsOneResolvingPower;
-            if (config.FileSettings.MsMsResolvingPower != null)
-                textMsMsResolvingPower.Text = config.FileSettings.MsMsResolvingPower;
-            if (config.FileSettings.RetentionTime != null)
-                textRetentionTime.Text = config.FileSettings.RetentionTime;
-            checkBoxDecoys.Checked = config.FileSettings.AddDecoys;
-            radioShuffleDecoys.Checked = config.FileSettings.ShuffleDecoys;
-            checkBoxMProphet.Checked = config.FileSettings.TrainMProphet;
-        }
-
-        private void checkBoxDecoys_CheckedChanged(object sender, EventArgs e)
-        {
-            radioShuffleDecoys.Enabled = checkBoxDecoys.Checked;
-            radioReverseDecoys.Enabled = checkBoxDecoys.Checked;
-        }
-
-        private FileSettings GetFileSettingsFromUi()
-        {
-            return new FileSettings(textMsOneResolvingPower.Text, textMsMsResolvingPower.Text, textRetentionTime.Text, 
-                checkBoxDecoys.Checked, radioShuffleDecoys.Enabled && radioShuffleDecoys.Checked, checkBoxMProphet.Checked);
-        }
-        
-        #endregion
-        
-        #region Reports
-
-        private void SetInitialReportSettings(SkylineBatchConfig config)
-        {
-            if (_action == ConfigAction.Add)
-                return;
-
-            foreach (var report in config.ReportSettings.Reports)
-            {
-                _newReportList.Add(report);
-                gridReportSettings.Rows.Add(report.AsObjectArray());
-            }
-        }
-
-        private void btnAddReport_Click(object sender, EventArgs e)
-        {
-            ProgramLog.LogInfo(Resources.SkylineBatchConfigForm_btnAddReport_Click_Creating_new_report_);
-            ShowAddReportDialog(_newReportList.Count);
-        }
-
-        private void ShowAddReportDialog(int addingIndex, ReportInfo editingReport = null)
-        {
-            var addReportsForm = new ReportsAddForm(_mainControl, editingReport);
-            var addReportResult = addReportsForm.ShowDialog();
-
-            if (addReportResult == DialogResult.OK)
-            {
-                var newReportInfo = addReportsForm.NewReportInfo;
-                if (addingIndex < _newReportList.Count) // existing report was edited
-                {
-                    _newReportList.RemoveAt(addingIndex);
-                    gridReportSettings.Rows.RemoveAt(addingIndex);
-                }
-                _newReportList.Insert(addingIndex,newReportInfo);
-                gridReportSettings.Rows.Insert(addingIndex, newReportInfo.AsObjectArray());
-            }
-        }
-
-        private void btnEditReport_Click(object sender, EventArgs e)
-        {
-            ProgramLog.LogInfo(Resources.SkylineBatchConfigForm_btnEditReport_Click_Editing_report_);
-            var indexSelected = gridReportSettings.SelectedRows[0].Index;
-            var editingReport = _newReportList.Count > indexSelected ? _newReportList[indexSelected] : null;
-            ShowAddReportDialog(indexSelected, editingReport);
-        }
-
-        private void btnDeleteReport_Click(object sender, EventArgs e)
-        {
-            var indexToDelete = gridReportSettings.SelectedRows[0].Index;
-            _newReportList.RemoveAt(indexToDelete);
-            gridReportSettings.Rows.RemoveAt(indexToDelete);
-
-        }
-
-        private void gridReportSettings_SelectionChanged(object sender, EventArgs e)
-        {
-            if (_isBusy)
-                gridReportSettings.ClearSelection();
-            var selectedRows = gridReportSettings.SelectedRows;
-            btnEditReport.Enabled = selectedRows.Count > 0;
-            btnDeleteReport.Enabled = selectedRows.Count > 0 && selectedRows[0].Index < _newReportList.Count;
-
-        }
-
-        #endregion
-        
-        #region Skyline Settings
-        
-        private void InitSkylineTab(SkylineBatchConfig config)
-        {
-            if (!_canEditSkylineSettings) return;
-<<<<<<< HEAD
-
-            if (config != null)
-                _skylineTypeControl = new SkylineTypeControl(config.UsesSkyline, config.UsesSkylineDaily, config.UsesCustomSkylinePath, config.SkylineSettings.CmdPath);
-            else
-                _skylineTypeControl = new SkylineTypeControl(true,false, false, "C:\\Program Files\\Skyline");
-
-=======
-            if (config != null)
-                _skylineTypeControl = new SkylineTypeControl(config.UsesSkyline, config.UsesSkylineDaily, config.UsesCustomSkylinePath, config.SkylineSettings.CmdPath);
-            else
-            {
-                // Default to the first existing Skyline installation (Skyline, Skyline-daily, custom path)
-                _skylineTypeControl = new SkylineTypeControl();
-            }
->>>>>>> af6099df
-            _skylineTypeControl.Dock = DockStyle.Fill;
-            _skylineTypeControl.Show();
-            panelSkylineSettings.Controls.Add(_skylineTypeControl);
-        }
-        
-        private SkylineSettings GetSkylineSettingsFromUi()
-        {
-            if (!_canEditSkylineSettings)
-                return new SkylineSettings(SkylineType.Local);
-            
-            return new SkylineSettings(_skylineTypeControl.Type, _skylineTypeControl.CommandPath);
-        }
-
-        #endregion
-        
-        #region Save config
-
-        private void btnSaveConfig_Click(object sender, EventArgs e)
-        {
-            Save();
-        }
-
-        private SkylineBatchConfig GetConfigFromUi()
-        {
-            var name = textConfigName.Text;
-            var enabled = _action == ConfigAction.Edit ? _initialEnabled : true;
-            var mainSettings = GetMainSettingsFromUi();
-            var fileSettings = GetFileSettingsFromUi();
-            var reportSettings = new ReportSettings(_newReportList);
-            var skylineSettings = GetSkylineSettingsFromUi();
-            return new SkylineBatchConfig(name, enabled, DateTime.Now, mainSettings, fileSettings, reportSettings, skylineSettings);
-        }
-
-        private void Save()
-        {
-            try
-            {
-                //throws ArgumentException if any fields are invalid
-                var newConfig = GetConfigFromUi();
-                //throws ArgumentException if config has a duplicate name
-                _mainControl.TryExecuteOperation(_action, newConfig);
-            }
-            catch (ArgumentException e)
-            {
-                ShowErrorDialog(e.Message);
-                return;
-            }
-
-            Close();
-        }
-
-        private void ShowErrorDialog(string message)
-        {
-            AlertDlg.ShowError(this, Program.AppName(), message);
-        }
-        
-        #endregion
-    }
-}
+﻿/*
+ * Original author: Ali Marsh <alimarsh .at. uw.edu>,
+ *                  MacCoss Lab, Department of Genome Sciences, UW
+ * Copyright 2020 University of Washington - Seattle, WA
+ * 
+ * Licensed under the Apache License, Version 2.0 (the "License");
+ * you may not use this file except in compliance with the License.
+ * You may obtain a copy of the License at
+ *
+ *     http://www.apache.org/licenses/LICENSE-2.0
+ *
+ * Unless required by applicable law or agreed to in writing, software
+ * distributed under the License is distributed on an "AS IS" BASIS,
+ * WITHOUT WARRANTIES OR CONDITIONS OF ANY KIND, either express or implied.
+ * See the License for the specific language governing permissions and
+ * limitations under the License.
+ */
+
+using System;
+using System.Collections.Generic;
+using System.Diagnostics;
+using System.IO;
+using System.Windows.Forms;
+using SharedBatch;
+using SkylineBatch.Properties;
+
+namespace SkylineBatch
+{
+    public partial class SkylineBatchConfigForm : Form
+    {
+        // Allows a user to create a new configuration and add it to the list of configurations,
+        // or replace an existing configuration.
+        // Running configurations cannot be replaced, and will be opened in a read only mode.
+        
+        private readonly IMainUiControl _mainControl;
+        private readonly bool _initialEnabled;
+        private readonly bool _isBusy;
+        private readonly ConfigAction _action;
+        private readonly List<ReportInfo> _newReportList;
+        private readonly bool _canEditSkylineSettings;
+
+        private SkylineTypeControl _skylineTypeControl;
+        private string _lastEnteredPath;
+
+        public SkylineBatchConfigForm(IMainUiControl mainControl, SkylineBatchConfig config, ConfigAction action, bool isBusy)
+        {
+            InitializeComponent();
+            _action = action;
+            _newReportList = new List<ReportInfo>();
+
+            _mainControl = mainControl;
+            if (config != null) 
+                _initialEnabled = config.Enabled;
+            _isBusy = isBusy;
+
+            _canEditSkylineSettings = !SkylineInstallations.HasLocalSkylineCmd;
+            if (!_canEditSkylineSettings)
+                tabsConfig.TabPages[2].Hide();
+            
+            InitInputFieldsFromConfig(config);
+            lblConfigRunning.Hide();
+
+            if (isBusy)
+            {
+                lblConfigRunning.Show();
+                btnSaveConfig.Hide(); // save and cancel buttons are replaced with OK button
+                btnCancelConfig.Hide();
+                btnOkConfig.Show();
+                AcceptButton = btnOkConfig;
+                DisableUserInputs();
+            }
+
+            ActiveControl = textConfigName;
+        }
+
+        private void InitInputFieldsFromConfig(SkylineBatchConfig config)
+        {
+            InitSkylineTab(config);
+            if (config == null)
+                return;
+            _lastEnteredPath = config.MainSettings.TemplateFilePath;
+            textConfigName.Text = _action == ConfigAction.Add ? string.Empty : config.Name;
+            textConfigName.TextChanged += textConfigName_TextChanged;
+            // Initialize UI input values using config
+            SetInitialMainSettings(config);
+            SetInitialFileSettings(config);
+            SetInitialReportSettings(config);
+        }
+
+        public void DisableUserInputs(Control parentControl = null)
+        {
+            if (parentControl == null) parentControl = Controls[0];
+
+            if (parentControl is TextBoxBase @base)
+                @base.ReadOnly = true;
+            if (parentControl is ButtonBase buttonBase && !buttonBase.Text.Equals(btnOkConfig.Text))
+                buttonBase.Enabled = false;
+            if (parentControl is ToolStrip strip)
+                strip.Enabled = false;
+
+            foreach (Control control in parentControl.Controls)
+            {
+                DisableUserInputs(control);
+            }
+        }
+        
+        #region Edit main settings
+
+        private void SetInitialMainSettings(SkylineBatchConfig config)
+        {
+            var mainSettings = config.MainSettings;
+            textAnalysisPath.Text = mainSettings.AnalysisFolderPath;
+            textNamingPattern.Text = mainSettings.ReplicateNamingPattern;
+            if (_action == ConfigAction.Add)
+            {
+                textAnalysisPath.Text = Path.GetDirectoryName(mainSettings.AnalysisFolderPath) + @"\";
+                textNamingPattern.Text = string.Empty;
+            }
+
+            textSkylinePath.Text = mainSettings.TemplateFilePath;
+            textDataPath.Text = mainSettings.DataFolderPath;
+        }
+
+        private MainSettings GetMainSettingsFromUi()
+        {
+            var templateFilePath = textSkylinePath.Text;
+            var analysisFolderPath = textAnalysisPath.Text;
+            var dataFolderPath = textDataPath.Text;
+            var replicateNamingPattern = textNamingPattern.Text;
+            return new MainSettings(templateFilePath, analysisFolderPath, dataFolderPath, replicateNamingPattern);
+        }
+
+        private void textConfigName_TextChanged(object sender, EventArgs e)
+        {
+            if (!string.IsNullOrEmpty(textAnalysisPath.Text))
+            {
+                var parentPath = Path.GetDirectoryName(textAnalysisPath.Text);
+                textAnalysisPath.Text = Path.Combine(parentPath ?? string.Empty, textConfigName.Text);
+            }
+
+        }
+
+        private void btnSkylineFilePath_Click(object sender, EventArgs e)
+        {
+            OpenFileDialog openDialog = new OpenFileDialog();
+            openDialog.Filter = TextUtil.FILTER_SKY;
+            openDialog.InitialDirectory = TextUtil.GetInitialDirectory(textSkylinePath.Text, _lastEnteredPath);
+            if (openDialog.ShowDialog() == DialogResult.OK)
+            {
+                textSkylinePath.Text = openDialog.FileName;
+                _lastEnteredPath = openDialog.FileName;
+            }
+        }
+
+        private void btnAnalysisFilePath_Click(object sender, EventArgs e)
+        {
+            OpenFolder(textAnalysisPath);
+        }
+
+        private void btnDataPath_Click(object sender, EventArgs e)
+        {
+            OpenFolder(textDataPath);
+        }
+
+        private void OpenFolder(TextBox textbox)
+        {
+            var dialog = new FolderBrowserDialog();
+            var initialPath = TextUtil.GetInitialDirectory(textbox.Text, _lastEnteredPath);
+            dialog.SelectedPath = initialPath;
+            DialogResult result = dialog.ShowDialog();
+            if (result == DialogResult.OK)
+            {
+                textbox.Text = dialog.SelectedPath;
+                _lastEnteredPath = dialog.SelectedPath;
+            }
+        }
+
+        private void linkLabelRegex_LinkClicked(object sender, LinkLabelLinkClickedEventArgs e)
+        {
+            Process.Start("http://www.regular-expressions.info/reference.html");
+        }
+
+        #endregion
+        
+        #region File Settings
+
+        private void SetInitialFileSettings(SkylineBatchConfig config)
+        {
+            if (config.FileSettings.MsOneResolvingPower != null)
+                textMsOneResolvingPower.Text = config.FileSettings.MsOneResolvingPower;
+            if (config.FileSettings.MsMsResolvingPower != null)
+                textMsMsResolvingPower.Text = config.FileSettings.MsMsResolvingPower;
+            if (config.FileSettings.RetentionTime != null)
+                textRetentionTime.Text = config.FileSettings.RetentionTime;
+            checkBoxDecoys.Checked = config.FileSettings.AddDecoys;
+            radioShuffleDecoys.Checked = config.FileSettings.ShuffleDecoys;
+            checkBoxMProphet.Checked = config.FileSettings.TrainMProphet;
+        }
+
+        private void checkBoxDecoys_CheckedChanged(object sender, EventArgs e)
+        {
+            radioShuffleDecoys.Enabled = checkBoxDecoys.Checked;
+            radioReverseDecoys.Enabled = checkBoxDecoys.Checked;
+        }
+
+        private FileSettings GetFileSettingsFromUi()
+        {
+            return new FileSettings(textMsOneResolvingPower.Text, textMsMsResolvingPower.Text, textRetentionTime.Text, 
+                checkBoxDecoys.Checked, radioShuffleDecoys.Enabled && radioShuffleDecoys.Checked, checkBoxMProphet.Checked);
+        }
+        
+        #endregion
+        
+        #region Reports
+
+        private void SetInitialReportSettings(SkylineBatchConfig config)
+        {
+            if (_action == ConfigAction.Add)
+                return;
+
+            foreach (var report in config.ReportSettings.Reports)
+            {
+                _newReportList.Add(report);
+                gridReportSettings.Rows.Add(report.AsObjectArray());
+            }
+        }
+
+        private void btnAddReport_Click(object sender, EventArgs e)
+        {
+            ProgramLog.LogInfo(Resources.SkylineBatchConfigForm_btnAddReport_Click_Creating_new_report_);
+            ShowAddReportDialog(_newReportList.Count);
+        }
+
+        private void ShowAddReportDialog(int addingIndex, ReportInfo editingReport = null)
+        {
+            var addReportsForm = new ReportsAddForm(_mainControl, editingReport);
+            var addReportResult = addReportsForm.ShowDialog();
+
+            if (addReportResult == DialogResult.OK)
+            {
+                var newReportInfo = addReportsForm.NewReportInfo;
+                if (addingIndex < _newReportList.Count) // existing report was edited
+                {
+                    _newReportList.RemoveAt(addingIndex);
+                    gridReportSettings.Rows.RemoveAt(addingIndex);
+                }
+                _newReportList.Insert(addingIndex,newReportInfo);
+                gridReportSettings.Rows.Insert(addingIndex, newReportInfo.AsObjectArray());
+            }
+        }
+
+        private void btnEditReport_Click(object sender, EventArgs e)
+        {
+            ProgramLog.LogInfo(Resources.SkylineBatchConfigForm_btnEditReport_Click_Editing_report_);
+            var indexSelected = gridReportSettings.SelectedRows[0].Index;
+            var editingReport = _newReportList.Count > indexSelected ? _newReportList[indexSelected] : null;
+            ShowAddReportDialog(indexSelected, editingReport);
+        }
+
+        private void btnDeleteReport_Click(object sender, EventArgs e)
+        {
+            var indexToDelete = gridReportSettings.SelectedRows[0].Index;
+            _newReportList.RemoveAt(indexToDelete);
+            gridReportSettings.Rows.RemoveAt(indexToDelete);
+
+        }
+
+        private void gridReportSettings_SelectionChanged(object sender, EventArgs e)
+        {
+            if (_isBusy)
+                gridReportSettings.ClearSelection();
+            var selectedRows = gridReportSettings.SelectedRows;
+            btnEditReport.Enabled = selectedRows.Count > 0;
+            btnDeleteReport.Enabled = selectedRows.Count > 0 && selectedRows[0].Index < _newReportList.Count;
+
+        }
+
+        #endregion
+        
+        #region Skyline Settings
+        
+        private void InitSkylineTab(SkylineBatchConfig config)
+        {
+            if (!_canEditSkylineSettings) return;
+
+            if (config != null)
+                _skylineTypeControl = new SkylineTypeControl(config.UsesSkyline, config.UsesSkylineDaily, config.UsesCustomSkylinePath, config.SkylineSettings.CmdPath);
+            else
+            {
+                // Default to the first existing Skyline installation (Skyline, Skyline-daily, custom path)
+                _skylineTypeControl = new SkylineTypeControl();
+            }
+
+            _skylineTypeControl.Dock = DockStyle.Fill;
+            _skylineTypeControl.Show();
+            panelSkylineSettings.Controls.Add(_skylineTypeControl);
+        }
+        
+        private SkylineSettings GetSkylineSettingsFromUi()
+        {
+            if (!_canEditSkylineSettings)
+                return new SkylineSettings(SkylineType.Local);
+            
+            return new SkylineSettings(_skylineTypeControl.Type, _skylineTypeControl.CommandPath);
+        }
+
+        #endregion
+        
+        #region Save config
+
+        private void btnSaveConfig_Click(object sender, EventArgs e)
+        {
+            Save();
+        }
+
+        private SkylineBatchConfig GetConfigFromUi()
+        {
+            var name = textConfigName.Text;
+            var enabled = _action == ConfigAction.Edit ? _initialEnabled : true;
+            var mainSettings = GetMainSettingsFromUi();
+            var fileSettings = GetFileSettingsFromUi();
+            var reportSettings = new ReportSettings(_newReportList);
+            var skylineSettings = GetSkylineSettingsFromUi();
+            return new SkylineBatchConfig(name, enabled, DateTime.Now, mainSettings, fileSettings, reportSettings, skylineSettings);
+        }
+
+        private void Save()
+        {
+            try
+            {
+                //throws ArgumentException if any fields are invalid
+                var newConfig = GetConfigFromUi();
+                //throws ArgumentException if config has a duplicate name
+                _mainControl.TryExecuteOperation(_action, newConfig);
+            }
+            catch (ArgumentException e)
+            {
+                ShowErrorDialog(e.Message);
+                return;
+            }
+
+            Close();
+        }
+
+        private void ShowErrorDialog(string message)
+        {
+            AlertDlg.ShowError(this, Program.AppName(), message);
+        }
+        
+        #endregion
+    }
+}