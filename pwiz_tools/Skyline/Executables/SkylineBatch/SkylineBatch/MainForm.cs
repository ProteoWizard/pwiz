﻿/*
 * Original author: Ali Marsh <alimarsh .at. uw.edu>,
 *                  MacCoss Lab, Department of Genome Sciences, UW
 * Copyright 2020 University of Washington - Seattle, WA
 * 
 * Licensed under the Apache License, Version 2.0 (the "License");
 * you may not use this file except in compliance with the License.
 * You may obtain a copy of the License at
 *
 *     http://www.apache.org/licenses/LICENSE-2.0
 *
 * Unless required by applicable law or agreed to in writing, software
 * distributed under the License is distributed on an "AS IS" BASIS,
 * WITHOUT WARRANTIES OR CONDITIONS OF ANY KIND, either express or implied.
 * See the License for the specific language governing permissions and
 * limitations under the License.
 */

using System;
using System.Collections.Generic;
using System.Diagnostics;
using System.Drawing;
using System.IO;
using System.Threading.Tasks;
using System.Windows.Forms;
using SharedBatch;
using SkylineBatch.Properties;

namespace SkylineBatch
{
    public partial class MainForm : Form, IMainUiControl
    {

        private readonly SkylineBatchConfigManager _configManager;
        private readonly Logger _skylineBatchLogger;
        private readonly RDirectorySelector _rDirectorySelector;
        private bool _loaded;
        private readonly ColumnWidthCalculator _listViewColumnWidths;
        private bool _showRefineStep;

        public MainForm(string openFile)
        {
            InitializeComponent();
            Icon = Program.Icon();
            var roamingFolder = Environment.GetFolderPath(Environment.SpecialFolder.ApplicationData);
            var localFolder = Path.Combine(Path.GetDirectoryName(roamingFolder) ?? throw new InvalidOperationException(), "local");
            var logPath= Path.Combine(localFolder, Program.AppName(), Program.AppName() + TextUtil.EXT_LOG);
            _skylineBatchLogger = new Logger(logPath, Program.AppName() + TextUtil.EXT_LOG, this);
            _skylineBatchLogger.AddErrorMatch(string.Format(Resources.ConfigRunner_Run_________________________________0____1_________________________________, ".*", RunnerStatus.Error));
            toolStrip1.Items.Insert(3,new ToolStripSeparator());
            _listViewColumnWidths = new ColumnWidthCalculator(listViewConfigs);
            listViewConfigs.ColumnWidthChanged += listViewConfigs_ColumnWidthChanged;
            ProgramLog.Info(Resources.MainForm_MainForm_Loading_configurations_from_saved_settings_);
<<<<<<< HEAD
            _configManager = new SkylineBatchConfigManager(_skylineBatchLogger, this);
            _rDirectorySelector = new RDirectorySelector(this, _configManager);

            UpdateUiConfigurations();
            ListViewSizeChanged();
            UpdateUiLogFiles();

            Shown += ((sender, args) =>
            {
                _loaded = true;
                _rDirectorySelector.AddIfNecassary();
                if (!string.IsNullOrEmpty(openFile))
                    FileOpened(openFile);
=======
            
            _outputLog = new Timer { Interval = 500 };
            _outputLog.Tick += OutputLog;
            _outputLog.Start();

            Shown += ((sender, args) =>
            {
                _configManager = new SkylineBatchConfigManager(_skylineBatchLogger, this);
                _configManager.LoadConfigList();
                _loaded = true;
                UpdateButtonsEnabled();
                _rDirectorySelector = new RDirectorySelector(this, _configManager);
                if (!string.IsNullOrEmpty(openFile))
                    FileOpened(openFile);
                _rDirectorySelector = new RDirectorySelector(this, _configManager);
                ListViewSizeChanged();
                UpdateUiLogFiles();
                UpdateRunBatchSteps();
>>>>>>> 55b1a57d
            });
        }

        private void RunUi(Action action)
        {
            if (!_loaded)
            {
                try
                {
                    action();
                }
                catch (InvalidOperationException)
                {
                }
                return;
            }

            try
            {
                Invoke(action);
            }
            catch (ObjectDisposedException)
            {
            }
            catch (InvalidOperationException)
            {
            }
        }

        #region Manipulating configuration list
        
        private void btnNewConfig_Click(object sender, EventArgs e)
        {
            ProgramLog.Info(Resources.MainForm_btnNewConfig_Click_Creating_a_new_configuration_);
            var initialConfigValues = (SkylineBatchConfig)_configManager.GetLastModified();
            var configForm = new SkylineBatchConfigForm(this, _rDirectorySelector, initialConfigValues, ConfigAction.Add, false, _configManager);
            configForm.ShowDialog();
        }

        public void AssertUniqueConfigName(string newName, bool replacing)
        {
            _configManager.AssertUniqueName(newName, replacing);
        }

        public void AddConfiguration(IConfig config)
        {
            _configManager.UserAddConfig(config);
            UpdateUiConfigurations();
            ListViewSizeChanged();
        }

        public void ReplaceSelectedConfig(IConfig config)
        {
            _configManager.UserReplaceSelected(config);
            UpdateUiConfigurations();
        }

        private void HandleEditEvent(object sender, EventArgs e)
        {
            var configRunner = _configManager.GetSelectedConfigRunner();
            var config = (SkylineBatchConfig)configRunner.GetConfig();
            if (!_configManager.IsSelectedConfigValid())
            {
                if (configRunner.IsRunning()) throw new Exception("Invalid configuration cannot be running.");
                var validateConfigForm = new InvalidConfigSetupForm(this, config, _configManager, _rDirectorySelector);
                validateConfigForm.ShowDialog();

                if (validateConfigForm.DialogResult != DialogResult.OK)
                    return;
            }
            var configForm = new SkylineBatchConfigForm(this, _rDirectorySelector, _configManager.GetSelectedConfig(), ConfigAction.Edit, configRunner.IsBusy(), _configManager);
            configForm.ShowDialog();
        }

        private void btnCopy_Click(object sender, EventArgs e)
        {
            var configForm = new SkylineBatchConfigForm(this, _rDirectorySelector, _configManager.GetSelectedConfig(), ConfigAction.Copy, false, _configManager);
            configForm.ShowDialog();
        }

        public void ReplaceAllSkylineVersions(SkylineSettings skylineSettings)
        {
            try
            {
                skylineSettings.Validate();
            }
            catch (ArgumentException)
            {
                // Only ask to replace Skyline settings if new settings are valid
                return;
            }
            if (DialogResult.Yes ==
                DisplayQuestion(Resources.MainForm_ReplaceAllSkylineVersions_Do_you_want_to_use_this_Skyline_version_for_all_configurations_))
            {
                try
                {
                    _configManager.ReplaceSkylineSettings(skylineSettings);
                }
                catch (ArgumentException e)
                {
                    DisplayError(e.Message);
                }
                UpdateUiConfigurations();
            }
        }

        private void listViewConfigs_ItemCheck(object sender, ItemCheckEventArgs e)
        {
            if (!_loaded) return;
            var success = _configManager.CheckConfigAtIndex(e.Index, out string errorMessage);
            if (!success)
            {
                e.NewValue = e.CurrentValue;
                DisplayError(errorMessage);
                return;
            }
            UpdateRunBatchSteps();
        }

        private void SelectConfig(int index)
        {
            if (index < 0)
            {
                _configManager.DeselectConfig();
                return;
            }
            _configManager.SelectConfig(index);
        }

        private void listViewConfigs_MouseUp(object sender, MouseEventArgs e)
        {
            // Select configuration through _configManager
            var index = listViewConfigs.GetItemAt(e.X, e.Y) != null ? listViewConfigs.GetItemAt(e.X, e.Y).Index : -1;
            SelectConfig(index);
        }
        
        private void listViewConfigs_PreventItemSelectionChanged(object sender, ListViewItemSelectionChangedEventArgs e)
        {
            // Disable automatic item selection - selected configuration set through _configManager
            //      Automatic selection disables red text, can't see invalid configurations
            listViewConfigs.SelectedIndices.Clear();
        }

        private void UpdateButtonsEnabled()
        {
            var configSelected = _configManager.HasSelectedConfig();
            btnEdit.Enabled = configSelected;
            btnCopy.Enabled = configSelected;
            btnUpArrow.Enabled = configSelected && _configManager.SelectedConfig != 0;
            btnDownArrow.Enabled = configSelected && _configManager.SelectedConfig < listViewConfigs.Items.Count - 1;
            btnDelete.Enabled = configSelected;
            btnOpenAnalysis.Enabled = configSelected;
            btnOpenTemplate.Enabled = configSelected;
            btnOpenResults.Enabled = configSelected;
            btnExportConfigs.Enabled = _configManager.HasConfigs();
        }

        private void btnUpArrow_Click(object sender, EventArgs e)
        {
            _configManager.MoveSelectedConfig(true);
            UpdateUiConfigurations();
        }

        private void btnDownArrow_Click(object sender, EventArgs e)
        {
            _configManager.MoveSelectedConfig(false);
            UpdateUiConfigurations();
        }

        private void btnDelete_Click(object sender, EventArgs e)
        {
            _configManager.UserRemoveSelected();
            UpdateUiConfigurations();
            ListViewSizeChanged();
        }

        #endregion

        #region Open File/Folder

        private void btnOpenAnalysis_Click(object sender, EventArgs e)
        {
            var config = _configManager.GetSelectedConfig();
            config.MainSettings.CreateAnalysisFolderIfNonexistent();
            MainFormUtils.OpenFileExplorer(config.Name, _configManager.IsSelectedConfigValid(),
                config.MainSettings.AnalysisFolderPath, Resources.MainForm_btnOpenAnalysis_Click_analysis_folder, this);
        }

        private void btnOpenTemplate_Click(object sender, EventArgs e)
        {
            var config = _configManager.GetSelectedConfig();
            if (!config.MainSettings.Template.Exists())
            {
                DisplayError(string.Format(Resources.MainForm_btnOpenTemplate_Click_The_template_file_for___0___has_not_been_downloaded__Please_run___0___and_try_again_, config.Name));
            }
            if (MainFormUtils.CanOpen(config.Name, _configManager.IsSelectedConfigValid(), config.MainSettings.Template.FilePath,
                Resources.MainForm_btnOpenTemplate_Click_Skyline_template_file, this))
            {
                SkylineInstallations.OpenSkylineFile(config.MainSettings.Template.FilePath, config.SkylineSettings);
            }
        }

        private void btnOpenResults_Click(object sender, EventArgs e)
        {
            var config = _configManager.GetSelectedConfig();
            var resultsFile = config.MainSettings.GetResultsFilePath();

            if (MainFormUtils.CanOpen(config.Name, _configManager.IsSelectedConfigValid(), resultsFile,
                Resources.MainForm_btnOpenResults_Click_Skyline_results_file, this))
            {
                if (File.Exists(resultsFile))
                    SkylineInstallations.OpenSkylineFile(resultsFile, config.SkylineSettings);
                else
                {
                    DisplayError(Resources.MainForm_btnOpenResults_Click_The_Skyline_results_file_for_this_configuration_has_not_been_generated_yet_ + Environment.NewLine +
                                 string.Format(Resources.MainForm_btnOpenResults_Click_Please_run___0___from_step_one_and_try_again_, config.Name));
                }
            }
        }

        #endregion
        
        #region Running configurations

        private void btnRunOptions_Click(object sender, EventArgs e)
        {
            batchRunDropDown.Show(btnRunBatch, new Point(0, btnRunBatch.Height));
        }

        private void batchRunDropDown_ItemClicked(object sender, ToolStripItemClickedEventArgs e)
        {
            int selectedIndex = 0;
            for (int i = 0; i < batchRunDropDown.Items.Count; i++)
            {
                if (batchRunDropDown.Items[i].Text == e.ClickedItem.Text)
                    selectedIndex = i;
            }
            CheckDropDownOption(selectedIndex);
            RunBatch();
        }

        private void CheckDropDownOption(int index)
        {
            for (int i = 0; i < batchRunDropDown.Items.Count; i++)
            {
                ((ToolStripMenuItem)batchRunDropDown.Items[i]).Checked = false;
            }
            ((ToolStripMenuItem)batchRunDropDown.Items[index]).Checked = true;
            btnRunBatch.TextAlign = index == 0 ? ContentAlignment.MiddleCenter : ContentAlignment.MiddleLeft;
            btnRunBatch.Text = batchRunDropDown.Items[index].Text.Insert(1, "&");
        }

        private void btnRunBatch_Click(object sender, EventArgs e)
        {
            RunBatch();
        }

        private void RunBatch()
        {
            var running = false;
            for (int i = 1; i <= batchRunDropDown.Items.Count; i++)
            {
                if (((ToolStripMenuItem)batchRunDropDown.Items[i - 1]).Checked)
                {
                    var stepNumber = i;
                    if (!_showRefineStep && i > 2)
                         stepNumber += 1; // step 3 and 4 become step 4 and 5 when refine step is hidden
                    running = _configManager.StartBatchRun(stepNumber);
                    break;
                }
            }
            // update ui log and switch to log tab
            if (running)
            {
                comboLogList.SelectedIndex = 0;
                tabMain.SelectTab(tabLog);
            }
        }

        private void btnCancel_Click(object sender, EventArgs e)
        {
            _configManager.CancelRunners();
            btnStop.Enabled = false;
            btnLogStop.Enabled = false;
        }

        #endregion
        
        #region Update UI

        // Reload configurations from configManager
        public void UpdateUiConfigurations()
        {
            RunUi(() =>
            {
                ProgramLog.Info("Updating configurations");
                var topItemIndex = listViewConfigs.TopItem != null ? listViewConfigs.TopItem.Index : -1;
                listViewConfigs.ItemCheck -= listViewConfigs_ItemCheck;
                var listViewItems = _configManager.ConfigsListViewItems(listViewConfigs.CreateGraphics());
                listViewConfigs.Items.Clear();
                foreach (var lvi in listViewItems)
                    listViewConfigs.Items.Add(lvi);
                if (topItemIndex != -1 && listViewConfigs.Items.Count > topItemIndex)
                    listViewConfigs.TopItem = listViewConfigs.Items[topItemIndex];
                listViewConfigs.ItemCheck += listViewConfigs_ItemCheck;
                UpdateLabelVisibility();
                UpdateButtonsEnabled();
                UpdateRunBatchSteps();
            });

        }

        // Reload logs in comboLogList
        public void UpdateUiLogFiles()
        {
            RunUi(() =>
            {
                ProgramLog.Info("Updating log files");
                comboLogList.Items.Clear();
                comboLogList.Items.AddRange(_configManager.GetAllLogFiles());
                comboLogList.SelectedIndex = _configManager.SelectedLog;
                btnDeleteLogs.Enabled = _configManager.HasOldLogs();
            });

        }

        public void UpdateRunningButtons(bool canStart, bool canStop)
        {
            RunUi(() =>
            {
                btnRunBatch.Enabled = canStart;
                btnRunOptions.Enabled = btnRunBatch.Enabled;
                btnStop.Enabled = canStop;
                btnLogStop.Enabled = canStop;
            });
        }

        // Toggle label if no configs
        private void UpdateLabelVisibility()
        {
            if (_configManager.HasConfigs())
            {
                lblNoConfigs.Hide();
            }
            else
            {
                lblNoConfigs.Show();
            }
        }

        private void UpdateRunBatchSteps()
        {
            if (_showRefineStep != _configManager.WillRefine())
            {
                _showRefineStep = _configManager.WillRefine();
                var oldChecked = 0;
                for (int i = 0; i < batchRunDropDown.Items.Count; i++)
                {
                    if (((ToolStripMenuItem)batchRunDropDown.Items[i]).Checked)
                    {
                        oldChecked = i;
                        break;
                    }
                }
                    batchRunDropDown.Items.Clear();
                batchRunDropDown.Items.Add(Resources.MainForm_UpdateRunBatchSteps_Run_All_Steps);
                batchRunDropDown.Items.Add(Resources.MainForm_UpdateRunBatchSteps_Run_from_step_2__data_import);
                if (_showRefineStep)
                {
                    batchRunDropDown.Items.Add(Resources.MainForm_UpdateRunBatchSteps_Run_from_step_3__refine_file);
                    batchRunDropDown.Items.Add(Resources.MainForm_UpdateRunBatchSteps_Run_from_step_4__export_reports);
                    batchRunDropDown.Items.Add(Resources.MainForm_UpdateRunBatchSteps_Run_from_step_5__run_R_scripts);
                }
                else
                {
                    batchRunDropDown.Items.Add(Resources.MainForm_UpdateRunBatchSteps_Run_from_step_3__export_reports);
                    batchRunDropDown.Items.Add(Resources.MainForm_UpdateRunBatchSteps_Run_from_step_4__run_R_scripts);
                }

                var newChecked = oldChecked;
                if (oldChecked == 2 && _showRefineStep)
                    newChecked += 1;
                else if (newChecked >= 3)
                    newChecked = _showRefineStep ? oldChecked + 1 : oldChecked - 1;
                
                CheckDropDownOption(newChecked);
            }
        }

        #endregion
        
        #region Import / export

        private void btnImport_Click(object sender, EventArgs e)
        {
            var dialog = new OpenFileDialog();
            dialog.Filter = TextUtil.FILTER_BCFG;
            if (dialog.ShowDialog(this) != DialogResult.OK) return;
            DoImport(dialog.FileName);
        }

        public void FileOpened(string filePath)
        {
            bool importConfigs;
            var inDownloadsFolder = filePath.Contains(FileUtil.DOWNLOADS_FOLDER);
<<<<<<< HEAD
            if (!inDownloadsFolder) // Only show dialog if configs are not in downloads folder
            {
                importConfigs = DialogResult.Yes == DisplayQuestion(string.Format(
                    Resources.MainForm_FileOpenedImport_Do_you_want_to_import_configurations_from__0__,
                    Path.GetFileName(filePath)));
            }
            if (importConfigs || inDownloadsFolder)
                DoImport(filePath);
=======

            RunUi(() =>
            {
                // Only show dialog if configs are not in downloads folder
                importConfigs = inDownloadsFolder || DialogResult.Yes == DisplayQuestion(string.Format(
                    Resources.MainForm_FileOpenedImport_Do_you_want_to_import_configurations_from__0__,
                    Path.GetFileName(filePath)));
                if (importConfigs)
                    DoImport(filePath);
            });
>>>>>>> 55b1a57d
        }

        public DialogResult ShowDownloadedFileForm(string filePath, out string newRootDirectory)
        {
            var fileOpenedForm = new FileOpenedForm(this, filePath, Program.Icon());
            var dialogResult = fileOpenedForm.ShowDialog(this);
            newRootDirectory = fileOpenedForm.NewRootDirectory;
            return dialogResult;
        }

        public void DoImport(string filePath)
        {
            _configManager.Import(filePath, ShowDownloadedFileForm);

            if (!_rDirectorySelector.ShownDialog)
                _rDirectorySelector.AddIfNecassary();
        }

        private void btnExport_Click(object sender, EventArgs e)
        {
            // TODO: This was updated to match the new code Ali added in AutoQC Loader's MainForm. 
            // Needs testing. ShareConfigsForm constructor no longer takes the file extension (.qcfg, .bcfg) as argument
            // so the checks were failing on TeamCity.
            var shareForm = new ShareConfigsForm(this, _configManager, Program.Icon());
            if (shareForm.ShowDialog(this) != DialogResult.OK)
                return;
            var dialog = new SaveFileDialog { Filter = TextUtil.FILTER_BCFG };
            if (dialog.ShowDialog(this) != DialogResult.OK)
                return;
            _configManager.ExportConfigs(dialog.FileName, shareForm.IndiciesToSave);
        }
        
        #endregion
        
        #region Logging

        private bool _isScrolling = true;
        private bool _blockUiLogging = false;

        private void tabLog_Enter(object sender, EventArgs e)
        {
            if (_configManager.SelectedLog == 0)
            {
                // Wait for repaint before logging
                _blockUiLogging = true;
                var timer = new Timer { Interval = 50 };
                timer.Tick += AddScrollToQueue;
                timer.Start();
            }
        }

        private void AddScrollToQueue(object sender, EventArgs e)
        {
            ((Timer) sender).Stop();
            _blockUiLogging = false;
            RunUi(() =>
            {
                // Load log messages since last paint
                UpdateLog();
                ScrollToLogEnd(true);
            });
        }

        private void comboLogList_SelectedIndexChanged(object sender, EventArgs e)
        {
            _configManager.SelectLog(comboLogList.SelectedIndex);
            UpdateLog();
        }

        private async void UpdateLog()
        {
            textBoxLog.Clear();

            var logger = _configManager.GetSelectedLogger();
            try
            {
                await Task.Run(() =>
                {
                    // Read the log contents and display in the log tab.
                    logger.DisplayLog();
                });
            }
            catch (Exception ex)
            {
                DisplayError(ex.Message);
            }
            if (_configManager.SelectedLog == 0)
                ScrollToLogEnd(true);
        }

        private void ScrollToLogEnd(bool forceScroll = false)
        {
            if (forceScroll)
                _isScrolling = true;
            else if(WindowState != FormWindowState.Minimized)
            {
                _isScrolling = textBoxLog.GetPositionFromCharIndex(textBoxLog.Text.Length - 1).Y <=
                               textBoxLog.Height + 30;
            }

            if (_isScrolling)
            {
                RunUi(() =>
                {
                    textBoxLog.SelectionStart = textBoxLog.Text.Length;
                    textBoxLog.ScrollToCaret();
                });
            }
        }

        private void btnDeleteLogs_Click(object sender, EventArgs e)
        {
            var manageLogsForm = new LogForm(_configManager);
            manageLogsForm.ShowDialog();
        }

        private void btnOpenFolder_Click(object sender, EventArgs e)
        {
            var logger = _configManager.GetSelectedLogger();
            var arg = "/select, \"" + logger.GetFile() + "\"";
            Process.Start("explorer.exe", arg);
        }

        public void LogToUi(string name, string text, bool trim)
        {
            RunUi(() =>
            {
                if (_configManager.SelectedLog != 0 || _blockUiLogging) return; // don't log if old log is displayed

                if (trim)
                {
                    TrimDisplayedLog();
                }
                
                textBoxLog.AppendText(text);
                textBoxLog.AppendText(Environment.NewLine);

                ScrollToLogEnd();
            });
        }

        private void TrimDisplayedLog()
        {
            var numLines = textBoxLog.Lines.Length;
            const int buffer = Logger.MaxLogLines / 10;
            if (numLines > Logger.MaxLogLines + buffer)
            {
                var unTruncated = textBoxLog.Text;
                var startIndex = textBoxLog.GetFirstCharIndexFromLine(numLines - Logger.MaxLogLines);
                var message = (_skylineBatchLogger != null)
                    ? string.Format(Resources.Logger_DisplayLog_____Log_truncated_____Full_log_is_in__0_, _skylineBatchLogger.GetFile())
                    : Resources.MainForm_TrimDisplayedLog_____Log_truncated____;
                message += Environment.NewLine;
                textBoxLog.Text = message + unTruncated.Substring(startIndex);
                textBoxLog.SelectionStart = 0;
                textBoxLog.SelectionLength = message.Length;
                textBoxLog.SelectionColor = Color.Red;
            }
        }

        public void LogErrorToUi(string name, string text, bool trim)
        {
            RunUi(() =>
            {
                if (trim)
                {
                    TrimDisplayedLog();
                }

                textBoxLog.SelectionStart = textBoxLog.TextLength;
                textBoxLog.SelectionLength = 0;
                textBoxLog.SelectionColor = Color.Red;
                textBoxLog.AppendText(text);
                textBoxLog.AppendText(Environment.NewLine);
                textBoxLog.SelectionColor = textBoxLog.ForeColor;

                ScrollToLogEnd();
            });
        }

        public void LogLinesToUi(string name, List<string> lines)
        {
            RunUi(() =>
            {
                foreach (var line in lines)
                {
                    textBoxLog.AppendText(line);
                    textBoxLog.AppendText(Environment.NewLine);
                }
            });
        }

        public void LogErrorLinesToUi(string name, List<string> lines)
        {
            RunUi(() =>
            {
                var selectionStart = textBoxLog.SelectionStart;
                foreach (var line in lines)
                {
                    textBoxLog.AppendText(line);
                    textBoxLog.AppendText(Environment.NewLine);
                }

                textBoxLog.Select(selectionStart, textBoxLog.TextLength);
                textBoxLog.SelectionColor = Color.Red;
            });
        }

        public void ClearLog()
        {
            // TODO: ClearLog() was added for AutoQC Loader.  This will have to be implemented here, if needed. 
            throw new NotImplementedException();
        }

        #endregion

        #region Mainform event handlers and errors

        private void MainForm_Resize(object sender, EventArgs e)
        {
            ListViewSizeChanged();
        }

        private void tabConfigs_Enter(object sender, EventArgs e)
        {
            // only toggle paint event when switching to main tab
            tabConfigs.Paint += tabConfigs_Paint;
        }

        private void tabConfigs_Paint(object sender, PaintEventArgs e)
        {
            ListViewSizeChanged();
            tabConfigs.Paint -= tabConfigs_Paint;
        }

        private void ListViewSizeChanged()
        {
            listViewConfigs.ColumnWidthChanged -= listViewConfigs_ColumnWidthChanged;
            _listViewColumnWidths.ListViewContainerResize();
            listViewConfigs.ColumnWidthChanged += listViewConfigs_ColumnWidthChanged;
        }

        private void listViewConfigs_ColumnWidthChanged(object sender, ColumnWidthChangedEventArgs e)
        {
            listViewConfigs.ColumnWidthChanged -= listViewConfigs_ColumnWidthChanged;
            _listViewColumnWidths.WidthsChangedByUser();
            listViewConfigs.ColumnWidthChanged += listViewConfigs_ColumnWidthChanged;
        }
        private void systray_icon_MouseDoubleClick(object sender, MouseEventArgs e)
        {
            Show();
            WindowState = FormWindowState.Normal;
            systray_icon.Visible = false;
        }

        private void MainForm_FormClosing(object sender, FormClosingEventArgs e)
        {
            _configManager.Close();
        }

        public void DisplayError(string message)
        {
            RunUi(() => { AlertDlg.ShowError(this, Program.AppName(), message); });
        }

        public void DisplayWarning(string message)
        {
            RunUi(() => { AlertDlg.ShowWarning(this, Program.AppName(), message); });
        }

        public void DisplayInfo(string message)
        {
            RunUi(() => { AlertDlg.ShowInfo(this, Program.AppName(), message); });
        }

        public void DisplayErrorWithException(string message, Exception exception)
        {
            RunUi(() => { AlertDlg.ShowErrorWithException(this, Program.AppName(), message, exception); });
        }

        public DialogResult DisplayQuestion(string message)
        {
            return AlertDlg.ShowQuestion(this, Program.AppName(), message);
        }

        public DialogResult DisplayLargeOkCancel(string message)
        {
            return AlertDlg.ShowLargeOkCancel(this, Program.AppName(), message);
        }

        #endregion

        #region For Tests

        public int ConfigCount()
        {
            return listViewConfigs.Items.Count;
        }

        public int InvalidConfigCount()
        {
            var count = 0;
            foreach (ListViewItem lvi in listViewConfigs.Items)
                if (lvi.ForeColor == Color.Red)
                    count++;
            return count;
        }

        public bool ConfigRunning(string name)
        {
            foreach (ListViewItem lvi in listViewConfigs.Items)
            {
                if (lvi.Text.Equals(name))
                {
                    return lvi.SubItems[2].Text.Equals("Running");
                }
            }
            throw new Exception("Configuration not found");
        }

        public string SelectedConfigName()
        {
            return _configManager.GetSelectedConfig().GetName();
        }

        public string ConfigName(int index)
        {
            return _configManager.GetConfig(index).GetName();
        }

        public void ClickAdd() => btnNewConfig_Click(new object(), new EventArgs());
        public void ClickEdit() => HandleEditEvent(new object(), new EventArgs());
        public void ClickCopy() => btnCopy_Click(new object(), new EventArgs());
        public void ClickDelete() => btnDelete_Click(new object(), new EventArgs());
        public void ClickUp() => btnUpArrow_Click(new object(), new EventArgs());
        public void ClickDown() => btnDownArrow_Click(new object(), new EventArgs());
        public void ClickShare() => btnExport_Click(new object(), new EventArgs());

        public void ClickRun(int startStep = 0)
        {
            CheckDropDownOption(startStep);
            RunBatch();
        }

        public void ClickConfig(int index) => SelectConfig(index);
        public void ConfigEnabled(int index, bool newValue) => listViewConfigs.Items[index].Checked = newValue;

        #endregion
    }

    // ListView that prevents a double click from toggling checkbox
    class MyListView : ListView
    {
        private bool checkFromDoubleClick;

        protected override void OnItemCheck(ItemCheckEventArgs ice)
        {
            if (this.checkFromDoubleClick)
            {
                ice.NewValue = ice.CurrentValue;
                this.checkFromDoubleClick = false;
            }
            else
                base.OnItemCheck(ice);
        }

        protected override void OnMouseDown(MouseEventArgs e)
        {
            // Is this a double-click?
            if ((e.Button == MouseButtons.Left) && (e.Clicks > 1))
            {
                this.checkFromDoubleClick = true;
            }
            base.OnMouseDown(e);
        }
    }
}
<|MERGE_RESOLUTION|>--- conflicted
+++ resolved
@@ -1,890 +1,819 @@
-﻿/*
- * Original author: Ali Marsh <alimarsh .at. uw.edu>,
- *                  MacCoss Lab, Department of Genome Sciences, UW
- * Copyright 2020 University of Washington - Seattle, WA
- * 
- * Licensed under the Apache License, Version 2.0 (the "License");
- * you may not use this file except in compliance with the License.
- * You may obtain a copy of the License at
- *
- *     http://www.apache.org/licenses/LICENSE-2.0
- *
- * Unless required by applicable law or agreed to in writing, software
- * distributed under the License is distributed on an "AS IS" BASIS,
- * WITHOUT WARRANTIES OR CONDITIONS OF ANY KIND, either express or implied.
- * See the License for the specific language governing permissions and
- * limitations under the License.
- */
-
-using System;
-using System.Collections.Generic;
-using System.Diagnostics;
-using System.Drawing;
-using System.IO;
-using System.Threading.Tasks;
-using System.Windows.Forms;
-using SharedBatch;
-using SkylineBatch.Properties;
-
-namespace SkylineBatch
-{
-    public partial class MainForm : Form, IMainUiControl
-    {
-
-        private readonly SkylineBatchConfigManager _configManager;
-        private readonly Logger _skylineBatchLogger;
-        private readonly RDirectorySelector _rDirectorySelector;
-        private bool _loaded;
-        private readonly ColumnWidthCalculator _listViewColumnWidths;
-        private bool _showRefineStep;
-
-        public MainForm(string openFile)
-        {
-            InitializeComponent();
-            Icon = Program.Icon();
-            var roamingFolder = Environment.GetFolderPath(Environment.SpecialFolder.ApplicationData);
-            var localFolder = Path.Combine(Path.GetDirectoryName(roamingFolder) ?? throw new InvalidOperationException(), "local");
-            var logPath= Path.Combine(localFolder, Program.AppName(), Program.AppName() + TextUtil.EXT_LOG);
-            _skylineBatchLogger = new Logger(logPath, Program.AppName() + TextUtil.EXT_LOG, this);
-            _skylineBatchLogger.AddErrorMatch(string.Format(Resources.ConfigRunner_Run_________________________________0____1_________________________________, ".*", RunnerStatus.Error));
-            toolStrip1.Items.Insert(3,new ToolStripSeparator());
-            _listViewColumnWidths = new ColumnWidthCalculator(listViewConfigs);
-            listViewConfigs.ColumnWidthChanged += listViewConfigs_ColumnWidthChanged;
-            ProgramLog.Info(Resources.MainForm_MainForm_Loading_configurations_from_saved_settings_);
-<<<<<<< HEAD
-            _configManager = new SkylineBatchConfigManager(_skylineBatchLogger, this);
-            _rDirectorySelector = new RDirectorySelector(this, _configManager);
-
-            UpdateUiConfigurations();
-            ListViewSizeChanged();
-            UpdateUiLogFiles();
-
-            Shown += ((sender, args) =>
-            {
-                _loaded = true;
-                _rDirectorySelector.AddIfNecassary();
-                if (!string.IsNullOrEmpty(openFile))
-                    FileOpened(openFile);
-=======
-            
-            _outputLog = new Timer { Interval = 500 };
-            _outputLog.Tick += OutputLog;
-            _outputLog.Start();
-
-            Shown += ((sender, args) =>
-            {
-                _configManager = new SkylineBatchConfigManager(_skylineBatchLogger, this);
-                _configManager.LoadConfigList();
-                _loaded = true;
-                UpdateButtonsEnabled();
-                _rDirectorySelector = new RDirectorySelector(this, _configManager);
-                if (!string.IsNullOrEmpty(openFile))
-                    FileOpened(openFile);
-                _rDirectorySelector = new RDirectorySelector(this, _configManager);
-                ListViewSizeChanged();
-                UpdateUiLogFiles();
-                UpdateRunBatchSteps();
->>>>>>> 55b1a57d
-            });
-        }
-
-        private void RunUi(Action action)
-        {
-            if (!_loaded)
-            {
-                try
-                {
-                    action();
-                }
-                catch (InvalidOperationException)
-                {
-                }
-                return;
-            }
-
-            try
-            {
-                Invoke(action);
-            }
-            catch (ObjectDisposedException)
-            {
-            }
-            catch (InvalidOperationException)
-            {
-            }
-        }
-
-        #region Manipulating configuration list
-        
-        private void btnNewConfig_Click(object sender, EventArgs e)
-        {
-            ProgramLog.Info(Resources.MainForm_btnNewConfig_Click_Creating_a_new_configuration_);
-            var initialConfigValues = (SkylineBatchConfig)_configManager.GetLastModified();
-            var configForm = new SkylineBatchConfigForm(this, _rDirectorySelector, initialConfigValues, ConfigAction.Add, false, _configManager);
-            configForm.ShowDialog();
-        }
-
-        public void AssertUniqueConfigName(string newName, bool replacing)
-        {
-            _configManager.AssertUniqueName(newName, replacing);
-        }
-
-        public void AddConfiguration(IConfig config)
-        {
-            _configManager.UserAddConfig(config);
-            UpdateUiConfigurations();
-            ListViewSizeChanged();
-        }
-
-        public void ReplaceSelectedConfig(IConfig config)
-        {
-            _configManager.UserReplaceSelected(config);
-            UpdateUiConfigurations();
-        }
-
-        private void HandleEditEvent(object sender, EventArgs e)
-        {
-            var configRunner = _configManager.GetSelectedConfigRunner();
-            var config = (SkylineBatchConfig)configRunner.GetConfig();
-            if (!_configManager.IsSelectedConfigValid())
-            {
-                if (configRunner.IsRunning()) throw new Exception("Invalid configuration cannot be running.");
-                var validateConfigForm = new InvalidConfigSetupForm(this, config, _configManager, _rDirectorySelector);
-                validateConfigForm.ShowDialog();
-
-                if (validateConfigForm.DialogResult != DialogResult.OK)
-                    return;
-            }
-            var configForm = new SkylineBatchConfigForm(this, _rDirectorySelector, _configManager.GetSelectedConfig(), ConfigAction.Edit, configRunner.IsBusy(), _configManager);
-            configForm.ShowDialog();
-        }
-
-        private void btnCopy_Click(object sender, EventArgs e)
-        {
-            var configForm = new SkylineBatchConfigForm(this, _rDirectorySelector, _configManager.GetSelectedConfig(), ConfigAction.Copy, false, _configManager);
-            configForm.ShowDialog();
-        }
-
-        public void ReplaceAllSkylineVersions(SkylineSettings skylineSettings)
-        {
-            try
-            {
-                skylineSettings.Validate();
-            }
-            catch (ArgumentException)
-            {
-                // Only ask to replace Skyline settings if new settings are valid
-                return;
-            }
-            if (DialogResult.Yes ==
-                DisplayQuestion(Resources.MainForm_ReplaceAllSkylineVersions_Do_you_want_to_use_this_Skyline_version_for_all_configurations_))
-            {
-                try
-                {
-                    _configManager.ReplaceSkylineSettings(skylineSettings);
-                }
-                catch (ArgumentException e)
-                {
-                    DisplayError(e.Message);
-                }
-                UpdateUiConfigurations();
-            }
-        }
-
-        private void listViewConfigs_ItemCheck(object sender, ItemCheckEventArgs e)
-        {
-            if (!_loaded) return;
-            var success = _configManager.CheckConfigAtIndex(e.Index, out string errorMessage);
-            if (!success)
-            {
-                e.NewValue = e.CurrentValue;
-                DisplayError(errorMessage);
-                return;
-            }
-            UpdateRunBatchSteps();
-        }
-
-        private void SelectConfig(int index)
-        {
-            if (index < 0)
-            {
-                _configManager.DeselectConfig();
-                return;
-            }
-            _configManager.SelectConfig(index);
-        }
-
-        private void listViewConfigs_MouseUp(object sender, MouseEventArgs e)
-        {
-            // Select configuration through _configManager
-            var index = listViewConfigs.GetItemAt(e.X, e.Y) != null ? listViewConfigs.GetItemAt(e.X, e.Y).Index : -1;
-            SelectConfig(index);
-        }
-        
-        private void listViewConfigs_PreventItemSelectionChanged(object sender, ListViewItemSelectionChangedEventArgs e)
-        {
-            // Disable automatic item selection - selected configuration set through _configManager
-            //      Automatic selection disables red text, can't see invalid configurations
-            listViewConfigs.SelectedIndices.Clear();
-        }
-
-        private void UpdateButtonsEnabled()
-        {
-            var configSelected = _configManager.HasSelectedConfig();
-            btnEdit.Enabled = configSelected;
-            btnCopy.Enabled = configSelected;
-            btnUpArrow.Enabled = configSelected && _configManager.SelectedConfig != 0;
-            btnDownArrow.Enabled = configSelected && _configManager.SelectedConfig < listViewConfigs.Items.Count - 1;
-            btnDelete.Enabled = configSelected;
-            btnOpenAnalysis.Enabled = configSelected;
-            btnOpenTemplate.Enabled = configSelected;
-            btnOpenResults.Enabled = configSelected;
-            btnExportConfigs.Enabled = _configManager.HasConfigs();
-        }
-
-        private void btnUpArrow_Click(object sender, EventArgs e)
-        {
-            _configManager.MoveSelectedConfig(true);
-            UpdateUiConfigurations();
-        }
-
-        private void btnDownArrow_Click(object sender, EventArgs e)
-        {
-            _configManager.MoveSelectedConfig(false);
-            UpdateUiConfigurations();
-        }
-
-        private void btnDelete_Click(object sender, EventArgs e)
-        {
-            _configManager.UserRemoveSelected();
-            UpdateUiConfigurations();
-            ListViewSizeChanged();
-        }
-
-        #endregion
-
-        #region Open File/Folder
-
-        private void btnOpenAnalysis_Click(object sender, EventArgs e)
-        {
-            var config = _configManager.GetSelectedConfig();
-            config.MainSettings.CreateAnalysisFolderIfNonexistent();
-            MainFormUtils.OpenFileExplorer(config.Name, _configManager.IsSelectedConfigValid(),
-                config.MainSettings.AnalysisFolderPath, Resources.MainForm_btnOpenAnalysis_Click_analysis_folder, this);
-        }
-
-        private void btnOpenTemplate_Click(object sender, EventArgs e)
-        {
-            var config = _configManager.GetSelectedConfig();
-            if (!config.MainSettings.Template.Exists())
-            {
-                DisplayError(string.Format(Resources.MainForm_btnOpenTemplate_Click_The_template_file_for___0___has_not_been_downloaded__Please_run___0___and_try_again_, config.Name));
-            }
-            if (MainFormUtils.CanOpen(config.Name, _configManager.IsSelectedConfigValid(), config.MainSettings.Template.FilePath,
-                Resources.MainForm_btnOpenTemplate_Click_Skyline_template_file, this))
-            {
-                SkylineInstallations.OpenSkylineFile(config.MainSettings.Template.FilePath, config.SkylineSettings);
-            }
-        }
-
-        private void btnOpenResults_Click(object sender, EventArgs e)
-        {
-            var config = _configManager.GetSelectedConfig();
-            var resultsFile = config.MainSettings.GetResultsFilePath();
-
-            if (MainFormUtils.CanOpen(config.Name, _configManager.IsSelectedConfigValid(), resultsFile,
-                Resources.MainForm_btnOpenResults_Click_Skyline_results_file, this))
-            {
-                if (File.Exists(resultsFile))
-                    SkylineInstallations.OpenSkylineFile(resultsFile, config.SkylineSettings);
-                else
-                {
-                    DisplayError(Resources.MainForm_btnOpenResults_Click_The_Skyline_results_file_for_this_configuration_has_not_been_generated_yet_ + Environment.NewLine +
-                                 string.Format(Resources.MainForm_btnOpenResults_Click_Please_run___0___from_step_one_and_try_again_, config.Name));
-                }
-            }
-        }
-
-        #endregion
-        
-        #region Running configurations
-
-        private void btnRunOptions_Click(object sender, EventArgs e)
-        {
-            batchRunDropDown.Show(btnRunBatch, new Point(0, btnRunBatch.Height));
-        }
-
-        private void batchRunDropDown_ItemClicked(object sender, ToolStripItemClickedEventArgs e)
-        {
-            int selectedIndex = 0;
-            for (int i = 0; i < batchRunDropDown.Items.Count; i++)
-            {
-                if (batchRunDropDown.Items[i].Text == e.ClickedItem.Text)
-                    selectedIndex = i;
-            }
-            CheckDropDownOption(selectedIndex);
-            RunBatch();
-        }
-
-        private void CheckDropDownOption(int index)
-        {
-            for (int i = 0; i < batchRunDropDown.Items.Count; i++)
-            {
-                ((ToolStripMenuItem)batchRunDropDown.Items[i]).Checked = false;
-            }
-            ((ToolStripMenuItem)batchRunDropDown.Items[index]).Checked = true;
-            btnRunBatch.TextAlign = index == 0 ? ContentAlignment.MiddleCenter : ContentAlignment.MiddleLeft;
-            btnRunBatch.Text = batchRunDropDown.Items[index].Text.Insert(1, "&");
-        }
-
-        private void btnRunBatch_Click(object sender, EventArgs e)
-        {
-            RunBatch();
-        }
-
-        private void RunBatch()
-        {
-            var running = false;
-            for (int i = 1; i <= batchRunDropDown.Items.Count; i++)
-            {
-                if (((ToolStripMenuItem)batchRunDropDown.Items[i - 1]).Checked)
-                {
-                    var stepNumber = i;
-                    if (!_showRefineStep && i > 2)
-                         stepNumber += 1; // step 3 and 4 become step 4 and 5 when refine step is hidden
-                    running = _configManager.StartBatchRun(stepNumber);
-                    break;
-                }
-            }
-            // update ui log and switch to log tab
-            if (running)
-            {
-                comboLogList.SelectedIndex = 0;
-                tabMain.SelectTab(tabLog);
-            }
-        }
-
-        private void btnCancel_Click(object sender, EventArgs e)
-        {
-            _configManager.CancelRunners();
-            btnStop.Enabled = false;
-            btnLogStop.Enabled = false;
-        }
-
-        #endregion
-        
-        #region Update UI
-
-        // Reload configurations from configManager
-        public void UpdateUiConfigurations()
-        {
-            RunUi(() =>
-            {
-                ProgramLog.Info("Updating configurations");
-                var topItemIndex = listViewConfigs.TopItem != null ? listViewConfigs.TopItem.Index : -1;
-                listViewConfigs.ItemCheck -= listViewConfigs_ItemCheck;
-                var listViewItems = _configManager.ConfigsListViewItems(listViewConfigs.CreateGraphics());
-                listViewConfigs.Items.Clear();
-                foreach (var lvi in listViewItems)
-                    listViewConfigs.Items.Add(lvi);
-                if (topItemIndex != -1 && listViewConfigs.Items.Count > topItemIndex)
-                    listViewConfigs.TopItem = listViewConfigs.Items[topItemIndex];
-                listViewConfigs.ItemCheck += listViewConfigs_ItemCheck;
-                UpdateLabelVisibility();
-                UpdateButtonsEnabled();
-                UpdateRunBatchSteps();
-            });
-
-        }
-
-        // Reload logs in comboLogList
-        public void UpdateUiLogFiles()
-        {
-            RunUi(() =>
-            {
-                ProgramLog.Info("Updating log files");
-                comboLogList.Items.Clear();
-                comboLogList.Items.AddRange(_configManager.GetAllLogFiles());
-                comboLogList.SelectedIndex = _configManager.SelectedLog;
-                btnDeleteLogs.Enabled = _configManager.HasOldLogs();
-            });
-
-        }
-
-        public void UpdateRunningButtons(bool canStart, bool canStop)
-        {
-            RunUi(() =>
-            {
-                btnRunBatch.Enabled = canStart;
-                btnRunOptions.Enabled = btnRunBatch.Enabled;
-                btnStop.Enabled = canStop;
-                btnLogStop.Enabled = canStop;
-            });
-        }
-
-        // Toggle label if no configs
-        private void UpdateLabelVisibility()
-        {
-            if (_configManager.HasConfigs())
-            {
-                lblNoConfigs.Hide();
-            }
-            else
-            {
-                lblNoConfigs.Show();
-            }
-        }
-
-        private void UpdateRunBatchSteps()
-        {
-            if (_showRefineStep != _configManager.WillRefine())
-            {
-                _showRefineStep = _configManager.WillRefine();
-                var oldChecked = 0;
-                for (int i = 0; i < batchRunDropDown.Items.Count; i++)
-                {
-                    if (((ToolStripMenuItem)batchRunDropDown.Items[i]).Checked)
-                    {
-                        oldChecked = i;
-                        break;
-                    }
-                }
-                    batchRunDropDown.Items.Clear();
-                batchRunDropDown.Items.Add(Resources.MainForm_UpdateRunBatchSteps_Run_All_Steps);
-                batchRunDropDown.Items.Add(Resources.MainForm_UpdateRunBatchSteps_Run_from_step_2__data_import);
-                if (_showRefineStep)
-                {
-                    batchRunDropDown.Items.Add(Resources.MainForm_UpdateRunBatchSteps_Run_from_step_3__refine_file);
-                    batchRunDropDown.Items.Add(Resources.MainForm_UpdateRunBatchSteps_Run_from_step_4__export_reports);
-                    batchRunDropDown.Items.Add(Resources.MainForm_UpdateRunBatchSteps_Run_from_step_5__run_R_scripts);
-                }
-                else
-                {
-                    batchRunDropDown.Items.Add(Resources.MainForm_UpdateRunBatchSteps_Run_from_step_3__export_reports);
-                    batchRunDropDown.Items.Add(Resources.MainForm_UpdateRunBatchSteps_Run_from_step_4__run_R_scripts);
-                }
-
-                var newChecked = oldChecked;
-                if (oldChecked == 2 && _showRefineStep)
-                    newChecked += 1;
-                else if (newChecked >= 3)
-                    newChecked = _showRefineStep ? oldChecked + 1 : oldChecked - 1;
-                
-                CheckDropDownOption(newChecked);
-            }
-        }
-
-        #endregion
-        
-        #region Import / export
-
-        private void btnImport_Click(object sender, EventArgs e)
-        {
-            var dialog = new OpenFileDialog();
-            dialog.Filter = TextUtil.FILTER_BCFG;
-            if (dialog.ShowDialog(this) != DialogResult.OK) return;
-            DoImport(dialog.FileName);
-        }
-
-        public void FileOpened(string filePath)
-        {
-            bool importConfigs;
-            var inDownloadsFolder = filePath.Contains(FileUtil.DOWNLOADS_FOLDER);
-<<<<<<< HEAD
-            if (!inDownloadsFolder) // Only show dialog if configs are not in downloads folder
-            {
-                importConfigs = DialogResult.Yes == DisplayQuestion(string.Format(
-                    Resources.MainForm_FileOpenedImport_Do_you_want_to_import_configurations_from__0__,
-                    Path.GetFileName(filePath)));
-            }
-            if (importConfigs || inDownloadsFolder)
-                DoImport(filePath);
-=======
-
-            RunUi(() =>
-            {
-                // Only show dialog if configs are not in downloads folder
-                importConfigs = inDownloadsFolder || DialogResult.Yes == DisplayQuestion(string.Format(
-                    Resources.MainForm_FileOpenedImport_Do_you_want_to_import_configurations_from__0__,
-                    Path.GetFileName(filePath)));
-                if (importConfigs)
-                    DoImport(filePath);
-            });
->>>>>>> 55b1a57d
-        }
-
-        public DialogResult ShowDownloadedFileForm(string filePath, out string newRootDirectory)
-        {
-            var fileOpenedForm = new FileOpenedForm(this, filePath, Program.Icon());
-            var dialogResult = fileOpenedForm.ShowDialog(this);
-            newRootDirectory = fileOpenedForm.NewRootDirectory;
-            return dialogResult;
-        }
-
-        public void DoImport(string filePath)
-        {
-            _configManager.Import(filePath, ShowDownloadedFileForm);
-
-            if (!_rDirectorySelector.ShownDialog)
-                _rDirectorySelector.AddIfNecassary();
-        }
-
-        private void btnExport_Click(object sender, EventArgs e)
-        {
-            // TODO: This was updated to match the new code Ali added in AutoQC Loader's MainForm. 
-            // Needs testing. ShareConfigsForm constructor no longer takes the file extension (.qcfg, .bcfg) as argument
-            // so the checks were failing on TeamCity.
-            var shareForm = new ShareConfigsForm(this, _configManager, Program.Icon());
-            if (shareForm.ShowDialog(this) != DialogResult.OK)
-                return;
-            var dialog = new SaveFileDialog { Filter = TextUtil.FILTER_BCFG };
-            if (dialog.ShowDialog(this) != DialogResult.OK)
-                return;
-            _configManager.ExportConfigs(dialog.FileName, shareForm.IndiciesToSave);
-        }
-        
-        #endregion
-        
-        #region Logging
-
-        private bool _isScrolling = true;
-        private bool _blockUiLogging = false;
-
-        private void tabLog_Enter(object sender, EventArgs e)
-        {
-            if (_configManager.SelectedLog == 0)
-            {
-                // Wait for repaint before logging
-                _blockUiLogging = true;
-                var timer = new Timer { Interval = 50 };
-                timer.Tick += AddScrollToQueue;
-                timer.Start();
-            }
-        }
-
-        private void AddScrollToQueue(object sender, EventArgs e)
-        {
-            ((Timer) sender).Stop();
-            _blockUiLogging = false;
-            RunUi(() =>
-            {
-                // Load log messages since last paint
-                UpdateLog();
-                ScrollToLogEnd(true);
-            });
-        }
-
-        private void comboLogList_SelectedIndexChanged(object sender, EventArgs e)
-        {
-            _configManager.SelectLog(comboLogList.SelectedIndex);
-            UpdateLog();
-        }
-
-        private async void UpdateLog()
-        {
-            textBoxLog.Clear();
-
-            var logger = _configManager.GetSelectedLogger();
-            try
-            {
-                await Task.Run(() =>
-                {
-                    // Read the log contents and display in the log tab.
-                    logger.DisplayLog();
-                });
-            }
-            catch (Exception ex)
-            {
-                DisplayError(ex.Message);
-            }
-            if (_configManager.SelectedLog == 0)
-                ScrollToLogEnd(true);
-        }
-
-        private void ScrollToLogEnd(bool forceScroll = false)
-        {
-            if (forceScroll)
-                _isScrolling = true;
-            else if(WindowState != FormWindowState.Minimized)
-            {
-                _isScrolling = textBoxLog.GetPositionFromCharIndex(textBoxLog.Text.Length - 1).Y <=
-                               textBoxLog.Height + 30;
-            }
-
-            if (_isScrolling)
-            {
-                RunUi(() =>
-                {
-                    textBoxLog.SelectionStart = textBoxLog.Text.Length;
-                    textBoxLog.ScrollToCaret();
-                });
-            }
-        }
-
-        private void btnDeleteLogs_Click(object sender, EventArgs e)
-        {
-            var manageLogsForm = new LogForm(_configManager);
-            manageLogsForm.ShowDialog();
-        }
-
-        private void btnOpenFolder_Click(object sender, EventArgs e)
-        {
-            var logger = _configManager.GetSelectedLogger();
-            var arg = "/select, \"" + logger.GetFile() + "\"";
-            Process.Start("explorer.exe", arg);
-        }
-
-        public void LogToUi(string name, string text, bool trim)
-        {
-            RunUi(() =>
-            {
-                if (_configManager.SelectedLog != 0 || _blockUiLogging) return; // don't log if old log is displayed
-
-                if (trim)
-                {
-                    TrimDisplayedLog();
-                }
-                
-                textBoxLog.AppendText(text);
-                textBoxLog.AppendText(Environment.NewLine);
-
-                ScrollToLogEnd();
-            });
-        }
-
-        private void TrimDisplayedLog()
-        {
-            var numLines = textBoxLog.Lines.Length;
-            const int buffer = Logger.MaxLogLines / 10;
-            if (numLines > Logger.MaxLogLines + buffer)
-            {
-                var unTruncated = textBoxLog.Text;
-                var startIndex = textBoxLog.GetFirstCharIndexFromLine(numLines - Logger.MaxLogLines);
-                var message = (_skylineBatchLogger != null)
-                    ? string.Format(Resources.Logger_DisplayLog_____Log_truncated_____Full_log_is_in__0_, _skylineBatchLogger.GetFile())
-                    : Resources.MainForm_TrimDisplayedLog_____Log_truncated____;
-                message += Environment.NewLine;
-                textBoxLog.Text = message + unTruncated.Substring(startIndex);
-                textBoxLog.SelectionStart = 0;
-                textBoxLog.SelectionLength = message.Length;
-                textBoxLog.SelectionColor = Color.Red;
-            }
-        }
-
-        public void LogErrorToUi(string name, string text, bool trim)
-        {
-            RunUi(() =>
-            {
-                if (trim)
-                {
-                    TrimDisplayedLog();
-                }
-
-                textBoxLog.SelectionStart = textBoxLog.TextLength;
-                textBoxLog.SelectionLength = 0;
-                textBoxLog.SelectionColor = Color.Red;
-                textBoxLog.AppendText(text);
-                textBoxLog.AppendText(Environment.NewLine);
-                textBoxLog.SelectionColor = textBoxLog.ForeColor;
-
-                ScrollToLogEnd();
-            });
-        }
-
-        public void LogLinesToUi(string name, List<string> lines)
-        {
-            RunUi(() =>
-            {
-                foreach (var line in lines)
-                {
-                    textBoxLog.AppendText(line);
-                    textBoxLog.AppendText(Environment.NewLine);
-                }
-            });
-        }
-
-        public void LogErrorLinesToUi(string name, List<string> lines)
-        {
-            RunUi(() =>
-            {
-                var selectionStart = textBoxLog.SelectionStart;
-                foreach (var line in lines)
-                {
-                    textBoxLog.AppendText(line);
-                    textBoxLog.AppendText(Environment.NewLine);
-                }
-
-                textBoxLog.Select(selectionStart, textBoxLog.TextLength);
-                textBoxLog.SelectionColor = Color.Red;
-            });
-        }
-
-        public void ClearLog()
-        {
-            // TODO: ClearLog() was added for AutoQC Loader.  This will have to be implemented here, if needed. 
-            throw new NotImplementedException();
-        }
-
-        #endregion
-
-        #region Mainform event handlers and errors
-
-        private void MainForm_Resize(object sender, EventArgs e)
-        {
-            ListViewSizeChanged();
-        }
-
-        private void tabConfigs_Enter(object sender, EventArgs e)
-        {
-            // only toggle paint event when switching to main tab
-            tabConfigs.Paint += tabConfigs_Paint;
-        }
-
-        private void tabConfigs_Paint(object sender, PaintEventArgs e)
-        {
-            ListViewSizeChanged();
-            tabConfigs.Paint -= tabConfigs_Paint;
-        }
-
-        private void ListViewSizeChanged()
-        {
-            listViewConfigs.ColumnWidthChanged -= listViewConfigs_ColumnWidthChanged;
-            _listViewColumnWidths.ListViewContainerResize();
-            listViewConfigs.ColumnWidthChanged += listViewConfigs_ColumnWidthChanged;
-        }
-
-        private void listViewConfigs_ColumnWidthChanged(object sender, ColumnWidthChangedEventArgs e)
-        {
-            listViewConfigs.ColumnWidthChanged -= listViewConfigs_ColumnWidthChanged;
-            _listViewColumnWidths.WidthsChangedByUser();
-            listViewConfigs.ColumnWidthChanged += listViewConfigs_ColumnWidthChanged;
-        }
-        private void systray_icon_MouseDoubleClick(object sender, MouseEventArgs e)
-        {
-            Show();
-            WindowState = FormWindowState.Normal;
-            systray_icon.Visible = false;
-        }
-
-        private void MainForm_FormClosing(object sender, FormClosingEventArgs e)
-        {
-            _configManager.Close();
-        }
-
-        public void DisplayError(string message)
-        {
-            RunUi(() => { AlertDlg.ShowError(this, Program.AppName(), message); });
-        }
-
-        public void DisplayWarning(string message)
-        {
-            RunUi(() => { AlertDlg.ShowWarning(this, Program.AppName(), message); });
-        }
-
-        public void DisplayInfo(string message)
-        {
-            RunUi(() => { AlertDlg.ShowInfo(this, Program.AppName(), message); });
-        }
-
-        public void DisplayErrorWithException(string message, Exception exception)
-        {
-            RunUi(() => { AlertDlg.ShowErrorWithException(this, Program.AppName(), message, exception); });
-        }
-
-        public DialogResult DisplayQuestion(string message)
-        {
-            return AlertDlg.ShowQuestion(this, Program.AppName(), message);
-        }
-
-        public DialogResult DisplayLargeOkCancel(string message)
-        {
-            return AlertDlg.ShowLargeOkCancel(this, Program.AppName(), message);
-        }
-
-        #endregion
-
-        #region For Tests
-
-        public int ConfigCount()
-        {
-            return listViewConfigs.Items.Count;
-        }
-
-        public int InvalidConfigCount()
-        {
-            var count = 0;
-            foreach (ListViewItem lvi in listViewConfigs.Items)
-                if (lvi.ForeColor == Color.Red)
-                    count++;
-            return count;
-        }
-
-        public bool ConfigRunning(string name)
-        {
-            foreach (ListViewItem lvi in listViewConfigs.Items)
-            {
-                if (lvi.Text.Equals(name))
-                {
-                    return lvi.SubItems[2].Text.Equals("Running");
-                }
-            }
-            throw new Exception("Configuration not found");
-        }
-
-        public string SelectedConfigName()
-        {
-            return _configManager.GetSelectedConfig().GetName();
-        }
-
-        public string ConfigName(int index)
-        {
-            return _configManager.GetConfig(index).GetName();
-        }
-
-        public void ClickAdd() => btnNewConfig_Click(new object(), new EventArgs());
-        public void ClickEdit() => HandleEditEvent(new object(), new EventArgs());
-        public void ClickCopy() => btnCopy_Click(new object(), new EventArgs());
-        public void ClickDelete() => btnDelete_Click(new object(), new EventArgs());
-        public void ClickUp() => btnUpArrow_Click(new object(), new EventArgs());
-        public void ClickDown() => btnDownArrow_Click(new object(), new EventArgs());
-        public void ClickShare() => btnExport_Click(new object(), new EventArgs());
-
-        public void ClickRun(int startStep = 0)
-        {
-            CheckDropDownOption(startStep);
-            RunBatch();
-        }
-
-        public void ClickConfig(int index) => SelectConfig(index);
-        public void ConfigEnabled(int index, bool newValue) => listViewConfigs.Items[index].Checked = newValue;
-
-        #endregion
-    }
-
-    // ListView that prevents a double click from toggling checkbox
-    class MyListView : ListView
-    {
-        private bool checkFromDoubleClick;
-
-        protected override void OnItemCheck(ItemCheckEventArgs ice)
-        {
-            if (this.checkFromDoubleClick)
-            {
-                ice.NewValue = ice.CurrentValue;
-                this.checkFromDoubleClick = false;
-            }
-            else
-                base.OnItemCheck(ice);
-        }
-
-        protected override void OnMouseDown(MouseEventArgs e)
-        {
-            // Is this a double-click?
-            if ((e.Button == MouseButtons.Left) && (e.Clicks > 1))
-            {
-                this.checkFromDoubleClick = true;
-            }
-            base.OnMouseDown(e);
-        }
-    }
-}
+﻿/*
+ * Original author: Ali Marsh <alimarsh .at. uw.edu>,
+ *                  MacCoss Lab, Department of Genome Sciences, UW
+ * Copyright 2020 University of Washington - Seattle, WA
+ * 
+ * Licensed under the Apache License, Version 2.0 (the "License");
+ * you may not use this file except in compliance with the License.
+ * You may obtain a copy of the License at
+ *
+ *     http://www.apache.org/licenses/LICENSE-2.0
+ *
+ * Unless required by applicable law or agreed to in writing, software
+ * distributed under the License is distributed on an "AS IS" BASIS,
+ * WITHOUT WARRANTIES OR CONDITIONS OF ANY KIND, either express or implied.
+ * See the License for the specific language governing permissions and
+ * limitations under the License.
+ */
+
+using System;
+using System.Diagnostics;
+using System.Drawing;
+using System.IO;
+using System.Threading.Tasks;
+using System.Windows.Forms;
+using SharedBatch;
+using SkylineBatch.Properties;
+
+namespace SkylineBatch
+{
+    public partial class MainForm : Form, IMainUiControl
+    {
+
+        private SkylineBatchConfigManager _configManager;
+        private readonly Logger _skylineBatchLogger;
+        private RDirectorySelector _rDirectorySelector;
+        private bool _loaded;
+        private readonly ColumnWidthCalculator _listViewColumnWidths;
+        private bool _showRefineStep;
+        private Timer _outputLog;
+
+        public MainForm(string openFile)
+        {
+            InitializeComponent();
+            Icon = Program.Icon();
+            var roamingFolder = Environment.GetFolderPath(Environment.SpecialFolder.ApplicationData);
+            var localFolder = Path.Combine(Path.GetDirectoryName(roamingFolder) ?? throw new InvalidOperationException(), "local");
+            var logPath= Path.Combine(localFolder, Program.AppName(), Program.AppName() + TextUtil.EXT_LOG);
+            Logger.AddErrorMatch(string.Format(Resources.ConfigRunner_Run_________________________________0____1_________________________________, ".*", RunnerStatus.Error));
+            _skylineBatchLogger = new Logger(logPath, Program.AppName() + TextUtil.EXT_LOG);
+            toolStrip1.Items.Insert(3,new ToolStripSeparator());
+            _listViewColumnWidths = new ColumnWidthCalculator(listViewConfigs);
+            listViewConfigs.ColumnWidthChanged += listViewConfigs_ColumnWidthChanged;
+            ProgramLog.Info(Resources.MainForm_MainForm_Loading_configurations_from_saved_settings_);
+            
+            _outputLog = new Timer { Interval = 500 };
+            _outputLog.Tick += OutputLog;
+            _outputLog.Start();
+
+            Shown += ((sender, args) =>
+            {
+                _configManager = new SkylineBatchConfigManager(_skylineBatchLogger, this);
+                _configManager.LoadConfigList();
+                _loaded = true;
+                UpdateButtonsEnabled();
+                _rDirectorySelector = new RDirectorySelector(this, _configManager);
+                if (!string.IsNullOrEmpty(openFile))
+                    FileOpened(openFile);
+                _rDirectorySelector = new RDirectorySelector(this, _configManager);
+                ListViewSizeChanged();
+                UpdateUiLogFiles();
+                UpdateRunBatchSteps();
+            });
+        }
+
+        private void RunUi(Action action)
+        {
+            if (!_loaded)
+            {
+                try
+                {
+                    action();
+                }
+                catch (InvalidOperationException)
+                {
+                }
+                return;
+            }
+
+            try
+            {
+                Invoke(action);
+            }
+            catch (ObjectDisposedException)
+            {
+            }
+            catch (InvalidOperationException)
+            {
+            }
+        }
+
+        #region Manipulating configuration list
+        
+        private void btnNewConfig_Click(object sender, EventArgs e)
+        {
+            ProgramLog.Info(Resources.MainForm_btnNewConfig_Click_Creating_a_new_configuration_);
+            var initialConfigValues = (SkylineBatchConfig)_configManager.GetLastModified();
+            var configForm = new SkylineBatchConfigForm(this, _rDirectorySelector, initialConfigValues, ConfigAction.Add, false, _configManager);
+            configForm.ShowDialog();
+        }
+
+        public void AssertUniqueConfigName(string newName, bool replacing)
+        {
+            _configManager.AssertUniqueName(newName, replacing);
+        }
+
+        public void AddConfiguration(IConfig config)
+        {
+            _configManager.UserAddConfig(config);
+            UpdateUiConfigurations();
+            ListViewSizeChanged();
+        }
+
+        public void ReplaceSelectedConfig(IConfig config)
+        {
+            _configManager.UserReplaceSelected(config);
+            UpdateUiConfigurations();
+        }
+
+        private void HandleEditEvent(object sender, EventArgs e)
+        {
+            var configRunner = _configManager.GetSelectedConfigRunner();
+            var config = (SkylineBatchConfig)configRunner.GetConfig();
+            if (!_configManager.IsSelectedConfigValid())
+            {
+                if (configRunner.IsRunning()) throw new Exception("Invalid configuration cannot be running.");
+                var validateConfigForm = new InvalidConfigSetupForm(this, config, _configManager, _rDirectorySelector);
+                try
+                {
+                    validateConfigForm.ShowDialog();
+                    if (validateConfigForm.DialogResult != DialogResult.OK)
+                        return;
+                }
+                catch (ObjectDisposedException)
+                {
+                    // pass - the field making the config invalid cannot be set up in the invalid config manager
+                }
+            }
+            var configForm = new SkylineBatchConfigForm(this, _rDirectorySelector, _configManager.GetSelectedConfig(), ConfigAction.Edit, configRunner.IsBusy(), _configManager);
+            configForm.ShowDialog();
+        }
+
+        private void btnCopy_Click(object sender, EventArgs e)
+        {
+            var configForm = new SkylineBatchConfigForm(this, _rDirectorySelector, _configManager.GetSelectedConfig(), ConfigAction.Copy, false, _configManager);
+            configForm.ShowDialog();
+        }
+
+        public bool? ReplaceAllSkylineVersions(SkylineSettings skylineSettings)
+        {
+            try
+            {
+                skylineSettings.Validate();
+            }
+            catch (ArgumentException)
+            {
+                // Only ask to replace Skyline settings if new settings are valid
+                return null;
+            }
+            if (DialogResult.Yes ==
+                DisplayQuestion(Resources.MainForm_ReplaceAllSkylineVersions_Do_you_want_to_use_this_Skyline_version_for_all_configurations_))
+            {
+                try
+                {
+                    _configManager.ReplaceSkylineSettings(skylineSettings);
+                }
+                catch (ArgumentException e)
+                {
+                    DisplayError(e.Message);
+                }
+                UpdateUiConfigurations();
+                return true;
+            }
+
+            return false;
+        }
+
+        private void listViewConfigs_ItemCheck(object sender, ItemCheckEventArgs e)
+        {
+            if (!_loaded || e.NewValue == e.CurrentValue) return;
+            e.NewValue = e.CurrentValue;
+            ChangeConfigEnabled(e.Index);
+        }
+
+        private void ChangeConfigEnabled(int index)
+        {
+            var success = _configManager.CheckConfigAtIndex(index, out string errorMessage);
+            if (!success)
+            {
+                DisplayError(errorMessage);
+                return;
+            }
+            UpdateUiConfigurations();
+            UpdateRunBatchSteps();
+        }
+
+        private void SelectConfig(int index)
+        {
+            if (index < 0)
+            {
+                _configManager.DeselectConfig();
+                return;
+            }
+            _configManager.SelectConfig(index);
+        }
+
+        private void listViewConfigs_MouseUp(object sender, MouseEventArgs e)
+        {
+            // Select configuration through _configManager
+            var index = listViewConfigs.GetItemAt(e.X, e.Y) != null ? listViewConfigs.GetItemAt(e.X, e.Y).Index : -1;
+            SelectConfig(index);
+        }
+        
+        private void listViewConfigs_PreventItemSelectionChanged(object sender, ListViewItemSelectionChangedEventArgs e)
+        {
+            // Disable automatic item selection - selected configuration set through _configManager
+            //      Automatic selection disables red text, can't see invalid configurations
+            listViewConfigs.SelectedIndices.Clear();
+        }
+
+        private void UpdateButtonsEnabled()
+        {
+            var configSelected = _loaded ? _configManager.HasSelectedConfig() : false;
+            btnEdit.Enabled = configSelected;
+            btnCopy.Enabled = configSelected;
+            btnUpArrow.Enabled = configSelected && _configManager.SelectedConfig != 0;
+            btnDownArrow.Enabled = configSelected && _configManager.SelectedConfig < listViewConfigs.Items.Count - 1;
+            btnDelete.Enabled = configSelected;
+            btnOpenAnalysis.Enabled = configSelected;
+            btnOpenTemplate.Enabled = configSelected;
+            btnOpenResults.Enabled = configSelected;
+            btnExportConfigs.Enabled = _loaded ? _configManager.HasConfigs() : false;
+        }
+
+        private void btnUpArrow_Click(object sender, EventArgs e)
+        {
+            _configManager.MoveSelectedConfig(true);
+            UpdateUiConfigurations();
+        }
+
+        private void btnDownArrow_Click(object sender, EventArgs e)
+        {
+            _configManager.MoveSelectedConfig(false);
+            UpdateUiConfigurations();
+        }
+
+        private void btnDelete_Click(object sender, EventArgs e)
+        {
+            _configManager.UserRemoveSelected();
+            UpdateUiConfigurations();
+            ListViewSizeChanged();
+        }
+        
+        #endregion
+
+        #region Open File/Folder
+
+        private void btnOpenAnalysis_Click(object sender, EventArgs e)
+        {
+            var config = _configManager.GetSelectedConfig();
+            config.MainSettings.CreateAnalysisFolderIfNonexistent();
+            MainFormUtils.OpenFileExplorer(config.Name, _configManager.IsSelectedConfigValid(),
+                config.MainSettings.AnalysisFolderPath, Resources.MainForm_btnOpenAnalysis_Click_analysis_folder, this);
+        }
+
+        private void btnOpenTemplate_Click(object sender, EventArgs e)
+        {
+            var config = _configManager.GetSelectedConfig();
+            if (!config.MainSettings.Template.Exists())
+            {
+                DisplayError(string.Format(Resources.MainForm_btnOpenTemplate_Click_The_template_file_for___0___has_not_been_downloaded__Please_run___0___and_try_again_, config.Name));
+            }
+            if (MainFormUtils.CanOpen(config.Name, _configManager.IsSelectedConfigValid(), config.MainSettings.Template.FilePath,
+                Resources.MainForm_btnOpenTemplate_Click_Skyline_template_file, this))
+            {
+                SkylineInstallations.OpenSkylineFile(config.MainSettings.Template.FilePath, config.SkylineSettings);
+            }
+        }
+
+        private void btnOpenResults_Click(object sender, EventArgs e)
+        {
+            var config = _configManager.GetSelectedConfig();
+            var resultsFile = config.MainSettings.GetResultsFilePath();
+
+            if (MainFormUtils.CanOpen(config.Name, _configManager.IsSelectedConfigValid(), resultsFile,
+                Resources.MainForm_btnOpenResults_Click_Skyline_results_file, this))
+            {
+                if (File.Exists(resultsFile))
+                    SkylineInstallations.OpenSkylineFile(resultsFile, config.SkylineSettings);
+                else
+                {
+                    DisplayError(Resources.MainForm_btnOpenResults_Click_The_Skyline_results_file_for_this_configuration_has_not_been_generated_yet_ + Environment.NewLine +
+                                 string.Format(Resources.MainForm_btnOpenResults_Click_Please_run___0___from_step_one_and_try_again_, config.Name));
+                }
+            }
+        }
+
+        #endregion
+        
+        #region Running configurations
+
+        private void btnRunOptions_Click(object sender, EventArgs e)
+        {
+            batchRunDropDown.Show(btnRunBatch, new Point(0, btnRunBatch.Height));
+        }
+
+        private void batchRunDropDown_ItemClicked(object sender, ToolStripItemClickedEventArgs e)
+        {
+            int selectedIndex = 0;
+            for (int i = 0; i < batchRunDropDown.Items.Count; i++)
+            {
+                if (batchRunDropDown.Items[i].Text == e.ClickedItem.Text)
+                    selectedIndex = i;
+            }
+            CheckDropDownOption(selectedIndex);
+            RunBatch();
+        }
+
+        private void CheckDropDownOption(int index)
+        {
+            for (int i = 0; i < batchRunDropDown.Items.Count; i++)
+            {
+                ((ToolStripMenuItem)batchRunDropDown.Items[i]).Checked = false;
+            }
+            ((ToolStripMenuItem)batchRunDropDown.Items[index]).Checked = true;
+            btnRunBatch.TextAlign = index == 0 ? ContentAlignment.MiddleCenter : ContentAlignment.MiddleLeft;
+            btnRunBatch.Text = string.Format(Resources.MainForm_CheckDropDownOption_R_un___0_, batchRunDropDown.Items[index].Text);
+        }
+
+        private void btnRunBatch_Click(object sender, EventArgs e)
+        {
+            RunBatch();
+        }
+
+        private void RunBatch()
+        {
+            var stepIndex = GetCheckedRunOptionIndex();
+            if (!_showRefineStep && stepIndex >= (int)RunBatchOptions.FROM_REFINE)
+                stepIndex += 1; // step 2 and 3 become step 3 and 4 when refine step is hidden
+
+            var runOption = (RunBatchOptions)stepIndex;
+            var checkServersLongWaitDlg = new LongWaitDlg(this, Program.AppName(),
+                Resources.MainForm_RunBatch_Checking_servers_for_files_to_download___);
+
+            if (!_configManager.CanRun(runOption)) return;
+            _configManager.StartCheckingServers(checkServersLongWaitDlg, StartRun);
+        }
+
+        private void StartRun(bool success)
+        {
+            if (!success) return;
+            _configManager.StartBatchRun();
+            RunUi(() =>
+            {
+                comboLogList.SelectedIndex = 0;
+                tabMain.SelectTab(tabLog);
+            });
+        }
+
+        private void btnCancel_Click(object sender, EventArgs e)
+        {
+            _configManager.CancelRunners();
+            btnStop.Enabled = false;
+            btnLogStop.Enabled = false; 
+        }
+
+        #endregion
+        
+        #region Update UI
+
+        // Reload configurations from configManager
+        public void UpdateUiConfigurations()
+        {
+            RunUi(() =>
+            {
+                ProgramLog.Info("Updating configurations");
+                var topItemIndex = listViewConfigs.TopItem != null ? listViewConfigs.TopItem.Index : -1;
+                listViewConfigs.ItemCheck -= listViewConfigs_ItemCheck;
+                var listViewItems = _configManager.ConfigsListViewItems(listViewConfigs.CreateGraphics());
+                listViewConfigs.Items.Clear();
+                foreach (var lvi in listViewItems)
+                    listViewConfigs.Items.Add(lvi);
+                if (topItemIndex != -1 && listViewConfigs.Items.Count > topItemIndex)
+                    listViewConfigs.TopItem = listViewConfigs.Items[topItemIndex];
+                listViewConfigs.ItemCheck += listViewConfigs_ItemCheck;
+                UpdateLabelVisibility();
+                UpdateButtonsEnabled();
+                UpdateRunBatchSteps();
+            });
+
+        }
+
+        // Reload logs in comboLogList
+        public void UpdateUiLogFiles()
+        {
+            RunUi(() =>
+            {
+                ProgramLog.Info("Updating log files");
+                comboLogList.Items.Clear();
+                comboLogList.Items.AddRange(_configManager.GetAllLogFiles());
+                comboLogList.SelectedIndex = _configManager.SelectedLog;
+                btnDeleteLogs.Enabled = _configManager.HasOldLogs();
+            });
+
+        }
+
+        public void UpdateRunningButtons(bool canStart, bool canStop)
+        {
+            RunUi(() =>
+            {
+                btnRunBatch.Enabled = canStart;
+                btnRunOptions.Enabled = btnRunBatch.Enabled;
+                btnStop.Enabled = canStop;
+                btnLogStop.Enabled = canStop;
+            });
+        }
+
+        // Toggle label if no configs
+        private void UpdateLabelVisibility()
+        {
+            if (_configManager.HasConfigs())
+            {
+                lblNoConfigs.Hide();
+            }
+            else
+            {
+                lblNoConfigs.Show();
+            }
+        }
+
+        private int GetCheckedRunOptionIndex()
+        {
+            for (int i = 0; i < batchRunDropDown.Items.Count; i++)
+            {
+                if (((ToolStripMenuItem)batchRunDropDown.Items[i]).Checked)
+                    return i;
+            }
+
+            return 0;
+        }
+
+        private void UpdateRunBatchSteps()
+        {
+            if (_showRefineStep != _configManager.WillRefine() || !_loaded)
+            {
+                _showRefineStep = _configManager.WillRefine();
+                var oldChecked = GetCheckedRunOptionIndex();
+                batchRunDropDown.Items.Clear();
+                batchRunDropDown.Items.Add(Resources.MainForm_UpdateRunBatchSteps_All);
+                batchRunDropDown.Items.Add(Resources.MainForm_UpdateRunBatchSteps_Download_files_only);
+                batchRunDropDown.Items.Add(Resources.MainForm_UpdateRunBatchSteps_Start_from_template_copy);
+                if (_showRefineStep)
+                {
+                    batchRunDropDown.Items.Add(Resources.MainForm_UpdateRunBatchSteps_Start_from_refinement);
+                    batchRunDropDown.Items.Add(Resources.MainForm_UpdateRunBatchSteps_Start_from_report_export);
+                    batchRunDropDown.Items.Add(Resources.MainForm_UpdateRunBatchSteps_R_scripts_only);
+                }
+                else
+                {
+                    batchRunDropDown.Items.Add(Resources.MainForm_UpdateRunBatchSteps_Start_from_report_export);
+                    batchRunDropDown.Items.Add(Resources.MainForm_UpdateRunBatchSteps_R_scripts_only);
+                }
+
+                var newChecked = oldChecked;
+                if (oldChecked == (int)RunBatchOptions.FROM_REFINE && _showRefineStep)
+                    newChecked += 1;
+                else if (newChecked > (int)RunBatchOptions.FROM_REFINE)
+                    newChecked = _showRefineStep ? oldChecked + 1 : oldChecked - 1;
+                
+                CheckDropDownOption(newChecked);
+            }
+        }
+
+        #endregion
+        
+        #region Import / export
+
+        private void btnImport_Click(object sender, EventArgs e)
+        {
+            var dialog = new OpenFileDialog();
+            dialog.Filter = TextUtil.FILTER_BCFG;
+            if (dialog.ShowDialog(this) != DialogResult.OK) return;
+            DoImport(dialog.FileName);
+        }
+
+        public void FileOpened(string filePath)
+        {
+            bool importConfigs;
+            var inDownloadsFolder = filePath.Contains(FileUtil.DOWNLOADS_FOLDER);
+
+            RunUi(() =>
+            {
+                // Only show dialog if configs are not in downloads folder
+                importConfigs = inDownloadsFolder || DialogResult.Yes == DisplayQuestion(string.Format(
+                    Resources.MainForm_FileOpenedImport_Do_you_want_to_import_configurations_from__0__,
+                    Path.GetFileName(filePath)));
+                if (importConfigs)
+                    DoImport(filePath);
+            });
+        }
+
+        public DialogResult ShowDownloadedFileForm(string filePath, out string newRootDirectory)
+        {
+            var fileOpenedForm = new FileOpenedForm(this, filePath, Program.Icon());
+            var dialogResult = fileOpenedForm.ShowDialog(this);
+            newRootDirectory = fileOpenedForm.NewRootDirectory;
+            return dialogResult;
+        }
+
+        public void DoImport(string filePath)
+        {
+            _configManager.Import(filePath, ShowDownloadedFileForm);
+            UpdateUiConfigurations();
+            if (!_rDirectorySelector.ShownDialog)
+                _rDirectorySelector.AddIfNecassary();
+        }
+
+        private void btnExport_Click(object sender, EventArgs e)
+        {
+            var shareForm = new ShareConfigsForm(this, _configManager, TextUtil.FILTER_BCFG, Program.Icon());
+            shareForm.ShowDialog();
+        }
+        
+        #endregion
+        
+        #region Logging
+
+        private bool _scrolling = true;
+
+        private void OutputLog(object sender, EventArgs e)
+        {
+            if (textBoxLog.IsDisposed) return;
+            _outputLog.Tick -= OutputLog;
+            if (WindowState != FormWindowState.Minimized && tabLog.Visible && textBoxLog.TextLength > 0)
+            {
+                _scrolling = textBoxLog.GetPositionFromCharIndex(textBoxLog.Text.Length - 1).Y <=
+                             textBoxLog.Height;
+            }
+            var logger = _configManager.GetSelectedLogger();
+            if (textBoxLog.TextLength == 0)
+            {
+                if (logger.WillTruncate)
+                    LogErrorToUi(string.Format(Resources.Logger_DisplayLog_____Log_truncated_____Full_log_is_in__0_, _skylineBatchLogger.LogFile));
+            }
+            var logChanged = logger.OutputLog(LogToUi, LogErrorToUi);
+            if (logChanged)
+                TrimDisplayedLog();
+            if (logChanged && _scrolling)
+                ScrollToLogEnd();
+            _outputLog.Tick += OutputLog;
+        }
+
+        private void TrimDisplayedLog()
+        {
+            var numLines = textBoxLog.Lines.Length;
+            const int buffer = Logger.MaxLogLines / 10;
+            if (numLines > Logger.MaxLogLines + buffer)
+            {
+                textBoxLog.Text = string.Empty;
+                _configManager.GetSelectedLogger().DisplayLogFromFile();
+                ScrollToLogEnd();
+            }
+        }
+
+        private void ScrollToLogEnd()
+        {
+            _scrolling = true;
+            textBoxLog.SelectionStart = textBoxLog.TextLength;
+            textBoxLog.ScrollToCaret();
+        }
+
+        private void LogToUi(string text)
+        {
+            textBoxLog.AppendText(text);
+            textBoxLog.AppendText(Environment.NewLine);
+        }
+
+        private void LogErrorToUi(string text)
+        {
+            textBoxLog.SelectionStart = textBoxLog.TextLength;
+            textBoxLog.SelectionLength = 0;
+            textBoxLog.SelectionColor = Color.Red;
+            textBoxLog.AppendText(text);
+            textBoxLog.AppendText(Environment.NewLine);
+            textBoxLog.SelectionColor = textBoxLog.ForeColor;
+        }
+
+        private async void SwitchLogger()
+        {
+            _outputLog.Tick -= OutputLog;
+            textBoxLog.Clear();
+
+            var logger = _configManager.GetSelectedLogger();
+            try
+            {
+                await Task.Run(() =>
+                {
+                    // Read the log contents and display in the log tab.
+                    logger.DisplayLogFromFile();
+                });
+            }
+            catch (Exception ex)
+            {
+                DisplayError(ex.Message);
+            }
+
+            _scrolling = _configManager.SelectedLog == 0;
+            _outputLog.Tick += OutputLog;
+        }
+
+        private void tabLog_Leave(object sender, EventArgs e)
+        {
+            _scrolling = _configManager.SelectedLog == 0;
+        }
+
+        private void comboLogList_SelectedIndexChanged(object sender, EventArgs e)
+        {
+            _configManager.SelectLog(comboLogList.SelectedIndex);
+            SwitchLogger();
+        }
+
+        private void btnDeleteLogs_Click(object sender, EventArgs e)
+        {
+            var manageLogsForm = new LogForm(_configManager);
+            manageLogsForm.ShowDialog();
+        }
+
+        private void btnOpenFolder_Click(object sender, EventArgs e)
+        {
+            var logger = _configManager.GetSelectedLogger();
+            var arg = "/select, \"" + logger.LogFile + "\"";
+            Process.Start("explorer.exe", arg);
+        }
+        
+        #endregion
+
+        #region Mainform event handlers and errors
+
+        private void MainForm_Resize(object sender, EventArgs e)
+        {
+            ListViewSizeChanged();
+        }
+
+        private void tabConfigs_Enter(object sender, EventArgs e)
+        {
+            // only toggle paint event when switching to main tab
+            tabConfigs.Paint += tabConfigs_Paint;
+        }
+
+        private void tabConfigs_Paint(object sender, PaintEventArgs e)
+        {
+            ListViewSizeChanged();
+            tabConfigs.Paint -= tabConfigs_Paint;
+        }
+
+        private void ListViewSizeChanged()
+        {
+            listViewConfigs.ColumnWidthChanged -= listViewConfigs_ColumnWidthChanged;
+            _listViewColumnWidths.ListViewContainerResize();
+            listViewConfigs.ColumnWidthChanged += listViewConfigs_ColumnWidthChanged;
+        }
+
+        private void listViewConfigs_ColumnWidthChanged(object sender, ColumnWidthChangedEventArgs e)
+        {
+            listViewConfigs.ColumnWidthChanged -= listViewConfigs_ColumnWidthChanged;
+            _listViewColumnWidths.WidthsChangedByUser();
+            listViewConfigs.ColumnWidthChanged += listViewConfigs_ColumnWidthChanged;
+        }
+        private void systray_icon_MouseDoubleClick(object sender, MouseEventArgs e)
+        {
+            Show();
+            WindowState = FormWindowState.Normal;
+            systray_icon.Visible = false;
+        }
+
+        private void MainForm_FormClosing(object sender, FormClosingEventArgs e)
+        {
+            _configManager.Close();
+        }
+
+        public void DisplayError(string message)
+        {
+            RunUi(() => { AlertDlg.ShowError(this, Program.AppName(), message); });
+        }
+
+        public void DisplayWarning(string message)
+        {
+            RunUi(() => { AlertDlg.ShowWarning(this, Program.AppName(), message); });
+        }
+
+        public void DisplayInfo(string message)
+        {
+            RunUi(() => { AlertDlg.ShowInfo(this, Program.AppName(), message); });
+        }
+
+        public void DisplayErrorWithException(string message, Exception exception)
+        {
+            RunUi(() => { AlertDlg.ShowErrorWithException(this, Program.AppName(), message, exception); });
+        }
+
+        public DialogResult DisplayQuestion(string message)
+        {
+            return AlertDlg.ShowQuestion(this, Program.AppName(), message);
+        }
+
+        public DialogResult DisplayLargeOkCancel(string message)
+        {
+            return AlertDlg.ShowLargeOkCancel(this, Program.AppName(), message);
+        }
+
+        public void DisplayForm(Form form)
+        {
+            RunUi(() =>
+            {
+                form.ShowDialog(this);
+            });
+        }
+
+        #endregion
+
+        #region For Tests
+
+        public int ConfigCount()
+        {
+            return listViewConfigs.Items.Count;
+        }
+
+        public int InvalidConfigCount()
+        {
+            var count = 0;
+            foreach (ListViewItem lvi in listViewConfigs.Items)
+                if (lvi.ForeColor == Color.Red)
+                    count++;
+            return count;
+        }
+
+        public bool ConfigRunning(string name)
+        {
+            foreach (ListViewItem lvi in listViewConfigs.Items)
+            {
+                if (lvi.Text.Equals(name))
+                {
+                    return lvi.SubItems[2].Text.Equals("Running");
+                }
+            }
+            throw new Exception("Configuration not found");
+        }
+
+        public string SelectedConfigName()
+        {
+            return _configManager.GetSelectedConfig().GetName();
+        }
+
+        public string ConfigName(int index)
+        {
+            return _configManager.GetConfig(index).GetName();
+        }
+
+        public void ClickAdd() => btnNewConfig_Click(new object(), new EventArgs());
+        public void ClickEdit() => HandleEditEvent(new object(), new EventArgs());
+        public void ClickCopy() => btnCopy_Click(new object(), new EventArgs());
+        public void ClickDelete() => btnDelete_Click(new object(), new EventArgs());
+        public void ClickUp() => btnUpArrow_Click(new object(), new EventArgs());
+        public void ClickDown() => btnDownArrow_Click(new object(), new EventArgs());
+        public void ClickShare() => btnExport_Click(new object(), new EventArgs());
+
+        public void ClickRun(int option = 0)
+        {
+            CheckDropDownOption(option);
+            RunBatch();
+        }
+
+        public void ClickConfig(int index) => SelectConfig(index);
+        public void SetConfigEnabled(int index, bool newValue) => listViewConfigs.SimulateItemCheck(new ItemCheckEventArgs(index, newValue ? CheckState.Checked : CheckState.Unchecked, listViewConfigs.Items[index].Checked ? CheckState.Checked : CheckState.Unchecked));
+
+        public bool IsConfigEnabled(int index) => listViewConfigs.Items[index].Checked;
+        
+
+        #endregion
+    }
+
+    // ListView that prevents a double click from toggling checkbox
+    class MyListView : ListView
+    {
+        private bool checkFromDoubleClick;
+
+        public void SimulateItemCheck(ItemCheckEventArgs ice) => OnItemCheck(ice);
+        
+        protected override void OnItemCheck(ItemCheckEventArgs ice)
+        {
+            if (this.checkFromDoubleClick)
+            {
+                ice.NewValue = ice.CurrentValue;
+                this.checkFromDoubleClick = false;
+            }
+            else
+                base.OnItemCheck(ice);
+        }
+
+        protected override void OnMouseDown(MouseEventArgs e)
+        {
+            // Is this a double-click?
+            if ((e.Button == MouseButtons.Left) && (e.Clicks > 1))
+            {
+                this.checkFromDoubleClick = true;
+            }
+            base.OnMouseDown(e);
+        }
+    }
+}