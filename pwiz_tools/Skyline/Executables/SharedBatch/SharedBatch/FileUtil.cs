--- conflicted
+++ resolved
@@ -1,473 +1,469 @@
-﻿using System;
-using System.Collections.Generic;
-using System.IO;
-using System.Linq;
-using System.Runtime.InteropServices;
-using System.Text.RegularExpressions;
-using System.Threading;
-using Ionic.Zip;
-using Microsoft.Win32;
-using SharedBatch.Properties;
-
-namespace SharedBatch
-{
-    public class FileUtil
-    {
-
-        public const string DOWNLOADS_FOLDER = "\\Downloads";
-        public const int ONE_GB = 1000000000;
-
-
-        public static void ValidateNotEmptyPath(string input, string name)
-        {
-            if (string.IsNullOrWhiteSpace(input))
-            {
-                throw new ArgumentException(string.Format("Please specify a path to {0}", name));
-            }
-        }
-
-        public static void ValidateNotInDownloads(string input, string name)
-        {
-            if (input.Contains(DOWNLOADS_FOLDER))
-            {
-                throw new ArgumentException(string.Format("The {0} cannot be in the \"Downloads\" folder. Please specify another location on your computer.", name));
-            }
-        }
-
-        public static string GetNextFolder(string root, string path)
-        {
-            if (root.EndsWith("\\")) root = root.Substring(0, root.Length - 1);
-            if (path.EndsWith("\\")) path = path.Substring(0, path.Length - 1);
-            var rootFolders = root.Split('\\');
-            var pathFolders = path.Split('\\');
-            int i = 0;
-            while (i < rootFolders.Length && i < pathFolders.Length)
-            {
-                if (rootFolders[i] != pathFolders[i])
-                    throw new Exception("Paths do not match");
-                i++;
-            }
-            return pathFolders[i];
-        }
-
-        // Extension of Path.GetDirectoryName that handles null file paths
-        public static string GetDirectory(string path)
-        {
-            if (path == null) throw new ArgumentNullException(nameof(path), Resources.TextUtil_GetDirectory_Could_not_get_the_directory_of_a_null_file_path_);
-            return Path.GetDirectoryName(path);
-        }
-
-        // Extension of Path.GetDirectoryName that handles null file paths and returns an empty string if the directory cannot be found
-        public static string GetDirectorySafe(string path)
-        {
-<<<<<<< HEAD
-            if (path == null) throw new ArgumentNullException(nameof(path), Resources.TextUtil_GetDirectory_Could_not_get_the_directory_of_a_null_file_path_);
-=======
->>>>>>> bc1ab65a
-            try
-            {
-                return Path.GetDirectoryName(path);
-            }
-            catch (Exception)
-            {
-                return string.Empty;
-            }
-        }
-
-        public static bool DirectoryExists(string path)
-        {
-            var exists = false;
-            try
-            {
-                exists = Directory.Exists(Path.GetDirectoryName(path));
-            }
-            catch (Exception)
-            {
-                // pass incorrectly formatted paths
-            }
-            return exists;
-        }
-
-        public static bool PathHasDriveName(string path)
-        {
-            var driveRegex = new Regex(@"^[A-Z]|[a-z]:\\");
-            return driveRegex.IsMatch(path);
-        }
-
-        // Find an existing initial directory to use in a file/folder browser dialog, can be null (dialog will use a default)
-        public static string GetInitialDirectory(string directory, string lastEnteredPath = "")
-        {
-            if (Directory.Exists(directory))
-                return directory;
-
-            string directoryName;
-            try
-            {
-                directoryName = Path.GetDirectoryName(directory);
-            }
-            catch (Exception)
-            {
-                directoryName = null;
-            }
-            if (directoryName == null)
-            {
-                if (!string.IsNullOrEmpty(lastEnteredPath))
-                    return GetInitialDirectory(lastEnteredPath);
-                return null;
-            }
-            return GetInitialDirectory(directoryName);
-        }
-
-        public static void CreateDirectory(string path)
-        {
-            string directory = null;
-            try
-            {
-                directory = GetDirectory(path);
-            }
-            catch (Exception)
-            {
-                // pass
-            }
-            if (!string.IsNullOrEmpty(directory))
-                Directory.CreateDirectory(directory);
-        }
-
-        public static string ForceReplaceRoot(string oldText, string newText, string originalString)
-        {
-            if (!originalString.StartsWith(oldText))
-                throw new ArgumentException(string.Format("The path to be replaced {0} did not start with the expected root {1}", originalString, oldText));
-            if (!Directory.Exists(newText))
-                throw new ArgumentException(string.Format("The folder {0} does not exist.", newText));
-
-            var newPath = newText + originalString.Substring(oldText.Length);
-            CreateDirectory(newPath);
-            return newPath;
-        }
-
-        public static List<string> GetFilesInFolder(string folder, string fileType)
-        {
-            var filesWithType = new List<string>();
-            var allFiles = new DirectoryInfo(folder).GetFiles();
-            foreach (var file in allFiles)
-            {
-                if (file.Name.EndsWith(fileType))
-                    filesWithType.Add(file.FullName);
-            }
-
-            return filesWithType;
-        }
-
-        public static string GetSafeName(string name)
-        {
-            var invalidChars = new List<char>();
-            invalidChars.AddRange(Path.GetInvalidFileNameChars());
-            invalidChars.AddRange(Path.GetInvalidPathChars());
-            var safeName = string.Join("_", name.Split(invalidChars.ToArray()));
-            return safeName; // .TrimStart('.').TrimEnd('.');
-        }
-
-        public static string GetSafeNameForDir(string name)
-        {
-            // Trailing periods and spaces are ignored when creating a directory
-            return GetSafeName(name).TrimStart('.', ' ').TrimEnd('.', ' ');
-        }
-
-        public static void AddFileTypeClickOnce(string extension, string id, string description, string applicationReference, string iconPath)
-        {
-            // Register ClickOnce exe/icon/description associations.
-            var launchExe = Path.Combine(AppDomain.CurrentDomain.BaseDirectory, "LaunchBatch.exe");
-            Registry.SetValue($@"HKEY_CURRENT_USER\Software\Classes\{id}\shell\open\command", null,
-                $"\"{launchExe}\" \"{applicationReference}\" \"\\\"%1\\\"\"");
-            AddFileType(extension, id, description, iconPath);
-        }
-
-        public static void AddFileTypeAdminInstall(string extension, string id, string description, string applicationExe, string iconPath)
-        {
-            // Register admin installation exe/icon/description associations.
-
-            Registry.SetValue($@"HKEY_CURRENT_USER\Software\Classes\{id}\shell\open\command", null,
-                $"\"{applicationExe}\" \"%1\"");
-            AddFileType(extension, id, description, iconPath);
-        }
-
-        private static void AddFileType(string extension, string id, string description, string iconPath)
-        {
-            Registry.SetValue($@"HKEY_CURRENT_USER\Software\Classes\{id}", null, description);
-
-            Registry.SetValue($@"HKEY_CURRENT_USER\Software\Classes\{id}\DefaultIcon", null,
-                $"\"{iconPath}\"");
-
-            Registry.SetValue($@"HKEY_CURRENT_USER\Software\Classes\{extension}", null, id);
-            SHChangeNotify(0x08000000, 0x0000, IntPtr.Zero, IntPtr.Zero);
-
-        }
-
-        [DllImport("shell32.dll", CharSet = CharSet.Auto, SetLastError = true)]
-        public static extern void SHChangeNotify(uint wEventId, uint uFlags, IntPtr dwItem1, IntPtr dwItem2);
-
-        public static long GetTotalFreeSpace(string driveName)
-        {
-            foreach (DriveInfo drive in DriveInfo.GetDrives())
-            {
-                if (drive.IsReady && drive.Name == driveName)
-                {
-                    return drive.TotalFreeSpace;
-                }
-            }
-            return -1;
-        }
-
-        /// <summary>
-        /// Determines whether the file name in the given path has a
-        /// specific extension.  Because this is Windows, the comparison
-        /// is case insensitive.  Note that ToLowerInvariant() is used to make
-        /// sure it works for Turkish with extensions containing the letter i
-        /// (e.g. .wiff).  This does, however, make this function only work
-        /// for extenstions with only lower ASCII characters, which all of
-        /// ours are.
-        /// </summary>
-        /// <param name="path">Path to check</param>
-        /// <param name="ext">Extension to check for (only lower ASCII)</param>
-        /// <returns>True if the path has the extension</returns>
-        public static bool HasExtension(string path, string ext)
-        {
-            return path.ToLowerInvariant().EndsWith(ext.ToLowerInvariant());
-        }
-
-
-        public static string ExtractDir(string sharedPath)
-        {
-            string extractDir = Path.GetFileName(sharedPath) ?? string.Empty;
-            if (HasExtension(extractDir, TextUtil.EXT_SKY_ZIP))
-                extractDir = extractDir.Substring(0, extractDir.Length - TextUtil.EXT_SKY_ZIP.Length);
-            else if (HasExtension(extractDir, TextUtil.EXT_SKYP))
-                extractDir = extractDir.Substring(0, extractDir.Length - TextUtil.EXT_SKYP.Length);
-            return extractDir;
-        }
-
-    }
-
-
-
-    public class SrmDocumentSharing
-    {
-        public const string EXT = ".zip";
-        public const string EXT_SKY_ZIP = ".sky.zip";
-        public static string FILTER_SHARING
-        {
-            get { return TextUtil.FileDialogFilter("SrmDocumentSharing_FILTER_SHARING_Shared_Files", EXT); }
-        }
-
-        public SrmDocumentSharing(string sharedPath)
-        {
-            SharedPath = sharedPath;
-            ShareType = ShareType.DEFAULT;
-        }
-
-        private Update _progressHandler;
-
-        private CancellationToken _cancellationToken;
-        public string DocumentPath { get; private set; }
-        public string ViewFilePath { get; set; }
-
-        public string SharedPath { get; private set; }
-
-        public ShareType ShareType { get; set; }
-        //private IProgressMonitor ProgressMonitor { get; set; }
-        //private IProgressStatus _progressStatus;
-        private long ExpectedSize { get; set; }
-        private long ExtractedSize { get; set; }
-
-
-        public string Extract(Update progressHandler, CancellationToken token)
-        {
-            _progressHandler = progressHandler;
-            _cancellationToken = token;
-
-            var extractDir = Path.GetDirectoryName(SharedPath) ?? string.Empty;
-
-            using (ZipFile zip = ZipFile.Read(SharedPath))
-            {
-                ExpectedSize = zip.Entries.Select(entry => entry.UncompressedSize).Sum();
-
-                zip.ExtractProgress += SrmDocumentSharing_ExtractProgress;
-
-                string documentName = FindSharedSkylineFile(zip);
-
-                DocumentPath = Path.Combine(extractDir, documentName);
-
-                foreach (var entry in zip.Entries)
-                {
-                    if (_cancellationToken.IsCancellationRequested)
-                        break;
-                    var filePath = Path.Combine(extractDir, entry.FileName);
-                    if (File.Exists(filePath))
-                    {
-                        if (Math.Abs(entry.UncompressedSize - new FileInfo(filePath).Length) < 0.0001)
-                            continue;
-                        File.Delete(Path.Combine(extractDir, entry.FileName));
-                    }
-                    try
-                    {
-                        entry.Extract(extractDir);
-
-                        ExtractedSize += entry.UncompressedSize;
-                    }
-                    catch (Exception)
-                    {
-                        if (!_cancellationToken.IsCancellationRequested)
-                            throw;
-                    }
-                }
-                if (_cancellationToken.IsCancellationRequested)
-                {
-                    foreach (var entry in zip.Entries)
-                    {
-                        var file = Path.Combine(extractDir, entry.FileName);
-                        if (File.Exists(file)) File.Delete(file);
-                    }
-                }
-            }
-
-            return DocumentPath;
-        }
-
-        public static string ExtractDir(string sharedPath)
-        {
-            string extractDir = Path.GetFileName(sharedPath) ?? string.Empty;
-            if (FileUtil.HasExtension(extractDir, EXT_SKY_ZIP))
-                extractDir = extractDir.Substring(0, extractDir.Length - EXT_SKY_ZIP.Length);
-            else if (FileUtil.HasExtension(extractDir, EXT))
-                extractDir = extractDir.Substring(0, extractDir.Length - EXT.Length);
-            return extractDir;
-        }
-
-        private static string FindSharedSkylineFile(ZipFile zip)
-        {
-            string skylineFile = null;
-
-            foreach (var file in zip.EntryFileNames)
-            {
-                if (file == null) continue; // ReSharper
-
-                // Shared files should not have subfolders.
-                if (Path.GetFileName(file) != file)
-                    throw new IOException("SrmDocumentSharing_FindSharedSkylineFile_The_zip_file_is_not_a_shared_file");
-
-                // Shared files must have exactly one Skyline Document(.sky).
-                if (!file.EndsWith(TextUtil.EXT_SKY)) continue;
-
-                if (!string.IsNullOrEmpty(skylineFile))
-                    throw new IOException("SrmDocumentSharing_FindSharedSkylineFile_The_zip_file_is_not_a_shared_file_The_file_contains_multiple_Skyline_documents");
-
-                skylineFile = file;
-            }
-
-            if (string.IsNullOrEmpty(skylineFile))
-            {
-                throw new IOException("SrmDocumentSharing_FindSharedSkylineFile_The_zip_file_is_not_a_shared_file_The_file_does_not_contain_any_Skyline_documents");
-            }
-            return skylineFile;
-        }
-
-
-        private void SrmDocumentSharing_ExtractProgress(object sender, ExtractProgressEventArgs e)
-        {
-            if (_progressHandler != null)
-            {
-                if (_cancellationToken.IsCancellationRequested)
-                {
-                    e.Cancel = true;
-                    return;
-                }
-
-                int progressValue = (int)Math.Round((ExtractedSize + e.BytesTransferred) * 100.0 / ExpectedSize);
-
-                _progressHandler(progressValue, null);
-            }
-        }
-
-
-        #region Functional testing support
-
-        public IEnumerable<string> ListEntries()
-        {
-            _progressHandler = null;
-            var entries = new List<string>();
-
-            using (ZipFile zip = ZipFile.Read(SharedPath))
-            {
-                foreach (var entry in zip.Entries)
-                {
-                    entries.Add(entry.FileName);
-                }
-            }
-
-            return entries;
-        }
-
-        #endregion
-    }
-
-    public class ShareType //: Immutable
-    {
-        public static readonly ShareType COMPLETE = new ShareType(true);
-        public static readonly ShareType MINIMAL = new ShareType(false);
-        public static readonly ShareType DEFAULT = COMPLETE;
-        public ShareType(bool complete)
-        {
-            Complete = complete;
-            //SkylineVersion = skylineVersion;
-        }
-        public bool Complete { get; private set; }
-
-        public ShareType ChangeComplete(bool complete)
-        {
-            return new ShareType(complete);
-        }
-
-        protected bool Equals(ShareType other)
-        {
-            return Complete == other.Complete;
-        }
-
-        public override bool Equals(object obj)
-        {
-            if (ReferenceEquals(null, obj)) return false;
-            if (ReferenceEquals(this, obj)) return true;
-            if (obj.GetType() != GetType()) return false;
-            return Equals((ShareType)obj);
-        }
-
-        public override int GetHashCode()
-        {
-            unchecked
-            {
-                return (Complete.GetHashCode() * 397);
-            }
-        }
-    }
-
-    public class TemporaryDirectory : IDisposable
-    {
-        public const string TEMP_PREFIX = "~SK";
-
-        public TemporaryDirectory(string dirPath = null, string tempPrefix = TEMP_PREFIX)
-        {
-            if (string.IsNullOrEmpty(dirPath))
-                DirPath = Path.Combine(Path.GetTempPath(), tempPrefix + Path.GetRandomFileName());
-            else
-                DirPath = dirPath;
-            Directory.CreateDirectory(DirPath);
-        }
-
-        public string DirPath { get; private set; }
-
-        public void Dispose()
-        {
-            Directory.Delete(DirPath);
-        }
-    }
-
-}
+﻿using System;
+using System.Collections.Generic;
+using System.IO;
+using System.Linq;
+using System.Runtime.InteropServices;
+using System.Text.RegularExpressions;
+using System.Threading;
+using Ionic.Zip;
+using Microsoft.Win32;
+using SharedBatch.Properties;
+
+namespace SharedBatch
+{
+    public class FileUtil
+    {
+
+        public const string DOWNLOADS_FOLDER = "\\Downloads";
+        public const int ONE_GB = 1000000000;
+
+
+        public static void ValidateNotEmptyPath(string input, string name)
+        {
+            if (string.IsNullOrWhiteSpace(input))
+            {
+                throw new ArgumentException(string.Format("Please specify a path to {0}", name));
+            }
+        }
+
+        public static void ValidateNotInDownloads(string input, string name)
+        {
+            if (input.Contains(DOWNLOADS_FOLDER))
+            {
+                throw new ArgumentException(string.Format("The {0} cannot be in the \"Downloads\" folder. Please specify another location on your computer.", name));
+            }
+        }
+
+        public static string GetNextFolder(string root, string path)
+        {
+            if (root.EndsWith("\\")) root = root.Substring(0, root.Length - 1);
+            if (path.EndsWith("\\")) path = path.Substring(0, path.Length - 1);
+            var rootFolders = root.Split('\\');
+            var pathFolders = path.Split('\\');
+            int i = 0;
+            while (i < rootFolders.Length && i < pathFolders.Length)
+            {
+                if (rootFolders[i] != pathFolders[i])
+                    throw new Exception("Paths do not match");
+                i++;
+            }
+            return pathFolders[i];
+        }
+
+        // Extension of Path.GetDirectoryName that handles null file paths
+        public static string GetDirectory(string path)
+        {
+            if (path == null) throw new ArgumentNullException(nameof(path), Resources.TextUtil_GetDirectory_Could_not_get_the_directory_of_a_null_file_path_);
+            return Path.GetDirectoryName(path);
+        }
+
+        // Extension of Path.GetDirectoryName that handles null file paths and returns an empty string if the directory cannot be found
+        public static string GetDirectorySafe(string path)
+        {
+            try
+            {
+                return Path.GetDirectoryName(path);
+            }
+            catch (Exception)
+            {
+                return string.Empty;
+            }
+        }
+
+        public static bool DirectoryExists(string path)
+        {
+            var exists = false;
+            try
+            {
+                exists = Directory.Exists(Path.GetDirectoryName(path));
+            }
+            catch (Exception)
+            {
+                // pass incorrectly formatted paths
+            }
+            return exists;
+        }
+
+        public static bool PathHasDriveName(string path)
+        {
+            var driveRegex = new Regex(@"^[A-Z]|[a-z]:\\");
+            return driveRegex.IsMatch(path);
+        }
+
+        // Find an existing initial directory to use in a file/folder browser dialog, can be null (dialog will use a default)
+        public static string GetInitialDirectory(string directory, string lastEnteredPath = "")
+        {
+            if (Directory.Exists(directory))
+                return directory;
+
+            string directoryName;
+            try
+            {
+                directoryName = Path.GetDirectoryName(directory);
+            }
+            catch (Exception)
+            {
+                directoryName = null;
+            }
+            if (directoryName == null)
+            {
+                if (!string.IsNullOrEmpty(lastEnteredPath))
+                    return GetInitialDirectory(lastEnteredPath);
+                return null;
+            }
+            return GetInitialDirectory(directoryName);
+        }
+
+        public static void CreateDirectory(string path)
+        {
+            string directory = null;
+            try
+            {
+                directory = GetDirectory(path);
+            }
+            catch (Exception)
+            {
+                // pass
+            }
+            if (!string.IsNullOrEmpty(directory))
+                Directory.CreateDirectory(directory);
+        }
+
+        public static string ForceReplaceRoot(string oldText, string newText, string originalString)
+        {
+            if (!originalString.StartsWith(oldText))
+                throw new ArgumentException(string.Format("The path to be replaced {0} did not start with the expected root {1}", originalString, oldText));
+            if (!Directory.Exists(newText))
+                throw new ArgumentException(string.Format("The folder {0} does not exist.", newText));
+
+            var newPath = newText + originalString.Substring(oldText.Length);
+            CreateDirectory(newPath);
+            return newPath;
+        }
+
+        public static List<string> GetFilesInFolder(string folder, string fileType)
+        {
+            var filesWithType = new List<string>();
+            var allFiles = new DirectoryInfo(folder).GetFiles();
+            foreach (var file in allFiles)
+            {
+                if (file.Name.EndsWith(fileType))
+                    filesWithType.Add(file.FullName);
+            }
+
+            return filesWithType;
+        }
+
+        public static string GetSafeName(string name)
+        {
+            var invalidChars = new List<char>();
+            invalidChars.AddRange(Path.GetInvalidFileNameChars());
+            invalidChars.AddRange(Path.GetInvalidPathChars());
+            var safeName = string.Join("_", name.Split(invalidChars.ToArray()));
+            return safeName; // .TrimStart('.').TrimEnd('.');
+        }
+
+        public static string GetSafeNameForDir(string name)
+        {
+            // Trailing periods and spaces are ignored when creating a directory
+            return GetSafeName(name).TrimStart('.', ' ').TrimEnd('.', ' ');
+        }
+
+        public static void AddFileTypeClickOnce(string extension, string id, string description, string applicationReference, string iconPath)
+        {
+            // Register ClickOnce exe/icon/description associations.
+            var launchExe = Path.Combine(AppDomain.CurrentDomain.BaseDirectory, "LaunchBatch.exe");
+            Registry.SetValue($@"HKEY_CURRENT_USER\Software\Classes\{id}\shell\open\command", null,
+                $"\"{launchExe}\" \"{applicationReference}\" \"\\\"%1\\\"\"");
+            AddFileType(extension, id, description, iconPath);
+        }
+
+        public static void AddFileTypeAdminInstall(string extension, string id, string description, string applicationExe, string iconPath)
+        {
+            // Register admin installation exe/icon/description associations.
+
+            Registry.SetValue($@"HKEY_CURRENT_USER\Software\Classes\{id}\shell\open\command", null,
+                $"\"{applicationExe}\" \"%1\"");
+            AddFileType(extension, id, description, iconPath);
+        }
+
+        private static void AddFileType(string extension, string id, string description, string iconPath)
+        {
+            Registry.SetValue($@"HKEY_CURRENT_USER\Software\Classes\{id}", null, description);
+
+            Registry.SetValue($@"HKEY_CURRENT_USER\Software\Classes\{id}\DefaultIcon", null,
+                $"\"{iconPath}\"");
+
+            Registry.SetValue($@"HKEY_CURRENT_USER\Software\Classes\{extension}", null, id);
+            SHChangeNotify(0x08000000, 0x0000, IntPtr.Zero, IntPtr.Zero);
+
+        }
+
+        [DllImport("shell32.dll", CharSet = CharSet.Auto, SetLastError = true)]
+        public static extern void SHChangeNotify(uint wEventId, uint uFlags, IntPtr dwItem1, IntPtr dwItem2);
+
+        public static long GetTotalFreeSpace(string driveName)
+        {
+            foreach (DriveInfo drive in DriveInfo.GetDrives())
+            {
+                if (drive.IsReady && drive.Name == driveName)
+                {
+                    return drive.TotalFreeSpace;
+                }
+            }
+            return -1;
+        }
+
+        /// <summary>
+        /// Determines whether the file name in the given path has a
+        /// specific extension.  Because this is Windows, the comparison
+        /// is case insensitive.  Note that ToLowerInvariant() is used to make
+        /// sure it works for Turkish with extensions containing the letter i
+        /// (e.g. .wiff).  This does, however, make this function only work
+        /// for extenstions with only lower ASCII characters, which all of
+        /// ours are.
+        /// </summary>
+        /// <param name="path">Path to check</param>
+        /// <param name="ext">Extension to check for (only lower ASCII)</param>
+        /// <returns>True if the path has the extension</returns>
+        public static bool HasExtension(string path, string ext)
+        {
+            return path.ToLowerInvariant().EndsWith(ext.ToLowerInvariant());
+        }
+
+
+        public static string ExtractDir(string sharedPath)
+        {
+            string extractDir = Path.GetFileName(sharedPath) ?? string.Empty;
+            if (HasExtension(extractDir, TextUtil.EXT_SKY_ZIP))
+                extractDir = extractDir.Substring(0, extractDir.Length - TextUtil.EXT_SKY_ZIP.Length);
+            else if (HasExtension(extractDir, TextUtil.EXT_SKYP))
+                extractDir = extractDir.Substring(0, extractDir.Length - TextUtil.EXT_SKYP.Length);
+            return extractDir;
+        }
+
+    }
+
+
+
+    public class SrmDocumentSharing
+    {
+        public const string EXT = ".zip";
+        public const string EXT_SKY_ZIP = ".sky.zip";
+        public static string FILTER_SHARING
+        {
+            get { return TextUtil.FileDialogFilter("SrmDocumentSharing_FILTER_SHARING_Shared_Files", EXT); }
+        }
+
+        public SrmDocumentSharing(string sharedPath)
+        {
+            SharedPath = sharedPath;
+            ShareType = ShareType.DEFAULT;
+        }
+
+        private Update _progressHandler;
+
+        private CancellationToken _cancellationToken;
+        public string DocumentPath { get; private set; }
+        public string ViewFilePath { get; set; }
+
+        public string SharedPath { get; private set; }
+
+        public ShareType ShareType { get; set; }
+        //private IProgressMonitor ProgressMonitor { get; set; }
+        //private IProgressStatus _progressStatus;
+        private long ExpectedSize { get; set; }
+        private long ExtractedSize { get; set; }
+
+
+        public string Extract(Update progressHandler, CancellationToken token)
+        {
+            _progressHandler = progressHandler;
+            _cancellationToken = token;
+
+            var extractDir = Path.GetDirectoryName(SharedPath) ?? string.Empty;
+
+            using (ZipFile zip = ZipFile.Read(SharedPath))
+            {
+                ExpectedSize = zip.Entries.Select(entry => entry.UncompressedSize).Sum();
+
+                zip.ExtractProgress += SrmDocumentSharing_ExtractProgress;
+
+                string documentName = FindSharedSkylineFile(zip);
+
+                DocumentPath = Path.Combine(extractDir, documentName);
+
+                foreach (var entry in zip.Entries)
+                {
+                    if (_cancellationToken.IsCancellationRequested)
+                        break;
+                    var filePath = Path.Combine(extractDir, entry.FileName);
+                    if (File.Exists(filePath))
+                    {
+                        if (Math.Abs(entry.UncompressedSize - new FileInfo(filePath).Length) < 0.0001)
+                            continue;
+                        File.Delete(Path.Combine(extractDir, entry.FileName));
+                    }
+                    try
+                    {
+                        entry.Extract(extractDir);
+
+                        ExtractedSize += entry.UncompressedSize;
+                    }
+                    catch (Exception)
+                    {
+                        if (!_cancellationToken.IsCancellationRequested)
+                            throw;
+                    }
+                }
+                if (_cancellationToken.IsCancellationRequested)
+                {
+                    foreach (var entry in zip.Entries)
+                    {
+                        var file = Path.Combine(extractDir, entry.FileName);
+                        if (File.Exists(file)) File.Delete(file);
+                    }
+                }
+            }
+
+            return DocumentPath;
+        }
+
+        public static string ExtractDir(string sharedPath)
+        {
+            string extractDir = Path.GetFileName(sharedPath) ?? string.Empty;
+            if (FileUtil.HasExtension(extractDir, EXT_SKY_ZIP))
+                extractDir = extractDir.Substring(0, extractDir.Length - EXT_SKY_ZIP.Length);
+            else if (FileUtil.HasExtension(extractDir, EXT))
+                extractDir = extractDir.Substring(0, extractDir.Length - EXT.Length);
+            return extractDir;
+        }
+
+        private static string FindSharedSkylineFile(ZipFile zip)
+        {
+            string skylineFile = null;
+
+            foreach (var file in zip.EntryFileNames)
+            {
+                if (file == null) continue; // ReSharper
+
+                // Shared files should not have subfolders.
+                if (Path.GetFileName(file) != file)
+                    throw new IOException("SrmDocumentSharing_FindSharedSkylineFile_The_zip_file_is_not_a_shared_file");
+
+                // Shared files must have exactly one Skyline Document(.sky).
+                if (!file.EndsWith(TextUtil.EXT_SKY)) continue;
+
+                if (!string.IsNullOrEmpty(skylineFile))
+                    throw new IOException("SrmDocumentSharing_FindSharedSkylineFile_The_zip_file_is_not_a_shared_file_The_file_contains_multiple_Skyline_documents");
+
+                skylineFile = file;
+            }
+
+            if (string.IsNullOrEmpty(skylineFile))
+            {
+                throw new IOException("SrmDocumentSharing_FindSharedSkylineFile_The_zip_file_is_not_a_shared_file_The_file_does_not_contain_any_Skyline_documents");
+            }
+            return skylineFile;
+        }
+
+
+        private void SrmDocumentSharing_ExtractProgress(object sender, ExtractProgressEventArgs e)
+        {
+            if (_progressHandler != null)
+            {
+                if (_cancellationToken.IsCancellationRequested)
+                {
+                    e.Cancel = true;
+                    return;
+                }
+
+                int progressValue = (int)Math.Round((ExtractedSize + e.BytesTransferred) * 100.0 / ExpectedSize);
+
+                _progressHandler(progressValue, null);
+            }
+        }
+
+
+        #region Functional testing support
+
+        public IEnumerable<string> ListEntries()
+        {
+            _progressHandler = null;
+            var entries = new List<string>();
+
+            using (ZipFile zip = ZipFile.Read(SharedPath))
+            {
+                foreach (var entry in zip.Entries)
+                {
+                    entries.Add(entry.FileName);
+                }
+            }
+
+            return entries;
+        }
+
+        #endregion
+    }
+
+    public class ShareType //: Immutable
+    {
+        public static readonly ShareType COMPLETE = new ShareType(true);
+        public static readonly ShareType MINIMAL = new ShareType(false);
+        public static readonly ShareType DEFAULT = COMPLETE;
+        public ShareType(bool complete)
+        {
+            Complete = complete;
+            //SkylineVersion = skylineVersion;
+        }
+        public bool Complete { get; private set; }
+
+        public ShareType ChangeComplete(bool complete)
+        {
+            return new ShareType(complete);
+        }
+
+        protected bool Equals(ShareType other)
+        {
+            return Complete == other.Complete;
+        }
+
+        public override bool Equals(object obj)
+        {
+            if (ReferenceEquals(null, obj)) return false;
+            if (ReferenceEquals(this, obj)) return true;
+            if (obj.GetType() != GetType()) return false;
+            return Equals((ShareType)obj);
+        }
+
+        public override int GetHashCode()
+        {
+            unchecked
+            {
+                return (Complete.GetHashCode() * 397);
+            }
+        }
+    }
+
+    public class TemporaryDirectory : IDisposable
+    {
+        public const string TEMP_PREFIX = "~SK";
+
+        public TemporaryDirectory(string dirPath = null, string tempPrefix = TEMP_PREFIX)
+        {
+            if (string.IsNullOrEmpty(dirPath))
+                DirPath = Path.Combine(Path.GetTempPath(), tempPrefix + Path.GetRandomFileName());
+            else
+                DirPath = dirPath;
+            Directory.CreateDirectory(DirPath);
+        }
+
+        public string DirPath { get; private set; }
+
+        public void Dispose()
+        {
+            Directory.Delete(DirPath);
+        }
+    }
+
+}