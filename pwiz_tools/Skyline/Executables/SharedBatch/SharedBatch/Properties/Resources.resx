--- conflicted
+++ resolved
@@ -1,423 +1,420 @@
-﻿<?xml version="1.0" encoding="utf-8"?>
-<root>
-  <!-- 
-    Microsoft ResX Schema 
-    
-    Version 2.0
-    
-    The primary goals of this format is to allow a simple XML format 
-    that is mostly human readable. The generation and parsing of the 
-    various data types are done through the TypeConverter classes 
-    associated with the data types.
-    
-    Example:
-    
-    ... ado.net/XML headers & schema ...
-    <resheader name="resmimetype">text/microsoft-resx</resheader>
-    <resheader name="version">2.0</resheader>
-    <resheader name="reader">System.Resources.ResXResourceReader, System.Windows.Forms, ...</resheader>
-    <resheader name="writer">System.Resources.ResXResourceWriter, System.Windows.Forms, ...</resheader>
-    <data name="Name1"><value>this is my long string</value><comment>this is a comment</comment></data>
-    <data name="Color1" type="System.Drawing.Color, System.Drawing">Blue</data>
-    <data name="Bitmap1" mimetype="application/x-microsoft.net.object.binary.base64">
-        <value>[base64 mime encoded serialized .NET Framework object]</value>
-    </data>
-    <data name="Icon1" type="System.Drawing.Icon, System.Drawing" mimetype="application/x-microsoft.net.object.bytearray.base64">
-        <value>[base64 mime encoded string representing a byte array form of the .NET Framework object]</value>
-        <comment>This is a comment</comment>
-    </data>
-                
-    There are any number of "resheader" rows that contain simple 
-    name/value pairs.
-    
-    Each data row contains a name, and value. The row also contains a 
-    type or mimetype. Type corresponds to a .NET class that support 
-    text/value conversion through the TypeConverter architecture. 
-    Classes that don't support this are serialized and stored with the 
-    mimetype set.
-    
-    The mimetype is used for serialized objects, and tells the 
-    ResXResourceReader how to depersist the object. This is currently not 
-    extensible. For a given mimetype the value must be set accordingly:
-    
-    Note - application/x-microsoft.net.object.binary.base64 is the format 
-    that the ResXResourceWriter will generate, however the reader can 
-    read any of the formats listed below.
-    
-    mimetype: application/x-microsoft.net.object.binary.base64
-    value   : The object must be serialized with 
-            : System.Runtime.Serialization.Formatters.Binary.BinaryFormatter
-            : and then encoded with base64 encoding.
-    
-    mimetype: application/x-microsoft.net.object.soap.base64
-    value   : The object must be serialized with 
-            : System.Runtime.Serialization.Formatters.Soap.SoapFormatter
-            : and then encoded with base64 encoding.
-
-    mimetype: application/x-microsoft.net.object.bytearray.base64
-    value   : The object must be serialized into a byte array 
-            : using a System.ComponentModel.TypeConverter
-            : and then encoded with base64 encoding.
-    -->
-  <xsd:schema id="root" xmlns="" xmlns:xsd="http://www.w3.org/2001/XMLSchema" xmlns:msdata="urn:schemas-microsoft-com:xml-msdata">
-    <xsd:import namespace="http://www.w3.org/XML/1998/namespace" />
-    <xsd:element name="root" msdata:IsDataSet="true">
-      <xsd:complexType>
-        <xsd:choice maxOccurs="unbounded">
-          <xsd:element name="metadata">
-            <xsd:complexType>
-              <xsd:sequence>
-                <xsd:element name="value" type="xsd:string" minOccurs="0" />
-              </xsd:sequence>
-              <xsd:attribute name="name" use="required" type="xsd:string" />
-              <xsd:attribute name="type" type="xsd:string" />
-              <xsd:attribute name="mimetype" type="xsd:string" />
-              <xsd:attribute ref="xml:space" />
-            </xsd:complexType>
-          </xsd:element>
-          <xsd:element name="assembly">
-            <xsd:complexType>
-              <xsd:attribute name="alias" type="xsd:string" />
-              <xsd:attribute name="name" type="xsd:string" />
-            </xsd:complexType>
-          </xsd:element>
-          <xsd:element name="data">
-            <xsd:complexType>
-              <xsd:sequence>
-                <xsd:element name="value" type="xsd:string" minOccurs="0" msdata:Ordinal="1" />
-                <xsd:element name="comment" type="xsd:string" minOccurs="0" msdata:Ordinal="2" />
-              </xsd:sequence>
-              <xsd:attribute name="name" type="xsd:string" use="required" msdata:Ordinal="1" />
-              <xsd:attribute name="type" type="xsd:string" msdata:Ordinal="3" />
-              <xsd:attribute name="mimetype" type="xsd:string" msdata:Ordinal="4" />
-              <xsd:attribute ref="xml:space" />
-            </xsd:complexType>
-          </xsd:element>
-          <xsd:element name="resheader">
-            <xsd:complexType>
-              <xsd:sequence>
-                <xsd:element name="value" type="xsd:string" minOccurs="0" msdata:Ordinal="1" />
-              </xsd:sequence>
-              <xsd:attribute name="name" type="xsd:string" use="required" />
-            </xsd:complexType>
-          </xsd:element>
-        </xsd:choice>
-      </xsd:complexType>
-    </xsd:element>
-  </xsd:schema>
-  <resheader name="resmimetype">
-    <value>text/microsoft-resx</value>
-  </resheader>
-  <resheader name="version">
-    <value>2.0</value>
-  </resheader>
-  <resheader name="reader">
-    <value>System.Resources.ResXResourceReader, System.Windows.Forms, Version=4.0.0.0, Culture=neutral, PublicKeyToken=b77a5c561934e089</value>
-  </resheader>
-  <resheader name="writer">
-    <value>System.Resources.ResXResourceWriter, System.Windows.Forms, Version=4.0.0.0, Culture=neutral, PublicKeyToken=b77a5c561934e089</value>
-  </resheader>
-  <data name="AlertDlg_GetDefaultButtonText_Abort" xml:space="preserve">
-    <value>Abort</value>
-  </data>
-  <data name="AlertDlg_GetDefaultButtonText_Cancel" xml:space="preserve">
-    <value>Cancel</value>
-  </data>
-  <data name="AlertDlg_GetDefaultButtonText_Ignore" xml:space="preserve">
-    <value>Ignore</value>
-  </data>
-  <data name="AlertDlg_GetDefaultButtonText_No" xml:space="preserve">
-    <value>No</value>
-  </data>
-  <data name="AlertDlg_GetDefaultButtonText_OK" xml:space="preserve">
-    <value>OK</value>
-  </data>
-  <data name="AlertDlg_GetDefaultButtonText_Retry" xml:space="preserve">
-    <value>Retry</value>
-  </data>
-  <data name="AlertDlg_GetDefaultButtonText_Yes" xml:space="preserve">
-    <value>Yes</value>
-  </data>
-  <data name="AlertDlg_TruncateMessage_Message_truncated__Press_Ctrl_C_to_copy_entire_message_to_the_clipboard_" xml:space="preserve">
-    <value>Message truncated. Press Ctrl+C to copy entire message to the clipboard.</value>
-  </data>
-  <data name="ConfigManager_CheckConfigSelected_There_is_no_configuration_selected_" xml:space="preserve">
-    <value>There is no configuration selected.</value>
-  </data>
-  <data name="ConfigManager_ExportConfigs_Could_not_save_configurations_to_" xml:space="preserve">
-    <value>Could not save configurations to:</value>
-  </data>
-  <data name="ConfigManager_ExportConfigs_Please_provide_a_path_to_a_file_inside_an_existing_folder_" xml:space="preserve">
-    <value>Please provide a path to a file inside an existing folder.</value>
-  </data>
-  <data name="ConfigManager_ExportConfigs_Please_select_a_configuration_to_share_" xml:space="preserve">
-    <value>Please select a configuration to share.</value>
-  </data>
-  <data name="ConfigManager_ExportConfigs_There_is_no_configuration_selected_" xml:space="preserve">
-    <value>There is no configuration selected.</value>
-  </data>
-  <data name="ConfigManager_Import_An_error_occurred_while_importing_configurations_from__0__" xml:space="preserve">
-    <value>An error occurred while importing configurations from {0}:</value>
-  </data>
-  <data name="ConfigManager_Import_No_configurations_were_found_in__0__" xml:space="preserve">
-    <value>No configurations were found in {0}.</value>
-  </data>
-  <data name="ConfigManager_Import_Number_of_configurations_imported_" xml:space="preserve">
-    <value>Number of configurations imported:</value>
-  </data>
-  <data name="ConfigManager_Import_Number_of_configurations_with_errors_that_could_not_be_imported_" xml:space="preserve">
-    <value>Number of configurations with errors that could not be imported:</value>
-  </data>
-  <data name="ConfigManager_InsertConfiguration_Adding_configuration___0___" xml:space="preserve">
-    <value>Adding configuration "{0}".</value>
-  </data>
-  <data name="ConfigManager_InsertConfiguration_Configuration___0___already_exists_" xml:space="preserve">
-    <value>Configuration "{0}" already exists.</value>
-  </data>
-  <data name="ConfigManager_InsertConfiguration_Please_enter_a_unique_name_for_the_configuration_" xml:space="preserve">
-    <value>Please enter a unique name for the configuration.</value>
-  </data>
-  <data name="ConfigManager_RemoveConfig_Cannot_delete___0____configuration_does_not_exist_" xml:space="preserve">
-    <value>Cannot delete "{0}": configuration does not exist.</value>
-  </data>
-  <data name="ConfigManager_RemoveSelected_Are_you_sure_you_want_to_delete___0___" xml:space="preserve">
-    <value>Are you sure you want to delete "{0}"?</value>
-  </data>
-  <data name="ConfigManager_RemoveSelected_Removing_configuration____0__" xml:space="preserve">
-    <value>Removing configuration: "{0}"</value>
-  </data>
-  <data name="ConfigManager_SelectConfig_There_is_no_configuration_at_index___0_" xml:space="preserve">
-    <value>There is no configuration at index: {0}</value>
-  </data>
-  <data name="FindSkylineForm_FindSkylineForm__0__requires_Skyline_to_run__but_did_not_find_an_administrative_or_web_based_installation_" xml:space="preserve">
-    <value>{0} requires Skyline to run, but did not find an administrative or web-based installation.</value>
-  </data>
-  <data name="Logger_DisplayLog_Could_not_read_the_log_file___0___File_does_not_exist_" xml:space="preserve">
-    <value>Could not read the log file: {0}. File does not exist.</value>
-  </data>
-  <data name="Logger_DisplayLog_Displaying_last__0__saved_log_messages_" xml:space="preserve">
-    <value>Displaying last {0} saved log messages.</value>
-  </data>
-  <data name="Logger_DisplayLog_Displaying_messages_since_log_file_became_unavailable_" xml:space="preserve">
-    <value>Displaying messages since log file became unavailable.</value>
-  </data>
-  <data name="Logger_DisplayLog_____Log_truncated_____Full_log_is_in__0_" xml:space="preserve">
-    <value>... Log truncated ... Full log is in {0}</value>
-  </data>
-  <data name="Logger_LogErrorToFile_ERROR___0_" xml:space="preserve">
-    <value>ERROR: {0}</value>
-  </data>
-  <data name="Logger_WriteToBuffer_____LOG_BUFFER_IS_FULL____" xml:space="preserve">
-    <value>!!! LOG BUFFER IS FULL !!!</value>
-  </data>
-  <data name="Logger_WriteToFile_Error_message_was__0__" xml:space="preserve">
-    <value>Error message was {0}.</value>
-  </data>
-  <data name="Logger_WriteToFile_Error_occurred_while_trying_to_backup_log_file__" xml:space="preserve">
-    <value>Error occurred while trying to backup log file:</value>
-  </data>
-  <data name="Logger_WriteToFile_Error_occurred_writing_to_log_file___0___Attempted_to_write_" xml:space="preserve">
-    <value>Error occurred writing to log file: {0}. Attempted to write:</value>
-  </data>
-  <data name="Logger_WriteToFile_ERROR_writing_to_the_log_file___0___Check_program_log_for_details___1_" xml:space="preserve">
-    <value>ERROR writing to the log file: {0}. Check program log for details: {1}</value>
-  </data>
-  <data name="Logger_WriteToFile_Exception_stack_trace_" xml:space="preserve">
-    <value>Exception stack trace:</value>
-  </data>
-  <data name="Logger_WriteToFile_Exception_stack_trace__" xml:space="preserve">
-    <value>Exception stack trace: </value>
-  </data>
-  <data name="MainFormUtils_OpenFileExplorer_Please_fix__0__and_try_again_" xml:space="preserve">
-    <value>Please fix {0} and try again.</value>
-  </data>
-  <data name="SkylineSettings_Validate_Could_not_find_a_Skyline_daily_installation_on_this_computer_" xml:space="preserve">
-    <value>Could not find a Skyline-daily installation on this computer.</value>
-  </data>
-  <data name="SkylineSettings_Validate_Could_not_find_a_Skyline_installation_at_this_location___0_" xml:space="preserve">
-    <value>Could not find a Skyline installation at this location: {0}</value>
-  </data>
-  <data name="SkylineSettings_Validate_Could_not_find_a_Skyline_installation_on_this_computer_" xml:space="preserve">
-    <value>Could not find a Skyline installation on this computer.</value>
-  </data>
-  <data name="SkylineSettings_Validate_Could_not_find__0__at_this_location___1_" xml:space="preserve">
-    <value>Could not find {0} at this location: {1}</value>
-  </data>
-  <data name="SkylineSettings_Validate_Please_select_a_folder_containing__0__" xml:space="preserve">
-    <value>Please select a folder containing {0}.</value>
-  </data>
-  <data name="SkylineSettings_Validate_Please_try_a_different_Skyline_option_" xml:space="preserve">
-    <value>Please try a different Skyline option.</value>
-  </data>
-  <data name="TextUtil_FILTER_ALL_All_Files" xml:space="preserve">
-    <value>All Files</value>
-  </data>
-  <data name="TextUtil_FILTER_R_R_Files" xml:space="preserve">
-    <value>R Files</value>
-  </data>
-  <data name="TextUtil_FILTER_SKYR_Skyline_Reports" xml:space="preserve">
-    <value>Skyline Reports</value>
-  </data>
-  <data name="TextUtil_FILTER_SKY_Skyline_Files" xml:space="preserve">
-    <value>Skyline Files</value>
-  </data>
-  <data name="TextUtil_FILTER_XML_XML_Files" xml:space="preserve">
-    <value>XML Files</value>
-  </data>
-  <data name="FilePathControl_FilePathControl_Could_not_find_the__0__" xml:space="preserve">
-    <value>Could not find the {0}.</value>
-  </data>
-  <data name="FilePathControl_FilePathControl_Please_correct_the__0__to_continue_" xml:space="preserve">
-    <value>Please correct the {0} to continue:</value>
-  </data>
-  <data name="ConfigList_ReadXml_Load_Configurations_Error" xml:space="preserve">
-    <value>Load Configurations Error</value>
-  </data>
-  <data name="TextUtil_GetDirectory_Could_not_get_the_directory_of_a_null_file_path_" xml:space="preserve">
-    <value>Could not get the directory of a null file path.</value>
-  </data>
-  <data name="TextUtil_FILTER_CSV_CSV_Files" xml:space="preserve">
-    <value>CSV Files</value>
-  </data>
-  <data name="ConfigManager_TryOperation_Cannot_add___0___because_there_is_another_configuration_with_the_same_name_" xml:space="preserve">
-    <value>Cannot add "{0}" because there is another configuration with the same name.</value>
-  </data>
-  <data name="ConfigManager_TryOperation_Please_choose_a_unique_name_" xml:space="preserve">
-    <value>Please choose a unique name.</value>
-  </data>
-  <data name="TextUtil_FILTER_SKYC_Skyline_Configuration_Files" xml:space="preserve">
-    <value>Skyline Configuration Files</value>
-  </data>
-  <data name="TextUtil_FILTER_BCFG_Skyline_Batch_Configuration_Files" xml:space="preserve">
-    <value>Skyline Batch Configuration Files</value>
-  </data>
-  <data name="TextUtil_FILTER_QCFG_AutoQC_Configuration_Files" xml:space="preserve">
-    <value>AutoQC Configuration Files</value>
-  </data>
-  <data name="Logger_LogError_Error_" xml:space="preserve">
-    <value>Error:</value>
-  </data>
-  <data name="ProcessRunner_StartException_Unable_to_start__0__" xml:space="preserve">
-    <value>Unable to start {0}.</value>
-  </data>
-  <data name="SkylineTypeControl_Type_No_existing_Skyline_type_selected__Please_select_a_Skyline_installation_that_exists_on_this_computer_" xml:space="preserve">
-    <value>No existing Skyline type selected. Please select a Skyline installation that exists on this computer.</value>
-  </data>
-  <data name="InvalidConfigSetupForm_GetValidPath_Would_you_like_to_replace__0__with__1___" xml:space="preserve">
-    <value>Would you like to replace:
-{0}
-with:
-{1}?</value>
-  </data>
-  <data name="FileOpenedForm_RootFolderValidator_The_directory__0__does_not_exist_" xml:space="preserve">
-    <value>The directory {0} does not exist.</value>
-  </data>
-  <data name="FileOpenedForm_RootFolderValidator_Please_enter_an_existing_directory_" xml:space="preserve">
-    <value>Please enter an existing directory.</value>
-  </data>
-  <data name="FileOpenedForm_FileOpenedForm_Preparing_to_import_configurations_from__0_" xml:space="preserve">
-    <value>Preparing to import configurations from {0}</value>
-  </data>
-  <data name="FileOpenedForm_FileOpenedForm_Please_specify_a_root_folder_for_the_configurations_" xml:space="preserve">
-    <value>Please specify a root folder for the configurations:</value>
-  </data>
-  <data name="FileOpenedForm_FileOpenedForm_root_folder" xml:space="preserve">
-    <value>root folder</value>
-  </data>
-  <data name="FileOpenedForm_RootFolderValidator_root_folder" xml:space="preserve">
-    <value>root folder</value>
-  </data>
-  <data name="MainFormUtils_CanOpen_The__0__is_not_valid_for__1__" xml:space="preserve">
-    <value>The {0} is not valid for {1}.</value>
-  </data>
-  <data name="Logger_LogPercent__0__" xml:space="preserve">
-    <value>{0}%</value>
-  </data>
-  <data name="ConfigManager_ImportFrom_Do_you_want_to_overwrite_these_configurations_" xml:space="preserve">
-    <value>Do you want to overwrite these configurations?</value>
-  </data>
-  <data name="ConfigManager_ImportFrom_Overwriting_" xml:space="preserve">
-    <value>Overwriting...</value>
-  </data>
-  <data name="ConfigManager_ImportFrom_The_following_configurations_already_exist_" xml:space="preserve">
-    <value>The following configurations already exist:</value>
-  </data>
-  <data name="TextUtil_GetOptionalIntegerFromString__0__is_not_a_valid_value_for__1___Please_enter_an_integer_" xml:space="preserve">
-    <value>{0} is not a valid value for {1}. Please enter an integer.</value>
-  </data>
-  <data name="TextUtil_GetOptionalIntegerFromInvariantString_Cound_not_parse___0___as_type___1__" xml:space="preserve">
-    <value>Cound not parse "{0}" as type "{1}"</value>
-  </data>
-  <data name="TextUtil_FILTER_SKY_ZIP_Shared_Files" xml:space="preserve">
-    <value>Shared Files</value>
-  </data>
-  <data name="PanoramaServerException_FolderValidationError_Encountered_unknown_folder_validation_state__0__" xml:space="preserve">
-    <value>Encountered unknown folder validation state {0}.</value>
-  </data>
-  <data name="PanoramaServerException_FolderValidationError_Folder_validation_passed_without_errors_" xml:space="preserve">
-    <value>Folder validation passed without errors!</value>
-  </data>
-  <data name="PanoramaServerException_FolderValidationError_Folder___0___does_not_exist_on_the_Panorama_server__1__" xml:space="preserve">
-    <value>Folder "{0}" does not exist on the Panorama server {1}.</value>
-  </data>
-  <data name="PanoramaServerException_FolderValidationError_User__0__does_not_have_permissions_to_upload_to_the_Panorama_folder___1___" xml:space="preserve">
-    <value>User {0} does not have permissions to upload to the Panorama folder "{1}".</value>
-  </data>
-  <data name="PanoramaServerException_FolderValidationError___0___is_not_a_Panorama_folder_" xml:space="preserve">
-    <value>"{0}" is not a Panorama folder.</value>
-  </data>
-  <data name="PanoramaServerException_PanoramaStateError_Encountered_unknown_Panorama_server_validation_state__0__" xml:space="preserve">
-    <value>Encountered unknown Panorama server validation state {0}.</value>
-  </data>
-  <data name="PanoramaServerException_PanoramaStateError_Panorama_server_validation_passed_without_errors_" xml:space="preserve">
-    <value>Panorama server validation passed without errors!</value>
-  </data>
-  <data name="PanoramaServerException_ServerError_Encountered_unknown_server_validation_state__0__" xml:space="preserve">
-    <value>Encountered unknown server validation state {0}.</value>
-  </data>
-  <data name="PanoramaServerException_ServerError_Server_validation_passed_without_errors_" xml:space="preserve">
-    <value>Server validation passed without errors!</value>
-  </data>
-  <data name="PanoramaServerException_UserValidationError_Encountered_unknown_user_validation_state__0__" xml:space="preserve">
-    <value>Encountered unknown user validation state {0}.</value>
-  </data>
-  <data name="PanoramaServerException_UserValidationError_The_username_and_password_could_not_be_authenticated_with_the_Panorama_server_" xml:space="preserve">
-    <value>The username and password could not be authenticated with the Panorama server.</value>
-  </data>
-  <data name="PanoramaServerException_UserValidationError_Unknown_error_validating_user_permissions_on_the_Panorama_server_" xml:space="preserve">
-    <value>Unknown error validating user permissions on the Panorama server.</value>
-  </data>
-  <data name="PanoramaServerException_UserValidationError_User_validation_passed_without_errors_" xml:space="preserve">
-    <value>User validation passed without errors!</value>
-  </data>
-  <data name="PanoramaUtil_VerifyServerInformation_The_server__0__does_not_exist_" xml:space="preserve">
-    <value>The server {0} does not exist.</value>
-  </data>
-  <data name="PanoramaUtil_VerifyServerInformation_The_server__0__is_not_a_Panorama_server_" xml:space="preserve">
-    <value>The server {0} is not a Panorama server.</value>
-  </data>
-  <data name="PanoramaUtil_VerifyServerInformation_Unknown_error_connecting_to_the_server__0__" xml:space="preserve">
-    <value>Unknown error connecting to the server {0}.</value>
-  </data>
-  <data name="PanoramaUtil_VerifyServerInformation_Unknown_error_while_checking_if_server__0__is_a_Panorama_server_" xml:space="preserve">
-    <value>Unknown error while checking if server {0} is a Panorama server.</value>
-  </data>
-  <data name="PanoramaUtil_VerifyServerInformation_Username_and_password_cannot_be_null__Please_enter_a_username_and_password_" xml:space="preserve">
-    <value>Username and password cannot be null. Please enter a username and password.</value>
-  </data>
-  <data name="ConfigManager_ImportFrom_The_imported_configurations_are_from_an_old_file_format_and_could_not_be_copied_to__0_" xml:space="preserve">
-    <value>The imported configurations are from an old file format and could not be copied to {0}</value>
-  </data>
-  <data name="Program_Main_There_was_an_error_reading_the_saved_configurations_from_an_earlier_version_of__0___" xml:space="preserve">
-    <value>There was an error reading the saved configurations from an earlier version of {0}.</value>
-  </data>
-  <data name="Program_Main_To_help_improve__0__in_future_versions__please_post_the_configuration_file_to_the_Skyline_Support_board_" xml:space="preserve">
-    <value>To help improve {0} in future versions, please post the configuration file to the Skyline Support board:</value>
-  </data>
-<<<<<<< HEAD
-=======
-  <data name="ConfigManager_ImportFrom_The_version_of_the_file_to_import_from__0__is_newer_than_the_version_of_the_program__1___Please_update_the_program_to_import_configurations_from_this_file_" xml:space="preserve">
-    <value>The version of the file to import from {0} is newer than the version of the program {1}. Please update the program to import configurations from this file.</value>
-  </data>
->>>>>>> bc1ab65a
+﻿<?xml version="1.0" encoding="utf-8"?>
+<root>
+  <!-- 
+    Microsoft ResX Schema 
+    
+    Version 2.0
+    
+    The primary goals of this format is to allow a simple XML format 
+    that is mostly human readable. The generation and parsing of the 
+    various data types are done through the TypeConverter classes 
+    associated with the data types.
+    
+    Example:
+    
+    ... ado.net/XML headers & schema ...
+    <resheader name="resmimetype">text/microsoft-resx</resheader>
+    <resheader name="version">2.0</resheader>
+    <resheader name="reader">System.Resources.ResXResourceReader, System.Windows.Forms, ...</resheader>
+    <resheader name="writer">System.Resources.ResXResourceWriter, System.Windows.Forms, ...</resheader>
+    <data name="Name1"><value>this is my long string</value><comment>this is a comment</comment></data>
+    <data name="Color1" type="System.Drawing.Color, System.Drawing">Blue</data>
+    <data name="Bitmap1" mimetype="application/x-microsoft.net.object.binary.base64">
+        <value>[base64 mime encoded serialized .NET Framework object]</value>
+    </data>
+    <data name="Icon1" type="System.Drawing.Icon, System.Drawing" mimetype="application/x-microsoft.net.object.bytearray.base64">
+        <value>[base64 mime encoded string representing a byte array form of the .NET Framework object]</value>
+        <comment>This is a comment</comment>
+    </data>
+                
+    There are any number of "resheader" rows that contain simple 
+    name/value pairs.
+    
+    Each data row contains a name, and value. The row also contains a 
+    type or mimetype. Type corresponds to a .NET class that support 
+    text/value conversion through the TypeConverter architecture. 
+    Classes that don't support this are serialized and stored with the 
+    mimetype set.
+    
+    The mimetype is used for serialized objects, and tells the 
+    ResXResourceReader how to depersist the object. This is currently not 
+    extensible. For a given mimetype the value must be set accordingly:
+    
+    Note - application/x-microsoft.net.object.binary.base64 is the format 
+    that the ResXResourceWriter will generate, however the reader can 
+    read any of the formats listed below.
+    
+    mimetype: application/x-microsoft.net.object.binary.base64
+    value   : The object must be serialized with 
+            : System.Runtime.Serialization.Formatters.Binary.BinaryFormatter
+            : and then encoded with base64 encoding.
+    
+    mimetype: application/x-microsoft.net.object.soap.base64
+    value   : The object must be serialized with 
+            : System.Runtime.Serialization.Formatters.Soap.SoapFormatter
+            : and then encoded with base64 encoding.
+
+    mimetype: application/x-microsoft.net.object.bytearray.base64
+    value   : The object must be serialized into a byte array 
+            : using a System.ComponentModel.TypeConverter
+            : and then encoded with base64 encoding.
+    -->
+  <xsd:schema id="root" xmlns="" xmlns:xsd="http://www.w3.org/2001/XMLSchema" xmlns:msdata="urn:schemas-microsoft-com:xml-msdata">
+    <xsd:import namespace="http://www.w3.org/XML/1998/namespace" />
+    <xsd:element name="root" msdata:IsDataSet="true">
+      <xsd:complexType>
+        <xsd:choice maxOccurs="unbounded">
+          <xsd:element name="metadata">
+            <xsd:complexType>
+              <xsd:sequence>
+                <xsd:element name="value" type="xsd:string" minOccurs="0" />
+              </xsd:sequence>
+              <xsd:attribute name="name" use="required" type="xsd:string" />
+              <xsd:attribute name="type" type="xsd:string" />
+              <xsd:attribute name="mimetype" type="xsd:string" />
+              <xsd:attribute ref="xml:space" />
+            </xsd:complexType>
+          </xsd:element>
+          <xsd:element name="assembly">
+            <xsd:complexType>
+              <xsd:attribute name="alias" type="xsd:string" />
+              <xsd:attribute name="name" type="xsd:string" />
+            </xsd:complexType>
+          </xsd:element>
+          <xsd:element name="data">
+            <xsd:complexType>
+              <xsd:sequence>
+                <xsd:element name="value" type="xsd:string" minOccurs="0" msdata:Ordinal="1" />
+                <xsd:element name="comment" type="xsd:string" minOccurs="0" msdata:Ordinal="2" />
+              </xsd:sequence>
+              <xsd:attribute name="name" type="xsd:string" use="required" msdata:Ordinal="1" />
+              <xsd:attribute name="type" type="xsd:string" msdata:Ordinal="3" />
+              <xsd:attribute name="mimetype" type="xsd:string" msdata:Ordinal="4" />
+              <xsd:attribute ref="xml:space" />
+            </xsd:complexType>
+          </xsd:element>
+          <xsd:element name="resheader">
+            <xsd:complexType>
+              <xsd:sequence>
+                <xsd:element name="value" type="xsd:string" minOccurs="0" msdata:Ordinal="1" />
+              </xsd:sequence>
+              <xsd:attribute name="name" type="xsd:string" use="required" />
+            </xsd:complexType>
+          </xsd:element>
+        </xsd:choice>
+      </xsd:complexType>
+    </xsd:element>
+  </xsd:schema>
+  <resheader name="resmimetype">
+    <value>text/microsoft-resx</value>
+  </resheader>
+  <resheader name="version">
+    <value>2.0</value>
+  </resheader>
+  <resheader name="reader">
+    <value>System.Resources.ResXResourceReader, System.Windows.Forms, Version=4.0.0.0, Culture=neutral, PublicKeyToken=b77a5c561934e089</value>
+  </resheader>
+  <resheader name="writer">
+    <value>System.Resources.ResXResourceWriter, System.Windows.Forms, Version=4.0.0.0, Culture=neutral, PublicKeyToken=b77a5c561934e089</value>
+  </resheader>
+  <data name="AlertDlg_GetDefaultButtonText_Abort" xml:space="preserve">
+    <value>Abort</value>
+  </data>
+  <data name="AlertDlg_GetDefaultButtonText_Cancel" xml:space="preserve">
+    <value>Cancel</value>
+  </data>
+  <data name="AlertDlg_GetDefaultButtonText_Ignore" xml:space="preserve">
+    <value>Ignore</value>
+  </data>
+  <data name="AlertDlg_GetDefaultButtonText_No" xml:space="preserve">
+    <value>No</value>
+  </data>
+  <data name="AlertDlg_GetDefaultButtonText_OK" xml:space="preserve">
+    <value>OK</value>
+  </data>
+  <data name="AlertDlg_GetDefaultButtonText_Retry" xml:space="preserve">
+    <value>Retry</value>
+  </data>
+  <data name="AlertDlg_GetDefaultButtonText_Yes" xml:space="preserve">
+    <value>Yes</value>
+  </data>
+  <data name="AlertDlg_TruncateMessage_Message_truncated__Press_Ctrl_C_to_copy_entire_message_to_the_clipboard_" xml:space="preserve">
+    <value>Message truncated. Press Ctrl+C to copy entire message to the clipboard.</value>
+  </data>
+  <data name="ConfigManager_CheckConfigSelected_There_is_no_configuration_selected_" xml:space="preserve">
+    <value>There is no configuration selected.</value>
+  </data>
+  <data name="ConfigManager_ExportConfigs_Could_not_save_configurations_to_" xml:space="preserve">
+    <value>Could not save configurations to:</value>
+  </data>
+  <data name="ConfigManager_ExportConfigs_Please_provide_a_path_to_a_file_inside_an_existing_folder_" xml:space="preserve">
+    <value>Please provide a path to a file inside an existing folder.</value>
+  </data>
+  <data name="ConfigManager_ExportConfigs_Please_select_a_configuration_to_share_" xml:space="preserve">
+    <value>Please select a configuration to share.</value>
+  </data>
+  <data name="ConfigManager_ExportConfigs_There_is_no_configuration_selected_" xml:space="preserve">
+    <value>There is no configuration selected.</value>
+  </data>
+  <data name="ConfigManager_Import_An_error_occurred_while_importing_configurations_from__0__" xml:space="preserve">
+    <value>An error occurred while importing configurations from {0}:</value>
+  </data>
+  <data name="ConfigManager_Import_No_configurations_were_found_in__0__" xml:space="preserve">
+    <value>No configurations were found in {0}.</value>
+  </data>
+  <data name="ConfigManager_Import_Number_of_configurations_imported_" xml:space="preserve">
+    <value>Number of configurations imported:</value>
+  </data>
+  <data name="ConfigManager_Import_Number_of_configurations_with_errors_that_could_not_be_imported_" xml:space="preserve">
+    <value>Number of configurations with errors that could not be imported:</value>
+  </data>
+  <data name="ConfigManager_InsertConfiguration_Adding_configuration___0___" xml:space="preserve">
+    <value>Adding configuration "{0}".</value>
+  </data>
+  <data name="ConfigManager_InsertConfiguration_Configuration___0___already_exists_" xml:space="preserve">
+    <value>Configuration "{0}" already exists.</value>
+  </data>
+  <data name="ConfigManager_InsertConfiguration_Please_enter_a_unique_name_for_the_configuration_" xml:space="preserve">
+    <value>Please enter a unique name for the configuration.</value>
+  </data>
+  <data name="ConfigManager_RemoveConfig_Cannot_delete___0____configuration_does_not_exist_" xml:space="preserve">
+    <value>Cannot delete "{0}": configuration does not exist.</value>
+  </data>
+  <data name="ConfigManager_RemoveSelected_Are_you_sure_you_want_to_delete___0___" xml:space="preserve">
+    <value>Are you sure you want to delete "{0}"?</value>
+  </data>
+  <data name="ConfigManager_RemoveSelected_Removing_configuration____0__" xml:space="preserve">
+    <value>Removing configuration: "{0}"</value>
+  </data>
+  <data name="ConfigManager_SelectConfig_There_is_no_configuration_at_index___0_" xml:space="preserve">
+    <value>There is no configuration at index: {0}</value>
+  </data>
+  <data name="FindSkylineForm_FindSkylineForm__0__requires_Skyline_to_run__but_did_not_find_an_administrative_or_web_based_installation_" xml:space="preserve">
+    <value>{0} requires Skyline to run, but did not find an administrative or web-based installation.</value>
+  </data>
+  <data name="Logger_DisplayLog_Could_not_read_the_log_file___0___File_does_not_exist_" xml:space="preserve">
+    <value>Could not read the log file: {0}. File does not exist.</value>
+  </data>
+  <data name="Logger_DisplayLog_Displaying_last__0__saved_log_messages_" xml:space="preserve">
+    <value>Displaying last {0} saved log messages.</value>
+  </data>
+  <data name="Logger_DisplayLog_Displaying_messages_since_log_file_became_unavailable_" xml:space="preserve">
+    <value>Displaying messages since log file became unavailable.</value>
+  </data>
+  <data name="Logger_DisplayLog_____Log_truncated_____Full_log_is_in__0_" xml:space="preserve">
+    <value>... Log truncated ... Full log is in {0}</value>
+  </data>
+  <data name="Logger_LogErrorToFile_ERROR___0_" xml:space="preserve">
+    <value>ERROR: {0}</value>
+  </data>
+  <data name="Logger_WriteToBuffer_____LOG_BUFFER_IS_FULL____" xml:space="preserve">
+    <value>!!! LOG BUFFER IS FULL !!!</value>
+  </data>
+  <data name="Logger_WriteToFile_Error_message_was__0__" xml:space="preserve">
+    <value>Error message was {0}.</value>
+  </data>
+  <data name="Logger_WriteToFile_Error_occurred_while_trying_to_backup_log_file__" xml:space="preserve">
+    <value>Error occurred while trying to backup log file:</value>
+  </data>
+  <data name="Logger_WriteToFile_Error_occurred_writing_to_log_file___0___Attempted_to_write_" xml:space="preserve">
+    <value>Error occurred writing to log file: {0}. Attempted to write:</value>
+  </data>
+  <data name="Logger_WriteToFile_ERROR_writing_to_the_log_file___0___Check_program_log_for_details___1_" xml:space="preserve">
+    <value>ERROR writing to the log file: {0}. Check program log for details: {1}</value>
+  </data>
+  <data name="Logger_WriteToFile_Exception_stack_trace_" xml:space="preserve">
+    <value>Exception stack trace:</value>
+  </data>
+  <data name="Logger_WriteToFile_Exception_stack_trace__" xml:space="preserve">
+    <value>Exception stack trace: </value>
+  </data>
+  <data name="MainFormUtils_OpenFileExplorer_Please_fix__0__and_try_again_" xml:space="preserve">
+    <value>Please fix {0} and try again.</value>
+  </data>
+  <data name="SkylineSettings_Validate_Could_not_find_a_Skyline_daily_installation_on_this_computer_" xml:space="preserve">
+    <value>Could not find a Skyline-daily installation on this computer.</value>
+  </data>
+  <data name="SkylineSettings_Validate_Could_not_find_a_Skyline_installation_at_this_location___0_" xml:space="preserve">
+    <value>Could not find a Skyline installation at this location: {0}</value>
+  </data>
+  <data name="SkylineSettings_Validate_Could_not_find_a_Skyline_installation_on_this_computer_" xml:space="preserve">
+    <value>Could not find a Skyline installation on this computer.</value>
+  </data>
+  <data name="SkylineSettings_Validate_Could_not_find__0__at_this_location___1_" xml:space="preserve">
+    <value>Could not find {0} at this location: {1}</value>
+  </data>
+  <data name="SkylineSettings_Validate_Please_select_a_folder_containing__0__" xml:space="preserve">
+    <value>Please select a folder containing {0}.</value>
+  </data>
+  <data name="SkylineSettings_Validate_Please_try_a_different_Skyline_option_" xml:space="preserve">
+    <value>Please try a different Skyline option.</value>
+  </data>
+  <data name="TextUtil_FILTER_ALL_All_Files" xml:space="preserve">
+    <value>All Files</value>
+  </data>
+  <data name="TextUtil_FILTER_R_R_Files" xml:space="preserve">
+    <value>R Files</value>
+  </data>
+  <data name="TextUtil_FILTER_SKYR_Skyline_Reports" xml:space="preserve">
+    <value>Skyline Reports</value>
+  </data>
+  <data name="TextUtil_FILTER_SKY_Skyline_Files" xml:space="preserve">
+    <value>Skyline Files</value>
+  </data>
+  <data name="TextUtil_FILTER_XML_XML_Files" xml:space="preserve">
+    <value>XML Files</value>
+  </data>
+  <data name="FilePathControl_FilePathControl_Could_not_find_the__0__" xml:space="preserve">
+    <value>Could not find the {0}.</value>
+  </data>
+  <data name="FilePathControl_FilePathControl_Please_correct_the__0__to_continue_" xml:space="preserve">
+    <value>Please correct the {0} to continue:</value>
+  </data>
+  <data name="ConfigList_ReadXml_Load_Configurations_Error" xml:space="preserve">
+    <value>Load Configurations Error</value>
+  </data>
+  <data name="TextUtil_GetDirectory_Could_not_get_the_directory_of_a_null_file_path_" xml:space="preserve">
+    <value>Could not get the directory of a null file path.</value>
+  </data>
+  <data name="TextUtil_FILTER_CSV_CSV_Files" xml:space="preserve">
+    <value>CSV Files</value>
+  </data>
+  <data name="ConfigManager_TryOperation_Cannot_add___0___because_there_is_another_configuration_with_the_same_name_" xml:space="preserve">
+    <value>Cannot add "{0}" because there is another configuration with the same name.</value>
+  </data>
+  <data name="ConfigManager_TryOperation_Please_choose_a_unique_name_" xml:space="preserve">
+    <value>Please choose a unique name.</value>
+  </data>
+  <data name="TextUtil_FILTER_SKYC_Skyline_Configuration_Files" xml:space="preserve">
+    <value>Skyline Configuration Files</value>
+  </data>
+  <data name="TextUtil_FILTER_BCFG_Skyline_Batch_Configuration_Files" xml:space="preserve">
+    <value>Skyline Batch Configuration Files</value>
+  </data>
+  <data name="TextUtil_FILTER_QCFG_AutoQC_Configuration_Files" xml:space="preserve">
+    <value>AutoQC Configuration Files</value>
+  </data>
+  <data name="Logger_LogError_Error_" xml:space="preserve">
+    <value>Error:</value>
+  </data>
+  <data name="ProcessRunner_StartException_Unable_to_start__0__" xml:space="preserve">
+    <value>Unable to start {0}.</value>
+  </data>
+  <data name="SkylineTypeControl_Type_No_existing_Skyline_type_selected__Please_select_a_Skyline_installation_that_exists_on_this_computer_" xml:space="preserve">
+    <value>No existing Skyline type selected. Please select a Skyline installation that exists on this computer.</value>
+  </data>
+  <data name="InvalidConfigSetupForm_GetValidPath_Would_you_like_to_replace__0__with__1___" xml:space="preserve">
+    <value>Would you like to replace:
+{0}
+with:
+{1}?</value>
+  </data>
+  <data name="FileOpenedForm_RootFolderValidator_The_directory__0__does_not_exist_" xml:space="preserve">
+    <value>The directory {0} does not exist.</value>
+  </data>
+  <data name="FileOpenedForm_RootFolderValidator_Please_enter_an_existing_directory_" xml:space="preserve">
+    <value>Please enter an existing directory.</value>
+  </data>
+  <data name="FileOpenedForm_FileOpenedForm_Preparing_to_import_configurations_from__0_" xml:space="preserve">
+    <value>Preparing to import configurations from {0}</value>
+  </data>
+  <data name="FileOpenedForm_FileOpenedForm_Please_specify_a_root_folder_for_the_configurations_" xml:space="preserve">
+    <value>Please specify a root folder for the configurations:</value>
+  </data>
+  <data name="FileOpenedForm_FileOpenedForm_root_folder" xml:space="preserve">
+    <value>root folder</value>
+  </data>
+  <data name="FileOpenedForm_RootFolderValidator_root_folder" xml:space="preserve">
+    <value>root folder</value>
+  </data>
+  <data name="MainFormUtils_CanOpen_The__0__is_not_valid_for__1__" xml:space="preserve">
+    <value>The {0} is not valid for {1}.</value>
+  </data>
+  <data name="Logger_LogPercent__0__" xml:space="preserve">
+    <value>{0}%</value>
+  </data>
+  <data name="ConfigManager_ImportFrom_Do_you_want_to_overwrite_these_configurations_" xml:space="preserve">
+    <value>Do you want to overwrite these configurations?</value>
+  </data>
+  <data name="ConfigManager_ImportFrom_Overwriting_" xml:space="preserve">
+    <value>Overwriting...</value>
+  </data>
+  <data name="ConfigManager_ImportFrom_The_following_configurations_already_exist_" xml:space="preserve">
+    <value>The following configurations already exist:</value>
+  </data>
+  <data name="TextUtil_GetOptionalIntegerFromString__0__is_not_a_valid_value_for__1___Please_enter_an_integer_" xml:space="preserve">
+    <value>{0} is not a valid value for {1}. Please enter an integer.</value>
+  </data>
+  <data name="TextUtil_GetOptionalIntegerFromInvariantString_Cound_not_parse___0___as_type___1__" xml:space="preserve">
+    <value>Cound not parse "{0}" as type "{1}"</value>
+  </data>
+  <data name="TextUtil_FILTER_SKY_ZIP_Shared_Files" xml:space="preserve">
+    <value>Shared Files</value>
+  </data>
+  <data name="PanoramaServerException_FolderValidationError_Encountered_unknown_folder_validation_state__0__" xml:space="preserve">
+    <value>Encountered unknown folder validation state {0}.</value>
+  </data>
+  <data name="PanoramaServerException_FolderValidationError_Folder_validation_passed_without_errors_" xml:space="preserve">
+    <value>Folder validation passed without errors!</value>
+  </data>
+  <data name="PanoramaServerException_FolderValidationError_Folder___0___does_not_exist_on_the_Panorama_server__1__" xml:space="preserve">
+    <value>Folder "{0}" does not exist on the Panorama server {1}.</value>
+  </data>
+  <data name="PanoramaServerException_FolderValidationError_User__0__does_not_have_permissions_to_upload_to_the_Panorama_folder___1___" xml:space="preserve">
+    <value>User {0} does not have permissions to upload to the Panorama folder "{1}".</value>
+  </data>
+  <data name="PanoramaServerException_FolderValidationError___0___is_not_a_Panorama_folder_" xml:space="preserve">
+    <value>"{0}" is not a Panorama folder.</value>
+  </data>
+  <data name="PanoramaServerException_PanoramaStateError_Encountered_unknown_Panorama_server_validation_state__0__" xml:space="preserve">
+    <value>Encountered unknown Panorama server validation state {0}.</value>
+  </data>
+  <data name="PanoramaServerException_PanoramaStateError_Panorama_server_validation_passed_without_errors_" xml:space="preserve">
+    <value>Panorama server validation passed without errors!</value>
+  </data>
+  <data name="PanoramaServerException_ServerError_Encountered_unknown_server_validation_state__0__" xml:space="preserve">
+    <value>Encountered unknown server validation state {0}.</value>
+  </data>
+  <data name="PanoramaServerException_ServerError_Server_validation_passed_without_errors_" xml:space="preserve">
+    <value>Server validation passed without errors!</value>
+  </data>
+  <data name="PanoramaServerException_UserValidationError_Encountered_unknown_user_validation_state__0__" xml:space="preserve">
+    <value>Encountered unknown user validation state {0}.</value>
+  </data>
+  <data name="PanoramaServerException_UserValidationError_The_username_and_password_could_not_be_authenticated_with_the_Panorama_server_" xml:space="preserve">
+    <value>The username and password could not be authenticated with the Panorama server.</value>
+  </data>
+  <data name="PanoramaServerException_UserValidationError_Unknown_error_validating_user_permissions_on_the_Panorama_server_" xml:space="preserve">
+    <value>Unknown error validating user permissions on the Panorama server.</value>
+  </data>
+  <data name="PanoramaServerException_UserValidationError_User_validation_passed_without_errors_" xml:space="preserve">
+    <value>User validation passed without errors!</value>
+  </data>
+  <data name="PanoramaUtil_VerifyServerInformation_The_server__0__does_not_exist_" xml:space="preserve">
+    <value>The server {0} does not exist.</value>
+  </data>
+  <data name="PanoramaUtil_VerifyServerInformation_The_server__0__is_not_a_Panorama_server_" xml:space="preserve">
+    <value>The server {0} is not a Panorama server.</value>
+  </data>
+  <data name="PanoramaUtil_VerifyServerInformation_Unknown_error_connecting_to_the_server__0__" xml:space="preserve">
+    <value>Unknown error connecting to the server {0}.</value>
+  </data>
+  <data name="PanoramaUtil_VerifyServerInformation_Unknown_error_while_checking_if_server__0__is_a_Panorama_server_" xml:space="preserve">
+    <value>Unknown error while checking if server {0} is a Panorama server.</value>
+  </data>
+  <data name="PanoramaUtil_VerifyServerInformation_Username_and_password_cannot_be_null__Please_enter_a_username_and_password_" xml:space="preserve">
+    <value>Username and password cannot be null. Please enter a username and password.</value>
+  </data>
+  <data name="ConfigManager_ImportFrom_The_imported_configurations_are_from_an_old_file_format_and_could_not_be_copied_to__0_" xml:space="preserve">
+    <value>The imported configurations are from an old file format and could not be copied to {0}</value>
+  </data>
+  <data name="Program_Main_There_was_an_error_reading_the_saved_configurations_from_an_earlier_version_of__0___" xml:space="preserve">
+    <value>There was an error reading the saved configurations from an earlier version of {0}.</value>
+  </data>
+  <data name="Program_Main_To_help_improve__0__in_future_versions__please_post_the_configuration_file_to_the_Skyline_Support_board_" xml:space="preserve">
+    <value>To help improve {0} in future versions, please post the configuration file to the Skyline Support board:</value>
+  </data>
+  <data name="ConfigManager_ImportFrom_The_version_of_the_file_to_import_from__0__is_newer_than_the_version_of_the_program__1___Please_update_the_program_to_import_configurations_from_this_file_" xml:space="preserve">
+    <value>The version of the file to import from {0} is newer than the version of the program {1}. Please update the program to import configurations from this file.</value>
+  </data>
 </root>