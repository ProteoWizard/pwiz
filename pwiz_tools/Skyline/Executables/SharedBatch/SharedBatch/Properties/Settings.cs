﻿/*
 * Original author: Ali Marsh <alimarsh .at. uw.edu>,
 *                  MacCoss Lab, Department of Genome Sciences, UW
 * Copyright 2020 University of Washington - Seattle, WA
 * 
 * Licensed under the Apache License, Version 2.0 (the "License");
 * you may not use this file except in compliance with the License.
 * You may obtain a copy of the License at
 *
 *     http://www.apache.org/licenses/LICENSE-2.0
 *
 * Unless required by applicable law or agreed to in writing, software
 * distributed under the License is distributed on an "AS IS" BASIS,
 * WITHOUT WARRANTIES OR CONDITIONS OF ANY KIND, either express or implied.
 * See the License for the specific language governing permissions and
 * limitations under the License.
 */


using System;
using System.Collections.Generic;
using System.Collections.ObjectModel;
using System.Configuration;
using System.IO;
using System.Text;
using System.Windows.Forms;
using System.Xml;
using System.Xml.Schema;
using System.Xml.Serialization;

namespace SharedBatch.Properties
{
    public sealed partial class Settings
    {
        
        [UserScopedSetting]
        public ConfigList ConfigList
        {
            get
            {
                var list = (ConfigList) this["ConfigList"]; // Not L10N
                if (list == null)
                {
                    list = new ConfigList();
                    ConfigList = list;
                }
                return list;
            }
            set => this["ConfigList"] = value; // Not L10N
        }

        public void SetConfigList(List<IConfig> configs)
        {
            var settingsConfigList = new ConfigList();
            foreach (var config in configs)
                settingsConfigList.Add(config);
            Default.ConfigList = settingsConfigList;
        }

        [UserScopedSetting]
        public string InstallationId
        {
            get
            {
                var cid = (string)this["InstallationId"];
                if (cid == null)
                {
                    cid = Guid.NewGuid().ToString();
                    InstallationId = cid;
                    Save();
                }
                return cid;
            }
            private set => this["InstallationId"] = value;
        }

        [ApplicationScopedSetting]
        public Dictionary<string,string> RVersions
        {
            get
            {
                var dict = (Dictionary<string, string>)this["RVersions"]; // Not L10N
                if (dict == null)
                {
                    dict = new Dictionary<string,string>();
                    RVersions = dict;
                }
                return dict;
            }
            set => this["RVersions"] = value; // Not L10N
        }

        // Upgrades the settings from the previous version and rewrites the XML to the current version
        public void Update(string oldXmlPath, string newVersion, string appName, XmlUpdater updater)
        {
            Upgrade();
            var newXmlPath = string.Empty;
            try
            {
                newXmlPath = updater(oldXmlPath, newVersion);
<<<<<<< HEAD
=======
                if (newXmlPath == null)
                    return;
>>>>>>> bc1ab65a
                var configList = new ConfigList();
                using (var stream = new FileStream(newXmlPath, FileMode.Open))
                {
                    using (var reader = XmlReader.Create(stream))
                    {
                        while (!Equals(reader.Name, "config_list") && !reader.EOF)
                            reader.Read();
                        configList.ReadXml(reader);
                    }
                }
                Default.ConfigList = configList;
                Default.Save();
            }
            catch (Exception e)
            {
                ProgramLog.Error(e.Message, e);
                var folderToCopy = Path.GetDirectoryName(ProgramLog.GetProgramLogFilePath()) ?? string.Empty;
                var newFileName = Path.Combine(folderToCopy, "error-user.config");
                var message = string.Format(
                    Resources
                        .Program_Main_There_was_an_error_reading_the_saved_configurations_from_an_earlier_version_of__0___,
                    appName);
                File.Copy(oldXmlPath, newFileName, true);
                File.Delete(oldXmlPath);
                message += Environment.NewLine + Environment.NewLine +
                           string.Format(
                               Resources
                                   .Program_Main_To_help_improve__0__in_future_versions__please_post_the_configuration_file_to_the_Skyline_Support_board_,
                               appName) +
                           Environment.NewLine +
                           newFileName;

                MessageBox.Show(message);
            }
            finally
            {
<<<<<<< HEAD
                if (File.Exists(newXmlPath))
=======
                if (newXmlPath != null && File.Exists(newXmlPath))
>>>>>>> bc1ab65a
                    File.Delete(newXmlPath);
            }
        }
    }

    public class ConfigList : Collection<IConfig>, IXmlSerializable
    {
        #region IXmlSerializable Members

        public static Importer Importer;

        public static string Version;

        public XmlSchema GetSchema()
        {
            return null;
        }

        public void ReadXml(XmlReader reader)
        {
            var isEmpty = reader.IsEmptyElement;

            // Read past the property element
            reader.Read();

            // For an empty list in Settings.Default
            if (isEmpty)
            {
                return;
            }

            // Read list items
            var list = new List<IConfig>();
            var message = new StringBuilder();
            while (reader.IsStartElement())
            {
                if (Importer != null)
                {
                    try
                    {
                        list.Add(Importer(reader));
                    }
                    catch (ArgumentException e)
                    {
                        message.Append(e.Message + Environment.NewLine);
                    }
                }
                else
                {
                    // this should never happen
                    throw new Exception("Must specify Importer before configurations are loaded.");
                }

                reader.Read();
            }

            Clear();
            foreach (var config in list)
            {
                Add(config);
            }

            if (message.Length > 0)
                MessageBox.Show(message.ToString(), Resources.ConfigList_ReadXml_Load_Configurations_Error, MessageBoxButtons.OK);

        }

        enum Attr
        {
            version
        }

        public void WriteXml(XmlWriter writer)
        {
            if (string.IsNullOrEmpty(Version))
            {
                // this should never happen
                throw new Exception("Must specify version before configurations are saved.");
            }

            writer.WriteAttributeString(Attr.version, Version);
            foreach (var config in this)
            {
                config.WriteXml(writer);
            }
        }

        #endregion // IXmlSerializable Members  
    }
}
<|MERGE_RESOLUTION|>--- conflicted
+++ resolved
@@ -1,236 +1,229 @@
-﻿/*
- * Original author: Ali Marsh <alimarsh .at. uw.edu>,
- *                  MacCoss Lab, Department of Genome Sciences, UW
- * Copyright 2020 University of Washington - Seattle, WA
- * 
- * Licensed under the Apache License, Version 2.0 (the "License");
- * you may not use this file except in compliance with the License.
- * You may obtain a copy of the License at
- *
- *     http://www.apache.org/licenses/LICENSE-2.0
- *
- * Unless required by applicable law or agreed to in writing, software
- * distributed under the License is distributed on an "AS IS" BASIS,
- * WITHOUT WARRANTIES OR CONDITIONS OF ANY KIND, either express or implied.
- * See the License for the specific language governing permissions and
- * limitations under the License.
- */
-
-
-using System;
-using System.Collections.Generic;
-using System.Collections.ObjectModel;
-using System.Configuration;
-using System.IO;
-using System.Text;
-using System.Windows.Forms;
-using System.Xml;
-using System.Xml.Schema;
-using System.Xml.Serialization;
-
-namespace SharedBatch.Properties
-{
-    public sealed partial class Settings
-    {
-        
-        [UserScopedSetting]
-        public ConfigList ConfigList
-        {
-            get
-            {
-                var list = (ConfigList) this["ConfigList"]; // Not L10N
-                if (list == null)
-                {
-                    list = new ConfigList();
-                    ConfigList = list;
-                }
-                return list;
-            }
-            set => this["ConfigList"] = value; // Not L10N
-        }
-
-        public void SetConfigList(List<IConfig> configs)
-        {
-            var settingsConfigList = new ConfigList();
-            foreach (var config in configs)
-                settingsConfigList.Add(config);
-            Default.ConfigList = settingsConfigList;
-        }
-
-        [UserScopedSetting]
-        public string InstallationId
-        {
-            get
-            {
-                var cid = (string)this["InstallationId"];
-                if (cid == null)
-                {
-                    cid = Guid.NewGuid().ToString();
-                    InstallationId = cid;
-                    Save();
-                }
-                return cid;
-            }
-            private set => this["InstallationId"] = value;
-        }
-
-        [ApplicationScopedSetting]
-        public Dictionary<string,string> RVersions
-        {
-            get
-            {
-                var dict = (Dictionary<string, string>)this["RVersions"]; // Not L10N
-                if (dict == null)
-                {
-                    dict = new Dictionary<string,string>();
-                    RVersions = dict;
-                }
-                return dict;
-            }
-            set => this["RVersions"] = value; // Not L10N
-        }
-
-        // Upgrades the settings from the previous version and rewrites the XML to the current version
-        public void Update(string oldXmlPath, string newVersion, string appName, XmlUpdater updater)
-        {
-            Upgrade();
-            var newXmlPath = string.Empty;
-            try
-            {
-                newXmlPath = updater(oldXmlPath, newVersion);
-<<<<<<< HEAD
-=======
-                if (newXmlPath == null)
-                    return;
->>>>>>> bc1ab65a
-                var configList = new ConfigList();
-                using (var stream = new FileStream(newXmlPath, FileMode.Open))
-                {
-                    using (var reader = XmlReader.Create(stream))
-                    {
-                        while (!Equals(reader.Name, "config_list") && !reader.EOF)
-                            reader.Read();
-                        configList.ReadXml(reader);
-                    }
-                }
-                Default.ConfigList = configList;
-                Default.Save();
-            }
-            catch (Exception e)
-            {
-                ProgramLog.Error(e.Message, e);
-                var folderToCopy = Path.GetDirectoryName(ProgramLog.GetProgramLogFilePath()) ?? string.Empty;
-                var newFileName = Path.Combine(folderToCopy, "error-user.config");
-                var message = string.Format(
-                    Resources
-                        .Program_Main_There_was_an_error_reading_the_saved_configurations_from_an_earlier_version_of__0___,
-                    appName);
-                File.Copy(oldXmlPath, newFileName, true);
-                File.Delete(oldXmlPath);
-                message += Environment.NewLine + Environment.NewLine +
-                           string.Format(
-                               Resources
-                                   .Program_Main_To_help_improve__0__in_future_versions__please_post_the_configuration_file_to_the_Skyline_Support_board_,
-                               appName) +
-                           Environment.NewLine +
-                           newFileName;
-
-                MessageBox.Show(message);
-            }
-            finally
-            {
-<<<<<<< HEAD
-                if (File.Exists(newXmlPath))
-=======
-                if (newXmlPath != null && File.Exists(newXmlPath))
->>>>>>> bc1ab65a
-                    File.Delete(newXmlPath);
-            }
-        }
-    }
-
-    public class ConfigList : Collection<IConfig>, IXmlSerializable
-    {
-        #region IXmlSerializable Members
-
-        public static Importer Importer;
-
-        public static string Version;
-
-        public XmlSchema GetSchema()
-        {
-            return null;
-        }
-
-        public void ReadXml(XmlReader reader)
-        {
-            var isEmpty = reader.IsEmptyElement;
-
-            // Read past the property element
-            reader.Read();
-
-            // For an empty list in Settings.Default
-            if (isEmpty)
-            {
-                return;
-            }
-
-            // Read list items
-            var list = new List<IConfig>();
-            var message = new StringBuilder();
-            while (reader.IsStartElement())
-            {
-                if (Importer != null)
-                {
-                    try
-                    {
-                        list.Add(Importer(reader));
-                    }
-                    catch (ArgumentException e)
-                    {
-                        message.Append(e.Message + Environment.NewLine);
-                    }
-                }
-                else
-                {
-                    // this should never happen
-                    throw new Exception("Must specify Importer before configurations are loaded.");
-                }
-
-                reader.Read();
-            }
-
-            Clear();
-            foreach (var config in list)
-            {
-                Add(config);
-            }
-
-            if (message.Length > 0)
-                MessageBox.Show(message.ToString(), Resources.ConfigList_ReadXml_Load_Configurations_Error, MessageBoxButtons.OK);
-
-        }
-
-        enum Attr
-        {
-            version
-        }
-
-        public void WriteXml(XmlWriter writer)
-        {
-            if (string.IsNullOrEmpty(Version))
-            {
-                // this should never happen
-                throw new Exception("Must specify version before configurations are saved.");
-            }
-
-            writer.WriteAttributeString(Attr.version, Version);
-            foreach (var config in this)
-            {
-                config.WriteXml(writer);
-            }
-        }
-
-        #endregion // IXmlSerializable Members  
-    }
-}
+﻿/*
+ * Original author: Ali Marsh <alimarsh .at. uw.edu>,
+ *                  MacCoss Lab, Department of Genome Sciences, UW
+ * Copyright 2020 University of Washington - Seattle, WA
+ * 
+ * Licensed under the Apache License, Version 2.0 (the "License");
+ * you may not use this file except in compliance with the License.
+ * You may obtain a copy of the License at
+ *
+ *     http://www.apache.org/licenses/LICENSE-2.0
+ *
+ * Unless required by applicable law or agreed to in writing, software
+ * distributed under the License is distributed on an "AS IS" BASIS,
+ * WITHOUT WARRANTIES OR CONDITIONS OF ANY KIND, either express or implied.
+ * See the License for the specific language governing permissions and
+ * limitations under the License.
+ */
+
+
+using System;
+using System.Collections.Generic;
+using System.Collections.ObjectModel;
+using System.Configuration;
+using System.IO;
+using System.Text;
+using System.Windows.Forms;
+using System.Xml;
+using System.Xml.Schema;
+using System.Xml.Serialization;
+
+namespace SharedBatch.Properties
+{
+    public sealed partial class Settings
+    {
+        
+        [UserScopedSetting]
+        public ConfigList ConfigList
+        {
+            get
+            {
+                var list = (ConfigList) this["ConfigList"]; // Not L10N
+                if (list == null)
+                {
+                    list = new ConfigList();
+                    ConfigList = list;
+                }
+                return list;
+            }
+            set => this["ConfigList"] = value; // Not L10N
+        }
+
+        public void SetConfigList(List<IConfig> configs)
+        {
+            var settingsConfigList = new ConfigList();
+            foreach (var config in configs)
+                settingsConfigList.Add(config);
+            Default.ConfigList = settingsConfigList;
+        }
+
+        [UserScopedSetting]
+        public string InstallationId
+        {
+            get
+            {
+                var cid = (string)this["InstallationId"];
+                if (cid == null)
+                {
+                    cid = Guid.NewGuid().ToString();
+                    InstallationId = cid;
+                    Save();
+                }
+                return cid;
+            }
+            private set => this["InstallationId"] = value;
+        }
+
+        [ApplicationScopedSetting]
+        public Dictionary<string,string> RVersions
+        {
+            get
+            {
+                var dict = (Dictionary<string, string>)this["RVersions"]; // Not L10N
+                if (dict == null)
+                {
+                    dict = new Dictionary<string,string>();
+                    RVersions = dict;
+                }
+                return dict;
+            }
+            set => this["RVersions"] = value; // Not L10N
+        }
+
+        // Upgrades the settings from the previous version and rewrites the XML to the current version
+        public void Update(string oldXmlPath, string newVersion, string appName, XmlUpdater updater)
+        {
+            Upgrade();
+            var newXmlPath = string.Empty;
+            try
+            {
+                newXmlPath = updater(oldXmlPath, newVersion);
+                if (newXmlPath == null)
+                    return;
+                var configList = new ConfigList();
+                using (var stream = new FileStream(newXmlPath, FileMode.Open))
+                {
+                    using (var reader = XmlReader.Create(stream))
+                    {
+                        while (!Equals(reader.Name, "config_list") && !reader.EOF)
+                            reader.Read();
+                        configList.ReadXml(reader);
+                    }
+                }
+                Default.ConfigList = configList;
+                Default.Save();
+            }
+            catch (Exception e)
+            {
+                ProgramLog.Error(e.Message, e);
+                var folderToCopy = Path.GetDirectoryName(ProgramLog.GetProgramLogFilePath()) ?? string.Empty;
+                var newFileName = Path.Combine(folderToCopy, "error-user.config");
+                var message = string.Format(
+                    Resources
+                        .Program_Main_There_was_an_error_reading_the_saved_configurations_from_an_earlier_version_of__0___,
+                    appName);
+                File.Copy(oldXmlPath, newFileName, true);
+                File.Delete(oldXmlPath);
+                message += Environment.NewLine + Environment.NewLine +
+                           string.Format(
+                               Resources
+                                   .Program_Main_To_help_improve__0__in_future_versions__please_post_the_configuration_file_to_the_Skyline_Support_board_,
+                               appName) +
+                           Environment.NewLine +
+                           newFileName;
+
+                MessageBox.Show(message);
+            }
+            finally
+            {
+                if (newXmlPath != null && File.Exists(newXmlPath))
+                    File.Delete(newXmlPath);
+            }
+        }
+    }
+
+    public class ConfigList : Collection<IConfig>, IXmlSerializable
+    {
+        #region IXmlSerializable Members
+
+        public static Importer Importer;
+
+        public static string Version;
+
+        public XmlSchema GetSchema()
+        {
+            return null;
+        }
+
+        public void ReadXml(XmlReader reader)
+        {
+            var isEmpty = reader.IsEmptyElement;
+
+            // Read past the property element
+            reader.Read();
+
+            // For an empty list in Settings.Default
+            if (isEmpty)
+            {
+                return;
+            }
+
+            // Read list items
+            var list = new List<IConfig>();
+            var message = new StringBuilder();
+            while (reader.IsStartElement())
+            {
+                if (Importer != null)
+                {
+                    try
+                    {
+                        list.Add(Importer(reader));
+                    }
+                    catch (ArgumentException e)
+                    {
+                        message.Append(e.Message + Environment.NewLine);
+                    }
+                }
+                else
+                {
+                    // this should never happen
+                    throw new Exception("Must specify Importer before configurations are loaded.");
+                }
+
+                reader.Read();
+            }
+
+            Clear();
+            foreach (var config in list)
+            {
+                Add(config);
+            }
+
+            if (message.Length > 0)
+                MessageBox.Show(message.ToString(), Resources.ConfigList_ReadXml_Load_Configurations_Error, MessageBoxButtons.OK);
+
+        }
+
+        enum Attr
+        {
+            version
+        }
+
+        public void WriteXml(XmlWriter writer)
+        {
+            if (string.IsNullOrEmpty(Version))
+            {
+                // this should never happen
+                throw new Exception("Must specify version before configurations are saved.");
+            }
+
+            writer.WriteAttributeString(Attr.version, Version);
+            foreach (var config in this)
+            {
+                config.WriteXml(writer);
+            }
+        }
+
+        #endregion // IXmlSerializable Members  
+    }
+}