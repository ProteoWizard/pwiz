--- conflicted
+++ resolved
@@ -1,306 +1,301 @@
-runDSS <- function() {
-
-	options(warn = -1)
-
-	cat("\n\n ================================================================")
-	cat("\n ** Loading the required statistical software packages in R ..... \n \n")
-
-	## load the library
-	library(MSstats)
-
-	## save sessionInfo as .txt file
-	session <- sessionInfo()
-	sink("sessionInfo.txt")
-	print(session)
-	sink()
-
-	## Input data
-	arguments <- commandArgs(trailingOnly=TRUE);
-	# arguments--> C:\Users\Ijae\AppData\Local\Temp\MSstats_Design_Sample_Size_MSstats_Input.csv 1 2 1 1 TRUE 0.05 1.25 1.75
-
-	## test argument
-	#cat("arguments--> ")
-	#cat(arguments)
-	#cat("\n")
-
-	## put argument
-	#arguments <- c("address", "TRUE", "1", "1", "0.80", "0.05", "1.25", "1.75")
-
-	cat("\n\n =======================================")
-	cat("\n ** Reading the data for MSstats..... \n")
-
-	raw <- read.csv(arguments[1])
-
-<<<<<<< HEAD
-	if( !is.element(c('DetectionQValue'), colnames(raw)) & 
-	    !is.element(c('Detection.Q.Value'), colnames(raw))){
-=======
-	colnames(raw)[colnames(raw) == 'Detection.Q.Value'] <- 'DetectionQValue'
-	if(!is.element(c('DetectionQValue'), colnames(raw)) || all(is.na(as.numeric(as.character(raw$DetectionQValue))))) {
->>>>>>> 4d4ee811
-	    filter.qvalue <- FALSE
-	} else {
-	    filter.qvalue <- TRUE
-	}
-	
-	## remove the rows for iRT peptides
-	raw <- SkylinetoMSstatsFormat(raw,
-	                              removeProtein_with1Feature = TRUE,
-	                              filter_with_Qvalue = filter.qvalue)
-	
-	## get standard protein name from StandardType column
-	standardpepname <- ""
-	if(sum(unique(raw$StandardType) %in% c("Normalization", "Global Standard")) !=0 ){
-	    standardpepname <- as.character(unique(raw[raw$StandardType %in% c("Normalization", "Global Standard"), "PeptideSequence"]))
-	}
-	
-	## check result grid missing or not
-	countna <- apply(raw, 2, function(x) sum(is.na(x) | x == ""))
-	naname <- names(countna[countna != 0])
-	naname <- naname[-which(naname %in% c("StandardType", "Intensity", "Truncated",
-	                                      "FragmentIon", "ProductCharge"))]
-	
-
-	if (length(naname) !=0 ) {
-		stop(message(paste("Some ", paste(naname,collapse=", "), " have no value. Please check \"Result Grid\" in View.", sep="")))
-	}
-
-
-	## -----------------------------------------------
-	## Function: dataProcess
-	## pre-processing data: quality control of MS runs
-	## -----------------------------------------------
-
-	cat("\n\n =======================================")
-	cat("\n ** Data Processing for analysis..... \n")
-
-	optionnormalize <- arguments[2]
-
-	## first check name of global standard
-	#if(optionnormalize==3 & is.null(standardpepname)){
-	#	stop(message("Please assign the global standards peptides for normalization using standard proteins."))
-	#}
-
-	## input is character??
-	if (optionnormalize == 0) { 
-		inputnormalize <- FALSE 
-	}
-	if (optionnormalize == 1) { 
-		inputnormalize <- "equalizeMedians" 
-	}
-	if (optionnormalize == 2) { 
-		inputnormalize <- "quantile" 
-	}
-	if (optionnormalize == 3) { 
-		inputnormalize <- "globalStandards" 
-	}
-	if (optionnormalize != 0 & optionnormalize != 1 & optionnormalize != 2 & optionnormalize != 3){ 
-		inputnormalize <- FALSE
-	}
-
-
-	inputmissingpeaks <- arguments[8]
-	
-	
-	
-	## feature selection input
-	
-	
-	
-	optionfeatureselection <- arguments[9]
-	
-	if (optionfeatureselection == "TRUE") { 
-		input_feature_selection <- "highQuality" 
-	} else { 
-		input_feature_selection <- "all" 
-	}
-
-	## Nick, here for new option for 'allow...'
-	## remove proteins with interference cbox
-	
-	inputremoveproteins <- arguments[10]
-
-	quantData <- try(dataProcess(raw, 
-	                             normalization=inputnormalize, 
-	                             nameStandards=standardpepname,  
-	                             fillIncompleteRows=(inputmissingpeaks=="TRUE"), 
-	                             featureSubset=input_feature_selection, 
-	                             remove_noninformative_feature_outlier=(inputremoveproteins=="TRUE"), 
-	                             summaryMethod = "TMP", 
-	                             censoredInt="0"))
-
-	if (class(quantData) != "try-error") {
-
-		allfiles <- list.files()
-		num <- 0
-		filenaming <- "dataProcessedData"
-		finalfile <- "dataProcessedData.csv"
-
-		while (is.element(finalfile, allfiles)) {
-			num <- num + 1
-			finalfile <- paste(paste(filenaming, num, sep="-"), ".csv", sep="")
-		}
-
-		write.csv(quantData$ProcessedData, file=finalfile)
-		cat("\n Saved dataProcessedData.csv \n")
-	} else {
-		stop(message("\n Error : Can't process the data. \n"))
-	}
-
-
-	## --------------------------------------------------------------------
-	## Function: groupComparison
-	## generate testing results of protein inferences across concentrations
-	## --------------------------------------------------------------------
-
-	## any comparison is fine in order to get variance component.
-
-	alllevel <- levels(quantData$ProcessedData$GROUP_ORIGINAL)
-
-	comparison <- matrix(rep(0, times=length(alllevel)), nrow=1)
-	comparison[1] <- 1
-	comparison[2] <- (-1)
-	row.names(comparison) <- c("Disease-Healthy")
-
-	## then testing with inputs from users
-	cat("\n\n ============================")
-	cat("\n ** Getting variance components... \n \n")
-
-
-	## here is the issues : labeled, and interference need to be binary, not character
-	resultComparison <- try(groupComparison(contrast.matrix=comparison, data=quantData))
-
-	if (class(resultComparison) == "try-error") {
-		cat("\n Error : Can't get variance components. \n")
-	}
-
-
-	## ---------------------------------------------------------------------------
-	## Function: designSampleSize
-	## calulate number of biological replicates per group for your next experiment
-	## ---------------------------------------------------------------------------
-
-	cat("\n\n =======================================")
-	cat("\n ** Calculating sample size..... \n")
-
-	## input for options
-	## num of sample?
-	## cat("\n Number of Biological Replicates :  ")
-	inputnsample <- arguments[3]
-	if (inputnsample == "TRUE") {
-		inputnsample <- TRUE
-	}
-	if (inputnsample != "TRUE") {
-		inputnsample <- as.numeric(inputnsample)
-	}
-	if (inputnsample == "") {
-		inputnsample <- TRUE
-	}
-
-	## num of peptide?
-	## cat("\n Number of Peptides per protein :  ")
-
-	## power?
-	## cat("\n power : ")
-	inputpower <- arguments[4]
-	if (inputpower == "TRUE") {
-		inputpower <- TRUE
-	}
-	if (inputpower != "TRUE") {
-		inputpower <- as.numeric(inputpower)
-	}
-	if (inputpower == "") {
-		inputpower <- TRUE
-	}
-	
-	## FDR?
-	## cat("\n FDR : (Default is 0.05)")
-	inputfdr <- arguments[5]
-	if (inputfdr == "TRUE") {
-		inputfdr <- 0.05
-	}
-	inputfdr <- as.numeric(inputfdr)
-
-	## desiredFC?
-	## cat("\n lower desired Fold Change : (Default is 1.25) ")
-	inputlower <- arguments[6]
-	if (inputlower == "TRUE") {
-		inputlower <- 1.25
-	}
-	inputlower <- as.numeric(inputlower)
-
-	#cat("\n upper desired Fold Change : (Default is 1.75)")
-	inputupper <- arguments[7]
-	if (inputupper == "TRUE") {
-		inputupper <- 1.75
-	}
-	inputupper <- as.numeric(inputupper)
-
-	## if t-test, can't sample size calculation
-	countnull <- 0
-
-	for (k in 1:length(resultComparison$fittedmodel)) {
-		if (is.null(resultComparison$fittedmodel[[k]])) {
-			countnull <- countnull + 1
-		}
-	}
-
-	if(countnull == length(resultComparison$fittedmodel)){
-		stop(message("\n Can't calculate sample size with log sum method. \n"))
-	}
-
-	result.sample <- try(designSampleSize(data=resultComparison$fittedmodel, numSample=inputnsample, desiredFC=c(inputlower, inputupper), FDR=inputfdr, power=inputpower))
-	#result.sample <- designSampleSize(data=quantData,numSample=TRUE,desiredFC=c(1.25,1.75),FDR=0.05,power=0.8)
-
-	if (class(result.sample) != "try-error") {
-
-		allfiles <- list.files()
-		num <- 0
-		filenaming <- "SampleSizeCalculation"
-		finalfile <- "SampleSizeCalculation.csv"
-
-		while (is.element(finalfile, allfiles)) {
-			num <- num + 1
-			finalfile <- paste(paste(filenaming, num, sep="-"), ".csv", sep="")
-		}	
-
-		write.csv(result.sample, file=finalfile)
-		cat("\n Saved the Sample Size Calculation. \n")
-	} else {
-		stop(message("\n Error : Can't analyze. \n"))
-	}
-
-	## -----------------------------------------
-	## Function: designSampleSizePlots
-	## visualization for sample size calculation
-	## -----------------------------------------
-
-	if (class(result.sample) != "try-error") {
-
-		allfiles <- list.files()
-		num <- 0
-		filenaming <- "SampleSizePlot"
-		finalfile <- "SampleSizePlot.pdf"
-
-		while(is.element(finalfile, allfiles)){
-			num <- num + 1
-			finalfile <- paste(paste(filenaming, num, sep="-"), ".pdf", sep="")
-		}
-
-		pdf(finalfile)
-		designSampleSizePlots(data=result.sample)
-		dev.off()
-		cat("\n Saved SampleSizePlot.pdf \n \n")
-	}
-}
-
-
-temp <- try(runDSS())
-
-
-if (class(temp) != "try-error") {
-	cat("\n Finished.")
-} else {
-	cat("\n Can't finish analysis.")
-}
-
+runDSS <- function() {
+
+	options(warn = -1)
+
+	cat("\n\n ================================================================")
+	cat("\n ** Loading the required statistical software packages in R ..... \n \n")
+
+	## load the library
+	library(MSstats)
+
+	## save sessionInfo as .txt file
+	session <- sessionInfo()
+	sink("sessionInfo.txt")
+	print(session)
+	sink()
+
+	## Input data
+	arguments <- commandArgs(trailingOnly=TRUE);
+	# arguments--> C:\Users\Ijae\AppData\Local\Temp\MSstats_Design_Sample_Size_MSstats_Input.csv 1 2 1 1 TRUE 0.05 1.25 1.75
+
+	## test argument
+	#cat("arguments--> ")
+	#cat(arguments)
+	#cat("\n")
+
+	## put argument
+	#arguments <- c("address", "TRUE", "1", "1", "0.80", "0.05", "1.25", "1.75")
+
+	cat("\n\n =======================================")
+	cat("\n ** Reading the data for MSstats..... \n")
+
+	raw <- read.csv(arguments[1])
+
+	colnames(raw)[colnames(raw) == 'Detection.Q.Value'] <- 'DetectionQValue'
+	if(!is.element(c('DetectionQValue'), colnames(raw)) || all(is.na(as.numeric(as.character(raw$DetectionQValue))))) {
+	    filter.qvalue <- FALSE
+	} else {
+	    filter.qvalue <- TRUE
+	}
+	
+	## remove the rows for iRT peptides
+	raw <- SkylinetoMSstatsFormat(raw,
+	                              removeProtein_with1Feature = TRUE,
+	                              filter_with_Qvalue = filter.qvalue)
+	
+	## get standard protein name from StandardType column
+	standardpepname <- ""
+	if(sum(unique(raw$StandardType) %in% c("Normalization", "Global Standard")) !=0 ){
+	    standardpepname <- as.character(unique(raw[raw$StandardType %in% c("Normalization", "Global Standard"), "PeptideSequence"]))
+	}
+	
+	## check result grid missing or not
+	countna <- apply(raw, 2, function(x) sum(is.na(x) | x == ""))
+	naname <- names(countna[countna != 0])
+	naname <- naname[-which(naname %in% c("StandardType", "Intensity", "Truncated",
+	                                      "FragmentIon", "ProductCharge"))]
+	
+
+	if (length(naname) !=0 ) {
+		stop(message(paste("Some ", paste(naname,collapse=", "), " have no value. Please check \"Result Grid\" in View.", sep="")))
+	}
+
+
+	## -----------------------------------------------
+	## Function: dataProcess
+	## pre-processing data: quality control of MS runs
+	## -----------------------------------------------
+
+	cat("\n\n =======================================")
+	cat("\n ** Data Processing for analysis..... \n")
+
+	optionnormalize <- arguments[2]
+
+	## first check name of global standard
+	#if(optionnormalize==3 & is.null(standardpepname)){
+	#	stop(message("Please assign the global standards peptides for normalization using standard proteins."))
+	#}
+
+	## input is character??
+	if (optionnormalize == 0) { 
+		inputnormalize <- FALSE 
+	}
+	if (optionnormalize == 1) { 
+		inputnormalize <- "equalizeMedians" 
+	}
+	if (optionnormalize == 2) { 
+		inputnormalize <- "quantile" 
+	}
+	if (optionnormalize == 3) { 
+		inputnormalize <- "globalStandards" 
+	}
+	if (optionnormalize != 0 & optionnormalize != 1 & optionnormalize != 2 & optionnormalize != 3){ 
+		inputnormalize <- FALSE
+	}
+
+
+	inputmissingpeaks <- arguments[8]
+	
+	
+	
+	## feature selection input
+	
+	
+	
+	optionfeatureselection <- arguments[9]
+	
+	if (optionfeatureselection == "TRUE") { 
+		input_feature_selection <- "highQuality" 
+	} else { 
+		input_feature_selection <- "all" 
+	}
+
+	## Nick, here for new option for 'allow...'
+	## remove proteins with interference cbox
+	
+	inputremoveproteins <- arguments[10]
+
+	quantData <- try(dataProcess(raw, 
+	                             normalization=inputnormalize, 
+	                             nameStandards=standardpepname,  
+	                             fillIncompleteRows=(inputmissingpeaks=="TRUE"), 
+	                             featureSubset=input_feature_selection, 
+	                             remove_noninformative_feature_outlier=(inputremoveproteins=="TRUE"), 
+	                             summaryMethod = "TMP", 
+	                             censoredInt="0"))
+
+	if (class(quantData) != "try-error") {
+
+		allfiles <- list.files()
+		num <- 0
+		filenaming <- "dataProcessedData"
+		finalfile <- "dataProcessedData.csv"
+
+		while (is.element(finalfile, allfiles)) {
+			num <- num + 1
+			finalfile <- paste(paste(filenaming, num, sep="-"), ".csv", sep="")
+		}
+
+		write.csv(quantData$ProcessedData, file=finalfile)
+		cat("\n Saved dataProcessedData.csv \n")
+	} else {
+		stop(message("\n Error : Can't process the data. \n"))
+	}
+
+
+	## --------------------------------------------------------------------
+	## Function: groupComparison
+	## generate testing results of protein inferences across concentrations
+	## --------------------------------------------------------------------
+
+	## any comparison is fine in order to get variance component.
+
+	alllevel <- levels(quantData$ProcessedData$GROUP_ORIGINAL)
+
+	comparison <- matrix(rep(0, times=length(alllevel)), nrow=1)
+	comparison[1] <- 1
+	comparison[2] <- (-1)
+	row.names(comparison) <- c("Disease-Healthy")
+
+	## then testing with inputs from users
+	cat("\n\n ============================")
+	cat("\n ** Getting variance components... \n \n")
+
+
+	## here is the issues : labeled, and interference need to be binary, not character
+	resultComparison <- try(groupComparison(contrast.matrix=comparison, data=quantData))
+
+	if (class(resultComparison) == "try-error") {
+		cat("\n Error : Can't get variance components. \n")
+	}
+
+
+	## ---------------------------------------------------------------------------
+	## Function: designSampleSize
+	## calulate number of biological replicates per group for your next experiment
+	## ---------------------------------------------------------------------------
+
+	cat("\n\n =======================================")
+	cat("\n ** Calculating sample size..... \n")
+
+	## input for options
+	## num of sample?
+	## cat("\n Number of Biological Replicates :  ")
+	inputnsample <- arguments[3]
+	if (inputnsample == "TRUE") {
+		inputnsample <- TRUE
+	}
+	if (inputnsample != "TRUE") {
+		inputnsample <- as.numeric(inputnsample)
+	}
+	if (inputnsample == "") {
+		inputnsample <- TRUE
+	}
+
+	## num of peptide?
+	## cat("\n Number of Peptides per protein :  ")
+
+	## power?
+	## cat("\n power : ")
+	inputpower <- arguments[4]
+	if (inputpower == "TRUE") {
+		inputpower <- TRUE
+	}
+	if (inputpower != "TRUE") {
+		inputpower <- as.numeric(inputpower)
+	}
+	if (inputpower == "") {
+		inputpower <- TRUE
+	}
+	
+	## FDR?
+	## cat("\n FDR : (Default is 0.05)")
+	inputfdr <- arguments[5]
+	if (inputfdr == "TRUE") {
+		inputfdr <- 0.05
+	}
+	inputfdr <- as.numeric(inputfdr)
+
+	## desiredFC?
+	## cat("\n lower desired Fold Change : (Default is 1.25) ")
+	inputlower <- arguments[6]
+	if (inputlower == "TRUE") {
+		inputlower <- 1.25
+	}
+	inputlower <- as.numeric(inputlower)
+
+	#cat("\n upper desired Fold Change : (Default is 1.75)")
+	inputupper <- arguments[7]
+	if (inputupper == "TRUE") {
+		inputupper <- 1.75
+	}
+	inputupper <- as.numeric(inputupper)
+
+	## if t-test, can't sample size calculation
+	countnull <- 0
+
+	for (k in 1:length(resultComparison$fittedmodel)) {
+		if (is.null(resultComparison$fittedmodel[[k]])) {
+			countnull <- countnull + 1
+		}
+	}
+
+	if(countnull == length(resultComparison$fittedmodel)){
+		stop(message("\n Can't calculate sample size with log sum method. \n"))
+	}
+
+	result.sample <- try(designSampleSize(data=resultComparison$fittedmodel, numSample=inputnsample, desiredFC=c(inputlower, inputupper), FDR=inputfdr, power=inputpower))
+	#result.sample <- designSampleSize(data=quantData,numSample=TRUE,desiredFC=c(1.25,1.75),FDR=0.05,power=0.8)
+
+	if (class(result.sample) != "try-error") {
+
+		allfiles <- list.files()
+		num <- 0
+		filenaming <- "SampleSizeCalculation"
+		finalfile <- "SampleSizeCalculation.csv"
+
+		while (is.element(finalfile, allfiles)) {
+			num <- num + 1
+			finalfile <- paste(paste(filenaming, num, sep="-"), ".csv", sep="")
+		}	
+
+		write.csv(result.sample, file=finalfile)
+		cat("\n Saved the Sample Size Calculation. \n")
+	} else {
+		stop(message("\n Error : Can't analyze. \n"))
+	}
+
+	## -----------------------------------------
+	## Function: designSampleSizePlots
+	## visualization for sample size calculation
+	## -----------------------------------------
+
+	if (class(result.sample) != "try-error") {
+
+		allfiles <- list.files()
+		num <- 0
+		filenaming <- "SampleSizePlot"
+		finalfile <- "SampleSizePlot.pdf"
+
+		while(is.element(finalfile, allfiles)){
+			num <- num + 1
+			finalfile <- paste(paste(filenaming, num, sep="-"), ".pdf", sep="")
+		}
+
+		pdf(finalfile)
+		designSampleSizePlots(data=result.sample)
+		dev.off()
+		cat("\n Saved SampleSizePlot.pdf \n \n")
+	}
+}
+
+
+temp <- try(runDSS())
+
+
+if (class(temp) != "try-error") {
+	cat("\n Finished.")
+} else {
+	cat("\n Can't finish analysis.")
+}
+