﻿<?xml version="1.0" encoding="utf-8"?>
<Project ToolsVersion="12.0" DefaultTargets="Build" xmlns="http://schemas.microsoft.com/developer/msbuild/2003">
  <PropertyGroup>
    <Configuration Condition=" '$(Configuration)' == '' ">Debug</Configuration>
    <Platform Condition=" '$(Platform)' == '' ">AnyCPU</Platform>
    <ProductVersion>9.0.30729</ProductVersion>
    <SchemaVersion>2.0</SchemaVersion>
    <ProjectGuid>{B507CA19-F083-4C0D-B321-49F6E6F6D004}</ProjectGuid>
    <OutputType>Exe</OutputType>
    <AppDesignerFolder>Properties</AppDesignerFolder>
    <RootNamespace>UniModCompiler</RootNamespace>
    <AssemblyName>UniModCompiler</AssemblyName>
<<<<<<< HEAD
    <TargetFrameworkVersion>v4.7.2</TargetFrameworkVersion>
=======
    <TargetFrameworkVersion>v4.5.2</TargetFrameworkVersion>
>>>>>>> c151340d
    <FileAlignment>512</FileAlignment>
    <FileUpgradeFlags>
    </FileUpgradeFlags>
    <OldToolsVersion>3.5</OldToolsVersion>
    <UpgradeBackupLocation />
    <PublishUrl>publish\</PublishUrl>
    <Install>true</Install>
    <InstallFrom>Disk</InstallFrom>
    <UpdateEnabled>false</UpdateEnabled>
    <UpdateMode>Foreground</UpdateMode>
    <UpdateInterval>7</UpdateInterval>
    <UpdateIntervalUnits>Days</UpdateIntervalUnits>
    <UpdatePeriodically>false</UpdatePeriodically>
    <UpdateRequired>false</UpdateRequired>
    <MapFileExtensions>true</MapFileExtensions>
    <ApplicationRevision>0</ApplicationRevision>
    <ApplicationVersion>1.0.0.%2a</ApplicationVersion>
    <IsWebBootstrapper>false</IsWebBootstrapper>
    <UseApplicationTrust>false</UseApplicationTrust>
    <BootstrapperEnabled>true</BootstrapperEnabled>
    <TargetFrameworkProfile />
  </PropertyGroup>
  <PropertyGroup Condition=" '$(Configuration)|$(Platform)' == 'Debug|AnyCPU' ">
    <DebugSymbols>true</DebugSymbols>
    <DebugType>full</DebugType>
    <Optimize>false</Optimize>
    <OutputPath>bin\Debug\</OutputPath>
    <DefineConstants>DEBUG;TRACE</DefineConstants>
    <ErrorReport>prompt</ErrorReport>
    <WarningLevel>4</WarningLevel>
    <Prefer32Bit>false</Prefer32Bit>
  </PropertyGroup>
  <PropertyGroup Condition=" '$(Configuration)|$(Platform)' == 'Release|AnyCPU' ">
    <DebugType>pdbonly</DebugType>
    <Optimize>true</Optimize>
    <OutputPath>bin\Release\</OutputPath>
    <DefineConstants>TRACE</DefineConstants>
    <ErrorReport>prompt</ErrorReport>
    <WarningLevel>4</WarningLevel>
    <Prefer32Bit>false</Prefer32Bit>
  </PropertyGroup>
  <PropertyGroup Condition="'$(Configuration)|$(Platform)' == 'Debug|x86'">
    <DebugSymbols>true</DebugSymbols>
    <OutputPath>bin\x86\Debug\</OutputPath>
    <DefineConstants>DEBUG;TRACE</DefineConstants>
    <DebugType>full</DebugType>
    <PlatformTarget>x86</PlatformTarget>
    <ErrorReport>prompt</ErrorReport>
    <CodeAnalysisIgnoreBuiltInRuleSets>true</CodeAnalysisIgnoreBuiltInRuleSets>
    <CodeAnalysisIgnoreBuiltInRules>true</CodeAnalysisIgnoreBuiltInRules>
    <CodeAnalysisFailOnMissingRules>true</CodeAnalysisFailOnMissingRules>
    <Prefer32Bit>false</Prefer32Bit>
  </PropertyGroup>
  <PropertyGroup Condition="'$(Configuration)|$(Platform)' == 'Release|x86'">
    <OutputPath>bin\x86\Release\</OutputPath>
    <DefineConstants>TRACE</DefineConstants>
    <Optimize>true</Optimize>
    <DebugType>pdbonly</DebugType>
    <PlatformTarget>x86</PlatformTarget>
    <ErrorReport>prompt</ErrorReport>
    <CodeAnalysisIgnoreBuiltInRuleSets>true</CodeAnalysisIgnoreBuiltInRuleSets>
    <CodeAnalysisIgnoreBuiltInRules>true</CodeAnalysisIgnoreBuiltInRules>
    <CodeAnalysisFailOnMissingRules>true</CodeAnalysisFailOnMissingRules>
    <Prefer32Bit>false</Prefer32Bit>
  </PropertyGroup>
  <PropertyGroup Condition="'$(Configuration)|$(Platform)' == 'Debug|x64'">
    <DebugSymbols>true</DebugSymbols>
    <OutputPath>bin\x64\Debug\</OutputPath>
    <DefineConstants>DEBUG;TRACE</DefineConstants>
    <DebugType>full</DebugType>
    <PlatformTarget>x64</PlatformTarget>
    <ErrorReport>prompt</ErrorReport>
    <CodeAnalysisIgnoreBuiltInRuleSets>true</CodeAnalysisIgnoreBuiltInRuleSets>
    <CodeAnalysisIgnoreBuiltInRules>true</CodeAnalysisIgnoreBuiltInRules>
    <CodeAnalysisFailOnMissingRules>true</CodeAnalysisFailOnMissingRules>
    <Prefer32Bit>false</Prefer32Bit>
  </PropertyGroup>
  <PropertyGroup Condition="'$(Configuration)|$(Platform)' == 'Release|x64'">
    <OutputPath>bin\x64\Release\</OutputPath>
    <DefineConstants>TRACE</DefineConstants>
    <Optimize>true</Optimize>
    <DebugType>pdbonly</DebugType>
    <PlatformTarget>x64</PlatformTarget>
    <ErrorReport>prompt</ErrorReport>
    <CodeAnalysisIgnoreBuiltInRuleSets>true</CodeAnalysisIgnoreBuiltInRuleSets>
    <CodeAnalysisIgnoreBuiltInRules>true</CodeAnalysisIgnoreBuiltInRules>
    <CodeAnalysisFailOnMissingRules>true</CodeAnalysisFailOnMissingRules>
    <Prefer32Bit>false</Prefer32Bit>
  </PropertyGroup>
  <ItemGroup>
    <Reference Include="System" />
    <Reference Include="System.Core">
      <RequiredTargetFramework>3.5</RequiredTargetFramework>
    </Reference>
    <Reference Include="System.Xml.Linq">
      <RequiredTargetFramework>3.5</RequiredTargetFramework>
    </Reference>
    <Reference Include="System.Data.DataSetExtensions">
      <RequiredTargetFramework>3.5</RequiredTargetFramework>
    </Reference>
    <Reference Include="System.Data" />
    <Reference Include="System.Xml" />
  </ItemGroup>
  <ItemGroup>
    <Compile Include="Modification.cs" />
    <Compile Include="Program.cs" />
    <Compile Include="Properties\AssemblyInfo.cs" />
    <Compile Include="ProteinPilot_DataDictionary.cs" />
    <EmbeddedResource Include="UniModTemplate.cs" />
  </ItemGroup>
  <ItemGroup>
    <BootstrapperPackage Include="Microsoft.Net.Client.3.5">
      <Visible>False</Visible>
      <ProductName>.NET Framework 3.5 SP1 Client Profile</ProductName>
      <Install>false</Install>
    </BootstrapperPackage>
    <BootstrapperPackage Include="Microsoft.Net.Framework.3.5.SP1">
      <Visible>False</Visible>
      <ProductName>.NET Framework 3.5 SP1</ProductName>
      <Install>true</Install>
    </BootstrapperPackage>
    <BootstrapperPackage Include="Microsoft.Windows.Installer.3.1">
      <Visible>False</Visible>
      <ProductName>Windows Installer 3.1</ProductName>
      <Install>true</Install>
    </BootstrapperPackage>
  </ItemGroup>
  <ItemGroup>
    <ProjectReference Include="..\..\..\Shared\Common\CommonUtil.csproj">
      <Project>{13bf2ffb-50a1-4ab1-83a4-5733e36905ce}</Project>
      <Name>CommonUtil</Name>
    </ProjectReference>
  </ItemGroup>
  <ItemGroup>
    <Content Include="InputFiles\get_params.pl.txt" />
    <Content Include="InputFiles\ProteinPilot.DataDictionary.xml">
      <CopyToOutputDirectory>PreserveNewest</CopyToOutputDirectory>
    </Content>
    <Content Include="InputFiles\unimod.xml">
      <SubType>Designer</SubType>
    </Content>
  </ItemGroup>
  <ItemGroup>
    <None Include="app.config">
      <SubType>Designer</SubType>
    </None>
  </ItemGroup>
  <Import Project="$(MSBuildToolsPath)\Microsoft.CSharp.targets" />
  <!-- To modify your build process, add your task inside one of the targets below and uncomment it. 
       Other similar extension points exist, see Microsoft.Common.targets.
  <Target Name="BeforeBuild">
  </Target>
  <Target Name="AfterBuild">
  </Target>
  -->
</Project><|MERGE_RESOLUTION|>--- conflicted
+++ resolved
@@ -1,173 +1,169 @@
-﻿<?xml version="1.0" encoding="utf-8"?>
-<Project ToolsVersion="12.0" DefaultTargets="Build" xmlns="http://schemas.microsoft.com/developer/msbuild/2003">
-  <PropertyGroup>
-    <Configuration Condition=" '$(Configuration)' == '' ">Debug</Configuration>
-    <Platform Condition=" '$(Platform)' == '' ">AnyCPU</Platform>
-    <ProductVersion>9.0.30729</ProductVersion>
-    <SchemaVersion>2.0</SchemaVersion>
-    <ProjectGuid>{B507CA19-F083-4C0D-B321-49F6E6F6D004}</ProjectGuid>
-    <OutputType>Exe</OutputType>
-    <AppDesignerFolder>Properties</AppDesignerFolder>
-    <RootNamespace>UniModCompiler</RootNamespace>
-    <AssemblyName>UniModCompiler</AssemblyName>
-<<<<<<< HEAD
-    <TargetFrameworkVersion>v4.7.2</TargetFrameworkVersion>
-=======
-    <TargetFrameworkVersion>v4.5.2</TargetFrameworkVersion>
->>>>>>> c151340d
-    <FileAlignment>512</FileAlignment>
-    <FileUpgradeFlags>
-    </FileUpgradeFlags>
-    <OldToolsVersion>3.5</OldToolsVersion>
-    <UpgradeBackupLocation />
-    <PublishUrl>publish\</PublishUrl>
-    <Install>true</Install>
-    <InstallFrom>Disk</InstallFrom>
-    <UpdateEnabled>false</UpdateEnabled>
-    <UpdateMode>Foreground</UpdateMode>
-    <UpdateInterval>7</UpdateInterval>
-    <UpdateIntervalUnits>Days</UpdateIntervalUnits>
-    <UpdatePeriodically>false</UpdatePeriodically>
-    <UpdateRequired>false</UpdateRequired>
-    <MapFileExtensions>true</MapFileExtensions>
-    <ApplicationRevision>0</ApplicationRevision>
-    <ApplicationVersion>1.0.0.%2a</ApplicationVersion>
-    <IsWebBootstrapper>false</IsWebBootstrapper>
-    <UseApplicationTrust>false</UseApplicationTrust>
-    <BootstrapperEnabled>true</BootstrapperEnabled>
-    <TargetFrameworkProfile />
-  </PropertyGroup>
-  <PropertyGroup Condition=" '$(Configuration)|$(Platform)' == 'Debug|AnyCPU' ">
-    <DebugSymbols>true</DebugSymbols>
-    <DebugType>full</DebugType>
-    <Optimize>false</Optimize>
-    <OutputPath>bin\Debug\</OutputPath>
-    <DefineConstants>DEBUG;TRACE</DefineConstants>
-    <ErrorReport>prompt</ErrorReport>
-    <WarningLevel>4</WarningLevel>
-    <Prefer32Bit>false</Prefer32Bit>
-  </PropertyGroup>
-  <PropertyGroup Condition=" '$(Configuration)|$(Platform)' == 'Release|AnyCPU' ">
-    <DebugType>pdbonly</DebugType>
-    <Optimize>true</Optimize>
-    <OutputPath>bin\Release\</OutputPath>
-    <DefineConstants>TRACE</DefineConstants>
-    <ErrorReport>prompt</ErrorReport>
-    <WarningLevel>4</WarningLevel>
-    <Prefer32Bit>false</Prefer32Bit>
-  </PropertyGroup>
-  <PropertyGroup Condition="'$(Configuration)|$(Platform)' == 'Debug|x86'">
-    <DebugSymbols>true</DebugSymbols>
-    <OutputPath>bin\x86\Debug\</OutputPath>
-    <DefineConstants>DEBUG;TRACE</DefineConstants>
-    <DebugType>full</DebugType>
-    <PlatformTarget>x86</PlatformTarget>
-    <ErrorReport>prompt</ErrorReport>
-    <CodeAnalysisIgnoreBuiltInRuleSets>true</CodeAnalysisIgnoreBuiltInRuleSets>
-    <CodeAnalysisIgnoreBuiltInRules>true</CodeAnalysisIgnoreBuiltInRules>
-    <CodeAnalysisFailOnMissingRules>true</CodeAnalysisFailOnMissingRules>
-    <Prefer32Bit>false</Prefer32Bit>
-  </PropertyGroup>
-  <PropertyGroup Condition="'$(Configuration)|$(Platform)' == 'Release|x86'">
-    <OutputPath>bin\x86\Release\</OutputPath>
-    <DefineConstants>TRACE</DefineConstants>
-    <Optimize>true</Optimize>
-    <DebugType>pdbonly</DebugType>
-    <PlatformTarget>x86</PlatformTarget>
-    <ErrorReport>prompt</ErrorReport>
-    <CodeAnalysisIgnoreBuiltInRuleSets>true</CodeAnalysisIgnoreBuiltInRuleSets>
-    <CodeAnalysisIgnoreBuiltInRules>true</CodeAnalysisIgnoreBuiltInRules>
-    <CodeAnalysisFailOnMissingRules>true</CodeAnalysisFailOnMissingRules>
-    <Prefer32Bit>false</Prefer32Bit>
-  </PropertyGroup>
-  <PropertyGroup Condition="'$(Configuration)|$(Platform)' == 'Debug|x64'">
-    <DebugSymbols>true</DebugSymbols>
-    <OutputPath>bin\x64\Debug\</OutputPath>
-    <DefineConstants>DEBUG;TRACE</DefineConstants>
-    <DebugType>full</DebugType>
-    <PlatformTarget>x64</PlatformTarget>
-    <ErrorReport>prompt</ErrorReport>
-    <CodeAnalysisIgnoreBuiltInRuleSets>true</CodeAnalysisIgnoreBuiltInRuleSets>
-    <CodeAnalysisIgnoreBuiltInRules>true</CodeAnalysisIgnoreBuiltInRules>
-    <CodeAnalysisFailOnMissingRules>true</CodeAnalysisFailOnMissingRules>
-    <Prefer32Bit>false</Prefer32Bit>
-  </PropertyGroup>
-  <PropertyGroup Condition="'$(Configuration)|$(Platform)' == 'Release|x64'">
-    <OutputPath>bin\x64\Release\</OutputPath>
-    <DefineConstants>TRACE</DefineConstants>
-    <Optimize>true</Optimize>
-    <DebugType>pdbonly</DebugType>
-    <PlatformTarget>x64</PlatformTarget>
-    <ErrorReport>prompt</ErrorReport>
-    <CodeAnalysisIgnoreBuiltInRuleSets>true</CodeAnalysisIgnoreBuiltInRuleSets>
-    <CodeAnalysisIgnoreBuiltInRules>true</CodeAnalysisIgnoreBuiltInRules>
-    <CodeAnalysisFailOnMissingRules>true</CodeAnalysisFailOnMissingRules>
-    <Prefer32Bit>false</Prefer32Bit>
-  </PropertyGroup>
-  <ItemGroup>
-    <Reference Include="System" />
-    <Reference Include="System.Core">
-      <RequiredTargetFramework>3.5</RequiredTargetFramework>
-    </Reference>
-    <Reference Include="System.Xml.Linq">
-      <RequiredTargetFramework>3.5</RequiredTargetFramework>
-    </Reference>
-    <Reference Include="System.Data.DataSetExtensions">
-      <RequiredTargetFramework>3.5</RequiredTargetFramework>
-    </Reference>
-    <Reference Include="System.Data" />
-    <Reference Include="System.Xml" />
-  </ItemGroup>
-  <ItemGroup>
-    <Compile Include="Modification.cs" />
-    <Compile Include="Program.cs" />
-    <Compile Include="Properties\AssemblyInfo.cs" />
-    <Compile Include="ProteinPilot_DataDictionary.cs" />
-    <EmbeddedResource Include="UniModTemplate.cs" />
-  </ItemGroup>
-  <ItemGroup>
-    <BootstrapperPackage Include="Microsoft.Net.Client.3.5">
-      <Visible>False</Visible>
-      <ProductName>.NET Framework 3.5 SP1 Client Profile</ProductName>
-      <Install>false</Install>
-    </BootstrapperPackage>
-    <BootstrapperPackage Include="Microsoft.Net.Framework.3.5.SP1">
-      <Visible>False</Visible>
-      <ProductName>.NET Framework 3.5 SP1</ProductName>
-      <Install>true</Install>
-    </BootstrapperPackage>
-    <BootstrapperPackage Include="Microsoft.Windows.Installer.3.1">
-      <Visible>False</Visible>
-      <ProductName>Windows Installer 3.1</ProductName>
-      <Install>true</Install>
-    </BootstrapperPackage>
-  </ItemGroup>
-  <ItemGroup>
-    <ProjectReference Include="..\..\..\Shared\Common\CommonUtil.csproj">
-      <Project>{13bf2ffb-50a1-4ab1-83a4-5733e36905ce}</Project>
-      <Name>CommonUtil</Name>
-    </ProjectReference>
-  </ItemGroup>
-  <ItemGroup>
-    <Content Include="InputFiles\get_params.pl.txt" />
-    <Content Include="InputFiles\ProteinPilot.DataDictionary.xml">
-      <CopyToOutputDirectory>PreserveNewest</CopyToOutputDirectory>
-    </Content>
-    <Content Include="InputFiles\unimod.xml">
-      <SubType>Designer</SubType>
-    </Content>
-  </ItemGroup>
-  <ItemGroup>
-    <None Include="app.config">
-      <SubType>Designer</SubType>
-    </None>
-  </ItemGroup>
-  <Import Project="$(MSBuildToolsPath)\Microsoft.CSharp.targets" />
+﻿<?xml version="1.0" encoding="utf-8"?>
+<Project ToolsVersion="12.0" DefaultTargets="Build" xmlns="http://schemas.microsoft.com/developer/msbuild/2003">
+  <PropertyGroup>
+    <Configuration Condition=" '$(Configuration)' == '' ">Debug</Configuration>
+    <Platform Condition=" '$(Platform)' == '' ">AnyCPU</Platform>
+    <ProductVersion>9.0.30729</ProductVersion>
+    <SchemaVersion>2.0</SchemaVersion>
+    <ProjectGuid>{B507CA19-F083-4C0D-B321-49F6E6F6D004}</ProjectGuid>
+    <OutputType>Exe</OutputType>
+    <AppDesignerFolder>Properties</AppDesignerFolder>
+    <RootNamespace>UniModCompiler</RootNamespace>
+    <AssemblyName>UniModCompiler</AssemblyName>
+    <TargetFrameworkVersion>v4.5.2</TargetFrameworkVersion>
+    <FileAlignment>512</FileAlignment>
+    <FileUpgradeFlags>
+    </FileUpgradeFlags>
+    <OldToolsVersion>3.5</OldToolsVersion>
+    <UpgradeBackupLocation />
+    <PublishUrl>publish\</PublishUrl>
+    <Install>true</Install>
+    <InstallFrom>Disk</InstallFrom>
+    <UpdateEnabled>false</UpdateEnabled>
+    <UpdateMode>Foreground</UpdateMode>
+    <UpdateInterval>7</UpdateInterval>
+    <UpdateIntervalUnits>Days</UpdateIntervalUnits>
+    <UpdatePeriodically>false</UpdatePeriodically>
+    <UpdateRequired>false</UpdateRequired>
+    <MapFileExtensions>true</MapFileExtensions>
+    <ApplicationRevision>0</ApplicationRevision>
+    <ApplicationVersion>1.0.0.%2a</ApplicationVersion>
+    <IsWebBootstrapper>false</IsWebBootstrapper>
+    <UseApplicationTrust>false</UseApplicationTrust>
+    <BootstrapperEnabled>true</BootstrapperEnabled>
+    <TargetFrameworkProfile />
+  </PropertyGroup>
+  <PropertyGroup Condition=" '$(Configuration)|$(Platform)' == 'Debug|AnyCPU' ">
+    <DebugSymbols>true</DebugSymbols>
+    <DebugType>full</DebugType>
+    <Optimize>false</Optimize>
+    <OutputPath>bin\Debug\</OutputPath>
+    <DefineConstants>DEBUG;TRACE</DefineConstants>
+    <ErrorReport>prompt</ErrorReport>
+    <WarningLevel>4</WarningLevel>
+    <Prefer32Bit>false</Prefer32Bit>
+  </PropertyGroup>
+  <PropertyGroup Condition=" '$(Configuration)|$(Platform)' == 'Release|AnyCPU' ">
+    <DebugType>pdbonly</DebugType>
+    <Optimize>true</Optimize>
+    <OutputPath>bin\Release\</OutputPath>
+    <DefineConstants>TRACE</DefineConstants>
+    <ErrorReport>prompt</ErrorReport>
+    <WarningLevel>4</WarningLevel>
+    <Prefer32Bit>false</Prefer32Bit>
+  </PropertyGroup>
+  <PropertyGroup Condition="'$(Configuration)|$(Platform)' == 'Debug|x86'">
+    <DebugSymbols>true</DebugSymbols>
+    <OutputPath>bin\x86\Debug\</OutputPath>
+    <DefineConstants>DEBUG;TRACE</DefineConstants>
+    <DebugType>full</DebugType>
+    <PlatformTarget>x86</PlatformTarget>
+    <ErrorReport>prompt</ErrorReport>
+    <CodeAnalysisIgnoreBuiltInRuleSets>true</CodeAnalysisIgnoreBuiltInRuleSets>
+    <CodeAnalysisIgnoreBuiltInRules>true</CodeAnalysisIgnoreBuiltInRules>
+    <CodeAnalysisFailOnMissingRules>true</CodeAnalysisFailOnMissingRules>
+    <Prefer32Bit>false</Prefer32Bit>
+  </PropertyGroup>
+  <PropertyGroup Condition="'$(Configuration)|$(Platform)' == 'Release|x86'">
+    <OutputPath>bin\x86\Release\</OutputPath>
+    <DefineConstants>TRACE</DefineConstants>
+    <Optimize>true</Optimize>
+    <DebugType>pdbonly</DebugType>
+    <PlatformTarget>x86</PlatformTarget>
+    <ErrorReport>prompt</ErrorReport>
+    <CodeAnalysisIgnoreBuiltInRuleSets>true</CodeAnalysisIgnoreBuiltInRuleSets>
+    <CodeAnalysisIgnoreBuiltInRules>true</CodeAnalysisIgnoreBuiltInRules>
+    <CodeAnalysisFailOnMissingRules>true</CodeAnalysisFailOnMissingRules>
+    <Prefer32Bit>false</Prefer32Bit>
+  </PropertyGroup>
+  <PropertyGroup Condition="'$(Configuration)|$(Platform)' == 'Debug|x64'">
+    <DebugSymbols>true</DebugSymbols>
+    <OutputPath>bin\x64\Debug\</OutputPath>
+    <DefineConstants>DEBUG;TRACE</DefineConstants>
+    <DebugType>full</DebugType>
+    <PlatformTarget>x64</PlatformTarget>
+    <ErrorReport>prompt</ErrorReport>
+    <CodeAnalysisIgnoreBuiltInRuleSets>true</CodeAnalysisIgnoreBuiltInRuleSets>
+    <CodeAnalysisIgnoreBuiltInRules>true</CodeAnalysisIgnoreBuiltInRules>
+    <CodeAnalysisFailOnMissingRules>true</CodeAnalysisFailOnMissingRules>
+    <Prefer32Bit>false</Prefer32Bit>
+  </PropertyGroup>
+  <PropertyGroup Condition="'$(Configuration)|$(Platform)' == 'Release|x64'">
+    <OutputPath>bin\x64\Release\</OutputPath>
+    <DefineConstants>TRACE</DefineConstants>
+    <Optimize>true</Optimize>
+    <DebugType>pdbonly</DebugType>
+    <PlatformTarget>x64</PlatformTarget>
+    <ErrorReport>prompt</ErrorReport>
+    <CodeAnalysisIgnoreBuiltInRuleSets>true</CodeAnalysisIgnoreBuiltInRuleSets>
+    <CodeAnalysisIgnoreBuiltInRules>true</CodeAnalysisIgnoreBuiltInRules>
+    <CodeAnalysisFailOnMissingRules>true</CodeAnalysisFailOnMissingRules>
+    <Prefer32Bit>false</Prefer32Bit>
+  </PropertyGroup>
+  <ItemGroup>
+    <Reference Include="System" />
+    <Reference Include="System.Core">
+      <RequiredTargetFramework>3.5</RequiredTargetFramework>
+    </Reference>
+    <Reference Include="System.Xml.Linq">
+      <RequiredTargetFramework>3.5</RequiredTargetFramework>
+    </Reference>
+    <Reference Include="System.Data.DataSetExtensions">
+      <RequiredTargetFramework>3.5</RequiredTargetFramework>
+    </Reference>
+    <Reference Include="System.Data" />
+    <Reference Include="System.Xml" />
+  </ItemGroup>
+  <ItemGroup>
+    <Compile Include="Modification.cs" />
+    <Compile Include="Program.cs" />
+    <Compile Include="Properties\AssemblyInfo.cs" />
+    <Compile Include="ProteinPilot_DataDictionary.cs" />
+    <EmbeddedResource Include="UniModTemplate.cs" />
+  </ItemGroup>
+  <ItemGroup>
+    <BootstrapperPackage Include="Microsoft.Net.Client.3.5">
+      <Visible>False</Visible>
+      <ProductName>.NET Framework 3.5 SP1 Client Profile</ProductName>
+      <Install>false</Install>
+    </BootstrapperPackage>
+    <BootstrapperPackage Include="Microsoft.Net.Framework.3.5.SP1">
+      <Visible>False</Visible>
+      <ProductName>.NET Framework 3.5 SP1</ProductName>
+      <Install>true</Install>
+    </BootstrapperPackage>
+    <BootstrapperPackage Include="Microsoft.Windows.Installer.3.1">
+      <Visible>False</Visible>
+      <ProductName>Windows Installer 3.1</ProductName>
+      <Install>true</Install>
+    </BootstrapperPackage>
+  </ItemGroup>
+  <ItemGroup>
+    <ProjectReference Include="..\..\..\Shared\Common\CommonUtil.csproj">
+      <Project>{13bf2ffb-50a1-4ab1-83a4-5733e36905ce}</Project>
+      <Name>CommonUtil</Name>
+    </ProjectReference>
+  </ItemGroup>
+  <ItemGroup>
+    <Content Include="InputFiles\get_params.pl.txt" />
+    <Content Include="InputFiles\ProteinPilot.DataDictionary.xml">
+      <CopyToOutputDirectory>PreserveNewest</CopyToOutputDirectory>
+    </Content>
+    <Content Include="InputFiles\unimod.xml">
+      <SubType>Designer</SubType>
+    </Content>
+  </ItemGroup>
+  <ItemGroup>
+    <None Include="app.config">
+      <SubType>Designer</SubType>
+    </None>
+  </ItemGroup>
+  <Import Project="$(MSBuildToolsPath)\Microsoft.CSharp.targets" />
   <!-- To modify your build process, add your task inside one of the targets below and uncomment it. 
        Other similar extension points exist, see Microsoft.Common.targets.
   <Target Name="BeforeBuild">
   </Target>
   <Target Name="AfterBuild">
-  </Target>
-  -->
+  </Target>
+  -->
 </Project>