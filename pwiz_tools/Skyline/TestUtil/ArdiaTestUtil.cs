﻿/*
 * Original author: Matt Chambers <matt.chambers42 .@. gmail.com>
 *
 * Copyright 2024 University of Washington - Seattle, WA
 *
 * Licensed under the Apache License, Version 2.0 (the "License");
 * you may not use this file except in compliance with the License.
 * You may obtain a copy of the License at
 *
 *     http://www.apache.org/licenses/LICENSE-2.0
 *
 * Unless required by applicable law or agreed to in writing, software
 * distributed under the License is distributed on an "AS IS" BASIS,
 * WITHOUT WARRANTIES OR CONDITIONS OF ANY KIND, either express or implied.
 * See the License for the specific language governing permissions and
 * limitations under the License.
 */
using System;
using pwiz.CommonMsData.RemoteApi.Ardia;

namespace pwiz.SkylineTestUtil
{
    /// <summary>
    /// Helper methods for testing the Ardia server.
    /// In order for Ardia tests to be enabled, you must have environment variables "ARDIA_PASSWORD" and "ARDIA_PASSWORD_1ROLE";
    /// </summary>
    public static class ArdiaTestUtil
    {
<<<<<<< HEAD
        public const string BASE_URL = "https://ardia-core-int.cmdtest.thermofisher.com/";
=======
        private const string BASE_URL = "https://ardia-core-int.cmdtest.thermofisher.com/";
>>>>>>> c36e4d57

        public enum AccountType
        {
            MultiRole,
            SingleRole
        }

        public static ArdiaAccount GetTestAccount(AccountType type = AccountType.MultiRole)
        {
            string envVarName = type == AccountType.MultiRole ? "ARDIA_PASSWORD" : "ARDIA_PASSWORD_1ROLE";

            var password = Environment.GetEnvironmentVariable(envVarName);
            if (string.IsNullOrWhiteSpace(password))
                return null;

            switch (type)
            {
                case AccountType.MultiRole:
                    return (ArdiaAccount)ArdiaAccount.DEFAULT.ChangeTestingOnly_NotSerialized_Role("SkylineTester")
                        .ChangeTestingOnly_NotSerialized_Username("matt.chambers42@gmail.com")
                        .ChangeTestingOnly_NotSerialized_Password(password)
                        .ChangeUsername("Testing_FAKE_ArdiaUser_MultiRole")
                        .ChangeServerUrl(BASE_URL);

                case AccountType.SingleRole:
                    return (ArdiaAccount)ArdiaAccount.DEFAULT

                        .ChangeTestingOnly_NotSerialized_Username("chambem2@uw.edu")

                        //  The Client Registration will fail with HTTP Status 403 due to TestingOnly_NotSerialized_Role configuration where NOT Enabled: "Generate an activation code and/or directly register client"
                        //  TestingOnly_NotSerialized_Role SkylineTeser_NoClientRegist - No Client Registration
                        // .ChangeTestingOnly_NotSerialized_Username("djaschob@u.washington.edu")

                        .ChangeTestingOnly_NotSerialized_Password(password)

                        .ChangeUsername("Testing_FAKE_ArdiaUser_SingleRole")

                        .ChangeServerUrl(BASE_URL);

                default:
                    throw new ArgumentOutOfRangeException(nameof(type), type, null);
            }
        }

        public static bool EnableArdiaTests
        {
            get
            {
                return GetTestAccount() != null;
            }
        }
    }
}<|MERGE_RESOLUTION|>--- conflicted
+++ resolved
@@ -26,11 +26,7 @@
     /// </summary>
     public static class ArdiaTestUtil
     {
-<<<<<<< HEAD
-        public const string BASE_URL = "https://ardia-core-int.cmdtest.thermofisher.com/";
-=======
         private const string BASE_URL = "https://ardia-core-int.cmdtest.thermofisher.com/";
->>>>>>> c36e4d57
 
         public enum AccountType
         {
