--- conflicted
+++ resolved
@@ -1,592 +1,588 @@
-/*
- * Original author: Brendan MacLean <brendanx .at. u.washington.edu>,
- *                  MacCoss Lab, Department of Genome Sciences, UW
- *
- * Copyright 2009 University of Washington - Seattle, WA
- * 
- * Licensed under the Apache License, Version 2.0 (the "License");
- * you may not use this file except in compliance with the License.
- * You may obtain a copy of the License at
- *
- *     http://www.apache.org/licenses/LICENSE-2.0
- *
- * Unless required by applicable law or agreed to in writing, software
- * distributed under the License is distributed on an "AS IS" BASIS,
- * WITHOUT WARRANTIES OR CONDITIONS OF ANY KIND, either express or implied.
- * See the License for the specific language governing permissions and
- * limitations under the License.
- */
-using Microsoft.VisualStudio.TestTools.UnitTesting;
-using pwiz.CommonMsData;
-using pwiz.ProteowizardWrapper;
-using pwiz.Skyline.Model;
-using pwiz.Skyline.Model.DocSettings.Extensions;
-using pwiz.Skyline.Model.Lib;
-using pwiz.Skyline.Model.Results;
-using pwiz.Skyline.Properties;
-using pwiz.Skyline.Util;
-using pwiz.Skyline.Util.Extensions;
-using System;
-using System.Collections.Generic;
-using System.IO;
-using System.Linq;
-using System.Threading;
-using System.Xml;
-using System.Xml.Serialization;
-
-namespace pwiz.SkylineTestUtil
-{
-    public static class ResultsUtil
-    {
-        public static SrmDocument DeserializeDocument(string path)
-        {
-            try
-            {
-                using (var stream = new FileStream(path, FileMode.Open))
-                {
-                    // Wrap stream in XmlReader so that BaseUri is known
-                    var xmlReader = XmlReader.Create(stream,
-                        new XmlReaderSettings() { IgnoreWhitespace = true },
-                        path);
-                    return DeserializeDocument(xmlReader);
-                }
-            }
-            catch (Exception x)
-            {
-                Assert.Fail("Exception thrown: " + x);
-// ReSharper disable HeuristicUnreachableCode
-                throw;  // Will never happen, but is necessary to compile
-// ReSharper restore HeuristicUnreachableCode
-            }
-        }
-
-        public static SrmDocument DeserializeDocument(string fileName, Type classType)
-        {
-            try
-            {
-                using (var stream = classType.Assembly.GetManifestResourceStream(classType.Namespace + "." + fileName))
-                {
-                    Assert.IsNotNull(stream);
-                    // Wrap stream in XmlReader so that BaseUri is known
-                    var xmlReader = XmlReader.Create(stream,
-                        new XmlReaderSettings() { IgnoreWhitespace = true },
-                        fileName);
-                    return DeserializeDocument(xmlReader);
-                }
-            }
-            catch (Exception x)
-            {
-                Assert.Fail("Exception thrown: " + x);
-// ReSharper disable HeuristicUnreachableCode
-                throw;  // Will never happen, but is necessary to compile
-// ReSharper restore HeuristicUnreachableCode
-            }
-        }
-
-        public static SrmDocument DeserializeDocument(XmlReader reader)
-        {
-            Assert.IsNotNull(reader);
-
-            XmlSerializer xmlSerializer = new XmlSerializer(typeof(SrmDocument));
-            try
-            {
-                SrmDocument result = (SrmDocument)xmlSerializer.Deserialize(reader);
-                return result;
-            }
-            catch (Exception x)
-            {
-                Assert.Fail("Exception thrown: " + x);
-// ReSharper disable HeuristicUnreachableCode
-                throw;  // Will never happen, but is necessary to compile
-// ReSharper restore HeuristicUnreachableCode
-            }
-        }
-
-        public static long CacheSize(SrmDocument docInitial, long format3Size, int groupCount, int tranCount, int peakCount)
-        {
-            long cacheSize = format3Size;
-            cacheSize += CacheHeaderStruct.GetStructSize(CacheFormatVersion.CURRENT) -
-                         CacheHeaderStruct.GetStructSize(CacheFormatVersion.Three);
-            int fileCachedCount = docInitial.Settings.MeasuredResults.MSDataFileInfos.Count();
-            cacheSize += fileCachedCount *
-                         (CachedFileHeaderStruct.GetStructSize(CacheFormatVersion.CURRENT) -
-                          CachedFileHeaderStruct.GetStructSize(CacheFormatVersion.Three));
-
-            cacheSize += groupCount * (ChromGroupHeaderInfo.GetStructSize(CacheFormatVersion.CURRENT) -
-                                       ChromGroupHeaderInfo.GetStructSize(CacheFormatVersion.Three));
-
-            cacheSize += tranCount * (ChromTransition.GetStructSize(CacheFormatVersion.CURRENT) -
-                                      ChromTransition.GetStructSize(CacheFormatVersion.Three));
-
-            cacheSize += peakCount * (ChromPeak.GetStructSize(CacheFormatVersion.CURRENT) -
-                                      ChromPeak.GetStructSize(CacheFormatVersion.Three));
-            return cacheSize;
-        }
-
-        /// <summary>
-        /// Set all of ImportTime values in all of the ChromFileInfos to null.
-        /// </summary>
-        public static SrmDocument ClearFileImportTimes(SrmDocument document)
-        {
-            var newMeasuredResults = document.MeasuredResults?.ClearImportTimes();
-            if (Equals(newMeasuredResults, document.MeasuredResults))
-            {
-                return document;
-            }
-            return document.ChangeSettingsNoDiff(document.Settings.ChangeMeasuredResults(newMeasuredResults));
-        }
-
-<<<<<<< HEAD
-
-=======
->>>>>>> 3a190dc2
-        /// <summary>
-        /// Set all of FileWriteTime values in all of the ChromFileInfos to null.
-        /// </summary>
-        public static SrmDocument ClearFileWriteTimes(SrmDocument document)
-        {
-            var newMeasuredResults = document.MeasuredResults?.ClearFileWriteTimes();
-            if (Equals(newMeasuredResults, document.MeasuredResults))
-            {
-                return document;
-            }
-            return document.ChangeSettingsNoDiff(document.Settings.ChangeMeasuredResults(newMeasuredResults));
-        }
-    }
-
-    public class DocResultsState
-    {
-        public DocResultsState(SrmDocument document)
-        {
-            AddDocument(document);
-        }
-
-        private void AddDocument(SrmDocument document)
-        {
-            //                var fileIndices = document.Settings.HasResults ?
-            //                    document.Settings.MeasuredResults.Chromatograms.SelectMany(set => set.MSDataFileInfos).Select(
-            //                    info => info.FileIndex).ToArray() : new int[0];
-            //                Console.WriteLine("--->");
-            foreach (PeptideDocNode nodePep in document.Peptides)
-            {
-                if (nodePep.HasResults)
-                {
-                    PeptideResults += nodePep.Results.Where(result => !result.IsEmpty)
-                        .SelectMany(info => info).Count();
-                }
-
-                foreach (TransitionGroupDocNode nodeGroup in nodePep.Children)
-                {
-                    if (nodeGroup.HasResults)
-                    {
-                        //                            int startSize = TransitionGroupResults;
-                        foreach (var chromInfo in nodeGroup.Results.Where(result => !result.IsEmpty)
-                            .SelectMany(info => info))
-                        {
-                            TransitionGroupResults++;
-                            if (chromInfo.Annotations.Note != null)
-                                NoteCount++;
-                            if (chromInfo.Annotations.ListAnnotations().Length > 0)
-                                AnnotationCount++;
-                        }
-                        //                            if (TransitionGroupResults - startSize < fileIndices.Length)
-                        //                            {
-                        //                                var listIds = fileIndices.ToList();
-                        //                                foreach (var chromInfo in nodeGroup.Results.Where(result => result != null)
-                        //                                                                           .SelectMany(info => info))
-                        //                                {
-                        //                                    listIds.Remove(chromInfo.FileIndex);
-                        //                                }
-                        //                                Console.WriteLine("{0} ({1})", nodePep.Peptide.Sequence, String.Join(", ", listIds.Select(i => i.ToString()).ToArray()));
-                        //                            }
-                    }
-
-                    foreach (var nodeTran in
-                        nodeGroup.Children.Cast<TransitionDocNode>().Where(nodeTran => nodeTran.HasResults))
-                    {
-                        foreach (var chromInfo in nodeTran.Results.Where(result => !result.IsEmpty)
-                            .SelectMany(info => info))
-                        {
-                            TransitionResults++;
-                            if (chromInfo.Annotations.Note != null)
-                                NoteCount++;
-                            if (chromInfo.Annotations.ListAnnotations().Length > 0)
-                                AnnotationCount++;
-                            if (chromInfo.IsUserSetManual)
-                                UserSetCount++;
-                        }
-                    }
-                }
-            }
-        }
-
-        public void AreEqual(SrmDocument document)
-        {
-            var state = new DocResultsState(document);
-            Assert.AreEqual(PeptideResults, state.PeptideResults);
-            Assert.AreEqual(TransitionGroupResults, state.TransitionGroupResults);
-            Assert.AreEqual(TransitionResults, state.TransitionResults);
-            Assert.AreEqual(UserSetCount, state.UserSetCount);
-            Assert.AreEqual(NoteCount, state.NoteCount);
-            Assert.AreEqual(AnnotationCount, state.AnnotationCount);
-        }
-
-        public bool HasResults
-        {
-            get { return PeptideResults != 0 && TransitionGroupResults != 0 && TransitionResults != 0; }
-        }
-
-        public int PeptideResults { get; private set; }
-        public int TransitionGroupResults { get; private set; }
-        public int TransitionResults { get; private set; }
-        public int UserSetCount { get; private set; }
-        public int NoteCount { get; private set; }
-        public int AnnotationCount { get; private set; }
-    }
-
-    public class ResultsTestDocumentContainer : ResultsMemoryDocumentContainer
-    {
-        public ResultsTestDocumentContainer(SrmDocument docInitial, string pathInitial)
-            : base(docInitial, pathInitial)
-        {
-        }
-
-        public ResultsTestDocumentContainer(SrmDocument docInitial, string pathInitial, bool wait)
-            : base(docInitial, pathInitial, wait)
-        {
-        }
-
-        private const int SLEEP_INTERVAL = 10;
-        public const int WAIT_TIME = 5 * 1000;    // 5 seconds
-
-        private static int GetWaitCycles(int millis = WAIT_TIME)
-        {
-            return millis / SLEEP_INTERVAL;
-        }
-
-        public void WaitForProcessing(int millis = WAIT_TIME)
-        {
-            int waitCycles = GetWaitCycles(millis);
-            for (int i = 0; i < waitCycles; i++)
-            {
-                if (!AnyProcessing)
-                    return;
-                Thread.Sleep(SLEEP_INTERVAL);
-            }
-            Assert.Fail("Still processing after {0} seconds", waitCycles*SLEEP_INTERVAL/1000);
-        }
-
-        public bool AnyProcessing
-        {
-            get { return BackgroundLoaders.Any(l => l.AnyProcessing()); }
-        }
-
-        public void AssertComplete()
-        {
-            if (LastProgress == null || LastProgress.IsComplete) return;
-            if (LastProgress.IsError)
-                Assert.Fail(LastProgress.ErrorException.ToString());
-
-            Assert.Fail(LastProgress.IsCanceled
-                            ? "Loader cancelled"
-                            : "Unexpected loader progress state \"" + LastProgress.State + "\"");
-        }
-
-        public void AssertError(string expectedError)
-        {
-            Assert.IsTrue(LastProgress.IsError);
-            Assert.IsTrue(LastProgress.ErrorException.ToString().Contains(expectedError));
-        }
-
-        public SrmDocument ChangeMeasuredResults(MeasuredResults measuredResults,
-            int peptides, int tranGroups, int transitions)
-        {
-            return ChangeMeasuredResults(measuredResults, peptides, tranGroups, 0, transitions, 0);
-        }
-
-        public SrmDocument ChangeMeasuredResults(MeasuredResults measuredResults,
-            int peptides, int tranGroups, int tranGroupsHeavy, int transitions, int transitionsHeavy)
-        {
-            var doc = Document;
-            var docResults = doc.ChangeMeasuredResults(measuredResults);
-            ResetProgress();
-            Assert.IsTrue(SetDocument(docResults, doc, true));
-            AssertComplete();
-            docResults = Document;
-
-            // Check the result state of the most recently added chromatogram set.
-            var chroms = measuredResults.Chromatograms;
-            AssertResult.IsDocumentResultsState(docResults, chroms[chroms.Count - 1].Name,
-                peptides, tranGroups, tranGroupsHeavy, transitions, transitionsHeavy);
-
-            return docResults;
-        }
-
-        public SrmDocument ChangeLibSpecs(IList<LibrarySpec> libSpecs)
-        {
-            var doc = Document;
-            var libraries = new Library[libSpecs.Count];
-            var settings = Document.Settings.ChangePeptideLibraries(l => l.ChangeLibraries(libSpecs, libraries));
-            var docLibraries = doc.ChangeSettings(settings);
-            ResetProgress();
-            Assert.IsTrue(SetDocument(docLibraries, doc, libSpecs.Count > 0));
-            AssertComplete();
-            return Document;
-        }
-
-        public override void Dispose()
-        {
-            base.Dispose();
-
-            var docEmpty = new SrmDocument(SrmSettingsList.GetDefault());
-            Assert.IsTrue(SetDocument(docEmpty, Document));            
-        }
-    }
-
-    public static class AssertResult
-    {
-
-        private static string CompareValues(int expected, int actual, string description)
-        {
-            return expected != actual ? string.Format("Expected {0} count {1}, got {2} instead. ", description, expected, actual) : string.Empty;
-        }
-
-        public static void IsDocumentResultsState(SrmDocument document, string replicateName,
-            int peptides, int tranGroups, int tranGroupsHeavy, int transitions, int transitionsHeavy)
-        {
-            Assert.IsTrue(document.Settings.HasResults,"Expected document to have results.");
-            int index;
-            document.Settings.MeasuredResults.TryGetChromatogramSet(replicateName, out _, out index);
-            Assert.AreNotEqual(-1, index, string.Format("Replicate {0} not found among -> {1} <-", replicateName,
-                TextUtil.LineSeparate(document.Settings.MeasuredResults.Chromatograms.Select(c => c.Name))));
-            int peptidesActual = 0;
-
-            foreach (var nodePep in document.Molecules.Where(nodePep => (nodePep.Results != null && !nodePep.Results[index].IsEmpty)))
-            {
-                peptidesActual += nodePep.Results[index].Sum(chromInfo => chromInfo.PeakCountRatio >= 0.5 ? 1 : 0);
-            }
-            int transitionsActual = 0;
-            int transitionsHeavyActual = 0;
-            int tranGroupsActual = 0;
-            int tranGroupsHeavyActual = 0;
-            foreach (var nodeGroup in document.MoleculeTransitionGroups.Where(nodeGroup => ( nodeGroup.Results != null && !nodeGroup.Results[index].IsEmpty)))
-            {
-                foreach (var chromInfo in nodeGroup.Results[index])
-                {
-                    if (chromInfo.PeakCountRatio < 0.5)
-                        continue;
-
-                    if (nodeGroup.TransitionGroup.LabelType.IsLight)
-                        tranGroupsActual++;
-                    else
-                        tranGroupsHeavyActual++;
-                }
-                foreach (var nodeTran in nodeGroup.Children.Cast<TransitionDocNode>().Where(
-                            nodeTran => (nodeTran.Results != null && !nodeTran.Results[index].IsEmpty)))
-                {
-                    foreach (var chromInfo in nodeTran.Results[index])
-                    {
-                        if (!chromInfo.IsGoodPeak(document.Settings.TransitionSettings.Integration.IsIntegrateAll))
-                            continue;
-
-                        if (nodeGroup.TransitionGroup.LabelType.IsLight)
-                            transitionsActual++;
-                        else
-                            transitionsHeavyActual++;
-                    }
-                }
-            }
-            var failMessage = CompareValues(peptides, peptidesActual, "peptide");
-            failMessage += CompareValues(tranGroups, tranGroupsActual, "transition group");
-            failMessage += CompareValues(tranGroupsHeavy, tranGroupsHeavyActual,"heavy transition group");
-            failMessage += CompareValues(transitions, transitionsActual, "transition");
-            failMessage += CompareValues(transitionsHeavy, transitionsHeavyActual, "heavy transition");
-            if (failMessage.Length > 0)
-                Assert.Fail("IsDocumentResultsState failed for replicate " + replicateName + ": "+failMessage);
-        }
-
-        public static void MatchChromatograms(ResultsTestDocumentContainer docContainer,
-            string path1, string path2, int delta, int missing, LockMassParameters lockMassParameters = null)
-        {
-            MatchChromatograms(docContainer, MsDataFileUri.Parse(path1), MsDataFileUri.Parse(path2), delta, missing, lockMassParameters);
-        }
-
-        public static void MatchChromatograms(ResultsTestDocumentContainer docContainer,
-            MsDataFileUri path1, MsDataFileUri path2, int delta, int missing,
-            LockMassParameters lockMassParameters = null)
-        {
-            var doc = docContainer.Document;
-            var listChromatograms = new List<ChromatogramSet>();
-            foreach (var path in new[] { path1, path2 })
-            {
-                var setAdd = FindChromatogramSet(doc, path);
-                if (setAdd == null)
-                {
-                    string addName = (path.GetFileName() ?? "").Replace('.', '_');
-                    addName = Helpers.GetUniqueName(addName, n => listChromatograms.All(set => n != set.Name));
-                    setAdd = new ChromatogramSet(addName, new[] {path});
-                }
-                listChromatograms.Add(setAdd);
-            }
-            var docResults = doc.ChangeMeasuredResults(new MeasuredResults(listChromatograms));
-            Assert.IsTrue(docContainer.SetDocument(docResults, doc, true));
-            docContainer.AssertComplete();
-            docResults = docContainer.Document;
-            MatchChromatograms(docResults, 0, 1, delta, missing);
-        }
-
-        public static ChromatogramSet FindChromatogramSet(SrmDocument document, MsDataFileUri path)
-        {
-            if (document.Settings.HasResults)
-            {
-                foreach (var chromSet in document.Settings.MeasuredResults.Chromatograms)
-                {
-                    if (chromSet.MSDataFilePaths.Contains(path))
-                        return chromSet;
-                }
-            }
-            return null;
-        }
-
-        public static void MatchChromatograms(SrmDocument document, int iChrom1, int iChrom2, int delta, int missing)
-        {
-            float tolerance = (float)document.Settings.TransitionSettings.Instrument.MzMatchTolerance;
-            var results = document.Settings.MeasuredResults;
-            int missingPeaks = 0;
-            foreach (var pair in document.MoleculePrecursorPairs)
-            {
-                ChromatogramGroupInfo[] chromGroupInfo1;
-                Assert.IsTrue(results.TryLoadChromatogram(iChrom1, pair.NodePep, pair.NodeGroup,
-                    tolerance, out chromGroupInfo1));
-                Assert.AreEqual(1, chromGroupInfo1.Length);
-                ChromatogramGroupInfo[] chromGroupInfo2;
-                Assert.IsTrue(results.TryLoadChromatogram(iChrom2, pair.NodePep, pair.NodeGroup,
-                    tolerance, out chromGroupInfo2));
-                Assert.AreEqual(1, chromGroupInfo2.Length);
-                if (delta != -1)
-                {
-                    if (chromGroupInfo1[0].NumPeaks != chromGroupInfo2[0].NumPeaks)
-                        Assert.AreEqual(chromGroupInfo1[0].NumPeaks, chromGroupInfo2[0].NumPeaks, delta);
-                    if (chromGroupInfo1[0].NumPeaks == chromGroupInfo2[0].NumPeaks)
-                    {
-                        if (chromGroupInfo1[0].MaxPeakIndex != chromGroupInfo2[0].MaxPeakIndex)
-                            Assert.AreEqual(MaxPeakTime(chromGroupInfo1[0]), MaxPeakTime(chromGroupInfo2[0]), 0.1);
-                    }
-                }
-                else
-                {
-                    Assert.IsTrue(chromGroupInfo1[0].NumPeaks >= 1);
-                    Assert.IsTrue(chromGroupInfo2[0].NumPeaks >= 1);
-                }
-                if (chromGroupInfo1[0].MaxPeakIndex < 0 || chromGroupInfo2[0].MaxPeakIndex < 0)
-                    missingPeaks++;
-            }
-            Assert.AreEqual(missing, missingPeaks);
-        }
-
-        private static double MaxPeakTime(ChromatogramGroupInfo chromGroupInfo)
-        {
-            double maxIntensity = 0;
-            double maxTime = 0;
-            int iBest = chromGroupInfo.BestPeakIndex;
-            foreach (var chromInfo in chromGroupInfo.TransitionPointSets)
-            {
-                var peak = chromInfo.GetPeak(iBest);
-                if (!peak.IsForcedIntegration && peak.Height > maxIntensity)
-                {
-                    maxIntensity = peak.Height;
-                    maxTime = peak.RetentionTime;
-                }
-            }
-            return maxTime;
-        }
-
-        // Debug aid for comparing chromatogram results before and after re-extraction
-        public static void CompareResultsText(SrmDocument doc, string skyFileText, string comparisonFileName, string expectedValuesFileName, double? maxExpectedHeight)
-        {
-            GetResultsTextForComparison(doc, skyFileText, comparisonFileName, out var maxHeight);
-            var rtErrors = new List<string>();
-
-            using var actual = File.ReadLines(comparisonFileName).GetEnumerator();
-            using var expected = File.ReadLines(expectedValuesFileName).GetEnumerator();
-
-            while (true)
-            {
-                var hasActual = actual.MoveNext();
-                var hasExpected = expected.MoveNext();
-                if (!hasActual && !hasExpected)
-                {
-                    break; // both ended
-                }
-                if (!hasActual)
-                {
-                    rtErrors.Add($@"Expected:{Environment.NewLine}{expected.Current}{Environment.NewLine}got:{Environment.NewLine}nothing");
-                }
-                else if (!hasExpected)
-                {
-                    rtErrors.Add($@"Expected:{Environment.NewLine}nothing{Environment.NewLine}got:{Environment.NewLine}{actual.Current}");
-
-                }
-                else if (!string.Equals(expected.Current, actual.Current))
-                {
-                    rtErrors.Add($@"Expected:{Environment.NewLine}{expected.Current}{Environment.NewLine}got:{Environment.NewLine}{actual.Current}");
-                }
-            }
-            Assert.AreEqual(0, rtErrors.Count, string.Join(Environment.NewLine, rtErrors));
-            if (maxExpectedHeight.HasValue)
-            {
-                AssertEx.AreEqual(maxExpectedHeight, maxHeight, 1, @"max height");
-            }
-        }
-
-        public static void GetResultsTextForComparison(SrmDocument doc, string skyFileContents,
-            string comparisonFileName, out double maxObservedHeight)
-        {
-            var tolerance = (float)doc.Settings.TransitionSettings.Instrument.MzMatchTolerance;
-            var results = doc.Settings.MeasuredResults;
-            maxObservedHeight = 0.0;
-
-            using var streamWriter = new StreamWriter(comparisonFileName);
-
-            var fileNames = doc.MeasuredResults.MSDataFilePaths.ToArray();
-            for (var index = 0; index < fileNames.Length; index++)
-            {
-                var fileName = fileNames[index].GetFileName();
-                if (!skyFileContents.Contains(fileName))
-                {
-                    continue; // Replicate was removed for debug purposes
-                }
-                streamWriter.WriteLine($@"f{index}: {fileName}");
-                foreach (var chrom in doc.MeasuredResults.Chromatograms)
-                {
-                    foreach (var pair in doc.PeptidePrecursorPairs)
-                    {
-                        if (!results.TryLoadChromatogram(chrom, pair.NodePep, pair.NodeGroup,
-                                tolerance, out var chromGroupInfo) ||
-                            !(chrom.MSDataFilePaths.Any(p=>Equals(fileName, p.GetFileName()))))
-                        {
-                            var observation =
-                                $@"f{index} {pair.NodePep.RawTextIdDisplay} no chromatogram ";
-                            streamWriter.WriteLine(observation);
-                            continue;
-                        }
-
-                        foreach (var chromGroup in chromGroupInfo.Where(cg => Equals(cg.FilePath.GetFileName(), fileName)))
-                        {
-                            foreach (var tranInfo in chromGroup.TransitionPointSets)
-                            {
-                                maxObservedHeight = Math.Max(maxObservedHeight, tranInfo.MaxIntensity);
-                                foreach (var peak in tranInfo.Peaks)
-                                {
-                                    var observation =
-                                        $@"f{index} {chromGroup.ChromatogramGroupId} tran {tranInfo.PrecursorMz:F4}/{tranInfo.ProductMz:F4} peak {peak}";
-                                    streamWriter.WriteLine(observation);
-                                }
-                            }
-                        }
-                    }
-                }
-            }
-        }
-    }
-}
+/*
+ * Original author: Brendan MacLean <brendanx .at. u.washington.edu>,
+ *                  MacCoss Lab, Department of Genome Sciences, UW
+ *
+ * Copyright 2009 University of Washington - Seattle, WA
+ * 
+ * Licensed under the Apache License, Version 2.0 (the "License");
+ * you may not use this file except in compliance with the License.
+ * You may obtain a copy of the License at
+ *
+ *     http://www.apache.org/licenses/LICENSE-2.0
+ *
+ * Unless required by applicable law or agreed to in writing, software
+ * distributed under the License is distributed on an "AS IS" BASIS,
+ * WITHOUT WARRANTIES OR CONDITIONS OF ANY KIND, either express or implied.
+ * See the License for the specific language governing permissions and
+ * limitations under the License.
+ */
+using Microsoft.VisualStudio.TestTools.UnitTesting;
+using pwiz.CommonMsData;
+using pwiz.ProteowizardWrapper;
+using pwiz.Skyline.Model;
+using pwiz.Skyline.Model.DocSettings.Extensions;
+using pwiz.Skyline.Model.Lib;
+using pwiz.Skyline.Model.Results;
+using pwiz.Skyline.Properties;
+using pwiz.Skyline.Util;
+using pwiz.Skyline.Util.Extensions;
+using System;
+using System.Collections.Generic;
+using System.IO;
+using System.Linq;
+using System.Threading;
+using System.Xml;
+using System.Xml.Serialization;
+
+namespace pwiz.SkylineTestUtil
+{
+    public static class ResultsUtil
+    {
+        public static SrmDocument DeserializeDocument(string path)
+        {
+            try
+            {
+                using (var stream = new FileStream(path, FileMode.Open))
+                {
+                    // Wrap stream in XmlReader so that BaseUri is known
+                    var xmlReader = XmlReader.Create(stream,
+                        new XmlReaderSettings() { IgnoreWhitespace = true },
+                        path);
+                    return DeserializeDocument(xmlReader);
+                }
+            }
+            catch (Exception x)
+            {
+                Assert.Fail("Exception thrown: " + x);
+// ReSharper disable HeuristicUnreachableCode
+                throw;  // Will never happen, but is necessary to compile
+// ReSharper restore HeuristicUnreachableCode
+            }
+        }
+
+        public static SrmDocument DeserializeDocument(string fileName, Type classType)
+        {
+            try
+            {
+                using (var stream = classType.Assembly.GetManifestResourceStream(classType.Namespace + "." + fileName))
+                {
+                    Assert.IsNotNull(stream);
+                    // Wrap stream in XmlReader so that BaseUri is known
+                    var xmlReader = XmlReader.Create(stream,
+                        new XmlReaderSettings() { IgnoreWhitespace = true },
+                        fileName);
+                    return DeserializeDocument(xmlReader);
+                }
+            }
+            catch (Exception x)
+            {
+                Assert.Fail("Exception thrown: " + x);
+// ReSharper disable HeuristicUnreachableCode
+                throw;  // Will never happen, but is necessary to compile
+// ReSharper restore HeuristicUnreachableCode
+            }
+        }
+
+        public static SrmDocument DeserializeDocument(XmlReader reader)
+        {
+            Assert.IsNotNull(reader);
+
+            XmlSerializer xmlSerializer = new XmlSerializer(typeof(SrmDocument));
+            try
+            {
+                SrmDocument result = (SrmDocument)xmlSerializer.Deserialize(reader);
+                return result;
+            }
+            catch (Exception x)
+            {
+                Assert.Fail("Exception thrown: " + x);
+// ReSharper disable HeuristicUnreachableCode
+                throw;  // Will never happen, but is necessary to compile
+// ReSharper restore HeuristicUnreachableCode
+            }
+        }
+
+        public static long CacheSize(SrmDocument docInitial, long format3Size, int groupCount, int tranCount, int peakCount)
+        {
+            long cacheSize = format3Size;
+            cacheSize += CacheHeaderStruct.GetStructSize(CacheFormatVersion.CURRENT) -
+                         CacheHeaderStruct.GetStructSize(CacheFormatVersion.Three);
+            int fileCachedCount = docInitial.Settings.MeasuredResults.MSDataFileInfos.Count();
+            cacheSize += fileCachedCount *
+                         (CachedFileHeaderStruct.GetStructSize(CacheFormatVersion.CURRENT) -
+                          CachedFileHeaderStruct.GetStructSize(CacheFormatVersion.Three));
+
+            cacheSize += groupCount * (ChromGroupHeaderInfo.GetStructSize(CacheFormatVersion.CURRENT) -
+                                       ChromGroupHeaderInfo.GetStructSize(CacheFormatVersion.Three));
+
+            cacheSize += tranCount * (ChromTransition.GetStructSize(CacheFormatVersion.CURRENT) -
+                                      ChromTransition.GetStructSize(CacheFormatVersion.Three));
+
+            cacheSize += peakCount * (ChromPeak.GetStructSize(CacheFormatVersion.CURRENT) -
+                                      ChromPeak.GetStructSize(CacheFormatVersion.Three));
+            return cacheSize;
+        }
+
+        /// <summary>
+        /// Set all of ImportTime values in all of the ChromFileInfos to null.
+        /// </summary>
+        public static SrmDocument ClearFileImportTimes(SrmDocument document)
+        {
+            var newMeasuredResults = document.MeasuredResults?.ClearImportTimes();
+            if (Equals(newMeasuredResults, document.MeasuredResults))
+            {
+                return document;
+            }
+            return document.ChangeSettingsNoDiff(document.Settings.ChangeMeasuredResults(newMeasuredResults));
+        }
+
+        /// <summary>
+        /// Set all of FileWriteTime values in all of the ChromFileInfos to null.
+        /// </summary>
+        public static SrmDocument ClearFileWriteTimes(SrmDocument document)
+        {
+            var newMeasuredResults = document.MeasuredResults?.ClearFileWriteTimes();
+            if (Equals(newMeasuredResults, document.MeasuredResults))
+            {
+                return document;
+            }
+            return document.ChangeSettingsNoDiff(document.Settings.ChangeMeasuredResults(newMeasuredResults));
+        }
+    }
+
+    public class DocResultsState
+    {
+        public DocResultsState(SrmDocument document)
+        {
+            AddDocument(document);
+        }
+
+        private void AddDocument(SrmDocument document)
+        {
+            //                var fileIndices = document.Settings.HasResults ?
+            //                    document.Settings.MeasuredResults.Chromatograms.SelectMany(set => set.MSDataFileInfos).Select(
+            //                    info => info.FileIndex).ToArray() : new int[0];
+            //                Console.WriteLine("--->");
+            foreach (PeptideDocNode nodePep in document.Peptides)
+            {
+                if (nodePep.HasResults)
+                {
+                    PeptideResults += nodePep.Results.Where(result => !result.IsEmpty)
+                        .SelectMany(info => info).Count();
+                }
+
+                foreach (TransitionGroupDocNode nodeGroup in nodePep.Children)
+                {
+                    if (nodeGroup.HasResults)
+                    {
+                        //                            int startSize = TransitionGroupResults;
+                        foreach (var chromInfo in nodeGroup.Results.Where(result => !result.IsEmpty)
+                            .SelectMany(info => info))
+                        {
+                            TransitionGroupResults++;
+                            if (chromInfo.Annotations.Note != null)
+                                NoteCount++;
+                            if (chromInfo.Annotations.ListAnnotations().Length > 0)
+                                AnnotationCount++;
+                        }
+                        //                            if (TransitionGroupResults - startSize < fileIndices.Length)
+                        //                            {
+                        //                                var listIds = fileIndices.ToList();
+                        //                                foreach (var chromInfo in nodeGroup.Results.Where(result => result != null)
+                        //                                                                           .SelectMany(info => info))
+                        //                                {
+                        //                                    listIds.Remove(chromInfo.FileIndex);
+                        //                                }
+                        //                                Console.WriteLine("{0} ({1})", nodePep.Peptide.Sequence, String.Join(", ", listIds.Select(i => i.ToString()).ToArray()));
+                        //                            }
+                    }
+
+                    foreach (var nodeTran in
+                        nodeGroup.Children.Cast<TransitionDocNode>().Where(nodeTran => nodeTran.HasResults))
+                    {
+                        foreach (var chromInfo in nodeTran.Results.Where(result => !result.IsEmpty)
+                            .SelectMany(info => info))
+                        {
+                            TransitionResults++;
+                            if (chromInfo.Annotations.Note != null)
+                                NoteCount++;
+                            if (chromInfo.Annotations.ListAnnotations().Length > 0)
+                                AnnotationCount++;
+                            if (chromInfo.IsUserSetManual)
+                                UserSetCount++;
+                        }
+                    }
+                }
+            }
+        }
+
+        public void AreEqual(SrmDocument document)
+        {
+            var state = new DocResultsState(document);
+            Assert.AreEqual(PeptideResults, state.PeptideResults);
+            Assert.AreEqual(TransitionGroupResults, state.TransitionGroupResults);
+            Assert.AreEqual(TransitionResults, state.TransitionResults);
+            Assert.AreEqual(UserSetCount, state.UserSetCount);
+            Assert.AreEqual(NoteCount, state.NoteCount);
+            Assert.AreEqual(AnnotationCount, state.AnnotationCount);
+        }
+
+        public bool HasResults
+        {
+            get { return PeptideResults != 0 && TransitionGroupResults != 0 && TransitionResults != 0; }
+        }
+
+        public int PeptideResults { get; private set; }
+        public int TransitionGroupResults { get; private set; }
+        public int TransitionResults { get; private set; }
+        public int UserSetCount { get; private set; }
+        public int NoteCount { get; private set; }
+        public int AnnotationCount { get; private set; }
+    }
+
+    public class ResultsTestDocumentContainer : ResultsMemoryDocumentContainer
+    {
+        public ResultsTestDocumentContainer(SrmDocument docInitial, string pathInitial)
+            : base(docInitial, pathInitial)
+        {
+        }
+
+        public ResultsTestDocumentContainer(SrmDocument docInitial, string pathInitial, bool wait)
+            : base(docInitial, pathInitial, wait)
+        {
+        }
+
+        private const int SLEEP_INTERVAL = 10;
+        public const int WAIT_TIME = 5 * 1000;    // 5 seconds
+
+        private static int GetWaitCycles(int millis = WAIT_TIME)
+        {
+            return millis / SLEEP_INTERVAL;
+        }
+
+        public void WaitForProcessing(int millis = WAIT_TIME)
+        {
+            int waitCycles = GetWaitCycles(millis);
+            for (int i = 0; i < waitCycles; i++)
+            {
+                if (!AnyProcessing)
+                    return;
+                Thread.Sleep(SLEEP_INTERVAL);
+            }
+            Assert.Fail("Still processing after {0} seconds", waitCycles*SLEEP_INTERVAL/1000);
+        }
+
+        public bool AnyProcessing
+        {
+            get { return BackgroundLoaders.Any(l => l.AnyProcessing()); }
+        }
+
+        public void AssertComplete()
+        {
+            if (LastProgress == null || LastProgress.IsComplete) return;
+            if (LastProgress.IsError)
+                Assert.Fail(LastProgress.ErrorException.ToString());
+
+            Assert.Fail(LastProgress.IsCanceled
+                            ? "Loader cancelled"
+                            : "Unexpected loader progress state \"" + LastProgress.State + "\"");
+        }
+
+        public void AssertError(string expectedError)
+        {
+            Assert.IsTrue(LastProgress.IsError);
+            Assert.IsTrue(LastProgress.ErrorException.ToString().Contains(expectedError));
+        }
+
+        public SrmDocument ChangeMeasuredResults(MeasuredResults measuredResults,
+            int peptides, int tranGroups, int transitions)
+        {
+            return ChangeMeasuredResults(measuredResults, peptides, tranGroups, 0, transitions, 0);
+        }
+
+        public SrmDocument ChangeMeasuredResults(MeasuredResults measuredResults,
+            int peptides, int tranGroups, int tranGroupsHeavy, int transitions, int transitionsHeavy)
+        {
+            var doc = Document;
+            var docResults = doc.ChangeMeasuredResults(measuredResults);
+            ResetProgress();
+            Assert.IsTrue(SetDocument(docResults, doc, true));
+            AssertComplete();
+            docResults = Document;
+
+            // Check the result state of the most recently added chromatogram set.
+            var chroms = measuredResults.Chromatograms;
+            AssertResult.IsDocumentResultsState(docResults, chroms[chroms.Count - 1].Name,
+                peptides, tranGroups, tranGroupsHeavy, transitions, transitionsHeavy);
+
+            return docResults;
+        }
+
+        public SrmDocument ChangeLibSpecs(IList<LibrarySpec> libSpecs)
+        {
+            var doc = Document;
+            var libraries = new Library[libSpecs.Count];
+            var settings = Document.Settings.ChangePeptideLibraries(l => l.ChangeLibraries(libSpecs, libraries));
+            var docLibraries = doc.ChangeSettings(settings);
+            ResetProgress();
+            Assert.IsTrue(SetDocument(docLibraries, doc, libSpecs.Count > 0));
+            AssertComplete();
+            return Document;
+        }
+
+        public override void Dispose()
+        {
+            base.Dispose();
+
+            var docEmpty = new SrmDocument(SrmSettingsList.GetDefault());
+            Assert.IsTrue(SetDocument(docEmpty, Document));            
+        }
+    }
+
+    public static class AssertResult
+    {
+
+        private static string CompareValues(int expected, int actual, string description)
+        {
+            return expected != actual ? string.Format("Expected {0} count {1}, got {2} instead. ", description, expected, actual) : string.Empty;
+        }
+
+        public static void IsDocumentResultsState(SrmDocument document, string replicateName,
+            int peptides, int tranGroups, int tranGroupsHeavy, int transitions, int transitionsHeavy)
+        {
+            Assert.IsTrue(document.Settings.HasResults,"Expected document to have results.");
+            int index;
+            document.Settings.MeasuredResults.TryGetChromatogramSet(replicateName, out _, out index);
+            Assert.AreNotEqual(-1, index, string.Format("Replicate {0} not found among -> {1} <-", replicateName,
+                TextUtil.LineSeparate(document.Settings.MeasuredResults.Chromatograms.Select(c => c.Name))));
+            int peptidesActual = 0;
+
+            foreach (var nodePep in document.Molecules.Where(nodePep => (nodePep.Results != null && !nodePep.Results[index].IsEmpty)))
+            {
+                peptidesActual += nodePep.Results[index].Sum(chromInfo => chromInfo.PeakCountRatio >= 0.5 ? 1 : 0);
+            }
+            int transitionsActual = 0;
+            int transitionsHeavyActual = 0;
+            int tranGroupsActual = 0;
+            int tranGroupsHeavyActual = 0;
+            foreach (var nodeGroup in document.MoleculeTransitionGroups.Where(nodeGroup => ( nodeGroup.Results != null && !nodeGroup.Results[index].IsEmpty)))
+            {
+                foreach (var chromInfo in nodeGroup.Results[index])
+                {
+                    if (chromInfo.PeakCountRatio < 0.5)
+                        continue;
+
+                    if (nodeGroup.TransitionGroup.LabelType.IsLight)
+                        tranGroupsActual++;
+                    else
+                        tranGroupsHeavyActual++;
+                }
+                foreach (var nodeTran in nodeGroup.Children.Cast<TransitionDocNode>().Where(
+                            nodeTran => (nodeTran.Results != null && !nodeTran.Results[index].IsEmpty)))
+                {
+                    foreach (var chromInfo in nodeTran.Results[index])
+                    {
+                        if (!chromInfo.IsGoodPeak(document.Settings.TransitionSettings.Integration.IsIntegrateAll))
+                            continue;
+
+                        if (nodeGroup.TransitionGroup.LabelType.IsLight)
+                            transitionsActual++;
+                        else
+                            transitionsHeavyActual++;
+                    }
+                }
+            }
+            var failMessage = CompareValues(peptides, peptidesActual, "peptide");
+            failMessage += CompareValues(tranGroups, tranGroupsActual, "transition group");
+            failMessage += CompareValues(tranGroupsHeavy, tranGroupsHeavyActual,"heavy transition group");
+            failMessage += CompareValues(transitions, transitionsActual, "transition");
+            failMessage += CompareValues(transitionsHeavy, transitionsHeavyActual, "heavy transition");
+            if (failMessage.Length > 0)
+                Assert.Fail("IsDocumentResultsState failed for replicate " + replicateName + ": "+failMessage);
+        }
+
+        public static void MatchChromatograms(ResultsTestDocumentContainer docContainer,
+            string path1, string path2, int delta, int missing, LockMassParameters lockMassParameters = null)
+        {
+            MatchChromatograms(docContainer, MsDataFileUri.Parse(path1), MsDataFileUri.Parse(path2), delta, missing, lockMassParameters);
+        }
+
+        public static void MatchChromatograms(ResultsTestDocumentContainer docContainer,
+            MsDataFileUri path1, MsDataFileUri path2, int delta, int missing,
+            LockMassParameters lockMassParameters = null)
+        {
+            var doc = docContainer.Document;
+            var listChromatograms = new List<ChromatogramSet>();
+            foreach (var path in new[] { path1, path2 })
+            {
+                var setAdd = FindChromatogramSet(doc, path);
+                if (setAdd == null)
+                {
+                    string addName = (path.GetFileName() ?? "").Replace('.', '_');
+                    addName = Helpers.GetUniqueName(addName, n => listChromatograms.All(set => n != set.Name));
+                    setAdd = new ChromatogramSet(addName, new[] {path});
+                }
+                listChromatograms.Add(setAdd);
+            }
+            var docResults = doc.ChangeMeasuredResults(new MeasuredResults(listChromatograms));
+            Assert.IsTrue(docContainer.SetDocument(docResults, doc, true));
+            docContainer.AssertComplete();
+            docResults = docContainer.Document;
+            MatchChromatograms(docResults, 0, 1, delta, missing);
+        }
+
+        public static ChromatogramSet FindChromatogramSet(SrmDocument document, MsDataFileUri path)
+        {
+            if (document.Settings.HasResults)
+            {
+                foreach (var chromSet in document.Settings.MeasuredResults.Chromatograms)
+                {
+                    if (chromSet.MSDataFilePaths.Contains(path))
+                        return chromSet;
+                }
+            }
+            return null;
+        }
+
+        public static void MatchChromatograms(SrmDocument document, int iChrom1, int iChrom2, int delta, int missing)
+        {
+            float tolerance = (float)document.Settings.TransitionSettings.Instrument.MzMatchTolerance;
+            var results = document.Settings.MeasuredResults;
+            int missingPeaks = 0;
+            foreach (var pair in document.MoleculePrecursorPairs)
+            {
+                ChromatogramGroupInfo[] chromGroupInfo1;
+                Assert.IsTrue(results.TryLoadChromatogram(iChrom1, pair.NodePep, pair.NodeGroup,
+                    tolerance, out chromGroupInfo1));
+                Assert.AreEqual(1, chromGroupInfo1.Length);
+                ChromatogramGroupInfo[] chromGroupInfo2;
+                Assert.IsTrue(results.TryLoadChromatogram(iChrom2, pair.NodePep, pair.NodeGroup,
+                    tolerance, out chromGroupInfo2));
+                Assert.AreEqual(1, chromGroupInfo2.Length);
+                if (delta != -1)
+                {
+                    if (chromGroupInfo1[0].NumPeaks != chromGroupInfo2[0].NumPeaks)
+                        Assert.AreEqual(chromGroupInfo1[0].NumPeaks, chromGroupInfo2[0].NumPeaks, delta);
+                    if (chromGroupInfo1[0].NumPeaks == chromGroupInfo2[0].NumPeaks)
+                    {
+                        if (chromGroupInfo1[0].MaxPeakIndex != chromGroupInfo2[0].MaxPeakIndex)
+                            Assert.AreEqual(MaxPeakTime(chromGroupInfo1[0]), MaxPeakTime(chromGroupInfo2[0]), 0.1);
+                    }
+                }
+                else
+                {
+                    Assert.IsTrue(chromGroupInfo1[0].NumPeaks >= 1);
+                    Assert.IsTrue(chromGroupInfo2[0].NumPeaks >= 1);
+                }
+                if (chromGroupInfo1[0].MaxPeakIndex < 0 || chromGroupInfo2[0].MaxPeakIndex < 0)
+                    missingPeaks++;
+            }
+            Assert.AreEqual(missing, missingPeaks);
+        }
+
+        private static double MaxPeakTime(ChromatogramGroupInfo chromGroupInfo)
+        {
+            double maxIntensity = 0;
+            double maxTime = 0;
+            int iBest = chromGroupInfo.BestPeakIndex;
+            foreach (var chromInfo in chromGroupInfo.TransitionPointSets)
+            {
+                var peak = chromInfo.GetPeak(iBest);
+                if (!peak.IsForcedIntegration && peak.Height > maxIntensity)
+                {
+                    maxIntensity = peak.Height;
+                    maxTime = peak.RetentionTime;
+                }
+            }
+            return maxTime;
+        }
+
+        // Debug aid for comparing chromatogram results before and after re-extraction
+        public static void CompareResultsText(SrmDocument doc, string skyFileText, string comparisonFileName, string expectedValuesFileName, double? maxExpectedHeight)
+        {
+            GetResultsTextForComparison(doc, skyFileText, comparisonFileName, out var maxHeight);
+            var rtErrors = new List<string>();
+
+            using var actual = File.ReadLines(comparisonFileName).GetEnumerator();
+            using var expected = File.ReadLines(expectedValuesFileName).GetEnumerator();
+
+            while (true)
+            {
+                var hasActual = actual.MoveNext();
+                var hasExpected = expected.MoveNext();
+                if (!hasActual && !hasExpected)
+                {
+                    break; // both ended
+                }
+                if (!hasActual)
+                {
+                    rtErrors.Add($@"Expected:{Environment.NewLine}{expected.Current}{Environment.NewLine}got:{Environment.NewLine}nothing");
+                }
+                else if (!hasExpected)
+                {
+                    rtErrors.Add($@"Expected:{Environment.NewLine}nothing{Environment.NewLine}got:{Environment.NewLine}{actual.Current}");
+
+                }
+                else if (!string.Equals(expected.Current, actual.Current))
+                {
+                    rtErrors.Add($@"Expected:{Environment.NewLine}{expected.Current}{Environment.NewLine}got:{Environment.NewLine}{actual.Current}");
+                }
+            }
+            Assert.AreEqual(0, rtErrors.Count, string.Join(Environment.NewLine, rtErrors));
+            if (maxExpectedHeight.HasValue)
+            {
+                AssertEx.AreEqual(maxExpectedHeight, maxHeight, 1, @"max height");
+            }
+        }
+
+        public static void GetResultsTextForComparison(SrmDocument doc, string skyFileContents,
+            string comparisonFileName, out double maxObservedHeight)
+        {
+            var tolerance = (float)doc.Settings.TransitionSettings.Instrument.MzMatchTolerance;
+            var results = doc.Settings.MeasuredResults;
+            maxObservedHeight = 0.0;
+
+            using var streamWriter = new StreamWriter(comparisonFileName);
+
+            var fileNames = doc.MeasuredResults.MSDataFilePaths.ToArray();
+            for (var index = 0; index < fileNames.Length; index++)
+            {
+                var fileName = fileNames[index].GetFileName();
+                if (!skyFileContents.Contains(fileName))
+                {
+                    continue; // Replicate was removed for debug purposes
+                }
+                streamWriter.WriteLine($@"f{index}: {fileName}");
+                foreach (var chrom in doc.MeasuredResults.Chromatograms)
+                {
+                    foreach (var pair in doc.PeptidePrecursorPairs)
+                    {
+                        if (!results.TryLoadChromatogram(chrom, pair.NodePep, pair.NodeGroup,
+                                tolerance, out var chromGroupInfo) ||
+                            !(chrom.MSDataFilePaths.Any(p=>Equals(fileName, p.GetFileName()))))
+                        {
+                            var observation =
+                                $@"f{index} {pair.NodePep.RawTextIdDisplay} no chromatogram ";
+                            streamWriter.WriteLine(observation);
+                            continue;
+                        }
+
+                        foreach (var chromGroup in chromGroupInfo.Where(cg => Equals(cg.FilePath.GetFileName(), fileName)))
+                        {
+                            foreach (var tranInfo in chromGroup.TransitionPointSets)
+                            {
+                                maxObservedHeight = Math.Max(maxObservedHeight, tranInfo.MaxIntensity);
+                                foreach (var peak in tranInfo.Peaks)
+                                {
+                                    var observation =
+                                        $@"f{index} {chromGroup.ChromatogramGroupId} tran {tranInfo.PrecursorMz:F4}/{tranInfo.ProductMz:F4} peak {peak}";
+                                    streamWriter.WriteLine(observation);
+                                }
+                            }
+                        }
+                    }
+                }
+            }
+        }
+    }
+}