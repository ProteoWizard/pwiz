--- conflicted
+++ resolved
@@ -1,262 +1,259 @@
-﻿<?xml version="1.0" encoding="utf-8"?>
-<Project ToolsVersion="12.0" DefaultTargets="Build" xmlns="http://schemas.microsoft.com/developer/msbuild/2003">
-  <PropertyGroup>
-    <Configuration Condition=" '$(Configuration)' == '' ">Debug</Configuration>
-    <Platform Condition=" '$(Platform)' == '' ">AnyCPU</Platform>
-    <ProductVersion>9.0.30729</ProductVersion>
-    <SchemaVersion>2.0</SchemaVersion>
-    <ProjectGuid>{1A76F2B4-353A-4BCF-9D15-70D4B387E480}</ProjectGuid>
-    <OutputType>Library</OutputType>
-    <AppDesignerFolder>Properties</AppDesignerFolder>
-    <RootNamespace>pwiz.SkylineTestUtil</RootNamespace>
-    <AssemblyName>TestUtil</AssemblyName>
-    <TargetFrameworkVersion>v4.7.2</TargetFrameworkVersion>
-    <FileAlignment>512</FileAlignment>
-    <FileUpgradeFlags>
-    </FileUpgradeFlags>
-    <OldToolsVersion>3.5</OldToolsVersion>
-    <UpgradeBackupLocation />
-    <PublishUrl>publish\</PublishUrl>
-    <Install>true</Install>
-    <InstallFrom>Disk</InstallFrom>
-    <UpdateEnabled>false</UpdateEnabled>
-    <UpdateMode>Foreground</UpdateMode>
-    <UpdateInterval>7</UpdateInterval>
-    <UpdateIntervalUnits>Days</UpdateIntervalUnits>
-    <UpdatePeriodically>false</UpdatePeriodically>
-    <UpdateRequired>false</UpdateRequired>
-    <MapFileExtensions>true</MapFileExtensions>
-    <ApplicationRevision>0</ApplicationRevision>
-    <ApplicationVersion>1.0.0.%2a</ApplicationVersion>
-    <IsWebBootstrapper>false</IsWebBootstrapper>
-    <UseApplicationTrust>false</UseApplicationTrust>
-    <BootstrapperEnabled>true</BootstrapperEnabled>
-    <TargetFrameworkProfile />
-  </PropertyGroup>
-  <PropertyGroup Condition=" '$(Configuration)|$(Platform)' == 'Debug|AnyCPU' ">
-    <DebugSymbols>true</DebugSymbols>
-    <DebugType>full</DebugType>
-    <Optimize>false</Optimize>
-    <OutputPath>bin\Debug\</OutputPath>
-    <DefineConstants>DEBUG;TRACE</DefineConstants>
-    <ErrorReport>prompt</ErrorReport>
-    <WarningLevel>4</WarningLevel>
-    <Prefer32Bit>false</Prefer32Bit>
-  </PropertyGroup>
-  <PropertyGroup Condition=" '$(Configuration)|$(Platform)' == 'Release|AnyCPU' ">
-    <DebugType>pdbonly</DebugType>
-    <Optimize>true</Optimize>
-    <OutputPath>bin\Release\</OutputPath>
-    <DefineConstants>TRACE</DefineConstants>
-    <ErrorReport>prompt</ErrorReport>
-    <WarningLevel>4</WarningLevel>
-    <Prefer32Bit>false</Prefer32Bit>
-  </PropertyGroup>
-  <PropertyGroup Condition=" '$(Configuration)|$(Platform)' == 'Debug|x86' ">
-    <DebugSymbols>true</DebugSymbols>
-    <OutputPath>..\bin\x86\Debug\</OutputPath>
-    <DefineConstants>DEBUG;TRACE</DefineConstants>
-    <DebugType>full</DebugType>
-    <PlatformTarget>x86</PlatformTarget>
-    <ErrorReport>prompt</ErrorReport>
-    <Prefer32Bit>false</Prefer32Bit>
-  </PropertyGroup>
-  <PropertyGroup Condition=" '$(Configuration)|$(Platform)' == 'Release|x86' ">
-    <OutputPath>..\bin\x86\Release\</OutputPath>
-    <DefineConstants>TRACE</DefineConstants>
-    <Optimize>true</Optimize>
-    <DebugType>pdbonly</DebugType>
-    <PlatformTarget>x86</PlatformTarget>
-    <ErrorReport>prompt</ErrorReport>
-    <Prefer32Bit>false</Prefer32Bit>
-  </PropertyGroup>
-  <PropertyGroup Condition=" '$(Configuration)|$(Platform)' == 'Debug|x64' ">
-    <DebugSymbols>true</DebugSymbols>
-    <OutputPath>..\bin\x64\Debug\</OutputPath>
-    <DefineConstants>DEBUG;TRACE</DefineConstants>
-    <DebugType>full</DebugType>
-    <PlatformTarget>AnyCPU</PlatformTarget>
-    <ErrorReport>prompt</ErrorReport>
-    <Prefer32Bit>false</Prefer32Bit>
-  </PropertyGroup>
-  <PropertyGroup Condition=" '$(Configuration)|$(Platform)' == 'Release|x64' ">
-    <OutputPath>..\bin\x64\Release\</OutputPath>
-    <DefineConstants>TRACE</DefineConstants>
-    <Optimize>true</Optimize>
-    <DebugType>pdbonly</DebugType>
-    <PlatformTarget>AnyCPU</PlatformTarget>
-    <ErrorReport>prompt</ErrorReport>
-    <Prefer32Bit>false</Prefer32Bit>
-  </PropertyGroup>
-  <ItemGroup>
-    <Reference Include="Accessibility">
-      <EmbedInteropTypes>False</EmbedInteropTypes>
-    </Reference>
-    <Reference Include="DigitalRune.Windows.Docking, Version=1.3.5.0, Culture=neutral, processorArchitecture=MSIL">
-      <SpecificVersion>False</SpecificVersion>
-      <HintPath>..\..\Shared\Lib\DigitalRune.Windows.Docking.dll</HintPath>
-    </Reference>
-    <Reference Include="Excel.4.5">
-      <HintPath>..\..\Shared\Lib\ExcelDataReader\Excel.4.5.dll</HintPath>
-    </Reference>
-    <Reference Include="DotNetZip">
-      <SpecificVersion>False</SpecificVersion>
-      <HintPath>..\..\Shared\Lib\DotNetZip\DotNetZip.dll</HintPath>
-    </Reference>
-    <Reference Include="JetBrains.Annotations, Version=2018.2.1.0, Culture=neutral, PublicKeyToken=1010a0d8d6380325, processorArchitecture=MSIL">
-      <SpecificVersion>False</SpecificVersion>
-      <HintPath>..\..\Shared\Lib\JetBrains.Annotations.dll</HintPath>
-    </Reference>
-    <Reference Include="log4net, Version=1.2.10.0, Culture=neutral, PublicKeyToken=1b44e1d426115821, processorArchitecture=MSIL">
-      <SpecificVersion>False</SpecificVersion>
-      <HintPath>..\..\Shared\Lib\log4net.dll</HintPath>
-    </Reference>
-    <Reference Include="Microsoft.CSharp" />
-    <Reference Include="Microsoft.Diagnostics.Runtime">
-      <HintPath>..\..\Shared\Lib\Microsoft.Diagnostics.Runtime\lib\net40\Microsoft.Diagnostics.Runtime.dll</HintPath>
-    </Reference>
-    <Reference Include="Microsoft.VisualStudio.QualityTools.UnitTestFramework, Version=10.0.0.0, Culture=neutral, PublicKeyToken=b03f5f7f11d50a3a, processorArchitecture=MSIL" />
-    <Reference Include="System" />
-    <Reference Include="System.Core">
-      <RequiredTargetFramework>3.5</RequiredTargetFramework>
-    </Reference>
-    <Reference Include="System.Data.SQLite, Version=1.0.105.2, Culture=neutral, PublicKeyToken=db937bc2d44ff139, processorArchitecture=$(Platform)">
-      <SpecificVersion>False</SpecificVersion>
-      <HintPath>..\..\..\libraries\SQLite\$(Platform)\System.Data.SQLite.dll</HintPath>
-      <Private>True</Private>
-    </Reference>
-    <Reference Include="System.Drawing" />
-    <Reference Include="System.Net.Http" />
-    <Reference Include="System.Windows.Forms">
-      <EmbedInteropTypes>False</EmbedInteropTypes>
-    </Reference>
-    <Reference Include="System.Xml.Linq">
-      <RequiredTargetFramework>3.5</RequiredTargetFramework>
-    </Reference>
-    <Reference Include="System.Data.DataSetExtensions">
-      <RequiredTargetFramework>3.5</RequiredTargetFramework>
-    </Reference>
-    <Reference Include="System.Data" />
-    <Reference Include="System.Xml" />
-  </ItemGroup>
-  <ItemGroup>
-    <Compile Include="AbstractFunctionalTestEx.cs" />
-    <Compile Include="AbstractUnitTestEx.cs" />
-    <Compile Include="AssertEx.cs" />
-    <Compile Include="AuditLogUtil.cs" />
-    <Compile Include="CheckDocumentState.cs" />
-    <Compile Include="CheckReportCompatibility.cs" />
-    <Compile Include="ScreenshotGeneratingTest.cs" />
-    <Compile Include="ExampleText.cs" />
-    <Compile Include="ExtensionTestContext.cs" />
-    <Compile Include="FileLockingProcessFinder.cs" />
-    <Compile Include="FormSeen.cs" />
-    <Compile Include="GridTester.cs" />
-    <Compile Include="LongWaitDialogCanceler.cs" />
-    <Compile Include="MemoryStreamManager.cs" />
-    <Compile Include="MovedDirectory.cs" />
-    <Compile Include="PauseAndContinueForm.cs">
-      <SubType>Form</SubType>
-    </Compile>
-    <Compile Include="PauseAndContinueForm.Designer.cs">
-      <DependentUpon>PauseAndContinueForm.cs</DependentUpon>
-    </Compile>
-    <Compile Include="PeakMatcherTestUtil.cs" />
-    <Compile Include="ProcessKiller.cs" />
-    <Compile Include="Properties\AssemblyInfo.cs" />
-    <Compile Include="ResultsUtil.cs" />
-    <Compile Include="AbstractUnitTest.cs" />
-    <Compile Include="Schemas\SchemaDocuments.cs" />
-    <Compile Include="ScreenshotManager.cs" />
-<<<<<<< HEAD
-    <Compile Include="ScreenShotTaker.cs" />
-=======
-    <Compile Include="SpectralLibraryTestUtil.cs" />
->>>>>>> 84f4a0f3
-    <Compile Include="StackTraceLogger.cs" />
-    <Compile Include="TestDocumentContainer.cs" />
-    <Compile Include="TestFilesDir.cs" />
-    <Compile Include="TestFunctional.cs" />
-    <Compile Include="TypeInspector.cs" />
-    <Compile Include="UnifiTestUtil.cs" />
-  </ItemGroup>
-  <ItemGroup>
-    <ProjectReference Include="..\..\Shared\Common\Common.csproj">
-      <Project>{A5527BE9-4A62-458F-AE47-F0F9204A5CF9}</Project>
-      <Name>Common</Name>
-    </ProjectReference>
-    <ProjectReference Include="..\..\Shared\CommonUtil\CommonUtil.csproj">
-      <Project>{13BF2FFB-50A1-4AB1-83A4-5733E36905CE}</Project>
-      <Name>CommonUtil</Name>
-    </ProjectReference>
-    <ProjectReference Include="..\..\Shared\MSGraph\MSGraph.csproj">
-      <Project>{26cfd1ff-f4f7-4f66-b5b4-e686bdb9b34e}</Project>
-      <Name>MSGraph</Name>
-    </ProjectReference>
-    <ProjectReference Include="..\..\Shared\ProteomeDb\ProteomeDb.csproj">
-      <Project>{09FC3CB3-FCCD-4906-A370-160B28725936}</Project>
-      <Name>ProteomeDb</Name>
-    </ProjectReference>
-    <ProjectReference Include="..\..\Shared\ProteowizardWrapper\ProteowizardWrapper.csproj">
-      <Project>{DACEE7D5-5A6A-4001-9602-FAB1A9A2DE59}</Project>
-      <Name>ProteowizardWrapper</Name>
-    </ProjectReference>
-    <ProjectReference Include="..\..\Shared\zedgraph\ZedGraph.csproj">
-      <Project>{B99650EE-AF46-47B4-A4A9-212ADE7809B7}</Project>
-      <Name>ZedGraph</Name>
-    </ProjectReference>
-    <ProjectReference Include="..\Skyline.csproj">
-      <Project>{DDA2EA4C-B632-4FDF-94BA-F71E4C152056}</Project>
-      <Name>Skyline</Name>
-    </ProjectReference>
-    <ProjectReference Include="..\TestRunnerLib\TestRunnerLib.csproj">
-      <Project>{E3F0E34F-F9E6-4360-996F-E2054E4FA1AE}</Project>
-      <Name>TestRunnerLib</Name>
-    </ProjectReference>
-  </ItemGroup>
-  <ItemGroup>
-    <BootstrapperPackage Include="Microsoft.Net.Client.3.5">
-      <Visible>False</Visible>
-      <ProductName>.NET Framework 3.5 SP1 Client Profile</ProductName>
-      <Install>false</Install>
-    </BootstrapperPackage>
-    <BootstrapperPackage Include="Microsoft.Net.Framework.3.5.SP1">
-      <Visible>False</Visible>
-      <ProductName>.NET Framework 3.5 SP1</ProductName>
-      <Install>true</Install>
-    </BootstrapperPackage>
-    <BootstrapperPackage Include="Microsoft.Windows.Installer.3.1">
-      <Visible>False</Visible>
-      <ProductName>Windows Installer 3.1</ProductName>
-      <Install>true</Install>
-    </BootstrapperPackage>
-  </ItemGroup>
-  <ItemGroup>
-    <EmbeddedResource Include="minimal.sky.view" />
-    <EmbeddedResource Include="PauseAndContinueForm.resx">
-      <DependentUpon>PauseAndContinueForm.cs</DependentUpon>
-    </EmbeddedResource>
-  </ItemGroup>
-  <ItemGroup>
-    <EmbeddedResource Include="CheckReportCompatibility.skyr" />
-  </ItemGroup>
-  <ItemGroup>
-    <EmbeddedResource Include="Schemas\*.xsd" />
-  </ItemGroup>
-  <ItemGroup>
-    <EmbeddedResource Include="Schemas\AuditLog\Skyl_0.xsd">
-      <SubType>Designer</SubType>
-    </EmbeddedResource>
-    <EmbeddedResource Include="Schemas\AuditLog\Skyl_4.21.xsd">
-      <SubType>Designer</SubType>
-    </EmbeddedResource>
-  </ItemGroup>
-  <Import Project="$(MSBuildToolsPath)\Microsoft.CSharp.targets" />
-  <!-- To modify your build process, add your task inside one of the targets below and uncomment it. 
-       Other similar extension points exist, see Microsoft.Common.targets.
-  <Target Name="BeforeBuild">
-  </Target>
-  <Target Name="AfterBuild">
-  </Target>
-  -->
+﻿<?xml version="1.0" encoding="utf-8"?>
+<Project ToolsVersion="12.0" DefaultTargets="Build" xmlns="http://schemas.microsoft.com/developer/msbuild/2003">
+  <PropertyGroup>
+    <Configuration Condition=" '$(Configuration)' == '' ">Debug</Configuration>
+    <Platform Condition=" '$(Platform)' == '' ">AnyCPU</Platform>
+    <ProductVersion>9.0.30729</ProductVersion>
+    <SchemaVersion>2.0</SchemaVersion>
+    <ProjectGuid>{1A76F2B4-353A-4BCF-9D15-70D4B387E480}</ProjectGuid>
+    <OutputType>Library</OutputType>
+    <AppDesignerFolder>Properties</AppDesignerFolder>
+    <RootNamespace>pwiz.SkylineTestUtil</RootNamespace>
+    <AssemblyName>TestUtil</AssemblyName>
+    <TargetFrameworkVersion>v4.7.2</TargetFrameworkVersion>
+    <FileAlignment>512</FileAlignment>
+    <FileUpgradeFlags>
+    </FileUpgradeFlags>
+    <OldToolsVersion>3.5</OldToolsVersion>
+    <UpgradeBackupLocation />
+    <PublishUrl>publish\</PublishUrl>
+    <Install>true</Install>
+    <InstallFrom>Disk</InstallFrom>
+    <UpdateEnabled>false</UpdateEnabled>
+    <UpdateMode>Foreground</UpdateMode>
+    <UpdateInterval>7</UpdateInterval>
+    <UpdateIntervalUnits>Days</UpdateIntervalUnits>
+    <UpdatePeriodically>false</UpdatePeriodically>
+    <UpdateRequired>false</UpdateRequired>
+    <MapFileExtensions>true</MapFileExtensions>
+    <ApplicationRevision>0</ApplicationRevision>
+    <ApplicationVersion>1.0.0.%2a</ApplicationVersion>
+    <IsWebBootstrapper>false</IsWebBootstrapper>
+    <UseApplicationTrust>false</UseApplicationTrust>
+    <BootstrapperEnabled>true</BootstrapperEnabled>
+    <TargetFrameworkProfile />
+  </PropertyGroup>
+  <PropertyGroup Condition=" '$(Configuration)|$(Platform)' == 'Debug|AnyCPU' ">
+    <DebugSymbols>true</DebugSymbols>
+    <DebugType>full</DebugType>
+    <Optimize>false</Optimize>
+    <OutputPath>bin\Debug\</OutputPath>
+    <DefineConstants>DEBUG;TRACE</DefineConstants>
+    <ErrorReport>prompt</ErrorReport>
+    <WarningLevel>4</WarningLevel>
+    <Prefer32Bit>false</Prefer32Bit>
+  </PropertyGroup>
+  <PropertyGroup Condition=" '$(Configuration)|$(Platform)' == 'Release|AnyCPU' ">
+    <DebugType>pdbonly</DebugType>
+    <Optimize>true</Optimize>
+    <OutputPath>bin\Release\</OutputPath>
+    <DefineConstants>TRACE</DefineConstants>
+    <ErrorReport>prompt</ErrorReport>
+    <WarningLevel>4</WarningLevel>
+    <Prefer32Bit>false</Prefer32Bit>
+  </PropertyGroup>
+  <PropertyGroup Condition=" '$(Configuration)|$(Platform)' == 'Debug|x86' ">
+    <DebugSymbols>true</DebugSymbols>
+    <OutputPath>..\bin\x86\Debug\</OutputPath>
+    <DefineConstants>DEBUG;TRACE</DefineConstants>
+    <DebugType>full</DebugType>
+    <PlatformTarget>x86</PlatformTarget>
+    <ErrorReport>prompt</ErrorReport>
+    <Prefer32Bit>false</Prefer32Bit>
+  </PropertyGroup>
+  <PropertyGroup Condition=" '$(Configuration)|$(Platform)' == 'Release|x86' ">
+    <OutputPath>..\bin\x86\Release\</OutputPath>
+    <DefineConstants>TRACE</DefineConstants>
+    <Optimize>true</Optimize>
+    <DebugType>pdbonly</DebugType>
+    <PlatformTarget>x86</PlatformTarget>
+    <ErrorReport>prompt</ErrorReport>
+    <Prefer32Bit>false</Prefer32Bit>
+  </PropertyGroup>
+  <PropertyGroup Condition=" '$(Configuration)|$(Platform)' == 'Debug|x64' ">
+    <DebugSymbols>true</DebugSymbols>
+    <OutputPath>..\bin\x64\Debug\</OutputPath>
+    <DefineConstants>DEBUG;TRACE</DefineConstants>
+    <DebugType>full</DebugType>
+    <PlatformTarget>AnyCPU</PlatformTarget>
+    <ErrorReport>prompt</ErrorReport>
+    <Prefer32Bit>false</Prefer32Bit>
+  </PropertyGroup>
+  <PropertyGroup Condition=" '$(Configuration)|$(Platform)' == 'Release|x64' ">
+    <OutputPath>..\bin\x64\Release\</OutputPath>
+    <DefineConstants>TRACE</DefineConstants>
+    <Optimize>true</Optimize>
+    <DebugType>pdbonly</DebugType>
+    <PlatformTarget>AnyCPU</PlatformTarget>
+    <ErrorReport>prompt</ErrorReport>
+    <Prefer32Bit>false</Prefer32Bit>
+  </PropertyGroup>
+  <ItemGroup>
+    <Reference Include="Accessibility">
+      <EmbedInteropTypes>False</EmbedInteropTypes>
+    </Reference>
+    <Reference Include="DigitalRune.Windows.Docking, Version=1.3.5.0, Culture=neutral, processorArchitecture=MSIL">
+      <SpecificVersion>False</SpecificVersion>
+      <HintPath>..\..\Shared\Lib\DigitalRune.Windows.Docking.dll</HintPath>
+    </Reference>
+    <Reference Include="Excel.4.5">
+      <HintPath>..\..\Shared\Lib\ExcelDataReader\Excel.4.5.dll</HintPath>
+    </Reference>
+    <Reference Include="DotNetZip">
+      <SpecificVersion>False</SpecificVersion>
+      <HintPath>..\..\Shared\Lib\DotNetZip\DotNetZip.dll</HintPath>
+    </Reference>
+    <Reference Include="JetBrains.Annotations, Version=2018.2.1.0, Culture=neutral, PublicKeyToken=1010a0d8d6380325, processorArchitecture=MSIL">
+      <SpecificVersion>False</SpecificVersion>
+      <HintPath>..\..\Shared\Lib\JetBrains.Annotations.dll</HintPath>
+    </Reference>
+    <Reference Include="log4net, Version=1.2.10.0, Culture=neutral, PublicKeyToken=1b44e1d426115821, processorArchitecture=MSIL">
+      <SpecificVersion>False</SpecificVersion>
+      <HintPath>..\..\Shared\Lib\log4net.dll</HintPath>
+    </Reference>
+    <Reference Include="Microsoft.CSharp" />
+    <Reference Include="Microsoft.Diagnostics.Runtime">
+      <HintPath>..\..\Shared\Lib\Microsoft.Diagnostics.Runtime\lib\net40\Microsoft.Diagnostics.Runtime.dll</HintPath>
+    </Reference>
+    <Reference Include="Microsoft.VisualStudio.QualityTools.UnitTestFramework, Version=10.0.0.0, Culture=neutral, PublicKeyToken=b03f5f7f11d50a3a, processorArchitecture=MSIL" />
+    <Reference Include="System" />
+    <Reference Include="System.Core">
+      <RequiredTargetFramework>3.5</RequiredTargetFramework>
+    </Reference>
+    <Reference Include="System.Data.SQLite, Version=1.0.105.2, Culture=neutral, PublicKeyToken=db937bc2d44ff139, processorArchitecture=$(Platform)">
+      <SpecificVersion>False</SpecificVersion>
+      <HintPath>..\..\..\libraries\SQLite\$(Platform)\System.Data.SQLite.dll</HintPath>
+      <Private>True</Private>
+    </Reference>
+    <Reference Include="System.Drawing" />
+    <Reference Include="System.Net.Http" />
+    <Reference Include="System.Windows.Forms">
+      <EmbedInteropTypes>False</EmbedInteropTypes>
+    </Reference>
+    <Reference Include="System.Xml.Linq">
+      <RequiredTargetFramework>3.5</RequiredTargetFramework>
+    </Reference>
+    <Reference Include="System.Data.DataSetExtensions">
+      <RequiredTargetFramework>3.5</RequiredTargetFramework>
+    </Reference>
+    <Reference Include="System.Data" />
+    <Reference Include="System.Xml" />
+  </ItemGroup>
+  <ItemGroup>
+    <Compile Include="AbstractFunctionalTestEx.cs" />
+    <Compile Include="AbstractUnitTestEx.cs" />
+    <Compile Include="AssertEx.cs" />
+    <Compile Include="AuditLogUtil.cs" />
+    <Compile Include="CheckDocumentState.cs" />
+    <Compile Include="CheckReportCompatibility.cs" />
+    <Compile Include="ScreenshotGeneratingTest.cs" />
+    <Compile Include="ExampleText.cs" />
+    <Compile Include="ExtensionTestContext.cs" />
+    <Compile Include="FileLockingProcessFinder.cs" />
+    <Compile Include="FormSeen.cs" />
+    <Compile Include="GridTester.cs" />
+    <Compile Include="LongWaitDialogCanceler.cs" />
+    <Compile Include="MemoryStreamManager.cs" />
+    <Compile Include="MovedDirectory.cs" />
+    <Compile Include="PauseAndContinueForm.cs">
+      <SubType>Form</SubType>
+    </Compile>
+    <Compile Include="PauseAndContinueForm.Designer.cs">
+      <DependentUpon>PauseAndContinueForm.cs</DependentUpon>
+    </Compile>
+    <Compile Include="PeakMatcherTestUtil.cs" />
+    <Compile Include="ProcessKiller.cs" />
+    <Compile Include="Properties\AssemblyInfo.cs" />
+    <Compile Include="ResultsUtil.cs" />
+    <Compile Include="AbstractUnitTest.cs" />
+    <Compile Include="Schemas\SchemaDocuments.cs" />
+    <Compile Include="ScreenshotManager.cs" />
+    <Compile Include="ScreenShotTaker.cs" />
+    <Compile Include="SpectralLibraryTestUtil.cs" />
+    <Compile Include="StackTraceLogger.cs" />
+    <Compile Include="TestDocumentContainer.cs" />
+    <Compile Include="TestFilesDir.cs" />
+    <Compile Include="TestFunctional.cs" />
+    <Compile Include="TypeInspector.cs" />
+    <Compile Include="UnifiTestUtil.cs" />
+  </ItemGroup>
+  <ItemGroup>
+    <ProjectReference Include="..\..\Shared\Common\Common.csproj">
+      <Project>{A5527BE9-4A62-458F-AE47-F0F9204A5CF9}</Project>
+      <Name>Common</Name>
+    </ProjectReference>
+    <ProjectReference Include="..\..\Shared\CommonUtil\CommonUtil.csproj">
+      <Project>{13BF2FFB-50A1-4AB1-83A4-5733E36905CE}</Project>
+      <Name>CommonUtil</Name>
+    </ProjectReference>
+    <ProjectReference Include="..\..\Shared\MSGraph\MSGraph.csproj">
+      <Project>{26cfd1ff-f4f7-4f66-b5b4-e686bdb9b34e}</Project>
+      <Name>MSGraph</Name>
+    </ProjectReference>
+    <ProjectReference Include="..\..\Shared\ProteomeDb\ProteomeDb.csproj">
+      <Project>{09FC3CB3-FCCD-4906-A370-160B28725936}</Project>
+      <Name>ProteomeDb</Name>
+    </ProjectReference>
+    <ProjectReference Include="..\..\Shared\ProteowizardWrapper\ProteowizardWrapper.csproj">
+      <Project>{DACEE7D5-5A6A-4001-9602-FAB1A9A2DE59}</Project>
+      <Name>ProteowizardWrapper</Name>
+    </ProjectReference>
+    <ProjectReference Include="..\..\Shared\zedgraph\ZedGraph.csproj">
+      <Project>{B99650EE-AF46-47B4-A4A9-212ADE7809B7}</Project>
+      <Name>ZedGraph</Name>
+    </ProjectReference>
+    <ProjectReference Include="..\Skyline.csproj">
+      <Project>{DDA2EA4C-B632-4FDF-94BA-F71E4C152056}</Project>
+      <Name>Skyline</Name>
+    </ProjectReference>
+    <ProjectReference Include="..\TestRunnerLib\TestRunnerLib.csproj">
+      <Project>{E3F0E34F-F9E6-4360-996F-E2054E4FA1AE}</Project>
+      <Name>TestRunnerLib</Name>
+    </ProjectReference>
+  </ItemGroup>
+  <ItemGroup>
+    <BootstrapperPackage Include="Microsoft.Net.Client.3.5">
+      <Visible>False</Visible>
+      <ProductName>.NET Framework 3.5 SP1 Client Profile</ProductName>
+      <Install>false</Install>
+    </BootstrapperPackage>
+    <BootstrapperPackage Include="Microsoft.Net.Framework.3.5.SP1">
+      <Visible>False</Visible>
+      <ProductName>.NET Framework 3.5 SP1</ProductName>
+      <Install>true</Install>
+    </BootstrapperPackage>
+    <BootstrapperPackage Include="Microsoft.Windows.Installer.3.1">
+      <Visible>False</Visible>
+      <ProductName>Windows Installer 3.1</ProductName>
+      <Install>true</Install>
+    </BootstrapperPackage>
+  </ItemGroup>
+  <ItemGroup>
+    <EmbeddedResource Include="minimal.sky.view" />
+    <EmbeddedResource Include="PauseAndContinueForm.resx">
+      <DependentUpon>PauseAndContinueForm.cs</DependentUpon>
+    </EmbeddedResource>
+  </ItemGroup>
+  <ItemGroup>
+    <EmbeddedResource Include="CheckReportCompatibility.skyr" />
+  </ItemGroup>
+  <ItemGroup>
+    <EmbeddedResource Include="Schemas\*.xsd" />
+  </ItemGroup>
+  <ItemGroup>
+    <EmbeddedResource Include="Schemas\AuditLog\Skyl_0.xsd">
+      <SubType>Designer</SubType>
+    </EmbeddedResource>
+    <EmbeddedResource Include="Schemas\AuditLog\Skyl_4.21.xsd">
+      <SubType>Designer</SubType>
+    </EmbeddedResource>
+  </ItemGroup>
+  <Import Project="$(MSBuildToolsPath)\Microsoft.CSharp.targets" />
+  <!-- To modify your build process, add your task inside one of the targets below and uncomment it. 
+       Other similar extension points exist, see Microsoft.Common.targets.
+  <Target Name="BeforeBuild">
+  </Target>
+  <Target Name="AfterBuild">
+  </Target>
+  -->
 </Project>