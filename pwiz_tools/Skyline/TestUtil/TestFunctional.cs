﻿/*
 * Original author: Brendan MacLean <brendanx .at. u.washington.edu>,
 *                  MacCoss Lab, Department of Genome Sciences, UW
 *
 * Copyright 2009 University of Washington - Seattle, WA
 * 
 * Licensed under the Apache License, Version 2.0 (the "License");
 * you may not use this file except in compliance with the License.
 * You may obtain a copy of the License at
 *
 *     http://www.apache.org/licenses/LICENSE-2.0
 *
 * Unless required by applicable law or agreed to in writing, software
 * distributed under the License is distributed on an "AS IS" BASIS,
 * WITHOUT WARRANTIES OR CONDITIONS OF ANY KIND, either express or implied.
 * See the License for the specific language governing permissions and
 * limitations under the License.
 */
using System;
using System.Collections.Generic;
using System.Data;
using System.Data.SQLite;
using System.Drawing;
using System.Drawing.Imaging;
using System.Globalization;
using System.IO;
using System.Linq;
using System.Reflection;
using System.Runtime.InteropServices;
using System.Text;
using System.Threading;
using System.Windows.Forms;
using DigitalRune.Windows.Docking;
using Excel;
using JetBrains.Annotations;
// using Microsoft.Diagnostics.Runtime; only needed for stack dump logic, which is currently disabled
using Microsoft.VisualStudio.TestTools.UnitTesting;
using pwiz.Common.Controls;
using pwiz.Common.Database;
using pwiz.Common.DataBinding;
using pwiz.Common.SystemUtil;
using pwiz.ProteomeDatabase.Fasta;
using pwiz.ProteowizardWrapper;
using pwiz.Skyline;
using pwiz.Skyline.Alerts;
using pwiz.Skyline.Controls.Databinding;
using pwiz.Skyline.Controls.Graphs;
using pwiz.Skyline.Controls.SeqNode;
using pwiz.Skyline.Controls.Startup;
using pwiz.Skyline.EditUI;
using pwiz.Skyline.FileUI;
using pwiz.Skyline.Model;
using pwiz.Skyline.Model.AuditLog;
using pwiz.Skyline.Model.DocSettings;
using pwiz.Skyline.Model.DocSettings.AbsoluteQuantification;
using pwiz.Skyline.Model.Find;
using pwiz.Skyline.Model.Lib.BlibData;
using pwiz.Skyline.Model.Proteome;
using pwiz.Skyline.Model.Results;
using pwiz.Skyline.Model.Results.Scoring;
using pwiz.Skyline.Properties;
using pwiz.Skyline.SettingsUI;
using pwiz.Skyline.Util;
using pwiz.Skyline.Util.Extensions;
using TestRunnerLib;

namespace pwiz.SkylineTestUtil
{
    /// <summary>
    /// Test method attribute which hides the test from SkylineTester.
    /// </summary>
    [AttributeUsage(AttributeTargets.Method, AllowMultiple = false)]
    public sealed class NoLocalizationAttribute : Attribute
    {
    }

    [AttributeUsage(AttributeTargets.Method)]
    public sealed class MinidumpLeakThresholdAttribute : Attribute
    {
        public MinidumpLeakThresholdAttribute(int thresholdMB)
        {
            ThresholdMB = thresholdMB;
        }

        public int ThresholdMB { get; private set; }
    }

    /// <summary>
    /// All Skyline functional tests MUST derive from this base class.
    /// Perf tests (long running, huge-data-downloading) should be declared
    /// in the TestPerf namespace, where they receive special handling so as
    /// to not disturb the normal, frequent use of the main body of tests.
    /// </summary>
    public abstract class AbstractFunctionalTest : AbstractUnitTestEx
    {
        private const int SLEEP_INTERVAL = 100;
        public const int WAIT_TIME = 3 * 60 * 1000;    // 3 minutes (was 1 minute, but in code coverage testing that may be too impatient)

        static AbstractFunctionalTest()
        {
            IsCheckLiveReportsCompatibility = false;
        }

        public AbstractFunctionalTest()
        {
            _shotManager = new ScreenshotManager(this.GetType().Name, SkylineWindow);
        }

        private bool _testCompleted;
        private ScreenshotManager _shotManager;

        protected ScreenshotManager ScreenshotManager
        {
            get { return _shotManager; }
        }

        public static SkylineWindow SkylineWindow { get { return Program.MainWindow; } }

        protected bool ForceMzml { get; set; }

        protected static bool LaunchDebuggerOnWaitForConditionTimeout { get; set; } // Use with caution - this will prevent scheduled tests from completing, so we can investigate a problem

        protected virtual bool UseRawFiles
        {
            get
            {
                return !ForceMzml &&
                    ExtensionTestContext.CanImportThermoRaw &&
                    ExtensionTestContext.CanImportAgilentRaw &&
                    ExtensionTestContext.CanImportAbWiff &&
                    ExtensionTestContext.CanImportWatersRaw;
            }
        }

        protected string ExtThermoRaw
        {
            get { return UseRawFiles ? ExtensionTestContext.ExtThermoRaw : ExtensionTestContext.ExtMzml; }
        }

        protected string ExtAbWiff
        {
            get { return UseRawFiles ? ExtensionTestContext.ExtAbWiff : ExtensionTestContext.ExtMzml; }
        }

        protected string ExtAgilentRaw
        {
            get { return UseRawFiles ? ExtensionTestContext.ExtAgilentRaw : ExtensionTestContext.ExtMzml; }
        }

        protected string ExtWatersRaw
        {
            get { return UseRawFiles ? ExtensionTestContext.ExtWatersRaw : ExtensionTestContext.ExtMzml; }
        }

        protected void RunWithOldReports(Action test)
        {
            TestContext.Properties["LiveReports"] = false.ToString();
            test();
        }

        protected static TDlg ShowDialog<TDlg>(Action act, int millis = -1) where TDlg : Form
        {
            var existingDialog = FindOpenForm<TDlg>();
            if (existingDialog != null)
            {
                var messageDlg = existingDialog as MessageDlg;
                if (messageDlg == null)
                    Assert.IsNull(existingDialog, typeof(TDlg) + " is already open");
                else
                    Assert.Fail(typeof(TDlg) + " is already open with the message: " + messageDlg.Message);
            }

            SkylineBeginInvoke(act);
            TDlg dlg;
            if (millis == -1)
                dlg = WaitForOpenForm<TDlg>();
            else
                dlg = WaitForOpenForm<TDlg>(millis);
            Assert.IsNotNull(dlg);
            return dlg;
        }

        protected static void RunUI([InstantHandle] Action act)
        {
            SkylineInvoke(() =>
            {
                try
                {
                    act();
                }
                catch (Exception e)
                {
                    Assert.Fail(e.ToString());
                }
            });
        }

        protected virtual bool ShowStartPage {get { return false; }}
        protected virtual List<string> SetMru { get { return new List<string>(); } }

        private static void SkylineInvoke(Action act)
        {
            if (null != SkylineWindow)
            {
                SkylineWindow.Invoke(act);
            }
            else
            {
                FindOpenForm<StartPage>().Invoke(act);
            }
        }

        private static void SkylineBeginInvoke(Action act)
        {
            if (null != SkylineWindow)
            {
                SkylineWindow.BeginInvoke(act);
            }
            else
            {
                FindOpenForm<StartPage>().BeginInvoke(act);
            }
        }

        protected static void RunDlg<TDlg>(Action show, [InstantHandle] Action<TDlg> act = null, bool pause = false) where TDlg : Form
        {
            RunDlg(show, false, act, pause);
        }

        protected static void RunDlg<TDlg>(Action show, bool waitForDocument, Action<TDlg> act = null, bool pause = false) where TDlg : Form
        {
            var doc = SkylineWindow.Document;
            TDlg dlg = ShowDialog<TDlg>(show);
            if (pause)
                PauseTest();
            RunUI(() =>
            {
                if (act != null)
                    act(dlg);
                else
                    dlg.CancelButton.PerformClick();
            });
            WaitForClosedForm(dlg);
            if (waitForDocument)
                WaitForDocumentChange(doc);
        }

        protected static void SelectNode(SrmDocument.Level level, int iNode)
        {
            var pathSelect = SkylineWindow.Document.GetPathTo((int)level, iNode);
            RunUI(() => SkylineWindow.SequenceTree.SelectedPath = pathSelect);
        }

        protected static void ActivateReplicate(string name)
        {
            RunUI(() => SkylineWindow.ActivateReplicate(name));
        }

        protected void ChangePeakBounds(string chromName,
            double startDisplayTime,
            double endDisplayTime)
        {
            Assert.IsTrue(startDisplayTime < endDisplayTime,
                string.Format("Start time {0} must be less than end time {1}.", startDisplayTime, endDisplayTime));

            ActivateReplicate(chromName);

            WaitForGraphs();

            RunUIWithDocumentWait(() => // adjust integration
            {
                var graphChrom = SkylineWindow.GetGraphChrom(chromName);

                var nodeGroupTree = SkylineWindow.SequenceTree.GetNodeOfType<TransitionGroupTreeNode>();
                IdentityPath pathGroup;
                if (nodeGroupTree != null)
                    pathGroup = nodeGroupTree.Path;
                else
                {
                    var nodePepTree = SkylineWindow.SequenceTree.GetNodeOfType<PeptideTreeNode>();
                    pathGroup = new IdentityPath(nodePepTree.Path, nodePepTree.ChildDocNodes[0].Id);
                }
                var listChanges = new List<ChangedPeakBoundsEventArgs>
                {
                    new ChangedPeakBoundsEventArgs(pathGroup,
                        null,
                        graphChrom.NameSet,
                        graphChrom.ChromGroupInfos[0].FilePath,
                        graphChrom.GraphItems.First().GetNearestDisplayTime(startDisplayTime),
                        graphChrom.GraphItems.First().GetNearestDisplayTime(endDisplayTime),
                        PeakIdentification.ALIGNED,
                        PeakBoundsChangeType.both)
                };
                graphChrom.SimulateChangedPeakBounds(listChanges);
            });
            WaitForGraphs();
        }

        private void RunUIWithDocumentWait(Action act)
        {
            var doc = SkylineWindow.Document;
            RunUI(act);
            WaitForDocumentChange(doc); // make sure the action changes the document
        }

        protected void SetDocumentGridSampleTypesAndConcentrations(IDictionary<string, Tuple<SampleType, double?>> sampleTypes)
        {
            RunUI(() => SkylineWindow.ShowDocumentGrid(true));
            var documentGrid = FindOpenForm<DocumentGridForm>();
            RunUI(() => documentGrid.DataboundGridControl.ChooseView(Resources.SkylineViewContext_GetDocumentGridRowSources_Replicates));
            WaitForCondition(() => documentGrid.IsComplete);
            RunUI(() =>
            {
                var colReplicate = documentGrid.FindColumn(PropertyPath.Root);
                var colSampleType = documentGrid.FindColumn(PropertyPath.Root.Property("SampleType"));
                var colConcentration = documentGrid.FindColumn(PropertyPath.Root.Property("AnalyteConcentration"));
                for (int iRow = 0; iRow < documentGrid.RowCount; iRow++)
                {
                    var row = documentGrid.DataGridView.Rows[iRow];
                    var replicateName = row.Cells[colReplicate.Index].Value.ToString();
                    Tuple<SampleType, double?> tuple;
                    if (sampleTypes.TryGetValue(replicateName, out tuple))
                    {
                        row.Cells[colSampleType.Index].Value = tuple.Item1;
                        row.Cells[colConcentration.Index].Value = tuple.Item2;
                    }
                }
            });
        }

        /// <summary>
        /// Sets the clipboard text, failing with a useful message if the
        /// SetText() method throws an exception, invoking the UI thread first.
        /// </summary>
        protected static void SetClipboardTextUI(string text)
        {
            RunUI(() => SetClipboardText(text));
        }

        /// <summary>
        /// Sets the clipboard text, failing with a useful message if the
        /// SetText() method throws an exception.  This function must be called
        /// on the UI thread.  If the calling code is not in the UI thread,
        /// use <see cref="SetClipboardTextUI"/> instead.
        /// </summary>
        protected static void SetClipboardText(string text)
        {
            try
            {
                ClipboardEx.UseInternalClipboard();
                ClipboardEx.Clear();
                ClipboardEx.SetText(text);
            }
            catch (ExternalException)
            {
                Assert.Fail(ClipboardHelper.GetPasteErrorMessage());
            }
        }

        protected static void SetCsvFileClipboardText(string filePath, bool hasHeader = false)
        {
            SetClipboardText(GetCsvFileText(filePath, hasHeader));
        }

        protected static string GetCsvFileText(string filePath, bool hasHeader = false)
        {
            string resultStr;
            if (TextUtil.CsvSeparator == TextUtil.SEPARATOR_CSV)
            {
                resultStr = File.ReadAllText(filePath);
            }
            else
            {
                var sb = new StringBuilder();
                string decimalSep = CultureInfo.InvariantCulture.NumberFormat.NumberDecimalSeparator;
                string decimalIntl = CultureInfo.CurrentCulture.NumberFormat.NumberDecimalSeparator;
                foreach (var line in File.ReadLines(filePath))
                {
                    string[] fields = line.ParseDsvFields(TextUtil.SEPARATOR_CSV);
                    for (int i = 0; i < fields.Length; i++)
                    {
                        double result;
                        if (double.TryParse(fields[i], NumberStyles.Number, CultureInfo.InvariantCulture, out result))
                            fields[i] = fields[i].Replace(decimalSep, decimalIntl);
                    }
                    sb.AppendLine(fields.ToCsvLine());
                }
                resultStr = sb.ToString();
            }
            if (hasHeader)
            {
                resultStr = resultStr.Substring(resultStr.IndexOf('\n') + 1);
            }
            return resultStr;
        }

        protected static void SetExcelFileClipboardText(string filePath, string page, int columns, bool hasHeader)
        {
            SetClipboardText(GetExcelFileText(filePath, page, columns, hasHeader));
        }

        protected static string GetExcelFileText(string filePath, string page, int columns, bool hasHeader)
        {
            bool[] legacyFileValues = new[] {false};
            if (filePath.EndsWith(".xls"))
            {
                legacyFileValues = new[] {true, false};
            }

            foreach (bool legacyFile in legacyFileValues)
            {
                using (var stream = File.OpenRead(filePath))
                {
                    IExcelDataReader excelDataReader;
                    if (legacyFile)
                    {
                        excelDataReader = ExcelReaderFactory.CreateBinaryReader(stream);
                    }
                    else
                    {
                        excelDataReader = ExcelReaderFactory.CreateOpenXmlReader(stream);
                    }
                    if (excelDataReader == null)
                    {
                        continue;
                    }
                    return GetExcelReaderText(excelDataReader, page, columns, hasHeader);
                }
            }
            throw new InvalidDataException("Unable to read Excel file " + filePath);
        }

        private static string GetExcelReaderText(IExcelDataReader excelDataReader, string page, int columns, bool hasHeader)
        {
            var dataSet = excelDataReader.AsDataSet();
            foreach (DataTable dataTable in dataSet.Tables)
            {
                if (dataTable.TableName != page)
                {
                    continue;
                }
                var sb = new StringBuilder();
                for (int iRow = hasHeader ? 1 : 0; iRow < dataTable.Rows.Count; iRow++)
                {
                    DataRow row = dataTable.Rows[iRow];
                    for (int i = 0; i < columns; i++)
                    {
                        if (i > 0)
                            sb.Append('\t');
                        sb.Append(row[i] ?? String.Empty);
                    }
                    sb.AppendLine();
                }
                return sb.ToString();
            }
            throw new ArgumentException("Could not find page " + page);
        }

        private static IEnumerable<Form> OpenForms
        {
            get
            {
                return FormUtil.OpenForms;
            }
        }

        public static TDlg FindOpenForm<TDlg>() where TDlg : Form
        {
            foreach (var form in OpenForms)
            {
                var tForm = form as TDlg;
                if (tForm != null && tForm.Created)
                {
                    return tForm;
                }
            }
            return null;
        }

        public static Form FindOpenForm(Type formType) 
        {
            foreach (var form in OpenForms)
            {
                if (((formType.IsInstanceOfType(form) || formType.DeclaringType != null && formType.DeclaringType.IsInstanceOfType(form))) && form.Created)
                {
                    return form;
                }
            }
            return null;
        }

        private static int GetWaitCycles(int millis = WAIT_TIME)
        {
            int waitCycles = millis / SLEEP_INTERVAL;

            // Wait a little longer for stress test.
            if (Program.StressTest)
            {
                waitCycles = waitCycles * 2;
            }

            if (System.Diagnostics.Debugger.IsAttached)
            {
                // When debugger is attached, some vendor readers are S-L-O-W!
                waitCycles *= 10;
            }

            // Wait longer if running multiple processes simultaneously.
            if (Program.UnitTestTimeoutMultiplier != 0)
            {
                waitCycles *= Program.UnitTestTimeoutMultiplier;
            }

            // Wait a little longer for debug build. (This may also imply code coverage testing, slower yet)
            if (ExtensionTestContext.IsDebugMode)
            {
                waitCycles = waitCycles * 4;
            }

            return waitCycles;
        }

        public static TDlg TryWaitForOpenForm<TDlg>(int millis = WAIT_TIME, Func<bool> stopCondition = null) where TDlg : Form
        {
            int waitCycles = GetWaitCycles(millis);
            for (int i = 0; i < waitCycles; i++)
            {
                Assert.IsFalse(Program.TestExceptions.Any(), "Exception while running test");

                TDlg tForm = FindOpenForm<TDlg>();
                if (tForm != null)
                {
                    string formType = typeof(TDlg).Name;
                    var multipleViewProvider = tForm as IMultipleViewProvider;
                    if (multipleViewProvider != null)
                    {
                        formType += "." + multipleViewProvider.ShowingFormView.GetType().Name;
                        var formName = "(" + typeof (TDlg).Name + ")";
                        RunUI(() =>
                        {
                            if (tForm.Text.EndsWith(formName))
                                tForm.Text = tForm.Text.Replace(formName, "(" + formType + ")");
                        });
                    }

                    if (_formLookup == null)
                        _formLookup = new FormLookup();
                    Assert.IsNotNull(_formLookup.GetTest(formType),
                        formType + " must be added to TestRunnerLib\\TestRunnerFormLookup.csv");

                    if (Program.PauseForms != null && Program.PauseForms.Remove(formType))
                    {
                        var formSeen = new FormSeen();
                        formSeen.Saw(formType);
                        PauseAndContinueForm.Show(string.Format("Pausing for {0}", formType));
                    }

                    return tForm;
                }

                if (stopCondition != null && stopCondition())
                    break;

                Thread.Sleep(SLEEP_INTERVAL);
            }
            return null;
        }

        public static Form TryWaitForOpenForm(Type formType, int millis = WAIT_TIME, Func<bool> stopCondition = null) 
        {
            int waitCycles = GetWaitCycles(millis);
            for (int i = 0; i < waitCycles; i++)
            {
                Assert.IsFalse(Program.TestExceptions.Any(), "Exception while running test");

                Form tForm = FindOpenForm(formType);
                if (tForm != null)
                {
                    string formTypeName = formType.Name;
                    var multipleViewProvider = tForm as IMultipleViewProvider;
                    if (multipleViewProvider != null)
                    {
                        formTypeName = multipleViewProvider.GetType().Name + "." + formTypeName;
                        var formName = "(" + formType.Name + ")";
                        RunUI(() =>
                        {
                            if (tForm.Text.EndsWith(formName))
                                tForm.Text = tForm.Text.Replace(formName, "(" + formTypeName + ")");
                        });
                    }

                    if (_formLookup == null)
                        _formLookup = new FormLookup();
                    Assert.IsNotNull(_formLookup.GetTest(formTypeName),
                        formType + " must be added to TestRunnerLib\\TestRunnerFormLookup.csv");

                    if (Program.PauseForms != null && Program.PauseForms.Remove(formTypeName))
                    {
                        var formSeen = new FormSeen();
                        formSeen.Saw(formType);
                        PauseAndContinueForm.Show(string.Format("Pausing for {0}", formType));
                    }

                    return tForm;
                }

                if (stopCondition != null && stopCondition())
                    break;

                Thread.Sleep(SLEEP_INTERVAL);
            }
            return null;
        }


        public static TDlg WaitForOpenForm<TDlg>(int millis = WAIT_TIME) where TDlg : Form
        {
            var result = TryWaitForOpenForm<TDlg>(millis);
            if (result == null)
            {
                int waitCycles = GetWaitCycles(millis);
                Assert.Fail(@"Timeout {0} seconds exceeded in WaitForOpenForm({1}). Open forms: {2}", waitCycles * SLEEP_INTERVAL / 1000, typeof(TDlg).Name, GetOpenFormsString());
            }
            return result;
        }

        private void PauseForForm(Type formType)
        {
            if (Program.PauseForms == null)
                return;
            var viewTypeName = FormSeen.GetViewType(formType);
            if (viewTypeName != null && Program.PauseForms.Remove(viewTypeName))
            {
                var formSeen = new FormSeen();
                formSeen.Saw(viewTypeName);
                PauseAndContinueForm.Show(string.Format("Pausing for {0}", viewTypeName));
            }
        }

        public static bool IsFormOpen(Form form)
        {
            foreach (var formOpen in OpenForms)
            {
                if (ReferenceEquals(form, formOpen))
                {
                    return true;
                }
            }
            return false;
        }

        public static void WaitForClosedForm<TDlg>() where TDlg : Form
        {
            var dlg = FindOpenForm<TDlg>();
            if (dlg != null)
                WaitForClosedForm(dlg);
        }

        public static void WaitForClosedForm(Form formClose)
        {
            int waitCycles = GetWaitCycles();
            for (int i = 0; i < waitCycles; i++)
            {
                Assert.IsFalse(Program.TestExceptions.Any(), "Exception while running test");

                bool isOpen = true;
                SkylineInvoke(() => isOpen = IsFormOpen(formClose));
                if (!isOpen)
                    return;
                Thread.Sleep(SLEEP_INTERVAL);
            }

            Assert.Fail(@"Timeout {0} seconds exceeded in WaitForClosedForm. Open forms: {1}", waitCycles * SLEEP_INTERVAL / 1000, GetOpenFormsString());
        }

        public static void WaitForClosedAllChromatogramsGraph()
        {
            WaitForConditionUI(() =>
            {
                var acg = FindOpenForm<AllChromatogramsGraph>();
                if (acg == null)
                    return true;
                if (acg.HasErrors)
                    Assert.Fail(TextUtil.LineSeparate("Unexpected import errors:", TextUtil.LineSeparate(acg.GetErrorMessages())));
                return false;
            });
        }

        private static string GetTextForForm(Control form)
        {
            var result = form.Text;
            var threadExceptionDialog = form as ThreadExceptionDialog;
            if (threadExceptionDialog != null)
            {
                // Locate the details text box, return the contents - much more informative than the dialog title
                result = threadExceptionDialog.Controls.Cast<Control>()
                    .Where(control => control is TextBox)
                    .Aggregate(result, (current, control) => current + ": " + GetExceptionText(control));
            }
           
            FormEx formEx = form as FormEx;
            if (formEx != null)
            {
                String detailedMessage = formEx.DetailedMessage;
                if (detailedMessage != null)
                {
                    result = detailedMessage;
                }
            }
            return result;
        }

        private static string GetExceptionText(Control control)
        {
            string text = control.Text;
            int assembliesIndex = text.IndexOf("************** Loaded Assemblies **************", StringComparison.Ordinal);
            if (assembliesIndex != -1)
                text = TextUtil.LineSeparate(text.Substring(0, assembliesIndex).Trim(), "------------- End ThreadExceptionDialog Stack -------------");
            return text;
        }

        private static string GetOpenFormsString()
        {
            var result =  string.Join(", ", OpenForms.Select(form => string.Format("{0} ({1})", form.GetType().Name, GetTextForForm(form))));
            if (SkylineWindow.Document != null)
            {
                var state = string.Join("\", \"", SkylineWindow.Document.NonLoadedStateDescriptions);
                if (!string.IsNullOrEmpty(state))
                   result += " Also, document is not fully loaded: \"" + state + "\"";
            }
            // Without line numbers, this isn't terribly useful.  Disable for now.
            // result += GetAllThreadsStackTraces();
            return result;
        }

        /*
         * Without line numbers, this turns out to be not all that useful, so disable for now at least.  
         * See https://github.com/Microsoft/clrmd/blob/master/src/FileAndLineNumbers/Program.cs if you want to make that work.
         * I (bspratt) stopped short of that only because it looked like it *might* introduce config issues but did not investigatge to see if that was actually a problem.
         * 
        private static string GetAllThreadsStackTraces()
        {
            // Adapted from:
            // http://stackoverflow.com/questions/2057781/is-there-a-way-to-get-the-stacktraces-for-all-threads-in-c-like-java-lang-thre
            //
            // Requires NuGet package ClrMd from Microsoft (prerelease version 0.8.31-beta as of 5/25/2016)
            //
            // N.B. this doesn't show line numbers - that apparently can be done using the techniques at
            // https://github.com/Microsoft/clrmd/blob/master/src/FileAndLineNumbers/Program.cs

            var result = "\r\nCould not get stack traces of running threads.\r\n";
            try
            {
                var pid = System.Diagnostics.Process.GetCurrentProcess().Id;

                using (var dataTarget = DataTarget.AttachToProcess(pid, 5000, AttachFlag.Passive))
                {
                    var runtime = dataTarget.ClrVersions[0].CreateRuntime();
                    if (runtime != null)
                    {
                        result = string.Empty;
                        foreach (var t in runtime.Threads)
                        {
                            result += "Thread Id " + t.ManagedThreadId + "\r\n";
                            var exception = t.CurrentException;
                            if (exception != null)
                            {
                                result += string.Format("  CurrentException: {0:X} ({1}), HRESULT={2:X}\r\n", exception.Address, exception.Type.Name, exception.HResult);
                            }
                            if (t.StackTrace.Any())
                            {
                                result += "   Stacktrace:\r\n";
                                foreach (var frame in t.StackTrace)
                                {
                                    result += String.Format("    {0,12:x} {1,12:x} {2}\r\n", frame.InstructionPointer, frame.StackPointer, frame.DisplayString);
                                }
                            }
                        }
                    }
                    result += "End of managed threads list.\r\n";
                }
            }
            catch
            {
                // ignored
            }
            return "\r\nCurrent managed thread stack traces: \r\n" + result;
        }
        */

        public static SrmDocument WaitForDocumentChange(SrmDocument docCurrent)
        {
            WaitForProteinMetadataBackgroundLoaderCompleted(); // make sure document is stable

            // Make sure the document changes on the UI thread, since tests are mostly
            // interested in interacting with the document on the UI thread.
            Assert.IsTrue(WaitForConditionUI(() => !ReferenceEquals(docCurrent, SkylineWindow.DocumentUI)));
            return SkylineWindow.Document;
        }

        public static SrmDocument WaitForDocumentLoaded(int millis = WAIT_TIME)
        {
            WaitForConditionUI(millis, () =>
            {
                var alertDlg = FindOpenForm<AlertDlg>();
                if (alertDlg != null)
                    Assert.Fail("Unexpected alert found: {0}", TextUtil.LineSeparate(alertDlg.Message, alertDlg.DetailMessage));
                return SkylineWindow.DocumentUI.IsLoaded;
            });
            WaitForProteinMetadataBackgroundLoaderCompletedUI(millis);  // make sure document is stable
            return SkylineWindow.Document;
        }

        public static SrmDocument WaitForDocumentChangeLoaded(SrmDocument docCurrent, int millis = WAIT_TIME)
        {
            WaitForDocumentChange(docCurrent);
            return WaitForDocumentLoaded(millis);
        }

        public static bool WaitForCondition(Func<bool> func)
        {
            return WaitForCondition(WAIT_TIME, func);
        }

        public static bool WaitForCondition(Func<bool> func, string timeoutMessage)
        {
            return WaitForCondition(WAIT_TIME, func, timeoutMessage);
        }

        public static bool TryWaitForCondition(Func<bool> func)
        {
            return TryWaitForCondition(WAIT_TIME, func);
        }

        public static bool TryWaitForCondition(int millis, Func<bool> func)
        {
            return WaitForCondition(millis, func, null, false);
        }

        public static bool WaitForCondition(int millis, Func<bool> func, string timeoutMessage = null, bool failOnTimeout = true, bool throwOnProgramException = true)
        {
            int waitCycles = GetWaitCycles(millis);
            for (int i = 0; i < waitCycles; i++)
            {
                if (throwOnProgramException)
                    Assert.IsFalse(Program.TestExceptions.Any(), "Exception while running test");

                if (func())
                    return true;
                Thread.Sleep(SLEEP_INTERVAL);
                // Assistance in chasing down intermittent timeout problems
                if (i == waitCycles - 1 && LaunchDebuggerOnWaitForConditionTimeout)
                {
                    System.Diagnostics.Debugger.Launch(); // Try again, under the debugger
                    System.Diagnostics.Debugger.Break();
                    i = 0; // For debugging ease - stay in loop
                }
            }
            if (failOnTimeout)
            {
                var msg = (timeoutMessage == null)
                    ? string.Empty
                    : " (" + timeoutMessage + ")";
                Assert.Fail(@"Timeout {0} seconds exceeded in WaitForCondition{1}. Open forms: {2}", waitCycles * SLEEP_INTERVAL / 1000, msg, GetOpenFormsString());
            }
            return false;
        }

        public static bool WaitForConditionUI([InstantHandle] Func<bool> func)
        {
            return WaitForConditionUI(WAIT_TIME, func);
        }

        public static bool WaitForConditionUI(Func<bool> func, string timeoutMessage)
        {
            return WaitForConditionUI(func, () => timeoutMessage);
        }

        public static bool WaitForConditionUI(Func<bool> func, Func<string> timeoutMessage)
        {
            return WaitForConditionUI(WAIT_TIME, func, timeoutMessage);
        }

        public static bool TryWaitForConditionUI(Func<bool> func)
        {
            return TryWaitForConditionUI(WAIT_TIME, func);
        }

        public static bool TryWaitForConditionUI(int millis, Func<bool> func)
        {
            return WaitForConditionUI(millis, func, null, false);
        }

        public static bool WaitForConditionUI(int millis, Func<bool> func, Func<string> timeoutMessage = null, bool failOnTimeout = true, bool throwOnProgramException = true)
        {
            int waitCycles = GetWaitCycles(millis);
            for (int i = 0; i < waitCycles; i++)
            {
                if (throwOnProgramException)
                    Assert.IsFalse(Program.TestExceptions.Any(), "Exception while running test");

                bool isCondition = false;
                Program.MainWindow.Invoke(new Action(() => isCondition = func()));
                if (isCondition)
                    return true;
                Thread.Sleep(SLEEP_INTERVAL);

                // Assistance in chasing down intermittent timeout problems
                if (i==waitCycles-1 && LaunchDebuggerOnWaitForConditionTimeout)
                {
                    System.Diagnostics.Debugger.Launch(); // Try again, under the debugger
                    System.Diagnostics.Debugger.Break();
                    i = 0; // For debugging ease - stay in loop
                }
            }
            if (failOnTimeout)
            {
                var msg = string.Empty;
                if (timeoutMessage != null)
                    RunUI(() => msg = " (" + timeoutMessage() + ")");

                Assert.Fail(@"Timeout {0} seconds exceeded in WaitForConditionUI{1}. Open forms: {2}", waitCycles * SLEEP_INTERVAL / 1000, msg, GetOpenFormsString());
            }
            return false;
        }

        public static void WaitForPaneCondition<TPane>(GraphSummary summary, Func<TPane, bool> condition) where TPane : class
        {
            WaitForConditionUI(() =>
            {
                TPane pane;
                summary.TryGetGraphPane(out pane);
                return condition(pane);
            });
            WaitForGraphs();
        }

        public static void WaitForGraphs(bool throwOnProgramException = true)
        {
            WaitForConditionUI(WAIT_TIME, () => !SkylineWindow.IsGraphUpdatePending, null, true, false);
        }

        private static void WaitForBackgroundLoaders()
        {
            if (!WaitForCondition(WAIT_TIME, () => !SkylineWindow.BackgroundLoaders.Any(bgl => bgl.AnyProcessing()), null, false))
            {
                var activeLoaders = new List<string>();
                foreach (var loader in SkylineWindow.BackgroundLoaders)
                {
                    if (loader.AnyProcessing())
                    {
                        activeLoaders.Add(loader.GetType().FullName);
                    }
                }
                if (activeLoaders.Any())
                {
                    activeLoaders.Add(@"Open forms: " + GetOpenFormsString());
                    Assert.Fail(@"One or more background loaders did not exit properly: " + TextUtil.LineSeparate(activeLoaders));
                }
            }
        }

        // Pause a test so we can play with the UI manually.
        public static void PauseTest(string description = null)
        {
            if (!Program.SkylineOffscreen)
                PauseAndContinueForm.Show(description);
        }

        /// <summary>
        /// If true, calls to PauseForScreenShot used in the tutorial tests will pause
        /// the tests and wait until the pause form is dismissed, allowing a screenshot
        /// to be taken.
        /// </summary>
        private static bool _isPauseForScreenShots;

        public bool IsPauseForScreenShots
        {
            get { return _isPauseForScreenShots || Program.PauseSeconds != 0; }
            set
            {
                _isPauseForScreenShots = value;
                if (_isPauseForScreenShots)
                {
                    Program.PauseSeconds = -1;
                }
            }
        }

        public static bool IsPauseForAuditLog { get; set; }

        private bool IsTutorial
        {
            get { return TestContext.TestName.Contains("Tutorial"); }
        }

        public virtual bool AuditLogCompareLogs
        {
            get { return IsTutorial && !IsFullData; }   // Logs were recorded with partial data and not in Pass0
        }

        public virtual bool AuditLogConvertPathsToFileNames
        {
            get { return IsTutorial; }
        }

        public bool IsRecordAuditLogForTutorials
        {
            get { return IsTutorial && RecordAuditLogs; }
        }

        public static bool IsShowMatchingTutorialPages { get; set; }

        public static bool IsDemoMode { get { return Program.DemoMode; } }

        public static bool IsPass0 { get { return Program.IsPassZero; } }

        public bool IsFullData { get { return IsPauseForScreenShots || IsDemoMode || IsPass0; } }

        public static bool IsCheckLiveReportsCompatibility { get; set; }

        public string LinkPdf { get; set; }

        private string LinkPage(int? pageNum)
        {
            return pageNum.HasValue ? LinkPdf + "#page=" + pageNum : null;
        }

        private static FormLookup _formLookup;

        public void PauseForScreenShot(string description = null, int? pageNum = null)
        {
            PauseForScreenShot(description, pageNum, null, null);
        }
        public void PauseForScreenShot(Form screenshotForm, string description = null, int? pageNum = null)
        {
            PauseForScreenShot(description, pageNum, null, screenshotForm);
        }
        public void PauseForScreenShot(Form screenshotForm, string description = null, int? pageNum = null)
        {
            PauseForScreenShot(description, pageNum, null, screenshotForm);
        }

        public void PauseForScreenShot<TView>(string description, int? pageNum = null)
            where TView : IFormView
        {
            PauseForScreenShot(description, pageNum, typeof(TView));
        }

        private void PauseForScreenShot(string description, int? pageNum, Type formType, Form screenshotForm = null)
        {
            if (Program.SkylineOffscreen)
                return;

            if (IsCheckLiveReportsCompatibility)
                CheckReportCompatibility.CheckAll(SkylineWindow.Document);
            if (IsDemoMode)
                Thread.Sleep(3 * 1000);
            else if (Program.PauseSeconds > 0)
                Thread.Sleep(Program.PauseSeconds * 1000);
            else if (IsPauseForScreenShots)
            {
                if (screenshotForm == null)
                {
<<<<<<< HEAD
                    screenshotForm = SkylineWindow;
                    if (formType != null)
                        screenshotForm = TryWaitForOpenForm(formType);
                    else if (SkylineWindow.DockPanel.FloatingWindows.Count > 0)
                    {
                        screenshotForm = SkylineWindow.DockPanel.FloatingWindows[0];
                    }
                    RunUI(() => screenshotForm.Update());
=======
                    if (formType != null)
                    {
                        screenshotForm = TryWaitForOpenForm(formType) ?? SkylineWindow;
                    }
                    else
                        screenshotForm = SkylineWindow;
                    RunUI(() => screenshotForm?.Update());
>>>>>>> dba4071f
                }

                Thread.Sleep(300);
                _shotManager.TakeNextShot(screenshotForm);

                var formSeen = new FormSeen();
                formSeen.Saw(formType);
                bool showMatchingPages = IsShowMatchingTutorialPages || Program.ShowMatchingPages;

                PauseAndContinueForm.Show(description, LinkPage(pageNum), showMatchingPages);
            }
            else
            {
                PauseForForm(formType);
            }
        }

        public Form FindFloatingWindow<T>() where T:FloatingWindow
        {
            foreach (var panel in SkylineWindow.DockPanel.FloatingWindows)
            {
                var res = panel as T;
                if (res != null)
                    return res;
            }
            return null;
        }

        public void PauseForAuditLog()
        {
            if (IsPauseForAuditLog)
            {
                RunUI(() => SkylineWindow.ShowAuditLog());
                PauseTest();
            } 
        }

        public void ExpandMenu([NotNull] ToolStrip menu, [NotNull] string path)
        {
            LinkedList<string> parsedPath = new LinkedList<string>(path.Split('>'));
            Application.DoEvents();
            ExpandMenuRecursive(menu, parsedPath.First);
        }

        private void ExpandMenuRecursive(ToolStrip menu, [NotNull] LinkedListNode<string> path)
        {
                var nextItem = menu.Items.OfType<ToolStripMenuItem>().FirstOrDefault((i) => { return (i.Text.Replace(@"&", "") == path.Value); });
                if (nextItem != null)
                {
                    nextItem.Select();
                    if (nextItem.HasDropDown && nextItem.HasDropDownItems)
                    {
                        if (path.Next != null)
                        {
                            nextItem.ShowDropDown();
                            ExpandMenuRecursive(nextItem.DropDown, path.Next);
                        }
                    }
                }
        }

        public static void OkDialog(Form form, Action okAction)
        {
            RunUI(okAction);
            WaitForClosedForm(form);
        }

        /// <summary>
        /// Starts up Skyline, and runs the <see cref="DoTest"/> test method.
        /// </summary>
        protected void RunFunctionalTest(string defaultUiMode = UiModes.PROTEOMIC)
        {
            try
            {

                if (IsPerfTest && !RunPerfTests)
                {
                    return;  // Don't want to run this lengthy test right now
                }

                Program.FunctionalTest = true;
                Program.DefaultUiMode = defaultUiMode;
                Program.TestExceptions = new List<Exception>();
                LocalizationHelper.InitThread();

                // Unzip test files.
                if (TestFilesZipPaths != null)
                {
                    TestFilesDirs = new TestFilesDir[TestFilesZipPaths.Length];
                    for (int i = 0; i < TestFilesZipPaths.Length; i++)
                    {
                        TestFilesDirs[i] = new TestFilesDir(TestContext, TestFilesZipPaths[i], TestDirectoryName,
                            TestFilesPersistent, IsExtractHere(i));
                    }
                }
                _shotManager = new ScreenshotManager(TestContext, SkylineWindow);

                // Run test in new thread (Skyline on main thread).
                Program.Init();
                Settings.Default.SrmSettingsList[0] = SrmSettingsList.GetDefault();
                // Reset defaults with names from resources for testing different languages
                Settings.Default.BackgroundProteomeList[0] = BackgroundProteomeList.GetDefault();
                Settings.Default.DeclusterPotentialList[0] = DeclusterPotentialList.GetDefault();
                Settings.Default.RetentionTimeList[0] = RetentionTimeList.GetDefault();
                Settings.Default.ShowStartupForm = ShowStartPage;
                Settings.Default.MruList = SetMru;
                // For automated demos, start with the main window maximized
                if (IsDemoMode)
                    Settings.Default.MainWindowMaximized = true;

                ForceMzml = (Program.PauseSeconds == 0);   // Mzml is ~8x faster for this test.

                var threadTest = new Thread(WaitForSkyline) { Name = @"Functional test thread" };
                LocalizationHelper.InitThread(threadTest);
                threadTest.Start();
                Program.Main();
                threadTest.Join();

                // Were all windows disposed?
                FormEx.CheckAllFormsDisposed();
                CommonFormEx.CheckAllFormsDisposed();

                Settings.Default.SrmSettingsList[0] = SrmSettingsList.GetDefault(); // Release memory held in settings
            }
            catch (Exception x)
            {
                Program.AddTestException(x);
            }

            // Delete unzipped test files.
            if (TestFilesDirs != null)
            {
                foreach (TestFilesDir dir in TestFilesDirs)
                {
                    if (dir == null)
                        continue;
                    try
                    {
                        dir.Dispose();
                    }
                    catch (Exception x)
                    {
                        Program.AddTestException(x);
                        FileStreamManager.Default.CloseAllStreams();
                    }
                }
            }

            try
            {
                _shotManager.SaveToFile();
            }
            catch (Exception e)     //TODO: it probably shouldn't interfere with the test like this, but this exception should be logged somehow.
            {
                Program.AddTestException(e);
            }

            if (Program.TestExceptions.Count > 0)
            {
                //Log<AbstractFunctionalTest>.Exception(@"Functional test exception", Program.TestExceptions[0]);
                const string errorSeparator = "------------------------------------------------------";
                Assert.Fail("{0}{1}{2}{3}",
                    Environment.NewLine + Environment.NewLine,
                    errorSeparator + Environment.NewLine,
                    Program.TestExceptions[0],
                    Environment.NewLine + errorSeparator + Environment.NewLine);
            }

            if (!_testCompleted)
            {
                //Log<AbstractFunctionalTest>.Fail(@"Functional test did not complete");
                Assert.Fail("Functional test did not complete");
            }
        }

        private void BeginAuditLogging()
        {
            if (ShowStartPage)
                return;
            CleanupAuditLogs(); // Clean-up before to avoid appending to an existing autid log
            SkylineWindow.DocumentChangedEvent += OnDocumentChangedLogging;
            AuditLogEntry.ConvertPathsToFileNames = AuditLogConvertPathsToFileNames;
        }

        private void EndAuditLogging()
        {
            if (ShowStartPage)
                return;
            AuditLogEntry.ConvertPathsToFileNames = false;
            SkylineWindow.DocumentChangedEvent -= OnDocumentChangedLogging;
            VerifyAuditLogCorrect();
            CleanupAuditLogs(); // Clean-up after to avoid appending to an existing autid log - if passed, then it matches expected
        }

        private string AuditLogDir
        {
            get { return Path.Combine(TestContext.TestRunResultsDirectory ?? TestContext.TestDir, "AuditLog"); }
        }

        private string AuditLogTutorialDir
        {
            get { return TestContext.GetProjectDirectory(@"TestTutorial\TutorialAuditLogs"); }
        }

        private readonly HashSet<AuditLogEntry> _setSeenEntries = new HashSet<AuditLogEntry>();

        private void OnDocumentChangedLogging(object sender, DocumentChangedEventArgs e)
        {
            var log = SkylineWindow.Document.AuditLog;
            if (e.IsOpeningFile)
            {
                lock (_setSeenEntries)
                {
                    _setSeenEntries.Clear();
                    for (var entry = log.AuditLogEntries; !entry.IsRoot; entry = entry.Parent)
                        _setSeenEntries.Add(entry);
                }
                // Avoid logging newly deserialized entries
                return;
            }
            LogNewEntries(log.AuditLogEntries);
        }

        private void LogNewEntries(AuditLogEntry entry)
        {
            if (entry.IsRoot)
                return;

            lock (_setSeenEntries)
            {
                if (_setSeenEntries.Contains(entry))
                    return;
                _setSeenEntries.Add(entry);
            }

            LogNewEntries(entry.Parent);
            WriteEntryToFile(AuditLogDir, entry);
        }

        private void VerifyAuditLogCorrect()
        {
            var recordedFile = GetLogFilePath(AuditLogDir);
            if (!AuditLogCompareLogs)
                return;

            // Ensure expected tutorial log file exists unless recording
            var projectFile = GetLogFilePath(AuditLogTutorialDir);
            bool existsInProject = File.Exists(projectFile);
            if (!IsRecordAuditLogForTutorials)
            {
                Assert.IsTrue(existsInProject,
                    "Log file for test \"{0}\" does not exist, set IsRecordAuditLogForTutorials=true to create it",
                    TestContext.TestName);
            }

            // Compare file contents
            var expected = existsInProject ? ReadTextWithNormalizedLineEndings(projectFile) : string.Empty;
            var actual = ReadTextWithNormalizedLineEndings(recordedFile);
            if (Equals(expected, actual))
                return;

            // They are not equal. So, report an intelligible error and potentially copy
            // a new expected file to the project if in record mode.
            if (!IsRecordAuditLogForTutorials)
                AssertEx.NoDiff(expected, actual);
            else
            {
                // Copy the just recorded file to the project for comparison or commit
                File.Copy(recordedFile, projectFile, true);
                if (!existsInProject)
                    Console.WriteLine(@"Successfully recorded tutorial audit log");
                else
                    Console.WriteLine(@"Successfully recorded changed tutorial audit log");
            }
        }

        private string ReadTextWithNormalizedLineEndings(string filePath)
        {
            // Mimic what AssertEx.NoDiff() does, which turns out to produce results
            // somewhat different from File.ReadAllLines()
            using (var reader = new StreamReader(filePath, Encoding.UTF8))
            {
                var sb = new StringBuilder();
                string line;
                while ((line = reader.ReadLine()) != null)
                    sb.AppendLine(line);
                return sb.ToString();
            }
        }

        private void CleanupAuditLogs()
        {
            var recordedFile = GetLogFilePath(AuditLogDir);
            if (File.Exists(recordedFile))
                Helpers.TryTwice(() => File.Delete(recordedFile));    // Avoid appending to the same file on multiple runs
        }

        private string GetLogFilePath(string folderPath)
        {
            var language = CultureInfo.CurrentCulture.TwoLetterISOLanguageName;
            var path = Path.Combine(folderPath, language);
            if (!Directory.Exists(path))
                Directory.CreateDirectory(path);

            return Path.Combine(path, TestContext.TestName + ".log");
        }

        private void WriteEntryToFile(string folderPath, AuditLogEntry entry)
        {
            var filePath = GetLogFilePath(folderPath);
            using (var fs = File.Open(filePath, FileMode.Append))
            {
                using (var sw = new StreamWriter(fs))
                {
                    sw.WriteLine(AuditLogEntryToString(entry));
                }
            }
        }

        private string AuditLogEntryToString(AuditLogEntry entry)
        {
            var result = string.Format("Undo Redo : {0}\r\n", entry.UndoRedo);
            result += string.Format("Summary   : {0}\r\n", entry.Summary);
            result += "All Info  :\r\n";

            foreach (var allInfoItem in entry.AllInfo)
                result += allInfoItem + "\r\n";

            if (entry.ExtraInfo != null)
                result += string.Format("Extra Info: {0}\r\n", LogMessage.ParseLogString(entry.ExtraInfo, LogLevel.all_info, entry.DocumentType));

            return result;
        }

        private void WaitForSkyline()
        {
            try
            {
                int waitCycles = GetWaitCycles();
                for (int i = 0; i < waitCycles; i++)
                {
                    if (Program.MainWindow != null && Program.MainWindow.IsHandleCreated)
                        break;
                    if (ShowStartPage && null != FindOpenForm<StartPage>()) {
                        break;
                    }
                    Thread.Sleep(SLEEP_INTERVAL);
                }
                if (!ShowStartPage) 
                {
                    Assert.IsTrue(Program.MainWindow != null && Program.MainWindow.IsHandleCreated,
                    @"Timeout {0} seconds exceeded in WaitForSkyline", waitCycles * SLEEP_INTERVAL / 1000);
                }
                Settings.Default.Reset();
                Settings.Default.ImportResultsAutoCloseWindow = true;
                Settings.Default.ImportResultsSimultaneousFiles = (int)MultiFileLoader.ImportResultsSimultaneousFileOptions.many;    // use maximum threads for multiple file import
                BeginAuditLogging();
                RunTest();
                EndAuditLogging();
            }
            catch (Exception x)
            {
                // Save exception for reporting from main thread.
                Program.AddTestException(x);
            }

            Settings.Default.Reset();
            EndTest();
        }

        private void RunTest()
        {
            if (null != SkylineWindow)
            {
                // Clean-up before running the test
                RunUI(() => SkylineWindow.UseKeysOverride = true);

                // Make sure the background proteome and sequence tree protein metadata loaders don't hit the web (unless they are meant to)
                bool allowInternetAccess = AllowInternetAccess; // Local copy for easy change in debugger when needed
                if (!allowInternetAccess)
                {
                    var protdbLoader = SkylineWindow.BackgroundProteomeManager;
                    protdbLoader.FastaImporter =
                        new WebEnabledFastaImporter(new WebEnabledFastaImporter.FakeWebSearchProvider());
                    var treeLoader = SkylineWindow.ProteinMetadataManager;
                    treeLoader.FastaImporter =
                        new WebEnabledFastaImporter(new WebEnabledFastaImporter.FakeWebSearchProvider());
                }
            }

            // Use internal clipboard for testing so that we don't collide with other processes
            // using the clipboard during a test run.
            ClipboardEx.UseInternalClipboard();
            ClipboardEx.Clear();

            var doClipboardCheck = TestContext.Properties.Contains(@"ClipboardCheck");
            string clipboardCheckText = doClipboardCheck ? (string)TestContext.Properties[@"ClipboardCheck"] : String.Empty;
            if (doClipboardCheck)
            {
                RunUI(() => Clipboard.SetText(clipboardCheckText));
            }

            DoTest();
            if (null != SkylineWindow)
            {
                AssertEx.ValidatesAgainstSchema(SkylineWindow.Document);
            }

            if (doClipboardCheck)
            {
                RunUI(() => Assert.AreEqual(clipboardCheckText, Clipboard.GetText()));
            }
        }

        private void EndTest()
        {
            var skylineWindow = Program.MainWindow;
            if (skylineWindow == null || skylineWindow.IsDisposed || !IsFormOpen(skylineWindow))
            {
                if (Program.StartWindow != null)
                {
                    CloseOpenForms(typeof(StartPage));
                    _testCompleted = true;
                    RunUI(Program.StartWindow.Close);
                }

                return;
            }

            try
            {
                // Release all resources by setting the document to something that
                // holds no file handles.
                var docNew = new SrmDocument(SrmSettingsList.GetDefault());
                RunUI(() => SkylineWindow.SwitchDocument(docNew, null));

                WaitForCondition(1000, () => !FileStreamManager.Default.HasPooledStreams, string.Empty, false);
                if (FileStreamManager.Default.HasPooledStreams)
                {
                    // Just write to console to provide more information. This should cause a failure
                    // trying to remove the test directory, which will provide a path to the problem file
                    Console.WriteLine(TextUtil.LineSeparate("Streams left open:", string.Empty,
                        FileStreamManager.Default.ReportPooledStreams()));
                }

                WaitForGraphs(false);
                // Wait for any background loaders to notice the change and stop what they're doing
                WaitForBackgroundLoaders();
                // Restore minimal View to close dock windows.
                RestoreMinimalView();

                if (Program.TestExceptions.Count == 0)
                {
                    // Long wait for library build notifications
                    RunUI(() => SkylineWindow.RemoveLibraryBuildNotification());
                    WaitForConditionUI(() => !OpenForms.Any(f => f is BuildLibraryNotification));
                    // Short wait for anything else
                    WaitForConditionUI(5000, () => OpenForms.Count() == 1);
                }
            }
            catch (Exception x)
            {
                // An exception occurred outside RunTest
                Program.AddTestException(x);
            }

            CloseOpenForms(typeof(SkylineWindow));

            _testCompleted = true;

            try
            {
                // Clear the clipboard to avoid the appearance of a memory leak.
                ClipboardEx.Release();
                // Occasionally this causes an InvalidOperationException during stress testing.
                RunUI(SkylineWindow.Close);
            }
// ReSharper disable EmptyGeneralCatchClause
            catch (System.ComponentModel.InvalidAsynchronousStateException)
            {
                // This gets thrown a lot during nightly tests under Windows 10
            }
            catch (InvalidOperationException)
// ReSharper restore EmptyGeneralCatchClause
            {
            }
        }

        private void CloseOpenForms(Type exceptType)
        {
            // Actually throwing an exception can cause an infinite loop in MSTest
            var openForms = OpenForms.Where(form => form.GetType() != exceptType).ToList();
            Program.TestExceptions.AddRange(
                from form in openForms
                select new AssertFailedException(
                    String.Format(@"Form of type {0} left open at end of test", form.GetType())));
            while (openForms.Count > 0)
                CloseOpenForm(openForms.First(), openForms);
        }

        private void CloseOpenForm(Form formToClose, List<Form> openForms)
        {
            openForms.Remove(formToClose);
            // Close any owned forms, since they may be pushing message loops that would keep this form
            // from closing.
            foreach (var ownedForm in formToClose.OwnedForms)
            {
                CloseOpenForm(ownedForm, openForms);
            }

            var messageDlg = formToClose as AlertDlg;
            // ReSharper disable LocalizableElement
            if (messageDlg == null)
                Console.WriteLine("\n\nClosing open form of type {0}\n", formToClose.GetType()); // Not L10N
            else
                Console.WriteLine("\n\nClosing open MessageDlg: {0}\n", TextUtil.LineSeparate(messageDlg.Message, messageDlg.DetailMessage)); // Not L10N
            // ReSharper restore LocalizableElement

            RunUI(() =>
            {
                try
                {
                    formToClose.Close();
                }
                catch
                {
                    // Ignore exceptions
                }
            });
        }


        /// <summary>
        /// Restore minimal view layout in order to close extra windows. 
        /// </summary>
        private void RestoreMinimalView()
        {
            var assembly = Assembly.GetAssembly(typeof(AbstractFunctionalTest));
            var layoutStream = assembly.GetManifestResourceStream(
                typeof(AbstractFunctionalTest).Namespace + ".minimal.sky.view"); // Not L10N
            Assert.IsNotNull(layoutStream);
            RunUI(() => SkylineWindow.LoadLayout(layoutStream));
            WaitForConditionUI(WAIT_TIME, () => true, null, true, false);
        }

        public void RestoreViewOnScreen(int pageNum)
        {
            var viewsDir = TestFilesDirs.First(dir => dir.FullPath.EndsWith("Views"));
            RestoreViewOnScreen(viewsDir.GetTestPath(string.Format(@"p{0:0#}.view", pageNum)));
        }

        public void RestoreViewOnScreen(string viewFilePath)
        {
            if (!Program.SkylineOffscreen)
            {
                RunUI(() =>
                {
                    using (var fileStream = new FileStream(viewFilePath, FileMode.Open))
                    {
                        SkylineWindow.LoadLayout(fileStream);
                    }
                });
            }
        }

        protected abstract void DoTest();

        public void FindNode(string searchText)
        {
            RunDlg<FindNodeDlg>(SkylineWindow.ShowFindNodeDlg, findPeptideDlg =>
            {
                findPeptideDlg.FindOptions = new FindOptions().ChangeText(searchText).ChangeForward(true);
                findPeptideDlg.FindNext();
                findPeptideDlg.Close();
            });
        }

        public static void RemovePeptide(string peptideSequence, bool isDecoy = false)
        {
            RemovePeptide(new Target(peptideSequence), isDecoy);
        }

        public static void RemoveTargetByDisplayName(string targetName)
        {
            var docStart = SkylineWindow.Document;
            var nodePeptide = docStart.Molecules.FirstOrDefault(nodePep =>
                Equals(targetName, nodePep.Peptide.Target.DisplayName));

            Assert.IsNotNull(nodePeptide);
            RemovePeptide(nodePeptide.Target);
        }

        public static void RemovePeptide(Target peptideSequence, bool isDecoy = false)
        {
            var docStart = SkylineWindow.Document;
            var nodePeptide = docStart.Molecules.FirstOrDefault(nodePep =>
                Equals(peptideSequence, nodePep.Peptide.Target) &&
                isDecoy == nodePep.IsDecoy);

            Assert.IsNotNull(nodePeptide);

            RunDlg<FindNodeDlg>(SkylineWindow.ShowFindNodeDlg, findPeptideDlg =>
            {
                findPeptideDlg.SearchString = peptideSequence.DisplayName;
                findPeptideDlg.FindNext();
                while (!SkylineWindow.SequenceTree.SelectedDocNodes.Contains(nodePeptide))
                    findPeptideDlg.FindNext();
                findPeptideDlg.Close();
            });

            RunUI(SkylineWindow.EditDelete);

            Assert.IsTrue(WaitForCondition(() => !SkylineWindow.Document.Peptides.Any(nodePep =>
                Equals(peptideSequence, nodePep.Peptide.Target) &&
                isDecoy == nodePep.IsDecoy)));
            if (nodePeptide == null)
                Assert.Fail(); // Resharper
            AssertEx.IsDocumentState(SkylineWindow.Document, null,
                                     docStart.MoleculeGroupCount,
                                     docStart.MoleculeCount - 1,
                                     docStart.MoleculeTransitionGroupCount - nodePeptide.TransitionGroupCount,
                                     docStart.MoleculeTransitionCount - nodePeptide.TransitionCount);
        }

        public static SrmDocument WaitForProteinMetadataBackgroundLoaderCompletedUI(int millis = WAIT_TIME)
        {
            // In a functional test we expect the protein metadata search to at least pretend to have gone to the web
            WaitForCondition(millis, () => ProteinMetadataManager.IsLoadedDocument(SkylineWindow.Document)); // Make sure doc is stable
            WaitForConditionUI(millis, () => ProteinMetadataManager.IsLoadedDocument(SkylineWindow.DocumentUI)); // Then make sure UI ref is current
            return SkylineWindow.Document;
        }

        public static SrmDocument WaitForProteinMetadataBackgroundLoaderCompleted(int millis = WAIT_TIME)
        {
            // In a functional test we expect the protein metadata search to at least pretend to have gone to the web
            WaitForCondition(millis, () => ProteinMetadataManager.IsLoadedDocument(SkylineWindow.Document));
            return SkylineWindow.Document;
        }

        public static void WaitForBackgroundProteomeLoaderCompleted()
        {
            WaitForCondition(() => BackgroundProteomeManager.DocumentHasLoadedBackgroundProteomeOrNone(SkylineWindow.Document, true)); 
        }

        #region Modification helpers

        public static PeptideSettingsUI ShowPeptideSettings()
        {
            return ShowDialog<PeptideSettingsUI>(SkylineWindow.ShowPeptideSettingsUI);
        }

        public static EditListDlg<SettingsListBase<StaticMod>, StaticMod> ShowEditStaticModsDlg(PeptideSettingsUI peptideSettingsUI)
        {
            return ShowDialog<EditListDlg<SettingsListBase<StaticMod>, StaticMod>>(peptideSettingsUI.EditStaticMods);
        }

        public static EditListDlg<SettingsListBase<StaticMod>, StaticMod> ShowEditHeavyModsDlg(PeptideSettingsUI peptideSettingsUI)
        {
            return ShowDialog<EditListDlg<SettingsListBase<StaticMod>, StaticMod>>(peptideSettingsUI.EditHeavyMods);
        }

        public static EditStaticModDlg ShowAddModDlg(EditListDlg<SettingsListBase<StaticMod>, StaticMod> editModsDlg)
        {
            return ShowDialog<EditStaticModDlg>(editModsDlg.AddItem);
        }

        public void AddStaticMod(StaticMod mod, PeptideSettingsUI peptideSettingsUI, string pauseText = null, int? pausePage = null)
        {
            var editStaticModsDlg = ShowEditStaticModsDlg(peptideSettingsUI);
            RunUI(editStaticModsDlg.SelectLastItem);
            AddMod(mod, editStaticModsDlg, pauseText, pausePage, typeof(EditStaticModDlg.StructuralModView));
        }

        public void AddHeavyMod(StaticMod mod, PeptideSettingsUI peptideSettingsUI, string pauseText = null, int? pausePage = null)
        {
            var editStaticModsDlg = ShowEditHeavyModsDlg(peptideSettingsUI);
            RunUI(editStaticModsDlg.SelectLastItem);
            AddMod(mod, editStaticModsDlg, pauseText, pausePage, typeof(EditStaticModDlg.IsotopeModView));
        }

        private void AddMod(StaticMod mod,
                            EditListDlg<SettingsListBase<StaticMod>, StaticMod> editModsDlg,
                            string pauseText,
                            int? pausePage,
                            Type viewType)
        {
            var addStaticModDlg = ShowAddModDlg(editModsDlg);
            RunUI(() => addStaticModDlg.Modification = mod);

            if (pauseText != null || pausePage.HasValue)
                PauseForScreenShot(pauseText, pausePage, viewType);

            OkDialog(addStaticModDlg, addStaticModDlg.OkDialog);
            OkDialog(editModsDlg, editModsDlg.OkDialog);
        }

        public static void AddStaticMod(string uniModName, bool isVariable, PeptideSettingsUI peptideSettingsUI)
        {
            var editStaticModsDlg = ShowEditStaticModsDlg(peptideSettingsUI);
            RunUI(editStaticModsDlg.SelectLastItem);
            AddMod(uniModName, isVariable, editStaticModsDlg);
        }

        public static void AddHeavyMod(string uniModName, PeptideSettingsUI peptideSettingsUI)
        {
            var editStaticModsDlg = ShowEditHeavyModsDlg(peptideSettingsUI);
            RunUI(editStaticModsDlg.SelectLastItem);
            AddMod(uniModName, false, editStaticModsDlg);
        }

        private static void AddMod(string uniModName, bool isVariable, EditListDlg<SettingsListBase<StaticMod>, StaticMod> editModsDlg)
        {
            var addStaticModDlg = ShowAddModDlg(editModsDlg);
            RunUI(() =>
            {
                addStaticModDlg.SetModification(uniModName, isVariable);
                addStaticModDlg.OkDialog();
            });
            WaitForClosedForm(addStaticModDlg);

            RunUI(editModsDlg.OkDialog);
            WaitForClosedForm(editModsDlg);
        }

        public static void SetStaticModifications(Func<IList<string>, IList<string>> changeMods)
        {
            RunDlg<PeptideSettingsUI>(SkylineWindow.ShowPeptideSettingsUI, dlg =>
            {
                dlg.PickedStaticMods = changeMods(dlg.PickedStaticMods).ToArray();
                dlg.OkDialog();
            });
        }

        #endregion

        #region Results helpers

        public void ImportResultsFile(string fileName, int waitForLoadSeconds = 420, string expectedErrorMessage = null,
            LockMassParameters lockMassParameters = null)
        {
            var docBefore = SkylineWindow.Document;
            var importResultsDlg = ShowDialog<ImportResultsDlg>(SkylineWindow.ImportResults);
            RunDlg<OpenDataSourceDialog>(() => importResultsDlg.NamedPathSets = importResultsDlg.GetDataSourcePathsFile(null),
               openDataSourceDialog =>
               {
                   openDataSourceDialog.SelectFile(fileName);
                   openDataSourceDialog.Open();
               });
            WaitForConditionUI(() => importResultsDlg.NamedPathSets != null);
            if (lockMassParameters == null)
            {
                OkDialog(importResultsDlg, importResultsDlg.OkDialog);
            }
            else
            {
                RunDlg<ImportResultsLockMassDlg>(importResultsDlg.OkDialog, dlg =>
                {
                    dlg.LockmassPositive = lockMassParameters.LockmassPositive ?? 0;
                    dlg.LockmassNegative = lockMassParameters.LockmassNegative ?? 0;
                    dlg.LockmassTolerance = lockMassParameters.LockmassTolerance ?? 0;
                    dlg.OkDialog();
                });
            }
            if (expectedErrorMessage != null)
            {
                var dlg = WaitForOpenForm<MessageDlg>();
                Assert.IsTrue(dlg.DetailMessage.Contains(expectedErrorMessage));
                dlg.CancelDialog();
            }
            else
            {
                WaitForDocumentChangeLoaded(docBefore, waitForLoadSeconds*1000);
                WaitForClosedAllChromatogramsGraph();
            }
        }

        public void ImportResultsReplicatesCE(string replicatesDirName, int waitForLoadSeconds = 420)
        {

            RunDlg<ImportResultsDlg>(SkylineWindow.ImportResults, importResultsDlg =>
            {
                importResultsDlg.RadioAddNewChecked = true;
                importResultsDlg.OptimizationName = ExportOptimize.CE;
                importResultsDlg.NamedPathSets = DataSourceUtil.GetDataSourcesInSubdirs(replicatesDirName).ToArray();
                string prefix = importResultsDlg.NamedPathSets.Select(ns => ns.Key).GetCommonPrefix();
                string suffix = importResultsDlg.NamedPathSets.Select(ns => ns.Key).GetCommonSuffix();
                // Rename all the replicates to remove the specified prefix and/or suffix, so those dialogs don't pop up.
                for (int i = 0; i < importResultsDlg.NamedPathSets.Length; i++)
                {
                    var namedSet = importResultsDlg.NamedPathSets[i];
                    importResultsDlg.NamedPathSets[i] = new KeyValuePair<string, MsDataFileUri[]>(
                        namedSet.Key.Substring(prefix.Length, namedSet.Key.Length - (prefix.Length+suffix.Length)), namedSet.Value);
                }
                importResultsDlg.OkDialog();
            });

            WaitForCondition(waitForLoadSeconds * 1000,
                () => SkylineWindow.Document.Settings.HasResults && SkylineWindow.Document.Settings.MeasuredResults.IsLoaded);
        }

        public void ImportResultsFiles(IEnumerable<MsDataFileUri> fileNames, int waitForLoadSeconds = 420)
        {
            var importResultsDlg = ShowDialog<ImportResultsDlg>(SkylineWindow.ImportResults);
            RunUI(() => importResultsDlg.NamedPathSets = importResultsDlg.GetDataSourcePathsFileReplicates(fileNames));

            string prefix = fileNames.Select(f => f.GetFileName()).GetCommonPrefix();
            if (prefix.Length < ImportResultsDlg.MIN_COMMON_PREFIX_LENGTH)
            {
                OkDialog(importResultsDlg, importResultsDlg.OkDialog);
            }
            else
            {
                ImportResultsNameDlg importResultsNameDlg = ShowDialog<ImportResultsNameDlg>(importResultsDlg.OkDialog);
                OkDialog(importResultsNameDlg, importResultsNameDlg.OkDialog);
            }
            WaitForCondition(waitForLoadSeconds * 1000,
                () => SkylineWindow.Document.Settings.HasResults && SkylineWindow.Document.Settings.MeasuredResults.IsLoaded);
        }

        /// <summary>
        /// Imports results in a directory with an extension and potentially a filter.
        /// </summary>
        /// <param name="dirPath">The directory path in which the data files are found</param>
        /// <param name="ext">The extension of the data files (e.g. raw, wiff, mzML, ...)</param>
        /// <param name="filter">A filter string the files must contain or null for no extra filtering</param>
        /// <param name="removePrefix">True to remove a shared prefix for the files</param>
        public void ImportResultsFiles(string dirPath, string ext, string filter, bool? removePrefix)
        {
            var doc = SkylineWindow.Document;
            var importResultsDlg = ShowDialog<ImportResultsDlg>(SkylineWindow.ImportResults);
            var openDataSourceDialog = ShowDialog<OpenDataSourceDialog>(() =>
                importResultsDlg.NamedPathSets = importResultsDlg.GetDataSourcePathsFile(null));
            RunUI(() =>
            {
                openDataSourceDialog.CurrentDirectory = new MsDataFilePath(dirPath);
                openDataSourceDialog.SelectAllFileType(ext, path => filter == null || path.Contains(filter));
                openDataSourceDialog.Open();
            });
            WaitForConditionUI(() => importResultsDlg.NamedPathSets != null);

            if (!removePrefix.HasValue)
                OkDialog(importResultsDlg, importResultsDlg.OkDialog);
            else
            {
                var importResultsNameDlg = ShowDialog<ImportResultsNameDlg>(importResultsDlg.OkDialog);
                PauseForScreenShot("Import Results");

                if (removePrefix.Value)
                    OkDialog(importResultsNameDlg, importResultsNameDlg.YesDialog);
                else
                    OkDialog(importResultsNameDlg, importResultsNameDlg.NoDialog);
            }
            WaitForDocumentChange(doc);
        }

        #endregion

        #region Spectral library test helpers

        public static IList<DbRefSpectra> GetRefSpectra(string filename)
        {
            using (var connection = new SQLiteConnection(string.Format("Data Source='{0}';Version=3", filename)))
            {
                connection.Open();
                return GetRefSpectra(connection);
            }
        }

        private static double? ParseNullable(SQLiteDataReader reader, int ordinal)
        {
            if (ordinal < 0)
                return null;
            var str = reader[ordinal].ToString();
            if (string.IsNullOrEmpty(str))
                return null;
            return double.Parse(str);
        }

        public static IList<DbRefSpectra> GetRefSpectra(SQLiteConnection connection)
        {
            var list = new List<DbRefSpectra>();
            var hasAnnotations = SqliteOperations.TableExists(connection, @"RefSpectraPeakAnnotations");
            using (var select = new SQLiteCommand(connection) { CommandText = "SELECT * FROM RefSpectra" })
            using (var reader = @select.ExecuteReader())
            {
                var iAdduct = reader.GetOrdinal("precursorAdduct");
                var iIonMobility = reader.GetOrdinal("ionMobility");
                var iCCS = reader.GetOrdinal("collisionalCrossSectionSqA");
                var noMoleculeDetails = reader.GetOrdinal("moleculeName") < 0; // Also a cue for presence of chemicalFormula, inchiKey, and otherKeys
                while (reader.Read())
                {
                    var refSpectrum = new DbRefSpectra
                    {
                        PeptideSeq = reader["peptideSeq"].ToString(),
                        PeptideModSeq = reader["peptideModSeq"].ToString(),
                        PrecursorCharge = int.Parse(reader["precursorCharge"].ToString()),
                        PrecursorAdduct = iAdduct < 0 ? string.Empty : reader[iAdduct].ToString(),
                        PrecursorMZ = double.Parse(reader["precursorMZ"].ToString()),
                        RetentionTime = double.Parse(reader["retentionTime"].ToString()),
                        IonMobility = ParseNullable(reader, iIonMobility),
                        CollisionalCrossSectionSqA = ParseNullable(reader, iCCS),
                        MoleculeName = noMoleculeDetails ? string.Empty : reader["moleculeName"].ToString(),
                        ChemicalFormula = noMoleculeDetails ? string.Empty : reader["chemicalFormula"].ToString(),
                        InChiKey = noMoleculeDetails ? string.Empty : reader["inchiKey"].ToString(),
                        OtherKeys = noMoleculeDetails ? string.Empty : reader["otherKeys"].ToString(),
                        NumPeaks = ushort.Parse(reader["numPeaks"].ToString())
                    };
                    if (hasAnnotations)
                    {
                        var id = int.Parse(reader["id"].ToString());
                        var annotations = GetRefSpectraPeakAnnotations(connection, refSpectrum, id);
                        refSpectrum.PeakAnnotations = annotations;
                    }
                    list.Add(refSpectrum);
                }

                return list;
            }
        }

        private static IList<DbRefSpectraPeakAnnotations> GetRefSpectraPeakAnnotations(SQLiteConnection connection, DbRefSpectra refSpectrum, int refSpectraId)
        {
            var list = new List<DbRefSpectraPeakAnnotations>();
            using (var select = new SQLiteCommand(connection) { CommandText = "SELECT * FROM RefSpectraPeakAnnotations WHERE RefSpectraId = " + refSpectraId })
            using (var reader = @select.ExecuteReader())
            {
                while (reader.Read())
                {
                    list.Add(new DbRefSpectraPeakAnnotations
                    {

                        RefSpectra = refSpectrum,
                        Id = int.Parse(reader["id"].ToString()),
                        PeakIndex = int.Parse(reader["peakIndex"].ToString()),
                        Charge = int.Parse(reader["charge"].ToString()),
                        Adduct = reader["adduct"].ToString(),
                        mzTheoretical = double.Parse(reader["mzTheoretical"].ToString()),
                        mzObserved = double.Parse(reader["mzObserved"].ToString()),
                        Name = reader["name"].ToString(),
                        Formula = reader["formula"].ToString(),
                        InchiKey = reader["inchiKey"].ToString(),
                        OtherKeys = reader["otherKeys"].ToString(),
                        Comment = reader["comment"].ToString(),
                    });
                }
                return list;
            }
        }

        public static void CheckRefSpectra(IList<DbRefSpectra> spectra, string peptideSeq, string peptideModSeq, int precursorCharge, double precursorMz, ushort numPeaks, double rT, IonMobilityAndCCS im = null)
        {
            for (var i = 0; i < spectra.Count; i++)
            {
                var spectrum = spectra[i];
                if (spectrum.PeptideSeq.Equals(peptideSeq) &&
                    spectrum.PeptideModSeq.Equals(peptideModSeq) &&
                    spectrum.PrecursorCharge.Equals(precursorCharge) &&
                    Math.Abs((spectrum.RetentionTime ?? 0) - rT) < 0.001 &&
                    Math.Abs(spectrum.PrecursorMZ - precursorMz) < 0.001 &&
                    spectrum.NumPeaks.Equals(numPeaks))
                {
                    spectra.RemoveAt(i);
                    return;
                }
            }
            Assert.Fail("{0} [{1}], precursor charge {2}, precursor m/z {3}, RT {4} with {5} peaks not found", peptideSeq, peptideModSeq, precursorCharge, precursorMz, rT, numPeaks);
        }

        #endregion
    }
}
<|MERGE_RESOLUTION|>--- conflicted
+++ resolved
@@ -1062,16 +1062,6 @@
             {
                 if (screenshotForm == null)
                 {
-<<<<<<< HEAD
-                    screenshotForm = SkylineWindow;
-                    if (formType != null)
-                        screenshotForm = TryWaitForOpenForm(formType);
-                    else if (SkylineWindow.DockPanel.FloatingWindows.Count > 0)
-                    {
-                        screenshotForm = SkylineWindow.DockPanel.FloatingWindows[0];
-                    }
-                    RunUI(() => screenshotForm.Update());
-=======
                     if (formType != null)
                     {
                         screenshotForm = TryWaitForOpenForm(formType) ?? SkylineWindow;
@@ -1079,7 +1069,6 @@
                     else
                         screenshotForm = SkylineWindow;
                     RunUI(() => screenshotForm?.Update());
->>>>>>> dba4071f
                 }
 
                 Thread.Sleep(300);
@@ -2050,4 +2039,4 @@
 
         #endregion
     }
-}
+}