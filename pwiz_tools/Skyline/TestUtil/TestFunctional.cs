﻿/*
 * Original author: Brendan MacLean <brendanx .at. u.washington.edu>,
 *                  MacCoss Lab, Department of Genome Sciences, UW
 *
 * Copyright 2009 University of Washington - Seattle, WA
 * 
 * Licensed under the Apache License, Version 2.0 (the "License");
 * you may not use this file except in compliance with the License.
 * You may obtain a copy of the License at
 *
 *     http://www.apache.org/licenses/LICENSE-2.0
 *
 * Unless required by applicable law or agreed to in writing, software
 * distributed under the License is distributed on an "AS IS" BASIS,
 * WITHOUT WARRANTIES OR CONDITIONS OF ANY KIND, either express or implied.
 * See the License for the specific language governing permissions and
 * limitations under the License.
 */
using System;
using System.Collections.Generic;
using System.Data;
using System.Data.SQLite;
using System.Drawing;
using System.Globalization;
using System.IO;
using System.Linq;
using System.Reflection;
using System.Runtime.InteropServices;
using System.Text;
using System.Threading;
using System.Windows.Forms;
using Excel;
using JetBrains.Annotations;
// using Microsoft.Diagnostics.Runtime; only needed for stack dump logic, which is currently disabled
using Microsoft.VisualStudio.TestTools.UnitTesting;
using pwiz.Common.Controls;
using pwiz.Common.Database;
using pwiz.Common.DataBinding;
using pwiz.Common.SystemUtil;
using pwiz.ProteomeDatabase.Fasta;
using pwiz.ProteowizardWrapper;
using pwiz.Skyline;
using pwiz.Skyline.Alerts;
using pwiz.Skyline.Controls;
using pwiz.Skyline.Controls.Databinding;
using pwiz.Skyline.Controls.Graphs;
using pwiz.Skyline.Controls.SeqNode;
using pwiz.Skyline.Controls.Startup;
using pwiz.Skyline.EditUI;
using pwiz.Skyline.FileUI;
using pwiz.Skyline.Model;
using pwiz.Skyline.Model.AuditLog;
using pwiz.Skyline.Model.DocSettings;
using pwiz.Skyline.Model.DocSettings.AbsoluteQuantification;
using pwiz.Skyline.Model.Find;
using pwiz.Skyline.Model.Lib.BlibData;
using pwiz.Skyline.Model.Proteome;
using pwiz.Skyline.Model.Results;
using pwiz.Skyline.Model.Results.Scoring;
using pwiz.Skyline.Properties;
using pwiz.Skyline.SettingsUI;
using pwiz.Skyline.Util;
using pwiz.Skyline.Util.Extensions;
using TestRunnerLib;

namespace pwiz.SkylineTestUtil
{
    /// <summary>
    /// Test method attribute which hides the test from SkylineTester.
    /// </summary>
    [AttributeUsage(AttributeTargets.Method, AllowMultiple = false)]
    public sealed class NoLocalizationAttribute : Attribute
    {
    }

    [AttributeUsage(AttributeTargets.Method)]
    public sealed class MinidumpLeakThresholdAttribute : Attribute
    {
        public MinidumpLeakThresholdAttribute(int thresholdMB)
        {
            ThresholdMB = thresholdMB;
        }

        public int ThresholdMB { get; private set; }
    }

    /// <summary>
    /// All Skyline functional tests MUST derive from this base class.
    /// Perf tests (long running, huge-data-downloading) should be declared
    /// in the TestPerf namespace, where they receive special handling so as
    /// to not disturb the normal, frequent use of the main body of tests.
    /// </summary>
    public abstract class AbstractFunctionalTest : AbstractUnitTestEx
    {
        private const int SLEEP_INTERVAL = 100;
        public const int WAIT_TIME = 3 * 60 * 1000;    // 3 minutes (was 1 minute, but in code coverage testing that may be too impatient)

        static AbstractFunctionalTest()
        {
            IsCheckLiveReportsCompatibility = false;
        }

        private bool _testCompleted;
        private ScreenshotManager _shotManager;

        protected ScreenshotManager ScreenshotManager
        {
            get { return _shotManager; }
        }

        public static SkylineWindow SkylineWindow { get { return Program.MainWindow; } }

        private bool _forceMzml;

        protected bool ForceMzml
        {
<<<<<<< HEAD
            get { return _forceMzml; }
            set { _forceMzml = value && !IsPauseForScreenShots; }    // Don't force mzML during screenshots
=======
            get { return _forcMzml; }
            set { _forcMzml = value && !IsPauseForScreenShots && !IsPauseForCoverShot; }    // Don't force mzML during screenshots
>>>>>>> 9d95f5e7
        }

        protected static bool LaunchDebuggerOnWaitForConditionTimeout { get; set; } // Use with caution - this will prevent scheduled tests from completing, so we can investigate a problem

        protected virtual bool UseRawFiles
        {
            get
            {
                return !ForceMzml &&
                    ExtensionTestContext.CanImportThermoRaw &&
                    ExtensionTestContext.CanImportAgilentRaw &&
                    ExtensionTestContext.CanImportAbWiff &&
                    ExtensionTestContext.CanImportWatersRaw;
            }
        }

        protected string ExtThermoRaw
        {
            get { return UseRawFiles ? ExtensionTestContext.ExtThermoRaw : ExtensionTestContext.ExtMzml; }
        }

        protected string ExtAbWiff
        {
            get { return UseRawFiles ? ExtensionTestContext.ExtAbWiff : ExtensionTestContext.ExtMzml; }
        }

        protected string ExtAgilentRaw
        {
            get { return UseRawFiles ? ExtensionTestContext.ExtAgilentRaw : ExtensionTestContext.ExtMzml; }
        }

        protected string ExtWatersRaw
        {
            get { return UseRawFiles ? ExtensionTestContext.ExtWatersRaw : ExtensionTestContext.ExtMzml; }
        }

        protected void RunWithOldReports(Action test)
        {
            TestContext.Properties["LiveReports"] = false.ToString();
            test();
        }

        /// <summary>
        /// For use when <see cref="ShowStartPage"/> is true to initiate audit logging when
        /// Skyline is first shown.
        /// </summary>
        protected void ShowSkyline(Action act)
        {
            ShowDialog<SkylineWindow>(act);
            SkylineWindow.DocumentChangedEvent += OnDocumentChangedLogging;
        }

        protected static TDlg ShowDialog<TDlg>(Action act, int millis = -1) where TDlg : Form
        {
            var existingDialog = FindOpenForm<TDlg>();
            if (existingDialog != null)
            {
                var messageDlg = existingDialog as MessageDlg;
                if (messageDlg == null)
                    AssertEx.IsNull(existingDialog, typeof(TDlg) + " is already open");
                else
                    Assert.Fail(typeof(TDlg) + " is already open with the message: " + messageDlg.Message);
            }

            SkylineBeginInvoke(act);
            TDlg dlg;
            if (millis == -1)
                dlg = WaitForOpenForm<TDlg>();
            else
                dlg = WaitForOpenForm<TDlg>(millis);
            Assert.IsNotNull(dlg);

            // Making sure if the form has a visible icon it's Skyline release icon, not daily one.
            if (IsPauseForScreenShots && dlg.ShowIcon)
            {
                if (ReferenceEquals(dlg, SkylineWindow) || dlg.Icon.Handle != SkylineWindow.Icon.Handle)
                    RunUI(() => dlg.Icon = Resources.Skyline_Release1);
            }
            return dlg;
        }

        protected static void RunUI([InstantHandle] Action act)
        {
            SkylineInvoke(() =>
            {
                try
                {
                    act();
                }
                catch (Exception e)
                {
                    Assert.Fail(e.ToString());
                }
            });
        }

        protected virtual bool ShowStartPage {get { return false; }}
        protected virtual List<string> SetMru { get { return new List<string>(); } }

        private static void SkylineInvoke(Action act)
        {
            if (null != SkylineWindow)
            {
                SkylineWindow.Invoke(act);
            }
            else
            {
                FindOpenForm<StartPage>().Invoke(act);
            }
        }

        private static void SkylineBeginInvoke(Action act)
        {
            if (null != SkylineWindow)
            {
                SkylineWindow.BeginInvoke(act);
            }
            else
            {
                FindOpenForm<StartPage>().BeginInvoke(act);
            }
        }

        protected static void RunDlg<TDlg>(Action show, [InstantHandle] Action<TDlg> act = null, bool pause = false) where TDlg : Form
        {
            RunDlg(show, false, act, pause);
        }

        protected static void RunDlg<TDlg>(Action show, bool waitForDocument, Action<TDlg> act = null, bool pause = false) where TDlg : Form
        {
            var doc = SkylineWindow.Document;
            TDlg dlg = ShowDialog<TDlg>(show);
            if (pause)
                PauseTest();
            RunUI(() =>
            {
                if (act != null)
                    act(dlg);
                else
                    dlg.CancelButton.PerformClick();
            });
            WaitForClosedForm(dlg);
            if (waitForDocument)
                WaitForDocumentChange(doc);
        }

        protected static void SelectNode(SrmDocument.Level level, int iNode)
        {
            var pathSelect = SkylineWindow.Document.GetPathTo((int)level, iNode);
            RunUI(() => SkylineWindow.SequenceTree.SelectedPath = pathSelect);
        }

        protected static void ActivateReplicate(string name)
        {
            RunUI(() => SkylineWindow.ActivateReplicate(name));
        }

        protected void ChangePeakBounds(string chromName,
            double startDisplayTime,
            double endDisplayTime)
        {
            Assert.IsTrue(startDisplayTime < endDisplayTime,
                string.Format("Start time {0} must be less than end time {1}.", startDisplayTime, endDisplayTime));

            ActivateReplicate(chromName);

            WaitForGraphs();

            RunUIWithDocumentWait(() => // adjust integration
            {
                var graphChrom = SkylineWindow.GetGraphChrom(chromName);

                var nodeGroupTree = SkylineWindow.SequenceTree.GetNodeOfType<TransitionGroupTreeNode>();
                IdentityPath pathGroup;
                if (nodeGroupTree != null)
                    pathGroup = nodeGroupTree.Path;
                else
                {
                    var nodePepTree = SkylineWindow.SequenceTree.GetNodeOfType<PeptideTreeNode>();
                    pathGroup = new IdentityPath(nodePepTree.Path, nodePepTree.ChildDocNodes[0].Id);
                }
                var listChanges = new List<ChangedPeakBoundsEventArgs>
                {
                    new ChangedPeakBoundsEventArgs(pathGroup,
                        null,
                        graphChrom.NameSet,
                        graphChrom.ChromGroupInfos[0].FilePath,
                        graphChrom.GraphItems.First().GetValidPeakBoundaryTime(startDisplayTime),
                        graphChrom.GraphItems.First().GetValidPeakBoundaryTime(endDisplayTime),
                        PeakIdentification.ALIGNED,
                        PeakBoundsChangeType.both)
                };
                graphChrom.SimulateChangedPeakBounds(listChanges);
            });
            WaitForGraphs();
        }

        private void RunUIWithDocumentWait(Action act)
        {
            var doc = SkylineWindow.Document;
            RunUI(act);
            WaitForDocumentChange(doc); // make sure the action changes the document
        }

        protected void SetDocumentGridSampleTypesAndConcentrations(IDictionary<string, Tuple<SampleType, double?>> sampleTypes)
        {
            RunUI(() => SkylineWindow.ShowDocumentGrid(true));
            var documentGrid = FindOpenForm<DocumentGridForm>();
            RunUI(() => documentGrid.DataboundGridControl.ChooseView(Resources.SkylineViewContext_GetDocumentGridRowSources_Replicates));
            WaitForCondition(() => documentGrid.IsComplete);
            RunUI(() =>
            {
                var colReplicate = documentGrid.FindColumn(PropertyPath.Root);
                var colSampleType = documentGrid.FindColumn(PropertyPath.Root.Property("SampleType"));
                var colConcentration = documentGrid.FindColumn(PropertyPath.Root.Property("AnalyteConcentration"));
                for (int iRow = 0; iRow < documentGrid.RowCount; iRow++)
                {
                    var row = documentGrid.DataGridView.Rows[iRow];
                    var replicateName = row.Cells[colReplicate.Index].Value.ToString();
                    Tuple<SampleType, double?> tuple;
                    if (sampleTypes.TryGetValue(replicateName, out tuple))
                    {
                        row.Cells[colSampleType.Index].Value = tuple.Item1;
                        row.Cells[colConcentration.Index].Value = tuple.Item2;
                    }
                }
            });
        }

        /// <summary>
        /// Sets the clipboard text, failing with a useful message if the
        /// SetText() method throws an exception, invoking the UI thread first.
        /// </summary>
        protected static void SetClipboardTextUI(string text)
        {
            RunUI(() => SetClipboardText(text));
        }

        /// <summary>
        /// Sets the clipboard text, failing with a useful message if the
        /// SetText() method throws an exception.  This function must be called
        /// on the UI thread.  If the calling code is not in the UI thread,
        /// use <see cref="SetClipboardTextUI"/> instead.
        /// </summary>
        protected static void SetClipboardText(string text)
        {
            try
            {
                ClipboardEx.UseInternalClipboard();
                ClipboardEx.Clear();
                ClipboardEx.SetText(text);
            }
            catch (ExternalException)
            {
                Assert.Fail(ClipboardHelper.GetPasteErrorMessage());
            }
        }

        protected static void SetCsvFileClipboardText(string filePath, bool hasHeader = false)
        {
            SetClipboardText(GetCsvFileText(filePath, hasHeader));
        }

        protected static string GetCsvFileText(string filePath, bool hasHeader = false)
        {
            string resultStr;
            if (TextUtil.CsvSeparator == TextUtil.SEPARATOR_CSV)
            {
                resultStr = File.ReadAllText(filePath);
            }
            else
            {
                var sb = new StringBuilder();
                string decimalSep = CultureInfo.InvariantCulture.NumberFormat.NumberDecimalSeparator;
                string decimalIntl = CultureInfo.CurrentCulture.NumberFormat.NumberDecimalSeparator;
                foreach (var line in File.ReadLines(filePath))
                {
                    string[] fields = line.ParseDsvFields(TextUtil.SEPARATOR_CSV);
                    for (int i = 0; i < fields.Length; i++)
                    {
                        double result;
                        if (double.TryParse(fields[i], NumberStyles.Number, CultureInfo.InvariantCulture, out result))
                            fields[i] = fields[i].Replace(decimalSep, decimalIntl);
                    }
                    sb.AppendLine(fields.ToCsvLine());
                }
                resultStr = sb.ToString();
            }
            if (hasHeader)
            {
                resultStr = resultStr.Substring(resultStr.IndexOf('\n') + 1);
            }
            return resultStr;
        }

        protected static void SetExcelFileClipboardText(string filePath, string page, int columns, bool hasHeader)
        {
            SetClipboardText(GetExcelFileText(filePath, page, columns, hasHeader));
        }

        protected static string GetExcelFileText(string filePath, string page, int columns, bool hasHeader)
        {
            bool[] legacyFileValues = new[] {false};
            if (filePath.EndsWith(".xls"))
            {
                legacyFileValues = new[] {true, false};
            }

            foreach (bool legacyFile in legacyFileValues)
            {
                using (var stream = File.OpenRead(filePath))
                {
                    IExcelDataReader excelDataReader;
                    if (legacyFile)
                    {
                        excelDataReader = ExcelReaderFactory.CreateBinaryReader(stream);
                    }
                    else
                    {
                        excelDataReader = ExcelReaderFactory.CreateOpenXmlReader(stream);
                    }
                    if (excelDataReader == null)
                    {
                        continue;
                    }
                    return GetExcelReaderText(excelDataReader, page, columns, hasHeader);
                }
            }
            throw new InvalidDataException("Unable to read Excel file " + filePath);
        }

        private static string GetExcelReaderText(IExcelDataReader excelDataReader, string page, int columns, bool hasHeader)
        {
            var dataSet = excelDataReader.AsDataSet();
            foreach (DataTable dataTable in dataSet.Tables)
            {
                if (dataTable.TableName != page)
                {
                    continue;
                }
                var sb = new StringBuilder();
                for (int iRow = hasHeader ? 1 : 0; iRow < dataTable.Rows.Count; iRow++)
                {
                    DataRow row = dataTable.Rows[iRow];
                    for (int i = 0; i < columns; i++)
                    {
                        if (i > 0)
                            sb.Append('\t');
                        sb.Append(row[i] ?? String.Empty);
                    }
                    sb.AppendLine();
                }
                return sb.ToString();
            }
            throw new ArgumentException("Could not find page " + page);
        }

        private static IEnumerable<Form> OpenForms
        {
            get
            {
                return FormUtil.OpenForms;
            }
        }

        public static TDlg FindOpenForm<TDlg>() where TDlg : Form
        {
            foreach (var form in OpenForms)
            {
                var tForm = form as TDlg;
                if (tForm != null && tForm.Created)
                {
                    return tForm;
                }
            }
            return null;
        }

        public static Form FindOpenForm(Type formType) 
        {
            foreach (var form in OpenForms)
            {
                if (((formType.IsInstanceOfType(form) || formType.DeclaringType != null && formType.DeclaringType.IsInstanceOfType(form))) && form.Created)
                {
                    return form;
                }
            }
            return null;
        }

        private static int GetWaitCycles(int millis = WAIT_TIME)
        {
            int waitCycles = millis / SLEEP_INTERVAL;

            // Wait a little longer for stress test.
            if (Program.StressTest)
            {
                waitCycles = waitCycles * 2;
            }

            if (System.Diagnostics.Debugger.IsAttached)
            {
                // When debugger is attached, some vendor readers are S-L-O-W!
                waitCycles *= 10;
            }

            // Wait longer if running multiple processes simultaneously.
            if (Program.UnitTestTimeoutMultiplier != 0)
            {
                waitCycles *= Program.UnitTestTimeoutMultiplier;
            }

            // Wait a little longer for debug build. (This may also imply code coverage testing, slower yet)
            if (ExtensionTestContext.IsDebugMode)
            {
                waitCycles = waitCycles * 4;
            }

            return waitCycles;
        }

        public static TDlg TryWaitForOpenForm<TDlg>(int millis = WAIT_TIME, Func<bool> stopCondition = null) where TDlg : Form
        {
            int waitCycles = GetWaitCycles(millis);
            for (int i = 0; i < waitCycles; i++)
            {
                Assert.IsFalse(Program.TestExceptions.Any(), "Exception while running test");

                TDlg tForm = FindOpenForm<TDlg>();
                if (tForm != null)
                {
                    string formType = typeof(TDlg).Name;
                    var multipleViewProvider = tForm as IMultipleViewProvider;
                    if (multipleViewProvider != null)
                    {
                        formType += "." + multipleViewProvider.ShowingFormView.GetType().Name;
                        var formName = "(" + typeof (TDlg).Name + ")";
                        RunUI(() =>
                        {
                            if (tForm.Text.EndsWith(formName))
                                tForm.Text = tForm.Text.Replace(formName, "(" + formType + ")");
                        });
                    }

                    if (_formLookup == null)
                        _formLookup = new FormLookup();
                    Assert.IsNotNull(_formLookup.GetTest(formType),
                        formType + " must be added to TestRunnerLib\\TestRunnerFormLookup.csv");

                    if (Program.PauseForms != null && Program.PauseForms.Remove(formType))
                    {
                        var formSeen = new FormSeen();
                        formSeen.Saw(formType);
                        PauseAndContinueForm.Show(string.Format("Pausing for {0}", formType));
                    }

                    return tForm;
                }

                if (stopCondition != null && stopCondition())
                    break;

                Thread.Sleep(SLEEP_INTERVAL);
            }
            return null;
        }

        public static Form TryWaitForOpenForm(Type formType, int millis = WAIT_TIME, Func<bool> stopCondition = null) 
        {
            int waitCycles = GetWaitCycles(millis);
            for (int i = 0; i < waitCycles; i++)
            {
                Assert.IsFalse(Program.TestExceptions.Any(), "Exception while running test");

                Form tForm = FindOpenForm(formType);
                if (tForm != null)
                {
                    string formTypeName = tForm.GetType().Name;
                    var multipleViewProvider = tForm as IMultipleViewProvider;
                    if (multipleViewProvider != null)
                    {
                        formTypeName += "." + multipleViewProvider.ShowingFormView.GetType().Name;
                        var formName = "(" + formType.Name + ")";
                        RunUI(() =>
                        {
                            if (tForm.Text.EndsWith(formName))
                                tForm.Text = tForm.Text.Replace(formName, "(" + formTypeName + ")");
                        });
                    }

                    if (_formLookup == null)
                        _formLookup = new FormLookup();
                    Assert.IsNotNull(_formLookup.GetTest(formTypeName),
                        formType + " must be added to TestRunnerLib\\TestRunnerFormLookup.csv");

                    if (Program.PauseForms != null && Program.PauseForms.Remove(formTypeName))
                    {
                        var formSeen = new FormSeen();
                        formSeen.Saw(formType);
                        PauseAndContinueForm.Show(string.Format("Pausing for {0}", formType));
                    }

                    return tForm;
                }

                if (stopCondition != null && stopCondition())
                    break;

                Thread.Sleep(SLEEP_INTERVAL);
            }
            return null;
        }


        public static TDlg WaitForOpenForm<TDlg>(int millis = WAIT_TIME) where TDlg : Form
        {
            var result = TryWaitForOpenForm<TDlg>(millis);
            if (result == null)
            {
                int waitCycles = GetWaitCycles(millis);
                Assert.Fail(@"Timeout {0} seconds exceeded in WaitForOpenForm({1}). Open forms: {2}", waitCycles * SLEEP_INTERVAL / 1000, typeof(TDlg).Name, GetOpenFormsString());
            }
            return result;
        }

        public void PauseForForm(Type formType)
        {
            if (Program.PauseForms == null)
                return;
            var viewTypeName = FormSeen.GetViewType(formType);
            if (viewTypeName != null && Program.PauseForms.Remove(viewTypeName))
            {
                var formSeen = new FormSeen();
                formSeen.Saw(viewTypeName);
                PauseAndContinueForm.Show(string.Format("Pausing for {0}", viewTypeName));
            }
        }

        public static bool IsFormOpen(Form form)
        {
            foreach (var formOpen in OpenForms)
            {
                if (ReferenceEquals(form, formOpen))
                {
                    return true;
                }
            }
            return false;
        }

        public static void WaitForClosedForm<TDlg>() where TDlg : Form
        {
            var dlg = FindOpenForm<TDlg>();
            if (dlg != null)
                WaitForClosedForm(dlg);
        }

        public static void WaitForClosedForm(Form formClose)
        {
            int waitCycles = GetWaitCycles();
            for (int i = 0; i < waitCycles; i++)
            {
                Assert.IsFalse(Program.TestExceptions.Any(), "Exception while running test");

                bool isOpen = true;
                SkylineInvoke(() => isOpen = IsFormOpen(formClose));
                if (!isOpen)
                    return;
                Thread.Sleep(SLEEP_INTERVAL);
            }

            Assert.Fail(@"Timeout {0} seconds exceeded in WaitForClosedForm. Open forms: {1}", waitCycles * SLEEP_INTERVAL / 1000, GetOpenFormsString());
        }

        public static void WaitForClosedAllChromatogramsGraph()
        {
            WaitForConditionUI(() =>
            {
                var acg = FindOpenForm<AllChromatogramsGraph>();
                if (acg == null)
                    return true;
                if (acg.HasErrors)
                    Assert.Fail(TextUtil.LineSeparate("Unexpected import errors:", TextUtil.LineSeparate(acg.GetErrorMessages())));
                return false;
            });
        }

        private static string GetTextForForm(Control form)
        {
            var result = form.Text;
            var threadExceptionDialog = form as ThreadExceptionDialog;
            if (threadExceptionDialog != null)
            {
                // Locate the details text box, return the contents - much more informative than the dialog title
                result = threadExceptionDialog.Controls.Cast<Control>()
                    .Where(control => control is TextBox)
                    .Aggregate(result, (current, control) => current + ": " + GetExceptionText(control));
            }
           
            FormEx formEx = form as FormEx;
            if (formEx != null)
            {
                String detailedMessage = formEx.DetailedMessage;
                if (detailedMessage != null)
                {
                    result = detailedMessage;
                }
            }
            return result;
        }

        private static string GetExceptionText(Control control)
        {
            string text = control.Text;
            int assembliesIndex = text.IndexOf("************** Loaded Assemblies **************", StringComparison.Ordinal);
            if (assembliesIndex != -1)
                text = TextUtil.LineSeparate(text.Substring(0, assembliesIndex).Trim(), "------------- End ThreadExceptionDialog Stack -------------");
            return text;
        }

        private static string GetOpenFormsString()
        {
            var result =  string.Join(", ", OpenForms.Select(form => string.Format("{0} ({1})", form.GetType().Name, GetTextForForm(form))));
            if (SkylineWindow.Document != null)
            {
                var state = string.Join("\", \"", SkylineWindow.Document.NonLoadedStateDescriptions);
                if (!string.IsNullOrEmpty(state))
                   result += " Also, document is not fully loaded: \"" + state + "\"";
            }
            // Without line numbers, this isn't terribly useful.  Disable for now.
            // result += GetAllThreadsStackTraces();
            return result;
        }

        /*
         * Without line numbers, this turns out to be not all that useful, so disable for now at least.  
         * See https://github.com/Microsoft/clrmd/blob/master/src/FileAndLineNumbers/Program.cs if you want to make that work.
         * I (bspratt) stopped short of that only because it looked like it *might* introduce config issues but did not investigatge to see if that was actually a problem.
         * 
        private static string GetAllThreadsStackTraces()
        {
            // Adapted from:
            // http://stackoverflow.com/questions/2057781/is-there-a-way-to-get-the-stacktraces-for-all-threads-in-c-like-java-lang-thre
            //
            // Requires NuGet package ClrMd from Microsoft (prerelease version 0.8.31-beta as of 5/25/2016)
            //
            // N.B. this doesn't show line numbers - that apparently can be done using the techniques at
            // https://github.com/Microsoft/clrmd/blob/master/src/FileAndLineNumbers/Program.cs

            var result = "\r\nCould not get stack traces of running threads.\r\n";
            try
            {
                var pid = System.Diagnostics.Process.GetCurrentProcess().Id;

                using (var dataTarget = DataTarget.AttachToProcess(pid, 5000, AttachFlag.Passive))
                {
                    var runtime = dataTarget.ClrVersions[0].CreateRuntime();
                    if (runtime != null)
                    {
                        result = string.Empty;
                        foreach (var t in runtime.Threads)
                        {
                            result += "Thread Id " + t.ManagedThreadId + "\r\n";
                            var exception = t.CurrentException;
                            if (exception != null)
                            {
                                result += string.Format("  CurrentException: {0:X} ({1}), HRESULT={2:X}\r\n", exception.Address, exception.Type.Name, exception.HResult);
                            }
                            if (t.StackTrace.Any())
                            {
                                result += "   Stacktrace:\r\n";
                                foreach (var frame in t.StackTrace)
                                {
                                    result += String.Format("    {0,12:x} {1,12:x} {2}\r\n", frame.InstructionPointer, frame.StackPointer, frame.DisplayString);
                                }
                            }
                        }
                    }
                    result += "End of managed threads list.\r\n";
                }
            }
            catch
            {
                // ignored
            }
            return "\r\nCurrent managed thread stack traces: \r\n" + result;
        }
        */

        public static SrmDocument WaitForDocumentChange(SrmDocument docCurrent)
        {
            WaitForProteinMetadataBackgroundLoaderCompleted(); // make sure document is stable

            // Make sure the document changes on the UI thread, since tests are mostly
            // interested in interacting with the document on the UI thread.
            Assert.IsTrue(WaitForConditionUI(() => !ReferenceEquals(docCurrent, SkylineWindow.DocumentUI)));
            return SkylineWindow.Document;
        }

        public static SrmDocument WaitForDocumentLoaded(int millis = WAIT_TIME)
        {
            WaitForConditionUI(millis, () =>
            {
                var alertDlg = FindOpenForm<AlertDlg>();
                if (alertDlg != null)
                    Assert.Fail("Unexpected alert found: {0}", TextUtil.LineSeparate(alertDlg.Message, alertDlg.DetailMessage));
                return SkylineWindow.DocumentUI.IsLoaded;
            });
            WaitForProteinMetadataBackgroundLoaderCompletedUI(millis);  // make sure document is stable
            return SkylineWindow.Document;
        }

        public static SrmDocument WaitForDocumentChangeLoaded(SrmDocument docCurrent, int millis = WAIT_TIME)
        {
            WaitForDocumentChange(docCurrent);
            return WaitForDocumentLoaded(millis);
        }

        public static bool WaitForCondition(Func<bool> func)
        {
            return WaitForCondition(WAIT_TIME, func);
        }

        public static bool WaitForCondition(Func<bool> func, string timeoutMessage)
        {
            return WaitForCondition(WAIT_TIME, func, timeoutMessage);
        }

        public static bool TryWaitForCondition(Func<bool> func)
        {
            return TryWaitForCondition(WAIT_TIME, func);
        }

        public static bool TryWaitForCondition(int millis, Func<bool> func)
        {
            return WaitForCondition(millis, func, null, false);
        }

        public static bool WaitForCondition(int millis, Func<bool> func, string timeoutMessage = null, bool failOnTimeout = true, bool throwOnProgramException = true)
        {
            int waitCycles = GetWaitCycles(millis);
            for (int i = 0; i < waitCycles; i++)
            {
                if (throwOnProgramException)
                    Assert.IsFalse(Program.TestExceptions.Any(), "Exception while running test");

                if (func())
                    return true;
                Thread.Sleep(SLEEP_INTERVAL);
                // Assistance in chasing down intermittent timeout problems
                if (i == waitCycles - 1 && LaunchDebuggerOnWaitForConditionTimeout)
                {
                    System.Diagnostics.Debugger.Launch(); // Try again, under the debugger
                    System.Diagnostics.Debugger.Break();
                    i = 0; // For debugging ease - stay in loop
                }
            }
            if (failOnTimeout)
            {
                var msg = (timeoutMessage == null)
                    ? string.Empty
                    : " (" + timeoutMessage + ")";
                AssertEx.Fail(@"Timeout {0} seconds exceeded in WaitForCondition{1}. Open forms: {2}", waitCycles * SLEEP_INTERVAL / 1000, msg, GetOpenFormsString());
            }
            return false;
        }

        public static bool WaitForConditionUI([InstantHandle] Func<bool> func)
        {
            return WaitForConditionUI(WAIT_TIME, func);
        }

        public static bool WaitForConditionUI(Func<bool> func, string timeoutMessage)
        {
            return WaitForConditionUI(func, () => timeoutMessage);
        }

        public static bool WaitForConditionUI(Func<bool> func, Func<string> timeoutMessage)
        {
            return WaitForConditionUI(WAIT_TIME, func, timeoutMessage);
        }

        public static bool TryWaitForConditionUI(Func<bool> func)
        {
            return TryWaitForConditionUI(WAIT_TIME, func);
        }

        public static bool TryWaitForConditionUI(int millis, Func<bool> func)
        {
            return WaitForConditionUI(millis, func, null, false);
        }

        public static bool WaitForConditionUI(int millis, Func<bool> func, Func<string> timeoutMessage = null, bool failOnTimeout = true, bool throwOnProgramException = true)
        {
            int waitCycles = GetWaitCycles(millis);
            for (int i = 0; i < waitCycles; i++)
            {
                if (throwOnProgramException)
                    Assert.IsFalse(Program.TestExceptions.Any(), "Exception while running test");

                bool isCondition = false;
                Program.MainWindow.Invoke(new Action(() => isCondition = func()));
                if (isCondition)
                    return true;
                Thread.Sleep(SLEEP_INTERVAL);

                // Assistance in chasing down intermittent timeout problems
                if (i==waitCycles-1 && LaunchDebuggerOnWaitForConditionTimeout)
                {
                    System.Diagnostics.Debugger.Launch(); // Try again, under the debugger
                    System.Diagnostics.Debugger.Break();
                    i = 0; // For debugging ease - stay in loop
                }
            }
            if (failOnTimeout)
            {
                var msg = string.Empty;
                if (timeoutMessage != null)
                    RunUI(() => msg = " (" + timeoutMessage() + ")");

                AssertEx.Fail(@"Timeout {0} seconds exceeded in WaitForConditionUI{1}. Open forms: {2}", waitCycles * SLEEP_INTERVAL / 1000, msg, GetOpenFormsString());
            }
            return false;
        }

        public static void WaitForPaneCondition<TPane>(GraphSummary summary, Func<TPane, bool> condition) where TPane : class
        {
            WaitForConditionUI(() =>
            {
                TPane pane;
                summary.TryGetGraphPane(out pane);
                return condition(pane);
            });
            WaitForGraphs();
        }

        public static void WaitForGraphs(bool throwOnProgramException = true)
        {
            WaitForConditionUI(WAIT_TIME, () => !SkylineWindow.IsGraphUpdatePending, null, true, false);
        }

        private static void WaitForBackgroundLoaders()
        {
            if (!WaitForCondition(WAIT_TIME, () => !SkylineWindow.BackgroundLoaders.Any(bgl => bgl.AnyProcessing()), null, false))
            {
                var activeLoaders = new List<string>();
                foreach (var loader in SkylineWindow.BackgroundLoaders)
                {
                    if (loader.AnyProcessing())
                    {
                        activeLoaders.Add(loader.GetType().FullName);
                    }
                }
                if (activeLoaders.Any())
                {
                    activeLoaders.Add(@"Open forms: " + GetOpenFormsString());
                    Assert.Fail(@"One or more background loaders did not exit properly: " + TextUtil.LineSeparate(activeLoaders));
                }
            }
        }

        // Pause a test so we can play with the UI manually.
        public static void PauseTest(string description = null)
        {
            if (!Program.SkylineOffscreen)
                PauseAndContinueForm.Show(description);
        }

        /// <summary>
        /// If true, calls to PauseForScreenShot used in the tutorial tests will pause
        /// the tests and wait until the pause form is dismissed, allowing a screenshot
        /// to be taken.
        /// </summary>
        private static bool _isPauseForScreenShots;

        public static bool IsPauseForScreenShots
        {
            get { return _isPauseForScreenShots || Program.PauseSeconds == -1; }
            set
            {
                _isPauseForScreenShots = value;
                if (_isPauseForScreenShots)
                {
                    Program.PauseSeconds = -1;
                }
            }
        }

        private static bool _isPauseForCoverShot;

        public bool IsPauseForCoverShot
        {
            get { return _isPauseForCoverShot || Program.PauseSeconds == -2; }
            set
            {
                _isPauseForCoverShot = value;
                if (_isPauseForCoverShot)
                {
                    Program.PauseSeconds = -2;
                }
            }
        }

        public bool IsSavingCoverShots
        {
            get { return /* CoverShotName != null*/ false; }
        }
        public string CoverShotName { get; set; }

        private string GetCoverShotPath(string folderPath = null, string suffix = null)
        {
            if (!IsSavingCoverShots)
                return null;

            if (folderPath == null)
                folderPath = Path.Combine(PathEx.GetDownloadsPath(), "covershots");
            if (suffix == null)
                suffix = string.Format("-{0}_{1}", Install.MajorVersion, Install.MinorVersion);
            string cultureSuffix = CultureInfo.CurrentCulture.Name;
            if (Equals(cultureSuffix, "en"))
                cultureSuffix = string.Empty;
            else
                cultureSuffix = "-" + cultureSuffix;
            return Path.Combine(folderPath, CoverShotName + suffix + cultureSuffix + ".png");
        }

        public int PauseStartPage { get; set; }

        public static bool IsPauseForAuditLog { get; set; }

        private bool IsTutorial
        {
            get { return TestContext.TestName.Contains("Tutorial"); }
        }

        public virtual bool AuditLogCompareLogs
        {
            get { return IsTutorial && !IsFullData; }   // Logs were recorded with partial data and not in Pass0
        }

        public virtual bool AuditLogConvertPathsToFileNames
        {
            get { return IsTutorial; }
        }

        public bool IsRecordAuditLogForTutorials
        {
            get { return IsTutorial && RecordAuditLogs; }
        }

        public static bool IsShowMatchingTutorialPages { get; set; }

        public static bool IsDemoMode { get { return Program.DemoMode; } }

        public static bool IsPass0 { get { return Program.IsPassZero; } }

        public bool IsFullData { get { return IsPauseForScreenShots || IsPauseForCoverShot || IsDemoMode || IsPass0; } }

        public static bool IsCheckLiveReportsCompatibility { get; set; }

        public string LinkPdf { get; set; }

        private string LinkPage(int? pageNum)
        {
            return pageNum.HasValue ? LinkPdf + "#page=" + pageNum : null;
        }

        private static FormLookup _formLookup;

        public void PauseForScreenShot(string description = null, int? pageNum = null, int? timeout = null)
        {
            PauseForScreenShot(description, pageNum, null, null, timeout);
        }
        public void PauseForScreenShot(Form screenshotForm, string description = null, int? pageNum = null, int? timeout = null)
        {
            PauseForScreenShot(description, pageNum, null, screenshotForm, timeout);
        }

        public void PauseForScreenShot<TView>(string description, int? pageNum = null, int? timeout = null)
            where TView : IFormView
        {
            PauseForScreenShot(description, pageNum, typeof(TView), null, timeout);
        }

        private void PauseForScreenShot(string description, int? pageNum, Type formType, Form screenshotForm = null, int? timeout = null)
        {
            if (Program.SkylineOffscreen)
                return;

            if (IsCheckLiveReportsCompatibility)
                CheckReportCompatibility.CheckAll(SkylineWindow.Document);
            if (IsDemoMode)
                Thread.Sleep(3 * 1000);
            else if (Program.PauseSeconds > 0)
                Thread.Sleep(Program.PauseSeconds * 1000);
            else if (IsPauseForScreenShots && PauseStartPage <= (pageNum ?? int.MaxValue))
            {
                if (screenshotForm == null)
                {
                    if (formType != null)
                    {
                        screenshotForm = TryWaitForOpenForm(formType) ?? SkylineWindow;
                    }
                    else
                        screenshotForm = SkylineWindow;
                    RunUI(() => screenshotForm?.Update());
                }

//                Thread.Sleep(300);
//                _shotManager.TakeNextShot(screenshotForm);

                var formSeen = new FormSeen();
                formSeen.Saw(formType);
                bool showMatchingPages = IsShowMatchingTutorialPages || Program.ShowMatchingPages;

                PauseAndContinueForm.Show(description, LinkPage(pageNum), showMatchingPages, timeout);
            }
            else
            {
                PauseForForm(formType);
            }
        }

        protected virtual void ProcessCoverShot(Bitmap bmp)
        {
            // Override to modify the cover shot before it is saved or put on the clipboard
        }

        public void PauseForCoverShot()
        {
            Thread.Sleep(1000); // Give windows time to repaint
            var coverSavePath = GetCoverShotPath();
            ScreenshotManager.TakeNextShot(SkylineWindow, coverSavePath, ProcessCoverShot);
            if (coverSavePath != null)
            {
                // Screenshot for the StartPage
                coverSavePath = GetCoverShotPath(TestContext.GetProjectDirectory(@"Resources\StartPage"), "_start");
                ScreenshotManager.TakeNextShot(SkylineWindow, coverSavePath, ProcessCoverShot, 0.20);
            }
            if (coverSavePath == null)
                PauseTest("Cover shot at 1200 x 800");
        }

        public void PauseForAuditLog()
        {
            if (IsPauseForAuditLog)
            {
                RunUI(() => SkylineWindow.ShowAuditLog());
                PauseTest();
            } 
        }

        public void ExpandMenu([NotNull] ToolStrip menu, [NotNull] string path)
        {
            LinkedList<string> parsedPath = new LinkedList<string>(path.Split('>'));
            Application.DoEvents();
            ExpandMenuRecursive(menu, parsedPath.First);
        }

        private void ExpandMenuRecursive(ToolStrip menu, [NotNull] LinkedListNode<string> path)
        {
            var nextItem = menu.Items.OfType<ToolStripMenuItem>().FirstOrDefault((i) => { return (i.Text.Replace(@"&", "") == path.Value); });
            if (nextItem != null)
            {
                nextItem.Select();
                if (nextItem.HasDropDown && nextItem.HasDropDownItems)
                {
                    if (path.Next != null)
                    {
                        nextItem.ShowDropDown();
                        ExpandMenuRecursive(nextItem.DropDown, path.Next);
                    }
                }
            }
        }

        public static void OkDialog(Form form, Action okAction)
        {
            RunUI(okAction);
            WaitForClosedForm(form);
        }

        /// <summary>
        /// Starts up Skyline, and runs the <see cref="DoTest"/> test method.
        /// </summary>
        protected void RunFunctionalTest(string defaultUiMode = UiModes.PROTEOMIC)
        {
            if (IsPerfTest && !RunPerfTests)
            {
                return; // Don't want to run this lengthy test right now
            }

            bool firstTry = true;
            // Be prepared to re-run test in the event that a previously downloaded data file is damaged or stale
            for (;;)
            {
                try
                {
                    RunFunctionalTestOrThrow(defaultUiMode);
                }
                catch (Exception x)
                {
                    Program.AddTestException(x);
                }

                Settings.Default.SrmSettingsList[0] = SrmSettingsList.GetDefault(); // Release memory held in settings

                // Delete unzipped test files.
                if (TestFilesDirs != null)
                {
                    foreach (TestFilesDir dir in TestFilesDirs)
                    {
                        try
                        {
                            dir?.Dispose();
                        }
                        catch (Exception x)
                        {
                            Program.AddTestException(x);
                            FileStreamManager.Default.CloseAllStreams();
                        }
                    }
                }

                if (firstTry && Program.TestExceptions.Count > 0 && RetryDataDownloads)
                {
                    try
                    {
                        if (FreshenTestDataDownloads())
                        {
                            firstTry = false;
                            Program.TestExceptions.Clear();
                            continue;
                        }
                    }
                    catch (Exception xx)
                    {
                        Program.AddTestException(xx); // Some trouble with data download, make a note of it
                    }
                }


                if (Program.TestExceptions.Count > 0)
                {
                    //Log<AbstractFunctionalTest>.Exception(@"Functional test exception", Program.TestExceptions[0]);
                    const string errorSeparator = "------------------------------------------------------";
                    Assert.Fail("{0}{1}{2}{3}",
                        Environment.NewLine + Environment.NewLine,
                        errorSeparator + Environment.NewLine,
                        Program.TestExceptions[0],
                        Environment.NewLine + errorSeparator + Environment.NewLine);
                }
                break;
            }

            if (!_testCompleted)
            {
                //Log<AbstractFunctionalTest>.Fail(@"Functional test did not complete");
                Assert.Fail("Functional test did not complete");
            }
        }

        protected void RunFunctionalTestOrThrow(string defaultUiMode)
        {
            Program.FunctionalTest = true;
            Program.DefaultUiMode = defaultUiMode;
            Program.TestExceptions = new List<Exception>();
            LocalizationHelper.InitThread();

            // Unzip test files.
            if (TestFilesZipPaths != null)
            {
                TestFilesDirs = new TestFilesDir[TestFilesZipPaths.Length];
                for (int i = 0; i < TestFilesZipPaths.Length; i++)
                {
                    TestFilesDirs[i] = new TestFilesDir(TestContext, TestFilesZipPaths[i], TestDirectoryName,
                        TestFilesPersistent, IsExtractHere(i));
                }
            }

            _shotManager = new ScreenshotManager(TestContext, SkylineWindow);

            // Run test in new thread (Skyline on main thread).
            Program.Init();
            InitializeSkylineSettings();
            if (Program.PauseSeconds != 0)
            {
                ForceMzml = false;
            }

            var threadTest = new Thread(WaitForSkyline) { Name = @"Functional test thread" };
            LocalizationHelper.InitThread(threadTest);
            threadTest.Start();
            Program.Main();
            threadTest.Join();

            // Were all windows disposed?
            FormEx.CheckAllFormsDisposed();
            CommonFormEx.CheckAllFormsDisposed();
        }

        /// <summary>
        /// Reset the settings for the Skyline application before starting a test.
        /// Tests can override this method if they have have any settings that need to
        /// be set before the test's DoTest method gets called (i.e. before the SkylineWindow is created).
        /// </summary>
        protected virtual void InitializeSkylineSettings()
        {
            Settings.Default.Reset();
            Settings.Default.ImportResultsAutoCloseWindow = true;
            Settings.Default.ImportResultsSimultaneousFiles = (int)MultiFileLoader.ImportResultsSimultaneousFileOptions.many;    // use maximum threads for multiple file import
            Settings.Default.SrmSettingsList[0] = SrmSettingsList.GetDefault();
            // Reset defaults with names from resources for testing different languages
            Settings.Default.BackgroundProteomeList[0] = BackgroundProteomeList.GetDefault();
            Settings.Default.DeclusterPotentialList[0] = DeclusterPotentialList.GetDefault();
            Settings.Default.RetentionTimeList[0] = RetentionTimeList.GetDefault();
            Settings.Default.ShowStartupForm = ShowStartPage;
            Settings.Default.MruList = SetMru;
            // For automated demos, start with the main window maximized
            if (IsDemoMode)
                Settings.Default.MainWindowMaximized = true;
            Settings.Default.TutorialMode = true;
        }

        private void BeginAuditLogging()
        {
            CleanupAuditLogs(); // Clean-up before to avoid appending to an existing audit log
            if (SkylineWindow != null)
                SkylineWindow.DocumentChangedEvent += OnDocumentChangedLogging;
            AuditLogEntry.ConvertPathsToFileNames = AuditLogConvertPathsToFileNames;
        }

        private void EndAuditLogging()
        {
            AuditLogEntry.ConvertPathsToFileNames = false;
            if (SkylineWindow == null)
                return;
            SkylineWindow.DocumentChangedEvent -= OnDocumentChangedLogging;
            VerifyAuditLogCorrect();
            CleanupAuditLogs(); // Clean-up after to avoid appending to an existing autid log - if passed, then it matches expected
        }

        private string AuditLogDir
        {
            get { return Path.Combine(TestContext.TestRunResultsDirectory ?? TestContext.TestDir, "AuditLog"); }
        }

        private string AuditLogTutorialDir
        {
            get { return TestContext.GetProjectDirectory(@"TestTutorial\TutorialAuditLogs"); }
        }

        private readonly HashSet<AuditLogEntry> _setSeenEntries = new HashSet<AuditLogEntry>();
        private readonly Dictionary<int, AuditLogEntry> _lastLoggedEntries = new Dictionary<int, AuditLogEntry>();

        private void OnDocumentChangedLogging(object sender, DocumentChangedEventArgs e)
        {
            var log = SkylineWindow.Document.AuditLog;
            if (e.IsOpeningFile)
            {
                lock (_setSeenEntries)
                {
                    _setSeenEntries.Clear();
                    for (var entry = log.AuditLogEntries; !entry.IsRoot; entry = entry.Parent)
                        _setSeenEntries.Add(entry);
                }
                // Avoid logging newly deserialized entries
                return;
            }
            LogNewEntries(log.AuditLogEntries);
        }

        private void LogNewEntries(AuditLogEntry entry)
        {
            if (entry.IsRoot)
                return;

            AuditLogEntry lastLoggedEntry;
            lock (_setSeenEntries)
            {
                if (_setSeenEntries.Contains(entry))
                    return;
                lastLoggedEntry = GetLastLogged(entry);
                _setSeenEntries.Add(entry);
            }

            LogNewEntries(entry.Parent);
            if (lastLoggedEntry == null)
                WriteEntryToFile(AuditLogDir, entry);
            else
                WriteDiffEntryToFile(AuditLogDir, entry, lastLoggedEntry);
        }

        private AuditLogEntry GetLastLogged(AuditLogEntry entry)
        {
            if (_lastLoggedEntries.TryGetValue(entry.LogIndex, out var lastLoggedEntry))
            {
                _lastLoggedEntries[entry.LogIndex] = entry;
                return lastLoggedEntry;
            }
            _lastLoggedEntries.Add(entry.LogIndex, entry);
            return null;
        }

        private void VerifyAuditLogCorrect()
        {
            var recordedFile = GetLogFilePath(AuditLogDir);
            if (!AuditLogCompareLogs)
                return;

            // Ensure expected tutorial log file exists unless recording
            var projectFile = GetLogFilePath(AuditLogTutorialDir);
            bool existsInProject = File.Exists(projectFile);
            if (!IsRecordAuditLogForTutorials)
            {
                Assert.IsTrue(existsInProject,
                    "Log file for test \"{0}\" does not exist, set IsRecordAuditLogForTutorials=true to create it",
                    TestContext.TestName);
            }

            // Compare file contents
            var expected = existsInProject ? ReadTextWithNormalizedLineEndings(projectFile) : string.Empty;
            var actual = ReadTextWithNormalizedLineEndings(recordedFile);
            if (Equals(expected, actual))
                return;

            // They are not equal. So, report an intelligible error and potentially copy
            // a new expected file to the project if in record mode.
            if (!IsRecordAuditLogForTutorials)
                AssertEx.NoDiff(expected, actual);
            else
            {
                // Copy the just recorded file to the project for comparison or commit
                File.Copy(recordedFile, projectFile, true);
                if (!existsInProject)
                    Console.WriteLine(@"Successfully recorded tutorial audit log");
                else
                    Console.WriteLine(@"Successfully recorded changed tutorial audit log");
            }
        }

        private string ReadTextWithNormalizedLineEndings(string filePath)
        {
            // Mimic what AssertEx.NoDiff() does, which turns out to produce results
            // somewhat different from File.ReadAllLines()
            using (var reader = new StreamReader(filePath, Encoding.UTF8))
            {
                var sb = new StringBuilder();
                string line;
                while ((line = reader.ReadLine()) != null)
                    sb.AppendLine(line);
                return sb.ToString();
            }
        }

        private void CleanupAuditLogs()
        {
            var recordedFile = GetLogFilePath(AuditLogDir);
            if (File.Exists(recordedFile))
                Helpers.TryTwice(() => File.Delete(recordedFile));    // Avoid appending to the same file on multiple runs
        }

        private string GetLogFilePath(string folderPath)
        {
            var language = CultureInfo.CurrentCulture.TwoLetterISOLanguageName;
            var path = Path.Combine(folderPath, language);
            if (!Directory.Exists(path))
                Directory.CreateDirectory(path);

            return Path.Combine(path, TestContext.TestName + ".log");
        }

        private void WriteDiffEntryToFile(string folderPath, AuditLogEntry entry, AuditLogEntry lastLoggedEntry)
        {
            var filePath = GetLogFilePath(folderPath);
            using (var fs = File.Open(filePath, FileMode.Append))
            {
                using (var sw = new StreamWriter(fs))
                {
                    sw.Write(AuditLogEntryDiffToString(entry, lastLoggedEntry));
                }
            }
        }

        private string AuditLogEntryDiffToString(AuditLogEntry entry, AuditLogEntry lastLoggedEntry)
        {
            Assert.AreEqual(lastLoggedEntry.LogIndex, entry.LogIndex);
            Assert.AreEqual(lastLoggedEntry.UndoRedo.ToString(), entry.UndoRedo.ToString());
            Assert.AreEqual(lastLoggedEntry.Summary.ToString(), entry.Summary.ToString());
            Assert.AreEqual(lastLoggedEntry.AllInfo.Count, entry.AllInfo.Count);
            var result = string.Empty;
            if (!Equals(entry.Reason, lastLoggedEntry.Reason))
                result += string.Format("Reason: '{0}' to '{1}'\r\n", lastLoggedEntry.Reason, entry.Reason);
            for (int i = 0; i < entry.AllInfo.Count; i++)
            {
                var lastReason = lastLoggedEntry.AllInfo[i].Reason;
                var newReason = entry.AllInfo[i].Reason;
                if (!Equals(lastReason, newReason))
                    result += string.Format("Detail Reason {0}: '{1}' to '{2}'\r\n", i, lastReason, newReason);
            }

            if (!string.IsNullOrEmpty(result))
                result = result.Insert(0, string.Format("Reason Changed: {0} \r\n", entry.UndoRedo)) + "\r\n";

            return result;
        }

        private void WriteEntryToFile(string folderPath, AuditLogEntry entry)
        {
            var filePath = GetLogFilePath(folderPath);
            using (var fs = File.Open(filePath, FileMode.Append))
            {
                using (var sw = new StreamWriter(fs))
                {
                    sw.WriteLine(AuditLogEntryToString(entry));
                }
            }
        }

        private string AuditLogEntryToString(AuditLogEntry entry)
        {
            var result = string.Format("Undo Redo : {0}\r\n", entry.UndoRedo);
            result += string.Format("Summary   : {0}\r\n", entry.Summary);
            result += "All Info  :\r\n";

            foreach (var allInfoItem in entry.AllInfo)
                result += allInfoItem + "\r\n";

            if (entry.ExtraInfo != null)
                result += string.Format("Extra Info: {0}\r\n", LogMessage.ParseLogString(entry.ExtraInfo, LogLevel.all_info, entry.DocumentType));

            return result;
        }

        private void WaitForSkyline()
        {
            try
            {
                int waitCycles = GetWaitCycles();
                for (int i = 0; i < waitCycles; i++)
                {
                    if (Program.MainWindow != null && Program.MainWindow.IsHandleCreated)
                        break;
                    if (ShowStartPage && null != FindOpenForm<StartPage>())
                        break;

                    Thread.Sleep(SLEEP_INTERVAL);
                }
                if (!ShowStartPage)
                {
                    Assert.IsTrue(Program.MainWindow != null && Program.MainWindow.IsHandleCreated,
                        @"Timeout {0} seconds exceeded in WaitForSkyline", waitCycles * SLEEP_INTERVAL / 1000);
                }
                BeginAuditLogging();
                RunTest();
                EndAuditLogging();
            }
            catch (Exception x)
            {
                // Save exception for reporting from main thread.
                Program.AddTestException(x);
            }

            EndTest();

            Settings.Default.Reset();
            MsDataFileImpl.PerfUtilFactory.Reset();
        }

        private void RunTest()
        {
            if (null != SkylineWindow)
            {
                // Clean-up before running the test
                RunUI(() =>
                {
                    SkylineWindow.UseKeysOverride = true;
                    SkylineWindow.AssumeNonNullModificationAuditLogging = true;
                    if (IsPauseForScreenShots || IsPauseForCoverShot)
                    {
                        // Screenshots should be taken with release icon and "Skyline" in the window title
                        SkylineWindow.Icon = Resources.Skyline_Release1;
                    }
                });
                 
                // Make sure the background proteome and sequence tree protein metadata loaders don't hit the web (unless they are meant to)
                bool allowInternetAccess = AllowInternetAccess; // Local copy for easy change in debugger when needed
                if (!allowInternetAccess)
                {
                    var protdbLoader = SkylineWindow.BackgroundProteomeManager;
                    protdbLoader.FastaImporter =
                        new WebEnabledFastaImporter(new WebEnabledFastaImporter.FakeWebSearchProvider());
                    var treeLoader = SkylineWindow.ProteinMetadataManager;
                    treeLoader.FastaImporter =
                        new WebEnabledFastaImporter(new WebEnabledFastaImporter.FakeWebSearchProvider());
                }
            }

            // Use internal clipboard for testing so that we don't collide with other processes
            // using the clipboard during a test run.
            ClipboardEx.UseInternalClipboard();
            ClipboardEx.Clear();

            var doClipboardCheck = TestContext.Properties.Contains(@"ClipboardCheck");
            string clipboardCheckText = doClipboardCheck ? (string)TestContext.Properties[@"ClipboardCheck"] : String.Empty;
            if (doClipboardCheck)
            {
                RunUI(() => Clipboard.SetText(clipboardCheckText));
            }

            DoTest();
            if (null != SkylineWindow)
            {
                AssertEx.ValidatesAgainstSchema(SkylineWindow.Document);
            }

            if (doClipboardCheck)
            {
                RunUI(() => Assert.AreEqual(clipboardCheckText, Clipboard.GetText()));
            }
        }

        private void EndTest()
        {
            var skylineWindow = Program.MainWindow;
            if (skylineWindow == null || skylineWindow.IsDisposed || !IsFormOpen(skylineWindow))
            {
                if (Program.StartWindow != null)
                {
                    CloseOpenForms(typeof(StartPage));
                    _testCompleted = true;
                    RunUI(Program.StartWindow.Close);
                }

                return;
            }

            try
            {
                // Release all resources by setting the document to something that
                // holds no file handles.
                var docNew = new SrmDocument(SrmSettingsList.GetDefault());
                // Try twice, because this operation can fail due to active background processing
                RunUI(() => Helpers.TryTwice(() => SkylineWindow.SwitchDocument(docNew, null)));

                WaitForCondition(1000, () => !FileStreamManager.Default.HasPooledStreams, string.Empty, false);
                if (FileStreamManager.Default.HasPooledStreams)
                {
                    // Just write to console to provide more information. This should cause a failure
                    // trying to remove the test directory, which will provide a path to the problem file
                    Console.WriteLine(TextUtil.LineSeparate("Streams left open:", string.Empty,
                        FileStreamManager.Default.ReportPooledStreams()));
                }

                WaitForGraphs(false);
                // Wait for any background loaders to notice the change and stop what they're doing
                WaitForBackgroundLoaders();
                // Restore minimal View to close dock windows.
                RestoreMinimalView();

                if (Program.TestExceptions.Count == 0)
                {
                    // Long wait for library build notifications
                    SkylineWindow.RemoveLibraryBuildNotification(); // Remove off UI thread to avoid deadlocking
                    WaitForConditionUI(() => !OpenForms.Any(f => f is BuildLibraryNotification));
                    // Short wait for anything else
                    WaitForConditionUI(5000, () => OpenForms.Count() == 1);
                }
            }
            catch (Exception x)
            {
                // An exception occurred outside RunTest
                Program.AddTestException(x);
            }

            CloseOpenForms(typeof(SkylineWindow));

            _testCompleted = true;

            try
            {
                // Clear the clipboard to avoid the appearance of a memory leak.
                ClipboardEx.Release();
                // Occasionally this causes an InvalidOperationException during stress testing.
                RunUI(SkylineWindow.Close);
            }
// ReSharper disable EmptyGeneralCatchClause
            catch (System.ComponentModel.InvalidAsynchronousStateException)
            {
                // This gets thrown a lot during nightly tests under Windows 10
            }
            catch (InvalidOperationException)
// ReSharper restore EmptyGeneralCatchClause
            {
            }
        }

        private void CloseOpenForms(Type exceptType)
        {
            // Actually throwing an exception can cause an infinite loop in MSTest
            var openForms = OpenForms.Where(form => form.GetType() != exceptType).ToList();
            Program.TestExceptions.AddRange(
                from form in openForms
                select new AssertFailedException(
                    String.Format(@"Form of type {0} left open at end of test", form.GetType())));
            while (openForms.Count > 0)
                CloseOpenForm(openForms.First(), openForms);
        }

        private void CloseOpenForm(Form formToClose, List<Form> openForms)
        {
            openForms.Remove(formToClose);
            // Close any owned forms, since they may be pushing message loops that would keep this form
            // from closing.
            foreach (var ownedForm in formToClose.OwnedForms)
            {
                CloseOpenForm(ownedForm, openForms);
            }

            var messageDlg = formToClose as AlertDlg;
            // ReSharper disable LocalizableElement
            if (messageDlg == null)
                Console.WriteLine("\n\nClosing open form of type {0}\n", formToClose.GetType()); // Not L10N
            else
                Console.WriteLine("\n\nClosing open MessageDlg: {0}\n", TextUtil.LineSeparate(messageDlg.Message, messageDlg.DetailMessage)); // Not L10N
            // ReSharper restore LocalizableElement

            RunUI(() =>
            {
                try
                {
                    formToClose.Close();
                }
                catch
                {
                    // Ignore exceptions
                }
            });
        }


        /// <summary>
        /// Restore minimal view layout in order to close extra windows. 
        /// </summary>
        private void RestoreMinimalView()
        {
            var assembly = Assembly.GetAssembly(typeof(AbstractFunctionalTest));
            var layoutStream = assembly.GetManifestResourceStream(
                typeof(AbstractFunctionalTest).Namespace + ".minimal.sky.view"); // Not L10N
            Assert.IsNotNull(layoutStream);
            RunUI(() => SkylineWindow.LoadLayout(layoutStream));
            WaitForConditionUI(WAIT_TIME, () => true, null, true, false);
        }

        public void RestoreViewOnScreen(int pageNum)
        {
            RestoreViewNameOnScreen(string.Format(@"p{0:0#}", pageNum));
        }

        public void RestoreCoverViewOnScreen(bool hasSavedView = true)
        {
            if (hasSavedView)
                RestoreViewNameOnScreen("cover");
            // Make sure Skyline is the standard size for a cover shot - Window size and screen shot size differ
            // And center it in the screen to have the best chance of not needing to move it before Alt-PtrSc
            RunUI(() =>
            {
                var skylineSize = new Size(1200 + 14, 800 + 7);
                var screenRect = Screen.FromControl(SkylineWindow).Bounds;
                var skylineLocation = new Point(screenRect.Left + screenRect.Width / 2 - skylineSize.Width / 2,
                    screenRect.Top + screenRect.Height / 2 - skylineSize.Height / 2);
                SkylineWindow.Bounds = new Rectangle(skylineLocation, skylineSize);
            });
        }

        private void RestoreViewNameOnScreen(string name)
        {
            var viewsDir = TestFilesDirs.First(dir => dir.FullPath.EndsWith("Views"));
            RestoreViewOnScreen(viewsDir.GetTestPath(name + ".view"));
        }

        public void RestoreViewOnScreen(string viewFilePath)
        {
            if (!Program.SkylineOffscreen)
            {
                RunUI(() =>
                {
                    using (var fileStream = new FileStream(viewFilePath, FileMode.Open))
                    {
                        SkylineWindow.LoadLayout(fileStream);
                    }
                });
            }
        }

        protected abstract void DoTest();

        public void FindNode(string searchText)
        {
            RunDlg<FindNodeDlg>(SkylineWindow.ShowFindNodeDlg, findPeptideDlg =>
            {
                findPeptideDlg.FindOptions = new FindOptions().ChangeText(searchText).ChangeForward(true);
                findPeptideDlg.FindNext();
                findPeptideDlg.Close();
            });
        }

        protected void AdjustSequenceTreePanelWidth(bool colorLegend = false)
        {
            int newWidth = SkylineWindow.SequenceTree.WidthToEnsureAllItemsVisible();
            if (colorLegend)
                newWidth += 10;

            var seqPanel = SkylineWindow.DockPanel.Contents.OfType<SequenceTreeForm>().FirstOrDefault();
            var sequencePanel = seqPanel as DockableFormEx;
            if (sequencePanel != null)
                sequencePanel.DockPanel.DockLeftPortion = (double)newWidth / sequencePanel.Width * sequencePanel.DockPanel.DockLeftPortion;
        }

        public static void RemovePeptide(string peptideSequence, bool isDecoy = false)
        {
            RemovePeptide(new Target(peptideSequence), isDecoy);
        }

        public static void RemoveTargetByDisplayName(string targetName)
        {
            var docStart = SkylineWindow.Document;
            var nodePeptide = docStart.Molecules.FirstOrDefault(nodePep =>
                Equals(targetName, nodePep.Peptide.Target.DisplayName));

            Assert.IsNotNull(nodePeptide);
            RemovePeptide(nodePeptide.Target);
        }

        public static void RemovePeptide(Target peptideSequence, bool isDecoy = false)
        {
            var docStart = SkylineWindow.Document;
            var nodePeptide = docStart.Molecules.FirstOrDefault(nodePep =>
                Equals(peptideSequence, nodePep.Peptide.Target) &&
                isDecoy == nodePep.IsDecoy);

            Assert.IsNotNull(nodePeptide);

            RunDlg<FindNodeDlg>(SkylineWindow.ShowFindNodeDlg, findPeptideDlg =>
            {
                findPeptideDlg.SearchString = peptideSequence.DisplayName;
                findPeptideDlg.FindNext();
                while (!SkylineWindow.SequenceTree.SelectedDocNodes.Contains(nodePeptide))
                    findPeptideDlg.FindNext();
                findPeptideDlg.Close();
            });

            RunUI(SkylineWindow.EditDelete);

            Assert.IsTrue(WaitForCondition(() => !SkylineWindow.Document.Peptides.Any(nodePep =>
                Equals(peptideSequence, nodePep.Peptide.Target) &&
                isDecoy == nodePep.IsDecoy)));
            if (nodePeptide == null)
                Assert.Fail(); // Resharper
            AssertEx.IsDocumentState(SkylineWindow.Document, null,
                                     docStart.MoleculeGroupCount,
                                     docStart.MoleculeCount - 1,
                                     docStart.MoleculeTransitionGroupCount - nodePeptide.TransitionGroupCount,
                                     docStart.MoleculeTransitionCount - nodePeptide.TransitionCount);
        }

        public static SrmDocument WaitForProteinMetadataBackgroundLoaderCompletedUI(int millis = WAIT_TIME)
        {
            // In a functional test we expect the protein metadata search to at least pretend to have gone to the web
            WaitForCondition(millis, () => ProteinMetadataManager.IsLoadedDocument(SkylineWindow.Document)); // Make sure doc is stable
            WaitForConditionUI(millis, () => ProteinMetadataManager.IsLoadedDocument(SkylineWindow.DocumentUI)); // Then make sure UI ref is current
            return SkylineWindow.Document;
        }

        public static SrmDocument WaitForProteinMetadataBackgroundLoaderCompleted(int millis = WAIT_TIME)
        {
            // In a functional test we expect the protein metadata search to at least pretend to have gone to the web
            WaitForCondition(millis, () => ProteinMetadataManager.IsLoadedDocument(SkylineWindow.Document));
            return SkylineWindow.Document;
        }

        public static void WaitForBackgroundProteomeLoaderCompleted()
        {
            WaitForCondition(() => BackgroundProteomeManager.DocumentHasLoadedBackgroundProteomeOrNone(SkylineWindow.Document, true)); 
        }

        #region Modification helpers

        public static PeptideSettingsUI ShowPeptideSettings()
        {
            return ShowDialog<PeptideSettingsUI>(SkylineWindow.ShowPeptideSettingsUI);
        }

        public static EditListDlg<SettingsListBase<StaticMod>, StaticMod> ShowEditStaticModsDlg(PeptideSettingsUI peptideSettingsUI)
        {
            return ShowDialog<EditListDlg<SettingsListBase<StaticMod>, StaticMod>>(peptideSettingsUI.EditStaticMods);
        }

        public static EditListDlg<SettingsListBase<StaticMod>, StaticMod> ShowEditHeavyModsDlg(PeptideSettingsUI peptideSettingsUI)
        {
            return ShowDialog<EditListDlg<SettingsListBase<StaticMod>, StaticMod>>(peptideSettingsUI.EditHeavyMods);
        }

        public static EditStaticModDlg ShowAddModDlg(EditListDlg<SettingsListBase<StaticMod>, StaticMod> editModsDlg)
        {
            return ShowDialog<EditStaticModDlg>(editModsDlg.AddItem);
        }

        public void AddStaticMod(StaticMod mod, PeptideSettingsUI peptideSettingsUI, string pauseText = null, int? pausePage = null)
        {
            var editStaticModsDlg = ShowEditStaticModsDlg(peptideSettingsUI);
            RunUI(editStaticModsDlg.SelectLastItem);
            AddMod(mod, editStaticModsDlg, pauseText, pausePage, typeof(EditStaticModDlg.StructuralModView));
        }

        public void AddHeavyMod(StaticMod mod, PeptideSettingsUI peptideSettingsUI, string pauseText = null, int? pausePage = null)
        {
            var editStaticModsDlg = ShowEditHeavyModsDlg(peptideSettingsUI);
            RunUI(editStaticModsDlg.SelectLastItem);
            AddMod(mod, editStaticModsDlg, pauseText, pausePage, typeof(EditStaticModDlg.IsotopeModView));
        }

        private void AddMod(StaticMod mod,
                            EditListDlg<SettingsListBase<StaticMod>, StaticMod> editModsDlg,
                            string pauseText,
                            int? pausePage,
                            Type viewType)
        {
            var addStaticModDlg = ShowAddModDlg(editModsDlg);
            RunUI(() => addStaticModDlg.Modification = mod);

            if (pauseText != null || pausePage.HasValue)
                PauseForScreenShot(pauseText, pausePage, viewType);

            OkDialog(addStaticModDlg, addStaticModDlg.OkDialog);
            OkDialog(editModsDlg, editModsDlg.OkDialog);
        }

        public static void AddStaticMod(string uniModName, bool isVariable, PeptideSettingsUI peptideSettingsUI)
        {
            var editStaticModsDlg = ShowEditStaticModsDlg(peptideSettingsUI);
            RunUI(editStaticModsDlg.SelectLastItem);
            AddMod(uniModName, isVariable, editStaticModsDlg);
        }

        public static void AddHeavyMod(string uniModName, PeptideSettingsUI peptideSettingsUI)
        {
            var editStaticModsDlg = ShowEditHeavyModsDlg(peptideSettingsUI);
            RunUI(editStaticModsDlg.SelectLastItem);
            AddMod(uniModName, false, editStaticModsDlg);
        }

        private static void AddMod(string uniModName, bool isVariable, EditListDlg<SettingsListBase<StaticMod>, StaticMod> editModsDlg)
        {
            var addStaticModDlg = ShowAddModDlg(editModsDlg);
            RunUI(() =>
            {
                addStaticModDlg.SetModification(uniModName, isVariable);
                addStaticModDlg.OkDialog();
            });
            WaitForClosedForm(addStaticModDlg);

            RunUI(editModsDlg.OkDialog);
            WaitForClosedForm(editModsDlg);
        }

        public static void SetStaticModifications(Func<IList<string>, IList<string>> changeMods)
        {
            RunDlg<PeptideSettingsUI>(SkylineWindow.ShowPeptideSettingsUI, dlg =>
            {
                dlg.PickedStaticMods = changeMods(dlg.PickedStaticMods).ToArray();
                dlg.OkDialog();
            });
        }

        #endregion

        #region Results helpers

        public void ImportResultsFile(string fileName, int waitForLoadSeconds = 420, string expectedErrorMessage = null,
            LockMassParameters lockMassParameters = null)
        {
            var docBefore = SkylineWindow.Document;
            var importResultsDlg = ShowDialog<ImportResultsDlg>(SkylineWindow.ImportResults);
            RunDlg<OpenDataSourceDialog>(() => importResultsDlg.NamedPathSets = importResultsDlg.GetDataSourcePathsFile(null),
               openDataSourceDialog =>
               {
                   openDataSourceDialog.SelectFile(fileName);
                   openDataSourceDialog.Open();
               });
            WaitForConditionUI(() => importResultsDlg.NamedPathSets != null);
            if (lockMassParameters == null)
            {
                OkDialog(importResultsDlg, importResultsDlg.OkDialog);
            }
            else
            {
                RunDlg<ImportResultsLockMassDlg>(importResultsDlg.OkDialog, dlg =>
                {
                    dlg.LockmassPositive = lockMassParameters.LockmassPositive ?? 0;
                    dlg.LockmassNegative = lockMassParameters.LockmassNegative ?? 0;
                    dlg.LockmassTolerance = lockMassParameters.LockmassTolerance ?? 0;
                    dlg.OkDialog();
                });
            }
            if (expectedErrorMessage != null)
            {
                var dlg = WaitForOpenForm<MessageDlg>();
                Assert.IsTrue(dlg.DetailMessage.Contains(expectedErrorMessage));
                dlg.CancelDialog();
            }
            else
            {
                WaitForDocumentChangeLoaded(docBefore, waitForLoadSeconds*1000);
                WaitForClosedAllChromatogramsGraph();
            }
        }

        public void ImportResultsReplicatesCE(string replicatesDirName, int waitForLoadSeconds = 420)
        {

            RunDlg<ImportResultsDlg>(SkylineWindow.ImportResults, importResultsDlg =>
            {
                importResultsDlg.RadioAddNewChecked = true;
                importResultsDlg.OptimizationName = ExportOptimize.CE;
                importResultsDlg.NamedPathSets = DataSourceUtil.GetDataSourcesInSubdirs(replicatesDirName).ToArray();
                string prefix = importResultsDlg.NamedPathSets.Select(ns => ns.Key).GetCommonPrefix();
                string suffix = importResultsDlg.NamedPathSets.Select(ns => ns.Key).GetCommonSuffix();
                // Rename all the replicates to remove the specified prefix and/or suffix, so those dialogs don't pop up.
                for (int i = 0; i < importResultsDlg.NamedPathSets.Length; i++)
                {
                    var namedSet = importResultsDlg.NamedPathSets[i];
                    importResultsDlg.NamedPathSets[i] = new KeyValuePair<string, MsDataFileUri[]>(
                        namedSet.Key.Substring(prefix.Length, namedSet.Key.Length - (prefix.Length+suffix.Length)), namedSet.Value);
                }
                importResultsDlg.OkDialog();
            });

            WaitForCondition(waitForLoadSeconds * 1000,
                () => SkylineWindow.Document.Settings.HasResults && SkylineWindow.Document.Settings.MeasuredResults.IsLoaded);
        }

        public void ImportResultsFiles(IEnumerable<MsDataFileUri> fileNames, int waitForLoadSeconds = 420)
        {
            var importResultsDlg = ShowDialog<ImportResultsDlg>(SkylineWindow.ImportResults);
            RunUI(() => importResultsDlg.NamedPathSets = importResultsDlg.GetDataSourcePathsFileReplicates(fileNames));

            string prefix = fileNames.Select(f => f.GetFileName()).GetCommonPrefix();
            if (prefix.Length < ImportResultsDlg.MIN_COMMON_PREFIX_LENGTH)
            {
                OkDialog(importResultsDlg, importResultsDlg.OkDialog);
            }
            else
            {
                ImportResultsNameDlg importResultsNameDlg = ShowDialog<ImportResultsNameDlg>(importResultsDlg.OkDialog);
                OkDialog(importResultsNameDlg, importResultsNameDlg.OkDialog);
            }
            WaitForCondition(waitForLoadSeconds * 1000,
                () => SkylineWindow.Document.Settings.HasResults && SkylineWindow.Document.Settings.MeasuredResults.IsLoaded);
        }

        /// <summary>
        /// Imports results in a directory with an extension and potentially a filter.
        /// </summary>
        /// <param name="dirPath">The directory path in which the data files are found</param>
        /// <param name="ext">The extension of the data files (e.g. raw, wiff, mzML, ...)</param>
        /// <param name="filter">A filter string the files must contain or null for no extra filtering</param>
        /// <param name="removePrefix">True to remove a shared prefix for the files</param>
        public void ImportResultsFiles(string dirPath, string ext, string filter, bool? removePrefix)
        {
            var doc = SkylineWindow.Document;
            var importResultsDlg = ShowDialog<ImportResultsDlg>(SkylineWindow.ImportResults);
            var openDataSourceDialog = ShowDialog<OpenDataSourceDialog>(() =>
                importResultsDlg.NamedPathSets = importResultsDlg.GetDataSourcePathsFile(null));
            RunUI(() =>
            {
                openDataSourceDialog.CurrentDirectory = new MsDataFilePath(dirPath);
                openDataSourceDialog.SelectAllFileType(ext, path => filter == null || path.Contains(filter));
                openDataSourceDialog.Open();
            });
            WaitForConditionUI(() => importResultsDlg.NamedPathSets != null);

            if (!removePrefix.HasValue)
                OkDialog(importResultsDlg, importResultsDlg.OkDialog);
            else
            {
                var importResultsNameDlg = ShowDialog<ImportResultsNameDlg>(importResultsDlg.OkDialog);
                PauseForScreenShot("Import Results");

                if (removePrefix.Value)
                    OkDialog(importResultsNameDlg, importResultsNameDlg.YesDialog);
                else
                    OkDialog(importResultsNameDlg, importResultsNameDlg.NoDialog);
            }
            WaitForDocumentChange(doc);
        }

        #endregion

        #region Spectral library test helpers

        public static IList<DbRefSpectra> GetRefSpectra(string filename)
        {
            using (var connection = new SQLiteConnection(string.Format("Data Source='{0}';Version=3", filename)))
            {
                connection.Open();
                return GetRefSpectra(connection);
            }
        }

        private static double? ParseNullable(SQLiteDataReader reader, int ordinal)
        {
            if (ordinal < 0)
                return null;
            var str = reader[ordinal].ToString();
            if (string.IsNullOrEmpty(str))
                return null;
            return double.Parse(str);
        }

        public static IList<DbRefSpectra> GetRefSpectra(SQLiteConnection connection)
        {
            var list = new List<DbRefSpectra>();
            var hasAnnotations = SqliteOperations.TableExists(connection, @"RefSpectraPeakAnnotations");
            using (var select = new SQLiteCommand(connection) { CommandText = "SELECT * FROM RefSpectra" })
            using (var reader = @select.ExecuteReader())
            {
                var iAdduct = reader.GetOrdinal("precursorAdduct");
                var iIonMobility = reader.GetOrdinal("ionMobility");
                var iCCS = reader.GetOrdinal("collisionalCrossSectionSqA");
                var noMoleculeDetails = reader.GetOrdinal("moleculeName") < 0; // Also a cue for presence of chemicalFormula, inchiKey, and otherKeys
                while (reader.Read())
                {
                    var refSpectrum = new DbRefSpectra
                    {
                        PeptideSeq = reader["peptideSeq"].ToString(),
                        PeptideModSeq = reader["peptideModSeq"].ToString(),
                        PrecursorCharge = int.Parse(reader["precursorCharge"].ToString()),
                        PrecursorAdduct = iAdduct < 0 ? string.Empty : reader[iAdduct].ToString(),
                        PrecursorMZ = double.Parse(reader["precursorMZ"].ToString()),
                        RetentionTime = double.Parse(reader["retentionTime"].ToString()),
                        IonMobility = ParseNullable(reader, iIonMobility),
                        CollisionalCrossSectionSqA = ParseNullable(reader, iCCS),
                        MoleculeName = noMoleculeDetails ? string.Empty : reader["moleculeName"].ToString(),
                        ChemicalFormula = noMoleculeDetails ? string.Empty : reader["chemicalFormula"].ToString(),
                        InChiKey = noMoleculeDetails ? string.Empty : reader["inchiKey"].ToString(),
                        OtherKeys = noMoleculeDetails ? string.Empty : reader["otherKeys"].ToString(),
                        NumPeaks = ushort.Parse(reader["numPeaks"].ToString())
                    };
                    if (hasAnnotations)
                    {
                        var id = int.Parse(reader["id"].ToString());
                        var annotations = GetRefSpectraPeakAnnotations(connection, refSpectrum, id);
                        refSpectrum.PeakAnnotations = annotations;
                    }
                    list.Add(refSpectrum);
                }

                return list;
            }
        }

        private static IList<DbRefSpectraPeakAnnotations> GetRefSpectraPeakAnnotations(SQLiteConnection connection, DbRefSpectra refSpectrum, int refSpectraId)
        {
            var list = new List<DbRefSpectraPeakAnnotations>();
            using (var select = new SQLiteCommand(connection) { CommandText = "SELECT * FROM RefSpectraPeakAnnotations WHERE RefSpectraId = " + refSpectraId })
            using (var reader = @select.ExecuteReader())
            {
                while (reader.Read())
                {
                    list.Add(new DbRefSpectraPeakAnnotations
                    {

                        RefSpectra = refSpectrum,
                        Id = int.Parse(reader["id"].ToString()),
                        PeakIndex = int.Parse(reader["peakIndex"].ToString()),
                        Charge = int.Parse(reader["charge"].ToString()),
                        Adduct = reader["adduct"].ToString(),
                        mzTheoretical = double.Parse(reader["mzTheoretical"].ToString()),
                        mzObserved = double.Parse(reader["mzObserved"].ToString()),
                        Name = reader["name"].ToString(),
                        Formula = reader["formula"].ToString(),
                        InchiKey = reader["inchiKey"].ToString(),
                        OtherKeys = reader["otherKeys"].ToString(),
                        Comment = reader["comment"].ToString(),
                    });
                }
                return list;
            }
        }

        public static void CheckRefSpectra(IList<DbRefSpectra> spectra, string peptideSeq, string peptideModSeq, int precursorCharge, double precursorMz, ushort numPeaks, double rT, IonMobilityAndCCS im = null)
        {
            for (var i = 0; i < spectra.Count; i++)
            {
                var spectrum = spectra[i];
                if (spectrum.PeptideSeq.Equals(peptideSeq) &&
                    spectrum.PeptideModSeq.Equals(peptideModSeq) &&
                    spectrum.PrecursorCharge.Equals(precursorCharge) &&
                    Math.Abs((spectrum.RetentionTime ?? 0) - rT) < 0.001 &&
                    Math.Abs(spectrum.PrecursorMZ - precursorMz) < 0.001 &&
                    spectrum.NumPeaks.Equals(numPeaks))
                {
                    spectra.RemoveAt(i);
                    return;
                }
            }
            Assert.Fail("{0} [{1}], precursor charge {2}, precursor m/z {3}, RT {4} with {5} peaks not found", peptideSeq, peptideModSeq, precursorCharge, precursorMz, rT, numPeaks);
        }

        #endregion
    }
}
<|MERGE_RESOLUTION|>--- conflicted
+++ resolved
@@ -114,13 +114,8 @@
 
         protected bool ForceMzml
         {
-<<<<<<< HEAD
             get { return _forceMzml; }
-            set { _forceMzml = value && !IsPauseForScreenShots; }    // Don't force mzML during screenshots
-=======
-            get { return _forcMzml; }
-            set { _forcMzml = value && !IsPauseForScreenShots && !IsPauseForCoverShot; }    // Don't force mzML during screenshots
->>>>>>> 9d95f5e7
+            set { _forceMzml = value && !IsPauseForScreenShots && !IsPauseForCoverShot;  }    // Don't force mzML during screenshots
         }
 
         protected static bool LaunchDebuggerOnWaitForConditionTimeout { get; set; } // Use with caution - this will prevent scheduled tests from completing, so we can investigate a problem
@@ -2233,4 +2228,4 @@
 
         #endregion
     }
-}
+}