--- conflicted
+++ resolved
@@ -1450,11 +1450,7 @@
             threadTest.Start();
             using (var documentSerializabilityVerifier = new DocumentSerializabilityVerifier())
             {
-<<<<<<< HEAD
-                documentSerializabilityVerifier.RunAsync();
-=======
                 documentSerializabilityVerifier.Start();
->>>>>>> 0723881c
                 Program.Main();
             }
             threadTest.Join();
