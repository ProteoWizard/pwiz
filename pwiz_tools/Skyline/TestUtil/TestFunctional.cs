--- conflicted
+++ resolved
@@ -1130,39 +1130,35 @@
                     {
                         return;  // Don't want to run this lengthy test right now
                     }
-<<<<<<< HEAD
-=======
-                }
-                _shotManager = new ScreenshotManager(TestContext, SkylineWindow);
-
-                // Run test in new thread (Skyline on main thread).
-                Program.Init();
-                Settings.Default.SrmSettingsList[0] = SrmSettingsList.GetDefault();
-                // Reset defaults with names from resources for testing different languages
-                Settings.Default.BackgroundProteomeList[0] = BackgroundProteomeList.GetDefault();
-                Settings.Default.DeclusterPotentialList[0] = DeclusterPotentialList.GetDefault();
-                Settings.Default.RetentionTimeList[0] = RetentionTimeList.GetDefault();
-                Settings.Default.ShowStartupForm = ShowStartPage;
-                Settings.Default.MruList = SetMru;
-                // For automated demos, start with the main window maximized
-                if (IsDemoMode)
-                    Settings.Default.MainWindowMaximized = true;
-
-                if (Program.PauseSeconds != 0)
-                {
-                    ForceMzml = false;
-                }
-
-                var threadTest = new Thread(WaitForSkyline) { Name = @"Functional test thread" };
-                LocalizationHelper.InitThread(threadTest);
-                threadTest.Start();
-                Program.Main();
-                threadTest.Join();
-
-                // Were all windows disposed?
-                FormEx.CheckAllFormsDisposed();
-                CommonFormEx.CheckAllFormsDisposed();
->>>>>>> ef1a02e6
+                    _shotManager = new ScreenshotManager(TestContext, SkylineWindow);
+
+                    // Run test in new thread (Skyline on main thread).
+                    Program.Init();
+                    Settings.Default.SrmSettingsList[0] = SrmSettingsList.GetDefault();
+                    // Reset defaults with names from resources for testing different languages
+                    Settings.Default.BackgroundProteomeList[0] = BackgroundProteomeList.GetDefault();
+                    Settings.Default.DeclusterPotentialList[0] = DeclusterPotentialList.GetDefault();
+                    Settings.Default.RetentionTimeList[0] = RetentionTimeList.GetDefault();
+                    Settings.Default.ShowStartupForm = ShowStartPage;
+                    Settings.Default.MruList = SetMru;
+                    // For automated demos, start with the main window maximized
+                    if (IsDemoMode)
+                        Settings.Default.MainWindowMaximized = true;
+
+                    if (Program.PauseSeconds != 0)
+                    {
+                        ForceMzml = false;
+                    }
+
+                    var threadTest = new Thread(WaitForSkyline) { Name = @"Functional test thread" };
+                    LocalizationHelper.InitThread(threadTest);
+                    threadTest.Start();
+                    Program.Main();
+                    threadTest.Join();
+
+                    // Were all windows disposed?
+                    FormEx.CheckAllFormsDisposed();
+                    CommonFormEx.CheckAllFormsDisposed();
 
                     Program.FunctionalTest = true;
                     Program.DefaultUiMode = defaultUiMode;
@@ -2054,4 +2050,4 @@
 
         #endregion
     }
-}
+}