﻿/*
 * Original author: Brendan MacLean <brendanx .at. u.washington.edu>,
 *                  MacCoss Lab, Department of Genome Sciences, UW
 *
 * Copyright 2009 University of Washington - Seattle, WA
 * 
 * Licensed under the Apache License, Version 2.0 (the "License");
 * you may not use this file except in compliance with the License.
 * You may obtain a copy of the License at
 *
 *     http://www.apache.org/licenses/LICENSE-2.0
 *
 * Unless required by applicable law or agreed to in writing, software
 * distributed under the License is distributed on an "AS IS" BASIS,
 * WITHOUT WARRANTIES OR CONDITIONS OF ANY KIND, either express or implied.
 * See the License for the specific language governing permissions and
 * limitations under the License.
 */
using System;
using System.Collections.Generic;
using System.Data;
using System.Data.SQLite;
using System.Drawing;
using System.Globalization;
using System.IO;
using System.Linq;
using System.Reflection;
using System.Runtime.InteropServices;
using System.Text;
using System.Text.RegularExpressions;
using System.Threading;
using System.Windows.Forms;
using DigitalRune.Windows.Docking;
using Excel;
using JetBrains.Annotations;
// using Microsoft.Diagnostics.Runtime; only needed for stack dump logic, which is currently disabled
using Microsoft.VisualStudio.TestTools.UnitTesting;
using pwiz.Common.Collections;
using pwiz.Common.DataBinding;
using pwiz.Common.GUI;
using pwiz.Common.SystemUtil;
using pwiz.ProteomeDatabase.Fasta;
using pwiz.ProteowizardWrapper;
using pwiz.Skyline;
using pwiz.Skyline.Alerts;
using pwiz.Skyline.Controls;
using pwiz.Skyline.Controls.Databinding;
using pwiz.Skyline.Controls.Graphs;
using pwiz.Skyline.Controls.SeqNode;
using pwiz.Skyline.Controls.Startup;
using pwiz.Skyline.EditUI;
using pwiz.Skyline.FileUI;
using pwiz.Skyline.Model;
using pwiz.Skyline.Model.AuditLog;
using pwiz.Skyline.Model.DocSettings;
using pwiz.Skyline.Model.Find;
using pwiz.Skyline.Model.Lib.BlibData;
using pwiz.Skyline.Model.Proteome;
using pwiz.Skyline.Model.Results;
using pwiz.Skyline.Model.Results.Scoring;
using pwiz.Skyline.Properties;
using pwiz.Skyline.SettingsUI;
using pwiz.Skyline.Util;
using pwiz.Skyline.Util.Extensions;
using TestRunnerLib;
using TestRunnerLib.PInvoke;
using ZedGraph;
using SampleType = pwiz.Skyline.Model.DocSettings.AbsoluteQuantification.SampleType;

namespace pwiz.SkylineTestUtil
{
    /// <summary>
    /// Test method attribute which excludes the test from SkylineTester's list of tutorial L10N checks.
    /// </summary>
    [AttributeUsage(AttributeTargets.Method, AllowMultiple = false)]
    public sealed class NoLocalizationAttribute : Attribute
    {
    }

    [AttributeUsage(AttributeTargets.Method)]
    public sealed class MinidumpLeakThresholdAttribute : Attribute
    {
        public MinidumpLeakThresholdAttribute(int thresholdMB)
        {
            ThresholdMB = thresholdMB;
        }

        public int ThresholdMB { get; private set; }
    }

    /// <summary>
    /// Test method attribute which specifies a test is not suitable for use with Unicode paths
    /// Note that the constructor expects a string explaining why a test is unsuitable for use with Unicde 
    /// </summary>
    [AttributeUsage(AttributeTargets.Method, AllowMultiple = false)]
    public sealed class NoUnicodeTestingAttribute : Attribute
    {
        public string Reason { get; private set; } // Reason for declaring test as unsuitable for unicode

        public NoUnicodeTestingAttribute(string reason)
        {
            Reason = reason; // e.g. "calls MSFragger", "uses mz5" etc
        }

    }

    /// <summary>
    /// Test method attribute which specifies a test is not suitable for use with odd characters in the TMP path (e.g. ^ and &amp;)
    /// Note that the constructor expects a string explaining why a test is unsuitable for use with odd TMP paths
    /// </summary>
    [AttributeUsage(AttributeTargets.Method, AllowMultiple = false)]
    public sealed class NoOddTmpPathTestingAttribute : Attribute
    {
        public string Reason { get; private set; } // Reason for declaring test as unsuitable for unicode

        public NoOddTmpPathTestingAttribute(string reason)
        {
            Reason = reason; // e.g. "uses Java"[
        }

    }

    /// <summary>
    /// Test method attribute which specifies a test is not suitable for parallel testing
    /// (e.g. memory hungry or writes to the filesystem outside of the test's working directory)
    /// Note that the constructor expects a string explaining why a test is unsuitable for parallel use 
    /// </summary>
    [AttributeUsage(AttributeTargets.Method, AllowMultiple = false)]
    public sealed class NoParallelTestingAttribute : Attribute
    {
        public string Reason { get; private set; } // Reason for declaring test as unsuitable for parallel use

        public NoParallelTestingAttribute(string reason)
        {
            Reason = reason; // Usually one of the strings in TestExclusionReason
        }

    }

    // Some common reasons for excluding test from nightly and/or parallel testing
    //
    // CONSIDER: in future we might want more find-grained test exclusion handling
    // For example RESOURCE_INTENSIVE tests might actually work in parallel with beefier workers,
    // VENDOR_FILE_LOCKING and SHARED_DIRECTORY_WRITE might be able to run on workers so long as
    // all instances are queued on same worker
    public class TestExclusionReason
    {
        public const string RESOURCE_INTENSIVE = "Resource heavy test, best to run on server instead of worker";
        public const string EXCESSIVE_TIME = "Requires more time than can be justified in nightly tests";
        public const string VENDOR_FILE_LOCKING = "Vendor readers require exclusive read access";
        public const string SHARED_DIRECTORY_WRITE = "Requires write access to directory shared by all workers";
        public const string MZ5_UNICODE_ISSUES = "mz5 doesn't handle unicode paths";
        public const string MSGFPLUS_UNICODE_ISSUES = "MsgfPlus doesn't handle unicode paths";
        public const string MSFRAGGER_UNICODE_ISSUES = "MsFragger doesn't handle unicode paths";
        public const string JAVA_UNICODE_ISSUES = "Running Java processes with wild unicode temp paths is problematic";
        public const string HARDKLOR_UNICODE_ISSUES = "Hardklor doesn't handle unicode paths";
        public const string ZIP_INSIDE_ZIP = "ZIP inside ZIP does not seem to work on MACS2";
        public const string DOCKER_ROOT_CERTS = "Docker runners do not yet have access to the root certificates needed for Koina";
    }

    /// <summary>
    /// Test method attribute which specifies a test is not suitable for automated nightly testing
    /// (e.g. memory hungry or excessively time consuming)
    /// </summary>
    [AttributeUsage(AttributeTargets.Method, AllowMultiple = false)]
    public sealed class NoNightlyTestingAttribute : Attribute
    {
        public string Reason { get; private set; } // Reason for declaring test as unsuitable for Nightly

        public NoNightlyTestingAttribute(string reason)
        {
            Reason = reason; // Usually one of the strings in TestExclusionReason
        }

    }

    /// <summary>
    /// All Skyline functional tests MUST derive from this base class.
    /// Perf tests (long running, huge-data-downloading) should be declared
    /// in the TestPerf namespace, where they receive special handling so as
    /// to not disturb the normal, frequent use of the main body of tests.
    /// </summary>
    public abstract class AbstractFunctionalTest : AbstractUnitTestEx
    {
        private const int SLEEP_INTERVAL = 100;
        public const int WAIT_TIME = 3 * 60 * 1000;    // 3 minutes (was 1 minute, but in code coverage testing that may be too impatient)

        private bool _testCompleted;
        private ScreenshotManager _shotManager;

        protected ScreenshotManager ScreenshotManager
        {
            get
            {
                Assume.IsNotNull(_shotManager); // This should be available when it is accessed, i.e. IsRecordingScreenshots
                Assume.IsTrue(IsCoverShotMode); // This should only be necessary in IsCoverShotMode for composing cover shots from multiple screenshots
                return _shotManager;
            }
        }

        public static SkylineWindow SkylineWindow { get { return Program.MainWindow; } }

        private bool _forceMzml;

        protected bool ForceMzml
        {
            get { return _forceMzml; }
            set
            {
                // Don't force mzML during screenshots
                _forceMzml = value && !IsRecordingScreenShots;
                // Unless specifically requested to force mzML even during screenshots
                _forceMzml = _forceMzml || ForceMzmlInScreenShots;
            }
        }

        protected bool ForceMzmlInScreenShots { get; set; }

        protected static bool LaunchDebuggerOnWaitForConditionTimeout { get; set; } // Use with caution - this will prevent scheduled tests from completing, so we can investigate a problem

        protected virtual bool UseRawFiles
        {
            get
            {
                return !ForceMzml &&
                    ExtensionTestContext.CanImportThermoRaw &&
                    ExtensionTestContext.CanImportAgilentRaw &&
                    ExtensionTestContext.CanImportAbWiff &&
                    ExtensionTestContext.CanImportWatersRaw;
            }
        }

        protected string ExtThermoRaw
        {
            get { return UseRawFiles ? ExtensionTestContext.ExtThermoRaw : ExtensionTestContext.ExtMzml; }
        }

        protected string ExtAbWiff
        {
            get { return UseRawFiles ? ExtensionTestContext.ExtAbWiff : ExtensionTestContext.ExtMzml; }
        }

        protected string ExtAgilentRaw
        {
            get { return UseRawFiles ? ExtensionTestContext.ExtAgilentRaw : ExtensionTestContext.ExtMzml; }
        }

        protected string ExtWatersRaw
        {
            get { return UseRawFiles ? ExtensionTestContext.ExtWatersRaw : ExtensionTestContext.ExtMzml; }
        }

        protected void RunWithOldReports(Action test)
        {
            TestContext.Properties["LiveReports"] = false.ToString();
            test();
        }

        /// <summary>
        /// For use when <see cref="ShowStartPage"/> is true to initiate audit logging when
        /// Skyline is first shown.
        /// </summary>
        protected void ShowSkyline(Action act)
        {
            ShowDialog<SkylineWindow>(act);
            SkylineWindow.DocumentChangedEvent += OnDocumentChangedLogging;
        }

        protected static TDlg ShowDialog<TDlg>(Action act, int millis = -1) where TDlg : Form
        {
            var existingDialog = FindOpenForm<TDlg>();
            if (existingDialog != null)
            {
                var messageDlg = existingDialog as CommonAlertDlg;
                if (messageDlg == null)
                    AssertEx.IsNull(existingDialog, typeof(TDlg) + " is already open");
                else
                    Assert.Fail(typeof(TDlg) + " is already open with the message: " + messageDlg.Message);
            }

            SkylineBeginInvoke(act);
            TDlg dlg;
            if (millis == -1)
                dlg = WaitForOpenForm<TDlg>();
            else
                dlg = WaitForOpenForm<TDlg>(millis);
            Assert.IsNotNull(dlg);

            return dlg;
        }

        private static void EnsureScreenshotIcon(Form dlg)
        {
            if (IsRecordingScreenShots && dlg.ShowIcon && !ReferenceEquals(dlg, SkylineWindow))
            {
                // If the form has the current Skyline resource Icon, but it is not the same
                // as the Skyline window icon, use the Skyline window icon to avoid recording
                // screenshots of the Skyline-daily icon
                if (AreIconsEqual(dlg.Icon, Resources.Skyline) && !AreIconsEqual(dlg.Icon, SkylineWindow.Icon))
                    RunUI(() => dlg.Icon = SkylineWindow.Icon);
            }
        }

        private static bool AreIconsEqual(Icon icon1, Icon icon2)
        {
            using var ms1 = new MemoryStream();
            using var ms2 = new MemoryStream();

            icon1.Save(ms1);
            icon2.Save(ms2);

            return ms1.ToArray().SequenceEqual(ms2.ToArray());
        }

        /// <summary>
        /// Brings up a dialog where the Type might be the same as a form which is already open.
        /// </summary>
        protected static TDlg ShowNestedDlg<TDlg>(Action act) where TDlg : Form
        {
            var existingDialogs = FormUtil.OpenForms.OfType<TDlg>().Select(ReferenceValue.Of).ToHashSet();
            SkylineBeginInvoke(act);
            TDlg result = null;
            WaitForCondition(() => null != (result =
                FormUtil.OpenForms.OfType<TDlg>().FirstOrDefault(form => !existingDialogs.Contains(form))));
            return result;
        }

        public static void RunUIForScreenShot([InstantHandle] Action act)
        {
            if (IsPauseForScreenShots)
                RunUI(act);
        }

        public static void RunUI([InstantHandle] Action act)
        {
            SkylineInvoke(() =>
            {
                try
                {
                    act();
                }
                catch (Exception e)
                {
                    Assert.Fail(e.ToString());
                }
            });
        }

        /// <summary>
        /// Convenience function for getting a value from the UI thread
        /// e.g. var value = CallUI(() => control.Value);
        /// </summary>
        public T CallUI<T>([InstantHandle] Func<T> func)
        {
            T result = default;
            RunUI(() => result = func());
            return result;
        }

        protected virtual bool ShowStartPage {get { return false; }}
        protected virtual List<string> SetMru { get { return new List<string>(); } }

        private static void SkylineInvoke(Action act)
        {
            if (null != SkylineWindow)
            {
                SkylineWindow.Invoke(act);
            }
            else
            {
                FindOpenForm<StartPage>().Invoke(act);
            }
        }

        private static void SkylineBeginInvoke(Action act)
        {
            if (null != SkylineWindow)
            {
                SkylineWindow.BeginInvoke(act);
            }
            else
            {
                FindOpenForm<StartPage>().BeginInvoke(act);
            }
        }

        /// <summary>
        /// Shows a dialog and executes a test action on the dialog.
        /// </summary>
        /// <param name="showDlgAction">Action which causes the dialog to be shown</param>
        /// <param name="exerciseDlgAction">Action which can do some things and then must close the dialog.</param>
        protected static void RunDlg<TDlg>([InstantHandle] Action showDlgAction,
            [InstantHandle] [NotNull] Action<TDlg> exerciseDlgAction)
            where TDlg : Form
        {
            bool showDlgActionCompleted = false;
            TDlg dlg = ShowDialog<TDlg>(() =>
            {
                showDlgAction();
                showDlgActionCompleted = true;
            });
            OkDialog(dlg, () => exerciseDlgAction(dlg));
            WaitForConditionUI(() => showDlgActionCompleted);
        }

        /// <summary>
        /// Shows a dialog and tests the dialog by invoking an action on the test thread.
        /// Unlike <see cref="RunDlg{TDlg}"/>, the test action runs on the test thread instead of the
        /// event thread. This method can be used for testing dialogs which in turn bring up other dialogs,
        /// or which for other reasons cannot be tested by RunDlg.
        /// </summary>
        /// <param name="showDlgAction">Action which runs on the UI thread and causes the dialog to be shown</param>
        /// <param name="exerciseDlgAction">Action which runs on the test thread and interacts with the dialog</param>
        /// <param name="closeDlgAction">Action which runs on the UI thread and closes the dialog</param>
        protected static void RunLongDlg<TDlg>([InstantHandle] Action showDlgAction, [InstantHandle] Action<TDlg> exerciseDlgAction, Action<TDlg> closeDlgAction) where TDlg : Form
        {
            bool showDlgActionCompleted = false;
            TDlg dlg = ShowDialog<TDlg>(() =>
            {
                showDlgAction();
                showDlgActionCompleted = true;
            });
            exerciseDlgAction(dlg);
            OkDialog(dlg, ()=>closeDlgAction(dlg));
            WaitForConditionUI(() => showDlgActionCompleted);
        }

        /// <summary>
        /// Invoke an action that causes a dialog to appear, and then dismiss that dialog.
        /// This method waits for the dialog to be closed, but, unlike <see cref="RunDlg{TDlg}"/>,
        /// this does not wait until the action which displayed the dialog returns.
        /// </summary>
        /// <param name="showAction">Action which causes the dialog to appear</param>
        /// <param name="dismissAction">Action which causes the dialog to close.</param>
        protected static void ShowAndDismissDlg<TDlg>(Action showAction,
            Action<TDlg> dismissAction) where TDlg : Form
        {
            TDlg dlg = ShowDialog<TDlg>(showAction);
            OkDialog(dlg, () =>
            {
                dismissAction(dlg);
            });
        }

        /// <summary>
        /// Invoke an action which displays a dialog and then click that dialog's cancel button.
        /// </summary>
        protected static void ShowAndCancelDlg<TDlg>(Action showAction) where TDlg : Form
        {
            ShowAndDismissDlg<TDlg>(showAction, dlg=>dlg.CancelButton.PerformClick());
        }

        protected static void FocusDocument()
        {
            RunUI(SkylineWindow.FocusDocument);
        }

        public static void JiggleSelection()
        {
            if (!IsPauseForScreenShots)
                return;

            // Node change apparently required to get x-axis labels in peak areas view the way they should be
            RunUI(() => SkylineWindow.SequenceTree.SelectedNode = SkylineWindow.SelectedNode.NextVisibleNode);
            WaitForGraphs();
            RunUI(() => SkylineWindow.SequenceTree.SelectedNode = SkylineWindow.SelectedNode.PrevVisibleNode);
        }

        protected static void SelectNode(SrmDocument.Level level, int iNode)
        {
            var pathSelect = SkylineWindow.Document.GetPathTo((int)level, iNode);
            RunUI(() => SkylineWindow.SequenceTree.SelectedPath = pathSelect);
        }

        protected static void ActivateReplicate(string name)
        {
            RunUI(() => SkylineWindow.ActivateReplicate(name));
        }

        protected void ChangePeakBounds(string chromName,
            double startDisplayTime,
            double endDisplayTime)
        {
            Assert.IsTrue(startDisplayTime < endDisplayTime,
                string.Format("Start time {0} must be less than end time {1}.", startDisplayTime, endDisplayTime));

            ActivateReplicate(chromName);

            WaitForGraphs();
            WaitForConditionUI(() => SkylineWindow.GetGraphChrom(chromName).ChromGroupInfos != null);

            RunUIWithDocumentWait(() => // adjust integration
            {
                var graphChrom = SkylineWindow.GetGraphChrom(chromName);

                var nodeGroupTree = SkylineWindow.SequenceTree.GetNodeOfType<TransitionGroupTreeNode>();
                IdentityPath pathGroup;
                if (nodeGroupTree != null)
                    pathGroup = nodeGroupTree.Path;
                else
                {
                    var nodePepTree = SkylineWindow.SequenceTree.GetNodeOfType<PeptideTreeNode>();
                    pathGroup = new IdentityPath(nodePepTree.Path, nodePepTree.ChildDocNodes[0].Id);
                }
                var listChanges = new List<ChangedPeakBoundsEventArgs>
                {
                    new ChangedPeakBoundsEventArgs(pathGroup,
                        null,
                        graphChrom.NameSet,
                        graphChrom.ChromGroupInfos[0].FilePath,
                        graphChrom.GraphItems.First().GetValidPeakBoundaryTime(startDisplayTime),
                        graphChrom.GraphItems.First().GetValidPeakBoundaryTime(endDisplayTime),
                        PeakIdentification.ALIGNED,
                        PeakBoundsChangeType.both)
                };
                graphChrom.SimulateChangedPeakBounds(listChanges);
            });
            WaitForGraphs();
        }

        private void RunUIWithDocumentWait(Action act)
        {
            var doc = SkylineWindow.Document;
            RunUI(act);
            WaitForDocumentChange(doc); // make sure the action changes the document
        }

        protected void SetDocumentGridSampleTypesAndConcentrations(IDictionary<string, Tuple<SampleType, double?>> sampleTypes)
        {
            RunUI(() => SkylineWindow.ShowDocumentGrid(true));
            var documentGrid = FindOpenForm<DocumentGridForm>();
            RunUI(() => documentGrid.DataboundGridControl.ChooseView(Resources.SkylineViewContext_GetDocumentGridRowSources_Replicates));
            WaitForCondition(() => documentGrid.IsComplete);
            RunUI(() =>
            {
                var colReplicate = documentGrid.FindColumn(PropertyPath.Root);
                var colSampleType = documentGrid.FindColumn(PropertyPath.Root.Property("SampleType"));
                var colConcentration = documentGrid.FindColumn(PropertyPath.Root.Property("AnalyteConcentration"));
                for (int iRow = 0; iRow < documentGrid.RowCount; iRow++)
                {
                    var row = documentGrid.DataGridView.Rows[iRow];
                    var replicateName = row.Cells[colReplicate.Index].Value.ToString();
                    Tuple<SampleType, double?> tuple;
                    if (sampleTypes.TryGetValue(replicateName, out tuple))
                    {
                        row.Cells[colSampleType.Index].Value = tuple.Item1;
                        row.Cells[colConcentration.Index].Value = tuple.Item2;
                    }
                }
            });
        }

        /// <summary>
        /// Sets the clipboard text, failing with a useful message if the
        /// SetText() method throws an exception, invoking the UI thread first.
        /// </summary>
        protected static void SetClipboardTextUI(string text)
        {
            RunUI(() => SetClipboardText(text));
        }

        /// <summary>
        /// Sets the clipboard text, failing with a useful message if the
        /// SetText() method throws an exception.  This function must be called
        /// on the UI thread.  If the calling code is not in the UI thread,
        /// use <see cref="SetClipboardTextUI"/> instead.
        /// </summary>
        protected static void SetClipboardText(string text)
        {
            try
            {
                ClipboardEx.UseInternalClipboard();
                ClipboardEx.Clear();
                ClipboardEx.SetText(text);
            }
            catch (ExternalException)
            {
                Assert.Fail(ClipboardHelper.GetPasteErrorMessage());
            }
        }

        protected static void SetCsvFileClipboardText(string filePath)
        {
            SetClipboardText(GetCsvFileText(filePath));
        }

        protected static string GetCsvFileText(string filePath)
        {
            string resultStr;
            if (TextUtil.CsvSeparator == TextUtil.SEPARATOR_CSV)
            {
                resultStr = File.ReadAllText(filePath);
            }
            else
            {
                var sb = new StringBuilder();
                string decimalSep = CultureInfo.InvariantCulture.NumberFormat.NumberDecimalSeparator;
                string decimalIntl = CultureInfo.CurrentCulture.NumberFormat.NumberDecimalSeparator;
                foreach (var line in File.ReadLines(filePath))
                {
                    string[] fields = line.ParseDsvFields(TextUtil.SEPARATOR_CSV);
                    for (int i = 0; i < fields.Length; i++)
                    {
                        if (double.TryParse(fields[i], NumberStyles.Number, CultureInfo.InvariantCulture, out _))
                            fields[i] = fields[i].Replace(decimalSep, decimalIntl);
                    }
                    sb.AppendLine(fields.ToCsvLine());
                }
                resultStr = sb.ToString();
            }
            return resultStr;
        }

        protected static void SetExcelFileClipboardText(string filePath, string page, int columns, bool hasHeader)
        {
            SetClipboardText(GetExcelFileText(filePath, page, columns, hasHeader));
        }

        protected static string GetExcelFileText(string filePath, string page, int columns, bool hasHeader)
        {
            bool[] legacyFileValues = new[] {false};
            if (filePath.EndsWith(".xls"))
            {
                legacyFileValues = new[] {true, false};
            }

            foreach (bool legacyFile in legacyFileValues)
            {
                using (var stream = File.OpenRead(filePath))
                {
                    using var newTmpDir = new TempDir(); // Causes ExcelReaderFactory to drop its tempfiles in a place that we can clean up on Dispose
                    IExcelDataReader excelDataReader;
                    if (legacyFile)
                    {
                        excelDataReader = ExcelReaderFactory.CreateBinaryReader(stream);
                    }
                    else
                    {
                        excelDataReader = ExcelReaderFactory.CreateOpenXmlReader(stream);
                    }
                    if (excelDataReader == null)
                    {
                        continue;
                    }
                    return GetExcelReaderText(excelDataReader, page, columns, hasHeader);
                }
            }
            throw new InvalidDataException("Unable to read Excel file " + filePath);
        }

        private static string GetExcelReaderText(IExcelDataReader excelDataReader, string page, int columns, bool hasHeader)
        {
            var dataSet = excelDataReader.AsDataSet();
            foreach (DataTable dataTable in dataSet.Tables)
            {
                if (dataTable.TableName != page)
                {
                    continue;
                }
                var sb = new StringBuilder();
                for (int iRow = hasHeader ? 1 : 0; iRow < dataTable.Rows.Count; iRow++)
                {
                    DataRow row = dataTable.Rows[iRow];
                    for (int i = 0; i < columns; i++)
                    {
                        if (i > 0)
                            sb.Append('\t');
                        sb.Append(row[i] ?? String.Empty);
                    }
                    sb.AppendLine();
                }
                return sb.ToString();
            }
            throw new ArgumentException("Could not find page " + page);
        }

        private static IEnumerable<Form> OpenForms
        {
            get
            {
                return FormUtil.OpenForms;
            }
        }

        public FloatingWindow FindFloatingWindow(Control control)
        {
            return ScreenshotManager.FindParent<FloatingWindow>(control);
        }

        public static TDlg FindOpenForm<TDlg>() where TDlg : Form
        {
            foreach (var form in OpenForms)
            {
                var tForm = form as TDlg;
                if (tForm != null && tForm.Created)
                {
                    return tForm;
                }
            }
            return null;
        }

        public static IEnumerable<TDlg> FindOpenForms<TDlg>() where TDlg : Form
        {
            foreach (var form in OpenForms)
            {
                if (form is TDlg tForm && tForm.Created)
                {
                    yield return tForm;
                }
            }
        }

        public static Form FindOpenForm(Type formType) 
        {
            foreach (var form in OpenForms)
            {
                if (((formType.IsInstanceOfType(form) || formType.DeclaringType != null && formType.DeclaringType.IsInstanceOfType(form))) && form.Created)
                {
                    return form;
                }
            }
            return null;
        }

        private static int GetWaitCycles(int millis = WAIT_TIME)
        {
            var waitMultiplier = 1; // Various conditions may require longer timeouts

            if (System.Diagnostics.Debugger.IsAttached)
            {
                // When debugger is attached, some vendor readers are S-L-O-W!
                waitMultiplier = 10;
            }
            else if (ExtensionTestContext.IsDebugMode || Helpers.RunningResharperAnalysis)
            {
                // Wait a little longer for debug build.
                waitMultiplier = 4;
            }
            else if (Program.StressTest)
            {
                // Wait a little longer for stress test.
                waitMultiplier = 2;
            }

            // Wait longer if running multiple processes simultaneously.
            if (Program.UnitTestTimeoutMultiplier > 0)
            {
                waitMultiplier *= Program.UnitTestTimeoutMultiplier;
            }

            return  (millis * waitMultiplier) / SLEEP_INTERVAL; // Return the wait cycle count
        }

        /// <summary>
        /// Convenience function for getting a value on the UI thread
        /// </summary>
        public static T GetUIValue<T>(Func<T> act)
        {
            T result = default;
            RunUI(() => result = act() );
            return result;
        }

        private static FormLookup _formLookup;

        public static TDlg TryWaitForOpenForm<TDlg>(int millis = WAIT_TIME, Func<bool> stopCondition = null) where TDlg : Form
        {
            return (TDlg) TryWaitForOpenForm(typeof(TDlg), millis, stopCondition);
        }

        public static Form TryWaitForOpenForm(Type formType, int millis = WAIT_TIME, Func<bool> stopCondition = null) 
        {
            int waitCycles = GetWaitCycles(millis);
            for (int i = 0; i < waitCycles; i++)
            {
                Assert.IsFalse(Program.TestExceptions.Any(), "Exception while running test");

                Form tForm = FindOpenForm(formType);
                if (tForm != null)
                {
                    string formTypeName = tForm.GetType().Name;
                    var multipleViewProvider = tForm as IMultipleViewProvider;
                    if (multipleViewProvider != null)
                    {
                        formTypeName += "." + GetUIValue(() => multipleViewProvider.ShowingFormView.GetType().Name);
                        var formName = "(" + formType.Name + ")";
                        RunUI(() =>
                        {
                            if (tForm.Text.EndsWith(formName))
                                tForm.Text = tForm.Text.Replace(formName, "(" + formTypeName + ")");
                        });
                    }

                    _formLookup ??= new FormLookup();
                    Assert.IsNotNull(_formLookup.GetTest(formTypeName),
                        formType + " must be added to TestRunnerLib\\TestRunnerFormLookup.csv");

                    if (Program.PauseForms != null && Program.PauseForms.Remove(formTypeName))
                    {
                        var formSeen = new FormSeen();
                        formSeen.Saw(formType);
                        PauseAndContinueForm.Show(string.Format("Pausing for {0}", formType));
                    }

                    EnsureScreenshotIcon(tForm);

                    return tForm;
                }

                if (stopCondition != null && stopCondition())
                    break;

                Thread.Sleep(SLEEP_INTERVAL);
            }
            return null;
        }

        // Wait for a MultiButtonMsgDlg to be shown with a message that could have been created with the given format
        public static MultiButtonMsgDlg WaitForMultiButtonMsgDlg(string messageFormat, int millis = WAIT_TIME)
        {
            // Break the message format into its constant parts
            // e.g. "foo {1} bar baz {0} hmm" => "foo ", " bar baz ", " hmm"
            var parts = messageFormat.Split('{');
            for (var i = 0; i < parts.Length; i++)
            {
                var part = parts[i];
                if (part.Contains("}"))
                {
                    parts[i] = part.Substring(part.IndexOf('}')+1);
                }
            }

            // Find an open MultiButtonMsgDlg whose message contains all the constant parts of the given format
            int waitCycles = GetWaitCycles(millis);
            for (int i = 0; i < waitCycles; i++)
            {
                Assert.IsFalse(Program.TestExceptions.Any(), "Exception while running test");
                foreach (var form in FindOpenForms<MultiButtonMsgDlg>())
                {
                    var message = form.Message;
                    if (message != null && parts.All(p => string.IsNullOrEmpty(p) || message.Contains(p)))
                    {
                        return form; // Success
                    }
                }

                Thread.Sleep(SLEEP_INTERVAL);
            }
            return null;

        }

        public static TDlg WaitForOpenForm<TDlg>(int millis = WAIT_TIME) where TDlg : Form
        {
            var result = TryWaitForOpenForm<TDlg>(millis);
            if (result == null)
            {
                int waitCycles = GetWaitCycles(millis);
                Assert.Fail(@"Timeout {0} seconds exceeded in WaitForOpenForm({1}). Open forms: {2}", waitCycles * SLEEP_INTERVAL / 1000, typeof(TDlg).Name, GetOpenFormsString());
            }
            return result;
        }

        public void PauseForForm(Type formType)
        {
            if (Program.PauseForms == null)
                return;
            var viewTypeName = FormSeen.GetViewType(formType);
            if (viewTypeName != null && Program.PauseForms.Remove(viewTypeName))
            {
                var formSeen = new FormSeen();
                formSeen.Saw(viewTypeName);
                PauseTest(string.Format("Pausing for {0}", viewTypeName));
            }
        }

        public static bool IsFormOpen(Form form)
        {
            foreach (var formOpen in OpenForms)
            {
                if (ReferenceEquals(form, formOpen))
                {
                    return true;
                }
            }
            return false;
        }

        public static void WaitForClosedForm<TDlg>() where TDlg : Form
        {
            var dlg = FindOpenForm<TDlg>();
            if (dlg != null)
                WaitForClosedForm(dlg);
        }

        public static void WaitForClosedForm(Form formClose)
        {
            int waitCycles = GetWaitCycles();
            var formDetail = string.Empty;
            for (int i = 0; i < waitCycles; i++)
            {
                Assert.IsFalse(Program.TestExceptions.Any(), "Exception while running test");

                bool isOpen = true;
                SkylineInvoke(() =>
                {
                    isOpen = IsFormOpen(formClose);
                    if (isOpen && string.IsNullOrEmpty(formDetail))
                    {
                        // Grab some details in case of eventual failure
                        var formCloseClassName = System.ComponentModel.TypeDescriptor.GetClassName(formClose);
                        string formCloseText;
                        try
                        {
                            formCloseText = formClose.Text;
                        }
                        catch
                        {
                            formCloseText = "@@(could not retrieve form text)@@";
                        }
                        formDetail = string.Format("(form class={0}, form text=\"{1}\")", 
                            string.IsNullOrEmpty(formCloseClassName) ? @"?" : formCloseClassName,
                            string.IsNullOrEmpty(formCloseText) ? @"?" : formCloseText);
                    }
                });
                if (!isOpen)
                    return;
                Thread.Sleep(SLEEP_INTERVAL);
            }

            AssertEx.Fail(@"Timeout {0} seconds exceeded in WaitForClosedForm{1}. Open forms: {2}", waitCycles * SLEEP_INTERVAL / 1000, formDetail, GetOpenFormsString());
        }

        public static void WaitForClosedAllChromatogramsGraph()
        {
            WaitForConditionUI(() =>
            {
                var acg = FindOpenForm<AllChromatogramsGraph>();
                if (acg == null)
                    return true;
                if (acg.HasErrors)
                    Assert.Fail(TextUtil.LineSeparate("Unexpected import errors:", TextUtil.LineSeparate(acg.GetErrorMessages())));
                return false;
            });
        }

        private static string GetTextForForm(Control form)
        {
            var result = form.Text;
            var threadExceptionDialog = form as ThreadExceptionDialog;
            if (threadExceptionDialog != null)
            {
                // Locate the details text box, return the contents - much more informative than the dialog title
                result = threadExceptionDialog.Controls.Cast<Control>()
                    .Where(control => control is TextBox)
                    .Aggregate(result, (current, control) => current + ": " + GetExceptionText(control));
            }
           
            FormEx formEx = form as FormEx;
            if (formEx != null)
            {
                String detailedMessage = formEx.DetailedMessage;
                if (detailedMessage != null)
                {
                    result = detailedMessage;
                }
            }
            return result;
        }

        private static string GetExceptionText(Control control)
        {
            string text = control.Text;
            int assembliesIndex = text.IndexOf("************** Loaded Assemblies **************", StringComparison.Ordinal);
            if (assembliesIndex != -1)
                text = TextUtil.LineSeparate(text.Substring(0, assembliesIndex).Trim(), "------------- End ThreadExceptionDialog Stack -------------");
            return text;
        }

        private static string GetOpenFormsString()
        {
            var result =  string.Join(", ", OpenForms.Select(form => string.Format("{0} ({1})", form.GetType().Name, GetTextForForm(form))));
            RunUI(() =>
            {
                if (SkylineWindow.DocumentUI != null)
                {
                    var state = string.Join("\", \"", SkylineWindow.DocumentUI.NonLoadedStateDescriptions);
                    if (!string.IsNullOrEmpty(state))
                        result += " Also, SkylineWindow.DocumentUI is not fully loaded: \"" + state + "\"";
                }
            });
            // Without line numbers, this isn't terribly useful.  Disable for now.
            // result += GetAllThreadsStackTraces();
            return result;
        }

        /*
         * Without line numbers, this turns out to be not all that useful, so disable for now at least.  
         * See https://github.com/Microsoft/clrmd/blob/master/src/FileAndLineNumbers/Program.cs if you want to make that work.
         * I (bspratt) stopped short of that only because it looked like it *might* introduce config issues but did not investigatge to see if that was actually a problem.
         * 
        private static string GetAllThreadsStackTraces()
        {
            // Adapted from:
            // http://stackoverflow.com/questions/2057781/is-there-a-way-to-get-the-stacktraces-for-all-threads-in-c-like-java-lang-thre
            //
            // Requires NuGet package ClrMd from Microsoft (prerelease version 0.8.31-beta as of 5/25/2016)
            //
            // N.B. this doesn't show line numbers - that apparently can be done using the techniques at
            // https://github.com/Microsoft/clrmd/blob/master/src/FileAndLineNumbers/Program.cs

            var result = "\r\nCould not get stack traces of running threads.\r\n";
            try
            {
                var pid = System.Diagnostics.Process.GetCurrentProcess().Id;

                using (var dataTarget = DataTarget.AttachToProcess(pid, 5000, AttachFlag.Passive))
                {
                    var runtime = dataTarget.ClrVersions[0].CreateRuntime();
                    if (runtime != null)
                    {
                        result = string.Empty;
                        foreach (var t in runtime.Threads)
                        {
                            result += "Thread Id " + t.ManagedThreadId + "\r\n";
                            var exception = t.CurrentException;
                            if (exception != null)
                            {
                                result += string.Format("  CurrentException: {0:X} ({1}), HRESULT={2:X}\r\n", exception.Address, exception.Type.Name, exception.HResult);
                            }
                            if (t.StackTrace.Any())
                            {
                                result += "   Stacktrace:\r\n";
                                foreach (var frame in t.StackTrace)
                                {
                                    result += String.Format("    {0,12:x} {1,12:x} {2}\r\n", frame.InstructionPointer, frame.StackPointer, frame.DisplayString);
                                }
                            }
                        }
                    }
                    result += "End of managed threads list.\r\n";
                }
            }
            catch
            {
                // ignored
            }
            return "\r\nCurrent managed thread stack traces: \r\n" + result;
        }
        */

        public static SrmDocument WaitForDocumentChange(SrmDocument docCurrent)
        {
            WaitForProteinMetadataBackgroundLoaderCompleted(); // make sure document is stable

            // Make sure the document changes on the UI thread, since tests are mostly
            // interested in interacting with the document on the UI thread.
            Assert.IsTrue(WaitForConditionUI(() => !ReferenceEquals(docCurrent, SkylineWindow.DocumentUI)));
            return SkylineWindow.Document;
        }

        public static SrmDocument WaitForDocumentLoaded(int millis = WAIT_TIME)
        {
            WaitForConditionUI(millis, () =>
                {
                    var alertDlg = FindOpenForm<CommonAlertDlg>();
                    if (alertDlg != null)
                    {
                        AssertEx.Fail("Unexpected alert found: {0}{1}Open forms: {2}",
                            TextUtil.LineSeparate(alertDlg.Message, alertDlg.DetailMessage),
                            new string('\n', 3), GetOpenFormsString());
                    }

                    return SkylineWindow.DocumentUI.IsLoaded;
                },
                () => TextUtil.LineSeparate(
                    $"Expecting loaded document but still not loaded after {millis / 1000} seconds",
                    TextUtil.LineSeparate(SkylineWindow.DocumentUI.NonLoadedStateDescriptionsFull)));
            WaitForProteinMetadataBackgroundLoaderCompletedUI(millis);  // make sure document is stable
            return SkylineWindow.Document;
        }

        public static SrmDocument WaitForDocumentChangeLoaded(SrmDocument docCurrent, int millis = WAIT_TIME)
        {
            WaitForDocumentChange(docCurrent);
            return WaitForDocumentLoaded(millis);
        }

        public static bool WaitForCondition([InstantHandle] Func<bool> func)
        {
            return WaitForCondition(WAIT_TIME, func);
        }

        public static bool WaitForCondition(Func<bool> func, string timeoutMessage)
        {
            return WaitForCondition(WAIT_TIME, func, timeoutMessage);
        }

        public static bool TryWaitForCondition(Func<bool> func)
        {
            return TryWaitForCondition(WAIT_TIME, func);
        }

        public static bool TryWaitForCondition(int millis, Func<bool> func)
        {
            return WaitForCondition(millis, func, null, false);
        }

        public static bool WaitForCondition(int millis, Func<bool> func, string timeoutMessage = null, bool failOnTimeout = true, bool throwOnProgramException = true)
        {
            int waitCycles = GetWaitCycles(millis);
            for (int i = 0; i < waitCycles; i++)
            {
                if (throwOnProgramException)
                    Assert.IsFalse(Program.TestExceptions.Any(), "Exception while running test");

                if (func())
                    return true;
                Thread.Sleep(SLEEP_INTERVAL);
                // Assistance in chasing down intermittent timeout problems
                if (i == waitCycles - 1 && LaunchDebuggerOnWaitForConditionTimeout)
                {
                    System.Diagnostics.Debugger.Launch(); // Try again, under the debugger
                    System.Diagnostics.Debugger.Break();
                    i = 0; // For debugging ease - stay in loop
                }
            }
            if (failOnTimeout)
            {
                var msg = (timeoutMessage == null)
                    ? string.Empty
                    : " (" + timeoutMessage + ")";
                AssertEx.Fail(@"Timeout {0} seconds exceeded in WaitForCondition{1}. Open forms: {2}", waitCycles * SLEEP_INTERVAL / 1000, msg, GetOpenFormsString());
            }
            return false;
        }

        public static bool WaitForConditionUI([InstantHandle] Func<bool> func)
        {
            return WaitForConditionUI(WAIT_TIME, func);
        }

        public static bool WaitForConditionUI(Func<bool> func, string timeoutMessage)
        {
            return WaitForConditionUI(func, () => timeoutMessage);
        }

        public static bool WaitForConditionUI(Func<bool> func, Func<string> timeoutMessage)
        {
            return WaitForConditionUI(WAIT_TIME, func, timeoutMessage);
        }

        public static bool TryWaitForConditionUI(Func<bool> func)
        {
            return TryWaitForConditionUI(WAIT_TIME, func);
        }

        public static bool TryWaitForConditionUI(int millis, Func<bool> func)
        {
            return WaitForConditionUI(millis, func, null, false);
        }

        public static bool WaitForConditionUI(int millis, Func<bool> func, Func<string> timeoutMessage = null, bool failOnTimeout = true, bool throwOnProgramException = true)
        {
            int waitCycles = GetWaitCycles(millis);
            for (int i = 0; i < waitCycles; i++)
            {
                if (throwOnProgramException)
                    Assert.IsFalse(Program.TestExceptions.Any(), "Exception while running test");

                bool isCondition = false;
                Program.MainWindow.Invoke(new Action(() => isCondition = func()));
                if (isCondition)
                    return true;
                Thread.Sleep(SLEEP_INTERVAL);

                // Assistance in chasing down intermittent timeout problems
                if (i==waitCycles-1 && LaunchDebuggerOnWaitForConditionTimeout)
                {
                    System.Diagnostics.Debugger.Launch(); // Try again, under the debugger
                    System.Diagnostics.Debugger.Break();
                    i = 0; // For debugging ease - stay in loop
                }
            }
            if (failOnTimeout)
            {
                var msg = string.Empty;
                if (timeoutMessage != null)
                    RunUI(() => msg = " (" + timeoutMessage() + ")");

                AssertEx.Fail(@"Timeout {0} seconds exceeded in WaitForConditionUI{1}. Open forms: {2}", waitCycles * SLEEP_INTERVAL / 1000, msg, GetOpenFormsString());
            }
            return false;
        }

        public static void WaitForPaneCondition<TPane>(GraphSummary summary, Func<TPane, bool> condition) where TPane : class
        {
            WaitForConditionUI(() =>
            {
                TPane pane;
                summary.TryGetGraphPane(out pane);
                return condition(pane);
            });
            WaitForGraphs();
        }

        public static void WaitForGraphs(bool throwOnProgramException = true)
        {
            WaitForConditionUI(WAIT_TIME, () => !SkylineWindow.IsGraphUpdatePending, null, true, false);
        }

        public static void WaitForRegression()
        {
            WaitForGraphs();
            WaitForConditionUI(() => SkylineWindow.RTGraphController != null);
            WaitForPaneCondition<RTLinearRegressionGraphPane>(SkylineWindow.RTGraphController.GraphSummary, pane => !pane.IsCalculating);
        }

        private static void WaitForBackgroundLoaders()
        {
            if (!WaitForCondition(WAIT_TIME, () => !SkylineWindow.BackgroundLoaders.Any(bgl => bgl.AnyProcessing()), null, false))
            {
                var activeLoaders = new List<string>();
                foreach (var loader in SkylineWindow.BackgroundLoaders)
                {
                    if (loader.AnyProcessing())
                    {
                        activeLoaders.Add(loader.GetType().FullName);
                    }
                }
                if (activeLoaders.Any())
                {
                    activeLoaders.Add(@"Open forms: " + GetOpenFormsString());
                    Assert.Fail(@"One or more background loaders did not exit properly: " + TextUtil.LineSeparate(activeLoaders));
                }
            }
        }

        // Pause a test so we can play with the UI manually.
        public void PauseTest(string description = null)
        {
            if (!Program.SkylineOffscreen)
                PauseAndContinueForm.Show(description);
        }

        public void PauseForRecordModeInstruction(string message, Exception e)
        {
            if (!IsRecordMode)
                throw new Exception(TextUtil.LineSeparate("Run in record mode to fix this test.", message), e);
            PauseTest(message);
        }

        // We don't normally leave PauseTest() in checked in code, but there are times
        // when that's actually what's needed. For those, use this instead.
        public void PauseForManualTutorialStep(string description = null)
        {
            PauseTest(description);
        }

        // Pause a test's UI thread by posting a simple MessageBox.
        // Doesn't allow for UI manipulation, but can be handy for 
        // debugging multiline RunUI() statements.
        public static void PauseTestUI(string description = null)
        {
            if (!Program.SkylineOffscreen)
                MessageBox.Show(description ?? string.Empty, @"Test paused on UI thread", // Purposely using MessageBox here so that owner is properly set
                    MessageBoxButtons.OK,
                    MessageBoxIcon.Information);
        }

        private static bool IsRecordingScreenShots => IsPauseForScreenShots || IsCoverShotMode;

        /// <summary>
        /// If true, calls to PauseForScreenShot used in the tutorial tests will pause
        /// the tests and wait until the pause form is dismissed, allowing a screenshot
        /// to be taken.
        /// </summary>
        private static bool _isPauseForScreenShots;

        public static bool IsPauseForScreenShots
        {
            // Code written to depend on IsPauseForScreenShots also applies to IsAutoScreenShotMode.
            get { return _isPauseForScreenShots || Program.PauseSeconds == -1 || IsAutoScreenShotMode; }
            set
            {
                _isPauseForScreenShots = value;
                if (_isPauseForScreenShots)
                {
                    Program.PauseSeconds = -1;
                }
            }
        }

        private static bool _isAutoScreenShotMode;

        public static bool IsAutoScreenShotMode
        {
            get { return _isAutoScreenShotMode || Program.PauseSeconds == -3; } // -3 is the magic number SkylineTester uses to indicate cover shot mode
            set
            {
                _isAutoScreenShotMode = value;
                if (_isAutoScreenShotMode)
                {
                    Program.PauseSeconds = -3; // -3 is the magic number SkylineTester uses to indicate cover shot mode
                }
            }
        }

        public static bool IsTranslationRequired => IsAutoScreenShotMode && !Equals("en", GetFolderNameForLanguage(CultureInfo.CurrentCulture));

        private static bool _isCoverShotMode;

        public static bool IsCoverShotMode
        {
            get { return _isCoverShotMode || Program.PauseSeconds == -2; } // -2 is the magic number SkylineTester uses to indicate cover shot mode
            set
            {
                _isCoverShotMode = value;
                if (_isCoverShotMode)
                {
                    Program.PauseSeconds = -2; // -2 is the magic number SkylineTester uses to indicate cover shot mode
                }
            }
        }

        public string CoverShotName { get; set; }

        private string GetCoverShotPath(string folderPath = null, string suffix = null)
        {
            if (CoverShotName == null)
            {
                return null;
            }

            if (folderPath == null)
                folderPath = Path.Combine(PathEx.GetDownloadsPath(), "covershots");
            if (suffix == null)
                suffix = string.Format("-{0}_{1}", Install.MajorVersion, Install.MinorVersion);
            string cultureSuffix = CultureInfo.CurrentCulture.Name;
            if (Equals(cultureSuffix, "en"))
                cultureSuffix = string.Empty;
            else
                cultureSuffix = "-" + cultureSuffix;
            return Path.Combine(folderPath, CoverShotName + suffix + cultureSuffix + ".png");
        }

        public int PauseStartingScreenshot { get; set; }

        public static bool IsPauseForAuditLog { get; set; }

        private bool IsTutorial
        {
            get { return TestContext.TestName.Contains("Tutorial"); }
        }

        private string TutorialPath
        {
            get
            {
                return IsTutorial
                    ? TestContext.GetProjectDirectory($"Documentation\\Tutorials\\{CoverShotName}\\{GetFolderNameForLanguage(CultureInfo.CurrentCulture)}")
                    : null;
            }
        }

        public static string GetFolderNameForLanguage(CultureInfo cultureInfo)
        {
            var letters = cultureInfo.TwoLetterISOLanguageName;
            if (Equals("iv", letters))
                return "en";
            if (Equals("zh", letters))
                return "zh-CHS";
            return letters;
        }

        private int ScreenshotCounter = 1;

        public virtual bool AuditLogCompareLogs
        {
            get { return IsTutorial && !IsFullData; }   // Logs were recorded with partial data and not in Pass0
        }

        public virtual bool AuditLogConvertPathsToFileNames
        {
            get { return IsTutorial; }
        }

        public bool IsRecordAuditLogForTutorials
        {
            get { return IsTutorial && RecordAuditLogs; }
        }

<<<<<<< HEAD
=======
        public bool IsTestAuditLogPlacement => false;

        public static bool IsShowMatchingTutorialPages { get; set; }

>>>>>>> aa14e94d
        public static bool IsDemoMode { get { return Program.DemoMode; } }

        public static bool IsPass0 { get { return Program.IsPassZero; } }

        public bool IsFullData { get { return IsRecordingScreenShots || IsDemoMode || IsPass0; } }

        public string LinkPdf { get; set; }


        private PauseAndContinueForm _pauseAndContinueForm;

        public void BeginDragDisplay(Control dockableForm, double xProportion, double yProportion)
        {
            if (!IsPauseForScreenShots)
                return;
            RunUI(() =>
            {
                var rect = SkylineWindow.Bounds;
                var ptDest = new Point((int)(rect.X + rect.Width * xProportion), (int)(rect.Y + rect.Height * yProportion));
                SkylineWindow.DockPanel.BeginDragDisplay(FindFloatingWindow(dockableForm), ptDest);
            });
        }

        public void EndDragDisplay()
        {
            if (IsPauseForScreenShots)
                RunUI(() => SkylineWindow.DockPanel.EndDragDisplay());
        }

        protected Rectangle ShowReportsDropdown(string selectText)
        {
            var rectForm = Rectangle.Empty;
            if (!IsPauseForScreenShots)
                return rectForm;

            // CONSIDER: The ShowDropDown() use below causes User+GDI handle leaks
            var documentGridForm = FindOpenForm<DocumentGridForm>();
            RunUI(() =>
            {
                documentGridForm.NavBar.ReportsButton.ShowDropDown();   // We need to expand it to determine its full size
                int ddHeight = documentGridForm.NavBar.ReportsButton.DropDown.Height;
                var formLocation = new Point(SkylineWindow.DesktopBounds.Left + 200, SkylineWindow.DesktopBounds.Top + 200);
                documentGridForm.NavBar.ReportsButton.HideDropDown();
                var originalSize = documentGridForm.Size;
                rectForm = new Rectangle(formLocation, new Size(documentGridForm.Width, ddHeight + 75));
                // Make sure the dropdown fits into the window with some margin.
                documentGridForm.FloatingPane.FloatAt(rectForm);
                documentGridForm.NavBar.ReportsButton.ShowDropDown(); // TODO: Should deny closing until the screenshot is complete
                documentGridForm.NavBar.ReportsButton.DropDown.Closing += DenyMenuClosing;

                if (!string.IsNullOrEmpty(selectText))
                {
                    var items = documentGridForm.NavBar.ReportsButton.DropDown.Items;
                    int itemIndex = IndexOfItem(items, selectText);
                    if (itemIndex < 0)
                        Assert.Fail("Reports menu does not contain an item with the text '{0}'", selectText);
                    items[itemIndex].Select();
                }

                rectForm.Size = originalSize;
            });
            return rectForm;
        }

        protected void HideReportsDropdown()
        {
            if (!IsPauseForScreenShots)
                return;

            var documentGridForm = FindOpenForm<DocumentGridForm>();
            RunUI(() =>
            {
                documentGridForm.NavBar.ReportsButton.DropDown.Closing -= DenyMenuClosing;
                documentGridForm.NavBar.ReportsButton.HideDropDown();
            });
        }

        private static int IndexOfItem(ToolStripItemCollection items, string itemText)
        {
            for (int i = 0; i < items.Count; i++)
            {
                if (Equals(items[i].Text, itemText))
                    return i;
            }

            return -1;
        }

        protected Bitmap ClipSkylineWindowShotWithForms(Bitmap skylineWindowBmp, IList<DockableForm> dockableForms)
        {
            return ClipBitmap(skylineWindowBmp.CleanupBorder(), ComputeDockedFormsUnionRectangle(dockableForms));
        }

        private Rectangle ComputeDockedFormsUnionRectangle(IList<DockableForm> dockableForms)
        {
            return dockableForms
                .Select(ComputeDockedFormRectangle)
                .Aggregate(Rectangle.Union);
        }

        private Rectangle ComputeDockedFormRectangle(DockableForm dockableForm)
        {
            var formRectangle = ScreenshotManager.GetWindowRectangle(dockableForm, false, false);
            var skylineWindowRectangle = ScreenshotManager.GetWindowRectangle(SkylineWindow, false, false);
            formRectangle.Offset(new Point(-skylineWindowRectangle.X, -skylineWindowRectangle.Y));
            return formRectangle;
        }

        protected Bitmap ClipSelectionStatus(Bitmap skylineWindowBmp)
        {
            int clipWidth = SkylineWindow.StatusSelectionWidth;
            int clipHeight = SkylineWindow.StatusBarHeight + 1;
            var cropRect = new Rectangle(skylineWindowBmp.Width - clipWidth, skylineWindowBmp.Height - clipHeight, clipWidth, clipHeight);
            return ClipBitmap(skylineWindowBmp.CleanupBorder(), cropRect);
        }

        protected Bitmap ClipGridToolbarSelection(Bitmap documentGridBmp)
        {
            var gridForm = FindOpenForm<DocumentGridForm>();
            var gridFormRect = ScreenshotManager.GetWindowRectangle(gridForm);

            var gridToolbar = gridForm.NavBar;
            int toolsRight = gridToolbar.Separator2Position + 1;
            var toolbarLocation = gridToolbar.PointToScreen(new Point(0, -1)) * ScreenshotManager.GetScalingFactor();
            var sizeCrop = new Size(toolsRight, gridToolbar.Height + 2) * ScreenshotManager.GetScalingFactor();
            var cropRect = new Rectangle(0, toolbarLocation.Y - gridFormRect.Y, sizeCrop.Width, sizeCrop.Height);
            return ClipBitmap(documentGridBmp, cropRect);
        }

        protected Bitmap ClipTargets(Bitmap targetsBmp, int? countTargets = null, bool fromBottom = false, bool includeNewItem = false)
        {
            var sequenceTree = SkylineWindow.SequenceTree;
            var sequenceTreeRect = sequenceTree.Bounds;

            sequenceTreeRect.Inflate(-1, -1);   // Borders outside parent rect
            sequenceTreeRect.X += 1;
            sequenceTreeRect.Y += 1;

            int style = User32Test.GetWindowLong(sequenceTree.Handle, User32Test.GWL_STYLE);
            if ((style & User32Test.WS_VSCROLL) != 0)
                sequenceTreeRect.Width -= SystemInformation.VerticalScrollBarWidth;
            if ((style & User32Test.WS_HSCROLL) != 0)
                sequenceTreeRect.Height -= SystemInformation.HorizontalScrollBarHeight;

            if (countTargets != null)
            {
                var topNode = (TreeNodeMS)sequenceTree.TopNode;

                int targetsRange = sequenceTree.ItemHeight * countTargets.Value;
                if (!fromBottom)
                    sequenceTreeRect.Height = targetsRange;
                else
                {
                    // Find the bottom node
                    int aboveRange = sequenceTree.ItemHeight;
                    while (topNode.NextVisibleNode != null && aboveRange < sequenceTreeRect.Height)
                    {
                        topNode = (TreeNodeMS)topNode.NextVisibleNode;
                        aboveRange += sequenceTree.ItemHeight;
                    }

                    // Skip last node if requested
                    int bottomPadding = 0;
                    if (!includeNewItem && topNode.NextVisibleNode == null)
                        topNode = (TreeNodeMS)topNode.PrevVisibleNode;
                    else
                        bottomPadding = 5;  // A little extra space below the new node

                    var lastNode = topNode;

                    // Find the top of the range
                    for (int i = 0; i < countTargets.Value - 1; i++)
                    {
                        if (ReferenceEquals(topNode, sequenceTree.TopNode))
                            break;
                        topNode = (TreeNodeMS)topNode.PrevVisibleNode;
                    }

                    sequenceTreeRect.Y = topNode.Bounds.Top;
                    int bottom = Math.Min(lastNode.Bounds.Bottom + bottomPadding, sequenceTreeRect.Bottom);
                    sequenceTreeRect.Height = bottom - sequenceTreeRect.Y;
                }

                int maxNodeRight = 0;
                for (var i = 0; topNode != null && i < countTargets; i++)
                {
                    maxNodeRight = Math.Max(maxNodeRight, topNode.BoundsMS.Right + 5);
                    topNode = (TreeNodeMS)topNode.NextVisibleNode;
                }

                sequenceTreeRect.Width = Math.Min(sequenceTreeRect.Width, maxNodeRight);
            }

            var targetsForm = FindOpenForm<SequenceTreeForm>().Pane;    // Bitmap is taken of the Pane
            sequenceTreeRect = sequenceTree.RectToScreen(sequenceTreeRect);
            sequenceTreeRect = targetsForm.RectangleToClient(sequenceTreeRect);

            return ClipBitmap(targetsBmp, sequenceTreeRect);
        }

        protected Bitmap ClipChromatograms(Bitmap bmp)
        {
            return ClipChromatograms(bmp, SkylineWindow.DocumentUI.MeasuredResults.Chromatograms.Select(c => c.Name).ToArray());
        }

        protected Bitmap ClipChromatograms(Bitmap bmp, params string[] replicateNames)
        {
            return ClipSkylineWindowShotWithForms(bmp, replicateNames.Select(name => 
                SkylineWindow.GetGraphChrom(name)).Cast<DockableForm>().ToArray());
        }

        protected static Bitmap ClipBitmap(Image bmp, Rectangle rect)
        {
            var scaledRect = rect * ScreenshotManager.GetScalingFactor();
            var croppedShot = new Bitmap(scaledRect.Width, scaledRect.Height);
            using var g = Graphics.FromImage(croppedShot);

            g.DrawImage(bmp, new Rectangle(0, 0, scaledRect.Width, scaledRect.Height),
                scaledRect, GraphicsUnit.Pixel);

            return croppedShot;
        }

        /// <summary>
        /// Clips a set of windows and pop-up menus from a full screen screenshot on a specified background.
        /// </summary>
        /// <param name="bmp">Full screen screenshot</param>
        /// <param name="controls">The set of controls to include in the new bitmap</param>
        /// <param name="menus">The set of pop-up menus to include in the new bitmap</param>
        /// <param name="color">The background color to user everywhere outside the controls and menus</param>
        /// <returns>A new bitmap containing only the union rectangle of the given elements</returns>
        public static Bitmap ClipRegionAndEraseBackground(Bitmap bmp, IList<Control> controls, IList<ToolStripDropDown> menus, Color color)
        {
            var rectangles = new List<Rectangle>();
            rectangles.AddRange(controls.Select(ScreenshotManager.GetFramedWindowBounds));
            rectangles.AddRange(menus.Select(m => m.Bounds));

            var unionRect = rectangles.Aggregate(Rectangle.Union);

            var newBitmap = new Bitmap(unionRect.Width, unionRect.Height);
            using var g = Graphics.FromImage(newBitmap);

            g.Clear(color);

            // Copy each rectangle from the source bitmap to the new bitmap
            foreach (var rect in rectangles)
            {
                var destRect = rect;
                destRect.Offset(new Point(-unionRect.X, -unionRect.Y));
                g.DrawImage(bmp, destRect, rect, GraphicsUnit.Pixel);
            }

            return newBitmap;
        }

        public static Bitmap DrawLArrowCursorOnBitmap(Bitmap bmp, double xRelative, double yRelative)
        {
            return DrawCursorOnBitmap(bmp, Properties.Resources.larrow_cur, xRelative, yRelative);
        }

        public static Bitmap DrawHandCursorOnBitmap(Bitmap bmp, double xRelative, double yRelative)
        {
            return DrawCursorOnBitmap(bmp, Properties.Resources.hand_cur, xRelative, yRelative);
        }

        public static Bitmap DrawHandCursorOnChromBitmap(Bitmap bmp, GraphChromatogram graphChrom, bool fullPane, double xCoordinate, double yCoordinate, PaneKey? paneKey = null)
        {
            var screenPoint = graphChrom.TransformCoordinates(xCoordinate, yCoordinate, paneKey);
            // Adjust the point a bit to put the finger-tip on the hand in the right place.
            screenPoint.X -= 3;
            screenPoint.Y += 3;
            var screenSize = graphChrom.Size;
            if (fullPane)
            {
                screenSize = graphChrom.Pane.Size;
                var originPane = graphChrom.Pane.PointToScreen(Point.Empty);
                var originGraph = graphChrom.PointToScreen(Point.Empty);
                screenPoint.X += originGraph.X - originPane.X;
                screenPoint.Y += originGraph.Y - originPane.Y;
            }
            var xRelative = screenPoint.X / screenSize.Width;
            var yRelative = screenPoint.Y / screenSize.Height;
            return DrawCursorOnBitmap(bmp, Properties.Resources.hand_cur, xRelative, yRelative);
        }

        private static Bitmap DrawCursorOnBitmap(Bitmap bmp, Bitmap cursorBitmap, double xRelative, double yRelative)
        {
            using Graphics graphics = Graphics.FromImage(bmp);
            int x = (int)(bmp.Width * xRelative);
            int y = (int)(bmp.Height * yRelative);

            cursorBitmap.MakeTransparent(Color.Red);

            // TODO: Deal with scaling the cursor bitmap

            graphics.DrawImage(cursorBitmap, x, y);

            return bmp;
        }

        protected GraphSummary FindGraphSummaryByGraphType<TGraphPane>() where TGraphPane : SummaryGraphPane
        {
            return FormUtil.OpenForms.OfType<GraphSummary>()
                .FirstOrDefault(graphSummary => graphSummary.TryGetGraphPane(out TGraphPane _));
        }

        public void PauseForScreenShot(string description = null, int? timeout = null, Func<Bitmap, Bitmap> processShot = null)
        {
            PauseForScreenShotInternal(description, null, null, timeout, processShot);
        }

        public void PauseForScreenShot(Control screenshotForm, string description = null, int? timeout = null, Func<Bitmap, Bitmap> processShot = null)
        {
            PauseForScreenShotInternal(description, null, screenshotForm, timeout, processShot);
        }

        public void PauseForScreenShot<TView>(string description, int? timeout = null, Func<Bitmap, Bitmap> processShot = null)
            where TView : IFormView
        {
            PauseForScreenShotInternal(description, typeof(TView), null, timeout, processShot);
        }

        public void PauseForTargetsScreenShot(string description, bool clipped = false, int? countTargets = null, bool fromBottom = false, bool includeNewItem = false)
        {
            if (!clipped)
                PauseForScreenShot<SequenceTreeForm>(description);
            else
            {
                PauseForScreenShot<SequenceTreeForm>(description, null, bmp =>
                    ClipTargets(bmp, countTargets, fromBottom, includeNewItem));
            }
        }

        public void PauseForGraphScreenShot<TForm>(string description, int? timeout = null, Func<Bitmap, Bitmap> processShot = null)
            where TForm : Form
        {
            var form = WaitForOpenForm<TForm>();
            PauseForGraphScreenShot(description, form, timeout, processShot);
        }

        public void PauseForGraphScreenShot(string description, Control graphContainer, int? timeout = null, Func<Bitmap, Bitmap> processShot = null)
        {
            if (!IsPauseForScreenShots)
                return;

            WaitForGraphs();
            var zedGraph = FindZedGraph(graphContainer);
            Assert.IsNotNull(zedGraph, "Control was not or did not contain a graph.");
            PauseForScreenShotInternal(description, null, zedGraph, timeout, processShot);
        }

        public void PauseForPeakAreaGraphScreenShot(string description, int? timeout = null, Func<Bitmap, Bitmap> processShot = null)
        {
            PauseForGraphScreenShot(description, SkylineWindow.GraphPeakArea, timeout, processShot);
        }

        public void PauseForRetentionTimeGraphScreenShot(string description, int? timeout = null, Func<Bitmap, Bitmap> processShot = null)
        {
            if (!IsPauseForScreenShots)
                return;

            var graphRt = SkylineWindow.GraphRetentionTime;
            if (graphRt.TryGetGraphPane<RTLinearRegressionGraphPane>(out _)) 
                WaitForRegression();
            PauseForGraphScreenShot(description, graphRt, timeout, processShot);
        }

        public void PauseForMassErrorGraphScreenShot(string description, int? timeout = null, Func<Bitmap, Bitmap> processShot = null)
        {
            PauseForGraphScreenShot(description, SkylineWindow.GraphMassError, timeout, processShot);
        }

        public void PauseForFullScanGraphScreenShot(string description, int? timeout = null, Func<Bitmap, Bitmap> processShot = null)
        {
            PauseForGraphScreenShot(description, SkylineWindow.GraphFullScan, timeout, processShot);
        }

        public void PauseForLibrarySpectrumGraphScreenShot(string description, int? timeout = null, Func<Bitmap, Bitmap> processShot = null)
        {
            PauseForGraphScreenShot(description, SkylineWindow.GraphSpectrum, timeout, processShot);
        }

        public void PauseForChromGraphScreenShot(string description, string replicateName = null, int? timeout = null, Func<Bitmap, Bitmap> processShot = null)
        {
            if (replicateName == null)
                RunUI(() => replicateName = SkylineWindow.SelectedGraphChromName);
            PauseForGraphScreenShot(description, SkylineWindow.GetGraphChrom(replicateName), timeout, processShot);
        }

        protected ZedGraphControl FindZedGraph(Control graphContainer)
        {
            var zedGraphControl = graphContainer as ZedGraphControl;
            if (zedGraphControl != null)
                return zedGraphControl;
            foreach (Control childControl in graphContainer.Controls)
            {
                zedGraphControl = FindZedGraph(childControl);
                if (zedGraphControl != null)
                    return zedGraphControl;
            }

            return null;
        }

        /// <summary>
        /// Useful for keeping a menu on screen. Assign this with += to the menu
        /// dropdown Closing event.
        /// </summary>
        protected void DenyMenuClosing(object sender, ToolStripDropDownClosingEventArgs e)
        {
            e.Cancel = true;
        }

        /// <summary>
        /// Type that indicates a full-screen screenshot should be taken.
        /// A null Type and a null Control were already reserved for a
        /// screenshot of the Skyline form.
        /// </summary>
        public class ScreenForm : IFormView
        {
        }

        private void PauseForScreenShotInternal(string description, Type formType = null, Control screenshotForm = null, int? timeout = null, Func<Bitmap, Bitmap> processShot = null)
        {
            bool fullScreen = formType == typeof(ScreenForm);

            if (formType != null)
            {
                var form = !fullScreen ? TryWaitForOpenForm(formType) : SkylineWindow;
                Assert.IsNotNull(form);
            }
            if (Program.SkylineOffscreen)
                return;

            if (IsDemoMode)
                Thread.Sleep(3 * 1000);
            else if (Program.PauseSeconds > 0)
                Thread.Sleep(Program.PauseSeconds * 1000);
            else if ((IsPauseForScreenShots || IsAutoScreenShotMode) && Math.Max(PauseStartingScreenshot, Program.PauseStartingScreenshot) <= ScreenshotCounter)
            {
                WaitForGraphs();    // Screenshots always need graphs to be fully updated

                if (screenshotForm == null)
                {
                    if (!fullScreen && formType != null)
                    {
                        screenshotForm = TryWaitForOpenForm(formType);
                    }
                    screenshotForm ??= SkylineWindow;

                    RunUI(() => screenshotForm.Update());
                }

                var formSeen = new FormSeen();
                formSeen.Saw(formType);

                if (IsAutoScreenShotMode)
                {
                    Thread.Sleep(500); // Wait for UI to settle down - or screenshots can end up blurry
                    _shotManager.ActivateScreenshotForm(screenshotForm);
                    var fileToSave = _shotManager.ScreenshotDestFile(ScreenshotCounter);
                    _shotManager.TakeShot(screenshotForm, fullScreen, fileToSave, processShot);
                }
                else
                {
                    _pauseAndContinueForm ??= new PauseAndContinueForm(_shotManager);
                    _pauseAndContinueForm.Show(description, ScreenshotCounter, timeout, screenshotForm, fullScreen, processShot);
                }
            }
            else
            {
                PauseForForm(formType);
            }

            ScreenshotCounter++;
        }

        protected virtual Bitmap ProcessCoverShot(Bitmap bmp)
        {
            // Override to modify the cover shot before it is saved or put on the clipboard
            return bmp;
        }

        public void TakeCoverShot()
        {
            Thread.Sleep(1000); // Give windows time to repaint
            RunUI(() =>
            {
                var screenRect = Screen.FromControl(SkylineWindow).Bounds;
                AssertEx.IsTrue(screenRect.Width == 1920 && screenRect.Height == 1080,
                    "Cover shots must be taken at screen resolution 1920x1080 at scale factor 100% (96DPI)");
            });
            var coverSavePath = GetCoverShotPath();
            _shotManager.TakeShot(SkylineWindow, false, coverSavePath, ProcessCoverShot);
            string coverSavePath2 = null;
            if (coverSavePath != null)
            {
                // Screenshot for the StartPage
                coverSavePath2 = GetCoverShotPath(TestContext.GetProjectDirectory(@"Resources\StartPage"), "_start");
                _shotManager.TakeShot(SkylineWindow, false, coverSavePath2, ProcessCoverShot, 0.20);
            }
            if (coverSavePath == null)
            {
                PauseTest("Cover shot at 1200 x 800");
            }
            else if (coverSavePath2 != null)
            {
                Console.WriteLine(@"Cover shot at 1200 x 800 has been saved as " + coverSavePath + @" and as Start Page thumbnail " + coverSavePath2);
            }
            else
            {
                Console.WriteLine(@"Cover shot at 1200 x 800 has been saved as " + coverSavePath);
            }
        }

        public void PauseForAuditLog()
        {
            if (IsPauseForAuditLog)
            {
                RunUI(() => SkylineWindow.ShowAuditLog());
                PauseTest();
            } 
        }

        public void ExpandMenu([NotNull] ToolStrip menu, [NotNull] string path)
        {
            LinkedList<string> parsedPath = new LinkedList<string>(path.Split('>'));
            Application.DoEvents();
            ExpandMenuRecursive(menu, parsedPath.First);
        }

        private void ExpandMenuRecursive(ToolStrip menu, [NotNull] LinkedListNode<string> path)
        {
            var nextItem = menu.Items.OfType<ToolStripMenuItem>().FirstOrDefault((i) => { return (i.Text.Replace(@"&", "") == path.Value); });
            if (nextItem != null)
            {
                nextItem.Select();
                if (nextItem.HasDropDown && nextItem.HasDropDownItems)
                {
                    if (path.Next != null)
                    {
                        nextItem.ShowDropDown();
                        ExpandMenuRecursive(nextItem.DropDown, path.Next);
                    }
                }
            }
        }

        public static void CancelDialog(Form form, Action cancelAction)
        {
            RunUI(cancelAction);
            WaitForClosedForm(form);
        }

        public static void OkDialog(Form form, Action okAction)
        {
            RunUI(okAction);
            WaitForClosedForm(form);
        }

        /// <summary>
        /// Starts up Skyline, and runs the <see cref="DoTest"/> test method.
        /// </summary>
        protected void RunFunctionalTest(string defaultUiMode = UiModes.PROTEOMIC)
        {
            if (IsPerfTest && !RunPerfTests)
            {
                return; // Don't want to run this lengthy test right now
            }
            if (IsTestAuditLogPlacement)
            {
                // Just testing if audit logs are where they are expected to be
                AssertAuditLogCorrectlyPlaced();
                return;
            }

            RunFunctionalTestAttempt(defaultUiMode);

            if (Program.TestExceptions.Count > 0 && RetryDataDownloads)
            {
                try
                {
                    if (FreshenTestDataDownloads())
                    {
                        // Clear exceptions and run tests again with the fresh downloads
                        Program.TestExceptions.Clear();

                        RunFunctionalTestAttempt(defaultUiMode);
                    }
                }
                catch (Exception x)
                {
                    Program.AddTestException(x); // Some trouble with data download, make a note of it
                }
            }

            if (Program.TestExceptions.Count > 0)
            {
                //Log<AbstractFunctionalTest>.Exception(@"Functional test exception", Program.TestExceptions[0]);
                const string errorSeparator = "------------------------------------------------------";
                Assert.Fail("{0}{1}{2}{3}",
                    Environment.NewLine + Environment.NewLine,
                    errorSeparator + Environment.NewLine,
                    Program.TestExceptions[0],
                    Environment.NewLine + errorSeparator + Environment.NewLine);
            }

            if (!_testCompleted)
            {
                //Log<AbstractFunctionalTest>.Fail(@"Functional test did not complete");
                Assert.Fail("Functional test did not complete");
            }
        }

        private void RunFunctionalTestAttempt(string defaultUiMode)
        {
            try
            {
                RunFunctionalTestOrThrow(defaultUiMode);
            }
            catch (Exception x)
            {
                Program.AddTestException(x);
            }

            Settings.Default.SrmSettingsList[0] = SrmSettingsList.GetDefault(); // Release memory held in settings

            // Delete unzipped test files.
            if (TestFilesDirs != null)
            {
                CleanupPersistentDir(); // Clean before checking for modifications

                foreach (var dir in TestFilesDirs.Where(d => d != null))
                {
                    try
                    {
                        dir.Cleanup();
                    }
                    catch (Exception x)
                    {
                        Program.AddTestException(x);
                        FileStreamManager.Default.CloseAllStreams();
                    }
                }
            }
        }

        protected void RunFunctionalTestOrThrow(string defaultUiMode)
        {
            Program.FunctionalTest = true;
            Program.DefaultUiMode = defaultUiMode;
            Program.TestExceptions = new List<Exception>();
            LocalizationHelper.InitThread();

            UnzipTestFiles();

            // Run test in new thread (Skyline on main thread).
            Program.Init();
            InitializeSkylineSettings();
            if (Program.PauseSeconds != 0)
            {
                ForceMzml = false;
            }

            var threadTest = new Thread(WaitForSkyline) { Name = @"Functional test thread" };
            LocalizationHelper.InitThread(threadTest);
            threadTest.Start();
            Program.Main();
            threadTest.Join();

            // Were all windows disposed?
            CommonFormEx.CheckAllFormsDisposed();
        }


        /// <summary>
        /// Reset the settings for the Skyline application before starting a test.
        /// Tests can override this method if they have have any settings that need to
        /// be set before the test's DoTest method gets called (i.e. before the SkylineWindow is created).
        /// </summary>
        protected virtual void InitializeSkylineSettings()
        {
            Settings.Default.Reset();
            Settings.Default.SettingsUpgradeRequired = false; // do not restore settings from older versions
            Settings.Default.ImportResultsAutoCloseWindow = true;
            Settings.Default.ImportResultsSimultaneousFiles = (int)MultiFileLoader.ImportResultsSimultaneousFileOptions.many;    // use maximum threads for multiple file import
            Settings.Default.SrmSettingsList[0] = SrmSettingsList.GetDefault();
            // Reset defaults with names from resources for testing different languages
            Settings.Default.BackgroundProteomeList[0] = BackgroundProteomeList.GetDefault();
            Settings.Default.DeclusterPotentialList[0] = DeclusterPotentialList.GetDefault();
            Settings.Default.RetentionTimeList[0] = RetentionTimeList.GetDefault();
            Settings.Default.ShowStartupForm = ShowStartPage;
            Settings.Default.MruList = SetMru;
            // For automated demos, start with the main window maximized
            if (IsDemoMode)
                Settings.Default.MainWindowMaximized = true;
            Settings.Default.TutorialMode = true;
        }

        private void BeginAuditLogging()
        {
            CleanupAuditLogs(); // Clean-up before to avoid appending to an existing audit log
            if (SkylineWindow != null)
                SkylineWindow.DocumentChangedEvent += OnDocumentChangedLogging;
            AuditLogEntry.ConvertPathsToFileNames = AuditLogConvertPathsToFileNames;
        }

        private void EndAuditLogging()
        {
            AuditLogEntry.ConvertPathsToFileNames = false;
            if (SkylineWindow == null)
                return;
            SkylineWindow.DocumentChangedEvent -= OnDocumentChangedLogging;
            VerifyAuditLogCorrect();
            CleanupAuditLogs(); // Clean-up after to avoid appending to an existing autid log - if passed, then it matches expected
        }

        private string AuditLogDir
        {
            get { return TestContext.GetTestResultsPath("AuditLog"); }
        }

        private string AuditLogTutorialDir
        {
            get { return TestContext.GetProjectDirectory(@"TestTutorial\TutorialAuditLogs"); }
        }

        private readonly HashSet<AuditLogEntry> _setSeenEntries = new HashSet<AuditLogEntry>();
        private readonly Dictionary<int, AuditLogEntry> _lastLoggedEntries = new Dictionary<int, AuditLogEntry>();

        private void OnDocumentChangedLogging(object sender, DocumentChangedEventArgs e)
        {
            var log = SkylineWindow.Document.AuditLog;
            if (e.IsOpeningFile)
            {
                lock (_setSeenEntries)
                {
                    _setSeenEntries.Clear();
                    for (var entry = log.AuditLogEntries; !entry.IsRoot; entry = entry.Parent)
                        _setSeenEntries.Add(entry);
                }
                // Avoid logging newly deserialized entries
                return;
            }
            LogNewEntries(log.AuditLogEntries);
        }

        private void LogNewEntries(AuditLogEntry entry)
        {
            if (entry.IsRoot)
                return;

            AuditLogEntry lastLoggedEntry;
            lock (_setSeenEntries)
            {
                if (_setSeenEntries.Contains(entry))
                    return;
                lastLoggedEntry = GetLastLogged(entry);
                _setSeenEntries.Add(entry);
            }

            LogNewEntries(entry.Parent);
            if (lastLoggedEntry == null)
                WriteEntryToFile(AuditLogDir, entry);
            else
                WriteDiffEntryToFile(AuditLogDir, entry, lastLoggedEntry);
        }

        private AuditLogEntry GetLastLogged(AuditLogEntry entry)
        {
            if (_lastLoggedEntries.TryGetValue(entry.LogIndex, out var lastLoggedEntry))
            {
                _lastLoggedEntries[entry.LogIndex] = entry;
                return lastLoggedEntry;
            }
            _lastLoggedEntries.Add(entry.LogIndex, entry);
            return null;
        }

        private void VerifyAuditLogCorrect()
        {
            var recordedFile = GetLogFilePath(AuditLogDir);
            if (!AuditLogCompareLogs)
                return;

            // Ensure expected tutorial log file exists unless recording
            if (!IsRecordAuditLogForTutorials)
            {
                AssertProjectLogFileExists();
            }

            // Compare file contents
            var projectFile = GetLogFilePath(AuditLogTutorialDir);
            bool existsInProject = File.Exists(projectFile);
            var expected = existsInProject ? ReadTextWithNormalizedLineEndings(projectFile) : string.Empty;
            var actual = ReadTextWithNormalizedLineEndings(recordedFile);
            if (AreEquivalentAuditLogs(expected, actual))
                return;

            if (ForceMzml)
            {
                // If the only difference is in the mention of a raw file extension, ignore that
                var extMzml = @".mzml";
                var actualParts = actual.Split(new[] {extMzml, @".mzML", @".MZML" }, StringSplitOptions.None);
                if (actualParts.Length > 1)
                {
                    var index = expected.IndexOf(actualParts[1], StringComparison.InvariantCultureIgnoreCase);
                    if (index - actualParts[0].Length > 0)
                    {
                        var extExpected =
                            expected.Substring(actualParts[0].Length, index - actualParts[0].Length); // Find the .ext that we expected to see
                        var mzmlExpected =
                            expected.Replace(extExpected, extMzml); // e.g. "read foo.raw OK"  -> "read foo.mzml OK"
                        var mzmlActual =
                            string.Join(extMzml, actualParts); // e.g. "read foo.mzML OK"  -> "read foo.mzml OK"

                        if (AreEquivalentAuditLogs(mzmlExpected, mzmlActual))
                            return;

                        // Make sure to report the difference that causes the failure below
                        expected = mzmlExpected;
                        actual = mzmlActual;
                    }
                }
            }

            // They are not equal. So, report an intelligible error and potentially copy
            // a new expected file to the project if in record mode.
            if (!IsRecordAuditLogForTutorials)
            {
                AssertEx.NoDiff(expected, actual);
            }
            else
            {
                // Copy the just recorded file to the project for comparison or commit
                File.Copy(recordedFile, projectFile, true);
                if (!existsInProject)
                    Console.WriteLine(@"Successfully recorded tutorial audit log");
                else
                    Console.WriteLine(@"Successfully recorded changed tutorial audit log");
            }
        }

        private void AssertAuditLogCorrectlyPlaced()
        {
            if (AuditLogCompareLogs)
            {
                AssertProjectLogFileExists();

                Console.Write(@" found audit log ");
            }
            else
            {
                Console.Write(@" no audit log comparison ");
            }
        }

        private void AssertProjectLogFileExists()
        {
            var projectFile = GetLogFilePath(AuditLogTutorialDir);
            Assert.IsTrue(File.Exists(projectFile),
                "Log file for test \"{0}\" does not exist at \"{1}\", set IsRecordAuditLogForTutorials=true to create it",
                TestContext.TestName, projectFile);
        }

        private static bool AreEquivalentAuditLogs(string expected, string actual)
        {
            try
            {
                // Asserts that the files are the same other than generated GUIDs and timestamps
                AssertEx.NoDiff(expected, actual);
                return true;
            }
            catch
            {
                return false;
            }
        }

        private string ReadTextWithNormalizedLineEndings(string filePath)
        {
            // Mimic what AssertEx.NoDiff() does, which turns out to produce results
            // somewhat different from File.ReadAllLines()
            using (var reader = new StreamReader(filePath, Encoding.UTF8))
            {
                var sb = new StringBuilder();
                string line;
                while ((line = reader.ReadLine()) != null)
                    sb.AppendLine(line);
                return sb.ToString();
            }
        }

        private void CleanupAuditLogs()
        {
            var recordedFile = GetLogFilePath(AuditLogDir);
            if (File.Exists(recordedFile))
                Helpers.TryTwice(() => File.Delete(recordedFile));    // Avoid appending to the same file on multiple runs
        }

        private string GetLogFilePath(string folderPath)
        {
            var language = CultureInfo.CurrentCulture.TwoLetterISOLanguageName;
            var path = Path.Combine(folderPath, language);
            if (!Directory.Exists(path))
                Directory.CreateDirectory(path);

            return Path.Combine(path, TestContext.TestName + ".log");
        }

        private void WriteDiffEntryToFile(string folderPath, AuditLogEntry entry, AuditLogEntry lastLoggedEntry)
        {
            var filePath = GetLogFilePath(folderPath);
            using (var fs = File.Open(filePath, FileMode.Append))
            {
                using (var sw = new StreamWriter(fs))
                {
                    sw.Write(AuditLogEntryDiffToString(entry, lastLoggedEntry));
                }
            }
        }

        private string AuditLogEntryDiffToString(AuditLogEntry entry, AuditLogEntry lastLoggedEntry)
        {
            Assert.AreEqual(lastLoggedEntry.LogIndex, entry.LogIndex);
            Assert.AreEqual(lastLoggedEntry.UndoRedo.ToString(), entry.UndoRedo.ToString());
            Assert.AreEqual(lastLoggedEntry.Summary.ToString(), entry.Summary.ToString());
            Assert.AreEqual(lastLoggedEntry.AllInfo.Count, entry.AllInfo.Count);
            var result = string.Empty;
            if (!Equals(entry.Reason, lastLoggedEntry.Reason))
                result += string.Format("Reason: '{0}' to '{1}'\r\n", lastLoggedEntry.Reason, entry.Reason);
            for (int i = 0; i < entry.AllInfo.Count; i++)
            {
                var lastReason = lastLoggedEntry.AllInfo[i].Reason;
                var newReason = entry.AllInfo[i].Reason;
                if (!Equals(lastReason, newReason))
                    result += string.Format("Detail Reason {0}: '{1}' to '{2}'\r\n", i, lastReason, newReason);
            }

            if (!string.IsNullOrEmpty(result))
                result = result.Insert(0, string.Format("Reason Changed: {0} \r\n", entry.UndoRedo)) + "\r\n";

            return result;
        }

        private void WriteEntryToFile(string folderPath, AuditLogEntry entry)
        {
            var filePath = GetLogFilePath(folderPath);
            using (var fs = File.Open(filePath, FileMode.Append))
            {
                using (var sw = new StreamWriter(fs))
                {
                    sw.WriteLine(AuditLogEntryToString(entry));
                }
            }
        }

        private string AuditLogEntryToString(AuditLogEntry entry)
        {
            var result = new StringBuilder(string.Format("Undo Redo : {0}\r\n", entry.UndoRedo));
            result.Append(string.Format("Summary   : {0}\r\n", entry.Summary));
            result.Append("All Info  :\r\n");

            foreach (var allInfoItem in entry.AllInfo)
                result.AppendLine(allInfoItem.ToString());

            if (entry.ExtraInfo != null)
                result.Append(string.Format("Extra Info: {0}\r\n", LogMessage.ParseLogString(entry.ExtraInfo, LogLevel.all_info, entry.DocumentType)));

            return result.ToString();
        }

        // could get more codes from https://github.com/joshudson/Emet/blob/master/FileSystems/IOErrors.cs
        private const int ERROR_SHARING_VIOLATION = unchecked((int)0x80070020);

        private void WaitForSkyline()
        {
            try
            {
                int waitCycles = GetWaitCycles();
                for (int i = 0; i < waitCycles; i++)
                {
                    if (Program.MainWindow != null && Program.MainWindow.IsHandleCreated)
                        break;
                    if (ShowStartPage && null != FindOpenForm<StartPage>())
                        break;

                    Thread.Sleep(SLEEP_INTERVAL);
                }
                if (!ShowStartPage)
                {
                    Assert.IsTrue(Program.MainWindow != null && Program.MainWindow.IsHandleCreated,
                        @"Timeout {0} seconds exceeded in WaitForSkyline", waitCycles * SLEEP_INTERVAL / 1000);
                }

                if (IsRecordingScreenShots)
                    _shotManager = new ScreenshotManager(SkylineWindow, TutorialPath);

                BeginAuditLogging();
                RunTest();
                EndAuditLogging();
            }
            catch (Exception x)
            {
                // if it's a file locking issue, wrap the exception to report the locking process
                if (x is IOException ioException && ioException.HResult == ERROR_SHARING_VIOLATION)
                {
                    var match = Regex.Match(ioException.Message, "'(.*)'");
                    if (match.Success)
                    {
                        string lockedFilepath = match.Captures[0].Value.Trim('\'');
                        if (!File.Exists(lockedFilepath))
                        {
                            x = new IOException(string.Format("file '{0}' was locked but has since been deleted", lockedFilepath), x);
                        }
                        else
                        {
                            int currentProcessId = System.Diagnostics.Process.GetCurrentProcess().Id;
                            Func<int, string> pidOrThisProcess = pid => pid == currentProcessId ? "this process" : $"PID: {pid}";
                            var processesLockingFile = FileLockingProcessFinder.GetProcessesUsingFile(lockedFilepath);
                            var names = string.Join(@", ", processesLockingFile.Select(p => $"{p.ProcessName} ({pidOrThisProcess(p.Id)})"));
                            x = new IOException(string.Format("file '{0}' locked by: {1}", lockedFilepath, names), x);
                        }
                    }
                }
                // Save exception for reporting from main thread.
                Program.AddTestException(x);
            }

            EndTest();

            Settings.Default.Reset();
            MsDataFileImpl.PerfUtilFactory.Reset();
        }

        private void RunTest()
        {
            if (null != SkylineWindow)
            {
                // Clean-up before running the test
                RunUI(() =>
                {
                    SkylineWindow.UseKeysOverride = true;
                    SkylineWindow.AssumeNonNullModificationAuditLogging = true;
                    if (IsRecordingScreenShots)
                    {
                        // Screenshots should be taken with release icon and "Skyline" in the window title
                        SkylineWindow.Icon = Resources.Skyline_Release1;
                    }
                });
                 
                // Make sure the background proteome and sequence tree protein metadata loaders don't hit the web (unless they are meant to)
                bool allowInternetAccess = AllowInternetAccess; // Local copy for easy change in debugger when needed
                if (!allowInternetAccess)
                {
                    var protdbLoader = SkylineWindow.BackgroundProteomeManager;
                    protdbLoader.FastaImporter =
                        new WebEnabledFastaImporter(new WebEnabledFastaImporter.FakeWebSearchProvider());
                    var treeLoader = SkylineWindow.ProteinMetadataManager;
                    treeLoader.FastaImporter =
                        new WebEnabledFastaImporter(new WebEnabledFastaImporter.FakeWebSearchProvider());
                }
            }

            // Use internal clipboard for testing so that we don't collide with other processes
            // using the clipboard during a test run.
            ClipboardEx.UseInternalClipboard();
            ClipboardEx.Clear();

            var doClipboardCheck = TestContext.Properties.Contains(@"ClipboardCheck");
            string clipboardCheckText = doClipboardCheck ? (string)TestContext.Properties[@"ClipboardCheck"] : String.Empty;
            if (doClipboardCheck)
            {
                RunUI(() => Clipboard.SetText(clipboardCheckText));
            }

            DoTest();

            Assert.IsFalse(IsRecordMode, "Set IsRecordMode to false before commit");   // Avoid merging code with record mode left on.

            if (null != SkylineWindow)
            {
                AssertEx.ValidatesAgainstSchema(SkylineWindow.Document);
            }

            if (doClipboardCheck)
            {
                RunUI(() => Assert.AreEqual(clipboardCheckText, Clipboard.GetText()));
            }
        }

        private void EndTest()
        {
            if (_pauseAndContinueForm is { IsDisposed: false })
            {
                RunUI(() => _pauseAndContinueForm.Close());
            }

            var skylineWindow = Program.MainWindow;
            if (skylineWindow == null || skylineWindow.IsDisposed || !IsFormOpen(skylineWindow))
            {
                var startWindow = Program.StartWindow;
                if (startWindow != null)
                {
                    CloseOpenForms(typeof(StartPage));
                    _testCompleted = true;
                    if (!startWindow.IsDisposed && IsFormOpen(startWindow))
                        startWindow.Invoke((Action)Program.StartWindow.Close);
                }

                return;
            }

            try
            {
                // Release all resources by setting the document to something that
                // holds no file handles.
                var docNew = new SrmDocument(SrmSettingsList.GetDefault());
                // Try twice, because this operation can fail due to active background processing
                RunUI(() => Helpers.TryTwice(() => SkylineWindow.SwitchDocument(docNew, null)));

                WaitForCondition(1000, () => !FileStreamManager.Default.HasPooledStreams, string.Empty, false);
                if (FileStreamManager.Default.HasPooledStreams)
                {
                    // Just write to console to provide more information. This should cause a failure
                    // trying to remove the test directory, which will provide a path to the problem file
                    Console.WriteLine(TextUtil.LineSeparate("Streams left open:", string.Empty,
                        FileStreamManager.Default.ReportPooledStreams()));
                }

                WaitForGraphs(false);
                // Wait for any background loaders to notice the change and stop what they're doing
                WaitForBackgroundLoaders();
                // Restore minimal View to close dock windows.
                RestoreMinimalView();

                if (Program.TestExceptions.Count == 0)
                {
                    // Long wait for library build notifications
                    SkylineWindow.RemoveLibraryBuildNotification(); // Remove off UI thread to avoid deadlocking
                    WaitForConditionUI(() => !OpenForms.Any(f => f is BuildLibraryNotification));
                    // Short wait for anything else
                    WaitForConditionUI(5000, () => OpenForms.Count() == 1);
                }
            }
            catch (Exception x)
            {
                // An exception occurred outside RunTest
                Program.AddTestException(x);
            }

            CloseOpenForms(typeof(SkylineWindow));

            _testCompleted = true;

            try
            {
                // Clear the clipboard to avoid the appearance of a memory leak.
                ClipboardEx.Release();
                // Occasionally this causes an InvalidOperationException during stress testing.
                RunUI(SkylineWindow.Close);
            }
// ReSharper disable EmptyGeneralCatchClause
            catch (System.ComponentModel.InvalidAsynchronousStateException)
            {
                // This gets thrown a lot during nightly tests under Windows 10
            }
            catch (InvalidOperationException)
// ReSharper restore EmptyGeneralCatchClause
            {
            }
        }

        private void CloseOpenForms(Type exceptType)
        {
            // Actually throwing an exception can cause an infinite loop in MSTest
            var openForms = OpenForms.Where(form => form.GetType() != exceptType).ToList();
            Program.TestExceptions.AddRange(
                from form in openForms
                select new AssertFailedException(
                    String.Format(@"Form of type {0} left open at end of test", form.GetType())));
            while (openForms.Count > 0)
                CloseOpenForm(openForms.First(), openForms);
        }

        private void CloseOpenForm(Form formToClose, List<Form> openForms)
        {
            openForms.Remove(formToClose);
            // Close any owned forms, since they may be pushing message loops that would keep this form
            // from closing.
            foreach (var ownedForm in formToClose.OwnedForms)
            {
                CloseOpenForm(ownedForm, openForms);
            }

            var messageDlg = formToClose as CommonAlertDlg;
            // ReSharper disable LocalizableElement
            if (messageDlg == null)
                Console.WriteLine("\n\nClosing open form of type {0}\n", formToClose.GetType()); // Not L10N
            else
                Console.WriteLine("\n\nClosing open MessageDlg: {0}\n", TextUtil.LineSeparate(messageDlg.Message, messageDlg.DetailMessage)); // Not L10N
            // ReSharper restore LocalizableElement

            RunUI(() =>
            {
                try
                {
                    formToClose.Close();
                }
                catch
                {
                    // Ignore exceptions
                }
            });
        }


        /// <summary>
        /// Restore minimal view layout in order to close extra windows. 
        /// </summary>
        private void RestoreMinimalView()
        {
            var assembly = Assembly.GetAssembly(typeof(AbstractFunctionalTest));
            var layoutStream = assembly.GetManifestResourceStream(
                typeof(AbstractFunctionalTest).Namespace + ".minimal.sky.view"); // Not L10N
            Assert.IsNotNull(layoutStream);
            RunUI(() => SkylineWindow.LoadLayout(layoutStream));
            WaitForConditionUI(WAIT_TIME, () => true, null, true, false);
        }

        /// <summary>
        /// Restores the SkylineWindow layout by loading a saved .view file named p{pageNum}.view.
        /// The page numbers were originally associated with tutorial Word documents and PDFs,
        /// but could be any numbers. Ideally they should still increase from start to finish
        /// of the tutorial.
        /// </summary>
        /// <param name="pageNum">A number originally associated with a page in a Word document and PDF</param>
        public void RestoreViewOnScreen(int pageNum)
        {
            RestoreViewNameOnScreen(string.Format(@"p{0:0#}", pageNum));
        }

        public void RestoreCoverViewOnScreen(bool hasSavedView = true)
        {
            if (hasSavedView)
                RestoreViewNameOnScreen("cover");
            // Make sure Skyline is the standard size for a cover shot - Window size and screen shot size differ
            SetSkylineWindowSize(1200, 800);
        }

        // Make the Skyline window as large as possible, without actually putting it into
        // Maximized state which prevents further resizing
        const int marginW = 14;
        const int marginH = 7;
        public void MaximizeSkylineWindow()
        {
            var screenRect = Rectangle.Empty;
            RunUI(() =>
            {
                screenRect = Screen.FromControl(SkylineWindow).Bounds;
            });
            SetSkylineWindowSize(screenRect.Width - marginW, screenRect.Height - marginH); // SetSkylineWindowSize adds a set margin
        }

        // Set the Skyline window size, and center it in the screen to have the best chance of not needing to move it before Alt-PtrSc
        public void SetSkylineWindowSize(int width, int height)
        {
            RunUI(() =>
            {
                var screenRect = Screen.FromControl(SkylineWindow).Bounds;
                AssertEx.IsTrue(screenRect.Width >=  width + marginW && screenRect.Height >= height + marginH,  // SetSkylineWindowSize adds margins, make sure that's going to fit
                    @"Screen is too small for requested Skyline window size");
                var skylineSize = new Size(width + marginW,  height + marginH);
                var skylineLocation = new Point(screenRect.Left + screenRect.Width / 2 - skylineSize.Width / 2,
                    screenRect.Top + screenRect.Height / 2 - skylineSize.Height / 2);
                SkylineWindow.Bounds = new Rectangle(skylineLocation, skylineSize);
            });
        }

        private void RestoreViewNameOnScreen(string name)
        {
            var viewsDir = TestFilesDirs.First(dir => dir.FullPath.EndsWith("Views"));
            RestoreViewOnScreen(viewsDir.GetTestPath(name + ".view"));
        }

        public void RestoreViewOnScreen(string viewFilePath)
        {
            if (!Program.SkylineOffscreen)
            {
                RunUI(() =>
                {
                    using (var fileStream = new FileStream(viewFilePath, FileMode.Open))
                    {
                        SkylineWindow.LoadLayout(fileStream);
                    }
                });
            }
        }

        protected abstract void DoTest();

        public void FindNode(string searchText)
        {
            var findDlg = ShowDialog<FindNodeDlg>(SkylineWindow.ShowFindNodeDlg);
            RunUI(() => findDlg.FindOptions = new FindOptions().ChangeText(searchText).ChangeForward(true));
            SkylineWindow.BeginInvoke((Action) findDlg.FindNext);
            WaitForConditionUI(5*1000, () => SkylineWindow.SelectedNode.Text.Contains(searchText) || FindOpenForm<MessageDlg>() != null);
            var messageDlg = FindOpenForm<MessageDlg>();
            if (messageDlg != null)
                Assert.Fail(TextUtil.LineSeparate("Unexpected message form with the text:", messageDlg.Message));
            RunUI(() => AssertEx.Contains(SkylineWindow.SelectedNode.Text, searchText));
            OkDialog(findDlg, findDlg.Close);
        }

        protected void AdjustSequenceTreePanelWidth(bool colorLegend = false)
        {
            int newWidth = SkylineWindow.SequenceTree.WidthToEnsureAllItemsVisible();
            if (colorLegend)
                newWidth += 10;

            var seqPanel = SkylineWindow.DockPanel.Contents.OfType<SequenceTreeForm>().FirstOrDefault();
            var sequencePanel = seqPanel as DockableFormEx;
            if (sequencePanel != null)
                sequencePanel.DockPanel.DockLeftPortion = (double)newWidth / sequencePanel.Width * sequencePanel.DockPanel.DockLeftPortion;
        }

        public static void RemovePeptide(string peptideSequence, bool isDecoy = false)
        {
            RemovePeptide(new Target(peptideSequence), isDecoy);
        }

        public static void RemoveTargetByDisplayName(string targetName)
        {
            var docStart = SkylineWindow.Document;
            var nodePeptide = docStart.Molecules.FirstOrDefault(nodePep =>
                Equals(targetName, nodePep.Peptide.Target.DisplayName));

            Assert.IsNotNull(nodePeptide);
            RemovePeptide(nodePeptide.Target);
        }

        public static void RemovePeptide(Target peptideSequence, bool isDecoy = false)
        {
            var docStart = SkylineWindow.Document;
            var nodePeptide = docStart.Molecules.FirstOrDefault(nodePep =>
                Equals(peptideSequence, nodePep.Peptide.Target) &&
                isDecoy == nodePep.IsDecoy);

            Assert.IsNotNull(nodePeptide);

            RunDlg<FindNodeDlg>(SkylineWindow.ShowFindNodeDlg, findPeptideDlg =>
            {
                findPeptideDlg.SearchString = peptideSequence.DisplayName;
                findPeptideDlg.FindNext();
                while (!SkylineWindow.SequenceTree.SelectedDocNodes.Contains(nodePeptide))
                    findPeptideDlg.FindNext();
                findPeptideDlg.Close();
            });

            RunUI(SkylineWindow.EditDelete);

            Assert.IsTrue(WaitForCondition(() => !SkylineWindow.Document.Peptides.Any(nodePep =>
                Equals(peptideSequence, nodePep.Peptide.Target) &&
                isDecoy == nodePep.IsDecoy)));
            if (nodePeptide == null)
                Assert.Fail(); // Resharper
            AssertEx.IsDocumentState(SkylineWindow.Document, null,
                                     docStart.MoleculeGroupCount,
                                     docStart.MoleculeCount - 1,
                                     docStart.MoleculeTransitionGroupCount - nodePeptide.TransitionGroupCount,
                                     docStart.MoleculeTransitionCount - nodePeptide.TransitionCount);
        }

        public static SrmDocument WaitForProteinMetadataBackgroundLoaderCompletedUI(int millis = WAIT_TIME)
        {
            // In a functional test we expect the protein metadata search to at least pretend to have gone to the web
            WaitForConditionUI(millis, () => ProteinMetadataManager.IsLoadedDocument(SkylineWindow.DocumentUI));
            return SkylineWindow.Document;
        }

        public static SrmDocument WaitForProteinMetadataBackgroundLoaderCompleted(int millis = WAIT_TIME)
        {
            // In a functional test we expect the protein metadata search to at least pretend to have gone to the web
            WaitForCondition(millis, () => ProteinMetadataManager.IsLoadedDocument(SkylineWindow.Document));
            return SkylineWindow.Document;
        }

        public static void WaitForBackgroundProteomeLoaderCompleted()
        {
            WaitForCondition(() => BackgroundProteomeManager.DocumentHasLoadedBackgroundProteomeOrNone(SkylineWindow.Document, true)); 
        }

        public static void ImportAssayLibrarySkipColumnSelect(string csvPath, List<string> errorList = null, bool proceedWithErrors = true)
        {
            ImportAssayLibraryOrTransitionList(csvPath, true, errorList, proceedWithErrors);
        }

        private static SrmDocument DoSmallMoleculeListPaste(string text)
        {
            var docOrig = SkylineWindow.Document;
            if (!string.IsNullOrEmpty(text))
            {
                if (!text.Contains(Environment.NewLine) && File.Exists(text))
                {
                    text = File.ReadAllText(text); // That was a filename rather than a transition list
                }
                SetClipboardText(text);
            }
            var confirmColumnsDlg = ShowDialog<ImportTransitionListColumnSelectDlg>(SkylineWindow.Paste);
            OkDialog(confirmColumnsDlg, confirmColumnsDlg.OkDialog);
            return docOrig;
        }

        // Paste a small molecule transition list with no expectation of an offer to automanage
        public static SrmDocument PasteSmallMoleculeList(string text = null)
        {
            var docOrig = DoSmallMoleculeListPaste(text);
            return WaitForDocumentChangeLoaded(docOrig);
        }

        // Importing a small molecule transition list typically provokes a dialog asking whether or not to automatically manage the resulting transitions
        // The majority of our tests were written before this was an option, so we dismiss the dialog by default and the new nodes are automanage OFF
        public static SrmDocument PasteSmallMoleculeListNoAutoManage(string text = null)
        {
            var docOrig = DoSmallMoleculeListPaste(text);
            DismissAutoManageDialog();  // Say no to the offer to set new nodes to automanage
            return WaitForDocumentChangeLoaded(docOrig);
        }

        // Importing a small molecule transition list typically provokes a dialog asking whether or not to automatically manage the resulting transitions
        // The majority of our tests were written before this was an option, so we dismiss the dialog by default and the new nodes are automanage OFF
        public static void DismissAutoManageDialog()
        {
            var autoManageDlg = WaitForOpenForm<MultiButtonMsgDlg>();
            // Make sure it has the right message
            AssertEx.AreComparableStrings(Resources
                    .SkylineWindow_ImportMassList_Do_you_want_to_use_the_document_settings_to_automanage_these_new_transitions,
                autoManageDlg.Message, 4);
            OkDialog(autoManageDlg, autoManageDlg.ClickNo); // Just use the transitions as given in the list
        }

        private static void ImportAssayLibraryOrTransitionList(string csvPath, bool isAssayLibrary, ICollection<string> errorList, bool proceedWithErrors = true, bool expectAutoManageDialog = false)
        {
            var columnSelectDlg = isAssayLibrary ?
                ShowDialog<ImportTransitionListColumnSelectDlg>(() =>  SkylineWindow.ImportAssayLibrary(csvPath)) :
                ShowDialog<ImportTransitionListColumnSelectDlg>(() => SkylineWindow.ImportMassList(csvPath));

            VerifyExplicitUseInColumnSelect(isAssayLibrary, columnSelectDlg);
            var currentDoc = SkylineWindow.Document;
            if (errorList == null)
            {
                OkDialog(columnSelectDlg, columnSelectDlg.OkDialog);

                // When asked about automanage, decline
                if (expectAutoManageDialog)
                {
                    DismissAutoManageDialog();
                }
            }
            else
            {
                // We're expecting errors, collect them then move on
                var errDlg = ShowDialog<ImportTransitionListErrorDlg>(columnSelectDlg.OkDialog);

                // Check for a scenario discovered 7-5-23 where interaction of "check for errors" dialog results in improper
                // error handling: user isn't given the chance to cancel after OK if errors were previously reviewed
                // 
                // In column select dialog, hit OK
                // Get the error dialog, hit cancel - takes you back to column select
                // In column select, hit "Check for Errors"
                // Get the error dialog, hit OK - takes you back to column select
                // In column select dialog, hit OK - skips right over the expected error check dialog
                OkDialog(errDlg, errDlg.CancelDialog); // Cancel the error window rather than accepting - should take us back to column select dialog
                WaitForClosedForm(errDlg);
                errDlg = ShowDialog<ImportTransitionListErrorDlg>(columnSelectDlg.CheckForErrors);
                OkDialog(errDlg, errDlg.OkDialog); // Acknowledge the error should take us back to column select dialog
                WaitForClosedForm(errDlg);
                errDlg = ShowDialog<ImportTransitionListErrorDlg>(columnSelectDlg.OkDialog); // Should take us back to the error dialog that asks about proceeding with errors

                errorList.Clear();
                foreach (var err in errDlg.ErrorList)
                {
                    errorList.Add(err.ErrorMessage);
                }
                if (proceedWithErrors)
                {
                    OkDialog(errDlg, errDlg.AcceptButton.PerformClick);
                    WaitForClosedForm(columnSelectDlg);
                    // When asked about automanage, decline
                    if (expectAutoManageDialog)
                    {
                        DismissAutoManageDialog();
                    }
                }
                else
                {
                    OkDialog(errDlg, errDlg.Close);
                    OkDialog(columnSelectDlg, columnSelectDlg.CancelDialog); // Canceling the error dialog drops us back into the import dialog
                }
            }
        }

        private static void VerifyExplicitUseInColumnSelect(bool isAssayLibrary, ImportTransitionListColumnSelectDlg transitionSelectDlg)
        {
            // Verify that we don't use "Explicit*" language in dropdowns for assay library import
            var expectedHeaderTypes = ImportTransitionListColumnSelectDlg.GetKnownHeaderTypes(isAssayLibrary);
            var unexpectedHeaderTypes = ImportTransitionListColumnSelectDlg.GetKnownHeaderTypes(!isAssayLibrary);
            var forbidden = unexpectedHeaderTypes.Where(t => !expectedHeaderTypes.Contains(t)).Select(t => t.Name).ToArray();
            AssertEx.IsTrue(forbidden.Length > 0); // Headers should differ somewhat when importing assay library
            var items = transitionSelectDlg.ComboBoxes.SelectMany(c => c.Items.Select(item => item.ToString())).Distinct();
            AssertEx.IsTrue(!items.Any(forbidden.Contains));
        }

        public static void ImportTransitionListSkipColumnSelect(string csvPath, ICollection<string> errorList = null, bool proceedWithErrors = true, bool expectAutoManageDialog = false)
        {
            ImportAssayLibraryOrTransitionList(csvPath, false, errorList, proceedWithErrors, expectAutoManageDialog);
        }

        public static void PasteTransitionListSkipColumnSelect(bool expectColumnSelectDialog = true, bool expectAutoManageDialog = false)
        {
            PasteTransitionListSkipColumnSelect(SkylineWindow.Paste, expectColumnSelectDialog, expectAutoManageDialog);
        }

        public static void PasteTransitionListSkipColumnSelect(string text, bool expectColumnSelectDialog = true, bool expectAutoManageDialog = false)
        {
            PasteTransitionListSkipColumnSelect(() => SkylineWindow.Paste(text), expectColumnSelectDialog, expectAutoManageDialog);
        }

        private static void PasteTransitionListSkipColumnSelect(Action pasteAction, bool expectColumnSelectDialog, bool expectAutoManageDialog = false)
        {
            if (expectColumnSelectDialog)
            {
                var columnSelectDlg = ShowDialog<ImportTransitionListColumnSelectDlg>(pasteAction);
                WaitForConditionUI(() => columnSelectDlg.WindowShown); // Avoids possible race condition in code coverage tests
                VerifyExplicitUseInColumnSelect(false, columnSelectDlg);
                OkDialog(columnSelectDlg, columnSelectDlg.OkDialog);
            }
            else
            {
                RunUI(pasteAction);
            }
            // When asked about automanage, decline
            if (expectAutoManageDialog)
            {
                DismissAutoManageDialog();
            }
        }

        public static string ParseIrtProperties(string irtFormula, CultureInfo cultureInfo = null)
        {
            var decimalSeparator = (cultureInfo ?? CultureInfo.CurrentCulture).NumberFormat.NumberDecimalSeparator;
            var match = Regex.Match(irtFormula, $@"iRT = (?<slope>\d+{decimalSeparator}\d+) \* [^+-]+? (?<sign>[+-]) (?<intercept>\d+{decimalSeparator}\d+)");
            Assert.IsTrue(match.Success);
            string slope = match.Groups["slope"].Value, intercept = match.Groups["intercept"].Value, sign = match.Groups["sign"].Value;
            if (sign == "+") sign = string.Empty;
            return $"IrtSlope = {slope},\r\nIrtIntercept = {sign}{intercept},\r\n";
        }

        #region Modification helpers

        public static PeptideSettingsUI ShowPeptideSettings()
        {
            return ShowDialog<PeptideSettingsUI>(SkylineWindow.ShowPeptideSettingsUI);
        }

        public static PeptideSettingsUI ShowPeptideSettings(PeptideSettingsUI.TABS settingsTab)
        {
            return ShowDialog<PeptideSettingsUI>(() => SkylineWindow.ShowPeptideSettingsUI(settingsTab));
        }

        public static EditListDlg<SettingsListBase<StaticMod>, StaticMod> ShowEditStaticModsDlg(PeptideSettingsUI peptideSettingsUI)
        {
            return ShowDialog<EditListDlg<SettingsListBase<StaticMod>, StaticMod>>(peptideSettingsUI.EditStaticMods);
        }

        public static EditListDlg<SettingsListBase<StaticMod>, StaticMod> ShowEditHeavyModsDlg(PeptideSettingsUI peptideSettingsUI)
        {
            return ShowDialog<EditListDlg<SettingsListBase<StaticMod>, StaticMod>>(peptideSettingsUI.EditHeavyMods);
        }

        public static EditStaticModDlg ShowAddModDlg(EditListDlg<SettingsListBase<StaticMod>, StaticMod> editModsDlg)
        {
            return ShowDialog<EditStaticModDlg>(editModsDlg.AddItem);
        }

        public void AddStaticMod(StaticMod mod, PeptideSettingsUI peptideSettingsUI, string pauseText = null, int? pausePage = null)
        {
            var editStaticModsDlg = ShowEditStaticModsDlg(peptideSettingsUI);
            RunUI(editStaticModsDlg.SelectLastItem);
            AddMod(mod, editStaticModsDlg, pauseText, pausePage, typeof(EditStaticModDlg.StructuralModView));
        }

        public void AddHeavyMod(StaticMod mod, PeptideSettingsUI peptideSettingsUI, string pauseText = null, int? pausePage = null)
        {
            var editStaticModsDlg = ShowEditHeavyModsDlg(peptideSettingsUI);
            RunUI(editStaticModsDlg.SelectLastItem);
            AddMod(mod, editStaticModsDlg, pauseText, pausePage, typeof(EditStaticModDlg.IsotopeModView));
        }

        private void AddMod(StaticMod mod,
                            EditListDlg<SettingsListBase<StaticMod>, StaticMod> editModsDlg,
                            string pauseText,
                            int? pausePage,
                            Type viewType)
        {
            var addStaticModDlg = ShowAddModDlg(editModsDlg);
            RunUI(() => addStaticModDlg.Modification = mod);

            if (pauseText != null || pausePage.HasValue)
                PauseForScreenShotInternal(pauseText, viewType);

            OkDialog(addStaticModDlg, addStaticModDlg.OkDialog);
            OkDialog(editModsDlg, editModsDlg.OkDialog);
        }

        public static void AddStaticMod(string uniModName, PeptideSettingsUI peptideSettingsUI)
        {
            var editStaticModsDlg = ShowEditStaticModsDlg(peptideSettingsUI);
            RunUI(editStaticModsDlg.SelectLastItem);
            AddMod(uniModName, editStaticModsDlg);
        }

        public static void AddHeavyMod(string uniModName, PeptideSettingsUI peptideSettingsUI)
        {
            var editStaticModsDlg = ShowEditHeavyModsDlg(peptideSettingsUI);
            RunUI(editStaticModsDlg.SelectLastItem);
            AddMod(uniModName, editStaticModsDlg);
        }

        private static void AddMod(string uniModName, EditListDlg<SettingsListBase<StaticMod>, StaticMod> editModsDlg)
        {
            var addStaticModDlg = ShowAddModDlg(editModsDlg);
            RunUI(() => addStaticModDlg.SetModification(uniModName));
            OkDialog(addStaticModDlg, addStaticModDlg.OkDialog);

            OkDialog(editModsDlg, editModsDlg.OkDialog);
        }

        public static void SetStaticModifications(Func<IList<string>, IList<string>> changeMods)
        {
            RunDlg<PeptideSettingsUI>(SkylineWindow.ShowPeptideSettingsUI, dlg =>
            {
                dlg.PickedStaticMods = changeMods(dlg.PickedStaticMods).ToArray();
                dlg.OkDialog();
            });
        }

        #endregion

        #region Results helpers

        public void ImportResultsFile(string fileName, int waitForLoadSeconds = 420, string expectedErrorMessage = null,
            LockMassParameters lockMassParameters = null)
        {
            var docBefore = SkylineWindow.Document;
            ImportResultsDlg importResultsDlg;
            if (!SkylineWindow.ShouldPromptForDecoys(docBefore))
            {
                importResultsDlg = ShowDialog<ImportResultsDlg>(SkylineWindow.ImportResults);
            }
            else
            {
                var askDecoysDlg = ShowDialog<MultiButtonMsgDlg>(SkylineWindow.ImportResults);
                importResultsDlg = ShowDialog<ImportResultsDlg>(askDecoysDlg.ClickNo);
            }
            RunDlg<OpenDataSourceDialog>(() => importResultsDlg.NamedPathSets = importResultsDlg.GetDataSourcePathsFile(null),
               openDataSourceDialog =>
               {
                   openDataSourceDialog.SelectFile(fileName);
                   openDataSourceDialog.Open();
               });
            WaitForConditionUI(() => importResultsDlg.NamedPathSets != null);
            if (lockMassParameters == null)
            {
                OkDialog(importResultsDlg, importResultsDlg.OkDialog);
            }
            else
            {
                RunDlg<ImportResultsLockMassDlg>(importResultsDlg.OkDialog, dlg =>
                {
                    dlg.LockmassPositive = lockMassParameters.LockmassPositive ?? 0;
                    dlg.LockmassNegative = lockMassParameters.LockmassNegative ?? 0;
                    dlg.LockmassTolerance = lockMassParameters.LockmassTolerance ?? 0;
                    dlg.OkDialog();
                });
            }
            if (expectedErrorMessage != null)
            {
                var dlg = WaitForOpenForm<MessageDlg>();
                OkDialog(dlg, () =>
                {
                    StringAssert.Contains(dlg.Message, expectedErrorMessage);
                    dlg.CancelButton.PerformClick();
                });
            }
            else
            {
                WaitForDocumentChangeLoaded(docBefore, waitForLoadSeconds*1000);
                WaitForClosedAllChromatogramsGraph();
            }
        }

        public void ImportResultsReplicatesCE(string replicatesDirName, int waitForLoadSeconds = 420)
        {

            RunDlg<ImportResultsDlg>(SkylineWindow.ImportResults, importResultsDlg =>
            {
                importResultsDlg.RadioAddNewChecked = true;
                importResultsDlg.OptimizationName = ExportOptimize.CE;
                importResultsDlg.NamedPathSets = DataSourceUtil.GetDataSourcesInSubdirs(replicatesDirName).ToArray();
                string prefix = importResultsDlg.NamedPathSets.Select(ns => ns.Key).GetCommonPrefix();
                string suffix = importResultsDlg.NamedPathSets.Select(ns => ns.Key).GetCommonSuffix();
                // Rename all the replicates to remove the specified prefix and/or suffix, so those dialogs don't pop up.
                for (int i = 0; i < importResultsDlg.NamedPathSets.Length; i++)
                {
                    var namedSet = importResultsDlg.NamedPathSets[i];
                    importResultsDlg.NamedPathSets[i] = new KeyValuePair<string, MsDataFileUri[]>(
                        namedSet.Key.Substring(prefix.Length, namedSet.Key.Length - (prefix.Length+suffix.Length)), namedSet.Value);
                }
                importResultsDlg.OkDialog();
            });

            WaitForCondition(waitForLoadSeconds * 1000,
                () => SkylineWindow.Document.Settings.HasResults && SkylineWindow.Document.Settings.MeasuredResults.IsLoaded);
        }

        public void ImportResultsFiles(IEnumerable<MsDataFileUri> fileNames, int waitForLoadSeconds = 420)
        {
            ImportResultsDlg importResultsDlg;
            if (!SkylineWindow.ShouldPromptForDecoys(SkylineWindow.Document))
            {
                importResultsDlg = ShowDialog<ImportResultsDlg>(SkylineWindow.ImportResults);
            }
            else
            {
                var askDecoysDlg = ShowDialog<MultiButtonMsgDlg>(SkylineWindow.ImportResults);
                importResultsDlg = ShowDialog<ImportResultsDlg>(askDecoysDlg.ClickNo);
            }
            RunUI(() => importResultsDlg.NamedPathSets = importResultsDlg.GetDataSourcePathsFileReplicates(fileNames));

            string prefix = fileNames.Select(f => f.GetFileName()).GetCommonPrefix();
            if (prefix.Length < ImportResultsDlg.MIN_COMMON_PREFIX_LENGTH)
            {
                OkDialog(importResultsDlg, importResultsDlg.OkDialog);
            }
            else
            {
                ImportResultsNameDlg importResultsNameDlg = ShowDialog<ImportResultsNameDlg>(importResultsDlg.OkDialog);
                OkDialog(importResultsNameDlg, importResultsNameDlg.OkDialog);
            }
            WaitForCondition(waitForLoadSeconds * 1000,
                () => SkylineWindow.Document.Settings.HasResults && SkylineWindow.Document.Settings.MeasuredResults.IsLoaded);
        }

        /// <summary>
        /// Imports results in a directory with an extension and potentially a filter.
        /// </summary>
        /// <param name="dirPath">The directory path in which the data files are found</param>
        /// <param name="ext">The extension of the data files (e.g. raw, wiff, mzML, ...)</param>
        /// <param name="filter">A filter string the files must contain or null for no extra filtering</param>
        /// <param name="removePrefix">True to remove a shared prefix for the files</param>
        public void ImportResultsFiles(string dirPath, string ext, string filter, bool? removePrefix)
        {
            var doc = SkylineWindow.Document;
            var importResultsDlg = ShowDialog<ImportResultsDlg>(SkylineWindow.ImportResults);
            var openDataSourceDialog = ShowDialog<OpenDataSourceDialog>(() =>
                importResultsDlg.NamedPathSets = importResultsDlg.GetDataSourcePathsFile(null));
            RunUI(() =>
            {
                openDataSourceDialog.CurrentDirectory = new MsDataFilePath(dirPath);
                openDataSourceDialog.SelectAllFileType(ext, path => filter == null || path.Contains(filter));
                openDataSourceDialog.Open();
            });
            WaitForConditionUI(() => importResultsDlg.NamedPathSets != null);

            if (!removePrefix.HasValue)
                OkDialog(importResultsDlg, importResultsDlg.OkDialog);
            else
            {
                var importResultsNameDlg = ShowDialog<ImportResultsNameDlg>(importResultsDlg.OkDialog);
                PauseForScreenShot("Import Results");

                if (removePrefix.Value)
                    OkDialog(importResultsNameDlg, importResultsNameDlg.YesDialog);
                else
                    OkDialog(importResultsNameDlg, importResultsNameDlg.NoDialog);
            }
            WaitForDocumentChange(doc);
        }

        public void VerifyAllTransitionsHaveChromatograms()
        {
            var doc = WaitForDocumentLoaded();
            var tolerance = (float)doc.Settings.TransitionSettings.Instrument.MzMatchTolerance;
            foreach (var molecule in doc.Molecules)
            {
                foreach (var precursor in molecule.TransitionGroups)
                {
                    foreach (var chromatogramSet in doc.MeasuredResults.Chromatograms)
                    {
                        ChromatogramGroupInfo[] chromatogramGroups;
                        Assert.IsTrue(doc.MeasuredResults.TryLoadChromatogram(chromatogramSet, molecule, precursor, tolerance, out chromatogramGroups));
                        Assert.AreEqual(1, chromatogramGroups.Length);
                        foreach (var transition in precursor.Transitions)
                        {
                            var chromatogram = chromatogramGroups[0].GetTransitionInfo(transition, tolerance);
                            Assert.IsNotNull(chromatogram);
                        }
                    }
                }
            }
        }

        #endregion

        #region Spectral library test helpers

        public static IList<DbRefSpectra> GetRefSpectra(string filename)
        {
            return SpectralLibraryTestUtil.GetRefSpectraFromPath(filename);
        }

        public static IList<DbRefSpectra> GetRefSpectra(SQLiteConnection connection)
        {
            return SpectralLibraryTestUtil.GetRefSpectra(connection);
        }

        public static void CheckRefSpectra(IList<DbRefSpectra> spectra, string peptideSeq, string peptideModSeq, int precursorCharge, double precursorMz, ushort numPeaks, double rT, IonMobilityAndCCS im = null)
        {
            SpectralLibraryTestUtil.CheckRefSpectra(spectra, peptideSeq, peptideModSeq, precursorCharge, precursorMz, numPeaks, rT, im);
        }

        #endregion
    }
}<|MERGE_RESOLUTION|>--- conflicted
+++ resolved
@@ -1391,13 +1391,8 @@
             get { return IsTutorial && RecordAuditLogs; }
         }
 
-<<<<<<< HEAD
-=======
         public bool IsTestAuditLogPlacement => false;
 
-        public static bool IsShowMatchingTutorialPages { get; set; }
-
->>>>>>> aa14e94d
         public static bool IsDemoMode { get { return Program.DemoMode; } }
 
         public static bool IsPass0 { get { return Program.IsPassZero; } }
