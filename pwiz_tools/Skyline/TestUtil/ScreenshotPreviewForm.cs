﻿/*
 * Original author: Eduardo Armendariz <wardough .at. uw.edu>,
 *                  MacCoss Lab, Department of Genome Sciences, UW
 *
 * Copyright 2009 University of Washington - Seattle, WA
 *
 * Licensed under the Apache License, Version 2.0 (the "License");
 * you may not use this file except in compliance with the License.
 * You may obtain a copy of the License at
 *
 *     http://www.apache.org/licenses/LICENSE-2.0
 *
 * Unless required by applicable law or agreed to in writing, software
 * distributed under the License is distributed on an "AS IS" BASIS,
 * WITHOUT WARRANTIES OR CONDITIONS OF ANY KIND, either express or implied.
 * See the License for the specific language governing permissions and
 * limitations under the License.
 */
using System;
using System.Drawing;
using System.Drawing.Imaging;
using System.IO;
using System.Linq;
using System.Net;
using System.Threading;
using System.Windows.Forms;
using pwiz.Common.SystemUtil;
using pwiz.Skyline.Alerts;
using pwiz.Skyline.Util;
using pwiz.Skyline.Util.Extensions;
using pwiz.SkylineTestUtil.Properties;
using pwiz.Skyline.Controls;

namespace pwiz.SkylineTestUtil
{

    public interface IPauseTestController
    {
        void Continue();
        void ShowPauseForm();

        int ScreenshotNum { get; }
        string Description { get; }
        string LinkUrl { get; }
        string ImageUrl { get; }
        string FileToSave { get; }
        Control ScreenshotControl { get; }
        bool FullScreen { get; }
        Func<Bitmap, Bitmap> ProcessShot { get; }
        Func<Rectangle, Rectangle> PreprocessArea { get; }
    }

    public partial class ScreenshotPreviewForm : Form
    {
        private const string END_TEST_TEXT = "End";
        private const string PAUSE_TEXT = "&Pause";
        private const string PAUSE_TIP_TEXT = "Pause (Shift-F5)";

        private const int SCREENSHOT_MAX_WIDTH = 800; // doubled as side by side
        private const int SCREENSHOT_MAX_HEIGHT = 800;

        private readonly ScreenshotManager _screenshotManager;
        private readonly IPauseTestController _pauseTestController;

        private Thread _screenshotPreviewThread;
        private readonly ManualResetEvent _screenshotPreviewHandleReadyEvent = new ManualResetEvent(false);

        // these members should only be accessed in a block which locks on _lock (is this necessary for all?)
        #region synchronized members
        private readonly object _lock = new object();
        private int _screenshotNum;
        private string _description;
        private string _linkUrl;
        private string _imageUrl;
        private string _fileToSave;
        private ScreenshotValues _screenshotValues;
        private Bitmap _oldScreenshot;
        private string _fileLoaded;
        private Bitmap _newScreenshot;
        private bool _screenshotTaken;
        private NextScreenshotProgress _nextScreenshotProgress;

        private class NextScreenshotProgress
        {
            public NextScreenshotProgress(int currentNum, int stopNum)
            {
                CurrentNum = currentNum;
                StopNum = stopNum;
                TotalToNext = stopNum - currentNum;
            }

            public int CurrentNum { get; set; }
            public int StopNum { get; }
            public int TotalToNext { get; }

            public int PercentDone => 100 * (CurrentNum - StopNum + TotalToNext) / TotalToNext;
            public bool IsReadyForScreenshot => StopNum == CurrentNum;
        }
        #endregion

        public ScreenshotPreviewForm(IPauseTestController pauseTestController, ScreenshotManager screenshotManager)
        {

            _pauseTestController = pauseTestController;
            _screenshotManager = screenshotManager;

            InitializeComponent();
            
            Icon = Resources.camera;

            _defaultContinueText = continueBtn.Text;
            _defaultContinueTipText = toolStripContinue.ToolTipText;
            _defaultImageSourceTipText = helpTip.GetToolTip(buttonImageSource);

            UpdateImageSourceButtons();

            if (TestUtilSettings.Default.ShowTextButtons)
                toolStrip.Visible = false;
            else
                splitBar.Visible = false;

            // Unfortunately there is not enough information about the image sizes to
            // the the starting location right here, but this is better than using the Windows default
            StartPosition = FormStartPosition.Manual;
            var savedLocation = TestUtilSettings.Default.PreviewFormLocation;
            if (!TestUtilSettings.Default.ManualSizePreview)
            {
                // CONSIDER: Only do this if the stored location is on the same screen as Skyline
                Location = GetBestLocation();
            }
            else
            {
                Location = savedLocation;
                autoSizeWindowCheckbox.Checked = false;
                var savedSize = TestUtilSettings.Default.PreviewFormSize;
                if (!savedSize.IsEmpty)
                    Size = savedSize;
                FormEx.ForceOnScreen(this);
                if (TestUtilSettings.Default.PreviewFormMaximized)
                    WindowState = FormWindowState.Maximized;
            }
        }

        private readonly string _defaultContinueText;    // Store for later
        private readonly string _defaultContinueTipText; // Store for later
        private readonly string _defaultImageSourceTipText; // Store for later

        /// <summary>
        /// To be called by the <see cref="IPauseTestController"/> when switching modes or entering new pause.
        /// </summary>
        /// <param name="delayForScreenshot">True when test UI may need time to stabilize before a screenshot</param>
        public void Show(bool delayForScreenshot)
        {
            lock (_lock)
            {
                _screenshotNum = _pauseTestController.ScreenshotNum;
                _description = _pauseTestController.Description;
                _linkUrl = _pauseTestController.LinkUrl;
                _imageUrl = _pauseTestController.ImageUrl;
                _screenshotValues = new ScreenshotValues(_pauseTestController.ScreenshotControl,
                    _pauseTestController.FullScreen, _pauseTestController.ProcessShot, _pauseTestController.PreprocessArea, delayForScreenshot);
                if (!Equals(_fileToSave, _pauseTestController.FileToSave))
                {
                    _fileToSave = _pauseTestController.FileToSave;
                    _fileLoaded = null;
                }

                // If there is not yet any progress, create a single step progress instance that is complete
                _nextScreenshotProgress ??= new NextScreenshotProgress(_screenshotNum - 1, _screenshotNum);
                _nextScreenshotProgress.CurrentNum = _screenshotNum;

                if (_nextScreenshotProgress.IsReadyForScreenshot)
                {
                    _screenshotTaken = false;
                }
                else
                {
                    IncrementScreenshot();
                    ActionUtil.RunAsync(_pauseTestController.Continue);
                }

                if (_screenshotPreviewThread == null)
                {
                    _screenshotPreviewThread = new Thread(() => Application.Run(this)) {Name = "Preview form"};
                    _screenshotPreviewThread.SetApartmentState(ApartmentState.STA);
                    _screenshotPreviewThread.Start();
                }
            }

            // The wait below must happen outside to lock above or risk deadlocking
            _screenshotPreviewHandleReadyEvent.WaitOne(); // Block until the handle is created

            FormStateChangedBackground();
        }

        protected override bool ShowWithoutActivation
        {
            get { return true; }    // Don't take activation away from SkylineWindow
        }

        protected override void OnHandleCreated(EventArgs e)
        {
            base.OnHandleCreated(e);
            _screenshotPreviewHandleReadyEvent.Set();
        }

        protected override void OnShown(EventArgs e)
        {
            _autoResizeComplete = true;
            base.OnShown(e);
        }

        /// <summary>
        /// Called by the <see cref="IPauseTestController"/> to block until the thread for this form is complete.
        /// </summary>
        public void WaitForCompletion()
        {
            lock (_lock)
            {
                if (_screenshotPreviewThread is { IsAlive: true })
                    _screenshotPreviewThread.Join();
            }
        }

        private bool HasBackgroundWork { get { lock(_lock) { return !IsLoaded || (!IsWaiting && !IsScreenshotTaken); } } }
        private bool IsComplete { get { lock (_lock) { return IsLoaded && !IsWaiting && IsScreenshotTaken; } } }
        // CONSIDER: This doesn't really cover the case where the current thing is loaded but not from the current source
        private bool IsLoaded { get { lock (_lock) { return Equals(_fileLoaded, _fileToSave) || Equals(_fileLoaded, _imageUrl); } } }
        private bool IsWaiting { get { lock (_lock) { return _nextScreenshotProgress is { IsReadyForScreenshot: false }; } } }
        private bool IsScreenshotTaken { get { lock (_lock) { return _screenshotTaken; } } }

        private void RefreshScreenshots()
        {
            lock (_lock)
            {
                _fileLoaded = null;
                _screenshotTaken = false;
            }

            FormStateChanged();
        }

        private void FormStateChangedBackground()
        {
            if (InvokeRequired)
                BeginInvoke((Action)FormStateChanged);
            else
                FormStateChanged();
        }

        /// <summary>
        /// Updates the UI and begins any background work that still needs to be done.
        /// </summary>
        private void FormStateChanged()
        {
            lock (_lock)
            {
                UpdateTools();
                UpdatePreviewImages();
            }

            if (IsLoaded)
            {
                ResizeComponents();
            }

            if (HasBackgroundWork)
            {
                bool showWebImage = TestUtilSettings.Default.ShowWebImage;
                ActionUtil.RunAsync(() => UpdateScreenshotsAsync(showWebImage));
            }
            else if (IsComplete)
            {
                // State update has completed show the form and activate it
                if (!Visible)
                    Show();

                this.SetForegroundWindow();
            }
        }

        private void UpdatePreviewImages()
        {
            lock (_lock)
            {
                helpTip.SetToolTip(oldScreenshotLabel, _fileLoaded);
                SetPreviewImage(oldScreenshotPictureBox, _oldScreenshot);
                helpTip.SetToolTip(newScreenshotLabel, _screenshotTaken ? _description : null);
                SetPreviewImage(newScreenshotPictureBox, _newScreenshot);
            }
        }

        private void UpdateTools()
        {
            UpdateProgress();
            UpdateToolbar();
            UpdateToolStrip();
        }

        private void UpdateToolStrip()
        {
            // Update the description
            toolStripDescription.Text =
                toolStripDescription.ToolTipText =
                    _description;
            toolStripGotoWeb.Enabled = _linkUrl != null;

            // Update next text box
            UpdateNextTextBox(toolStripTextBoxNext, toolStripLabelNext);

            // Update the buttons
            var continueButtonImage = Resources.continue_test;
            var continueTipText = _defaultContinueTipText;
            if (progressBar.Visible)
            {
                if (_nextScreenshotProgress.StopNum - _screenshotNum > 1)
                {
                    continueButtonImage = Resources.pause;
                    continueTipText = PAUSE_TIP_TEXT;
                }
                else
                {
                    continueButtonImage = null;
                    continueTipText = null;
                }
            }

            toolStripContinue.Image = continueButtonImage ?? Resources.continue_test;
            toolStripContinue.ToolTipText = continueTipText ?? _defaultContinueTipText;
            toolStripContinue.Enabled = continueButtonImage != null;

            toolStripRefresh.Enabled = !progressBar.Visible;
            toolStripSave.Enabled = toolStripSaveAndContinue.Enabled = IsScreenshotTaken;
        }

        private void UpdateToolbar()
        {
            // Update the description
            descriptionLinkLabel.Text = _description;
            helpTip.SetToolTip(descriptionLinkLabel, _description);

            if (_linkUrl == null)
            {
                descriptionLinkLabel.LinkColor = descriptionLinkLabel.ForeColor;
                descriptionLinkLabel.LinkBehavior = LinkBehavior.NeverUnderline;
            }
            else
            {
                descriptionLinkLabel.LinkColor = Color.Blue;
                descriptionLinkLabel.LinkBehavior = LinkBehavior.AlwaysUnderline;
            }

            // Update next text box
            UpdateNextTextBox(textBoxNext, labelNext);

            // Update the buttons
            string continueButtonText = _defaultContinueText;
            if (progressBar.Visible)
            {
                continueButtonText = _nextScreenshotProgress.StopNum - _screenshotNum > 1 ? PAUSE_TEXT : null;
            }

            continueBtn.Text = continueButtonText ?? _defaultContinueText;
            continueBtn.Enabled = continueButtonText != null;

            refreshBtn.Enabled = !progressBar.Visible;
            saveScreenshotBtn.Enabled = saveScreenshotAndContinueBtn.Enabled = IsScreenshotTaken;
        }

        private void UpdateNextTextBox(TextControl textBox, EnableControl label)
        {
            if (progressBar.Visible)
            {
                textBox.Enabled = label.Enabled = false;
                textBox.Text = _nextScreenshotProgress.StopNum.ToString();
            }
            else
            {
                int nextScreenshot = _screenshotNum + 1;
                bool nextExists = File.Exists(_screenshotManager.ScreenshotFile(nextScreenshot));

                textBox.Text = nextExists ? nextScreenshot.ToString() : END_TEST_TEXT;
                textBox.Enabled = nextExists;
                label.Enabled = true;
            }
        }

        #region Helper classes for Next text boxes
        private abstract class EnableControl
        {
            protected EnableControl(object control)
            {
                Control = control;
            }

            protected object Control { get; }

            public abstract bool Enabled { set; }
            public static implicit operator EnableControl(Label c) => new LabelControl(c);
            public static implicit operator EnableControl(ToolStripLabel c) => new ToolStripLabelControl(c);
        }

        private abstract class TextControl : EnableControl
        {
            protected TextControl(object control) : base(control) { }

            public abstract string Text { set; }
            public abstract void FocusAll();

            public static implicit operator TextControl(TextBox c) => new TextBoxControl(c);
            public static implicit operator TextControl(ToolStripTextBox c) => new ToolStripTextBoxControl(c);
        }

        private class TextBoxControl : TextControl
        {
            public TextBoxControl(TextBox control) : base(control) { }
            private TextBox TextBox => (TextBox)Control;
            public override string Text { set => TextBox.Text = value; }
            public override bool Enabled { set => TextBox.Enabled = value; }
            public override void FocusAll()
            {
                TextBox.SelectAll();
                TextBox.Focus();
            }
        }

        private class LabelControl : EnableControl
        {
            public LabelControl(Label control) : base(control) { }
            private Label Label => (Label)Control;
            public override bool Enabled { set => Label.Enabled = value; }
        }

        private class ToolStripTextBoxControl : TextControl
        {
            public ToolStripTextBoxControl(ToolStripTextBox control) : base(control) { }
            private ToolStripTextBox TextBox => (ToolStripTextBox)Control;
            public override string Text { set => TextBox.Text = value; }
            public override bool Enabled { set => TextBox.Enabled = value; }
            public override void FocusAll()
            {
                TextBox.SelectAll();
                TextBox.Focus();
            }
        }

        private class ToolStripLabelControl : EnableControl
        {
            public ToolStripLabelControl(ToolStripLabel control) : base(control) { }
            private ToolStripLabel Label => (ToolStripLabel)Control;
            public override bool Enabled { set => Label.Enabled = value; }
        }
        #endregion

        private void UpdateProgress()
        {
            // Update the progress bar
            if (_nextScreenshotProgress == null)
            {
                progressBar.Visible = progressBar.Enabled = false;
            }
            else
            {
                if (_nextScreenshotProgress.PercentDone == 100 || _nextScreenshotProgress.TotalToNext > 1)
                {
                    progressBar.Style = ProgressBarStyle.Continuous;
                    progressBar.Value = _nextScreenshotProgress.PercentDone;
                }
                else
                {
                    progressBar.Style = ProgressBarStyle.Marquee;
                }

                if (!progressBar.Visible)
                {
                    progressBar.Visible = progressBar.Enabled = true;
                    progressBar.Left = newScreenshotLabel.Left;
                    progressBar.Width = newScreenshotLabel.Width;
                }
            }
        }

        private void UpdateScreenshotsAsync(bool showWebImage)
        {
            Assume.IsTrue(InvokeRequired);  // Expecting this to run on a background thread. Use ActionUtil.RunAsync()

            Bitmap oldScreenshot;
            string fileToSave, imageUrl, fileLoaded;

            lock (_lock)
            {
                fileToSave = _fileToSave;
                fileLoaded = _fileLoaded;
                imageUrl = showWebImage ? _imageUrl : null;
                oldScreenshot = _oldScreenshot;
            }

            string fileToLoad = imageUrl ?? fileToSave;
            if (!Equals(fileLoaded, fileToLoad))
            {
                oldScreenshot = LoadScreenshot(fileToSave, imageUrl);
                fileLoaded = fileToLoad;
            }

            lock (_lock)
            {
                _oldScreenshot = oldScreenshot;
                _fileLoaded = fileLoaded;
            }

            lock (_screenshotManager)
            {
                Bitmap newScreenshot;
                bool shotTaken, waitingForScreenshot;
                ScreenshotValues screenshotValues;

                lock (_lock)
                {
                    screenshotValues = _screenshotValues;
                    shotTaken = _screenshotTaken;
                    newScreenshot = _newScreenshot;
                    waitingForScreenshot = IsWaiting;
                }

                // Only take a new screenshot when the test is ready
                if (waitingForScreenshot)
                {
                    newScreenshot = Resources.progress;
                }
                else if (!shotTaken)
                {
                    newScreenshot = TakeScreenshot(screenshotValues);
                    shotTaken = true;
                }

                lock (_lock)
                {
                    _newScreenshot = newScreenshot;
                    _screenshotTaken = shotTaken;
                    if (shotTaken)
                        _nextScreenshotProgress = null;    // Done waiting for the next screenshot
                }
            }

            FormStateChangedBackground();
        }

        private struct ScreenshotValues
        {
            public static readonly ScreenshotValues Empty = new ScreenshotValues(null, false, null, null, false);

            public ScreenshotValues(Control control, bool fullScreen, Func<Bitmap, Bitmap> processShot, Func<Rectangle, Rectangle> preprocessArea, bool delay)
            {
                Control = control;
                FullScreen = fullScreen;
                ProcessShot = processShot;
                PreprocessArea = preprocessArea;
                Delay = delay;
            }

            public Control Control { get; }
            public bool FullScreen { get; }
            public Func<Bitmap, Bitmap> ProcessShot { get; }
            public Func<Rectangle, Rectangle> PreprocessArea { get; }
            public bool Delay { get; }
        }

        private Bitmap TakeScreenshot(ScreenshotValues values)
        {
            if (Equals(values, ScreenshotValues.Empty))
            {
                return Resources.noscreenshot;
            }
            // TODO: Is this value necessary anymore.
            if (values.Delay)
                Thread.Sleep(1000);

            var control = values.Control;
            try
            {
<<<<<<< HEAD
                return _screenshotManager.TakeShot(control, values.FullScreen, null, values.ProcessShot, values.PreprocessArea);
=======
                ScreenshotManager.ActivateScreenshotForm(control);
                return _screenshotManager.TakeShot(control, values.FullScreen, null, values.ProcessShot);
>>>>>>> cc36371c
            }
            catch (Exception e)
            {
                this.BeginInvoke((Action)(() => PreviewMessageDlg.ShowWithException(this,
                    "Failed attempting to take a screenshot.", e)));
                return Resources.noscreenshot;
            }
        }

        private Bitmap LoadScreenshot(string file, string uri)
        {
            try
            {
                byte[] imageBytes;
                if (uri == null)
                    imageBytes = File.ReadAllBytes(file);
                else
                {
                    using var webClient = new WebClient();
                    using var fileSaverTemp = new FileSaver(file);  // Temporary. Never saved
                    webClient.DownloadFile(uri, fileSaverTemp.SafeName);
                    imageBytes = File.ReadAllBytes(fileSaverTemp.SafeName);
                }
                var existingImageMemoryStream = new MemoryStream(imageBytes);
                return new Bitmap(existingImageMemoryStream);
            }
            catch (Exception e)
            {
                this.BeginInvoke((Action) (() => PreviewMessageDlg.ShowWithException(this, 
                    string.Format("Failed to load a bitmap from {0}.", uri ?? file), e)));
                var failureBmp = Resources.DiskFailure;
                failureBmp.MakeTransparent(Color.White);
                return failureBmp;
            }
        }

        private void SetPreviewImage(PictureBox previewBox, Bitmap screenshot)
        {
            var newImage = screenshot;
            if (screenshot != null)
            {
                var containerSize = !autoSizeWindowCheckbox.Checked ? previewBox.Size : Size.Empty;
                var screenshotSize = CalcBitmapSize(screenshot, containerSize);
                if (screenshotSize != screenshot.Size)
                    newImage = new Bitmap(screenshot, screenshotSize);
            }

            previewBox.Image = newImage;
            if (newImage != null && Equals(newImage.RawFormat, ImageFormat.Gif))
            {
                // Unfortunately the animated progress GIF has a white background
                // and it cannot be made transparent without removing the animation
                previewBox.BackColor = Color.White;
            }
            else
            {
                // The oldScreenshotPictureBox never gets a white background
                previewBox.BackColor = oldScreenshotPictureBox.BackColor;
            }
        }

        private Size CalcBitmapSize(Bitmap bitmap, Size containerSize)
        {
            if (bitmap == null)
                return Size.Empty;

            var startingSize = bitmap.Size;
            var scaledHeight = (double)SCREENSHOT_MAX_HEIGHT / startingSize.Height;
            var scaledWidth = (double)SCREENSHOT_MAX_WIDTH / startingSize.Width;

            // If a container size is specified then the bitmap is fit to it
            if (!containerSize.IsEmpty)
            {
                scaledHeight = (double)containerSize.Height / startingSize.Height;
                scaledWidth = (double)containerSize.Width / startingSize.Width;
            }

            // If  constraints are not breached then use existing size
            if (scaledHeight >= 1 && scaledWidth >= 1)
            {
                return startingSize;
            }

            var scale = Math.Min(scaledHeight, scaledWidth);
            return new Size((int)(startingSize.Width * scale), (int)(startingSize.Height * scale));
        }

        private void ResizeComponents()
        {
            if (WindowState == FormWindowState.Minimized)
                return;

            try
            {
                // Just to be extra safe about splitter panel proportions which should be 50/50
                // This line makes it a hard rule of this form
                previewSplitContainer.SplitterDistance = previewSplitContainer.Width / 2;
            }
            catch (InvalidOperationException)
            {
                // Do nothing. This can happen when the window is minimized.
            }

            if (!autoSizeWindowCheckbox.Checked)
                return;

            var autoSize = CalcAutoSize();
            if (autoSize.IsEmpty || ClientSize == autoSize)
                return;

            _autoResizeComplete = false;
            WindowState = FormWindowState.Normal;   // Make sure the window is not maximized
            ClientSize = autoSize;
            _autoResizeComplete = true;

            if (_screenshotManager.GetScreenshotScreen().Equals(Screen.FromControl(this)))
            {
                Location = GetBestLocation();
            }
            FormEx.ForceOnScreen(this);

            bool screenshotTaken, stopAtNexScreenshot;
            lock (_lock)
            {
                screenshotTaken = _screenshotTaken;
                stopAtNexScreenshot = _nextScreenshotProgress != null &&
                                      _nextScreenshotProgress.StopNum - _screenshotNum == 0;
            }

            if (!_screenshotTaken)
            {
                if (_screenshotManager.IsOverlappingScreenshot(Bounds))
                    Hide();
                else if (!stopAtNexScreenshot)
                    Show();
            }
        }

        private const int WINDOW_SPACING = 20;

        private Point GetBestLocation()
        {
            var boundsRect = Bounds;
            var screenshotRect = _screenshotManager.GetScreenshotBounds();
            var screenBounds = _screenshotManager.GetScreenshotScreenBounds();
            var rightLocation = new Point(screenshotRect.Right + WINDOW_SPACING, screenshotRect.Top);
            boundsRect.Location = rightLocation;
            var onscreenRight = Rectangle.Intersect(boundsRect, screenBounds);
            var belowLocation = new Point(screenshotRect.Left, screenshotRect.Bottom + WINDOW_SPACING);
            boundsRect.Location = belowLocation;
            var onscreenBelow = Rectangle.Intersect(boundsRect, screenBounds);
            return onscreenRight.Width * onscreenRight.Height < onscreenBelow.Width * onscreenBelow.Height
                ? belowLocation
                : rightLocation;
        }

        private const int CELL_PADDING = 5;

        private Size CalcAutoSize()
        {
            lock (_lock)
            {
                var newImageSize = CalcBitmapSize(_newScreenshot, Size.Empty);
                var oldImageSize = CalcBitmapSize(_oldScreenshot, Size.Empty);
                if (newImageSize.IsEmpty && oldImageSize.IsEmpty)
                    return Size.Empty;

                var minFormWidth = Math.Max(newImageSize.Width, oldImageSize.Width) * 2 + CELL_PADDING * 4;
                // May want this calculation to be possible before the form is fully shown. That means
                // it cannot be based on the Visible property, since it is false when the form is not visible
                bool showToolbar = TestUtilSettings.Default.ShowTextButtons;
                var minFormHeight = Math.Max(newImageSize.Height, oldImageSize.Height) +
                                    (showToolbar ? splitBar.Height : toolStrip.Height) + 
                                    oldScreenshotLabelPanel.Height + CELL_PADDING * 2;
                var minClientSize = MinimumSize - (Size - ClientSize);
                minFormHeight = Math.Max(minFormHeight, minClientSize.Height);

                return new Size(minFormWidth, minFormHeight);
            }
        }

        private void Continue()
        {
            int minNext, curScreenshot;
            lock (_lock)
            {
                curScreenshot = _screenshotNum;
                minNext = _screenshotNum + 1;
            }

            // textBoxNext and toolStripTextBoxNext are forced to have the same values for Text.
            // So, textBoxNext can be used for checking the value but focus and selection need
            // to go to the visible control in the case of an error.
            int nextShot;
            if (Equals(textBoxNext.Text, END_TEST_TEXT))
                nextShot = FindLastShot(minNext);
            else
            {

                var helper = new MessageBoxHelper(this);
                if (!helper.ValidateNumberTextBox(textBoxNext, minNext, null, out nextShot))
                {
                    ResetAndFocusNext(minNext);
                    return;
                }

                string nextScreenshotFile = _screenshotManager.ScreenshotFile(nextShot);
                if (!File.Exists(nextScreenshotFile))
                {
                    helper.ShowTextBoxError(textBoxNext, "Invalid {0} value {1}. Screenshot file {2} does not exist.", null, nextShot, nextScreenshotFile);
                    // Must be too big. So find the largest valid number.
                    nextShot = FindLastShot(minNext);
                    ResetAndFocusNext(nextShot);
                    return;
                }
            }


            lock (_lock)
            {
                _nextScreenshotProgress = new NextScreenshotProgress(curScreenshot, nextShot);
                IncrementScreenshot();
            }

            ContinueInternal();
        }

        private void ResetAndFocusNext(int nextValue)
        {
            TextControl textControl;
            if (textBoxNext.Visible)
                textControl = textBoxNext;
            else
                textControl = toolStripTextBoxNext;
            textControl.Text = nextValue.ToString();
            textControl.FocusAll();
        }

        /// <summary>
        /// Start from a given screenshot and walk forward until the file for a given number
        /// is found not to exist.
        /// </summary>
        /// <param name="startFrom">A screenshot number known to exist</param>
        /// <returns>The last number found to exist without interruption in the series</returns>
        int FindLastShot(int startFrom)
        {
            while (File.Exists(_screenshotManager.ScreenshotFile(startFrom + 1)))
                startFrom++;
            return startFrom;
        }

        private void IncrementScreenshot()
        {
            lock (_lock)
            {
                _screenshotNum++;
                // Since it is not yet known what the description will be use ... and the link to the next screenshot
                // CONSIDER: Make this a ScreenShotInfo class?
                _description = _screenshotManager.ScreenshotDescription(_screenshotNum, "...");
                _fileToSave = _screenshotManager.ScreenshotFile(_screenshotNum);
                _imageUrl = _screenshotManager.ScreenshotImgUrl(_screenshotNum);
                _linkUrl = _screenshotManager.ScreenshotUrl(_screenshotNum);
                _screenshotTaken = false;
            }
        }

        private void ContinueInternal()
        {
            if (Visible && _screenshotManager.IsOverlappingScreenshot(Bounds))
            {
                Hide();
            }
            else if(File.Exists(_screenshotManager.ScreenshotFile(_screenshotNum)))
            {
                FormStateChanged();
            }

            _pauseTestController.Continue();
        }

        private void PauseAtNextScreenshot()
        {
            bool stateChanged = false;
            lock (_lock)
            {
                if (_nextScreenshotProgress != null && _nextScreenshotProgress.StopNum != _screenshotNum)
                {
                    _nextScreenshotProgress = new NextScreenshotProgress(_screenshotNum, _screenshotNum + 1);
                    stateChanged = true;
                }
            }

            if (stateChanged)
            {
                FormStateChanged();
            }
        }

        private bool SaveScreenshot()
        {
            if (!FileEx.IsWritable(_fileToSave))
            {
                PreviewMessageDlg.Show(this, TextUtil.LineSeparate(string.Format("The file {0} is locked.", _fileToSave),
                    "Check that it is not open in another program such as TortoiseIDiff."));
                return false;
            }
            try
            {
                _newScreenshot.Save(_fileToSave);
                return true;
            }
            catch (Exception e)
            {
                PreviewMessageDlg.ShowWithException(this, string.Format("Failed to save screenshot {0}", _fileToSave), e);
                return false;
            }
        }

        private void SaveAndContinue()
        {
            if (SaveScreenshot())
                Continue();
        }

        private void GotoLink()
        {
            if (!string.IsNullOrEmpty(_linkUrl))
            {
                WebHelpers.OpenLink(_linkUrl);
            }
        }

        protected override void OnFormClosing(FormClosingEventArgs e)
        {
            if (e.CloseReason == CloseReason.UserClosing)
            {
                e.Cancel = true;
                Hide(); // Hide on close
                _pauseTestController.ShowPauseForm();    // And show the pause form
            }
        }

        private bool _autoResizeComplete;

        protected override void OnMove(EventArgs e)
        {
            StoreFormBoundsState();
            base.OnMove(e);
        }

        protected override void OnResize(EventArgs e)
        {
            base.OnResize(e); // Let default re-layout happen

            if (WindowState != FormWindowState.Minimized)
            {
                if (autoSizeWindowCheckbox.Checked && _autoResizeComplete)
                {
                    // The user is resizing the form
                    autoSizeWindowCheckbox.Checked = false;
                }

                StoreFormBoundsState();

                ResizeComponents();
                UpdatePreviewImages();
            }
        }

        private void StoreFormBoundsState()
        {
            // Only store sizing information when not automatically resizing the form
            if (!_autoResizeComplete)
                return;

            TestUtilSettings.Default.ManualSizePreview = !autoSizeWindowCheckbox.Checked;
            if (WindowState == FormWindowState.Normal)
                TestUtilSettings.Default.PreviewFormLocation = Location;
            if (WindowState == FormWindowState.Normal)
                TestUtilSettings.Default.PreviewFormSize = Size;
            TestUtilSettings.Default.PreviewFormMaximized =
                (WindowState == FormWindowState.Maximized);
        }

        private void ToggleToolStrip()
        {
            TestUtilSettings.Default.ShowTextButtons = splitBar.Visible = toolStrip.Visible;
            toolStrip.Visible = !toolStrip.Visible;
            if (toolStrip.Visible)
                UpdateToolStrip();
            else
                UpdateToolbar();
            // Since the two are not exactly the same height, the form may need to be
            // resized if it is in auto-size mode.
            ResizeComponents();
        }

        private void ToggleImageSource()
        {
            TestUtilSettings.Default.ShowWebImage = !TestUtilSettings.Default.ShowWebImage;

            UpdateImageSourceButtons();

            lock (_lock)
            {
                _fileLoaded = null;
            }

            FormStateChanged();
        }

        private void UpdateImageSourceButtons()
        {
            if (TestUtilSettings.Default.ShowWebImage)
            {
                buttonImageSource.Image = Resources.websource;
                helpTip.SetToolTip(buttonImageSource,
                    TextUtil.LineSeparate(_defaultImageSourceTipText.ReadLines().First(),
                        "Current: Web"));
            }
            else
            {
                buttonImageSource.Image = Resources.save;
                helpTip.SetToolTip(buttonImageSource, _defaultImageSourceTipText);
            }
        }

        private void continueBtn_Click(object sender, EventArgs e)
        {
            if (IsWaiting)
                PauseAtNextScreenshot();
            else
                Continue();
        }

        private void saveScreenshotBtn_Click(object sender, EventArgs e)
        {
            SaveScreenshot();
        }

        private void saveScreenshotAndContinueBtn_Click(object sender, EventArgs e)
        {
            SaveAndContinue();
        }

        private void refreshBtn_Click(object sender, EventArgs e)
        {
            RefreshScreenshots();
        }

        private void descriptionLinkLabel_LinkClicked(object sender, LinkLabelLinkClickedEventArgs e)
        {
            GotoLink();
        }

        private void autoSizeWindowCheckbox_CheckedChanged(object sender, EventArgs e)
        {
            if (!toolStrip.Visible || toolStripAutoSize.Checked != autoSizeWindowCheckbox.Checked)
            {
                toolStripAutoSize.Checked = autoSizeWindowCheckbox.Checked;
                if (autoSizeWindowCheckbox.Checked)
                    ResizeComponents();

                StoreFormBoundsState();
            }
        }

        private void textBoxNext_KeyDown(object sender, KeyEventArgs e)
        {
            // CONSIDER: Move to Form KeyPreview?
            if (e.KeyCode == Keys.Enter && ActiveForm == this)
            {
                Continue();
            }
        }

        private void toolStripContinue_Click(object sender, EventArgs e)
        {
            if (IsWaiting)
                PauseAtNextScreenshot();
            else
                Continue();
        }

        private void toolStripRefresh_Click(object sender, EventArgs e)
        {
            RefreshScreenshots();
        }

        private void toolStripSave_Click(object sender, EventArgs e)
        {
            SaveScreenshot();
        }

        private void toolStripSaveAndContinue_Click(object sender, EventArgs e)
        {
            SaveAndContinue();
        }

        private void toolStripGotoWeb_Click(object sender, EventArgs e)
        {
            GotoLink();
        }

        private void toolStripAutoSize_CheckedChanged(object sender, EventArgs e)
        {
            if (!splitBar.Visible || autoSizeWindowCheckbox.Checked != toolStripAutoSize.Checked)
            {
                autoSizeWindowCheckbox.Checked = toolStripAutoSize.Checked;
                if (toolStripAutoSize.Checked)
                    ResizeComponents();

                StoreFormBoundsState();
            }
        }

        private void toolStripSwitchToToolbar_Click(object sender, EventArgs e)
        {
            ToggleToolStrip();
        }

        private void buttonSwitchToToolStrip_Click(object sender, EventArgs e)
        {
            ToggleToolStrip();
        }

        private void textBoxNext_TextChanged(object sender, EventArgs e)
        {
            if (!Equals(textBoxNext.Text, toolStripTextBoxNext.Text))
                toolStripTextBoxNext.Text = textBoxNext.Text;
        }

        private void toolStripTextBoxNext_TextChanged(object sender, EventArgs e)
        {
            if (!Equals(textBoxNext.Text, toolStripTextBoxNext.Text))
                textBoxNext.Text = toolStripTextBoxNext.Text;
        }

        private void buttonImageSource_Click(object sender, EventArgs e)
        {
            ToggleImageSource();
        }

        private void ScreenshotPreviewForm_KeyDown(object sender, KeyEventArgs e)
        {
            switch (e.KeyCode)
            {
                case Keys.Escape:
                    if (textBoxNext.Focused || toolStripTextBoxNext.Focused)
                        Focus();
                    else
                        Close();
                    e.Handled = true;
                    break;
                case Keys.Tab:
                    if (e.Control)
                    {
                        ToggleImageSource();
                        e.Handled = true;
                    }
                    break;
                case Keys.F5:
                    if (e.Shift)
                    {
                        if (IsWaiting)
                            PauseAtNextScreenshot();
                    }
                    else
                    {
                        if (IsComplete)
                            Continue();
                    }
                    e.Handled = true;
                    break;
                case Keys.F6:
                    if (IsComplete)
                        SaveAndContinue();
                    e.Handled = true;
                    break;
                case Keys.S:
                    if (e.Control)
                    {
                        if (IsComplete)
                            SaveScreenshot();
                        e.Handled = true;
                    }
                    break;
                case Keys.R:
                    if (e.Control)
                    {
                        RefreshScreenshots();
                        e.Handled = true;
                    }
                    break;
                case Keys.G:
                    if (e.Control)
                    {
                        GotoLink();
                        e.Handled = true;
                    }
                    break;
            }
        }

        /// <summary>
        /// Avoid creating a type that may be recognized by a test and cause it to fail.
        /// </summary>
        private class PreviewMessageDlg : AlertDlg
        {
            public static void Show(IWin32Window parent, string message)
            {
                new PreviewMessageDlg(message).ShowAndDispose(parent);
            }

            public static void ShowWithException(IWin32Window parent, string message, Exception exception)
            {
                new PreviewMessageDlg(message) { Exception = exception }.ShowAndDispose(parent);
            }

            private PreviewMessageDlg(string message) : base(message, MessageBoxButtons.OK)
            {
                GetModeUIHelper().IgnoreModeUI = true; // No "peptide"->"molecule" translation
            }
        }
    }
}<|MERGE_RESOLUTION|>--- conflicted
+++ resolved
@@ -578,12 +578,8 @@
             var control = values.Control;
             try
             {
-<<<<<<< HEAD
+                ScreenshotManager.ActivateScreenshotForm(control);
                 return _screenshotManager.TakeShot(control, values.FullScreen, null, values.ProcessShot, values.PreprocessArea);
-=======
-                ScreenshotManager.ActivateScreenshotForm(control);
-                return _screenshotManager.TakeShot(control, values.FullScreen, null, values.ProcessShot);
->>>>>>> cc36371c
             }
             catch (Exception e)
             {
