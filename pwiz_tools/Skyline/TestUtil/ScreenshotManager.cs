--- conflicted
+++ resolved
@@ -135,14 +135,9 @@
         {
             using var g = Graphics.FromHwnd(IntPtr.Zero);
             IntPtr desktop = g.GetHdc();
-<<<<<<< HEAD
             int LogicalScreenHeight = DllImport.Gdi32.GetDeviceCaps(desktop, (int)DeviceCap.VERTRES);
             int PhysicalScreenHeight = DllImport.Gdi32.GetDeviceCaps(desktop, (int)DeviceCap.DESKTOPVERTRES);
 
-=======
-            int LogicalScreenHeight = GetDeviceCaps(desktop, (int)DeviceCap.VERTRES);
-            int PhysicalScreenHeight = GetDeviceCaps(desktop, (int)DeviceCap.DESKTOPVERTRES);
->>>>>>> 0d9f5636
             float ScreenScalingFactor = PhysicalScreenHeight / (float)LogicalScreenHeight;
 
             return new PointFactor(ScreenScalingFactor); // 1.25 = 125%
