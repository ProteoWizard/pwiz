--- conflicted
+++ resolved
@@ -53,16 +53,7 @@
             var dockableForm = ctrl as DockableForm;
             if (dockableForm != null && dockedStates.Any(state => dockableForm.DockState == state))
             {
-<<<<<<< HEAD
                 snapshotBounds = GetDockedFormBounds(dockableForm);
-=======
-                var origin = Point.Empty;
-                dockableForm.Invoke((Action) (() =>
-                {
-                    origin = dockableForm.Pane.PointToScreen(Point.Empty);
-                    snapshotBounds = new Rectangle(origin, dockableForm.Pane.Size);
-                }));
->>>>>>> 1af68ae3
             }
             else if (fullScreen)
             {
@@ -70,29 +61,7 @@
             }
             else
             {
-<<<<<<< HEAD
                 snapshotBounds = GetFramedWindowBounds(ctrl);
-=======
-                ctrl = FindParent<FloatingWindow>(ctrl) ?? ctrl;
-                ctrl.Invoke((Action)(() =>
-                {
-                    int width = (ctrl as Form)?.DesktopBounds.Width ?? ctrl.Width;
-                    int frameWidth = (width - ctrl.ClientRectangle.Width) / 2 - SystemInformation.Border3DSize.Width + SystemInformation.BorderSize.Width;
-                    Size imageSize;
-                    Point sourcePoint;
-                    if (ctrl is Form)
-                    {
-                        imageSize = ctrl.Size + new PointAdditive(-2 * frameWidth, -frameWidth);
-                        sourcePoint = ctrl.Location + new PointAdditive(frameWidth, 0);
-                    }
-                    else
-                    {
-                        imageSize = ctrl.Size;
-                        sourcePoint = ctrl.Parent.PointToScreen(ctrl.Location);
-                    }
-                    snapshotBounds = new Rectangle(sourcePoint, imageSize);
-                }));
->>>>>>> 1af68ae3
             }
             return scale ? snapshotBounds * GetScalingFactor() : snapshotBounds;
         }
@@ -126,10 +95,21 @@
             // The drop shadow is 1/2 the difference between the window width and the client rect width
             // A 3D border width is removed from this and then a standard border width (usually 1) removed
             int dropShadowWidth = (width - ctrl.ClientRectangle.Width) / 2 - SystemInformation.Border3DSize.Width + SystemInformation.BorderSize.Width;
-            // The snapshot size then removes the shadow width on both sides and from only the bottom
-            Size imageSize = ctrl.Size + new PointAdditive(-2 * dropShadowWidth, -dropShadowWidth);
-            // And the origin is shifted one shadow width to the right
-            Point sourcePoint = ctrl.Location + new PointAdditive(dropShadowWidth, 0);
+            Size imageSize;
+            Point sourcePoint;
+            if (ctrl is Form)
+            {
+                // The snapshot size then removes the shadow width on both sides and from only the bottom
+                imageSize = ctrl.Size + new PointAdditive(-2 * dropShadowWidth, -dropShadowWidth);
+                // And the origin is shifted one shadow width to the right
+                sourcePoint = ctrl.Location + new PointAdditive(dropShadowWidth, 0);
+            }
+            else
+            {
+                // Otherwise, it is just a control on a form without a drop shadow
+                imageSize = ctrl.Size;
+                sourcePoint = ctrl.Parent.PointToScreen(ctrl.Location);
+            }
             return new Rectangle(sourcePoint, imageSize);
         }
 
