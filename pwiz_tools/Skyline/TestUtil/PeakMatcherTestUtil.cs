--- conflicted
+++ resolved
@@ -1,77 +1,73 @@
-﻿using System;
-using System.Collections.Generic;
-using System.Linq;
-using System.Text;
-using Microsoft.VisualStudio.TestTools.UnitTesting;
-using pwiz.Skyline;
-using pwiz.Skyline.Controls.SeqNode;
-using pwiz.Skyline.Model;
-using pwiz.Skyline.Model.Lib;
-using pwiz.Skyline.Model.Results;
-using pwiz.Skyline.Util;
-using pwiz.Skyline.Util.Extensions;
-
-namespace pwiz.SkylineTestUtil
-{
-    public static class PeakMatcherTestUtil
-    {
-        public static void SelectAndApplyPeak(string modifiedSequence, double? precursorMz, string resultsName, bool subsequent, bool group, double rt)
-        {
-            bool found = false;
-            var skylineWindow = Program.MainWindow;
-            var doc = skylineWindow.Document;
-            IdentityPath identityPath = null;
-            var libKeyToMatch = new PeptideLibraryKey(modifiedSequence, 0);
-            foreach (PeptideGroupDocNode nodePepGroup in doc.MoleculeGroups)
-            {
-                foreach (var nodePep in nodePepGroup.Peptides.Where(nodePep => LibKeyIndex.KeysMatch(libKeyToMatch, nodePep.ModifiedTarget.GetLibKey(Adduct.EMPTY))))
-                {
-                    var nodeTranGroup = precursorMz.HasValue
-                        ? nodePep.TransitionGroups.First(tranGroup => Math.Abs(tranGroup.PrecursorMz - precursorMz.Value) < 0.01)
-                        : nodePep.TransitionGroups.First();
-                    identityPath = new IdentityPath(nodePepGroup.Id, nodePep.Id, nodeTranGroup.Id);
-                    IdentityPath path = identityPath;
-                    skylineWindow.SelectedPath = path;
-                    found = true;
-                    break;
-                }
-                if (found)
-                    break;
-            }
-            if (!found)
-            {
-                Assert.Fail("Could not find peptide {0}", modifiedSequence);
-            }
-
-            found = false;
-            var chromatograms = doc.Settings.MeasuredResults.Chromatograms;
-            foreach (var chromatogram in chromatograms.Where(chromSet => chromSet.Name.Equals(resultsName)))
-            {
-                found = true;
-                ChromatogramSet chromSet = chromatogram;
-                skylineWindow.SelectedResultsIndex = chromatograms.IndexOf(chromSet);
-                skylineWindow.ModifyDocument("change peak", document =>
-                    document.ChangePeak(identityPath, chromSet.Name, chromSet.MSDataFilePaths.First(), null, rt, UserSet.TRUE));
-                break;
-            }
-            if (!found)
-            {
-                Assert.Fail("Could not find results {0}", resultsName);
-            }
-<<<<<<< HEAD
-            skylineWindow.ApplyPeak(subsequent, false);
-=======
-            skylineWindow.ApplyPeak(subsequent, group);
->>>>>>> 69e787e9
-        }
-
-        public static void VerifyPeaks(IReadOnlyDictionary<string, double> expected)
-        {
-            var skylineWindow = Program.MainWindow;
-            bool fail = false;
-
-            var expectedBuilder = new StringBuilder();
-            var observedBuilder = new StringBuilder();
+﻿using System;
+using System.Collections.Generic;
+using System.Linq;
+using System.Text;
+using Microsoft.VisualStudio.TestTools.UnitTesting;
+using pwiz.Skyline;
+using pwiz.Skyline.Controls.SeqNode;
+using pwiz.Skyline.Model;
+using pwiz.Skyline.Model.Lib;
+using pwiz.Skyline.Model.Results;
+using pwiz.Skyline.Util;
+using pwiz.Skyline.Util.Extensions;
+
+namespace pwiz.SkylineTestUtil
+{
+    public static class PeakMatcherTestUtil
+    {
+        public static void SelectAndApplyPeak(string modifiedSequence, double? precursorMz, string resultsName, bool subsequent, bool group, double rt)
+        {
+            bool found = false;
+            var skylineWindow = Program.MainWindow;
+            var doc = skylineWindow.Document;
+            IdentityPath identityPath = null;
+            var libKeyToMatch = new PeptideLibraryKey(modifiedSequence, 0);
+            foreach (PeptideGroupDocNode nodePepGroup in doc.MoleculeGroups)
+            {
+                foreach (var nodePep in nodePepGroup.Peptides.Where(nodePep => LibKeyIndex.KeysMatch(libKeyToMatch, nodePep.ModifiedTarget.GetLibKey(Adduct.EMPTY))))
+                {
+                    var nodeTranGroup = precursorMz.HasValue
+                        ? nodePep.TransitionGroups.First(tranGroup => Math.Abs(tranGroup.PrecursorMz - precursorMz.Value) < 0.01)
+                        : nodePep.TransitionGroups.First();
+                    identityPath = new IdentityPath(nodePepGroup.Id, nodePep.Id, nodeTranGroup.Id);
+                    IdentityPath path = identityPath;
+                    skylineWindow.SelectedPath = path;
+                    found = true;
+                    break;
+                }
+                if (found)
+                    break;
+            }
+            if (!found)
+            {
+                Assert.Fail("Could not find peptide {0}", modifiedSequence);
+            }
+
+            found = false;
+            var chromatograms = doc.Settings.MeasuredResults.Chromatograms;
+            foreach (var chromatogram in chromatograms.Where(chromSet => chromSet.Name.Equals(resultsName)))
+            {
+                found = true;
+                ChromatogramSet chromSet = chromatogram;
+                skylineWindow.SelectedResultsIndex = chromatograms.IndexOf(chromSet);
+                skylineWindow.ModifyDocument("change peak", document =>
+                    document.ChangePeak(identityPath, chromSet.Name, chromSet.MSDataFilePaths.First(), null, rt, UserSet.TRUE));
+                break;
+            }
+            if (!found)
+            {
+                Assert.Fail("Could not find results {0}", resultsName);
+            }
+            skylineWindow.ApplyPeak(subsequent, group);
+        }
+
+        public static void VerifyPeaks(IReadOnlyDictionary<string, double> expected)
+        {
+            var skylineWindow = Program.MainWindow;
+            bool fail = false;
+
+            var expectedBuilder = new StringBuilder();
+            var observedBuilder = new StringBuilder();
 
             var selectedTreeNode = skylineWindow.SelectedNode as PeptideTreeNode;
             TransitionGroupDocNode nodeTranGroup = selectedTreeNode != null
@@ -79,30 +75,30 @@
                 : skylineWindow.SequenceTree.GetNodeOfType<TransitionGroupTreeNode>().DocNode;
 
             var settings = skylineWindow.Document.Settings;
-            float mzMatchTolerance = (float) settings.TransitionSettings.Instrument.MzMatchTolerance;
-
-            var chromatograms = settings.MeasuredResults.Chromatograms;
-            for (int resultsIndex = 0; resultsIndex < chromatograms.Count; resultsIndex++)
-            {
-                var chromSet = chromatograms[resultsIndex];
-                Assert.IsTrue(chromSet.FileCount == 1);
-                ChromatogramGroupInfo[] chromGroupInfos;
-                Assert.IsTrue(settings.MeasuredResults.TryLoadChromatogram(chromSet, null, nodeTranGroup, mzMatchTolerance, false, out chromGroupInfos));
-                var rt = nodeTranGroup.Results[resultsIndex][0].RetentionTime;
-                Assert.IsTrue(rt.HasValue);
-                var chromName = chromSet.Name;
-                Assert.IsTrue(expected.ContainsKey(chromName));
-                var expectedRt = expected[chromName];
-                expectedBuilder.AppendLine(string.Format("{0}", expectedRt));
-                observedBuilder.AppendLine(string.Format("{0}", rt.Value));
-                if (Math.Abs(expectedRt - rt.Value) > 0.01)
-                    fail = true;
-            }
-            Assert.IsFalse(fail, TextUtil.LineSeparate(
-                string.Format("{0}", nodeTranGroup),
-                "Expected RTs:", expectedBuilder.ToString(),
-                "but found RTs:", observedBuilder.ToString())
-            );
-        }
-    }
-}
+            float mzMatchTolerance = (float) settings.TransitionSettings.Instrument.MzMatchTolerance;
+
+            var chromatograms = settings.MeasuredResults.Chromatograms;
+            for (int resultsIndex = 0; resultsIndex < chromatograms.Count; resultsIndex++)
+            {
+                var chromSet = chromatograms[resultsIndex];
+                Assert.IsTrue(chromSet.FileCount == 1);
+                ChromatogramGroupInfo[] chromGroupInfos;
+                Assert.IsTrue(settings.MeasuredResults.TryLoadChromatogram(chromSet, null, nodeTranGroup, mzMatchTolerance, false, out chromGroupInfos));
+                var rt = nodeTranGroup.Results[resultsIndex][0].RetentionTime;
+                Assert.IsTrue(rt.HasValue);
+                var chromName = chromSet.Name;
+                Assert.IsTrue(expected.ContainsKey(chromName));
+                var expectedRt = expected[chromName];
+                expectedBuilder.AppendLine(string.Format("{0}", expectedRt));
+                observedBuilder.AppendLine(string.Format("{0}", rt.Value));
+                if (Math.Abs(expectedRt - rt.Value) > 0.01)
+                    fail = true;
+            }
+            Assert.IsFalse(fail, TextUtil.LineSeparate(
+                string.Format("{0}", nodeTranGroup),
+                "Expected RTs:", expectedBuilder.ToString(),
+                "but found RTs:", observedBuilder.ToString())
+            );
+        }
+    }
+}