/*
 * Original author: Shannon Joyner <saj9191 .at. gmail.com>,
 *                  MacCoss Lab, Department of Genome Sciences, UW
 *
 * Copyright 2012 University of Washington - Seattle, WA
 * 
 * Licensed under the Apache License, Version 2.0 (the "License");
 * you may not use this file except in compliance with the License.
 * You may obtain a copy of the License at
 *
 *     http://www.apache.org/licenses/LICENSE-2.0
 *
 * Unless required by applicable law or agreed to in writing, software
 * distributed under the License is distributed on an "AS IS" BASIS,
 * WITHOUT WARRANTIES OR CONDITIONS OF ANY KIND, either express or implied.
 * See the License for the specific language governing permissions and
 * limitations under the License.
 */

using System;
using System.Drawing;
using System.Globalization;
using System.Linq;
using System.Windows.Forms;
using Grpc.Core;
using pwiz.Common.Controls;
using pwiz.Skyline.Alerts;
using pwiz.Skyline.Controls.Graphs;
using pwiz.Skyline.Model;
using pwiz.Skyline.Model.DocSettings;
using pwiz.Skyline.Model.DocSettings.Extensions;
using pwiz.Skyline.Model.Lib;
using pwiz.Skyline.Model.Prosit;
using pwiz.Skyline.Model.Prosit.Communication;
using pwiz.Skyline.Model.Prosit.Config;
using pwiz.Skyline.Model.Prosit.Models;
using pwiz.Skyline.Model.Results.RemoteApi;
using pwiz.Skyline.Model.Serialization;
using pwiz.Skyline.Model.Themes;
using pwiz.Skyline.Properties;
using pwiz.Skyline.SettingsUI;
using pwiz.Skyline.Util;
using pwiz.Skyline.Util.Extensions;
using Server = pwiz.Skyline.Util.Server;

namespace pwiz.Skyline.ToolsUI
{
    public partial class ToolOptionsUI : FormEx
    {
        private readonly SettingsListBoxDriver<Server> _driverServers;
        private readonly SettingsListBoxDriver<RemoteAccount> _driverRemoteAccounts;
        private readonly SettingsListComboDriver<ColorScheme> _driverColorSchemes;

        // For Prosit pinging
        private readonly SrmSettings _settingsNoMod;
        private readonly PrositIntensityModel.PeptidePrecursorNCE _pingInput;
        public ToolOptionsUI(SrmSettings settings)
        {
            InitializeComponent();
            checkBoxShowWizard.Checked = Settings.Default.ShowStartupForm;
            powerOfTenCheckBox.Checked = Settings.Default.UsePowerOfTen;
            Icon = Resources.Skyline;

            _driverServers = new SettingsListBoxDriver<Server>(listboxServers, Settings.Default.ServerList);
            _driverServers.LoadList();
            _driverRemoteAccounts = new SettingsListBoxDriver<RemoteAccount>(listBoxRemoteAccounts, Settings.Default.RemoteAccountList);
            _driverRemoteAccounts.LoadList();
            _driverColorSchemes = new SettingsListComboDriver<ColorScheme>(comboColorScheme, Settings.Default.ColorSchemes, true);
            _driverColorSchemes.LoadList(Settings.Default.CurrentColorScheme);

            var pingPep = new Peptide(@"PING");
            var peptide = new PeptideDocNode(pingPep);
            var precursor = new TransitionGroupDocNode(new TransitionGroup(pingPep, Adduct.SINGLY_PROTONATED, IsotopeLabelType.light),
                new TransitionDocNode[0]);
            _pingInput = new PrositIntensityModel.PeptidePrecursorNCE(peptide, precursor, 32);
            _settingsNoMod = settings.ChangePeptideModifications(
                pm => new PeptideModifications(new StaticMod[0], new TypedModifications[0]));

            // Hide ability to turn off live reports
            //tabControl.TabPages.Remove(tabMisc);

            // Populate the languages list with the languages that Skyline has been localized to
            string defaultDisplayName = string.Format(Resources.ToolOptionsUI_ToolOptionsUI_Default___0__,
                CultureUtil.GetDisplayLanguage(CultureInfo.InstalledUICulture).DisplayName);
            listBoxLanguages.Items.Add(new DisplayLanguageItem(string.Empty, defaultDisplayName));
            foreach (var culture in CultureUtil.AvailableDisplayLanguages())
            {
                listBoxLanguages.Items.Add(new DisplayLanguageItem(culture.Name, culture.DisplayName));
            }
            for (int i = 0; i < listBoxLanguages.Items.Count; i++)
            {
                var displayLanguageItem = (DisplayLanguageItem) listBoxLanguages.Items[i];
                if (Equals(displayLanguageItem.Key, Settings.Default.DisplayLanguage))
                {
                    listBoxLanguages.SelectedIndex = i;
                }
            }
            comboCompactFormatOption.Items.AddRange(CompactFormatOption.ALL_VALUES.ToArray());
            comboCompactFormatOption.SelectedItem = CompactFormatOption.FromSettings();

            var iModels = PrositIntensityModel.Models.ToArray();
            var rtModels = PrositRetentionTimeModel.Models.ToArray();

            tbxPrositServer.Text = PrositConfig.GetPrositConfig().Server;
            intensityModelCombo.Items.AddRange(iModels);
            iRTModelCombo.Items.AddRange(rtModels);
            
            prositServerStatusLabel.Text = string.Empty;
            if (iModels.Contains(Settings.Default.PrositIntensityModel))
                intensityModelCombo.SelectedItem = Settings.Default.PrositIntensityModel;
            if (rtModels.Contains(Settings.Default.PrositRetentionTimeModel))
                iRTModelCombo.SelectedItem = Settings.Default.PrositRetentionTimeModel;

            ceCombo.Items.AddRange(
                Enumerable.Range(PrositConstants.MIN_NCE, PrositConstants.MAX_NCE - PrositConstants.MIN_NCE + 1).Select(c => (object) c)
                    .ToArray());
            ceCombo.SelectedItem = Settings.Default.PrositNCE;
        }

        private class PrositPingRequest : PrositHelpers.PrositRequest
        {
            public PrositPingRequest(string ms2Model, string rtModel, SrmSettings settings,
                PeptideDocNode peptide, TransitionGroupDocNode precursor, int nce, Action updateCallback) : base(null,
                null, null, settings, peptide, precursor, nce, updateCallback)
            {
                Client = PrositPredictionClient.CreateClient(PrositConfig.GetPrositConfig());
                IntensityModel = PrositIntensityModel.GetInstance(ms2Model);
                RTModel = PrositRetentionTimeModel.GetInstance(rtModel);

                if (IntensityModel == null && RTModel == null)
                    throw new PrositNotConfiguredException();
            }

            public override PrositHelpers.PrositRequest Predict()
            {
                ActionUtil.RunAsync(() =>
                {
                    try
                    {
                        var ms = IntensityModel.PredictSingle(Client, Settings,
                            new PrositIntensityModel.PeptidePrecursorNCE(Peptide, Precursor, NCE), _tokenSource.Token);

                        var iRTMap = RTModel.PredictSingle(Client,
                            Settings,
                            Peptide, _tokenSource.Token);

                        var spectrumInfo = new SpectrumInfoProsit(ms, Precursor, NCE);
                        var irt = iRTMap[Peptide];
                        Spectrum = new SpectrumDisplayInfo(
                            spectrumInfo, Precursor, irt);
                    }
                    catch (Exception ex)
                    {
                        Exception = ex;

                        // Ignore, UpdateUI is already working on a new request,
                        // so don't even update UI
                        if (ex.InnerException is RpcException rpcEx && rpcEx.StatusCode == StatusCode.Cancelled)
                            return;
                    }
                    
                    // Bad timing could cause the ping to finish right when we cancel as the form closes
                    // causing a UI update to be called after the form was destroyed
                    if (!_tokenSource.IsCancellationRequested)
                        _updateCallback.Invoke();
                });

                return this;
            }
        }

        private PrositPingRequest _pingRequest;


        public enum ServerStatus
        {
            UNAVAILABLE, QUERYING, AVAILABLE, SELECT_SERVER, SELECT_MODEL
        }

        public ServerStatus PrositServerStatus { get; private set; }

        private void SetServerStatus(ServerStatus status)
        {
            switch (status)
            {
                case ServerStatus.UNAVAILABLE:
                    prositServerStatusLabel.Text =
                        PrositResources.ToolOptionsUI_UpdateServerStatus_Server_unavailable;
                    prositServerStatusLabel.ForeColor = Color.Red;
                    break;
                case ServerStatus.QUERYING:
                    prositServerStatusLabel.Text =
                        PrositResources.ToolOptionsUI_UpdateServerStatus_Querying_server___;
                    prositServerStatusLabel.ForeColor = Color.Black;
                    break;
                case ServerStatus.AVAILABLE:
                    prositServerStatusLabel.Text = PrositResources.ToolOptionsUI_ToolOptionsUI_Server_online;
                    prositServerStatusLabel.ForeColor = Color.Green;
                    break;
                case ServerStatus.SELECT_SERVER:
                    prositServerStatusLabel.Text = PrositResources.ToolOptionsUI_SetServerStatus_Select_a_server;
                    prositServerStatusLabel.ForeColor = Color.Red;
                    break;
                case ServerStatus.SELECT_MODEL:
                    prositServerStatusLabel.Text = PrositResources.ToolOptionsUI_SetServerStatus_Select_both_models;
                    prositServerStatusLabel.ForeColor = Color.Red;
                    break;
            }

            PrositServerStatus = status;
        }

        private void UpdateServerStatus()
        {
            if (!IsHandleCreated)
                return;

            try
            {
                if (PrositIntensityModelCombo == null || PrositRetentionTimeModelCombo == null)
                {
                    _pingRequest?.Cancel();
                    SetServerStatus(ServerStatus.SELECT_MODEL);
                    return;
                }

                var pr = new PrositPingRequest(PrositIntensityModelCombo,
                    PrositRetentionTimeModelCombo,
                    _settingsNoMod, _pingInput.NodePep, _pingInput.NodeGroup, _pingInput.NCE.Value,
                    () => { Invoke((Action) UpdateServerStatus); });
                if (_pingRequest == null || !_pingRequest.Equals(pr))
                {
                    _pingRequest?.Cancel();
                    _pingRequest = (PrositPingRequest) pr.Predict();
                    prositServerStatusLabel.Text = PrositResources.ToolOptionsUI_UpdateServerStatus_Querying_server___;
                    prositServerStatusLabel.ForeColor = Color.Black;

                }
                else if (_pingRequest.Spectrum == null)
                {
                    SetServerStatus(_pingRequest.Exception == null ? ServerStatus.QUERYING : ServerStatus.UNAVAILABLE);
                }
                else
                {
                    SetServerStatus(ServerStatus.AVAILABLE);
                }
            }
            catch
            {
                SetServerStatus(ServerStatus.UNAVAILABLE);
            }
        }

        private void btnEditServers_Click(object sender, EventArgs e)
        {
            EditServers();
        }

        public void EditServers()
        {
            _driverServers.EditList();
        }

        private void btnEditRemoteAccountList_Click(object sender, EventArgs e)
        {
            EditRemoteAccounts();
        }

        public void EditRemoteAccounts()
        {
            _driverRemoteAccounts.EditList();
        }

        protected override void OnClosed(EventArgs e)
        {
            _pingRequest?.Cancel();

            if (DialogResult == DialogResult.OK)
            {
                var displayLanguageItem = listBoxLanguages.SelectedItem as DisplayLanguageItem;
                if (null != displayLanguageItem)
                {
                    Settings.Default.ShowStartupForm = checkBoxShowWizard.Checked;
                    Settings.Default.DisplayLanguage = displayLanguageItem.Key;
                    Settings.Default.UsePowerOfTen = powerOfTenCheckBox.Checked;
                    Program.MainWindow.UpdateGraphPanes();
                }
                CompactFormatOption compactFormatOption = comboCompactFormatOption.SelectedItem as CompactFormatOption;
                if (null != compactFormatOption)
                {
                    Settings.Default.CompactFormatOption = compactFormatOption.Name;
                }
                Settings.Default.CurrentColorScheme = (string) comboColorScheme.SelectedItem;

                Settings.Default.PrositIntensityModel = (string) intensityModelCombo.SelectedItem;
                Settings.Default.PrositRetentionTimeModel = (string)iRTModelCombo.SelectedItem;
                Settings.Default.PrositNCE = (int) ceCombo.SelectedItem;
            }
            base.OnClosed(e);
        }

        public void OkDialog()
        {
            DialogResult = DialogResult.OK;
        }

        private class DisplayLanguageItem
        {
            public DisplayLanguageItem(string key, string displayName)
            {
                Key = key;
                DisplayName = displayName;
            }
            public string DisplayName { get; private set; }
            public string Key { get; private set; }
            public override string ToString()
            {
                return DisplayName;
            }
        }

        // ReSharper disable InconsistentNaming
<<<<<<< HEAD
        public enum TABS { Panorama, Chorus, Prosit, Language, Miscellaneous, Display }
=======
        public enum TABS { Panorama, Remote, Language, Miscellaneous, Display }
>>>>>>> 8afe76ac
        // ReSharper restore InconsistentNaming

        public class PanoramaTab : IFormView { }
        public class RemoteTab : IFormView { }
        public class LanguageTab : IFormView { }
        public class MiscellaneousTab : IFormView { }
        public class DisplayTab : IFormView { }
        public class PrositTab : IFormView { }

        private static readonly IFormView[] TAB_PAGES =
        {
<<<<<<< HEAD
            new PanoramaTab(), new ChorusTab(), new LanguageTab(), new MiscellaneousTab(), new DisplayTab(), new PrositTab()
=======
            new PanoramaTab(), new RemoteTab(), new LanguageTab(), new MiscellaneousTab(), new DisplayTab(),
>>>>>>> 8afe76ac
        };

        public void NavigateToTab(TABS tab)
        {
            SelectedTab = tab;
        }

        #region Functional testing support

        public IFormView ShowingFormView
        {
            get
            {
                int selectedIndex = 0;
                Invoke(new Action(() => selectedIndex = tabControl.SelectedIndex));
                return TAB_PAGES[selectedIndex];
            }
        }

        public TABS SelectedTab
        {
            get { return (TABS)tabControl.SelectedIndex; }
            set { tabControl.SelectedIndex = (int)value; }
        }

        public bool PowerOfTenCheckBox
        {
            get { return powerOfTenCheckBox.Checked; }
            set { powerOfTenCheckBox.Checked = value; }
        }

        public string PrositIntensityModelCombo
        {
            get { return (string)intensityModelCombo.SelectedItem; }
            set { intensityModelCombo.SelectedItem = value; }
        }

        public string PrositRetentionTimeModelCombo
        {
            get { return (string) iRTModelCombo.SelectedItem; }
            set { iRTModelCombo.SelectedItem = value; }
        }

        public int CECombo
        {
            get { return (int) ceCombo.SelectedItem; }
            set { ceCombo.SelectedItem = value; }
        }

        #endregion

        private void comboColorScheme_SelectedIndexChanged(object sender, EventArgs e)
        {
            ColorScheme newColorScheme = _driverColorSchemes.SelectedItem;
            if (newColorScheme != null)
            {
                Settings.Default.CurrentColorScheme = newColorScheme.Name;
                Program.MainWindow.ChangeColorScheme();
            }
            _driverColorSchemes.SelectedIndexChangedEvent(sender, e);
        }

        public ComboBox getColorCB()
        {
            return comboColorScheme;
        }

        public SettingsListComboDriver<ColorScheme> getColorDrive()
        {
            return _driverColorSchemes;
        }

        private void btnResetSettings_Click(object sender, EventArgs e)
        {
            ResetAllSettings();
        }

        public void ResetAllSettings()
        {
            if (MultiButtonMsgDlg.Show(this,
                    string.Format(
                        Resources
                            .ToolOptionsUI_btnResetSettings_Click_Are_you_sure_you_want_to_clear_all_saved_settings__This_will_immediately_return__0__to_its_original_configuration_and_cannot_be_undone_,
                        Program.Name), MultiButtonMsgDlg.BUTTON_OK) == DialogResult.OK)
            {
                Settings.Default.Reset();
            }
        }

        private void prositDescrLabel_LinkClicked(object sender, LinkLabelLinkClickedEventArgs e)
        {
            WebHelpers.OpenLink(@"https://www.proteomicsdb.org/prosit/");
        }

        private void intensityModelCombo_SelectedIndexChanged(object sender, EventArgs e)
        {
            UpdateServerStatus();
        }

        private void iRTModelCombo_SelectedIndexChanged(object sender, EventArgs e)
        {
            UpdateServerStatus();
        }

        private void ToolOptionsUI_Shown(object sender, EventArgs e)
        {
            UpdateServerStatus();
        }
    }
}
<|MERGE_RESOLUTION|>--- conflicted
+++ resolved
@@ -1,453 +1,445 @@
-/*
- * Original author: Shannon Joyner <saj9191 .at. gmail.com>,
- *                  MacCoss Lab, Department of Genome Sciences, UW
- *
- * Copyright 2012 University of Washington - Seattle, WA
- * 
- * Licensed under the Apache License, Version 2.0 (the "License");
- * you may not use this file except in compliance with the License.
- * You may obtain a copy of the License at
- *
- *     http://www.apache.org/licenses/LICENSE-2.0
- *
- * Unless required by applicable law or agreed to in writing, software
- * distributed under the License is distributed on an "AS IS" BASIS,
- * WITHOUT WARRANTIES OR CONDITIONS OF ANY KIND, either express or implied.
- * See the License for the specific language governing permissions and
- * limitations under the License.
- */
-
-using System;
-using System.Drawing;
-using System.Globalization;
-using System.Linq;
-using System.Windows.Forms;
-using Grpc.Core;
-using pwiz.Common.Controls;
-using pwiz.Skyline.Alerts;
-using pwiz.Skyline.Controls.Graphs;
-using pwiz.Skyline.Model;
-using pwiz.Skyline.Model.DocSettings;
-using pwiz.Skyline.Model.DocSettings.Extensions;
-using pwiz.Skyline.Model.Lib;
-using pwiz.Skyline.Model.Prosit;
-using pwiz.Skyline.Model.Prosit.Communication;
-using pwiz.Skyline.Model.Prosit.Config;
-using pwiz.Skyline.Model.Prosit.Models;
-using pwiz.Skyline.Model.Results.RemoteApi;
-using pwiz.Skyline.Model.Serialization;
-using pwiz.Skyline.Model.Themes;
-using pwiz.Skyline.Properties;
-using pwiz.Skyline.SettingsUI;
-using pwiz.Skyline.Util;
-using pwiz.Skyline.Util.Extensions;
-using Server = pwiz.Skyline.Util.Server;
-
-namespace pwiz.Skyline.ToolsUI
-{
-    public partial class ToolOptionsUI : FormEx
-    {
-        private readonly SettingsListBoxDriver<Server> _driverServers;
-        private readonly SettingsListBoxDriver<RemoteAccount> _driverRemoteAccounts;
-        private readonly SettingsListComboDriver<ColorScheme> _driverColorSchemes;
-
-        // For Prosit pinging
-        private readonly SrmSettings _settingsNoMod;
-        private readonly PrositIntensityModel.PeptidePrecursorNCE _pingInput;
-        public ToolOptionsUI(SrmSettings settings)
-        {
-            InitializeComponent();
-            checkBoxShowWizard.Checked = Settings.Default.ShowStartupForm;
-            powerOfTenCheckBox.Checked = Settings.Default.UsePowerOfTen;
-            Icon = Resources.Skyline;
-
-            _driverServers = new SettingsListBoxDriver<Server>(listboxServers, Settings.Default.ServerList);
-            _driverServers.LoadList();
-            _driverRemoteAccounts = new SettingsListBoxDriver<RemoteAccount>(listBoxRemoteAccounts, Settings.Default.RemoteAccountList);
-            _driverRemoteAccounts.LoadList();
-            _driverColorSchemes = new SettingsListComboDriver<ColorScheme>(comboColorScheme, Settings.Default.ColorSchemes, true);
-            _driverColorSchemes.LoadList(Settings.Default.CurrentColorScheme);
-
-            var pingPep = new Peptide(@"PING");
-            var peptide = new PeptideDocNode(pingPep);
-            var precursor = new TransitionGroupDocNode(new TransitionGroup(pingPep, Adduct.SINGLY_PROTONATED, IsotopeLabelType.light),
-                new TransitionDocNode[0]);
-            _pingInput = new PrositIntensityModel.PeptidePrecursorNCE(peptide, precursor, 32);
-            _settingsNoMod = settings.ChangePeptideModifications(
-                pm => new PeptideModifications(new StaticMod[0], new TypedModifications[0]));
-
-            // Hide ability to turn off live reports
-            //tabControl.TabPages.Remove(tabMisc);
-
-            // Populate the languages list with the languages that Skyline has been localized to
-            string defaultDisplayName = string.Format(Resources.ToolOptionsUI_ToolOptionsUI_Default___0__,
-                CultureUtil.GetDisplayLanguage(CultureInfo.InstalledUICulture).DisplayName);
-            listBoxLanguages.Items.Add(new DisplayLanguageItem(string.Empty, defaultDisplayName));
-            foreach (var culture in CultureUtil.AvailableDisplayLanguages())
-            {
-                listBoxLanguages.Items.Add(new DisplayLanguageItem(culture.Name, culture.DisplayName));
-            }
-            for (int i = 0; i < listBoxLanguages.Items.Count; i++)
-            {
-                var displayLanguageItem = (DisplayLanguageItem) listBoxLanguages.Items[i];
-                if (Equals(displayLanguageItem.Key, Settings.Default.DisplayLanguage))
-                {
-                    listBoxLanguages.SelectedIndex = i;
-                }
-            }
-            comboCompactFormatOption.Items.AddRange(CompactFormatOption.ALL_VALUES.ToArray());
-            comboCompactFormatOption.SelectedItem = CompactFormatOption.FromSettings();
-
-            var iModels = PrositIntensityModel.Models.ToArray();
-            var rtModels = PrositRetentionTimeModel.Models.ToArray();
-
-            tbxPrositServer.Text = PrositConfig.GetPrositConfig().Server;
-            intensityModelCombo.Items.AddRange(iModels);
-            iRTModelCombo.Items.AddRange(rtModels);
-            
-            prositServerStatusLabel.Text = string.Empty;
-            if (iModels.Contains(Settings.Default.PrositIntensityModel))
-                intensityModelCombo.SelectedItem = Settings.Default.PrositIntensityModel;
-            if (rtModels.Contains(Settings.Default.PrositRetentionTimeModel))
-                iRTModelCombo.SelectedItem = Settings.Default.PrositRetentionTimeModel;
-
-            ceCombo.Items.AddRange(
-                Enumerable.Range(PrositConstants.MIN_NCE, PrositConstants.MAX_NCE - PrositConstants.MIN_NCE + 1).Select(c => (object) c)
-                    .ToArray());
-            ceCombo.SelectedItem = Settings.Default.PrositNCE;
-        }
-
-        private class PrositPingRequest : PrositHelpers.PrositRequest
-        {
-            public PrositPingRequest(string ms2Model, string rtModel, SrmSettings settings,
-                PeptideDocNode peptide, TransitionGroupDocNode precursor, int nce, Action updateCallback) : base(null,
-                null, null, settings, peptide, precursor, nce, updateCallback)
-            {
-                Client = PrositPredictionClient.CreateClient(PrositConfig.GetPrositConfig());
-                IntensityModel = PrositIntensityModel.GetInstance(ms2Model);
-                RTModel = PrositRetentionTimeModel.GetInstance(rtModel);
-
-                if (IntensityModel == null && RTModel == null)
-                    throw new PrositNotConfiguredException();
-            }
-
-            public override PrositHelpers.PrositRequest Predict()
-            {
-                ActionUtil.RunAsync(() =>
-                {
-                    try
-                    {
-                        var ms = IntensityModel.PredictSingle(Client, Settings,
-                            new PrositIntensityModel.PeptidePrecursorNCE(Peptide, Precursor, NCE), _tokenSource.Token);
-
-                        var iRTMap = RTModel.PredictSingle(Client,
-                            Settings,
-                            Peptide, _tokenSource.Token);
-
-                        var spectrumInfo = new SpectrumInfoProsit(ms, Precursor, NCE);
-                        var irt = iRTMap[Peptide];
-                        Spectrum = new SpectrumDisplayInfo(
-                            spectrumInfo, Precursor, irt);
-                    }
-                    catch (Exception ex)
-                    {
-                        Exception = ex;
-
-                        // Ignore, UpdateUI is already working on a new request,
-                        // so don't even update UI
-                        if (ex.InnerException is RpcException rpcEx && rpcEx.StatusCode == StatusCode.Cancelled)
-                            return;
-                    }
-                    
-                    // Bad timing could cause the ping to finish right when we cancel as the form closes
-                    // causing a UI update to be called after the form was destroyed
-                    if (!_tokenSource.IsCancellationRequested)
-                        _updateCallback.Invoke();
-                });
-
-                return this;
-            }
-        }
-
-        private PrositPingRequest _pingRequest;
-
-
-        public enum ServerStatus
-        {
-            UNAVAILABLE, QUERYING, AVAILABLE, SELECT_SERVER, SELECT_MODEL
-        }
-
-        public ServerStatus PrositServerStatus { get; private set; }
-
-        private void SetServerStatus(ServerStatus status)
-        {
-            switch (status)
-            {
-                case ServerStatus.UNAVAILABLE:
-                    prositServerStatusLabel.Text =
-                        PrositResources.ToolOptionsUI_UpdateServerStatus_Server_unavailable;
-                    prositServerStatusLabel.ForeColor = Color.Red;
-                    break;
-                case ServerStatus.QUERYING:
-                    prositServerStatusLabel.Text =
-                        PrositResources.ToolOptionsUI_UpdateServerStatus_Querying_server___;
-                    prositServerStatusLabel.ForeColor = Color.Black;
-                    break;
-                case ServerStatus.AVAILABLE:
-                    prositServerStatusLabel.Text = PrositResources.ToolOptionsUI_ToolOptionsUI_Server_online;
-                    prositServerStatusLabel.ForeColor = Color.Green;
-                    break;
-                case ServerStatus.SELECT_SERVER:
-                    prositServerStatusLabel.Text = PrositResources.ToolOptionsUI_SetServerStatus_Select_a_server;
-                    prositServerStatusLabel.ForeColor = Color.Red;
-                    break;
-                case ServerStatus.SELECT_MODEL:
-                    prositServerStatusLabel.Text = PrositResources.ToolOptionsUI_SetServerStatus_Select_both_models;
-                    prositServerStatusLabel.ForeColor = Color.Red;
-                    break;
-            }
-
-            PrositServerStatus = status;
-        }
-
-        private void UpdateServerStatus()
-        {
-            if (!IsHandleCreated)
-                return;
-
-            try
-            {
-                if (PrositIntensityModelCombo == null || PrositRetentionTimeModelCombo == null)
-                {
-                    _pingRequest?.Cancel();
-                    SetServerStatus(ServerStatus.SELECT_MODEL);
-                    return;
-                }
-
-                var pr = new PrositPingRequest(PrositIntensityModelCombo,
-                    PrositRetentionTimeModelCombo,
-                    _settingsNoMod, _pingInput.NodePep, _pingInput.NodeGroup, _pingInput.NCE.Value,
-                    () => { Invoke((Action) UpdateServerStatus); });
-                if (_pingRequest == null || !_pingRequest.Equals(pr))
-                {
-                    _pingRequest?.Cancel();
-                    _pingRequest = (PrositPingRequest) pr.Predict();
-                    prositServerStatusLabel.Text = PrositResources.ToolOptionsUI_UpdateServerStatus_Querying_server___;
-                    prositServerStatusLabel.ForeColor = Color.Black;
-
-                }
-                else if (_pingRequest.Spectrum == null)
-                {
-                    SetServerStatus(_pingRequest.Exception == null ? ServerStatus.QUERYING : ServerStatus.UNAVAILABLE);
-                }
-                else
-                {
-                    SetServerStatus(ServerStatus.AVAILABLE);
-                }
-            }
-            catch
-            {
-                SetServerStatus(ServerStatus.UNAVAILABLE);
-            }
-        }
-
-        private void btnEditServers_Click(object sender, EventArgs e)
-        {
-            EditServers();
-        }
-
-        public void EditServers()
-        {
-            _driverServers.EditList();
-        }
-
-        private void btnEditRemoteAccountList_Click(object sender, EventArgs e)
-        {
-            EditRemoteAccounts();
-        }
-
-        public void EditRemoteAccounts()
-        {
-            _driverRemoteAccounts.EditList();
-        }
-
-        protected override void OnClosed(EventArgs e)
-        {
-            _pingRequest?.Cancel();
-
-            if (DialogResult == DialogResult.OK)
-            {
-                var displayLanguageItem = listBoxLanguages.SelectedItem as DisplayLanguageItem;
-                if (null != displayLanguageItem)
-                {
-                    Settings.Default.ShowStartupForm = checkBoxShowWizard.Checked;
-                    Settings.Default.DisplayLanguage = displayLanguageItem.Key;
-                    Settings.Default.UsePowerOfTen = powerOfTenCheckBox.Checked;
-                    Program.MainWindow.UpdateGraphPanes();
-                }
-                CompactFormatOption compactFormatOption = comboCompactFormatOption.SelectedItem as CompactFormatOption;
-                if (null != compactFormatOption)
-                {
-                    Settings.Default.CompactFormatOption = compactFormatOption.Name;
-                }
-                Settings.Default.CurrentColorScheme = (string) comboColorScheme.SelectedItem;
-
-                Settings.Default.PrositIntensityModel = (string) intensityModelCombo.SelectedItem;
-                Settings.Default.PrositRetentionTimeModel = (string)iRTModelCombo.SelectedItem;
-                Settings.Default.PrositNCE = (int) ceCombo.SelectedItem;
-            }
-            base.OnClosed(e);
-        }
-
-        public void OkDialog()
-        {
-            DialogResult = DialogResult.OK;
-        }
-
-        private class DisplayLanguageItem
-        {
-            public DisplayLanguageItem(string key, string displayName)
-            {
-                Key = key;
-                DisplayName = displayName;
-            }
-            public string DisplayName { get; private set; }
-            public string Key { get; private set; }
-            public override string ToString()
-            {
-                return DisplayName;
-            }
-        }
-
-        // ReSharper disable InconsistentNaming
-<<<<<<< HEAD
-        public enum TABS { Panorama, Chorus, Prosit, Language, Miscellaneous, Display }
-=======
-        public enum TABS { Panorama, Remote, Language, Miscellaneous, Display }
->>>>>>> 8afe76ac
-        // ReSharper restore InconsistentNaming
-
-        public class PanoramaTab : IFormView { }
-        public class RemoteTab : IFormView { }
-        public class LanguageTab : IFormView { }
-        public class MiscellaneousTab : IFormView { }
-        public class DisplayTab : IFormView { }
-        public class PrositTab : IFormView { }
-
-        private static readonly IFormView[] TAB_PAGES =
-        {
-<<<<<<< HEAD
-            new PanoramaTab(), new ChorusTab(), new LanguageTab(), new MiscellaneousTab(), new DisplayTab(), new PrositTab()
-=======
-            new PanoramaTab(), new RemoteTab(), new LanguageTab(), new MiscellaneousTab(), new DisplayTab(),
->>>>>>> 8afe76ac
-        };
-
-        public void NavigateToTab(TABS tab)
-        {
-            SelectedTab = tab;
-        }
-
-        #region Functional testing support
-
-        public IFormView ShowingFormView
-        {
-            get
-            {
-                int selectedIndex = 0;
-                Invoke(new Action(() => selectedIndex = tabControl.SelectedIndex));
-                return TAB_PAGES[selectedIndex];
-            }
-        }
-
-        public TABS SelectedTab
-        {
-            get { return (TABS)tabControl.SelectedIndex; }
-            set { tabControl.SelectedIndex = (int)value; }
-        }
-
-        public bool PowerOfTenCheckBox
-        {
-            get { return powerOfTenCheckBox.Checked; }
-            set { powerOfTenCheckBox.Checked = value; }
-        }
-
-        public string PrositIntensityModelCombo
-        {
-            get { return (string)intensityModelCombo.SelectedItem; }
-            set { intensityModelCombo.SelectedItem = value; }
-        }
-
-        public string PrositRetentionTimeModelCombo
-        {
-            get { return (string) iRTModelCombo.SelectedItem; }
-            set { iRTModelCombo.SelectedItem = value; }
-        }
-
-        public int CECombo
-        {
-            get { return (int) ceCombo.SelectedItem; }
-            set { ceCombo.SelectedItem = value; }
-        }
-
-        #endregion
-
-        private void comboColorScheme_SelectedIndexChanged(object sender, EventArgs e)
-        {
-            ColorScheme newColorScheme = _driverColorSchemes.SelectedItem;
-            if (newColorScheme != null)
-            {
-                Settings.Default.CurrentColorScheme = newColorScheme.Name;
-                Program.MainWindow.ChangeColorScheme();
-            }
-            _driverColorSchemes.SelectedIndexChangedEvent(sender, e);
-        }
-
-        public ComboBox getColorCB()
-        {
-            return comboColorScheme;
-        }
-
-        public SettingsListComboDriver<ColorScheme> getColorDrive()
-        {
-            return _driverColorSchemes;
-        }
-
-        private void btnResetSettings_Click(object sender, EventArgs e)
-        {
-            ResetAllSettings();
-        }
-
-        public void ResetAllSettings()
-        {
-            if (MultiButtonMsgDlg.Show(this,
-                    string.Format(
-                        Resources
-                            .ToolOptionsUI_btnResetSettings_Click_Are_you_sure_you_want_to_clear_all_saved_settings__This_will_immediately_return__0__to_its_original_configuration_and_cannot_be_undone_,
-                        Program.Name), MultiButtonMsgDlg.BUTTON_OK) == DialogResult.OK)
-            {
-                Settings.Default.Reset();
-            }
-        }
-
-        private void prositDescrLabel_LinkClicked(object sender, LinkLabelLinkClickedEventArgs e)
-        {
-            WebHelpers.OpenLink(@"https://www.proteomicsdb.org/prosit/");
-        }
-
-        private void intensityModelCombo_SelectedIndexChanged(object sender, EventArgs e)
-        {
-            UpdateServerStatus();
-        }
-
-        private void iRTModelCombo_SelectedIndexChanged(object sender, EventArgs e)
-        {
-            UpdateServerStatus();
-        }
-
-        private void ToolOptionsUI_Shown(object sender, EventArgs e)
-        {
-            UpdateServerStatus();
-        }
-    }
-}
+/*
+ * Original author: Shannon Joyner <saj9191 .at. gmail.com>,
+ *                  MacCoss Lab, Department of Genome Sciences, UW
+ *
+ * Copyright 2012 University of Washington - Seattle, WA
+ * 
+ * Licensed under the Apache License, Version 2.0 (the "License");
+ * you may not use this file except in compliance with the License.
+ * You may obtain a copy of the License at
+ *
+ *     http://www.apache.org/licenses/LICENSE-2.0
+ *
+ * Unless required by applicable law or agreed to in writing, software
+ * distributed under the License is distributed on an "AS IS" BASIS,
+ * WITHOUT WARRANTIES OR CONDITIONS OF ANY KIND, either express or implied.
+ * See the License for the specific language governing permissions and
+ * limitations under the License.
+ */
+
+using System;
+using System.Drawing;
+using System.Globalization;
+using System.Linq;
+using System.Windows.Forms;
+using Grpc.Core;
+using pwiz.Common.Controls;
+using pwiz.Skyline.Alerts;
+using pwiz.Skyline.Controls.Graphs;
+using pwiz.Skyline.Model;
+using pwiz.Skyline.Model.DocSettings;
+using pwiz.Skyline.Model.DocSettings.Extensions;
+using pwiz.Skyline.Model.Lib;
+using pwiz.Skyline.Model.Prosit;
+using pwiz.Skyline.Model.Prosit.Communication;
+using pwiz.Skyline.Model.Prosit.Config;
+using pwiz.Skyline.Model.Prosit.Models;
+using pwiz.Skyline.Model.Results.RemoteApi;
+using pwiz.Skyline.Model.Serialization;
+using pwiz.Skyline.Model.Themes;
+using pwiz.Skyline.Properties;
+using pwiz.Skyline.SettingsUI;
+using pwiz.Skyline.Util;
+using pwiz.Skyline.Util.Extensions;
+using Server = pwiz.Skyline.Util.Server;
+
+namespace pwiz.Skyline.ToolsUI
+{
+    public partial class ToolOptionsUI : FormEx
+    {
+        private readonly SettingsListBoxDriver<Server> _driverServers;
+        private readonly SettingsListBoxDriver<RemoteAccount> _driverRemoteAccounts;
+        private readonly SettingsListComboDriver<ColorScheme> _driverColorSchemes;
+
+        // For Prosit pinging
+        private readonly SrmSettings _settingsNoMod;
+        private readonly PrositIntensityModel.PeptidePrecursorNCE _pingInput;
+        public ToolOptionsUI(SrmSettings settings)
+        {
+            InitializeComponent();
+            checkBoxShowWizard.Checked = Settings.Default.ShowStartupForm;
+            powerOfTenCheckBox.Checked = Settings.Default.UsePowerOfTen;
+            Icon = Resources.Skyline;
+
+            _driverServers = new SettingsListBoxDriver<Server>(listboxServers, Settings.Default.ServerList);
+            _driverServers.LoadList();
+            _driverRemoteAccounts = new SettingsListBoxDriver<RemoteAccount>(listBoxRemoteAccounts, Settings.Default.RemoteAccountList);
+            _driverRemoteAccounts.LoadList();
+            _driverColorSchemes = new SettingsListComboDriver<ColorScheme>(comboColorScheme, Settings.Default.ColorSchemes, true);
+            _driverColorSchemes.LoadList(Settings.Default.CurrentColorScheme);
+
+            var pingPep = new Peptide(@"PING");
+            var peptide = new PeptideDocNode(pingPep);
+            var precursor = new TransitionGroupDocNode(new TransitionGroup(pingPep, Adduct.SINGLY_PROTONATED, IsotopeLabelType.light),
+                new TransitionDocNode[0]);
+            _pingInput = new PrositIntensityModel.PeptidePrecursorNCE(peptide, precursor, 32);
+            _settingsNoMod = settings.ChangePeptideModifications(
+                pm => new PeptideModifications(new StaticMod[0], new TypedModifications[0]));
+
+            // Hide ability to turn off live reports
+            //tabControl.TabPages.Remove(tabMisc);
+
+            // Populate the languages list with the languages that Skyline has been localized to
+            string defaultDisplayName = string.Format(Resources.ToolOptionsUI_ToolOptionsUI_Default___0__,
+                CultureUtil.GetDisplayLanguage(CultureInfo.InstalledUICulture).DisplayName);
+            listBoxLanguages.Items.Add(new DisplayLanguageItem(string.Empty, defaultDisplayName));
+            foreach (var culture in CultureUtil.AvailableDisplayLanguages())
+            {
+                listBoxLanguages.Items.Add(new DisplayLanguageItem(culture.Name, culture.DisplayName));
+            }
+            for (int i = 0; i < listBoxLanguages.Items.Count; i++)
+            {
+                var displayLanguageItem = (DisplayLanguageItem) listBoxLanguages.Items[i];
+                if (Equals(displayLanguageItem.Key, Settings.Default.DisplayLanguage))
+                {
+                    listBoxLanguages.SelectedIndex = i;
+                }
+            }
+            comboCompactFormatOption.Items.AddRange(CompactFormatOption.ALL_VALUES.ToArray());
+            comboCompactFormatOption.SelectedItem = CompactFormatOption.FromSettings();
+
+            var iModels = PrositIntensityModel.Models.ToArray();
+            var rtModels = PrositRetentionTimeModel.Models.ToArray();
+
+            tbxPrositServer.Text = PrositConfig.GetPrositConfig().Server;
+            intensityModelCombo.Items.AddRange(iModels);
+            iRTModelCombo.Items.AddRange(rtModels);
+            
+            prositServerStatusLabel.Text = string.Empty;
+            if (iModels.Contains(Settings.Default.PrositIntensityModel))
+                intensityModelCombo.SelectedItem = Settings.Default.PrositIntensityModel;
+            if (rtModels.Contains(Settings.Default.PrositRetentionTimeModel))
+                iRTModelCombo.SelectedItem = Settings.Default.PrositRetentionTimeModel;
+
+            ceCombo.Items.AddRange(
+                Enumerable.Range(PrositConstants.MIN_NCE, PrositConstants.MAX_NCE - PrositConstants.MIN_NCE + 1).Select(c => (object) c)
+                    .ToArray());
+            ceCombo.SelectedItem = Settings.Default.PrositNCE;
+        }
+
+        private class PrositPingRequest : PrositHelpers.PrositRequest
+        {
+            public PrositPingRequest(string ms2Model, string rtModel, SrmSettings settings,
+                PeptideDocNode peptide, TransitionGroupDocNode precursor, int nce, Action updateCallback) : base(null,
+                null, null, settings, peptide, precursor, nce, updateCallback)
+            {
+                Client = PrositPredictionClient.CreateClient(PrositConfig.GetPrositConfig());
+                IntensityModel = PrositIntensityModel.GetInstance(ms2Model);
+                RTModel = PrositRetentionTimeModel.GetInstance(rtModel);
+
+                if (IntensityModel == null && RTModel == null)
+                    throw new PrositNotConfiguredException();
+            }
+
+            public override PrositHelpers.PrositRequest Predict()
+            {
+                ActionUtil.RunAsync(() =>
+                {
+                    try
+                    {
+                        var ms = IntensityModel.PredictSingle(Client, Settings,
+                            new PrositIntensityModel.PeptidePrecursorNCE(Peptide, Precursor, NCE), _tokenSource.Token);
+
+                        var iRTMap = RTModel.PredictSingle(Client,
+                            Settings,
+                            Peptide, _tokenSource.Token);
+
+                        var spectrumInfo = new SpectrumInfoProsit(ms, Precursor, NCE);
+                        var irt = iRTMap[Peptide];
+                        Spectrum = new SpectrumDisplayInfo(
+                            spectrumInfo, Precursor, irt);
+                    }
+                    catch (Exception ex)
+                    {
+                        Exception = ex;
+
+                        // Ignore, UpdateUI is already working on a new request,
+                        // so don't even update UI
+                        if (ex.InnerException is RpcException rpcEx && rpcEx.StatusCode == StatusCode.Cancelled)
+                            return;
+                    }
+                    
+                    // Bad timing could cause the ping to finish right when we cancel as the form closes
+                    // causing a UI update to be called after the form was destroyed
+                    if (!_tokenSource.IsCancellationRequested)
+                        _updateCallback.Invoke();
+                });
+
+                return this;
+            }
+        }
+
+        private PrositPingRequest _pingRequest;
+
+
+        public enum ServerStatus
+        {
+            UNAVAILABLE, QUERYING, AVAILABLE, SELECT_SERVER, SELECT_MODEL
+        }
+
+        public ServerStatus PrositServerStatus { get; private set; }
+
+        private void SetServerStatus(ServerStatus status)
+        {
+            switch (status)
+            {
+                case ServerStatus.UNAVAILABLE:
+                    prositServerStatusLabel.Text =
+                        PrositResources.ToolOptionsUI_UpdateServerStatus_Server_unavailable;
+                    prositServerStatusLabel.ForeColor = Color.Red;
+                    break;
+                case ServerStatus.QUERYING:
+                    prositServerStatusLabel.Text =
+                        PrositResources.ToolOptionsUI_UpdateServerStatus_Querying_server___;
+                    prositServerStatusLabel.ForeColor = Color.Black;
+                    break;
+                case ServerStatus.AVAILABLE:
+                    prositServerStatusLabel.Text = PrositResources.ToolOptionsUI_ToolOptionsUI_Server_online;
+                    prositServerStatusLabel.ForeColor = Color.Green;
+                    break;
+                case ServerStatus.SELECT_SERVER:
+                    prositServerStatusLabel.Text = PrositResources.ToolOptionsUI_SetServerStatus_Select_a_server;
+                    prositServerStatusLabel.ForeColor = Color.Red;
+                    break;
+                case ServerStatus.SELECT_MODEL:
+                    prositServerStatusLabel.Text = PrositResources.ToolOptionsUI_SetServerStatus_Select_both_models;
+                    prositServerStatusLabel.ForeColor = Color.Red;
+                    break;
+            }
+
+            PrositServerStatus = status;
+        }
+
+        private void UpdateServerStatus()
+        {
+            if (!IsHandleCreated)
+                return;
+
+            try
+            {
+                if (PrositIntensityModelCombo == null || PrositRetentionTimeModelCombo == null)
+                {
+                    _pingRequest?.Cancel();
+                    SetServerStatus(ServerStatus.SELECT_MODEL);
+                    return;
+                }
+
+                var pr = new PrositPingRequest(PrositIntensityModelCombo,
+                    PrositRetentionTimeModelCombo,
+                    _settingsNoMod, _pingInput.NodePep, _pingInput.NodeGroup, _pingInput.NCE.Value,
+                    () => { Invoke((Action) UpdateServerStatus); });
+                if (_pingRequest == null || !_pingRequest.Equals(pr))
+                {
+                    _pingRequest?.Cancel();
+                    _pingRequest = (PrositPingRequest) pr.Predict();
+                    prositServerStatusLabel.Text = PrositResources.ToolOptionsUI_UpdateServerStatus_Querying_server___;
+                    prositServerStatusLabel.ForeColor = Color.Black;
+
+                }
+                else if (_pingRequest.Spectrum == null)
+                {
+                    SetServerStatus(_pingRequest.Exception == null ? ServerStatus.QUERYING : ServerStatus.UNAVAILABLE);
+                }
+                else
+                {
+                    SetServerStatus(ServerStatus.AVAILABLE);
+                }
+            }
+            catch
+            {
+                SetServerStatus(ServerStatus.UNAVAILABLE);
+            }
+        }
+
+        private void btnEditServers_Click(object sender, EventArgs e)
+        {
+            EditServers();
+        }
+
+        public void EditServers()
+        {
+            _driverServers.EditList();
+        }
+
+        private void btnEditRemoteAccountList_Click(object sender, EventArgs e)
+        {
+            EditRemoteAccounts();
+        }
+
+        public void EditRemoteAccounts()
+        {
+            _driverRemoteAccounts.EditList();
+        }
+
+        protected override void OnClosed(EventArgs e)
+        {
+            _pingRequest?.Cancel();
+
+            if (DialogResult == DialogResult.OK)
+            {
+                var displayLanguageItem = listBoxLanguages.SelectedItem as DisplayLanguageItem;
+                if (null != displayLanguageItem)
+                {
+                    Settings.Default.ShowStartupForm = checkBoxShowWizard.Checked;
+                    Settings.Default.DisplayLanguage = displayLanguageItem.Key;
+                    Settings.Default.UsePowerOfTen = powerOfTenCheckBox.Checked;
+                    Program.MainWindow.UpdateGraphPanes();
+                }
+                CompactFormatOption compactFormatOption = comboCompactFormatOption.SelectedItem as CompactFormatOption;
+                if (null != compactFormatOption)
+                {
+                    Settings.Default.CompactFormatOption = compactFormatOption.Name;
+                }
+                Settings.Default.CurrentColorScheme = (string) comboColorScheme.SelectedItem;
+
+                Settings.Default.PrositIntensityModel = (string) intensityModelCombo.SelectedItem;
+                Settings.Default.PrositRetentionTimeModel = (string)iRTModelCombo.SelectedItem;
+                Settings.Default.PrositNCE = (int) ceCombo.SelectedItem;
+            }
+            base.OnClosed(e);
+        }
+
+        public void OkDialog()
+        {
+            DialogResult = DialogResult.OK;
+        }
+
+        private class DisplayLanguageItem
+        {
+            public DisplayLanguageItem(string key, string displayName)
+            {
+                Key = key;
+                DisplayName = displayName;
+            }
+            public string DisplayName { get; private set; }
+            public string Key { get; private set; }
+            public override string ToString()
+            {
+                return DisplayName;
+            }
+        }
+
+        // ReSharper disable InconsistentNaming
+        public enum TABS { Panorama, Remote, Prosit, Language, Miscellaneous, Display }
+        // ReSharper restore InconsistentNaming
+
+        public class PanoramaTab : IFormView { }
+        public class RemoteTab : IFormView { }
+        public class LanguageTab : IFormView { }
+        public class MiscellaneousTab : IFormView { }
+        public class DisplayTab : IFormView { }
+        public class PrositTab : IFormView { }
+
+        private static readonly IFormView[] TAB_PAGES =
+        {
+            new PanoramaTab(), new RemoteTab(), new LanguageTab(), new MiscellaneousTab(), new DisplayTab(), new PrositTab()
+        };
+
+        public void NavigateToTab(TABS tab)
+        {
+            SelectedTab = tab;
+        }
+
+        #region Functional testing support
+
+        public IFormView ShowingFormView
+        {
+            get
+            {
+                int selectedIndex = 0;
+                Invoke(new Action(() => selectedIndex = tabControl.SelectedIndex));
+                return TAB_PAGES[selectedIndex];
+            }
+        }
+
+        public TABS SelectedTab
+        {
+            get { return (TABS)tabControl.SelectedIndex; }
+            set { tabControl.SelectedIndex = (int)value; }
+        }
+
+        public bool PowerOfTenCheckBox
+        {
+            get { return powerOfTenCheckBox.Checked; }
+            set { powerOfTenCheckBox.Checked = value; }
+        }
+
+        public string PrositIntensityModelCombo
+        {
+            get { return (string)intensityModelCombo.SelectedItem; }
+            set { intensityModelCombo.SelectedItem = value; }
+        }
+
+        public string PrositRetentionTimeModelCombo
+        {
+            get { return (string) iRTModelCombo.SelectedItem; }
+            set { iRTModelCombo.SelectedItem = value; }
+        }
+
+        public int CECombo
+        {
+            get { return (int) ceCombo.SelectedItem; }
+            set { ceCombo.SelectedItem = value; }
+        }
+
+        #endregion
+
+        private void comboColorScheme_SelectedIndexChanged(object sender, EventArgs e)
+        {
+            ColorScheme newColorScheme = _driverColorSchemes.SelectedItem;
+            if (newColorScheme != null)
+            {
+                Settings.Default.CurrentColorScheme = newColorScheme.Name;
+                Program.MainWindow.ChangeColorScheme();
+            }
+            _driverColorSchemes.SelectedIndexChangedEvent(sender, e);
+        }
+
+        public ComboBox getColorCB()
+        {
+            return comboColorScheme;
+        }
+
+        public SettingsListComboDriver<ColorScheme> getColorDrive()
+        {
+            return _driverColorSchemes;
+        }
+
+        private void btnResetSettings_Click(object sender, EventArgs e)
+        {
+            ResetAllSettings();
+        }
+
+        public void ResetAllSettings()
+        {
+            if (MultiButtonMsgDlg.Show(this,
+                    string.Format(
+                        Resources
+                            .ToolOptionsUI_btnResetSettings_Click_Are_you_sure_you_want_to_clear_all_saved_settings__This_will_immediately_return__0__to_its_original_configuration_and_cannot_be_undone_,
+                        Program.Name), MultiButtonMsgDlg.BUTTON_OK) == DialogResult.OK)
+            {
+                Settings.Default.Reset();
+            }
+        }
+
+        private void prositDescrLabel_LinkClicked(object sender, LinkLabelLinkClickedEventArgs e)
+        {
+            WebHelpers.OpenLink(@"https://www.proteomicsdb.org/prosit/");
+        }
+
+        private void intensityModelCombo_SelectedIndexChanged(object sender, EventArgs e)
+        {
+            UpdateServerStatus();
+        }
+
+        private void iRTModelCombo_SelectedIndexChanged(object sender, EventArgs e)
+        {
+            UpdateServerStatus();
+        }
+
+        private void ToolOptionsUI_Shown(object sender, EventArgs e)
+        {
+            UpdateServerStatus();
+        }
+    }
+}