--- conflicted
+++ resolved
@@ -1,1134 +1,634 @@
-<<<<<<< HEAD
-﻿/*
- * Original author: Trevor Killeen <killeent .at. u.washington.edu>,
- *                  MacCoss Lab, Department of Genome Sciences, UW
- *
- * Copyright 2013 University of Washington - Seattle, WA
- * 
- * Licensed under the Apache License, Version 2.0 (the "License");
- * you may not use this file except in compliance with the License.
- * You may obtain a copy of the License at
- *
- *     http://www.apache.org/licenses/LICENSE-2.0
- *
- * Unless required by applicable law or agreed to in writing, software
- * distributed under the License is distributed on an "AS IS" BASIS,
- * WITHOUT WARRANTIES OR CONDITIONS OF ANY KIND, either express or implied.
- * See the License for the specific language governing permissions and
- * limitations under the License.
- */
-using System;
-using System.Collections.Generic;
-using System.Drawing;
-using System.IO;
-using System.Linq;
-using System.Net;
-using System.Net.Http.Headers;
-using System.Reflection;
-using System.Windows.Forms;
-using Ionic.Zip;
-using JetBrains.Annotations;
-using Newtonsoft.Json;
-using pwiz.Skyline.Alerts;
-using pwiz.Skyline.Controls;
-using pwiz.Skyline.Model.Tools;
-using pwiz.Skyline.Properties;
-using pwiz.Skyline.Util;
-
-namespace pwiz.Skyline.ToolsUI
-{
-    public partial class ToolStoreDlg : FormEx
-    {
-        private readonly IToolStoreClient _toolStoreClient;
-        private readonly IList<ToolStoreItem> _tools;
-        
-        public ToolStoreDlg(IToolStoreClient toolStoreClient, IList<ToolStoreItem> tools)
-        {
-            _toolStoreClient = toolStoreClient;
-            _tools = tools;
-
-            InitializeComponent();
-
-            Icon = Resources.Skyline;
-        }
-
-        private void ToolStore_Load(object sender, EventArgs e)
-        {
-            PopulateToolList();
-        }
-
-        private void PopulateToolList()
-        {
-            listBoxTools.DataSource = _tools;
-            listBoxTools.DisplayMember = @"Name";
-        }
-
-        private void listBoxTools_SelectedIndexChanged(object sender, EventArgs e)
-        {
-            UpdateDisplayedTool();
-        }
-
-        private void UpdateDisplayedTool()
-        {
-            var toolStoreItem = _tools[listBoxTools.SelectedIndex];
-            toolStoreItem.IconLoadComplete = null;
-            if (toolStoreItem.IconDownloading)
-            {
-                toolStoreItem.IconLoadComplete = () =>
-                {
-                    try
-                    {
-                        if (IsHandleCreated)
-                        {
-                            Invoke(new Action(() => pictureBoxTool.Image = toolStoreItem.ToolImage));
-                        }
-                    }
-                    catch (Exception)
-                    {
-                        // Ignore
-                    }
-                };
-            }
-            pictureBoxTool.Image = toolStoreItem.ToolImage;
-            textBoxOrganization.Text = toolStoreItem.Organization;
-            textBoxAuthors.Text = toolStoreItem.Authors;
-
-            linkLabelProvider.Text = toolStoreItem.Provider;
-            linkLabelProvider.LinkArea = new LinkArea(0, linkLabelProvider.Text.Length);
-            linkLabelProvider.Links.Clear();
-            linkLabelProvider.Links.Add(0, linkLabelProvider.Text.Length, linkLabelProvider.Text);
-
-            textBoxLanguages.Text = toolStoreItem.Languages;
-            textBoxStatus.Text = FormatVersionText(toolStoreItem);
-            textBoxDescription.Text = FormatDescriptionText(toolStoreItem.Description);
-
-            if (toolStoreItem.Installed && toolStoreItem.IsMostRecentVersion)
-                buttonInstallUpdate.Text = ToolsUIResources.ToolStoreDlg_UpdateDisplayedTool_Reinstall;
-            else if (toolStoreItem.Installed)
-                buttonInstallUpdate.Text = ToolsUIResources.ToolStoreDlg_UpdateDisplayedTool_Update;
-            else
-                buttonInstallUpdate.Text = ToolsUIResources.ToolStoreDlg_UpdateDisplayedTool_Install;
-        }
-
-        private static string FormatVersionText(ToolStoreItem tool)
-        {
-            if (!tool.Installed && !tool.IsMostRecentVersion)
-            {
-                return string.Format(ToolsUIResources.ToolStoreDlg_FormatVersionText_Not_currently_installed__Version___0__is_available, tool.Version);
-            } 
-            else if (!tool.IsMostRecentVersion)
-            {
-                return
-                    string.Format(
-                        ToolsUIResources.ToolStoreDlg_FormatVersionText_Version__0__currently_installed__Version__1__is_available_,
-                        ToolStoreUtil.GetCurrentVersion(tool.Identifier), tool.Version);
-            }
-            else
-            {
-                return string.Format(ToolsUIResources.ToolStoreDlg_FormatVersionText_Currently_installed_and_fully_updated__Version___0___,
-                                 ToolStoreUtil.GetCurrentVersion(tool.Identifier));
-            }
-        }
-
-        private static string FormatDescriptionText(string description)
-        {
-            if (description == null)
-                return null;
-
-            description = description.Trim();
-            
-            // ReSharper disable LocalizableElement
-            if (description.StartsWith("\"") && description.EndsWith("\""))
-            // ReSharper restore LocalizableElement
-                description = description.Substring(1, description.Length - 2);
-
-            return description;
-        }
-
-        private void buttonInstallUpdate_Click(object sender, EventArgs e)
-        {
-            DownloadSelectedTool();
-        }
-
-        public string DownloadPath { get; private set; }
-
-        public void DownloadTool(int index)
-        {
-            listBoxTools.SelectedIndex = index;
-            DownloadSelectedTool();
-        }
-
-        public void DownloadSelectedTool()
-        {
-            try
-            {
-                string identifier = _tools[listBoxTools.SelectedIndex].Identifier;
-                using (var dlg = new LongWaitDlg())
-                {
-                    dlg.ProgressValue = 0;
-                    dlg.Message = string.Format(ToolsUIResources.ToolStoreDlg_DownloadSelectedTool_Downloading__0_, _tools[listBoxTools.SelectedIndex].Name);
-                    dlg.PerformWork(this, 500, progressMonitor => DownloadPath = _toolStoreClient.GetToolZipFile(progressMonitor, identifier, Path.GetTempPath()));
-                    if (!dlg.IsCanceled)
-                        DialogResult = DialogResult.OK;
-                }
-            }
-            catch (TargetInvocationException ex)
-            {
-                if (ex.InnerException is ToolExecutionException || ex.InnerException is WebException)
-                    MessageDlg.ShowException(this, ex);
-                else
-                {
-                    throw;
-                }
-            }
-        }
-
-        private void buttonToolStore_Click(object sender, EventArgs e)
-        {
-            WebHelpers.OpenLink(this, _tools[listBoxTools.SelectedIndex].FilePath);
-        }
-
-        private void linkLabelProvider_LinkClicked(object sender, LinkLabelLinkClickedEventArgs e)
-        {
-            WebHelpers.OpenLink(this, e.Link.LinkData as string);
-        }
-
-        #region Functional testing support
-
-        public int ToolCount { get { return _tools.Count; } }
-
-        public IEnumerable<ToolStoreItem> GetTools()
-        {
-            return _tools.Select(tool => new ToolStoreItem(tool));
-        }
-
-        public void SelectTool(string toolName)
-        {
-            int toolIndex = _tools.IndexOf(tool => Equals(tool.Name, toolName));
-            listBoxTools.SelectedIndex = toolIndex;
-        }
-
-        public bool IsIconDownloading => _tools[listBoxTools.SelectedIndex].IconDownloading;
-
-        #endregion
-    }
-
-    public interface IToolStoreClient
-    {
-        /// <summary>
-        /// Returns a list of ToolStoreItems which are used to populate the ToolStoreDlg.
-        /// </summary>
-        IList<ToolStoreItem> GetToolStoreItems();
-
-        /// <summary>
-        /// Downloads the tool zip file associated with the given packageIdentifer. In particular,
-        /// the function is required to support the ILongWaitBroker by making the download process asynchronous, and
-        /// listening for the waitBroker's cancellation. If the waitBroker is cancelled, this method must return
-        /// promptly.
-        /// </summary>
-        /// <returns>The path to the downloaded zip tool, contained in the specified directory.</returns>
-        string GetToolZipFile(ILongWaitBroker waitBroker, string packageIdentifier, string directory);
-        
-        /// <summary>
-        /// Returns true if the given package (identified by its version), has an update available. The
-        /// version is the string representation of the version installed
-        /// </summary>
-        bool IsToolUpdateAvailable(string identifier, Version version);
-    }
-
-    public class TestToolStoreClient : IToolStoreClient
-    {
-        private readonly DirectoryInfo _toolDir;
-        
-        public TestToolStoreClient(string toolDirPath)
-        {
-            _toolDir = new DirectoryInfo(toolDirPath);
-        }
-
-        private IList<ToolStoreItem> ToolStoreItems { get; set; }
-        private static readonly string[] IMAGE_EXTENSIONS = {@".jpg", @".png", @".bmp"};
-
-        public IList<ToolStoreItem> GetToolStoreItems()
-        {
-            if (FailToConnect)
-                throw new ToolExecutionException(FailToConnectMessage);
-            
-            if (ToolStoreItems != null)
-                return ToolStoreItems;
-            
-            var tools = new List<ToolStoreItem>();
-            if (_toolDir == null)
-                return tools;
-            foreach (var toolDir in _toolDir.GetFiles())
-            {                
-                if (toolDir == null || string.IsNullOrEmpty(toolDir.DirectoryName))
-                    continue;
-
-                string fileName = Path.GetFileNameWithoutExtension(toolDir.Name);
-                string path = Path.Combine(toolDir.DirectoryName, fileName);
-                using (new TemporaryDirectory(path))
-                {
-                    using (var zipFile = new ZipFile(toolDir.FullName))
-                    {
-                        // extract files
-                        zipFile.ExtractAll(path, ExtractExistingFileAction.OverwriteSilently);
-                        
-                        var toolInf = new DirectoryInfo(Path.Combine(path, ToolInstaller.TOOL_INF));
-                        if (!Directory.Exists(toolInf.FullName))
-                            continue;
-
-                        if (!toolInf.GetFiles(ToolInstaller.INFO_PROPERTIES).Any())
-                            continue;
-
-                        var pictures = toolInf.GetFiles().Where(info => IMAGE_EXTENSIONS.Contains(info.Extension)).ToList();
-                        Image toolImage = ToolStoreUtil.DefaultImage;
-                        if (pictures.Count != 0)
-                        {
-                            // try and read in the image
-                            try
-                            {
-                                using (var stream = new FileStream(pictures.First().FullName, FileMode.Open, FileAccess.Read))
-                                {
-                                    toolImage = Image.FromStream(stream);
-                                }
-                            }
-// ReSharper disable EmptyGeneralCatchClause
-                            catch (Exception)
-// ReSharper restore EmptyGeneralCatchClause
-                            {
-                                // if anything goes wrong -- just use the default image :)
-                            }
-                        }
-
-                        ExternalToolProperties readin;
-                        try
-                        {
-                            readin = new ExternalToolProperties(Path.Combine(toolInf.FullName, ToolInstaller.INFO_PROPERTIES));
-                        }
-                        catch (Exception)
-                        {
-                            continue;
-                        }
-
-                        tools.Add(new ToolStoreItem(readin.Name, readin.Author, readin.Provider, readin.Version,
-                                                    readin.Description, readin.Identifier, toolImage, toolDir.FullName));
-                    }
-                } 
-            }
-            // sort toollist by name
-            tools.Sort(((item, storeItem) => String.Compare(item.Name, storeItem.Name, StringComparison.Ordinal)));
-            return tools;
-        }
-
-        public string GetToolZipFile(ILongWaitBroker waitBroker, string packageIdentifier, string directory)
-        {
-            if (FailDownload)
-                throw new ToolExecutionException(Resources.TestToolStoreClient_GetToolZipFile_Error_downloading_tool);
-
-            if (TestDownloadPath != null)
-                return TestDownloadPath;
-
-            foreach (var item in ToolStoreItems ?? GetToolStoreItems())
-            {
-                if (item.Identifier.Equals(packageIdentifier))
-                {
-                    string fileName = Path.GetFileName(item.FilePath);
-                    if (fileName == null)
-                        throw new ToolExecutionException(Resources.TestToolStoreClient_GetToolZipFile_Error_downloading_tool);
-                    
-                    string path = Path.Combine(directory, fileName);
-                    File.Copy(item.FilePath, path, true);
-                    return path;
-                }
-            }
-
-            throw new ToolExecutionException(ToolsUIResources.TestToolStoreClient_GetToolZipFile_Cannot_find_a_file_with_that_identifier_);
-        }
-
-        public bool IsToolUpdateAvailable(string identifier, Version version)
-        {
-            if (ToolStoreItems == null)
-                ToolStoreItems = GetToolStoreItems();
-
-            var tool = ToolStoreItems.FirstOrDefault(item => item.Identifier.Equals(identifier));
-            return tool != null && version < new Version(tool.Version);
-        }
-
-        public bool FailToConnect { get; set; }
-        public string FailToConnectMessage { get; set; }
-        public bool FailDownload { get; set; }
-        public string TestDownloadPath { get; set; }
-    }
-
-    public class WebToolStoreClient : IToolStoreClient
-    {
-        public static readonly Uri TOOL_STORE_URI = new Uri(@"https://skyline.ms");
-        protected const string GET_TOOLS_URL = "/skyts/home/getToolsApi.view";
-        protected const string DOWNLOAD_TOOL_URL = "/skyts/home/downloadTool.view";
-        public const string TOOL_DETAILS_URL = "/skyts/home/details.view";
-
-        protected Dictionary<String, Version> latestVersions_;
-
-        [UsedImplicitly(ImplicitUseTargetFlags.WithMembers)]
-        protected struct ToolStoreVersion
-        {
-            public string Identifier;
-            public string Version;
-        }
-
-        public IList<ToolStoreItem> GetToolStoreItems()
-        {
-            return JsonConvert.DeserializeObject<ToolStoreItem[]>(GetToolsJson());
-        }
-
-        public string GetToolZipFile(ILongWaitBroker waitBroker, string packageIdentifier, string directory)
-        {
-            var webClient = new WebClient();
-            var uri = new UriBuilder(TOOL_STORE_URI)
-            {
-                Path = DOWNLOAD_TOOL_URL,
-                Query = @"lsid=" + Uri.EscapeDataString(packageIdentifier)
-            };
-            byte[] toolZip = webClient.DownloadData(uri.Uri.AbsoluteUri);
-            string contentDispositionString = webClient.ResponseHeaders.Get(@"Content-Disposition");
-            string downloadedFile = null;
-            ContentDispositionHeaderValue.TryParse(contentDispositionString, out var contentDispositionHeaderValue);
-            try
-            {
-                if (contentDispositionHeaderValue?.FileNameStar != null)
-                {
-                    downloadedFile = Path.Combine(directory, contentDispositionHeaderValue.FileNameStar);
-                }
-                else if (contentDispositionHeaderValue?.FileName != null)
-                {
-                    downloadedFile = Path.Combine(directory, contentDispositionHeaderValue.FileName);
-                }
-            }
-            catch (Exception)
-            {
-                // ignore
-            }
-
-            if (downloadedFile == null)
-            {
-                // Something went wrong trying to decide the filename. Fall back to using a temp file name.
-                downloadedFile = FileStreamManager.Default.GetTempFileName(directory, @"Sky");
-            }
-            File.WriteAllBytes(downloadedFile, toolZip);
-            return downloadedFile;
-        }
-
-        public bool IsToolUpdateAvailable(string identifier, Version version)
-        {
-            if (latestVersions_ == null)
-            {
-                latestVersions_ = new Dictionary<string, Version>();
-                var toolInfo = JsonConvert.DeserializeObject<ToolStoreVersion[]>(GetToolsJson());
-                foreach (var info in toolInfo)
-                    latestVersions_.Add(info.Identifier, new Version(info.Version));
-            }
-
-            return (latestVersions_.ContainsKey(identifier)) && version < latestVersions_[identifier];
-        }
-
-        protected string GetToolsJson()
-        {
-            WebClient webClient = new WebClient();
-            return webClient.DownloadString(TOOL_STORE_URI + GET_TOOLS_URL);
-        }
-    }
-
-    public class ToolStoreItem
-    {
-        public string Name { get; private set; }
-        public string Authors { get; private set; }
-        public string Organization { get; private set; }
-        public string Provider { get; private set; }
-        public string Version { get; private set; }
-        public string Description { get; private set; }
-        public string Identifier { get; private set; }
-        public string Languages { get; private set; }
-        public Image ToolImage { get; private set; }
-        public bool Installed { get; private set; }
-        public bool IsMostRecentVersion { get; private set; }
-        public string FilePath { get; private set; }
-
-        public bool IconDownloading { get; private set; }
-        public Action IconLoadComplete { get; set; }
-        
-        public ToolStoreItem(ToolStoreItem item)
-        {
-            Name = item.Name;
-            Authors = item.Authors;
-            Organization = item.Organization;
-            Provider = item.Provider;
-            Version = item.Version;
-            Description = item.Description;
-            Identifier = item.Identifier;
-            Languages = item.Languages;
-            ToolImage = item.ToolImage;
-            Installed = item.Installed;
-            IsMostRecentVersion = item.IsMostRecentVersion;
-            FilePath = item.FilePath;
-        }
-
-        public ToolStoreItem(string name,
-                             string authors,
-                             string providers,
-                             string version,
-                             string description,
-                             string identifier,
-                             Image toolImage,
-                             string filePath = null)
-        {
-            Name = name;
-            Authors = authors;
-            Provider = providers;
-            Version = version;
-            Description = description;
-            Identifier = identifier;
-            ToolImage = toolImage;
-            Installed = ToolStoreUtil.IsInstalled(identifier);
-            IsMostRecentVersion = ToolStoreUtil.IsMostRecentVersion(identifier, version);
-            FilePath = filePath;
-        }
-
-        [JsonConstructor]
-        public ToolStoreItem(string name,
-                             string authors,
-                             string organization,
-                             string provider,
-                             string version,
-                             string description,
-                             string identifier,
-                             string languages,
-                             string iconUrl,
-                             string downloadUrl)
-        {
-            Name = name;
-            Authors = authors;
-            Organization = organization;
-            Provider = provider;
-            Version = version;
-            // ReSharper disable LocalizableElement
-            Description = description != null ? description.Replace("\n", Environment.NewLine) : null;
-            // ReSharper restore LocalizableElement
-            Identifier = identifier;
-            Languages = languages;
-            ToolImage = ToolStoreUtil.DefaultImage;
-            if (iconUrl != null)
-            {
-                IconDownloading = true;
-                var iconUri = new Uri(WebToolStoreClient.TOOL_STORE_URI + iconUrl);
-                var webClient = new WebClient();
-                webClient.DownloadDataCompleted += DownloadIconDone;
-                webClient.DownloadDataAsync(iconUri);
-            }
-            Installed = ToolStoreUtil.IsInstalled(identifier);
-            IsMostRecentVersion = ToolStoreUtil.IsMostRecentVersion(identifier, version);
-            UriBuilder uri = new UriBuilder(WebToolStoreClient.TOOL_STORE_URI)
-                {
-                    Path = WebToolStoreClient.TOOL_DETAILS_URL,
-                    Query = @"name=" + Uri.EscapeDataString(name)
-                };
-            FilePath = uri.Uri.AbsoluteUri;
-        }
-
-        protected void DownloadIconDone(object sender, DownloadDataCompletedEventArgs downloadDataCompletedEventArgs)
-        {
-            try
-            {
-                if (downloadDataCompletedEventArgs.Error != null || downloadDataCompletedEventArgs.Cancelled)
-                {
-                    return;
-                }
-                using (MemoryStream ms = new MemoryStream(downloadDataCompletedEventArgs.Result))
-                {
-                    ToolImage = Image.FromStream(ms);
-                }
-                IconDownloading = false;
-                if (IconLoadComplete != null)
-                    IconLoadComplete();
-            }
-            catch (Exception exception)
-            {
-                Program.ReportException(exception);
-            }
-        }
-    }
-
-    public static class ToolStoreUtil
-    {
-        public static Image DefaultImage
-        {
-            get { return Resources.ExternalTool; }
-        }
-
-        public static IToolStoreClient ToolStoreClient { get; set; }
-
-        // for testing, return a TestToolStoreClient with the desired attributes and a path to a local directory with which to populate the store, updates etc.
-        public static IToolStoreClient CreateClient()
-        {
-            return new WebToolStoreClient();
-//            return new TestToolStoreClient(@"C:\proj\pwiz\pwiz_tools\Skyline\Executables\Tools\ToolStore");
-        }
-
-        static ToolStoreUtil()
-        {
-            ToolStoreClient = CreateClient();
-        }
-
-        /// <returns>True if the a tool with the given identifier is installed.</returns>
-        public static bool IsInstalled(string identifier)
-        {
-            return Settings.Default.ToolList.Contains(
-                description => Equals(description.PackageIdentifier, identifier));
-        }
-
-        /// <returns>True if the a tool with the given identifier is the most recent.</returns>
-        public static bool IsMostRecentVersion(string identifier, string version)
-        {
-            return Settings.Default.ToolList.Contains(
-                    description =>
-                        Equals(description.PackageIdentifier, identifier) &&
-                        !string.IsNullOrEmpty(description.PackageVersion) &&
-                        new Version(description.PackageVersion) >= new Version(version));
-        }
-
-        /// <returns>The string representation of the version of the installed tool with the given identifier. If the tool
-        /// is not installed, returns null.</returns>
-        public static string GetCurrentVersion(string identifier)
-        {
-            var tool = Settings.Default.ToolList.FirstOrDefault(
-                description => Equals(description.PackageIdentifier, identifier));
-            return tool != null ? tool.PackageVersion : null;
-        }
-
-        public static IEnumerable<ToolDescription> UpdatableTools(IList<ToolDescription> tools)
-        {
-            return tools.Where(description => !string.IsNullOrWhiteSpace(description.PackageVersion));
-        }
-
-        /// <summary>
-        /// Checks the web to see if there are updates available to any currently installed tools. If there are updates,
-        /// sets the ToolDescription's UpdateAvailable bool to true.
-        /// </summary>
-        public static void CheckForUpdates(IList<ToolDescription> tools)
-        {
-            try
-            {
-                foreach (var toolDescription in UpdatableTools(tools))
-                {
-                    toolDescription.UpdateAvailable = ToolStoreClient.IsToolUpdateAvailable(toolDescription.PackageIdentifier,
-                                                                                   new Version(toolDescription.PackageVersion));
-                }
-            }
-// ReSharper disable EmptyGeneralCatchClause
-            catch
-// ReSharper restore EmptyGeneralCatchClause
-            {
-                // fail and give up; hopefully it will work the next time
-            }
-        }
-    }
-
-}
-=======
-/*
- * Original author: Trevor Killeen <killeent .at. u.washington.edu>,
- *                  MacCoss Lab, Department of Genome Sciences, UW
- *
- * Copyright 2013 University of Washington - Seattle, WA
- * 
- * Licensed under the Apache License, Version 2.0 (the "License");
- * you may not use this file except in compliance with the License.
- * You may obtain a copy of the License at
- *
- *     http://www.apache.org/licenses/LICENSE-2.0
- *
- * Unless required by applicable law or agreed to in writing, software
- * distributed under the License is distributed on an "AS IS" BASIS,
- * WITHOUT WARRANTIES OR CONDITIONS OF ANY KIND, either express or implied.
- * See the License for the specific language governing permissions and
- * limitations under the License.
- */
-using System;
-using System.Collections.Generic;
-using System.Diagnostics;
-using System.Drawing;
-using System.IO;
-using System.Linq;
-using System.Windows.Forms;
-using JetBrains.Annotations;
-using Newtonsoft.Json;
-using pwiz.Common.SystemUtil;
-using pwiz.Skyline.Controls;
-using pwiz.Skyline.Model.Tools;
-using pwiz.Skyline.Properties;
-using pwiz.Skyline.Util;
-using pwiz.Skyline.Util.Extensions;
-
-namespace pwiz.Skyline.ToolsUI
-{
-    public partial class ToolStoreDlg : FormEx
-    {
-        private IToolStoreClient _toolStoreClient;
-
-        private readonly IList<ToolStoreItem> _tools;
-        
-        public ToolStoreDlg(IToolStoreClient toolStoreClient, IList<ToolStoreItem> tools)
-        {
-            _toolStoreClient = toolStoreClient;
-            _tools = tools;
-
-            InitializeComponent();
-
-            Icon = Resources.Skyline;
-        }
-        
-        public IToolStoreClient ToolStoreClient
-        {
-            set => _toolStoreClient = value;
-        }
-
-        private void ToolStore_Load(object sender, EventArgs e)
-        {
-            PopulateToolList();
-        }
-
-        private void PopulateToolList()
-        {
-            listBoxTools.DataSource = _tools;
-            listBoxTools.DisplayMember = @"Name";
-        }
-
-        private void listBoxTools_SelectedIndexChanged(object sender, EventArgs e)
-        {
-            UpdateDisplayedTool();
-        }
-
-        private void UpdateDisplayedTool()
-        {
-            var toolStoreItem = _tools[listBoxTools.SelectedIndex];
-            toolStoreItem.IconLoadComplete = null;
-            if (toolStoreItem.IconDownloading)
-            {
-                toolStoreItem.IconLoadComplete = () =>
-                {
-                    try
-                    {
-                        if (IsHandleCreated)
-                        {
-                            Invoke(new Action(() => pictureBoxTool.Image = toolStoreItem.ToolImage));
-                        }
-                    }
-                    catch (Exception)
-                    {
-                        // Ignore
-                    }
-                };
-            }
-            pictureBoxTool.Image = toolStoreItem.ToolImage;
-            textBoxOrganization.Text = toolStoreItem.Organization;
-            textBoxAuthors.Text = toolStoreItem.Authors;
-
-            linkLabelProvider.Text = toolStoreItem.Provider;
-            linkLabelProvider.LinkArea = new LinkArea(0, linkLabelProvider.Text.Length);
-            linkLabelProvider.Links.Clear();
-            linkLabelProvider.Links.Add(0, linkLabelProvider.Text.Length, linkLabelProvider.Text);
-
-            textBoxLanguages.Text = toolStoreItem.Languages;
-            textBoxStatus.Text = FormatVersionText(toolStoreItem);
-            textBoxDescription.Text = FormatDescriptionText(toolStoreItem.Description);
-
-            if (toolStoreItem.Installed && toolStoreItem.IsMostRecentVersion)
-                buttonInstallUpdate.Text = ToolsUIResources.ToolStoreDlg_UpdateDisplayedTool_Reinstall;
-            else if (toolStoreItem.Installed)
-                buttonInstallUpdate.Text = ToolsUIResources.ToolStoreDlg_UpdateDisplayedTool_Update;
-            else
-                buttonInstallUpdate.Text = ToolsUIResources.ToolStoreDlg_UpdateDisplayedTool_Install;
-        }
-
-        private static string FormatVersionText(ToolStoreItem tool)
-        {
-            if (!tool.Installed && !tool.IsMostRecentVersion)
-            {
-                return string.Format(ToolsUIResources.ToolStoreDlg_FormatVersionText_Not_currently_installed__Version___0__is_available, tool.Version);
-            } 
-            else if (!tool.IsMostRecentVersion)
-            {
-                return
-                    string.Format(
-                        ToolsUIResources.ToolStoreDlg_FormatVersionText_Version__0__currently_installed__Version__1__is_available_,
-                        ToolStoreUtil.GetCurrentVersion(tool.Identifier), tool.Version);
-            }
-            else
-            {
-                return string.Format(ToolsUIResources.ToolStoreDlg_FormatVersionText_Currently_installed_and_fully_updated__Version___0___,
-                                 ToolStoreUtil.GetCurrentVersion(tool.Identifier));
-            }
-        }
-
-        private static string FormatDescriptionText(string description)
-        {
-            if (description == null)
-                return null;
-
-            description = description.Trim();
-            
-            // ReSharper disable LocalizableElement
-            if (description.StartsWith("\"") && description.EndsWith("\""))
-            // ReSharper restore LocalizableElement
-                description = description.Substring(1, description.Length - 2);
-
-            return description;
-        }
-
-        private void buttonInstallUpdate_Click(object sender, EventArgs e)
-        {
-            DownloadSelectedTool();
-        }
-
-        public string DownloadPath { get; private set; }
-
-        public void DownloadTool(int index)
-        {
-            listBoxTools.SelectedIndex = index;
-            DownloadSelectedTool();
-        }
-
-        public void DownloadSelectedTool()
-        {
-            try
-            {
-                string identifier = _tools[listBoxTools.SelectedIndex].Identifier;
-                var message = string.Format(ToolsUIResources.ToolStoreDlg_DownloadSelectedTool_Downloading__0_, _tools[listBoxTools.SelectedIndex].Name);
-                var progressStatus = new ProgressStatus(message);
-                IProgressStatus status;
-                using (var dlg = new LongWaitDlg())
-                {
-                    status = dlg.PerformWork(this, 500, progressMonitor =>
-                    {
-                        DownloadPath = _toolStoreClient.GetToolZipFile(progressMonitor, progressStatus, identifier, Path.GetTempPath());
-                    });
-                }
-                if (!status.IsCanceled)
-                    DialogResult = DialogResult.OK;
-            }
-            catch (Exception ex)
-            {
-                ExceptionUtil.DisplayOrReportException(this, ex);
-            }
-        }
-
-        private void buttonToolStore_Click(object sender, EventArgs e)
-        {
-            WebHelpers.OpenLink(this, _tools[listBoxTools.SelectedIndex].FilePath);
-        }
-
-        private void linkLabelProvider_LinkClicked(object sender, LinkLabelLinkClickedEventArgs e)
-        {
-            WebHelpers.OpenLink(this, e.Link.LinkData as string);
-        }
-
-        #region Functional testing support
-
-        public int ToolCount { get { return _tools.Count; } }
-
-        public IEnumerable<ToolStoreItem> GetTools()
-        {
-            return _tools.Select(tool => new ToolStoreItem(tool));
-        }
-
-        public void SelectTool(string toolName)
-        {
-            int toolIndex = _tools.IndexOf(tool => Equals(tool.Name, toolName));
-            listBoxTools.SelectedIndex = toolIndex;
-        }
-
-        public bool IsIconDownloading => _tools[listBoxTools.SelectedIndex].IconDownloading;
-
-        #endregion
-    }
-
-    public interface IToolStoreClient
-    {
-        /// <summary>
-        /// Returns a list of ToolStoreItems which are used to populate the ToolStoreDlg.
-        /// </summary>
-        IList<ToolStoreItem> GetToolStoreItems();
-
-        /// <summary>
-        /// Downloads the tool zip file associated with the given packageIdentifer.
-        /// Uses IProgressMonitor for progress reporting and cancellation support.
-        /// If the monitor is cancelled, this method must return promptly.
-        /// </summary>
-        /// <param name="progressMonitor">Progress monitor for reporting download progress and handling cancellation</param>
-        /// <param name="progressStatus">Initial progress status with message to display during download</param>
-        /// <param name="packageIdentifier">Unique identifier for the tool package to download</param>
-        /// <param name="directory">Directory path where the downloaded zip file should be saved</param>
-        /// <returns>The path to the downloaded zip tool, contained in the specified directory.</returns>
-        string GetToolZipFile(IProgressMonitor progressMonitor, IProgressStatus progressStatus, string packageIdentifier, string directory);
-        
-        /// <summary>
-        /// Returns true if the given package (identified by its version), has an update available. The
-        /// version is the string representation of the version installed
-        /// </summary>
-        bool IsToolUpdateAvailable(string identifier, Version version);
-    }
-
-    public class WebToolStoreClient : IToolStoreClient
-    {
-        public static readonly Uri TOOL_STORE_URI = new Uri(@"https://skyline.ms");
-        protected const string GET_TOOLS_URL = "/skyts/home/getToolsApi.view";
-        protected const string DOWNLOAD_TOOL_URL = "/skyts/home/downloadTool.view";
-        public const string TOOL_DETAILS_URL = "/skyts/home/details.view";
-
-        protected Dictionary<String, Version> latestVersions_;
-
-        [UsedImplicitly(ImplicitUseTargetFlags.WithMembers)]
-        protected struct ToolStoreVersion
-        {
-            public string Identifier;
-            public string Version;
-        }
-
-        public IList<ToolStoreItem> GetToolStoreItems()
-        {
-            return JsonConvert.DeserializeObject<ToolStoreItem[]>(GetToolsJson());
-        }
-
-        public string GetToolZipFile(IProgressMonitor progressMonitor, IProgressStatus progressStatus, string packageIdentifier, string directory)
-        {
-            using var httpClient = new HttpClientWithProgress(progressMonitor, progressStatus);
-            var uri = new UriBuilder(TOOL_STORE_URI)
-            {
-                Path = DOWNLOAD_TOOL_URL,
-                Query = @"lsid=" + Uri.EscapeDataString(packageIdentifier)
-            };
-            
-            // Download the tool zip file with progress reporting and cancellation support
-            byte[] toolZip = httpClient.DownloadData(uri.Uri);
-            
-            // Use a temp filename since we can't get Content-Disposition without direct HttpClient access
-            // This is acceptable since the tool installation code extracts the zip and doesn't rely on the original filename
-            string downloadedFile = FileStreamManager.Default.GetTempFileName(directory, @"Sky");
-            File.WriteAllBytes(downloadedFile, toolZip);
-            return downloadedFile;
-        }
-
-        public bool IsToolUpdateAvailable(string identifier, Version version)
-        {
-            if (latestVersions_ == null)
-            {
-                latestVersions_ = new Dictionary<string, Version>();
-                var toolInfo = JsonConvert.DeserializeObject<ToolStoreVersion[]>(GetToolsJson());
-                foreach (var info in toolInfo)
-                    latestVersions_.Add(info.Identifier, new Version(info.Version));
-            }
-
-            return (latestVersions_.ContainsKey(identifier)) && version < latestVersions_[identifier];
-        }
-
-        protected string GetToolsJson()
-        {
-            using var httpClient = new HttpClientWithProgress(new SilentProgressMonitor());
-            return httpClient.DownloadString(TOOL_STORE_URI + GET_TOOLS_URL);
-        }
-    }
-
-    public class ToolStoreItem
-    {
-        public string Name { get; private set; }
-        public string Authors { get; private set; }
-        public string Organization { get; private set; }
-        public string Provider { get; private set; }
-        public string Version { get; private set; }
-        public string Description { get; private set; }
-        public string Identifier { get; private set; }
-        public string Languages { get; private set; }
-        public Image ToolImage { get; private set; }
-        public bool Installed { get; private set; }
-        public bool IsMostRecentVersion { get; private set; }
-        public string FilePath { get; private set; }
-
-        public bool IconDownloading { get; private set; }
-        public Action IconLoadComplete { get; set; }
-        
-        public ToolStoreItem(ToolStoreItem item)
-        {
-            Name = item.Name;
-            Authors = item.Authors;
-            Organization = item.Organization;
-            Provider = item.Provider;
-            Version = item.Version;
-            Description = item.Description;
-            Identifier = item.Identifier;
-            Languages = item.Languages;
-            ToolImage = item.ToolImage;
-            Installed = item.Installed;
-            IsMostRecentVersion = item.IsMostRecentVersion;
-            FilePath = item.FilePath;
-        }
-
-        public ToolStoreItem(string name,
-                             string authors,
-                             string providers,
-                             string version,
-                             string description,
-                             string identifier,
-                             Image toolImage,
-                             string filePath = null)
-        {
-            Name = name;
-            Authors = authors;
-            Provider = providers;
-            Version = version;
-            Description = description;
-            Identifier = identifier;
-            ToolImage = toolImage;
-            Installed = ToolStoreUtil.IsInstalled(identifier);
-            IsMostRecentVersion = ToolStoreUtil.IsMostRecentVersion(identifier, version);
-            FilePath = filePath;
-        }
-
-        [JsonConstructor]
-        public ToolStoreItem(string name,
-                             string authors,
-                             string organization,
-                             string provider,
-                             string version,
-                             string description,
-                             string identifier,
-                             string languages,
-                             string iconUrl,
-                             string downloadUrl)
-        {
-            Name = name;
-            Authors = authors;
-            Organization = organization;
-            Provider = provider;
-            Version = version;
-            // ReSharper disable LocalizableElement
-            Description = description != null ? description.Replace("\n", Environment.NewLine) : null;
-            // ReSharper restore LocalizableElement
-            Identifier = identifier;
-            Languages = languages;
-            ToolImage = ToolStoreUtil.DefaultImage;
-            if (iconUrl != null)
-            {
-                IconDownloading = true;
-                var iconUri = new Uri(WebToolStoreClient.TOOL_STORE_URI + iconUrl);
-                
-                // Download icon asynchronously on background thread
-                ActionUtil.RunAsync(() =>
-                {
-                    try
-                    {
-                        using var httpClient = new HttpClientWithProgress(new SilentProgressMonitor());
-                        byte[] iconData = httpClient.DownloadData(iconUri.AbsoluteUri);
-                        
-                        using (MemoryStream ms = new MemoryStream(iconData))
-                        {
-                            ToolImage = Image.FromStream(ms);
-                        }
-                        IconDownloading = false;
-                        if (IconLoadComplete != null)
-                            IconLoadComplete();
-                    }
-                    catch (Exception exception)
-                    {
-                        IconDownloading = false;
-                        // Ignore but log to debug console in debug builds
-                        Debug.WriteLine($@"Failed to download tool icon: {exception.Message}");
-                    }
-                });
-            }
-            Installed = ToolStoreUtil.IsInstalled(identifier);
-            IsMostRecentVersion = ToolStoreUtil.IsMostRecentVersion(identifier, version);
-            UriBuilder uri = new UriBuilder(WebToolStoreClient.TOOL_STORE_URI)
-                {
-                    Path = WebToolStoreClient.TOOL_DETAILS_URL,
-                    Query = @"name=" + Uri.EscapeDataString(name)
-                };
-            FilePath = uri.Uri.AbsoluteUri;
-        }
-    }
-
-    public static class ToolStoreUtil
-    {
-        public static Image DefaultImage
-        {
-            get { return Resources.ExternalTool; }
-        }
-
-        public static IToolStoreClient ToolStoreClient { get; set; }
-
-        // for testing, return a TestToolStoreClient with the desired attributes and a path to a local directory with which to populate the store, updates etc.
-        public static IToolStoreClient CreateClient()
-        {
-            return new WebToolStoreClient();
-//            return new TestToolStoreClient(@"C:\proj\pwiz\pwiz_tools\Skyline\Executables\Tools\ToolStore");
-        }
-
-        static ToolStoreUtil()
-        {
-            ToolStoreClient = CreateClient();
-        }
-
-        /// <returns>True if the a tool with the given identifier is installed.</returns>
-        public static bool IsInstalled(string identifier)
-        {
-            return Settings.Default.ToolList.Contains(
-                description => Equals(description.PackageIdentifier, identifier));
-        }
-
-        /// <returns>True if the a tool with the given identifier is the most recent.</returns>
-        public static bool IsMostRecentVersion(string identifier, string version)
-        {
-            return Settings.Default.ToolList.Contains(
-                    description =>
-                        Equals(description.PackageIdentifier, identifier) &&
-                        !string.IsNullOrEmpty(description.PackageVersion) &&
-                        new Version(description.PackageVersion) >= new Version(version));
-        }
-
-        /// <returns>The string representation of the version of the installed tool with the given identifier. If the tool
-        /// is not installed, returns null.</returns>
-        public static string GetCurrentVersion(string identifier)
-        {
-            var tool = Settings.Default.ToolList.FirstOrDefault(
-                description => Equals(description.PackageIdentifier, identifier));
-            return tool != null ? tool.PackageVersion : null;
-        }
-
-        public static IEnumerable<ToolDescription> UpdatableTools(IList<ToolDescription> tools)
-        {
-            return tools.Where(description => !string.IsNullOrWhiteSpace(description.PackageVersion));
-        }
-
-        /// <summary>
-        /// Checks the web to see if there are updates available to any currently installed tools. If there are updates,
-        /// sets the ToolDescription's UpdateAvailable bool to true.
-        /// </summary>
-        public static void CheckForUpdates(IList<ToolDescription> tools)
-        {
-            try
-            {
-                foreach (var toolDescription in UpdatableTools(tools))
-                {
-                    toolDescription.UpdateAvailable = ToolStoreClient.IsToolUpdateAvailable(toolDescription.PackageIdentifier,
-                                                                                   new Version(toolDescription.PackageVersion));
-                }
-            }
-// ReSharper disable EmptyGeneralCatchClause
-            catch
-// ReSharper restore EmptyGeneralCatchClause
-            {
-                // fail and give up; hopefully it will work the next time
-            }
-        }
-    }
-
-}
->>>>>>> 5747ede7
+/*
+ * Original author: Trevor Killeen <killeent .at. u.washington.edu>,
+ *                  MacCoss Lab, Department of Genome Sciences, UW
+ *
+ * Copyright 2013 University of Washington - Seattle, WA
+ * 
+ * Licensed under the Apache License, Version 2.0 (the "License");
+ * you may not use this file except in compliance with the License.
+ * You may obtain a copy of the License at
+ *
+ *     http://www.apache.org/licenses/LICENSE-2.0
+ *
+ * Unless required by applicable law or agreed to in writing, software
+ * distributed under the License is distributed on an "AS IS" BASIS,
+ * WITHOUT WARRANTIES OR CONDITIONS OF ANY KIND, either express or implied.
+ * See the License for the specific language governing permissions and
+ * limitations under the License.
+ */
+using System;
+using System.Collections.Generic;
+using System.Drawing;
+using System.IO;
+using System.Linq;
+using System.Net;
+using System.Net.Http.Headers;
+using System.Reflection;
+using System.Windows.Forms;
+using Ionic.Zip;
+using JetBrains.Annotations;
+using Newtonsoft.Json;
+using pwiz.Skyline.Alerts;
+using pwiz.Skyline.Controls;
+using pwiz.Skyline.Model.Tools;
+using pwiz.Skyline.Properties;
+using pwiz.Skyline.Util;
+
+namespace pwiz.Skyline.ToolsUI
+{
+    public partial class ToolStoreDlg : FormEx
+    {
+        private readonly IToolStoreClient _toolStoreClient;
+        private readonly IList<ToolStoreItem> _tools;
+        
+        public ToolStoreDlg(IToolStoreClient toolStoreClient, IList<ToolStoreItem> tools)
+        {
+            _toolStoreClient = toolStoreClient;
+            _tools = tools;
+
+            InitializeComponent();
+
+            Icon = Resources.Skyline;
+        }
+
+        private void ToolStore_Load(object sender, EventArgs e)
+        {
+            PopulateToolList();
+        }
+
+        private void PopulateToolList()
+        {
+            listBoxTools.DataSource = _tools;
+            listBoxTools.DisplayMember = @"Name";
+        }
+
+        private void listBoxTools_SelectedIndexChanged(object sender, EventArgs e)
+        {
+            UpdateDisplayedTool();
+        }
+
+        private void UpdateDisplayedTool()
+        {
+            var toolStoreItem = _tools[listBoxTools.SelectedIndex];
+            toolStoreItem.IconLoadComplete = null;
+            if (toolStoreItem.IconDownloading)
+            {
+                toolStoreItem.IconLoadComplete = () =>
+                {
+                    try
+                    {
+                        if (IsHandleCreated)
+                        {
+                            Invoke(new Action(() => pictureBoxTool.Image = toolStoreItem.ToolImage));
+                        }
+                    }
+                    catch (Exception)
+                    {
+                        // Ignore
+                    }
+                };
+            }
+            pictureBoxTool.Image = toolStoreItem.ToolImage;
+            textBoxOrganization.Text = toolStoreItem.Organization;
+            textBoxAuthors.Text = toolStoreItem.Authors;
+
+            linkLabelProvider.Text = toolStoreItem.Provider;
+            linkLabelProvider.LinkArea = new LinkArea(0, linkLabelProvider.Text.Length);
+            linkLabelProvider.Links.Clear();
+            linkLabelProvider.Links.Add(0, linkLabelProvider.Text.Length, linkLabelProvider.Text);
+
+            textBoxLanguages.Text = toolStoreItem.Languages;
+            textBoxStatus.Text = FormatVersionText(toolStoreItem);
+            textBoxDescription.Text = FormatDescriptionText(toolStoreItem.Description);
+
+            if (toolStoreItem.Installed && toolStoreItem.IsMostRecentVersion)
+                buttonInstallUpdate.Text = ToolsUIResources.ToolStoreDlg_UpdateDisplayedTool_Reinstall;
+            else if (toolStoreItem.Installed)
+                buttonInstallUpdate.Text = ToolsUIResources.ToolStoreDlg_UpdateDisplayedTool_Update;
+            else
+                buttonInstallUpdate.Text = ToolsUIResources.ToolStoreDlg_UpdateDisplayedTool_Install;
+        }
+
+        private static string FormatVersionText(ToolStoreItem tool)
+        {
+            if (!tool.Installed && !tool.IsMostRecentVersion)
+            {
+                return string.Format(ToolsUIResources.ToolStoreDlg_FormatVersionText_Not_currently_installed__Version___0__is_available, tool.Version);
+            } 
+            else if (!tool.IsMostRecentVersion)
+            {
+                return
+                    string.Format(
+                        ToolsUIResources.ToolStoreDlg_FormatVersionText_Version__0__currently_installed__Version__1__is_available_,
+                        ToolStoreUtil.GetCurrentVersion(tool.Identifier), tool.Version);
+            }
+            else
+            {
+                return string.Format(ToolsUIResources.ToolStoreDlg_FormatVersionText_Currently_installed_and_fully_updated__Version___0___,
+                                 ToolStoreUtil.GetCurrentVersion(tool.Identifier));
+            }
+        }
+
+        private static string FormatDescriptionText(string description)
+        {
+            if (description == null)
+                return null;
+
+            description = description.Trim();
+            
+            // ReSharper disable LocalizableElement
+            if (description.StartsWith("\"") && description.EndsWith("\""))
+            // ReSharper restore LocalizableElement
+                description = description.Substring(1, description.Length - 2);
+
+            return description;
+        }
+
+        private void buttonInstallUpdate_Click(object sender, EventArgs e)
+        {
+            DownloadSelectedTool();
+        }
+
+        public string DownloadPath { get; private set; }
+
+        public void DownloadTool(int index)
+        {
+            listBoxTools.SelectedIndex = index;
+            DownloadSelectedTool();
+        }
+
+        public void DownloadSelectedTool()
+        {
+            try
+            {
+                string identifier = _tools[listBoxTools.SelectedIndex].Identifier;
+                using (var dlg = new LongWaitDlg())
+                {
+                    dlg.ProgressValue = 0;
+                    dlg.Message = string.Format(ToolsUIResources.ToolStoreDlg_DownloadSelectedTool_Downloading__0_, _tools[listBoxTools.SelectedIndex].Name);
+                    dlg.PerformWork(this, 500, progressMonitor => DownloadPath = _toolStoreClient.GetToolZipFile(progressMonitor, identifier, Path.GetTempPath()));
+                    if (!dlg.IsCanceled)
+                        DialogResult = DialogResult.OK;
+                }
+            }
+            catch (TargetInvocationException ex)
+            {
+                if (ex.InnerException is ToolExecutionException || ex.InnerException is WebException)
+                    MessageDlg.ShowException(this, ex);
+                else
+                {
+                    throw;
+                }
+            }
+        }
+
+        private void buttonToolStore_Click(object sender, EventArgs e)
+        {
+            WebHelpers.OpenLink(this, _tools[listBoxTools.SelectedIndex].FilePath);
+        }
+
+        private void linkLabelProvider_LinkClicked(object sender, LinkLabelLinkClickedEventArgs e)
+        {
+            WebHelpers.OpenLink(this, e.Link.LinkData as string);
+        }
+
+        #region Functional testing support
+
+        public int ToolCount { get { return _tools.Count; } }
+
+        public IEnumerable<ToolStoreItem> GetTools()
+        {
+            return _tools.Select(tool => new ToolStoreItem(tool));
+        }
+
+        public void SelectTool(string toolName)
+        {
+            int toolIndex = _tools.IndexOf(tool => Equals(tool.Name, toolName));
+            listBoxTools.SelectedIndex = toolIndex;
+        }
+
+        public bool IsIconDownloading => _tools[listBoxTools.SelectedIndex].IconDownloading;
+
+        #endregion
+    }
+
+    public interface IToolStoreClient
+    {
+        /// <summary>
+        /// Returns a list of ToolStoreItems which are used to populate the ToolStoreDlg.
+        /// </summary>
+        IList<ToolStoreItem> GetToolStoreItems();
+
+        /// <summary>
+        /// Downloads the tool zip file associated with the given packageIdentifer. In particular,
+        /// the function is required to support the ILongWaitBroker by making the download process asynchronous, and
+        /// listening for the waitBroker's cancellation. If the waitBroker is cancelled, this method must return
+        /// promptly.
+        /// </summary>
+        /// <returns>The path to the downloaded zip tool, contained in the specified directory.</returns>
+        string GetToolZipFile(ILongWaitBroker waitBroker, string packageIdentifier, string directory);
+        
+        /// <summary>
+        /// Returns true if the given package (identified by its version), has an update available. The
+        /// version is the string representation of the version installed
+        /// </summary>
+        bool IsToolUpdateAvailable(string identifier, Version version);
+    }
+
+    public class TestToolStoreClient : IToolStoreClient
+    {
+        private readonly DirectoryInfo _toolDir;
+        
+        public TestToolStoreClient(string toolDirPath)
+        {
+            _toolDir = new DirectoryInfo(toolDirPath);
+        }
+
+        private IList<ToolStoreItem> ToolStoreItems { get; set; }
+        private static readonly string[] IMAGE_EXTENSIONS = {@".jpg", @".png", @".bmp"};
+
+        public IList<ToolStoreItem> GetToolStoreItems()
+        {
+            if (FailToConnect)
+                throw new ToolExecutionException(FailToConnectMessage);
+            
+            if (ToolStoreItems != null)
+                return ToolStoreItems;
+            
+            var tools = new List<ToolStoreItem>();
+            if (_toolDir == null)
+                return tools;
+            foreach (var toolDir in _toolDir.GetFiles())
+            {                
+                if (toolDir == null || string.IsNullOrEmpty(toolDir.DirectoryName))
+                    continue;
+
+                string fileName = Path.GetFileNameWithoutExtension(toolDir.Name);
+                string path = Path.Combine(toolDir.DirectoryName, fileName);
+                using (new TemporaryDirectory(path))
+                {
+                    using (var zipFile = new ZipFile(toolDir.FullName))
+                    {
+                        // extract files
+                        zipFile.ExtractAll(path, ExtractExistingFileAction.OverwriteSilently);
+                        
+                        var toolInf = new DirectoryInfo(Path.Combine(path, ToolInstaller.TOOL_INF));
+                        if (!Directory.Exists(toolInf.FullName))
+                            continue;
+
+                        if (!toolInf.GetFiles(ToolInstaller.INFO_PROPERTIES).Any())
+                            continue;
+
+                        var pictures = toolInf.GetFiles().Where(info => IMAGE_EXTENSIONS.Contains(info.Extension)).ToList();
+                        Image toolImage = ToolStoreUtil.DefaultImage;
+                        if (pictures.Count != 0)
+                        {
+                            // try and read in the image
+                            try
+                            {
+                                using (var stream = new FileStream(pictures.First().FullName, FileMode.Open, FileAccess.Read))
+                                {
+                                    toolImage = Image.FromStream(stream);
+                                }
+                            }
+// ReSharper disable EmptyGeneralCatchClause
+                            catch (Exception)
+// ReSharper restore EmptyGeneralCatchClause
+                            {
+                                // if anything goes wrong -- just use the default image :)
+                            }
+                        }
+
+                        ExternalToolProperties readin;
+                        try
+                        {
+                            readin = new ExternalToolProperties(Path.Combine(toolInf.FullName, ToolInstaller.INFO_PROPERTIES));
+                        }
+                        catch (Exception)
+                        {
+                            continue;
+                        }
+
+                        tools.Add(new ToolStoreItem(readin.Name, readin.Author, readin.Provider, readin.Version,
+                                                    readin.Description, readin.Identifier, toolImage, toolDir.FullName));
+                    }
+                } 
+            }
+            // sort toollist by name
+            tools.Sort(((item, storeItem) => String.Compare(item.Name, storeItem.Name, StringComparison.Ordinal)));
+            return tools;
+        }
+
+        public string GetToolZipFile(ILongWaitBroker waitBroker, string packageIdentifier, string directory)
+        {
+            if (FailDownload)
+                throw new ToolExecutionException(Resources.TestToolStoreClient_GetToolZipFile_Error_downloading_tool);
+
+            if (TestDownloadPath != null)
+                return TestDownloadPath;
+
+            foreach (var item in ToolStoreItems ?? GetToolStoreItems())
+            {
+                if (item.Identifier.Equals(packageIdentifier))
+                {
+                    string fileName = Path.GetFileName(item.FilePath);
+                    if (fileName == null)
+                        throw new ToolExecutionException(Resources.TestToolStoreClient_GetToolZipFile_Error_downloading_tool);
+                    
+                    string path = Path.Combine(directory, fileName);
+                    File.Copy(item.FilePath, path, true);
+                    return path;
+                }
+            }
+
+            throw new ToolExecutionException(ToolsUIResources.TestToolStoreClient_GetToolZipFile_Cannot_find_a_file_with_that_identifier_);
+        }
+
+        public bool IsToolUpdateAvailable(string identifier, Version version)
+        {
+            if (ToolStoreItems == null)
+                ToolStoreItems = GetToolStoreItems();
+
+            var tool = ToolStoreItems.FirstOrDefault(item => item.Identifier.Equals(identifier));
+            return tool != null && version < new Version(tool.Version);
+        }
+
+        public bool FailToConnect { get; set; }
+        public string FailToConnectMessage { get; set; }
+        public bool FailDownload { get; set; }
+        public string TestDownloadPath { get; set; }
+    }
+
+    public class WebToolStoreClient : IToolStoreClient
+    {
+        public static readonly Uri TOOL_STORE_URI = new Uri(@"https://skyline.ms");
+        protected const string GET_TOOLS_URL = "/skyts/home/getToolsApi.view";
+        protected const string DOWNLOAD_TOOL_URL = "/skyts/home/downloadTool.view";
+        public const string TOOL_DETAILS_URL = "/skyts/home/details.view";
+
+        protected Dictionary<String, Version> latestVersions_;
+
+        [UsedImplicitly(ImplicitUseTargetFlags.WithMembers)]
+        protected struct ToolStoreVersion
+        {
+            public string Identifier;
+            public string Version;
+        }
+
+        public IList<ToolStoreItem> GetToolStoreItems()
+        {
+            return JsonConvert.DeserializeObject<ToolStoreItem[]>(GetToolsJson());
+        }
+
+        public string GetToolZipFile(ILongWaitBroker waitBroker, string packageIdentifier, string directory)
+        {
+            var webClient = new WebClient();
+            var uri = new UriBuilder(TOOL_STORE_URI)
+            {
+                Path = DOWNLOAD_TOOL_URL,
+                Query = @"lsid=" + Uri.EscapeDataString(packageIdentifier)
+            };
+            byte[] toolZip = webClient.DownloadData(uri.Uri.AbsoluteUri);
+            string contentDispositionString = webClient.ResponseHeaders.Get(@"Content-Disposition");
+            string downloadedFile = null;
+            ContentDispositionHeaderValue.TryParse(contentDispositionString, out var contentDispositionHeaderValue);
+            try
+            {
+                if (contentDispositionHeaderValue?.FileNameStar != null)
+                {
+                    downloadedFile = Path.Combine(directory, contentDispositionHeaderValue.FileNameStar);
+                }
+                else if (contentDispositionHeaderValue?.FileName != null)
+                {
+                    downloadedFile = Path.Combine(directory, contentDispositionHeaderValue.FileName);
+                }
+            }
+            catch (Exception)
+            {
+                // ignore
+            }
+
+            if (downloadedFile == null)
+            {
+                // Something went wrong trying to decide the filename. Fall back to using a temp file name.
+                downloadedFile = FileStreamManager.Default.GetTempFileName(directory, @"Sky");
+            }
+            File.WriteAllBytes(downloadedFile, toolZip);
+            return downloadedFile;
+        }
+
+        public bool IsToolUpdateAvailable(string identifier, Version version)
+        {
+            if (latestVersions_ == null)
+            {
+                latestVersions_ = new Dictionary<string, Version>();
+                var toolInfo = JsonConvert.DeserializeObject<ToolStoreVersion[]>(GetToolsJson());
+                foreach (var info in toolInfo)
+                    latestVersions_.Add(info.Identifier, new Version(info.Version));
+            }
+
+            return (latestVersions_.ContainsKey(identifier)) && version < latestVersions_[identifier];
+        }
+
+        protected string GetToolsJson()
+        {
+            WebClient webClient = new WebClient();
+            return webClient.DownloadString(TOOL_STORE_URI + GET_TOOLS_URL);
+        }
+    }
+
+    public class ToolStoreItem
+    {
+        public string Name { get; private set; }
+        public string Authors { get; private set; }
+        public string Organization { get; private set; }
+        public string Provider { get; private set; }
+        public string Version { get; private set; }
+        public string Description { get; private set; }
+        public string Identifier { get; private set; }
+        public string Languages { get; private set; }
+        public Image ToolImage { get; private set; }
+        public bool Installed { get; private set; }
+        public bool IsMostRecentVersion { get; private set; }
+        public string FilePath { get; private set; }
+
+        public bool IconDownloading { get; private set; }
+        public Action IconLoadComplete { get; set; }
+        
+        public ToolStoreItem(ToolStoreItem item)
+        {
+            Name = item.Name;
+            Authors = item.Authors;
+            Organization = item.Organization;
+            Provider = item.Provider;
+            Version = item.Version;
+            Description = item.Description;
+            Identifier = item.Identifier;
+            Languages = item.Languages;
+            ToolImage = item.ToolImage;
+            Installed = item.Installed;
+            IsMostRecentVersion = item.IsMostRecentVersion;
+            FilePath = item.FilePath;
+        }
+
+        public ToolStoreItem(string name,
+                             string authors,
+                             string providers,
+                             string version,
+                             string description,
+                             string identifier,
+                             Image toolImage,
+                             string filePath = null)
+        {
+            Name = name;
+            Authors = authors;
+            Provider = providers;
+            Version = version;
+            Description = description;
+            Identifier = identifier;
+            ToolImage = toolImage;
+            Installed = ToolStoreUtil.IsInstalled(identifier);
+            IsMostRecentVersion = ToolStoreUtil.IsMostRecentVersion(identifier, version);
+            FilePath = filePath;
+        }
+
+        [JsonConstructor]
+        public ToolStoreItem(string name,
+                             string authors,
+                             string organization,
+                             string provider,
+                             string version,
+                             string description,
+                             string identifier,
+                             string languages,
+                             string iconUrl,
+                             string downloadUrl)
+        {
+            Name = name;
+            Authors = authors;
+            Organization = organization;
+            Provider = provider;
+            Version = version;
+            // ReSharper disable LocalizableElement
+            Description = description != null ? description.Replace("\n", Environment.NewLine) : null;
+            // ReSharper restore LocalizableElement
+            Identifier = identifier;
+            Languages = languages;
+            ToolImage = ToolStoreUtil.DefaultImage;
+            if (iconUrl != null)
+            {
+                IconDownloading = true;
+                var iconUri = new Uri(WebToolStoreClient.TOOL_STORE_URI + iconUrl);
+                var webClient = new WebClient();
+                webClient.DownloadDataCompleted += DownloadIconDone;
+                webClient.DownloadDataAsync(iconUri);
+            }
+            Installed = ToolStoreUtil.IsInstalled(identifier);
+            IsMostRecentVersion = ToolStoreUtil.IsMostRecentVersion(identifier, version);
+            UriBuilder uri = new UriBuilder(WebToolStoreClient.TOOL_STORE_URI)
+                {
+                    Path = WebToolStoreClient.TOOL_DETAILS_URL,
+                    Query = @"name=" + Uri.EscapeDataString(name)
+                };
+            FilePath = uri.Uri.AbsoluteUri;
+        }
+
+        protected void DownloadIconDone(object sender, DownloadDataCompletedEventArgs downloadDataCompletedEventArgs)
+        {
+            try
+            {
+                if (downloadDataCompletedEventArgs.Error != null || downloadDataCompletedEventArgs.Cancelled)
+                {
+                    return;
+                }
+                using (MemoryStream ms = new MemoryStream(downloadDataCompletedEventArgs.Result))
+                {
+                    ToolImage = Image.FromStream(ms);
+                }
+                IconDownloading = false;
+                if (IconLoadComplete != null)
+                    IconLoadComplete();
+            }
+            catch (Exception exception)
+            {
+                Program.ReportException(exception);
+            }
+        }
+    }
+
+    public static class ToolStoreUtil
+    {
+        public static Image DefaultImage
+        {
+            get { return Resources.ExternalTool; }
+        }
+
+        public static IToolStoreClient ToolStoreClient { get; set; }
+
+        // for testing, return a TestToolStoreClient with the desired attributes and a path to a local directory with which to populate the store, updates etc.
+        public static IToolStoreClient CreateClient()
+        {
+            return new WebToolStoreClient();
+//            return new TestToolStoreClient(@"C:\proj\pwiz\pwiz_tools\Skyline\Executables\Tools\ToolStore");
+        }
+
+        static ToolStoreUtil()
+        {
+            ToolStoreClient = CreateClient();
+        }
+
+        /// <returns>True if the a tool with the given identifier is installed.</returns>
+        public static bool IsInstalled(string identifier)
+        {
+            return Settings.Default.ToolList.Contains(
+                description => Equals(description.PackageIdentifier, identifier));
+        }
+
+        /// <returns>True if the a tool with the given identifier is the most recent.</returns>
+        public static bool IsMostRecentVersion(string identifier, string version)
+        {
+            return Settings.Default.ToolList.Contains(
+                    description =>
+                        Equals(description.PackageIdentifier, identifier) &&
+                        !string.IsNullOrEmpty(description.PackageVersion) &&
+                        new Version(description.PackageVersion) >= new Version(version));
+        }
+
+        /// <returns>The string representation of the version of the installed tool with the given identifier. If the tool
+        /// is not installed, returns null.</returns>
+        public static string GetCurrentVersion(string identifier)
+        {
+            var tool = Settings.Default.ToolList.FirstOrDefault(
+                description => Equals(description.PackageIdentifier, identifier));
+            return tool != null ? tool.PackageVersion : null;
+        }
+
+        public static IEnumerable<ToolDescription> UpdatableTools(IList<ToolDescription> tools)
+        {
+            return tools.Where(description => !string.IsNullOrWhiteSpace(description.PackageVersion));
+        }
+
+        /// <summary>
+        /// Checks the web to see if there are updates available to any currently installed tools. If there are updates,
+        /// sets the ToolDescription's UpdateAvailable bool to true.
+        /// </summary>
+        public static void CheckForUpdates(IList<ToolDescription> tools)
+        {
+            try
+            {
+                foreach (var toolDescription in UpdatableTools(tools))
+                {
+                    toolDescription.UpdateAvailable = ToolStoreClient.IsToolUpdateAvailable(toolDescription.PackageIdentifier,
+                                                                                   new Version(toolDescription.PackageVersion));
+                }
+            }
+// ReSharper disable EmptyGeneralCatchClause
+            catch
+// ReSharper restore EmptyGeneralCatchClause
+            {
+                // fail and give up; hopefully it will work the next time
+            }
+        }
+    }
+
+}