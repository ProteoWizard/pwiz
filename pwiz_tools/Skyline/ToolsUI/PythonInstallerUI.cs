--- conflicted
+++ resolved
@@ -226,10 +226,6 @@
                     }
                 }
             }
-<<<<<<< HEAD
-=======
-
->>>>>>> 502f87b6
             Dispose();
             return result;
         }
