--- conflicted
+++ resolved
@@ -406,9 +406,6 @@
   <data name="EditSearchToolDlg_OkDialog_The_file__0__does_not_exist_" xml:space="preserve">
     <value>The file {0} does not exist.</value>
   </data>
-<<<<<<< HEAD
-</root>
-=======
   <data name="RInstaller_InstallPackages_Error__No_internet_connection_" xml:space="preserve">
     <value>Error: No internet connection.</value>
   </data>
@@ -430,5 +427,4 @@
   <data name="ToolUpdatesDlg_DisplayInstallSummary_Successfully_updated_the_following_tools" xml:space="preserve">
     <value>Successfully updated the following tools</value>
   </data>
-</root>
->>>>>>> 78c3c2a1
+</root>