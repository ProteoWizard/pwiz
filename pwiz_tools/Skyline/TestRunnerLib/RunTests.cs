--- conflicted
+++ resolved
@@ -1,489 +1,456 @@
-﻿/*
- * Original author: Don Marsh <donmarsh .at. u.washington.edu>,
- *                  MacCoss Lab, Department of Genome Sciences, UW
- *
- * Copyright 2013 University of Washington - Seattle, WA
- * 
- * Licensed under the Apache License, Version 2.0 (the "License");
- * you may not use this file except in compliance with the License.
- * You may obtain a copy of the License at
- *
- *     http://www.apache.org/licenses/LICENSE-2.0
- *
- * Unless required by applicable law or agreed to in writing, software
- * distributed under the License is distributed on an "AS IS" BASIS,
- * WITHOUT WARRANTIES OR CONDITIONS OF ANY KIND, either express or implied.
- * See the License for the specific language governing permissions and
- * limitations under the License.
- */
-
-using System;
-using System.Collections.Generic;
-using System.Diagnostics;
-using System.Globalization;
-using System.IO;
-using System.Linq;
-using System.Reflection;
-using System.Runtime;
-using System.Runtime.InteropServices;
-using System.Text;
-using System.Threading;
-using log4net;
-using Microsoft.VisualStudio.TestTools.UnitTesting;
-using pwiz.Common.SystemUtil;
-
-namespace TestRunnerLib
-{
-    public class TestInfo
-    {
-        public readonly Type TestClassType;
-        public readonly MethodInfo TestMethod;
-        public readonly MethodInfo SetTestContext;
-        public readonly MethodInfo TestInitialize;
-        public readonly MethodInfo TestCleanup;
-        public readonly bool IsPerfTest;
-
-        public TestInfo(Type testClass, MethodInfo testMethod, MethodInfo testInitializeMethod, MethodInfo testCleanupMethod)
-        {
-            TestClassType = testClass;
-            TestMethod = testMethod;
-            SetTestContext = testClass.GetMethod("set_TestContext");
-            TestInitialize = testInitializeMethod;
-            TestCleanup = testCleanupMethod;
-            IsPerfTest = (testClass.Namespace ?? String.Empty).Equals("TestPerf");
-        }
-    }
-
-    public class RunTests
-    {
-        private readonly Process _process;
-        private readonly StreamWriter _log;
-        private readonly bool _showStatus;
-        private readonly bool _buildMode;
-
-        public readonly TestContext TestContext;
-        public CultureInfo Language = new CultureInfo("en-US");
-        public long CheckCrtLeaks;
-        public int FailureCount { get; private set; }
-        public readonly Dictionary<string, int> ErrorCounts = new Dictionary<string, int>();
-        public readonly Dictionary<string, int> FailureCounts = new Dictionary<string, int>();
-        public InvokeSkyline Skyline { get; private set; }
-        public int LastTestDuration { get; private set; }
-<<<<<<< HEAD
-        public int LastGdiHandleDelta { get; private set; }
-        public int LastUserHandleDelta { get; private set; }
-=======
-        public int LastGdiHandleCount { get; private set; }
-        public int LastUserHandleCount { get; private set; }
->>>>>>> 97076dc6
-        public bool AccessInternet { get; set; }
-        public bool RunPerfTests { get; set; }
-        public bool AddSmallMoleculeNodes{ get; set; }
-        public bool RunsSmallMoleculeVersions { get; set; }
-        public bool LiveReports { get; set; }
-
-        public RunTests(
-            bool demoMode,
-            bool buildMode,
-            bool offscreen,
-            bool internet,
-            bool showStatus,
-            bool perftests,
-            bool addsmallmoleculenodes,
-            bool runsmallmoleculeversions,
-            IEnumerable<string> pauseForms,
-            int pauseSeconds = 0,
-            bool useVendorReaders = true,
-            int timeoutMultiplier = 1,
-            string results = null,
-            StreamWriter log = null)
-        {
-            _buildMode = buildMode;
-            _log = log;
-            _process = Process.GetCurrentProcess();
-            _showStatus = showStatus;
-            TestContext = new TestRunnerContext();
-            SetTestDir(TestContext, results);
-
-            // Set Skyline state for unit testing.
-            Skyline = new InvokeSkyline();
-            Skyline.Set("StressTest", true);
-            Skyline.Set("FunctionalTest", true);
-            Skyline.Set("SkylineOffscreen", !demoMode && offscreen);
-            Skyline.Set("DemoMode", demoMode);
-            Skyline.Set("NoVendorReaders", !useVendorReaders);
-            Skyline.Set("NoSaveSettings", true);
-            Skyline.Set("UnitTestTimeoutMultiplier", timeoutMultiplier);
-            Skyline.Set("PauseSeconds", pauseSeconds);
-            Skyline.Set("PauseForms", pauseForms != null ? pauseForms.ToList() : null);
-            try
-            {
-                Skyline.Get<string>("Name");
-            }
-            catch (Exception getNameException)
-            {
-                // ReSharper disable NonLocalizedString
-                StringBuilder message = new StringBuilder();
-                message.AppendLine("Error initializing settings");
-                var exeConfig =
-                    System.Configuration.ConfigurationManager.OpenExeConfiguration(
-                        System.Configuration.ConfigurationUserLevel.None);
-                message.AppendLine("Exe Config:" + exeConfig.FilePath);
-                var localConfig =
-                    System.Configuration.ConfigurationManager.OpenExeConfiguration(
-                        System.Configuration.ConfigurationUserLevel.PerUserRoamingAndLocal);
-                message.AppendLine("Local Config:" + localConfig.FilePath);
-                var roamingConfig =
-                    System.Configuration.ConfigurationManager.OpenExeConfiguration(
-                        System.Configuration.ConfigurationUserLevel.PerUserRoaming);
-                message.AppendLine("Roaming Config:" + roamingConfig.FilePath);
-                throw new Exception(message.ToString(), getNameException);
-                // ReSharper restore NonLocalizedString
-            }
-            Skyline.Run("Init");
-
-            AccessInternet = internet;
-            RunPerfTests = perftests;
-            AddSmallMoleculeNodes= addsmallmoleculenodes;  // Add the magic small molecule test node to all documents?
-            RunsSmallMoleculeVersions = runsmallmoleculeversions;  // Run the small molecule version of various tests?
-            LiveReports = true;
-
-            // Disable logging.
-            LogManager.GetRepository().Threshold = LogManager.GetRepository().LevelMap["OFF"];
-        }
-
-        private void SetTestDir(TestContext testContext, string resultsDir)
-        {
-            if (string.IsNullOrEmpty(resultsDir))
-                resultsDir = Path.Combine(GetProjectPath("TestResults"), "TestRunner results");
-            testContext.Properties["TestDir"] = resultsDir;
-            if (Directory.Exists(resultsDir))
-                Try<Exception>(() => Directory.Delete(resultsDir, true), 4, false);
-            if (Directory.Exists(resultsDir))
-                Log("!!! Couldn't delete results directory: {0}\n", resultsDir);
-        }
-
-        private static string GetProjectPath(string relativePath)
-        {
-            for (string directory = Path.GetDirectoryName(Assembly.GetExecutingAssembly().Location);
-                 directory != null && directory.Length > 10;
-                 directory = Path.GetDirectoryName(directory))
-            {
-                if (File.Exists(Path.Combine(directory, "Skyline.sln")))
-                    return Path.Combine(directory, relativePath);
-            }
-            return Path.GetFullPath(relativePath);
-        }
-
-        private static string GetAssemblyPath(string assembly)
-        {
-            var runnerExeDirectory = Path.GetDirectoryName(Assembly.GetExecutingAssembly().Location);
-            if (runnerExeDirectory == null)
-                throw new ApplicationException("Can't find path to TestRunner.exe");
-            return Path.Combine(runnerExeDirectory, assembly);
-        }
-
-        public bool Run(TestInfo test, int pass, int testNumber)
-        {
-            if (_showStatus)
-                Log("#@ Running {0} ({1})...\n", test.TestMethod.Name, Language.TwoLetterISOLanguageName);
-
-            if (_buildMode)
-            {
-                Log("{0,3}. {1,-46} ",
-                    testNumber,
-                    test.TestMethod.Name);
-            }
-            else
-            {
-                var time = DateTime.Now;
-                Log("[{0}:{1}] {2,3}.{3,-3} {4,-46} ({5}) ",
-                    time.Hour.ToString("D2"),
-                    time.Minute.ToString("D2"),
-                    pass,
-                    testNumber,
-                    test.TestMethod.Name,
-                    Language.TwoLetterISOLanguageName);
-            }
-
-            Exception exception = null;
-            var stopwatch = new Stopwatch();
-            stopwatch.Start();
-            var saveCulture = Thread.CurrentThread.CurrentCulture;
-            var saveUICulture = Thread.CurrentThread.CurrentUICulture;
-            long crtLeakedBytes = 0;
-            int startGdiHandles = GetHandleCount(HandleType.gdi);
-            int startUserHandles = GetHandleCount(HandleType.user);
-
-            try
-            {
-                // Create test class.
-                var testObject = Activator.CreateInstance(test.TestClassType);
-
-                // Set the TestContext.
-                TestContext.Properties["AccessInternet"] = AccessInternet.ToString();
-                TestContext.Properties["RunPerfTests"] = RunPerfTests.ToString();
-                TestContext.Properties["TestSmallMolecules"] = AddSmallMoleculeNodes.ToString(); // Add the magic small molecule test node to every document?
-                TestContext.Properties["RunSmallMoleculeTestVersions"] = RunsSmallMoleculeVersions.ToString(); // Run the AsSmallMolecule version of tests when available?
-                TestContext.Properties["LiveReports"] = LiveReports.ToString();
-                if (test.SetTestContext != null)
-                {
-                    var context = new object[] { TestContext };
-                    test.SetTestContext.Invoke(testObject, context);
-                }
-
-                // Switch to selected culture.
-                LocalizationHelper.CurrentCulture = LocalizationHelper.CurrentUICulture = Language;
-                LocalizationHelper.InitThread();
-
-                // Run the test and time it.
-                if (test.TestInitialize != null)
-                    test.TestInitialize.Invoke(testObject, null);
-
-                if (CheckCrtLeaks > 0)
-                {
-                    // TODO: CrtDebugHeap class used to be provided by Crawdad.dll
-                    // If we ever want to enable this funcationality again, we need to find another .dll
-                    // to put this in.
-                    //CrtDebugHeap.Checkpoint();
-                }
-                test.TestMethod.Invoke(testObject, null);
-                if (CheckCrtLeaks > 0)
-                {
-                    //crtLeakedBytes = CrtDebugHeap.DumpLeaks(true);
-                }
-
-                if (test.TestCleanup != null)
-                    test.TestCleanup.Invoke(testObject, null);
-            }
-            catch (Exception e)
-            {
-                exception = e;
-            }
-            stopwatch.Stop();
-            LastTestDuration = (int) (stopwatch.ElapsedMilliseconds/1000);
-
-            // Restore culture.
-            Thread.CurrentThread.CurrentCulture = saveCulture;
-            Thread.CurrentThread.CurrentUICulture = saveUICulture;
-
-            MemoryManagement.FlushMemory();
-
-            const int mb = 1024*1024;
-            var managedMemory = (double) GC.GetTotalMemory(true) / mb;
-
-<<<<<<< HEAD
-            int lastGdiHandles = GetHandleCount(HandleType.gdi);
-            LastGdiHandleDelta = lastGdiHandles - startGdiHandles;
-            int lastUserHandles = GetHandleCount(HandleType.user);
-            LastUserHandleDelta = lastUserHandles - startUserHandles;
-=======
-            LastGdiHandleCount = GetHandleCount(HandleType.gdi);
-            LastUserHandleCount = GetHandleCount(HandleType.user);
->>>>>>> 97076dc6
-
-            if (exception == null)
-            {
-                // Test succeeded.
-                Log(
-<<<<<<< HEAD
-//                    "{0,3} failures, {1:F2}/{2:F1} MB, {3}/{4} handles, {5} sec.\r\n",
-                    // Fake handles as bytes
-                    "{0,3} failures, {3}/{4} MB, {5} sec.\r\n",
-                    FailureCount, 
-                    managedMemory, 
-                    TotalMemory,
-                    lastUserHandles,
-                    lastGdiHandles,
-=======
-                    "{0,3} failures, {1:F2}/{2:F1} MB, {3}/{4} handles, {5} sec.\r\n",
-                    // Fake handles as bytes
-//                    "{0,3} failures, {3}/{4} MB, {5} sec.\r\n",
-                    FailureCount, 
-                    managedMemory, 
-                    TotalMemory,
-                    LastUserHandleCount,
-                    LastGdiHandleCount,
->>>>>>> 97076dc6
-                    LastTestDuration);
-                if (crtLeakedBytes > CheckCrtLeaks)
-                    Log("!!! {0} CRT-LEAKED {1} bytes\r\n", test.TestMethod.Name, crtLeakedBytes);
-//                if (LastGdiHandleDelta != 0 || LastUserHandleDelta != 0)
-//                    Console.Write(@"!!! {0} HANDLES-LEAKED {1} gdi, {2} user\r\n", test.TestMethod.Name, LastGdiHandleDelta, LastUserHandleDelta);
-
-                using (var writer = new FileStream("TestRunnerMemory.log", FileMode.Append, FileAccess.Write, FileShare.Read))
-                using (var stringWriter = new StreamWriter(writer))
-                {
-                    stringWriter.WriteLine(TotalMemory.ToString("F1"));
-                }
-                return true;
-            }
-
-            // Save failure information.
-            FailureCount++;
-            if (FailureCounts.ContainsKey(test.TestMethod.Name))
-                FailureCounts[test.TestMethod.Name]++;
-            else
-                FailureCounts[test.TestMethod.Name] = 1;
-            var message = exception.InnerException == null ? exception.Message : exception.InnerException.Message;
-            var stackTrace = exception.InnerException == null ? exception.StackTrace : exception.InnerException.StackTrace;
-            var failureInfo = "# " + test.TestMethod.Name + "FAILED:\n" +
-                message + "\n" +
-                stackTrace;
-            if (ErrorCounts.ContainsKey(failureInfo))
-                ErrorCounts[failureInfo]++;
-            else
-                ErrorCounts[failureInfo] = 1;
-
-            Log(
-                "{0,3} failures, {1:F2}/{2:F1} MB\r\n\r\n!!! {3} FAILED\r\n{4}\r\n{5}\r\n!!!\r\n\r\n",
-                FailureCount, managedMemory, TotalMemory, test.TestMethod.Name,
-                message,
-                exception);
-            return false;
-        }
-
-        static class MemoryManagement
-        {
-            [DllImportAttribute("kernel32.dll", EntryPoint = "SetProcessWorkingSetSize", ExactSpelling = true, CharSet =
-                CharSet.Ansi, SetLastError = true)]
-
-            private static extern int SetProcessWorkingSetSize(IntPtr process, int minimumWorkingSetSize, int
-                maximumWorkingSetSize);
-
-            public static void FlushMemory()
-            {
-                GCSettings.LargeObjectHeapCompactionMode = GCLargeObjectHeapCompactionMode.CompactOnce;
-                GC.Collect();
-                GC.WaitForPendingFinalizers();
-                if (Environment.OSVersion.Platform == PlatformID.Win32NT)
-                {
-                    SetProcessWorkingSetSize(Process.GetCurrentProcess().Handle, -1, -1);
-                }
-            }
-        }
-
-<<<<<<< HEAD
-        public bool IsLeakingHandles
-        {
-            get { return LastGdiHandleDelta > 0 /* || LastUserHandleDelta > 0 */; }
-        }
-
-=======
->>>>>>> 97076dc6
-        [DllImport("User32")]
-        private static extern int GetGuiResources(IntPtr hProcess, int uiFlags);
-
-        private enum HandleType { gdi, user }
-
-        private static int GetHandleCount(HandleType handleType)
-        {
-            using (var process = Process.GetCurrentProcess())
-            {
-                return GetGuiResources(process.Handle, (int)handleType);
-            }
-        }
-
-        private static void Try<TEx>(Action action, int loopCount, bool throwOnFailure = true, int milliseconds = 500) 
-            where TEx : Exception
-        {
-            for (int i = 1; i < loopCount; i++)
-            {
-                try
-                {
-                    action();
-                    return;
-                }
-                catch (TEx)
-                {
-                    Thread.Sleep(milliseconds);
-                }
-            }
-
-            // Try the last time, and let the exception go.
-            if (throwOnFailure)
-                action();
-        }
-
-        public double TotalMemory
-        {
-            get
-            {
-                const int mb = 1024*1024;
-                return (double) TotalMemoryBytes / mb;
-            }
-        }
-
-        public long TotalMemoryBytes
-        {
-            get
-            {
-                MemoryManagement.FlushMemory();
-                _process.Refresh();
-                return _process.PrivateMemorySize64;
-            }
-        }
-
-        public void Log(string info, params object[] args)
-        {
-            Console.Write(info, args);
-            Console.Out.Flush(); // Get this info to TeamCity or SkylineTester ASAP
-            if (_log != null)
-            {
-                _log.Write(info, args);
-                _log.Flush();
-            }
-        }
-
-        public static IEnumerable<TestInfo> GetTestInfos(string testDll)
-        {
-            var assembly = Assembly.LoadFrom(GetAssemblyPath(testDll));
-            var types = assembly.GetTypes();
-
-            foreach (var type in types)
-            {
-                if (type.IsClass && HasAttribute(type, "TestClassAttribute"))
-                {
-                    if (!DerivesFromAbstractUnitTest(type))
-// ReSharper disable LocalizableElement
-                        Console.WriteLine("WARNING: " + type.Name + " does not derive from AbstractUnitTest!"); // Not L10N
-// ReSharper restore LocalizableElement
-                    MethodInfo testInitializeMethod = null;
-                    MethodInfo testCleanupMethod = null;
-                    var methods = type.GetMethods();
-                    foreach (var method in methods)
-                    {
-                        if (HasAttribute(method, "TestInitializeAttribute"))
-                            testInitializeMethod = method;
-                        if (HasAttribute(method, "TestCleanupAttribute"))
-                            testCleanupMethod = method;
-                    }
-                    foreach (var method in methods)
-                    {
-                        if (HasAttribute(method, "TestMethodAttribute"))
-                            yield return new TestInfo(type, method, testInitializeMethod, testCleanupMethod);
-                    }
-                }
-            }
-        }
-
-        private static bool DerivesFromAbstractUnitTest(Type type)
-        {
-            while (type != null)
-            {
-                if (type.Name == "AbstractUnitTest")
-                    return true;
-                type = type.BaseType;
-            }
-            return false;
-        }
-
-        // Determine if the given class or method from an assembly has the given attribute.
-        private static bool HasAttribute(MemberInfo info, string attributeName)
-        {
-            var attributes = info.GetCustomAttributes(false);
-            return attributes.Any(attribute => attribute.ToString().EndsWith(attributeName));
-        }
-
-    }
-}
+﻿/*
+ * Original author: Don Marsh <donmarsh .at. u.washington.edu>,
+ *                  MacCoss Lab, Department of Genome Sciences, UW
+ *
+ * Copyright 2013 University of Washington - Seattle, WA
+ * 
+ * Licensed under the Apache License, Version 2.0 (the "License");
+ * you may not use this file except in compliance with the License.
+ * You may obtain a copy of the License at
+ *
+ *     http://www.apache.org/licenses/LICENSE-2.0
+ *
+ * Unless required by applicable law or agreed to in writing, software
+ * distributed under the License is distributed on an "AS IS" BASIS,
+ * WITHOUT WARRANTIES OR CONDITIONS OF ANY KIND, either express or implied.
+ * See the License for the specific language governing permissions and
+ * limitations under the License.
+ */
+
+using System;
+using System.Collections.Generic;
+using System.Diagnostics;
+using System.Globalization;
+using System.IO;
+using System.Linq;
+using System.Reflection;
+using System.Runtime;
+using System.Runtime.InteropServices;
+using System.Text;
+using System.Threading;
+using log4net;
+using Microsoft.VisualStudio.TestTools.UnitTesting;
+using pwiz.Common.SystemUtil;
+
+namespace TestRunnerLib
+{
+    public class TestInfo
+    {
+        public readonly Type TestClassType;
+        public readonly MethodInfo TestMethod;
+        public readonly MethodInfo SetTestContext;
+        public readonly MethodInfo TestInitialize;
+        public readonly MethodInfo TestCleanup;
+        public readonly bool IsPerfTest;
+
+        public TestInfo(Type testClass, MethodInfo testMethod, MethodInfo testInitializeMethod, MethodInfo testCleanupMethod)
+        {
+            TestClassType = testClass;
+            TestMethod = testMethod;
+            SetTestContext = testClass.GetMethod("set_TestContext");
+            TestInitialize = testInitializeMethod;
+            TestCleanup = testCleanupMethod;
+            IsPerfTest = (testClass.Namespace ?? String.Empty).Equals("TestPerf");
+        }
+    }
+
+    public class RunTests
+    {
+        private readonly Process _process;
+        private readonly StreamWriter _log;
+        private readonly bool _showStatus;
+        private readonly bool _buildMode;
+
+        public readonly TestContext TestContext;
+        public CultureInfo Language = new CultureInfo("en-US");
+        public long CheckCrtLeaks;
+        public int FailureCount { get; private set; }
+        public readonly Dictionary<string, int> ErrorCounts = new Dictionary<string, int>();
+        public readonly Dictionary<string, int> FailureCounts = new Dictionary<string, int>();
+        public InvokeSkyline Skyline { get; private set; }
+        public int LastTestDuration { get; private set; }
+        public int LastGdiHandleCount { get; private set; }
+        public int LastUserHandleCount { get; private set; }
+        public bool AccessInternet { get; set; }
+        public bool RunPerfTests { get; set; }
+        public bool AddSmallMoleculeNodes{ get; set; }
+        public bool RunsSmallMoleculeVersions { get; set; }
+        public bool LiveReports { get; set; }
+
+        public RunTests(
+            bool demoMode,
+            bool buildMode,
+            bool offscreen,
+            bool internet,
+            bool showStatus,
+            bool perftests,
+            bool addsmallmoleculenodes,
+            bool runsmallmoleculeversions,
+            IEnumerable<string> pauseForms,
+            int pauseSeconds = 0,
+            bool useVendorReaders = true,
+            int timeoutMultiplier = 1,
+            string results = null,
+            StreamWriter log = null)
+        {
+            _buildMode = buildMode;
+            _log = log;
+            _process = Process.GetCurrentProcess();
+            _showStatus = showStatus;
+            TestContext = new TestRunnerContext();
+            SetTestDir(TestContext, results);
+
+            // Set Skyline state for unit testing.
+            Skyline = new InvokeSkyline();
+            Skyline.Set("StressTest", true);
+            Skyline.Set("FunctionalTest", true);
+            Skyline.Set("SkylineOffscreen", !demoMode && offscreen);
+            Skyline.Set("DemoMode", demoMode);
+            Skyline.Set("NoVendorReaders", !useVendorReaders);
+            Skyline.Set("NoSaveSettings", true);
+            Skyline.Set("UnitTestTimeoutMultiplier", timeoutMultiplier);
+            Skyline.Set("PauseSeconds", pauseSeconds);
+            Skyline.Set("PauseForms", pauseForms != null ? pauseForms.ToList() : null);
+            try
+            {
+                Skyline.Get<string>("Name");
+            }
+            catch (Exception getNameException)
+            {
+                // ReSharper disable NonLocalizedString
+                StringBuilder message = new StringBuilder();
+                message.AppendLine("Error initializing settings");
+                var exeConfig =
+                    System.Configuration.ConfigurationManager.OpenExeConfiguration(
+                        System.Configuration.ConfigurationUserLevel.None);
+                message.AppendLine("Exe Config:" + exeConfig.FilePath);
+                var localConfig =
+                    System.Configuration.ConfigurationManager.OpenExeConfiguration(
+                        System.Configuration.ConfigurationUserLevel.PerUserRoamingAndLocal);
+                message.AppendLine("Local Config:" + localConfig.FilePath);
+                var roamingConfig =
+                    System.Configuration.ConfigurationManager.OpenExeConfiguration(
+                        System.Configuration.ConfigurationUserLevel.PerUserRoaming);
+                message.AppendLine("Roaming Config:" + roamingConfig.FilePath);
+                throw new Exception(message.ToString(), getNameException);
+                // ReSharper restore NonLocalizedString
+            }
+            Skyline.Run("Init");
+
+            AccessInternet = internet;
+            RunPerfTests = perftests;
+            AddSmallMoleculeNodes= addsmallmoleculenodes;  // Add the magic small molecule test node to all documents?
+            RunsSmallMoleculeVersions = runsmallmoleculeversions;  // Run the small molecule version of various tests?
+            LiveReports = true;
+
+            // Disable logging.
+            LogManager.GetRepository().Threshold = LogManager.GetRepository().LevelMap["OFF"];
+        }
+
+        private void SetTestDir(TestContext testContext, string resultsDir)
+        {
+            if (string.IsNullOrEmpty(resultsDir))
+                resultsDir = Path.Combine(GetProjectPath("TestResults"), "TestRunner results");
+            testContext.Properties["TestDir"] = resultsDir;
+            if (Directory.Exists(resultsDir))
+                Try<Exception>(() => Directory.Delete(resultsDir, true), 4, false);
+            if (Directory.Exists(resultsDir))
+                Log("!!! Couldn't delete results directory: {0}\n", resultsDir);
+        }
+
+        private static string GetProjectPath(string relativePath)
+        {
+            for (string directory = Path.GetDirectoryName(Assembly.GetExecutingAssembly().Location);
+                 directory != null && directory.Length > 10;
+                 directory = Path.GetDirectoryName(directory))
+            {
+                if (File.Exists(Path.Combine(directory, "Skyline.sln")))
+                    return Path.Combine(directory, relativePath);
+            }
+            return Path.GetFullPath(relativePath);
+        }
+
+        private static string GetAssemblyPath(string assembly)
+        {
+            var runnerExeDirectory = Path.GetDirectoryName(Assembly.GetExecutingAssembly().Location);
+            if (runnerExeDirectory == null)
+                throw new ApplicationException("Can't find path to TestRunner.exe");
+            return Path.Combine(runnerExeDirectory, assembly);
+        }
+
+        public bool Run(TestInfo test, int pass, int testNumber)
+        {
+            if (_showStatus)
+                Log("#@ Running {0} ({1})...\n", test.TestMethod.Name, Language.TwoLetterISOLanguageName);
+
+            if (_buildMode)
+            {
+                Log("{0,3}. {1,-46} ",
+                    testNumber,
+                    test.TestMethod.Name);
+            }
+            else
+            {
+                var time = DateTime.Now;
+                Log("[{0}:{1}] {2,3}.{3,-3} {4,-46} ({5}) ",
+                    time.Hour.ToString("D2"),
+                    time.Minute.ToString("D2"),
+                    pass,
+                    testNumber,
+                    test.TestMethod.Name,
+                    Language.TwoLetterISOLanguageName);
+            }
+
+            Exception exception = null;
+            var stopwatch = new Stopwatch();
+            stopwatch.Start();
+            var saveCulture = Thread.CurrentThread.CurrentCulture;
+            var saveUICulture = Thread.CurrentThread.CurrentUICulture;
+            long crtLeakedBytes = 0;
+
+            try
+            {
+                // Create test class.
+                var testObject = Activator.CreateInstance(test.TestClassType);
+
+                // Set the TestContext.
+                TestContext.Properties["AccessInternet"] = AccessInternet.ToString();
+                TestContext.Properties["RunPerfTests"] = RunPerfTests.ToString();
+                TestContext.Properties["TestSmallMolecules"] = AddSmallMoleculeNodes.ToString(); // Add the magic small molecule test node to every document?
+                TestContext.Properties["RunSmallMoleculeTestVersions"] = RunsSmallMoleculeVersions.ToString(); // Run the AsSmallMolecule version of tests when available?
+                TestContext.Properties["LiveReports"] = LiveReports.ToString();
+                if (test.SetTestContext != null)
+                {
+                    var context = new object[] { TestContext };
+                    test.SetTestContext.Invoke(testObject, context);
+                }
+
+                // Switch to selected culture.
+                LocalizationHelper.CurrentCulture = LocalizationHelper.CurrentUICulture = Language;
+                LocalizationHelper.InitThread();
+
+                // Run the test and time it.
+                if (test.TestInitialize != null)
+                    test.TestInitialize.Invoke(testObject, null);
+
+                if (CheckCrtLeaks > 0)
+                {
+                    // TODO: CrtDebugHeap class used to be provided by Crawdad.dll
+                    // If we ever want to enable this funcationality again, we need to find another .dll
+                    // to put this in.
+                    //CrtDebugHeap.Checkpoint();
+                }
+                test.TestMethod.Invoke(testObject, null);
+                if (CheckCrtLeaks > 0)
+                {
+                    //crtLeakedBytes = CrtDebugHeap.DumpLeaks(true);
+                }
+
+                if (test.TestCleanup != null)
+                    test.TestCleanup.Invoke(testObject, null);
+            }
+            catch (Exception e)
+            {
+                exception = e;
+            }
+            stopwatch.Stop();
+            LastTestDuration = (int) (stopwatch.ElapsedMilliseconds/1000);
+
+            // Restore culture.
+            Thread.CurrentThread.CurrentCulture = saveCulture;
+            Thread.CurrentThread.CurrentUICulture = saveUICulture;
+
+            MemoryManagement.FlushMemory();
+
+            const int mb = 1024*1024;
+            var managedMemory = (double) GC.GetTotalMemory(true) / mb;
+
+            LastGdiHandleCount = GetHandleCount(HandleType.gdi);
+            LastUserHandleCount = GetHandleCount(HandleType.user);
+
+            if (exception == null)
+            {
+                // Test succeeded.
+                Log(
+                    "{0,3} failures, {1:F2}/{2:F1} MB, {3}/{4} handles, {5} sec.\r\n",
+                    // Fake handles as bytes
+//                    "{0,3} failures, {3}/{4} MB, {5} sec.\r\n",
+                    FailureCount, 
+                    managedMemory, 
+                    TotalMemory,
+                    LastUserHandleCount,
+                    LastGdiHandleCount,
+                    LastTestDuration);
+                if (crtLeakedBytes > CheckCrtLeaks)
+                    Log("!!! {0} CRT-LEAKED {1} bytes\r\n", test.TestMethod.Name, crtLeakedBytes);
+//                if (LastGdiHandleDelta != 0 || LastUserHandleDelta != 0)
+//                    Console.Write(@"!!! {0} HANDLES-LEAKED {1} gdi, {2} user\r\n", test.TestMethod.Name, LastGdiHandleDelta, LastUserHandleDelta);
+
+                using (var writer = new FileStream("TestRunnerMemory.log", FileMode.Append, FileAccess.Write, FileShare.Read))
+                using (var stringWriter = new StreamWriter(writer))
+                {
+                    stringWriter.WriteLine(TotalMemory.ToString("F1"));
+                }
+                return true;
+            }
+
+            // Save failure information.
+            FailureCount++;
+            if (FailureCounts.ContainsKey(test.TestMethod.Name))
+                FailureCounts[test.TestMethod.Name]++;
+            else
+                FailureCounts[test.TestMethod.Name] = 1;
+            var message = exception.InnerException == null ? exception.Message : exception.InnerException.Message;
+            var stackTrace = exception.InnerException == null ? exception.StackTrace : exception.InnerException.StackTrace;
+            var failureInfo = "# " + test.TestMethod.Name + "FAILED:\n" +
+                message + "\n" +
+                stackTrace;
+            if (ErrorCounts.ContainsKey(failureInfo))
+                ErrorCounts[failureInfo]++;
+            else
+                ErrorCounts[failureInfo] = 1;
+
+            Log(
+                "{0,3} failures, {1:F2}/{2:F1} MB\r\n\r\n!!! {3} FAILED\r\n{4}\r\n{5}\r\n!!!\r\n\r\n",
+                FailureCount, managedMemory, TotalMemory, test.TestMethod.Name,
+                message,
+                exception);
+            return false;
+        }
+
+        static class MemoryManagement
+        {
+            [DllImportAttribute("kernel32.dll", EntryPoint = "SetProcessWorkingSetSize", ExactSpelling = true, CharSet =
+                CharSet.Ansi, SetLastError = true)]
+
+            private static extern int SetProcessWorkingSetSize(IntPtr process, int minimumWorkingSetSize, int
+                maximumWorkingSetSize);
+
+            public static void FlushMemory()
+            {
+                GCSettings.LargeObjectHeapCompactionMode = GCLargeObjectHeapCompactionMode.CompactOnce;
+                GC.Collect();
+                GC.WaitForPendingFinalizers();
+                if (Environment.OSVersion.Platform == PlatformID.Win32NT)
+                {
+                    SetProcessWorkingSetSize(Process.GetCurrentProcess().Handle, -1, -1);
+                }
+            }
+        }
+
+        [DllImport("User32")]
+        private static extern int GetGuiResources(IntPtr hProcess, int uiFlags);
+
+        private enum HandleType { gdi, user }
+
+        private static int GetHandleCount(HandleType handleType)
+        {
+            using (var process = Process.GetCurrentProcess())
+            {
+                return GetGuiResources(process.Handle, (int)handleType);
+            }
+        }
+
+        private static void Try<TEx>(Action action, int loopCount, bool throwOnFailure = true, int milliseconds = 500) 
+            where TEx : Exception
+        {
+            for (int i = 1; i < loopCount; i++)
+            {
+                try
+                {
+                    action();
+                    return;
+                }
+                catch (TEx)
+                {
+                    Thread.Sleep(milliseconds);
+                }
+            }
+
+            // Try the last time, and let the exception go.
+            if (throwOnFailure)
+                action();
+        }
+
+        public double TotalMemory
+        {
+            get
+            {
+                const int mb = 1024*1024;
+                return (double) TotalMemoryBytes / mb;
+            }
+        }
+
+        public long TotalMemoryBytes
+        {
+            get
+            {
+                MemoryManagement.FlushMemory();
+                _process.Refresh();
+                return _process.PrivateMemorySize64;
+            }
+        }
+
+        public void Log(string info, params object[] args)
+        {
+            Console.Write(info, args);
+            Console.Out.Flush(); // Get this info to TeamCity or SkylineTester ASAP
+            if (_log != null)
+            {
+                _log.Write(info, args);
+                _log.Flush();
+            }
+        }
+
+        public static IEnumerable<TestInfo> GetTestInfos(string testDll)
+        {
+            var assembly = Assembly.LoadFrom(GetAssemblyPath(testDll));
+            var types = assembly.GetTypes();
+
+            foreach (var type in types)
+            {
+                if (type.IsClass && HasAttribute(type, "TestClassAttribute"))
+                {
+                    if (!DerivesFromAbstractUnitTest(type))
+// ReSharper disable LocalizableElement
+                        Console.WriteLine("WARNING: " + type.Name + " does not derive from AbstractUnitTest!"); // Not L10N
+// ReSharper restore LocalizableElement
+                    MethodInfo testInitializeMethod = null;
+                    MethodInfo testCleanupMethod = null;
+                    var methods = type.GetMethods();
+                    foreach (var method in methods)
+                    {
+                        if (HasAttribute(method, "TestInitializeAttribute"))
+                            testInitializeMethod = method;
+                        if (HasAttribute(method, "TestCleanupAttribute"))
+                            testCleanupMethod = method;
+                    }
+                    foreach (var method in methods)
+                    {
+                        if (HasAttribute(method, "TestMethodAttribute"))
+                            yield return new TestInfo(type, method, testInitializeMethod, testCleanupMethod);
+                    }
+                }
+            }
+        }
+
+        private static bool DerivesFromAbstractUnitTest(Type type)
+        {
+            while (type != null)
+            {
+                if (type.Name == "AbstractUnitTest")
+                    return true;
+                type = type.BaseType;
+            }
+            return false;
+        }
+
+        // Determine if the given class or method from an assembly has the given attribute.
+        private static bool HasAttribute(MemberInfo info, string attributeName)
+        {
+            var attributes = info.GetCustomAttributes(false);
+            return attributes.Any(attribute => attribute.ToString().EndsWith(attributeName));
+        }
+
+    }
+}