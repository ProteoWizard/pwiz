﻿/*
 * Original author: Don Marsh <donmarsh .at. u.washington.edu>,
 *                  MacCoss Lab, Department of Genome Sciences, UW
 *
 * Copyright 2013 University of Washington - Seattle, WA
 * 
 * Licensed under the Apache License, Version 2.0 (the "License");
 * you may not use this file except in compliance with the License.
 * You may obtain a copy of the License at
 *
 *     http://www.apache.org/licenses/LICENSE-2.0
 *
 * Unless required by applicable law or agreed to in writing, software
 * distributed under the License is distributed on an "AS IS" BASIS,
 * WITHOUT WARRANTIES OR CONDITIONS OF ANY KIND, either express or implied.
 * See the License for the specific language governing permissions and
 * limitations under the License.
 */

using System;
using System.Collections.Generic;
using System.Diagnostics;
using System.Globalization;
using System.IO;
using System.Linq;
using System.Reflection;
using System.Runtime;
using System.Runtime.InteropServices;
using System.Threading;
using log4net;
using Microsoft.VisualStudio.TestTools.UnitTesting;
using pwiz.Common.SystemUtil;

namespace TestRunnerLib
{
    public class TestInfo
    {
        public readonly Type TestClassType;
        public readonly MethodInfo TestMethod;
        public readonly MethodInfo SetTestContext;
        public readonly MethodInfo TestInitialize;
        public readonly MethodInfo TestCleanup;
        public readonly bool IsPerfTest;

        public TestInfo(Type testClass, MethodInfo testMethod, MethodInfo testInitializeMethod, MethodInfo testCleanupMethod)
        {
            TestClassType = testClass;
            TestMethod = testMethod;
            SetTestContext = testClass.GetMethod("set_TestContext");
            TestInitialize = testInitializeMethod;
            TestCleanup = testCleanupMethod;
            IsPerfTest = (testClass.Namespace ?? String.Empty).Equals("TestPerf");
        }
    }

    public class RunTests
    {
        private readonly Process _process;
        private readonly StreamWriter _log;
        private readonly bool _showStatus;
        private readonly bool _buildMode;

        public readonly TestContext TestContext;
        public CultureInfo Language = new CultureInfo("en-US");
        public long CheckCrtLeaks;
        public int FailureCount { get; private set; }
        public readonly Dictionary<string, int> ErrorCounts = new Dictionary<string, int>();
        public readonly Dictionary<string, int> FailureCounts = new Dictionary<string, int>();
        public InvokeSkyline Skyline { get; private set; }
        public int LastTestDuration { get; private set; }
        public int LastTotalHandleCount { get; private set; }
        public int LastGdiHandleCount { get; private set; }
        public int LastUserHandleCount { get; private set; }
        public long TotalMemoryBytes { get; private set; }
        public long CommittedMemoryBytes { get; private set; }
        public long ManagedMemoryBytes { get; private set; }
        public bool AccessInternet { get; set; }
        public bool RunPerfTests { get; set; }
        public bool AddSmallMoleculeNodes{ get; set; }
        public bool RunsSmallMoleculeVersions { get; set; }
        public bool LiveReports { get; set; }

        public RunTests(
            bool demoMode,
            bool buildMode,
            bool offscreen,
            bool internet,
            bool showStatus,
            bool perftests,
            bool addsmallmoleculenodes,
            bool runsmallmoleculeversions,
            IEnumerable<string> pauseForms,
            int pauseSeconds = 0,
            bool useVendorReaders = true,
            int timeoutMultiplier = 1,
            string results = null,
            StreamWriter log = null)
        {
            _buildMode = buildMode;
            _log = log;
            _process = Process.GetCurrentProcess();
            _showStatus = showStatus;
            TestContext = new TestRunnerContext();
            SetTestDir(TestContext, results);

            // Set Skyline state for unit testing.
            Skyline = new InvokeSkyline();
            Skyline.Set("StressTest", true);
            Skyline.Set("FunctionalTest", true);
            Skyline.Set("SkylineOffscreen", !demoMode && offscreen);
            Skyline.Set("DemoMode", demoMode);
            Skyline.Set("NoVendorReaders", !useVendorReaders);
            Skyline.Set("NoSaveSettings", true);
            Skyline.Set("UnitTestTimeoutMultiplier", timeoutMultiplier);
            Skyline.Set("PauseSeconds", pauseSeconds);
            Skyline.Set("PauseForms", pauseForms != null ? pauseForms.ToList() : null);
            Skyline.Run("Init");

            AccessInternet = internet;
            RunPerfTests = perftests;
            AddSmallMoleculeNodes= addsmallmoleculenodes;  // Add the magic small molecule test node to all documents?
            RunsSmallMoleculeVersions = runsmallmoleculeversions;  // Run the small molecule version of various tests?
            LiveReports = true;

            // Disable logging.
            LogManager.GetRepository().Threshold = LogManager.GetRepository().LevelMap["OFF"];
        }

        private void SetTestDir(TestContext testContext, string resultsDir)
        {
            if (string.IsNullOrEmpty(resultsDir))
                resultsDir = Path.Combine(GetProjectPath("TestResults"), "TestRunner results");
            testContext.Properties["TestDir"] = resultsDir;
            if (Directory.Exists(resultsDir))
                Try<Exception>(() => Directory.Delete(resultsDir, true), 4, false);
            if (Directory.Exists(resultsDir))
                Log("!!! Couldn't delete results directory: {0}\n", resultsDir);
        }

        private static string GetProjectPath(string relativePath)
        {
            for (string directory = Path.GetDirectoryName(Assembly.GetExecutingAssembly().Location);
                 directory != null && directory.Length > 10;
                 directory = Path.GetDirectoryName(directory))
            {
                if (File.Exists(Path.Combine(directory, "Skyline.sln")))
                    return Path.Combine(directory, relativePath);
            }
            return Path.GetFullPath(relativePath);
        }

        private static string GetAssemblyPath(string assembly)
        {
            var runnerExeDirectory = Path.GetDirectoryName(Assembly.GetExecutingAssembly().Location);
            if (runnerExeDirectory == null)
                throw new ApplicationException("Can't find path to TestRunner.exe");
            return Path.Combine(runnerExeDirectory, assembly);
        }

        public bool Run(TestInfo test, int pass, int testNumber)
        {
            if (_showStatus)
                Log("#@ Running {0} ({1})...\n", test.TestMethod.Name, Language.TwoLetterISOLanguageName);

            if (_buildMode)
            {
                Log("{0,3}. {1,-46} ",
                    testNumber,
                    test.TestMethod.Name);
            }
            else
            {
                var time = DateTime.Now;
                Log("[{0}:{1}] {2,3}.{3,-3} {4,-46} ({5}) ",
                    time.Hour.ToString("D2"),
                    time.Minute.ToString("D2"),
                    pass,
                    testNumber,
                    test.TestMethod.Name,
                    Language.TwoLetterISOLanguageName);
            }

            Exception exception = null;
            var stopwatch = new Stopwatch();
            stopwatch.Start();
            var saveCulture = Thread.CurrentThread.CurrentCulture;
            var saveUICulture = Thread.CurrentThread.CurrentUICulture;
            long crtLeakedBytes = 0;

            try
            {
                // Create test class.
                var testObject = Activator.CreateInstance(test.TestClassType);

                // Set the TestContext.
                TestContext.Properties["AccessInternet"] = AccessInternet.ToString();
                TestContext.Properties["RunPerfTests"] = RunPerfTests.ToString();
                TestContext.Properties["TestSmallMolecules"] = AddSmallMoleculeNodes.ToString(); // Add the magic small molecule test node to every document?
                TestContext.Properties["RunSmallMoleculeTestVersions"] = RunsSmallMoleculeVersions.ToString(); // Run the AsSmallMolecule version of tests when available?
                TestContext.Properties["LiveReports"] = LiveReports.ToString();
                TestContext.Properties["TestName"] = test.TestMethod.Name;
                TestContext.Properties["TestRunResultsDirectory"] =
                    Path.Combine(TestContext.TestDir, test.TestClassType.Name);

                if (test.SetTestContext != null)
                {
                    var context = new object[] { TestContext };
                    test.SetTestContext.Invoke(testObject, context);
                }

                // Switch to selected culture.
                LocalizationHelper.CurrentCulture = LocalizationHelper.CurrentUICulture = Language;
                LocalizationHelper.InitThread();

                // Run the test and time it.
                if (test.TestInitialize != null)
                    test.TestInitialize.Invoke(testObject, null);

                if (CheckCrtLeaks > 0)
                {
                    // TODO: CrtDebugHeap class used to be provided by Crawdad.dll
                    // If we ever want to enable this funcationality again, we need to find another .dll
                    // to put this in.
                    //CrtDebugHeap.Checkpoint();
                }
                test.TestMethod.Invoke(testObject, null);
                if (CheckCrtLeaks > 0)
                {
                    //crtLeakedBytes = CrtDebugHeap.DumpLeaks(true);
                }

                if (test.TestCleanup != null)
                    test.TestCleanup.Invoke(testObject, null);
            }
            catch (Exception e)
            {
                exception = e;
            }
            stopwatch.Stop();
            LastTestDuration = (int) (stopwatch.ElapsedMilliseconds/1000);
            // Allow as much to be garbage collected as possible

            // Restore culture.
            Thread.CurrentThread.CurrentCulture = saveCulture;
            Thread.CurrentThread.CurrentUICulture = saveUICulture;

            MemoryManagement.FlushMemory();
            _process.Refresh();
            var heapCounts = MemoryManagement.GetProcessHeapSizes();
            var processBytes = heapCounts[0].Committed; // Process heap : useful for debugging - though included in committed bytes
            var managedBytes = GC.GetTotalMemory(true); // Managed heap
            var committedBytes = heapCounts.Sum(h => h.Committed);
            ManagedMemoryBytes = managedBytes;
            CommittedMemoryBytes = committedBytes;
            TotalMemoryBytes = _process.PrivateMemorySize64;
            LastTotalHandleCount = GetHandleCount(HandleType.total);
            LastUserHandleCount = GetHandleCount(HandleType.user);
            LastGdiHandleCount = GetHandleCount(HandleType.gdi);

            if (exception == null)
            {
                // Test succeeded.
                Log("{0,3} failures, {1:F2}/{2:F2}/{3:F1} MB, {4}/{5} handles, {6} sec.\r\n",
                    FailureCount, 
                    ManagedMemory,
                    CommittedMemory,
                    TotalMemory,
                    LastUserHandleCount + LastGdiHandleCount,
                    LastTotalHandleCount,
                    LastTestDuration);
//                Log("# Heaps " + string.Join("\t", heapCounts.Select(s => s.ToString())) + "\r\n");
<<<<<<< HEAD

                using (HandleEnumeratorWrapper handleEnumerator = new HandleEnumeratorWrapper())
                {
                    var counts = Enumerate(handleEnumerator).GroupBy(h => h.Type).OrderBy(g => g.Key);
                    Log(string.Join("," + Environment.NewLine, counts.Select(c => c.Key + ": " + c.Count())) + Environment.NewLine);
                }
=======
>>>>>>> db233114
                if (crtLeakedBytes > CheckCrtLeaks)
                    Log("!!! {0} CRT-LEAKED {1} bytes\r\n", test.TestMethod.Name, crtLeakedBytes);

                using (var writer = new FileStream("TestRunnerMemory.log", FileMode.Append, FileAccess.Write, FileShare.Read))
                using (var stringWriter = new StreamWriter(writer))
                {
                    stringWriter.WriteLine(TotalMemory.ToString("F1"));
                }
                return true;
            }

            // Save failure information.
            FailureCount++;
            if (FailureCounts.ContainsKey(test.TestMethod.Name))
                FailureCounts[test.TestMethod.Name]++;
            else
                FailureCounts[test.TestMethod.Name] = 1;
            var message = exception.InnerException == null ? exception.Message : exception.InnerException.Message;
            var stackTrace = exception.InnerException == null ? exception.StackTrace : exception.InnerException.StackTrace;
            var failureInfo = "# " + test.TestMethod.Name + "FAILED:\n" +
                message + "\n" +
                stackTrace;
            if (ErrorCounts.ContainsKey(failureInfo))
                ErrorCounts[failureInfo]++;
            else
                ErrorCounts[failureInfo] = 1;

            Log("{0,3} failures, {1:F2}/{2:F2}/{3:F1} MB, {4}/{5} handles, {6} sec.\r\n\r\n!!! {7} FAILED\r\n{8}\r\n{9}\r\n!!!\r\n\r\n",
                FailureCount,
                ManagedMemory,
                CommittedMemory,
                TotalMemory,
                LastUserHandleCount + LastGdiHandleCount,
                LastTotalHandleCount,
                LastTestDuration,
                test.TestMethod.Name,
                message,
                exception);
            return false;
        }

        static class MemoryManagement
        {
            [DllImportAttribute("kernel32.dll", EntryPoint = "SetProcessWorkingSetSize", ExactSpelling = true, CharSet =
                CharSet.Ansi, SetLastError = true)]
            private static extern int SetProcessWorkingSetSize(IntPtr process, int minimumWorkingSetSize, int
                maximumWorkingSetSize);

            [DllImport("kernel32.dll", SetLastError = true)]
            public static extern UInt32 GetProcessHeaps(
                UInt32 NumberOfHeaps,
                IntPtr[] ProcessHeaps);

            [Flags]
            public enum PROCESS_HEAP_ENTRY_WFLAGS : ushort
            {
                PROCESS_HEAP_ENTRY_BUSY = 0x0004,
                PROCESS_HEAP_ENTRY_DDESHARE = 0x0020,
                PROCESS_HEAP_ENTRY_MOVEABLE = 0x0010,
                PROCESS_HEAP_REGION = 0x0001,
                PROCESS_HEAP_UNCOMMITTED_RANGE = 0x0002,
            }
            [StructLayoutAttribute(LayoutKind.Explicit)]
            public struct UNION_BLOCK
            {
                [FieldOffset(0)]
                public STRUCT_BLOCK Block;

                [FieldOffset(0)]
                public STRUCT_REGION Region;
            }
            [StructLayoutAttribute(LayoutKind.Sequential)]
            public struct STRUCT_BLOCK
            {
                public IntPtr hMem;
                public uint dwReserved1_1;
                public uint dwReserved1_2;
                public uint dwReserved1_3;
            }
            [StructLayoutAttribute(LayoutKind.Sequential)]
            public struct STRUCT_REGION
            {
                public uint dwCommittedSize;
                public uint dwUnCommittedSize;
                public IntPtr lpFirstBlock;
                public IntPtr lpLastBlock;
            }
            [StructLayoutAttribute(LayoutKind.Sequential)]
            public struct PROCESS_HEAP_ENTRY
            {
                public IntPtr lpData;
                public uint cbData;
                public byte cbOverhead;
                public byte iRegionIndex;
                public PROCESS_HEAP_ENTRY_WFLAGS wFlags;
                public UNION_BLOCK UnionBlock;
            }

            [DllImport("kernel32.dll", SetLastError = true)]
            static extern bool HeapWalk(IntPtr hHeap, ref PROCESS_HEAP_ENTRY lpEntry);

            [DllImport("kernel32.dll", SetLastError = true)]
            static extern bool HeapLock(IntPtr hHeap);

            [DllImport("kernel32.dll", SetLastError = true)]
            static extern bool HeapUnlock(IntPtr hHeap);

            public struct HeapAllocationSizes
            {
                public long Committed { get; set; }
                public long Reserved { get; set; }
                public long Unknown { get; set; }

                public override string ToString()
                {
                    return string.Format("{0:F2}, {1:F2}, {2:F2}",
                        Committed / (double)MB,
                        Reserved / (double)MB,
                        Unknown / (double)MB);
                }
            }
            public static HeapAllocationSizes[] GetProcessHeapSizes()
            {
                var count = GetProcessHeaps(0, null);
                var buffer = new IntPtr[count];
                GetProcessHeaps(count, buffer);
                var sizes = new HeapAllocationSizes[count];
                for (int i = 0; i < count; i++)
                {
                    var h = buffer[i];
                    HeapLock(h);
                    var e = new PROCESS_HEAP_ENTRY();
                    while (HeapWalk(h, ref e))
                    {
                        if ((e.wFlags & PROCESS_HEAP_ENTRY_WFLAGS.PROCESS_HEAP_ENTRY_BUSY) != 0)
                            sizes[i].Committed += e.cbData + e.cbOverhead;
                        else if ((e.wFlags & PROCESS_HEAP_ENTRY_WFLAGS.PROCESS_HEAP_UNCOMMITTED_RANGE) != 0)
                            sizes[i].Reserved += e.cbData + e.cbOverhead;
                        else
                            sizes[i].Unknown += e.cbData + e.cbOverhead;

                    }
                    HeapUnlock(h);
                }

                return sizes;
            }

            public static void FlushMemory()
            {
                GCSettings.LargeObjectHeapCompactionMode = GCLargeObjectHeapCompactionMode.CompactOnce;
                GC.Collect();
                GC.WaitForPendingFinalizers();
                GC.Collect();
                if (Environment.OSVersion.Platform == PlatformID.Win32NT)
                {
                    SetProcessWorkingSetSize(Process.GetCurrentProcess().Handle, -1, -1);
                }
            }
        }

        [DllImport("User32")]
        private static extern int GetGuiResources(IntPtr hProcess, int uiFlags);

        private enum HandleType { total = -1, gdi = 0, user = 1 }

        private int GetHandleCount(HandleType handleType)
        {
            if (handleType == HandleType.total)
                return _process.HandleCount;

            return GetGuiResources(_process.Handle, (int)handleType);
        }

        private static void Try<TEx>(Action action, int loopCount, bool throwOnFailure = true, int milliseconds = 500) 
            where TEx : Exception
        {
            for (int i = 1; i < loopCount; i++)
            {
                try
                {
                    action();
                    return;
                }
                catch (TEx)
                {
                    Thread.Sleep(milliseconds);
                }
            }

            // Try the last time, and let the exception go.
            if (throwOnFailure)
                action();
        }

        private const int MB = 1024 * 1024;

        public double TotalMemory { get { return TotalMemoryBytes / (double) MB; } }

        public double CommittedMemory { get { return CommittedMemoryBytes / (double)MB; } }

        public double ManagedMemory { get { return ManagedMemoryBytes / (double) MB; } }

        public void Log(string info, params object[] args)
        {
            Console.Write(info, args);
            Console.Out.Flush(); // Get this info to TeamCity or SkylineTester ASAP
            if (_log != null)
            {
                _log.Write(info, args);
                _log.Flush();
            }
        }

        public static IEnumerable<TestInfo> GetTestInfos(string testDll)
        {
            var assembly = Assembly.LoadFrom(GetAssemblyPath(testDll));
            var types = assembly.GetTypes();

            foreach (var type in types)
            {
                if (type.IsClass && HasAttribute(type, "TestClassAttribute"))
                {
                    if (!DerivesFromAbstractUnitTest(type))
// ReSharper disable LocalizableElement
                        Console.WriteLine("WARNING: " + type.Name + " does not derive from AbstractUnitTest!"); // Not L10N
// ReSharper restore LocalizableElement
                    MethodInfo testInitializeMethod = null;
                    MethodInfo testCleanupMethod = null;
                    var methods = type.GetMethods();
                    foreach (var method in methods)
                    {
                        if (HasAttribute(method, "TestInitializeAttribute"))
                            testInitializeMethod = method;
                        if (HasAttribute(method, "TestCleanupAttribute"))
                            testCleanupMethod = method;
                    }
                    foreach (var method in methods)
                    {
                        if (HasAttribute(method, "TestMethodAttribute"))
                            yield return new TestInfo(type, method, testInitializeMethod, testCleanupMethod);
                    }
                }
            }
        }

        private static bool DerivesFromAbstractUnitTest(Type type)
        {
            while (type != null)
            {
                if (type.Name == "AbstractUnitTest")
                    return true;
                type = type.BaseType;
            }
            return false;
        }

        // Determine if the given class or method from an assembly has the given attribute.
        private static bool HasAttribute(MemberInfo info, string attributeName)
        {
            var attributes = info.GetCustomAttributes(false);
            return attributes.Any(attribute => attribute.ToString().EndsWith(attributeName));
        }

    }
}
<|MERGE_RESOLUTION|>--- conflicted
+++ resolved
@@ -1,546 +1,541 @@
-﻿/*
- * Original author: Don Marsh <donmarsh .at. u.washington.edu>,
- *                  MacCoss Lab, Department of Genome Sciences, UW
- *
- * Copyright 2013 University of Washington - Seattle, WA
- * 
- * Licensed under the Apache License, Version 2.0 (the "License");
- * you may not use this file except in compliance with the License.
- * You may obtain a copy of the License at
- *
- *     http://www.apache.org/licenses/LICENSE-2.0
- *
- * Unless required by applicable law or agreed to in writing, software
- * distributed under the License is distributed on an "AS IS" BASIS,
- * WITHOUT WARRANTIES OR CONDITIONS OF ANY KIND, either express or implied.
- * See the License for the specific language governing permissions and
- * limitations under the License.
- */
-
-using System;
-using System.Collections.Generic;
-using System.Diagnostics;
-using System.Globalization;
-using System.IO;
-using System.Linq;
-using System.Reflection;
-using System.Runtime;
-using System.Runtime.InteropServices;
-using System.Threading;
-using log4net;
-using Microsoft.VisualStudio.TestTools.UnitTesting;
-using pwiz.Common.SystemUtil;
-
-namespace TestRunnerLib
-{
-    public class TestInfo
-    {
-        public readonly Type TestClassType;
-        public readonly MethodInfo TestMethod;
-        public readonly MethodInfo SetTestContext;
-        public readonly MethodInfo TestInitialize;
-        public readonly MethodInfo TestCleanup;
-        public readonly bool IsPerfTest;
-
-        public TestInfo(Type testClass, MethodInfo testMethod, MethodInfo testInitializeMethod, MethodInfo testCleanupMethod)
-        {
-            TestClassType = testClass;
-            TestMethod = testMethod;
-            SetTestContext = testClass.GetMethod("set_TestContext");
-            TestInitialize = testInitializeMethod;
-            TestCleanup = testCleanupMethod;
-            IsPerfTest = (testClass.Namespace ?? String.Empty).Equals("TestPerf");
-        }
-    }
-
-    public class RunTests
-    {
-        private readonly Process _process;
-        private readonly StreamWriter _log;
-        private readonly bool _showStatus;
-        private readonly bool _buildMode;
-
-        public readonly TestContext TestContext;
-        public CultureInfo Language = new CultureInfo("en-US");
-        public long CheckCrtLeaks;
-        public int FailureCount { get; private set; }
-        public readonly Dictionary<string, int> ErrorCounts = new Dictionary<string, int>();
-        public readonly Dictionary<string, int> FailureCounts = new Dictionary<string, int>();
-        public InvokeSkyline Skyline { get; private set; }
-        public int LastTestDuration { get; private set; }
-        public int LastTotalHandleCount { get; private set; }
-        public int LastGdiHandleCount { get; private set; }
-        public int LastUserHandleCount { get; private set; }
-        public long TotalMemoryBytes { get; private set; }
-        public long CommittedMemoryBytes { get; private set; }
-        public long ManagedMemoryBytes { get; private set; }
-        public bool AccessInternet { get; set; }
-        public bool RunPerfTests { get; set; }
-        public bool AddSmallMoleculeNodes{ get; set; }
-        public bool RunsSmallMoleculeVersions { get; set; }
-        public bool LiveReports { get; set; }
-
-        public RunTests(
-            bool demoMode,
-            bool buildMode,
-            bool offscreen,
-            bool internet,
-            bool showStatus,
-            bool perftests,
-            bool addsmallmoleculenodes,
-            bool runsmallmoleculeversions,
-            IEnumerable<string> pauseForms,
-            int pauseSeconds = 0,
-            bool useVendorReaders = true,
-            int timeoutMultiplier = 1,
-            string results = null,
-            StreamWriter log = null)
-        {
-            _buildMode = buildMode;
-            _log = log;
-            _process = Process.GetCurrentProcess();
-            _showStatus = showStatus;
-            TestContext = new TestRunnerContext();
-            SetTestDir(TestContext, results);
-
-            // Set Skyline state for unit testing.
-            Skyline = new InvokeSkyline();
-            Skyline.Set("StressTest", true);
-            Skyline.Set("FunctionalTest", true);
-            Skyline.Set("SkylineOffscreen", !demoMode && offscreen);
-            Skyline.Set("DemoMode", demoMode);
-            Skyline.Set("NoVendorReaders", !useVendorReaders);
-            Skyline.Set("NoSaveSettings", true);
-            Skyline.Set("UnitTestTimeoutMultiplier", timeoutMultiplier);
-            Skyline.Set("PauseSeconds", pauseSeconds);
-            Skyline.Set("PauseForms", pauseForms != null ? pauseForms.ToList() : null);
-            Skyline.Run("Init");
-
-            AccessInternet = internet;
-            RunPerfTests = perftests;
-            AddSmallMoleculeNodes= addsmallmoleculenodes;  // Add the magic small molecule test node to all documents?
-            RunsSmallMoleculeVersions = runsmallmoleculeversions;  // Run the small molecule version of various tests?
-            LiveReports = true;
-
-            // Disable logging.
-            LogManager.GetRepository().Threshold = LogManager.GetRepository().LevelMap["OFF"];
-        }
-
-        private void SetTestDir(TestContext testContext, string resultsDir)
-        {
-            if (string.IsNullOrEmpty(resultsDir))
-                resultsDir = Path.Combine(GetProjectPath("TestResults"), "TestRunner results");
-            testContext.Properties["TestDir"] = resultsDir;
-            if (Directory.Exists(resultsDir))
-                Try<Exception>(() => Directory.Delete(resultsDir, true), 4, false);
-            if (Directory.Exists(resultsDir))
-                Log("!!! Couldn't delete results directory: {0}\n", resultsDir);
-        }
-
-        private static string GetProjectPath(string relativePath)
-        {
-            for (string directory = Path.GetDirectoryName(Assembly.GetExecutingAssembly().Location);
-                 directory != null && directory.Length > 10;
-                 directory = Path.GetDirectoryName(directory))
-            {
-                if (File.Exists(Path.Combine(directory, "Skyline.sln")))
-                    return Path.Combine(directory, relativePath);
-            }
-            return Path.GetFullPath(relativePath);
-        }
-
-        private static string GetAssemblyPath(string assembly)
-        {
-            var runnerExeDirectory = Path.GetDirectoryName(Assembly.GetExecutingAssembly().Location);
-            if (runnerExeDirectory == null)
-                throw new ApplicationException("Can't find path to TestRunner.exe");
-            return Path.Combine(runnerExeDirectory, assembly);
-        }
-
-        public bool Run(TestInfo test, int pass, int testNumber)
-        {
-            if (_showStatus)
-                Log("#@ Running {0} ({1})...\n", test.TestMethod.Name, Language.TwoLetterISOLanguageName);
-
-            if (_buildMode)
-            {
-                Log("{0,3}. {1,-46} ",
-                    testNumber,
-                    test.TestMethod.Name);
-            }
-            else
-            {
-                var time = DateTime.Now;
-                Log("[{0}:{1}] {2,3}.{3,-3} {4,-46} ({5}) ",
-                    time.Hour.ToString("D2"),
-                    time.Minute.ToString("D2"),
-                    pass,
-                    testNumber,
-                    test.TestMethod.Name,
-                    Language.TwoLetterISOLanguageName);
-            }
-
-            Exception exception = null;
-            var stopwatch = new Stopwatch();
-            stopwatch.Start();
-            var saveCulture = Thread.CurrentThread.CurrentCulture;
-            var saveUICulture = Thread.CurrentThread.CurrentUICulture;
-            long crtLeakedBytes = 0;
-
-            try
-            {
-                // Create test class.
-                var testObject = Activator.CreateInstance(test.TestClassType);
-
-                // Set the TestContext.
-                TestContext.Properties["AccessInternet"] = AccessInternet.ToString();
-                TestContext.Properties["RunPerfTests"] = RunPerfTests.ToString();
-                TestContext.Properties["TestSmallMolecules"] = AddSmallMoleculeNodes.ToString(); // Add the magic small molecule test node to every document?
-                TestContext.Properties["RunSmallMoleculeTestVersions"] = RunsSmallMoleculeVersions.ToString(); // Run the AsSmallMolecule version of tests when available?
-                TestContext.Properties["LiveReports"] = LiveReports.ToString();
-                TestContext.Properties["TestName"] = test.TestMethod.Name;
-                TestContext.Properties["TestRunResultsDirectory"] =
-                    Path.Combine(TestContext.TestDir, test.TestClassType.Name);
-
-                if (test.SetTestContext != null)
-                {
-                    var context = new object[] { TestContext };
-                    test.SetTestContext.Invoke(testObject, context);
-                }
-
-                // Switch to selected culture.
-                LocalizationHelper.CurrentCulture = LocalizationHelper.CurrentUICulture = Language;
-                LocalizationHelper.InitThread();
-
-                // Run the test and time it.
-                if (test.TestInitialize != null)
-                    test.TestInitialize.Invoke(testObject, null);
-
-                if (CheckCrtLeaks > 0)
-                {
-                    // TODO: CrtDebugHeap class used to be provided by Crawdad.dll
-                    // If we ever want to enable this funcationality again, we need to find another .dll
-                    // to put this in.
-                    //CrtDebugHeap.Checkpoint();
-                }
-                test.TestMethod.Invoke(testObject, null);
-                if (CheckCrtLeaks > 0)
-                {
-                    //crtLeakedBytes = CrtDebugHeap.DumpLeaks(true);
-                }
-
-                if (test.TestCleanup != null)
-                    test.TestCleanup.Invoke(testObject, null);
-            }
-            catch (Exception e)
-            {
-                exception = e;
-            }
-            stopwatch.Stop();
-            LastTestDuration = (int) (stopwatch.ElapsedMilliseconds/1000);
-            // Allow as much to be garbage collected as possible
-
-            // Restore culture.
-            Thread.CurrentThread.CurrentCulture = saveCulture;
-            Thread.CurrentThread.CurrentUICulture = saveUICulture;
-
-            MemoryManagement.FlushMemory();
-            _process.Refresh();
-            var heapCounts = MemoryManagement.GetProcessHeapSizes();
-            var processBytes = heapCounts[0].Committed; // Process heap : useful for debugging - though included in committed bytes
-            var managedBytes = GC.GetTotalMemory(true); // Managed heap
-            var committedBytes = heapCounts.Sum(h => h.Committed);
-            ManagedMemoryBytes = managedBytes;
-            CommittedMemoryBytes = committedBytes;
-            TotalMemoryBytes = _process.PrivateMemorySize64;
-            LastTotalHandleCount = GetHandleCount(HandleType.total);
-            LastUserHandleCount = GetHandleCount(HandleType.user);
-            LastGdiHandleCount = GetHandleCount(HandleType.gdi);
-
-            if (exception == null)
-            {
-                // Test succeeded.
-                Log("{0,3} failures, {1:F2}/{2:F2}/{3:F1} MB, {4}/{5} handles, {6} sec.\r\n",
-                    FailureCount, 
-                    ManagedMemory,
-                    CommittedMemory,
-                    TotalMemory,
-                    LastUserHandleCount + LastGdiHandleCount,
-                    LastTotalHandleCount,
-                    LastTestDuration);
-//                Log("# Heaps " + string.Join("\t", heapCounts.Select(s => s.ToString())) + "\r\n");
-<<<<<<< HEAD
-
-                using (HandleEnumeratorWrapper handleEnumerator = new HandleEnumeratorWrapper())
-                {
-                    var counts = Enumerate(handleEnumerator).GroupBy(h => h.Type).OrderBy(g => g.Key);
-                    Log(string.Join("," + Environment.NewLine, counts.Select(c => c.Key + ": " + c.Count())) + Environment.NewLine);
-                }
-=======
->>>>>>> db233114
-                if (crtLeakedBytes > CheckCrtLeaks)
-                    Log("!!! {0} CRT-LEAKED {1} bytes\r\n", test.TestMethod.Name, crtLeakedBytes);
-
-                using (var writer = new FileStream("TestRunnerMemory.log", FileMode.Append, FileAccess.Write, FileShare.Read))
-                using (var stringWriter = new StreamWriter(writer))
-                {
-                    stringWriter.WriteLine(TotalMemory.ToString("F1"));
-                }
-                return true;
-            }
-
-            // Save failure information.
-            FailureCount++;
-            if (FailureCounts.ContainsKey(test.TestMethod.Name))
-                FailureCounts[test.TestMethod.Name]++;
-            else
-                FailureCounts[test.TestMethod.Name] = 1;
-            var message = exception.InnerException == null ? exception.Message : exception.InnerException.Message;
-            var stackTrace = exception.InnerException == null ? exception.StackTrace : exception.InnerException.StackTrace;
-            var failureInfo = "# " + test.TestMethod.Name + "FAILED:\n" +
-                message + "\n" +
-                stackTrace;
-            if (ErrorCounts.ContainsKey(failureInfo))
-                ErrorCounts[failureInfo]++;
-            else
-                ErrorCounts[failureInfo] = 1;
-
-            Log("{0,3} failures, {1:F2}/{2:F2}/{3:F1} MB, {4}/{5} handles, {6} sec.\r\n\r\n!!! {7} FAILED\r\n{8}\r\n{9}\r\n!!!\r\n\r\n",
-                FailureCount,
-                ManagedMemory,
-                CommittedMemory,
-                TotalMemory,
-                LastUserHandleCount + LastGdiHandleCount,
-                LastTotalHandleCount,
-                LastTestDuration,
-                test.TestMethod.Name,
-                message,
-                exception);
-            return false;
-        }
-
-        static class MemoryManagement
-        {
-            [DllImportAttribute("kernel32.dll", EntryPoint = "SetProcessWorkingSetSize", ExactSpelling = true, CharSet =
-                CharSet.Ansi, SetLastError = true)]
-            private static extern int SetProcessWorkingSetSize(IntPtr process, int minimumWorkingSetSize, int
-                maximumWorkingSetSize);
-
-            [DllImport("kernel32.dll", SetLastError = true)]
-            public static extern UInt32 GetProcessHeaps(
-                UInt32 NumberOfHeaps,
-                IntPtr[] ProcessHeaps);
-
-            [Flags]
-            public enum PROCESS_HEAP_ENTRY_WFLAGS : ushort
-            {
-                PROCESS_HEAP_ENTRY_BUSY = 0x0004,
-                PROCESS_HEAP_ENTRY_DDESHARE = 0x0020,
-                PROCESS_HEAP_ENTRY_MOVEABLE = 0x0010,
-                PROCESS_HEAP_REGION = 0x0001,
-                PROCESS_HEAP_UNCOMMITTED_RANGE = 0x0002,
-            }
-            [StructLayoutAttribute(LayoutKind.Explicit)]
-            public struct UNION_BLOCK
-            {
-                [FieldOffset(0)]
-                public STRUCT_BLOCK Block;
-
-                [FieldOffset(0)]
-                public STRUCT_REGION Region;
-            }
-            [StructLayoutAttribute(LayoutKind.Sequential)]
-            public struct STRUCT_BLOCK
-            {
-                public IntPtr hMem;
-                public uint dwReserved1_1;
-                public uint dwReserved1_2;
-                public uint dwReserved1_3;
-            }
-            [StructLayoutAttribute(LayoutKind.Sequential)]
-            public struct STRUCT_REGION
-            {
-                public uint dwCommittedSize;
-                public uint dwUnCommittedSize;
-                public IntPtr lpFirstBlock;
-                public IntPtr lpLastBlock;
-            }
-            [StructLayoutAttribute(LayoutKind.Sequential)]
-            public struct PROCESS_HEAP_ENTRY
-            {
-                public IntPtr lpData;
-                public uint cbData;
-                public byte cbOverhead;
-                public byte iRegionIndex;
-                public PROCESS_HEAP_ENTRY_WFLAGS wFlags;
-                public UNION_BLOCK UnionBlock;
-            }
-
-            [DllImport("kernel32.dll", SetLastError = true)]
-            static extern bool HeapWalk(IntPtr hHeap, ref PROCESS_HEAP_ENTRY lpEntry);
-
-            [DllImport("kernel32.dll", SetLastError = true)]
-            static extern bool HeapLock(IntPtr hHeap);
-
-            [DllImport("kernel32.dll", SetLastError = true)]
-            static extern bool HeapUnlock(IntPtr hHeap);
-
-            public struct HeapAllocationSizes
-            {
-                public long Committed { get; set; }
-                public long Reserved { get; set; }
-                public long Unknown { get; set; }
-
-                public override string ToString()
-                {
-                    return string.Format("{0:F2}, {1:F2}, {2:F2}",
-                        Committed / (double)MB,
-                        Reserved / (double)MB,
-                        Unknown / (double)MB);
-                }
-            }
-            public static HeapAllocationSizes[] GetProcessHeapSizes()
-            {
-                var count = GetProcessHeaps(0, null);
-                var buffer = new IntPtr[count];
-                GetProcessHeaps(count, buffer);
-                var sizes = new HeapAllocationSizes[count];
-                for (int i = 0; i < count; i++)
-                {
-                    var h = buffer[i];
-                    HeapLock(h);
-                    var e = new PROCESS_HEAP_ENTRY();
-                    while (HeapWalk(h, ref e))
-                    {
-                        if ((e.wFlags & PROCESS_HEAP_ENTRY_WFLAGS.PROCESS_HEAP_ENTRY_BUSY) != 0)
-                            sizes[i].Committed += e.cbData + e.cbOverhead;
-                        else if ((e.wFlags & PROCESS_HEAP_ENTRY_WFLAGS.PROCESS_HEAP_UNCOMMITTED_RANGE) != 0)
-                            sizes[i].Reserved += e.cbData + e.cbOverhead;
-                        else
-                            sizes[i].Unknown += e.cbData + e.cbOverhead;
-
-                    }
-                    HeapUnlock(h);
-                }
-
-                return sizes;
-            }
-
-            public static void FlushMemory()
-            {
-                GCSettings.LargeObjectHeapCompactionMode = GCLargeObjectHeapCompactionMode.CompactOnce;
-                GC.Collect();
-                GC.WaitForPendingFinalizers();
-                GC.Collect();
-                if (Environment.OSVersion.Platform == PlatformID.Win32NT)
-                {
-                    SetProcessWorkingSetSize(Process.GetCurrentProcess().Handle, -1, -1);
-                }
-            }
-        }
-
-        [DllImport("User32")]
-        private static extern int GetGuiResources(IntPtr hProcess, int uiFlags);
-
-        private enum HandleType { total = -1, gdi = 0, user = 1 }
-
-        private int GetHandleCount(HandleType handleType)
-        {
-            if (handleType == HandleType.total)
-                return _process.HandleCount;
-
-            return GetGuiResources(_process.Handle, (int)handleType);
-        }
-
-        private static void Try<TEx>(Action action, int loopCount, bool throwOnFailure = true, int milliseconds = 500) 
-            where TEx : Exception
-        {
-            for (int i = 1; i < loopCount; i++)
-            {
-                try
-                {
-                    action();
-                    return;
-                }
-                catch (TEx)
-                {
-                    Thread.Sleep(milliseconds);
-                }
-            }
-
-            // Try the last time, and let the exception go.
-            if (throwOnFailure)
-                action();
-        }
-
-        private const int MB = 1024 * 1024;
-
-        public double TotalMemory { get { return TotalMemoryBytes / (double) MB; } }
-
-        public double CommittedMemory { get { return CommittedMemoryBytes / (double)MB; } }
-
-        public double ManagedMemory { get { return ManagedMemoryBytes / (double) MB; } }
-
-        public void Log(string info, params object[] args)
-        {
-            Console.Write(info, args);
-            Console.Out.Flush(); // Get this info to TeamCity or SkylineTester ASAP
-            if (_log != null)
-            {
-                _log.Write(info, args);
-                _log.Flush();
-            }
-        }
-
-        public static IEnumerable<TestInfo> GetTestInfos(string testDll)
-        {
-            var assembly = Assembly.LoadFrom(GetAssemblyPath(testDll));
-            var types = assembly.GetTypes();
-
-            foreach (var type in types)
-            {
-                if (type.IsClass && HasAttribute(type, "TestClassAttribute"))
-                {
-                    if (!DerivesFromAbstractUnitTest(type))
-// ReSharper disable LocalizableElement
-                        Console.WriteLine("WARNING: " + type.Name + " does not derive from AbstractUnitTest!"); // Not L10N
-// ReSharper restore LocalizableElement
-                    MethodInfo testInitializeMethod = null;
-                    MethodInfo testCleanupMethod = null;
-                    var methods = type.GetMethods();
-                    foreach (var method in methods)
-                    {
-                        if (HasAttribute(method, "TestInitializeAttribute"))
-                            testInitializeMethod = method;
-                        if (HasAttribute(method, "TestCleanupAttribute"))
-                            testCleanupMethod = method;
-                    }
-                    foreach (var method in methods)
-                    {
-                        if (HasAttribute(method, "TestMethodAttribute"))
-                            yield return new TestInfo(type, method, testInitializeMethod, testCleanupMethod);
-                    }
-                }
-            }
-        }
-
-        private static bool DerivesFromAbstractUnitTest(Type type)
-        {
-            while (type != null)
-            {
-                if (type.Name == "AbstractUnitTest")
-                    return true;
-                type = type.BaseType;
-            }
-            return false;
-        }
-
-        // Determine if the given class or method from an assembly has the given attribute.
-        private static bool HasAttribute(MemberInfo info, string attributeName)
-        {
-            var attributes = info.GetCustomAttributes(false);
-            return attributes.Any(attribute => attribute.ToString().EndsWith(attributeName));
-        }
-
-    }
-}
+﻿/*
+ * Original author: Don Marsh <donmarsh .at. u.washington.edu>,
+ *                  MacCoss Lab, Department of Genome Sciences, UW
+ *
+ * Copyright 2013 University of Washington - Seattle, WA
+ * 
+ * Licensed under the Apache License, Version 2.0 (the "License");
+ * you may not use this file except in compliance with the License.
+ * You may obtain a copy of the License at
+ *
+ *     http://www.apache.org/licenses/LICENSE-2.0
+ *
+ * Unless required by applicable law or agreed to in writing, software
+ * distributed under the License is distributed on an "AS IS" BASIS,
+ * WITHOUT WARRANTIES OR CONDITIONS OF ANY KIND, either express or implied.
+ * See the License for the specific language governing permissions and
+ * limitations under the License.
+ */
+
+using System;
+using System.Collections.Generic;
+using System.Diagnostics;
+using System.Globalization;
+using System.IO;
+using System.Linq;
+using System.Reflection;
+using System.Runtime;
+using System.Runtime.InteropServices;
+using System.Threading;
+using log4net;
+using Microsoft.VisualStudio.TestTools.UnitTesting;
+using pwiz.Common.SystemUtil;
+
+namespace TestRunnerLib
+{
+    public class TestInfo
+    {
+        public readonly Type TestClassType;
+        public readonly MethodInfo TestMethod;
+        public readonly MethodInfo SetTestContext;
+        public readonly MethodInfo TestInitialize;
+        public readonly MethodInfo TestCleanup;
+        public readonly bool IsPerfTest;
+
+        public TestInfo(Type testClass, MethodInfo testMethod, MethodInfo testInitializeMethod, MethodInfo testCleanupMethod)
+        {
+            TestClassType = testClass;
+            TestMethod = testMethod;
+            SetTestContext = testClass.GetMethod("set_TestContext");
+            TestInitialize = testInitializeMethod;
+            TestCleanup = testCleanupMethod;
+            IsPerfTest = (testClass.Namespace ?? String.Empty).Equals("TestPerf");
+        }
+    }
+
+    public class RunTests
+    {
+        private readonly Process _process;
+        private readonly StreamWriter _log;
+        private readonly bool _showStatus;
+        private readonly bool _buildMode;
+
+        public readonly TestContext TestContext;
+        public CultureInfo Language = new CultureInfo("en-US");
+        public long CheckCrtLeaks;
+        public int FailureCount { get; private set; }
+        public readonly Dictionary<string, int> ErrorCounts = new Dictionary<string, int>();
+        public readonly Dictionary<string, int> FailureCounts = new Dictionary<string, int>();
+        public InvokeSkyline Skyline { get; private set; }
+        public int LastTestDuration { get; private set; }
+        public int LastTotalHandleCount { get; private set; }
+        public int LastGdiHandleCount { get; private set; }
+        public int LastUserHandleCount { get; private set; }
+        public long TotalMemoryBytes { get; private set; }
+        public long CommittedMemoryBytes { get; private set; }
+        public long ManagedMemoryBytes { get; private set; }
+        public bool AccessInternet { get; set; }
+        public bool RunPerfTests { get; set; }
+        public bool AddSmallMoleculeNodes{ get; set; }
+        public bool RunsSmallMoleculeVersions { get; set; }
+        public bool LiveReports { get; set; }
+
+        public RunTests(
+            bool demoMode,
+            bool buildMode,
+            bool offscreen,
+            bool internet,
+            bool showStatus,
+            bool perftests,
+            bool addsmallmoleculenodes,
+            bool runsmallmoleculeversions,
+            IEnumerable<string> pauseForms,
+            int pauseSeconds = 0,
+            bool useVendorReaders = true,
+            int timeoutMultiplier = 1,
+            string results = null,
+            StreamWriter log = null)
+        {
+            _buildMode = buildMode;
+            _log = log;
+            _process = Process.GetCurrentProcess();
+            _showStatus = showStatus;
+            TestContext = new TestRunnerContext();
+            SetTestDir(TestContext, results);
+
+            // Set Skyline state for unit testing.
+            Skyline = new InvokeSkyline();
+            Skyline.Set("StressTest", true);
+            Skyline.Set("FunctionalTest", true);
+            Skyline.Set("SkylineOffscreen", !demoMode && offscreen);
+            Skyline.Set("DemoMode", demoMode);
+            Skyline.Set("NoVendorReaders", !useVendorReaders);
+            Skyline.Set("NoSaveSettings", true);
+            Skyline.Set("UnitTestTimeoutMultiplier", timeoutMultiplier);
+            Skyline.Set("PauseSeconds", pauseSeconds);
+            Skyline.Set("PauseForms", pauseForms != null ? pauseForms.ToList() : null);
+            Skyline.Run("Init");
+
+            AccessInternet = internet;
+            RunPerfTests = perftests;
+            AddSmallMoleculeNodes= addsmallmoleculenodes;  // Add the magic small molecule test node to all documents?
+            RunsSmallMoleculeVersions = runsmallmoleculeversions;  // Run the small molecule version of various tests?
+            LiveReports = true;
+
+            // Disable logging.
+            LogManager.GetRepository().Threshold = LogManager.GetRepository().LevelMap["OFF"];
+        }
+
+        private void SetTestDir(TestContext testContext, string resultsDir)
+        {
+            if (string.IsNullOrEmpty(resultsDir))
+                resultsDir = Path.Combine(GetProjectPath("TestResults"), "TestRunner results");
+            testContext.Properties["TestDir"] = resultsDir;
+            if (Directory.Exists(resultsDir))
+                Try<Exception>(() => Directory.Delete(resultsDir, true), 4, false);
+            if (Directory.Exists(resultsDir))
+                Log("!!! Couldn't delete results directory: {0}\n", resultsDir);
+        }
+
+        private static string GetProjectPath(string relativePath)
+        {
+            for (string directory = Path.GetDirectoryName(Assembly.GetExecutingAssembly().Location);
+                 directory != null && directory.Length > 10;
+                 directory = Path.GetDirectoryName(directory))
+            {
+                if (File.Exists(Path.Combine(directory, "Skyline.sln")))
+                    return Path.Combine(directory, relativePath);
+            }
+            return Path.GetFullPath(relativePath);
+        }
+
+        private static string GetAssemblyPath(string assembly)
+        {
+            var runnerExeDirectory = Path.GetDirectoryName(Assembly.GetExecutingAssembly().Location);
+            if (runnerExeDirectory == null)
+                throw new ApplicationException("Can't find path to TestRunner.exe");
+            return Path.Combine(runnerExeDirectory, assembly);
+        }
+
+        public bool Run(TestInfo test, int pass, int testNumber)
+        {
+            if (_showStatus)
+                Log("#@ Running {0} ({1})...\n", test.TestMethod.Name, Language.TwoLetterISOLanguageName);
+
+            if (_buildMode)
+            {
+                Log("{0,3}. {1,-46} ",
+                    testNumber,
+                    test.TestMethod.Name);
+            }
+            else
+            {
+                var time = DateTime.Now;
+                Log("[{0}:{1}] {2,3}.{3,-3} {4,-46} ({5}) ",
+                    time.Hour.ToString("D2"),
+                    time.Minute.ToString("D2"),
+                    pass,
+                    testNumber,
+                    test.TestMethod.Name,
+                    Language.TwoLetterISOLanguageName);
+            }
+
+            Exception exception = null;
+            var stopwatch = new Stopwatch();
+            stopwatch.Start();
+            var saveCulture = Thread.CurrentThread.CurrentCulture;
+            var saveUICulture = Thread.CurrentThread.CurrentUICulture;
+            long crtLeakedBytes = 0;
+
+            try
+            {
+                // Create test class.
+                var testObject = Activator.CreateInstance(test.TestClassType);
+
+                // Set the TestContext.
+                TestContext.Properties["AccessInternet"] = AccessInternet.ToString();
+                TestContext.Properties["RunPerfTests"] = RunPerfTests.ToString();
+                TestContext.Properties["TestSmallMolecules"] = AddSmallMoleculeNodes.ToString(); // Add the magic small molecule test node to every document?
+                TestContext.Properties["RunSmallMoleculeTestVersions"] = RunsSmallMoleculeVersions.ToString(); // Run the AsSmallMolecule version of tests when available?
+                TestContext.Properties["LiveReports"] = LiveReports.ToString();
+                TestContext.Properties["TestName"] = test.TestMethod.Name;
+                TestContext.Properties["TestRunResultsDirectory"] =
+                    Path.Combine(TestContext.TestDir, test.TestClassType.Name);
+
+                if (test.SetTestContext != null)
+                {
+                    var context = new object[] { TestContext };
+                    test.SetTestContext.Invoke(testObject, context);
+                }
+
+                // Switch to selected culture.
+                LocalizationHelper.CurrentCulture = LocalizationHelper.CurrentUICulture = Language;
+                LocalizationHelper.InitThread();
+
+                // Run the test and time it.
+                if (test.TestInitialize != null)
+                    test.TestInitialize.Invoke(testObject, null);
+
+                if (CheckCrtLeaks > 0)
+                {
+                    // TODO: CrtDebugHeap class used to be provided by Crawdad.dll
+                    // If we ever want to enable this funcationality again, we need to find another .dll
+                    // to put this in.
+                    //CrtDebugHeap.Checkpoint();
+                }
+                test.TestMethod.Invoke(testObject, null);
+                if (CheckCrtLeaks > 0)
+                {
+                    //crtLeakedBytes = CrtDebugHeap.DumpLeaks(true);
+                }
+
+                if (test.TestCleanup != null)
+                    test.TestCleanup.Invoke(testObject, null);
+            }
+            catch (Exception e)
+            {
+                exception = e;
+            }
+            stopwatch.Stop();
+            LastTestDuration = (int) (stopwatch.ElapsedMilliseconds/1000);
+            // Allow as much to be garbage collected as possible
+
+            // Restore culture.
+            Thread.CurrentThread.CurrentCulture = saveCulture;
+            Thread.CurrentThread.CurrentUICulture = saveUICulture;
+
+            MemoryManagement.FlushMemory();
+            _process.Refresh();
+            var heapCounts = MemoryManagement.GetProcessHeapSizes();
+            var processBytes = heapCounts[0].Committed; // Process heap : useful for debugging - though included in committed bytes
+            var managedBytes = GC.GetTotalMemory(true); // Managed heap
+            var committedBytes = heapCounts.Sum(h => h.Committed);
+            ManagedMemoryBytes = managedBytes;
+            CommittedMemoryBytes = committedBytes;
+            TotalMemoryBytes = _process.PrivateMemorySize64;
+            LastTotalHandleCount = GetHandleCount(HandleType.total);
+            LastUserHandleCount = GetHandleCount(HandleType.user);
+            LastGdiHandleCount = GetHandleCount(HandleType.gdi);
+
+            if (exception == null)
+            {
+                // Test succeeded.
+                Log("{0,3} failures, {1:F2}/{2:F2}/{3:F1} MB, {4}/{5} handles, {6} sec.\r\n",
+                    FailureCount, 
+                    ManagedMemory,
+                    CommittedMemory,
+                    TotalMemory,
+                    LastUserHandleCount + LastGdiHandleCount,
+                    LastTotalHandleCount,
+                    LastTestDuration);
+//                Log("# Heaps " + string.Join("\t", heapCounts.Select(s => s.ToString())) + "\r\n");
+
+                var handleInfos = HandleEnumeratorWrapper.GetHandleInfos();
+                var counts = handleInfos.GroupBy(h => h.Type).OrderBy(g => g.Key);
+                Log(string.Join("," + Environment.NewLine, counts.Select(c => c.Key + ": " + c.Count())) + Environment.NewLine);
+                if (crtLeakedBytes > CheckCrtLeaks)
+                    Log("!!! {0} CRT-LEAKED {1} bytes\r\n", test.TestMethod.Name, crtLeakedBytes);
+
+                using (var writer = new FileStream("TestRunnerMemory.log", FileMode.Append, FileAccess.Write, FileShare.Read))
+                using (var stringWriter = new StreamWriter(writer))
+                {
+                    stringWriter.WriteLine(TotalMemory.ToString("F1"));
+                }
+                return true;
+            }
+
+            // Save failure information.
+            FailureCount++;
+            if (FailureCounts.ContainsKey(test.TestMethod.Name))
+                FailureCounts[test.TestMethod.Name]++;
+            else
+                FailureCounts[test.TestMethod.Name] = 1;
+            var message = exception.InnerException == null ? exception.Message : exception.InnerException.Message;
+            var stackTrace = exception.InnerException == null ? exception.StackTrace : exception.InnerException.StackTrace;
+            var failureInfo = "# " + test.TestMethod.Name + "FAILED:\n" +
+                message + "\n" +
+                stackTrace;
+            if (ErrorCounts.ContainsKey(failureInfo))
+                ErrorCounts[failureInfo]++;
+            else
+                ErrorCounts[failureInfo] = 1;
+
+            Log("{0,3} failures, {1:F2}/{2:F2}/{3:F1} MB, {4}/{5} handles, {6} sec.\r\n\r\n!!! {7} FAILED\r\n{8}\r\n{9}\r\n!!!\r\n\r\n",
+                FailureCount,
+                ManagedMemory,
+                CommittedMemory,
+                TotalMemory,
+                LastUserHandleCount + LastGdiHandleCount,
+                LastTotalHandleCount,
+                LastTestDuration,
+                test.TestMethod.Name,
+                message,
+                exception);
+            return false;
+        }
+
+        static class MemoryManagement
+        {
+            [DllImportAttribute("kernel32.dll", EntryPoint = "SetProcessWorkingSetSize", ExactSpelling = true, CharSet =
+                CharSet.Ansi, SetLastError = true)]
+            private static extern int SetProcessWorkingSetSize(IntPtr process, int minimumWorkingSetSize, int
+                maximumWorkingSetSize);
+
+            [DllImport("kernel32.dll", SetLastError = true)]
+            public static extern UInt32 GetProcessHeaps(
+                UInt32 NumberOfHeaps,
+                IntPtr[] ProcessHeaps);
+
+            [Flags]
+            public enum PROCESS_HEAP_ENTRY_WFLAGS : ushort
+            {
+                PROCESS_HEAP_ENTRY_BUSY = 0x0004,
+                PROCESS_HEAP_ENTRY_DDESHARE = 0x0020,
+                PROCESS_HEAP_ENTRY_MOVEABLE = 0x0010,
+                PROCESS_HEAP_REGION = 0x0001,
+                PROCESS_HEAP_UNCOMMITTED_RANGE = 0x0002,
+            }
+            [StructLayoutAttribute(LayoutKind.Explicit)]
+            public struct UNION_BLOCK
+            {
+                [FieldOffset(0)]
+                public STRUCT_BLOCK Block;
+
+                [FieldOffset(0)]
+                public STRUCT_REGION Region;
+            }
+            [StructLayoutAttribute(LayoutKind.Sequential)]
+            public struct STRUCT_BLOCK
+            {
+                public IntPtr hMem;
+                public uint dwReserved1_1;
+                public uint dwReserved1_2;
+                public uint dwReserved1_3;
+            }
+            [StructLayoutAttribute(LayoutKind.Sequential)]
+            public struct STRUCT_REGION
+            {
+                public uint dwCommittedSize;
+                public uint dwUnCommittedSize;
+                public IntPtr lpFirstBlock;
+                public IntPtr lpLastBlock;
+            }
+            [StructLayoutAttribute(LayoutKind.Sequential)]
+            public struct PROCESS_HEAP_ENTRY
+            {
+                public IntPtr lpData;
+                public uint cbData;
+                public byte cbOverhead;
+                public byte iRegionIndex;
+                public PROCESS_HEAP_ENTRY_WFLAGS wFlags;
+                public UNION_BLOCK UnionBlock;
+            }
+
+            [DllImport("kernel32.dll", SetLastError = true)]
+            static extern bool HeapWalk(IntPtr hHeap, ref PROCESS_HEAP_ENTRY lpEntry);
+
+            [DllImport("kernel32.dll", SetLastError = true)]
+            static extern bool HeapLock(IntPtr hHeap);
+
+            [DllImport("kernel32.dll", SetLastError = true)]
+            static extern bool HeapUnlock(IntPtr hHeap);
+
+            public struct HeapAllocationSizes
+            {
+                public long Committed { get; set; }
+                public long Reserved { get; set; }
+                public long Unknown { get; set; }
+
+                public override string ToString()
+                {
+                    return string.Format("{0:F2}, {1:F2}, {2:F2}",
+                        Committed / (double)MB,
+                        Reserved / (double)MB,
+                        Unknown / (double)MB);
+                }
+            }
+            public static HeapAllocationSizes[] GetProcessHeapSizes()
+            {
+                var count = GetProcessHeaps(0, null);
+                var buffer = new IntPtr[count];
+                GetProcessHeaps(count, buffer);
+                var sizes = new HeapAllocationSizes[count];
+                for (int i = 0; i < count; i++)
+                {
+                    var h = buffer[i];
+                    HeapLock(h);
+                    var e = new PROCESS_HEAP_ENTRY();
+                    while (HeapWalk(h, ref e))
+                    {
+                        if ((e.wFlags & PROCESS_HEAP_ENTRY_WFLAGS.PROCESS_HEAP_ENTRY_BUSY) != 0)
+                            sizes[i].Committed += e.cbData + e.cbOverhead;
+                        else if ((e.wFlags & PROCESS_HEAP_ENTRY_WFLAGS.PROCESS_HEAP_UNCOMMITTED_RANGE) != 0)
+                            sizes[i].Reserved += e.cbData + e.cbOverhead;
+                        else
+                            sizes[i].Unknown += e.cbData + e.cbOverhead;
+
+                    }
+                    HeapUnlock(h);
+                }
+
+                return sizes;
+            }
+
+            public static void FlushMemory()
+            {
+                GCSettings.LargeObjectHeapCompactionMode = GCLargeObjectHeapCompactionMode.CompactOnce;
+                GC.Collect();
+                GC.WaitForPendingFinalizers();
+                GC.Collect();
+                if (Environment.OSVersion.Platform == PlatformID.Win32NT)
+                {
+                    SetProcessWorkingSetSize(Process.GetCurrentProcess().Handle, -1, -1);
+                }
+            }
+        }
+
+        [DllImport("User32")]
+        private static extern int GetGuiResources(IntPtr hProcess, int uiFlags);
+
+        private enum HandleType { total = -1, gdi = 0, user = 1 }
+
+        private int GetHandleCount(HandleType handleType)
+        {
+            if (handleType == HandleType.total)
+                return _process.HandleCount;
+
+            return GetGuiResources(_process.Handle, (int)handleType);
+        }
+
+        private static void Try<TEx>(Action action, int loopCount, bool throwOnFailure = true, int milliseconds = 500) 
+            where TEx : Exception
+        {
+            for (int i = 1; i < loopCount; i++)
+            {
+                try
+                {
+                    action();
+                    return;
+                }
+                catch (TEx)
+                {
+                    Thread.Sleep(milliseconds);
+                }
+            }
+
+            // Try the last time, and let the exception go.
+            if (throwOnFailure)
+                action();
+        }
+
+        private const int MB = 1024 * 1024;
+
+        public double TotalMemory { get { return TotalMemoryBytes / (double) MB; } }
+
+        public double CommittedMemory { get { return CommittedMemoryBytes / (double)MB; } }
+
+        public double ManagedMemory { get { return ManagedMemoryBytes / (double) MB; } }
+
+        public void Log(string info, params object[] args)
+        {
+            Console.Write(info, args);
+            Console.Out.Flush(); // Get this info to TeamCity or SkylineTester ASAP
+            if (_log != null)
+            {
+                _log.Write(info, args);
+                _log.Flush();
+            }
+        }
+
+        public static IEnumerable<TestInfo> GetTestInfos(string testDll)
+        {
+            var assembly = Assembly.LoadFrom(GetAssemblyPath(testDll));
+            var types = assembly.GetTypes();
+
+            foreach (var type in types)
+            {
+                if (type.IsClass && HasAttribute(type, "TestClassAttribute"))
+                {
+                    if (!DerivesFromAbstractUnitTest(type))
+// ReSharper disable LocalizableElement
+                        Console.WriteLine("WARNING: " + type.Name + " does not derive from AbstractUnitTest!"); // Not L10N
+// ReSharper restore LocalizableElement
+                    MethodInfo testInitializeMethod = null;
+                    MethodInfo testCleanupMethod = null;
+                    var methods = type.GetMethods();
+                    foreach (var method in methods)
+                    {
+                        if (HasAttribute(method, "TestInitializeAttribute"))
+                            testInitializeMethod = method;
+                        if (HasAttribute(method, "TestCleanupAttribute"))
+                            testCleanupMethod = method;
+                    }
+                    foreach (var method in methods)
+                    {
+                        if (HasAttribute(method, "TestMethodAttribute"))
+                            yield return new TestInfo(type, method, testInitializeMethod, testCleanupMethod);
+                    }
+                }
+            }
+        }
+
+        private static bool DerivesFromAbstractUnitTest(Type type)
+        {
+            while (type != null)
+            {
+                if (type.Name == "AbstractUnitTest")
+                    return true;
+                type = type.BaseType;
+            }
+            return false;
+        }
+
+        // Determine if the given class or method from an assembly has the given attribute.
+        private static bool HasAttribute(MemberInfo info, string attributeName)
+        {
+            var attributes = info.GetCustomAttributes(false);
+            return attributes.Any(attribute => attribute.ToString().EndsWith(attributeName));
+        }
+
+    }
+}