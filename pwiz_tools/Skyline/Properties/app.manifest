--- conflicted
+++ resolved
@@ -1,53 +1,43 @@
-﻿<?xml version="1.0" encoding="utf-8"?>
-<asmv1:assembly manifestVersion="1.0" xmlns="urn:schemas-microsoft-com:asm.v1" xmlns:asmv1="urn:schemas-microsoft-com:asm.v1" xmlns:asmv2="urn:schemas-microsoft-com:asm.v2" xmlns:xsi="http://www.w3.org/2001/XMLSchema-instance">
-  <assemblyIdentity version="20.1.1.31" name="Skyline.app" />
-  <trustInfo xmlns="urn:schemas-microsoft-com:asm.v2">
-    <security>
-      <requestedPrivileges xmlns="urn:schemas-microsoft-com:asm.v3">
-        <!-- UAC Manifest Options
-            If you want to change the Windows User Account Control level replace the 
-            requestedExecutionLevel node with one of the following.
-
-        <requestedExecutionLevel  level="asInvoker" uiAccess="false" />
-        <requestedExecutionLevel  level="requireAdministrator" uiAccess="false" />
-        <requestedExecutionLevel  level="highestAvailable" uiAccess="false" />
-
-            If you want to utilize File and Registry Virtualization for backward 
-            compatibility then delete the requestedExecutionLevel node.
-        -->
-        <requestedExecutionLevel level="asInvoker" uiAccess="false" />
-      </requestedPrivileges>
-      <applicationRequestMinimum>
-        <defaultAssemblyRequest permissionSetReference="Custom" />
-        <PermissionSet class="System.Security.PermissionSet" version="1" ID="Custom" SameSite="site" Unrestricted="true" />
-      </applicationRequestMinimum>
-    </security>
-  </trustInfo>
-  <compatibility xmlns="urn:schemas-microsoft-com:compatibility.v1">
-    <application>
-      <!-- A list of the Windows versions that this application has been tested on
-           and is designed to work with. Uncomment the appropriate elements
-           and Windows will automatically select the most compatible environment. -->
-
-<<<<<<< HEAD
-      <!-- Windows Vista -->
-      <!--<supportedOS Id="{e2011457-1546-43c5-a5fe-008deee3d3f0}" />
-
-      --><!-- Windows 7 --><!--
-      <supportedOS Id="{35138b9a-5d96-4fbd-8e2d-a2440225f93a}" />
-
-      --><!-- Windows 8 --><!--
-=======
-      <!-- Windows 8 -->
->>>>>>> 55ade558
-      <supportedOS Id="{4a2f28e3-53b9-4441-ba9c-d69d4a4a6e38}" />
-
-      --><!-- Windows 8.1 --><!--
-      <supportedOS Id="{1f676c76-80e1-4239-95bb-83d0f6d0da78}" />
-
-      --><!-- Windows 10 (also Windows 11, Windows Server 2016, Windows Server 2019 and Windows Server 2022) --><!--
-      <supportedOS Id="{8e0f7a12-bfb3-4fe8-b9a5-48fd50a15a9a}" />-->
-
-    </application>
-  </compatibility>
+﻿<?xml version="1.0" encoding="utf-8"?>
+<asmv1:assembly manifestVersion="1.0" xmlns="urn:schemas-microsoft-com:asm.v1" xmlns:asmv1="urn:schemas-microsoft-com:asm.v1" xmlns:asmv2="urn:schemas-microsoft-com:asm.v2" xmlns:xsi="http://www.w3.org/2001/XMLSchema-instance">
+  <assemblyIdentity version="20.1.1.31" name="Skyline.app" />
+  <trustInfo xmlns="urn:schemas-microsoft-com:asm.v2">
+    <security>
+      <requestedPrivileges xmlns="urn:schemas-microsoft-com:asm.v3">
+        <!-- UAC Manifest Options
+            If you want to change the Windows User Account Control level replace the 
+            requestedExecutionLevel node with one of the following.
+
+        <requestedExecutionLevel  level="asInvoker" uiAccess="false" />
+        <requestedExecutionLevel  level="requireAdministrator" uiAccess="false" />
+        <requestedExecutionLevel  level="highestAvailable" uiAccess="false" />
+
+            If you want to utilize File and Registry Virtualization for backward 
+            compatibility then delete the requestedExecutionLevel node.
+        -->
+        <requestedExecutionLevel level="asInvoker" uiAccess="false" />
+      </requestedPrivileges>
+      <applicationRequestMinimum>
+        <defaultAssemblyRequest permissionSetReference="Custom" />
+        <PermissionSet class="System.Security.PermissionSet" version="1" ID="Custom" SameSite="site" Unrestricted="true" />
+      </applicationRequestMinimum>
+    </security>
+  </trustInfo>
+  <compatibility xmlns="urn:schemas-microsoft-com:compatibility.v1">
+    <application>
+      <!-- A list of the Windows versions that this application has been tested on
+           and is designed to work with. Uncomment the appropriate elements
+           and Windows will automatically select the most compatible environment. -->
+
+      <!-- Windows 8 -->
+      <supportedOS Id="{4a2f28e3-53b9-4441-ba9c-d69d4a4a6e38}" />
+
+      <!-- Windows 8.1 -->
+      <supportedOS Id="{1f676c76-80e1-4239-95bb-83d0f6d0da78}" />
+
+      <!-- Windows 10 (also Windows 11, Windows Server 2016, Windows Server 2019 and Windows Server 2022) -->
+      <supportedOS Id="{8e0f7a12-bfb3-4fe8-b9a5-48fd50a15a9a}" />
+
+    </application>
+  </compatibility>
 </asmv1:assembly>