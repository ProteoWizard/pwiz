<<<<<<< HEAD
<?xml version='1.0' encoding='utf-8'?>
<SettingsFile xmlns="http://schemas.microsoft.com/VisualStudio/2004/01/settings" CurrentProfile="(Default)" GeneratedClassNamespace="pwiz.Skyline.Properties" GeneratedClassName="Settings">
  <Profiles />
  <Settings>
    <Setting Name="PeptideSettingsTab" Type="System.Int32" Scope="User">
      <Value Profile="(Default)">0</Value>
    </Setting>
    <Setting Name="ProgramName" Type="System.String" Scope="Application">
      <Value Profile="(Default)">Skyline</Value>
    </Setting>
    <Setting Name="TransitionSettingsTab" Type="System.Int32" Scope="User">
      <Value Profile="(Default)">0</Value>
    </Setting>
    <Setting Name="MainWindowLocation" Type="System.Drawing.Point" Scope="User">
      <Value Profile="(Default)">0, 0</Value>
    </Setting>
    <Setting Name="MainWindowSize" Type="System.Drawing.Size" Scope="User">
      <Value Profile="(Default)">0, 0</Value>
    </Setting>
    <Setting Name="MainWindowMaximized" Type="System.Boolean" Scope="User">
      <Value Profile="(Default)">False</Value>
    </Setting>
    <Setting Name="SrmSettings" Type="System.String" Scope="User">
      <Value Profile="(Default)">Default</Value>
    </Setting>
    <Setting Name="EditRTVisible" Type="System.Boolean" Scope="User">
      <Value Profile="(Default)">False</Value>
    </Setting>
    <Setting Name="ExportMethodStrategy" Type="System.String" Scope="User">
      <Value Profile="(Default)">Single</Value>
    </Setting>
    <Setting Name="ExportMethodMaxTran" Type="System.String" Scope="User">
      <Value Profile="(Default)" />
    </Setting>
    <Setting Name="ExportMethodType" Type="System.String" Scope="User">
      <Value Profile="(Default)">Regular</Value>
    </Setting>
    <Setting Name="ExportInstrumentType" Type="System.String" Scope="User">
      <Value Profile="(Default)" />
    </Setting>
    <Setting Name="SequenceTreeExpandProteins" Type="System.Boolean" Scope="User">
      <Value Profile="(Default)">True</Value>
    </Setting>
    <Setting Name="SequenceTreeExpandPeptides" Type="System.Boolean" Scope="User">
      <Value Profile="(Default)">False</Value>
    </Setting>
    <Setting Name="ActiveDirectory" Type="System.String" Scope="User">
      <Value Profile="(Default)" />
    </Setting>
    <Setting Name="ExportMethodDwellTime" Type="System.Int32" Scope="User">
      <Value Profile="(Default)">20</Value>
    </Setting>
    <Setting Name="MruLength" Type="System.Int32" Scope="User">
      <Value Profile="(Default)">4</Value>
    </Setting>
    <Setting Name="LibraryDirectory" Type="System.String" Scope="User">
      <Value Profile="(Default)" />
    </Setting>
    <Setting Name="ExportDirectory" Type="System.String" Scope="User">
      <Value Profile="(Default)" />
    </Setting>
    <Setting Name="ShowStatusBar" Type="System.Boolean" Scope="User">
      <Value Profile="(Default)">True</Value>
    </Setting>
    <Setting Name="ShowSpectra" Type="System.Boolean" Scope="User">
      <Value Profile="(Default)">True</Value>
    </Setting>
    <Setting Name="ShowAIons" Type="System.Boolean" Scope="User">
      <Value Profile="(Default)">False</Value>
    </Setting>
    <Setting Name="ShowBIons" Type="System.Boolean" Scope="User">
      <Value Profile="(Default)">False</Value>
    </Setting>
    <Setting Name="ShowCIons" Type="System.Boolean" Scope="User">
      <Value Profile="(Default)">False</Value>
    </Setting>
    <Setting Name="ShowXIons" Type="System.Boolean" Scope="User">
      <Value Profile="(Default)">False</Value>
    </Setting>
    <Setting Name="ShowYIons" Type="System.Boolean" Scope="User">
      <Value Profile="(Default)">True</Value>
    </Setting>
    <Setting Name="ShowZIons" Type="System.Boolean" Scope="User">
      <Value Profile="(Default)">False</Value>
    </Setting>
    <Setting Name="ShowCharge1" Type="System.Boolean" Scope="User">
      <Value Profile="(Default)">True</Value>
    </Setting>
    <Setting Name="ShowCharge2" Type="System.Boolean" Scope="User">
      <Value Profile="(Default)">False</Value>
    </Setting>
    <Setting Name="ShowRanks" Type="System.Boolean" Scope="User">
      <Value Profile="(Default)">True</Value>
    </Setting>
    <Setting Name="SplitMainX" Type="System.Int32" Scope="User">
      <Value Profile="(Default)">253</Value>
    </Setting>
    <Setting Name="ShowDuplicateIons" Type="System.Boolean" Scope="User">
      <Value Profile="(Default)">False</Value>
    </Setting>
    <Setting Name="LockYAxis" Type="System.Boolean" Scope="User">
      <Value Profile="(Default)">True</Value>
    </Setting>
    <Setting Name="FilterPeptides" Type="System.Boolean" Scope="User">
      <Value Profile="(Default)">True</Value>
    </Setting>
    <Setting Name="FilterTransitionGroups" Type="System.Boolean" Scope="User">
      <Value Profile="(Default)">True</Value>
    </Setting>
    <Setting Name="FilterTransitions" Type="System.Boolean" Scope="User">
      <Value Profile="(Default)">True</Value>
    </Setting>
    <Setting Name="LibraryResultsDirectory" Type="System.String" Scope="User">
      <Value Profile="(Default)" />
    </Setting>
    <Setting Name="LibraryResultCutOff" Type="System.Double" Scope="User">
      <Value Profile="(Default)">0.95</Value>
    </Setting>
    <Setting Name="FastaDirectory" Type="System.String" Scope="User">
      <Value Profile="(Default)" />
    </Setting>
    <Setting Name="ShowRetentionTimes" Type="System.Boolean" Scope="User">
      <Value Profile="(Default)">True</Value>
    </Setting>
    <Setting Name="ShowRetentionTimePred" Type="System.Boolean" Scope="User">
      <Value Profile="(Default)">True</Value>
    </Setting>
    <Setting Name="ShowTransitionGraphs" Type="System.String" Scope="User">
      <Value Profile="(Default)">all</Value>
    </Setting>
    <Setting Name="LockYChrom" Type="System.Boolean" Scope="User">
      <Value Profile="(Default)">True</Value>
    </Setting>
    <Setting Name="SrmResultsDirectory" Type="System.String" Scope="User">
      <Value Profile="(Default)" />
    </Setting>
    <Setting Name="AutoZoomChromatogram" Type="System.String" Scope="User">
      <Value Profile="(Default)">none</Value>
    </Setting>
    <Setting Name="TransformTypeChromatogram" Type="System.String" Scope="User">
      <Value Profile="(Default)">interpolated</Value>
    </Setting>
    <Setting Name="SrmResultsSourceType" Type="System.String" Scope="User">
      <Value Profile="(Default)" />
    </Setting>
    <Setting Name="ShowRetentionTimeGraph" Type="System.Boolean" Scope="User">
      <Value Profile="(Default)">False</Value>
    </Setting>
    <Setting Name="RTResidualRThreshold" Type="System.Double" Scope="User">
      <Value Profile="(Default)">0.9</Value>
    </Setting>
    <Setting Name="RTRefinePeptides" Type="System.Boolean" Scope="User">
      <Value Profile="(Default)">True</Value>
    </Setting>
    <Setting Name="RTPredictorVisible" Type="System.Boolean" Scope="User">
      <Value Profile="(Default)">True</Value>
    </Setting>
    <Setting Name="ShowToolBar" Type="System.Boolean" Scope="User">
      <Value Profile="(Default)">True</Value>
    </Setting>
    <Setting Name="ChromatogramLineWidth" Type="System.Int32" Scope="User">
      <Value Profile="(Default)">2</Value>
    </Setting>
    <Setting Name="ChromatogramFontSize" Type="System.Single" Scope="User">
      <Value Profile="(Default)">12</Value>
    </Setting>
    <Setting Name="SpectrumLineWidth" Type="System.Int32" Scope="User">
      <Value Profile="(Default)">1</Value>
    </Setting>
    <Setting Name="SpectrumFontSize" Type="System.Single" Scope="User">
      <Value Profile="(Default)">12</Value>
    </Setting>
    <Setting Name="ExportMethodRunLength" Type="System.Double" Scope="User">
      <Value Profile="(Default)">30</Value>
    </Setting>
    <Setting Name="RTScheduleWindows" Type="System.String" Scope="User">
      <Value Profile="(Default)">2,5,10</Value>
    </Setting>
    <Setting Name="RTGraphType" Type="System.String" Scope="User">
      <Value Profile="(Default)">replicate</Value>
    </Setting>
    <Setting Name="EditFindUp" Type="System.Boolean" Scope="User">
      <Value Profile="(Default)">False</Value>
    </Setting>
    <Setting Name="EditFindText" Type="System.String" Scope="User">
      <Value Profile="(Default)" />
    </Setting>
    <Setting Name="EditFindCase" Type="System.Boolean" Scope="User">
      <Value Profile="(Default)">False</Value>
    </Setting>
    <Setting Name="ShowHeavyFormula" Type="System.Boolean" Scope="User">
      <Value Profile="(Default)">False</Value>
    </Setting>
    <Setting Name="SequenceTreeExpandPrecursors" Type="System.Boolean" Scope="User">
      <Value Profile="(Default)">False</Value>
    </Setting>
    <Setting Name="ArrangeGraphsGroups" Type="System.Int32" Scope="User">
      <Value Profile="(Default)">4</Value>
    </Setting>
    <Setting Name="ArrangeGraphsType" Type="System.String" Scope="User">
      <Value Profile="(Default)">separated</Value>
    </Setting>
    <Setting Name="ArrangeGraphsOrder" Type="System.String" Scope="User">
      <Value Profile="(Default)">Position</Value>
    </Setting>
    <Setting Name="ArrangeGraphsReversed" Type="System.Boolean" Scope="User">
      <Value Profile="(Default)">False</Value>
    </Setting>
    <Setting Name="ExportIgnoreProteins" Type="System.Boolean" Scope="User">
      <Value Profile="(Default)">False</Value>
    </Setting>
    <Setting Name="ProteomeDbDirectory" Type="System.String" Scope="User">
      <Value Profile="(Default)" />
    </Setting>
    <Setting Name="ExportThermoEnergyRamp" Type="System.Boolean" Scope="User">
      <Value Profile="(Default)">False</Value>
    </Setting>
    <Setting Name="ShowRetentionTimesThreshold" Type="System.Double" Scope="User">
      <Value Profile="(Default)">0</Value>
    </Setting>
    <Setting Name="ShowPeakBoundaries" Type="System.Boolean" Scope="User">
      <Value Profile="(Default)">True</Value>
    </Setting>
    <Setting Name="ShowRetentionTimesEnum" Type="System.String" Scope="User">
      <Value Profile="(Default)">all</Value>
    </Setting>
    <Setting Name="AreaGraphType" Type="System.String" Scope="User">
      <Value Profile="(Default)">replicate</Value>
    </Setting>
    <Setting Name="DetectionGraphType" Type="System.String" Scope="User">
      <Value Profile="(Default)">detections</Value>
    </Setting>
    <Setting Name="ShowPeakAreaGraph" Type="System.Boolean" Scope="User">
      <Value Profile="(Default)">False</Value>
    </Setting>
    <Setting Name="ShowDetectionGraph" Type="System.Boolean" Scope="User">
      <Value Profile="(Default)">False</Value>
    </Setting>
    <Setting Name="ShowResultsGrid" Type="System.Boolean" Scope="User">
      <Value Profile="(Default)">False</Value>
    </Setting>
    <Setting Name="AreaLogScale" Type="System.Boolean" Scope="User">
      <Value Profile="(Default)">False</Value>
    </Setting>
    <Setting Name="AreaPeptideOrderEnum" Type="System.String" Scope="User">
      <Value Profile="(Default)">document</Value>
    </Setting>
    <Setting Name="ShowPeptideCV" Type="System.Boolean" Scope="User">
      <Value Profile="(Default)">False</Value>
    </Setting>
    <Setting Name="ResultsGridSynchSelection" Type="System.Boolean" Scope="User">
      <Value Profile="(Default)">True</Value>
    </Setting>
    <Setting Name="ShowChromatogramLegend" Type="System.Boolean" Scope="User">
      <Value Profile="(Default)">True</Value>
    </Setting>
    <Setting Name="ShowReplicateSelection" Type="System.Boolean" Scope="User">
      <Value Profile="(Default)">True</Value>
    </Setting>
    <Setting Name="ShowPrecursorIon" Type="System.Boolean" Scope="User">
      <Value Profile="(Default)">False</Value>
    </Setting>
    <Setting Name="ChromatogramTimeRange" Type="System.Double" Scope="User">
      <Value Profile="(Default)">3.4</Value>
    </Setting>
    <Setting Name="ChromatogramMaxIntensity" Type="System.Double" Scope="User">
      <Value Profile="(Default)">0</Value>
    </Setting>
    <Setting Name="PeakAreaMaxArea" Type="System.Double" Scope="User">
      <Value Profile="(Default)">0</Value>
    </Setting>
    <Setting Name="PeakAreaMaxCv" Type="System.Double" Scope="User">
      <Value Profile="(Default)">0</Value>
    </Setting>
    <Setting Name="PeakDecimalCv" Type="System.Boolean" Scope="User">
      <Value Profile="(Default)">False</Value>
    </Setting>
    <Setting Name="RTPeptideValue" Type="System.String" Scope="User">
      <Value Profile="(Default)">All</Value>
    </Setting>
    <Setting Name="PeakTimeMax" Type="System.Double" Scope="User">
      <Value Profile="(Default)">0</Value>
    </Setting>
    <Setting Name="PeakTimeMin" Type="System.Double" Scope="User">
      <Value Profile="(Default)">0</Value>
    </Setting>
    <Setting Name="PeakTimeMaxCv" Type="System.Double" Scope="User">
      <Value Profile="(Default)">0</Value>
    </Setting>
    <Setting Name="SynchronizeIsotopeTypes" Type="System.Boolean" Scope="User">
      <Value Profile="(Default)">True</Value>
    </Setting>
    <Setting Name="ShowModMassesInExplorer" Type="System.Boolean" Scope="User">
      <Value Profile="(Default)">False</Value>
    </Setting>
    <Setting Name="LicenseVersionAccepted" Type="System.Int32" Scope="User">
      <Value Profile="(Default)">0</Value>
    </Setting>
    <Setting Name="AutoZoomAllChromatograms" Type="System.Boolean" Scope="User">
      <Value Profile="(Default)">False</Value>
    </Setting>
    <Setting Name="ShowRegressionReplicateEnum" Type="System.String" Scope="User">
      <Value Profile="(Default)">all</Value>
    </Setting>
    <Setting Name="ShowTreeReplicateEnum" Type="System.String" Scope="User">
      <Value Profile="(Default)">single</Value>
    </Setting>
    <Setting Name="ShowIonMz" Type="System.Boolean" Scope="User">
      <Value Profile="(Default)">False</Value>
    </Setting>
    <Setting Name="ShowObservedMz" Type="System.Boolean" Scope="User">
      <Value Profile="(Default)">False</Value>
    </Setting>
    <Setting Name="ViewLibraryLocation" Type="System.Drawing.Point" Scope="User">
      <Value Profile="(Default)">0, 0</Value>
    </Setting>
    <Setting Name="ViewLibrarySize" Type="System.Drawing.Size" Scope="User">
      <Value Profile="(Default)">0, 0</Value>
    </Setting>
    <Setting Name="LibraryPeptidesAddUnmatched" Type="System.Boolean" Scope="User">
      <Value Profile="(Default)">True</Value>
    </Setting>
    <Setting Name="LibraryPeptidesKeepFiltered" Type="System.Boolean" Scope="User">
      <Value Profile="(Default)">True</Value>
    </Setting>
    <Setting Name="LibraryPeptidesAddDuplicatesEnum" Type="System.String" Scope="User">
      <Value Profile="(Default)">AddToAll</Value>
    </Setting>
    <Setting Name="AnnotationColor" Type="System.Int32" Scope="User">
      <Value Profile="(Default)">0</Value>
    </Setting>
    <Setting Name="ChromatogramTimeRangeRelative" Type="System.Boolean" Scope="User">
      <Value Profile="(Default)">True</Value>
    </Setting>
    <Setting Name="ScheduleAvergeRT" Type="System.Boolean" Scope="User">
      <Value Profile="(Default)">True</Value>
    </Setting>
    <Setting Name="StaticModsShowMore" Type="System.Boolean" Scope="User">
      <Value Profile="(Default)">False</Value>
    </Setting>
    <Setting Name="ShowCharge3" Type="System.Boolean" Scope="User">
      <Value Profile="(Default)">False</Value>
    </Setting>
    <Setting Name="ShowCharge4" Type="System.Boolean" Scope="User">
      <Value Profile="(Default)">False</Value>
    </Setting>
    <Setting Name="AreaNormalizeToView" Type="System.String" Scope="User">
      <Value Profile="(Default)">none</Value>
    </Setting>
    <Setting Name="ShowLibraryPeakArea" Type="System.Boolean" Scope="User">
      <Value Profile="(Default)">True</Value>
    </Setting>
    <Setting Name="ReplicateOrderEnum" Type="System.String" Scope="User">
      <Value Profile="(Default)">document</Value>
    </Setting>
    <Setting Name="ShowPeakAreaLegend" Type="System.Boolean" Scope="User">
      <Value Profile="(Default)">True</Value>
    </Setting>
    <Setting Name="ShowRetentionTimesLegend" Type="System.Boolean" Scope="User">
      <Value Profile="(Default)">True</Value>
    </Setting>
    <Setting Name="PeakAreaScope" Type="System.String" Scope="User">
      <Value Profile="(Default)">document</Value>
    </Setting>
    <Setting Name="ExportMethodMaxPrec" Type="System.String" Scope="User">
      <Value Profile="(Default)" />
    </Setting>
    <Setting Name="InstallationId" Type="System.String" Scope="User">
      <Value Profile="(Default)" />
    </Setting>
    <Setting Name="StackTraceListVersion" Type="System.String" Scope="User">
      <Value Profile="(Default)" />
    </Setting>
    <Setting Name="CustomFinders" Type="System.Collections.Specialized.StringCollection" Scope="User">
      <Value Profile="(Default)" />
    </Setting>
    <Setting Name="RTCalculatorName" Type="System.String" Scope="User">
      <Value Profile="(Default)" />
    </Setting>
    <Setting Name="TextZoom" Type="System.Double" Scope="User">
      <Value Profile="(Default)">1</Value>
    </Setting>
    <Setting Name="ShowPeptideIdTimes" Type="System.Boolean" Scope="User">
      <Value Profile="(Default)">True</Value>
    </Setting>
    <Setting Name="ExportThermoTriggerRef" Type="System.Boolean" Scope="User">
      <Value Profile="(Default)">False</Value>
    </Setting>
    <Setting Name="ShowAlignedPeptideIdTimes" Type="System.Boolean" Scope="User">
      <Value Profile="(Default)">False</Value>
    </Setting>
    <Setting Name="ExportMultiQuant" Type="System.Boolean" Scope="User">
      <Value Profile="(Default)">False</Value>
    </Setting>
    <Setting Name="ShowPeptides" Type="System.Boolean" Scope="User">
      <Value Profile="(Default)">True</Value>
    </Setting>
    <Setting Name="GroupByReplicateAnnotation" Type="System.String" Scope="User">
      <Value Profile="(Default)" />
    </Setting>
    <Setting Name="OrderByReplicateAnnotation" Type="System.String" Scope="User">
      <Value Profile="(Default)" />
    </Setting>
    <Setting Name="PrimaryTransitionCount" Type="System.Int32" Scope="User">
      <Value Profile="(Default)">2</Value>
    </Setting>
    <Setting Name="ShowUnalignedPeptideIdTimes" Type="System.Boolean" Scope="User">
      <Value Profile="(Default)">False</Value>
    </Setting>
    <Setting Name="PrimaryTransitionCountGraph" Type="System.Int32" Scope="User">
      <Value Profile="(Default)">0</Value>
    </Setting>
    <Setting Name="ShowMassError" Type="System.Boolean" Scope="User">
      <Value Profile="(Default)">True</Value>
    </Setting>
    <Setting Name="LibraryFilterDocumentPeptides" Type="System.Boolean" Scope="User">
      <Value Profile="(Default)">False</Value>
    </Setting>
    <Setting Name="LibraryKeepRedundant" Type="System.Boolean" Scope="User">
      <Value Profile="(Default)">False</Value>
    </Setting>
    <Setting Name="AllChromatogramsLocation" Type="System.Drawing.Point" Scope="User">
      <Value Profile="(Default)">0, 0</Value>
    </Setting>
    <Setting Name="AllChromatogramsSize" Type="System.Drawing.Size" Scope="User">
      <Value Profile="(Default)">0, 0</Value>
    </Setting>
    <Setting Name="AllChromatogramsMaximized" Type="System.Boolean" Scope="User">
      <Value Profile="(Default)">False</Value>
    </Setting>
    <Setting Name="AutoShowAllChromatogramsGraph" Type="System.Boolean" Scope="User">
      <Value Profile="(Default)">True</Value>
    </Setting>
    <Setting Name="PanoramaServerExpansion" Type="System.String" Scope="User">
      <Value Profile="(Default)" />
    </Setting>
    <Setting Name="FractionOfRtWindowAtWhichVariableSizeIsTriggered" Type="System.Double" Scope="Application">
      <Value Profile="(Default)">0.8</Value>
    </Setting>
    <Setting Name="ShowLibraryChromatograms" Type="System.Boolean" Scope="User">
      <Value Profile="(Default)">True</Value>
    </Setting>
    <Setting Name="SplitChromatogramGraph" Type="System.Boolean" Scope="User">
      <Value Profile="(Default)">False</Value>
    </Setting>
    <Setting Name="VariableRtWindowIncreaseFraction" Type="System.Double" Scope="Application">
      <Value Profile="(Default)">0.2</Value>
    </Setting>
    <Setting Name="AllowLabelOverlap" Type="System.Boolean" Scope="User">
      <Value Profile="(Default)">True</Value>
    </Setting>
    <Setting Name="TestSmallMolecules" Type="System.Boolean" Scope="User">
      <Value Profile="(Default)">False</Value>
    </Setting>
    <Setting Name="AllowMultiplePeptideSelection" Type="System.Boolean" Scope="User">
      <Value Profile="(Default)">True</Value>
    </Setting>
    <Setting Name="DisplayLanguage" Type="System.String" Scope="User">
      <Value Profile="(Default)" />
    </Setting>
    <Setting Name="ShowPeptidesDisplayMode" Type="System.String" Scope="User">
      <Value Profile="(Default)">ByName</Value>
    </Setting>
    <Setting Name="InstalledVersion" Type="System.String" Scope="Application">
      <Value Profile="(Default)" />
    </Setting>
    <Setting Name="ShowFullScan" Type="System.Boolean" Scope="User">
      <Value Profile="(Default)">False</Value>
    </Setting>
    <Setting Name="ShowPeptidesDisplayModeEnum" Type="System.String" Scope="User">
      <Value Profile="(Default)">ByName</Value>
    </Setting>
    <Setting Name="AutoZoomFullScanGraph" Type="System.Boolean" Scope="User">
      <Value Profile="(Default)">True</Value>
    </Setting>
    <Setting Name="FilterIonMobilityFullScan" Type="System.Boolean" Scope="User">
      <Value Profile="(Default)">False</Value>
    </Setting>
    <Setting Name="SumScansFullScan" Type="System.Boolean" Scope="User">
      <Value Profile="(Default)">True</Value>
    </Setting>
    <Setting Name="ShowStartupForm" Type="System.Boolean" Scope="User">
      <Value Profile="(Default)">True</Value>
    </Setting>
    <Setting Name="MruMemoryLength" Type="System.Int32" Scope="User">
      <Value Profile="(Default)">20</Value>
    </Setting>
    <Setting Name="StartPageSize" Type="System.Drawing.Size" Scope="User">
      <Value Profile="(Default)">872, 648</Value>
    </Setting>
    <Setting Name="StartPageLocation" Type="System.Drawing.Point" Scope="User">
      <Value Profile="(Default)">0, 0</Value>
    </Setting>
    <Setting Name="StartPageMaximized" Type="System.Boolean" Scope="User">
      <Value Profile="(Default)">False</Value>
    </Setting>
    <Setting Name="DisplayGraphsType" Type="System.String" Scope="User">
      <Value Profile="(Default)">Tiled</Value>
    </Setting>
    <Setting Name="ChromatogramMinIntensity" Type="System.Double" Scope="User">
      <Value Profile="(Default)">0</Value>
    </Setting>
    <Setting Name="MemoryFractionForImport" Type="System.Double" Scope="User">
      <Value Profile="(Default)">0.5</Value>
    </Setting>
    <Setting Name="UsePowerOfTen" Type="System.Boolean" Scope="User">
      <Value Profile="(Default)">False</Value>
    </Setting>
    <Setting Name="AreaFontSize" Type="System.Single" Scope="User">
      <Value Profile="(Default)">12</Value>
    </Setting>
    <Setting Name="ExportEdcMass" Type="System.Boolean" Scope="User">
      <Value Profile="(Default)">False</Value>
    </Setting>
    <Setting Name="RTPlotType" Type="System.String" Scope="User">
      <Value Profile="(Default)">correlation</Value>
    </Setting>
    <Setting Name="TransitionListInsertPeptides" Type="System.Boolean" Scope="User">
      <Value Profile="(Default)">True</Value>
    </Setting>
    <Setting Name="LockMassPositive" Type="System.Double" Scope="User">
      <Value Profile="(Default)">0</Value>
    </Setting>
    <Setting Name="LockMassNegative" Type="System.Double" Scope="User">
      <Value Profile="(Default)">0</Value>
    </Setting>
    <Setting Name="LockMassTolerance" Type="System.Double" Scope="User">
      <Value Profile="(Default)">0</Value>
    </Setting>
    <Setting Name="DocumentGridView" Type="System.String" Scope="User">
      <Value Profile="(Default)" />
    </Setting>
    <Setting Name="RTPointsType" Type="System.String" Scope="User">
      <Value Profile="(Default)">targets</Value>
    </Setting>
    <Setting Name="ImportResultsAutoCloseWindow" Type="System.Boolean" Scope="User">
      <Value Profile="(Default)">True</Value>
    </Setting>
    <Setting Name="ImportResultsAutoScaleGraph" Type="System.Boolean" Scope="User">
      <Value Profile="(Default)">False</Value>
    </Setting>
    <Setting Name="ImportResultsSimultaneousFiles" Type="System.Int32" Scope="User">
      <Value Profile="(Default)">2</Value>
    </Setting>
    <Setting Name="ImportResultsDoAutoRetry" Type="System.Boolean" Scope="User">
      <Value Profile="(Default)">False</Value>
    </Setting>
    <Setting Name="ShowMassErrorGraph" Type="System.Boolean" Scope="User">
      <Value Profile="(Default)">False</Value>
    </Setting>
    <Setting Name="MassErrorGraphType" Type="System.String" Scope="User">
      <Value Profile="(Default)">replicate</Value>
    </Setting>
    <Setting Name="MaxMassError" Type="System.Double" Scope="User">
      <Value Profile="(Default)">0</Value>
    </Setting>
    <Setting Name="MinMassError" Type="System.Double" Scope="User">
      <Value Profile="(Default)">0</Value>
    </Setting>
    <Setting Name="MassErrorPointsType" Type="System.String" Scope="User">
      <Value Profile="(Default)">targets</Value>
    </Setting>
    <Setting Name="MassErorrHistogramBinSize" Type="System.Double" Scope="User">
      <Value Profile="(Default)">0.5</Value>
    </Setting>
    <Setting Name="MassErrorHistogramTransition" Type="System.String" Scope="User">
      <Value Profile="(Default)">best</Value>
    </Setting>
    <Setting Name="MassErrorHistogramDisplayType" Type="System.String" Scope="User">
      <Value Profile="(Default)">products</Value>
    </Setting>
    <Setting Name="MassErrorHistogram2DXAxis" Type="System.String" Scope="User">
      <Value Profile="(Default)">retention_time</Value>
    </Setting>
    <Setting Name="MassErrorHistogram2DLogScale" Type="System.Boolean" Scope="User">
      <Value Profile="(Default)">False</Value>
    </Setting>
    <Setting Name="ShowMassErrorLegend" Type="System.Boolean" Scope="User">
      <Value Profile="(Default)">True</Value>
    </Setting>
    <Setting Name="UpdateCheckAtStartup" Type="System.Boolean" Scope="User">
      <Value Profile="(Default)">True</Value>
    </Setting>
    <Setting Name="ShowFullScanNumber" Type="System.Boolean" Scope="User">
      <Value Profile="(Default)">False</Value>
    </Setting>
    <Setting Name="CompactFormatOption" Type="System.String" Scope="User">
      <Value Profile="(Default)" />
    </Setting>
    <Setting Name="ExportPolarityFilterEnum" Type="System.String" Scope="User">
      <Value Profile="(Default)">all</Value>
    </Setting>
    <Setting Name="RTRegressionMethod" Type="System.String" Scope="User">
      <Value Profile="(Default)">linear</Value>
    </Setting>
    <Setting Name="CurrentColorScheme" Type="System.String" Scope="User">
      <Value Profile="(Default)" />
    </Setting>
    <Setting Name="SynchronizeSummaryZooming" Type="System.Boolean" Scope="User">
      <Value Profile="(Default)">False</Value>
    </Setting>
    <Setting Name="AreaCVHistogramBinWidth" Type="System.Double" Scope="User">
      <Value Profile="(Default)">1</Value>
    </Setting>
    <Setting Name="AreaCVQValueCutoff" Type="System.Double" Scope="User">
      <Value Profile="(Default)">NaN</Value>
    </Setting>
    <Setting Name="AreaCVShowCVCutoff" Type="System.Boolean" Scope="User">
      <Value Profile="(Default)">True</Value>
    </Setting>
    <Setting Name="AreaCVShowMedianCV" Type="System.Boolean" Scope="User">
      <Value Profile="(Default)">True</Value>
    </Setting>
    <Setting Name="AreaCVMaxFrequency" Type="System.Double" Scope="User">
      <Value Profile="(Default)">NaN</Value>
    </Setting>
    <Setting Name="AreaCVMaxCV" Type="System.Double" Scope="User">
      <Value Profile="(Default)">NaN</Value>
    </Setting>
    <Setting Name="AreaCVPointsType" Type="System.String" Scope="User">
      <Value Profile="(Default)">targets</Value>
    </Setting>
    <Setting Name="AreaCVShowDecimals" Type="System.Boolean" Scope="User">
      <Value Profile="(Default)">False</Value>
    </Setting>
    <Setting Name="AreaCVCVCutoff" Type="System.Double" Scope="User">
      <Value Profile="(Default)">20</Value>
    </Setting>
    <Setting Name="AreaCVNormalizationMethod" Type="System.String" Scope="User">
      <Value Profile="(Default)">none</Value>
    </Setting>
    <Setting Name="AreaCVLogScale" Type="System.Boolean" Scope="User">
      <Value Profile="(Default)">False</Value>
    </Setting>
    <Setting Name="AreaCVMinLog10Area" Type="System.Double" Scope="User">
      <Value Profile="(Default)">NaN</Value>
    </Setting>
    <Setting Name="AreaCVMaxLog10Area" Type="System.Double" Scope="User">
      <Value Profile="(Default)">NaN</Value>
    </Setting>
    <Setting Name="ChromShowRawTimes" Type="System.Boolean" Scope="User">
      <Value Profile="(Default)">True</Value>
    </Setting>
    <Setting Name="ShowFragmentIons" Type="System.Boolean" Scope="User">
      <Value Profile="(Default)">True</Value>
    </Setting>
    <Setting Name="ShowQuantitativeOnly" Type="System.Boolean" Scope="User">
      <Value Profile="(Default)">False</Value>
    </Setting>
    <Setting Name="Log2FoldChangeCutoff" Type="System.Double" Scope="User">
      <Value Profile="(Default)">1</Value>
    </Setting>
    <Setting Name="PValueCutoff" Type="System.Double" Scope="User">
      <Value Profile="(Default)">1.3010299956639813</Value>
    </Setting>
    <Setting Name="GroupComparisonShowSelection" Type="System.Boolean" Scope="User">
      <Value Profile="(Default)">True</Value>
    </Setting>
    <Setting Name="FilterVolcanoPlotPoints" Type="System.Boolean" Scope="User">
      <Value Profile="(Default)">False</Value>
    </Setting>
    <Setting Name="VolcanoPlotPropertiesLog" Type="System.Boolean" Scope="User">
      <Value Profile="(Default)">True</Value>
    </Setting>
    <Setting Name="ShowOriginalPeak" Type="System.Boolean" Scope="User">
      <Value Profile="(Default)">True</Value>
    </Setting>
    <Setting Name="AreaGraphDisplayType" Type="System.String" Scope="User">
      <Value Profile="(Default)">bars</Value>
    </Setting>
    <Setting Name="ShowAdvancedVolcanoPlotFormatting" Type="System.Boolean" Scope="User">
      <Value Profile="(Default)">True</Value>
    </Setting>
    <Setting Name="AuditLogView" Type="System.String" Scope="User">
      <Value Profile="(Default)" />
    </Setting>
    <Setting Name="AreaCVTransitions" Type="System.String" Scope="User">
      <Value Profile="(Default)">all</Value>
    </Setting>
    <Setting Name="AreaCVMsLevel" Type="System.String" Scope="User">
      <Value Profile="(Default)">products</Value>
    </Setting>
    <Setting Name="UIMode" Type="System.String" Scope="User">
      <Value Profile="(Default)" />
    </Setting>
    <Setting Name="MoleculeSettingsTab" Type="System.Int32" Scope="User">
      <Value Profile="(Default)">0</Value>
    </Setting>
    <Setting Name="MixedMoleculeSettingsTab" Type="System.Int32" Scope="User">
      <Value Profile="(Default)">0</Value>
    </Setting>
    <Setting Name="Prosit" Type="System.Boolean" Scope="User">
      <Value Profile="(Default)">False</Value>
    </Setting>
    <Setting Name="PrositIntensityModel" Type="System.String" Scope="User">
      <Value Profile="(Default)" />
    </Setting>
    <Setting Name="PrositRetentionTimeModel" Type="System.String" Scope="User">
      <Value Profile="(Default)" />
    </Setting>
    <Setting Name="PrositServer" Type="System.String" Scope="User">
      <Value Profile="(Default)" />
    </Setting>
    <Setting Name="LibMatchMirror" Type="System.Boolean" Scope="User">
      <Value Profile="(Default)">False</Value>
    </Setting>
    <Setting Name="PrositNCE" Type="System.Int32" Scope="User">
      <Value Profile="(Default)">27</Value>
    </Setting>
    <Setting Name="ShowQcTraceName" Type="System.String" Scope="User">
      <Value Profile="(Default)" />
    </Setting>
    <Setting Name="ExportSortByMz" Type="System.Boolean" Scope="User">
      <Value Profile="(Default)">False</Value>
    </Setting>
    <Setting Name="ShowLibraryScores" Type="System.Boolean" Scope="User">
      <Value Profile="(Default)">True</Value>
    </Setting>
    <Setting Name="DisplayModification" Type="System.String" Scope="User">
      <Value Profile="(Default)" />
    </Setting>
    <Setting Name="SettingsUpgradeRequired" Type="System.Boolean" Scope="User">
      <Value Profile="(Default)">True</Value>
    </Setting>
    <Setting Name="TutorialMode" Type="System.Boolean" Scope="User">
      <Value Profile="(Default)">False</Value>
    </Setting>
    <Setting Name="GroupApplyToBy" Type="System.String" Scope="User">
      <Value Profile="(Default)" />
    </Setting>
    <Setting Name="BrukerPrmSqliteFile" Type="System.String" Scope="User">
      <Value Profile="(Default)" />
    </Setting>
    <Setting Name="DetectionsQValueCutoff" Type="System.Single" Scope="User">
      <Value Profile="(Default)">0.01</Value>
    </Setting>
    <Setting Name="DetectionsTargetType" Type="System.String" Scope="User">
      <Value Profile="(Default)">Precursor</Value>
    </Setting>
    <Setting Name="ExportMs1RepetitionTime" Type="System.Double" Scope="User">
      <Value Profile="(Default)">10</Value>
    </Setting>
    <Setting Name="DetectionsYScaleFactor" Type="System.String" Scope="User">
      <Value Profile="(Default)">Thousands</Value>
    </Setting>
    <Setting Name="DetectionsRepCount" Type="System.Int32" Scope="User">
      <Value Profile="(Default)">10</Value>
    </Setting>
    <Setting Name="DetectionsShowAtLeastN" Type="System.Boolean" Scope="User">
      <Value Profile="(Default)">True</Value>
    </Setting>
    <Setting Name="DetectionsShowSelection" Type="System.Boolean" Scope="User">
      <Value Profile="(Default)">True</Value>
    </Setting>
    <Setting Name="DetectionsShowMean" Type="System.Boolean" Scope="User">
      <Value Profile="(Default)">True</Value>
    </Setting>
    <Setting Name="DetectionsShowLegend" Type="System.Boolean" Scope="User">
      <Value Profile="(Default)">True</Value>
    </Setting>
    <Setting Name="AreaCVRatioIndex" Type="System.String" Scope="User">
      <Value Profile="(Default)">-1</Value>
    </Setting>
    <Setting Name="ShowIonMobility" Type="System.Boolean" Scope="User">
      <Value Profile="(Default)">True</Value>
    </Setting>
    <Setting Name="ShowCollisionCrossSection" Type="System.Boolean" Scope="User">
      <Value Profile="(Default)">True</Value>
    </Setting>
    <Setting Name="ShowFullScanAnnotations" Type="System.Boolean" Scope="User">
      <Value Profile="(Default)">False</Value>
    </Setting>
    <Setting Name="ShowFullScanMassError" Type="System.Boolean" Scope="User">
      <Value Profile="(Default)">False</Value>
    </Setting>
    <Setting Name="ExportSureQuant" Type="System.Boolean" Scope="User">
      <Value Profile="(Default)">False</Value>
    </Setting>
    <Setting Name="IntensityThresholdPercent" Type="System.Double" Scope="User">
      <Value Profile="(Default)">1</Value>
    </Setting>
    <Setting Name="IntensityThresholdValue" Type="System.Double" Scope="User">
      <Value Profile="(Default)">100000</Value>
    </Setting>
    <Setting Name="IntensityThresholdMin" Type="System.Double" Scope="User">
      <Value Profile="(Default)">1000</Value>
    </Setting>
    <Setting Name="SyncMZScale" Type="System.Boolean" Scope="User">
      <Value Profile="(Default)">False</Value>
    </Setting>
    <Setting Name="FullScanPeakType" Type="System.String" Scope="User">
      <Value Profile="(Default)">Default</Value>
    </Setting>
    <Setting Name="PeakAreaDotpDisplay" Type="System.String" Scope="User">
      <Value Profile="(Default)">label</Value>
    </Setting>
    <Setting Name="ChromatogramDisplayRTDigits" Type="System.Int32" Scope="User">
      <Value Profile="(Default)">1</Value>
    </Setting>
    <Setting Name="ShowZHIons" Type="System.Boolean" Scope="User">
      <Value Profile="(Default)">False</Value>
    </Setting>
    <Setting Name="ShowZHHIons" Type="System.Boolean" Scope="User">
      <Value Profile="(Default)">False</Value>
    </Setting>
  </Settings>
=======
<?xml version='1.0' encoding='utf-8'?>
<SettingsFile xmlns="http://schemas.microsoft.com/VisualStudio/2004/01/settings" CurrentProfile="(Default)" GeneratedClassNamespace="pwiz.Skyline.Properties" GeneratedClassName="Settings">
  <Profiles />
  <Settings>
    <Setting Name="PeptideSettingsTab" Type="System.Int32" Scope="User">
      <Value Profile="(Default)">0</Value>
    </Setting>
    <Setting Name="ProgramName" Type="System.String" Scope="Application">
      <Value Profile="(Default)">Skyline</Value>
    </Setting>
    <Setting Name="TransitionSettingsTab" Type="System.Int32" Scope="User">
      <Value Profile="(Default)">0</Value>
    </Setting>
    <Setting Name="MainWindowLocation" Type="System.Drawing.Point" Scope="User">
      <Value Profile="(Default)">0, 0</Value>
    </Setting>
    <Setting Name="MainWindowSize" Type="System.Drawing.Size" Scope="User">
      <Value Profile="(Default)">0, 0</Value>
    </Setting>
    <Setting Name="MainWindowMaximized" Type="System.Boolean" Scope="User">
      <Value Profile="(Default)">False</Value>
    </Setting>
    <Setting Name="SrmSettings" Type="System.String" Scope="User">
      <Value Profile="(Default)">Default</Value>
    </Setting>
    <Setting Name="EditRTVisible" Type="System.Boolean" Scope="User">
      <Value Profile="(Default)">False</Value>
    </Setting>
    <Setting Name="ExportMethodStrategy" Type="System.String" Scope="User">
      <Value Profile="(Default)">Single</Value>
    </Setting>
    <Setting Name="ExportMethodMaxTran" Type="System.String" Scope="User">
      <Value Profile="(Default)" />
    </Setting>
    <Setting Name="ExportMethodType" Type="System.String" Scope="User">
      <Value Profile="(Default)">Regular</Value>
    </Setting>
    <Setting Name="ExportInstrumentType" Type="System.String" Scope="User">
      <Value Profile="(Default)" />
    </Setting>
    <Setting Name="SequenceTreeExpandProteins" Type="System.Boolean" Scope="User">
      <Value Profile="(Default)">True</Value>
    </Setting>
    <Setting Name="SequenceTreeExpandPeptides" Type="System.Boolean" Scope="User">
      <Value Profile="(Default)">False</Value>
    </Setting>
    <Setting Name="ActiveDirectory" Type="System.String" Scope="User">
      <Value Profile="(Default)" />
    </Setting>
    <Setting Name="ExportMethodDwellTime" Type="System.Int32" Scope="User">
      <Value Profile="(Default)">20</Value>
    </Setting>
    <Setting Name="MruLength" Type="System.Int32" Scope="User">
      <Value Profile="(Default)">4</Value>
    </Setting>
    <Setting Name="LibraryDirectory" Type="System.String" Scope="User">
      <Value Profile="(Default)" />
    </Setting>
    <Setting Name="ExportDirectory" Type="System.String" Scope="User">
      <Value Profile="(Default)" />
    </Setting>
    <Setting Name="ShowStatusBar" Type="System.Boolean" Scope="User">
      <Value Profile="(Default)">True</Value>
    </Setting>
    <Setting Name="ShowSpectra" Type="System.Boolean" Scope="User">
      <Value Profile="(Default)">True</Value>
    </Setting>
    <Setting Name="ShowAIons" Type="System.Boolean" Scope="User">
      <Value Profile="(Default)">False</Value>
    </Setting>
    <Setting Name="ShowBIons" Type="System.Boolean" Scope="User">
      <Value Profile="(Default)">False</Value>
    </Setting>
    <Setting Name="ShowCIons" Type="System.Boolean" Scope="User">
      <Value Profile="(Default)">False</Value>
    </Setting>
    <Setting Name="ShowXIons" Type="System.Boolean" Scope="User">
      <Value Profile="(Default)">False</Value>
    </Setting>
    <Setting Name="ShowYIons" Type="System.Boolean" Scope="User">
      <Value Profile="(Default)">True</Value>
    </Setting>
    <Setting Name="ShowZIons" Type="System.Boolean" Scope="User">
      <Value Profile="(Default)">False</Value>
    </Setting>
    <Setting Name="ShowCharge1" Type="System.Boolean" Scope="User">
      <Value Profile="(Default)">True</Value>
    </Setting>
    <Setting Name="ShowCharge2" Type="System.Boolean" Scope="User">
      <Value Profile="(Default)">False</Value>
    </Setting>
    <Setting Name="ShowRanks" Type="System.Boolean" Scope="User">
      <Value Profile="(Default)">True</Value>
    </Setting>
    <Setting Name="SplitMainX" Type="System.Int32" Scope="User">
      <Value Profile="(Default)">253</Value>
    </Setting>
    <Setting Name="ShowDuplicateIons" Type="System.Boolean" Scope="User">
      <Value Profile="(Default)">False</Value>
    </Setting>
    <Setting Name="LockYAxis" Type="System.Boolean" Scope="User">
      <Value Profile="(Default)">True</Value>
    </Setting>
    <Setting Name="FilterPeptides" Type="System.Boolean" Scope="User">
      <Value Profile="(Default)">True</Value>
    </Setting>
    <Setting Name="FilterTransitionGroups" Type="System.Boolean" Scope="User">
      <Value Profile="(Default)">True</Value>
    </Setting>
    <Setting Name="FilterTransitions" Type="System.Boolean" Scope="User">
      <Value Profile="(Default)">True</Value>
    </Setting>
    <Setting Name="LibraryResultsDirectory" Type="System.String" Scope="User">
      <Value Profile="(Default)" />
    </Setting>
    <Setting Name="LibraryResultCutOff" Type="System.Double" Scope="User">
      <Value Profile="(Default)">0.95</Value>
    </Setting>
    <Setting Name="FastaDirectory" Type="System.String" Scope="User">
      <Value Profile="(Default)" />
    </Setting>
    <Setting Name="ShowRetentionTimes" Type="System.Boolean" Scope="User">
      <Value Profile="(Default)">True</Value>
    </Setting>
    <Setting Name="ShowRetentionTimePred" Type="System.Boolean" Scope="User">
      <Value Profile="(Default)">True</Value>
    </Setting>
    <Setting Name="ShowTransitionGraphs" Type="System.String" Scope="User">
      <Value Profile="(Default)">all</Value>
    </Setting>
    <Setting Name="LockYChrom" Type="System.Boolean" Scope="User">
      <Value Profile="(Default)">True</Value>
    </Setting>
    <Setting Name="SrmResultsDirectory" Type="System.String" Scope="User">
      <Value Profile="(Default)" />
    </Setting>
    <Setting Name="AutoZoomChromatogram" Type="System.String" Scope="User">
      <Value Profile="(Default)">none</Value>
    </Setting>
    <Setting Name="TransformTypeChromatogram" Type="System.String" Scope="User">
      <Value Profile="(Default)">interpolated</Value>
    </Setting>
    <Setting Name="SrmResultsSourceType" Type="System.String" Scope="User">
      <Value Profile="(Default)" />
    </Setting>
    <Setting Name="ShowRetentionTimeGraph" Type="System.Boolean" Scope="User">
      <Value Profile="(Default)">False</Value>
    </Setting>
    <Setting Name="RTResidualRThreshold" Type="System.Double" Scope="User">
      <Value Profile="(Default)">0.9</Value>
    </Setting>
    <Setting Name="RTRefinePeptides" Type="System.Boolean" Scope="User">
      <Value Profile="(Default)">True</Value>
    </Setting>
    <Setting Name="RTPredictorVisible" Type="System.Boolean" Scope="User">
      <Value Profile="(Default)">True</Value>
    </Setting>
    <Setting Name="ShowToolBar" Type="System.Boolean" Scope="User">
      <Value Profile="(Default)">True</Value>
    </Setting>
    <Setting Name="ChromatogramLineWidth" Type="System.Int32" Scope="User">
      <Value Profile="(Default)">2</Value>
    </Setting>
    <Setting Name="ChromatogramFontSize" Type="System.Single" Scope="User">
      <Value Profile="(Default)">12</Value>
    </Setting>
    <Setting Name="SpectrumLineWidth" Type="System.Int32" Scope="User">
      <Value Profile="(Default)">1</Value>
    </Setting>
    <Setting Name="SpectrumFontSize" Type="System.Single" Scope="User">
      <Value Profile="(Default)">12</Value>
    </Setting>
    <Setting Name="ExportMethodRunLength" Type="System.Double" Scope="User">
      <Value Profile="(Default)">30</Value>
    </Setting>
    <Setting Name="RTScheduleWindows" Type="System.String" Scope="User">
      <Value Profile="(Default)">2,5,10</Value>
    </Setting>
    <Setting Name="RTGraphType" Type="System.String" Scope="User">
      <Value Profile="(Default)">replicate</Value>
    </Setting>
    <Setting Name="EditFindUp" Type="System.Boolean" Scope="User">
      <Value Profile="(Default)">False</Value>
    </Setting>
    <Setting Name="EditFindText" Type="System.String" Scope="User">
      <Value Profile="(Default)" />
    </Setting>
    <Setting Name="EditFindCase" Type="System.Boolean" Scope="User">
      <Value Profile="(Default)">False</Value>
    </Setting>
    <Setting Name="ShowHeavyFormula" Type="System.Boolean" Scope="User">
      <Value Profile="(Default)">False</Value>
    </Setting>
    <Setting Name="SequenceTreeExpandPrecursors" Type="System.Boolean" Scope="User">
      <Value Profile="(Default)">False</Value>
    </Setting>
    <Setting Name="ArrangeGraphsGroups" Type="System.Int32" Scope="User">
      <Value Profile="(Default)">4</Value>
    </Setting>
    <Setting Name="ArrangeGraphsType" Type="System.String" Scope="User">
      <Value Profile="(Default)">separated</Value>
    </Setting>
    <Setting Name="ArrangeGraphsOrder" Type="System.String" Scope="User">
      <Value Profile="(Default)">Position</Value>
    </Setting>
    <Setting Name="ArrangeGraphsReversed" Type="System.Boolean" Scope="User">
      <Value Profile="(Default)">False</Value>
    </Setting>
    <Setting Name="ExportIgnoreProteins" Type="System.Boolean" Scope="User">
      <Value Profile="(Default)">False</Value>
    </Setting>
    <Setting Name="ProteomeDbDirectory" Type="System.String" Scope="User">
      <Value Profile="(Default)" />
    </Setting>
    <Setting Name="ExportThermoEnergyRamp" Type="System.Boolean" Scope="User">
      <Value Profile="(Default)">False</Value>
    </Setting>
    <Setting Name="ShowRetentionTimesThreshold" Type="System.Double" Scope="User">
      <Value Profile="(Default)">0</Value>
    </Setting>
    <Setting Name="ShowPeakBoundaries" Type="System.Boolean" Scope="User">
      <Value Profile="(Default)">True</Value>
    </Setting>
    <Setting Name="ShowRetentionTimesEnum" Type="System.String" Scope="User">
      <Value Profile="(Default)">all</Value>
    </Setting>
    <Setting Name="AreaGraphType" Type="System.String" Scope="User">
      <Value Profile="(Default)">replicate</Value>
    </Setting>
    <Setting Name="DetectionGraphType" Type="System.String" Scope="User">
      <Value Profile="(Default)">detections</Value>
    </Setting>
    <Setting Name="ShowPeakAreaGraph" Type="System.Boolean" Scope="User">
      <Value Profile="(Default)">False</Value>
    </Setting>
    <Setting Name="ShowDetectionGraph" Type="System.Boolean" Scope="User">
      <Value Profile="(Default)">False</Value>
    </Setting>
    <Setting Name="ShowResultsGrid" Type="System.Boolean" Scope="User">
      <Value Profile="(Default)">False</Value>
    </Setting>
    <Setting Name="AreaLogScale" Type="System.Boolean" Scope="User">
      <Value Profile="(Default)">False</Value>
    </Setting>
    <Setting Name="AreaPeptideOrderEnum" Type="System.String" Scope="User">
      <Value Profile="(Default)">document</Value>
    </Setting>
    <Setting Name="ShowPeptideCV" Type="System.Boolean" Scope="User">
      <Value Profile="(Default)">False</Value>
    </Setting>
    <Setting Name="ResultsGridSynchSelection" Type="System.Boolean" Scope="User">
      <Value Profile="(Default)">True</Value>
    </Setting>
    <Setting Name="ShowChromatogramLegend" Type="System.Boolean" Scope="User">
      <Value Profile="(Default)">True</Value>
    </Setting>
    <Setting Name="ShowReplicateSelection" Type="System.Boolean" Scope="User">
      <Value Profile="(Default)">True</Value>
    </Setting>
    <Setting Name="ShowPrecursorIon" Type="System.Boolean" Scope="User">
      <Value Profile="(Default)">False</Value>
    </Setting>
    <Setting Name="ChromatogramTimeRange" Type="System.Double" Scope="User">
      <Value Profile="(Default)">3.4</Value>
    </Setting>
    <Setting Name="ChromatogramMaxIntensity" Type="System.Double" Scope="User">
      <Value Profile="(Default)">0</Value>
    </Setting>
    <Setting Name="PeakAreaMaxArea" Type="System.Double" Scope="User">
      <Value Profile="(Default)">0</Value>
    </Setting>
    <Setting Name="PeakAreaMaxCv" Type="System.Double" Scope="User">
      <Value Profile="(Default)">0</Value>
    </Setting>
    <Setting Name="PeakDecimalCv" Type="System.Boolean" Scope="User">
      <Value Profile="(Default)">False</Value>
    </Setting>
    <Setting Name="RTPeptideValue" Type="System.String" Scope="User">
      <Value Profile="(Default)">All</Value>
    </Setting>
    <Setting Name="PeakTimeMax" Type="System.Double" Scope="User">
      <Value Profile="(Default)">0</Value>
    </Setting>
    <Setting Name="PeakTimeMin" Type="System.Double" Scope="User">
      <Value Profile="(Default)">0</Value>
    </Setting>
    <Setting Name="PeakTimeMaxCv" Type="System.Double" Scope="User">
      <Value Profile="(Default)">0</Value>
    </Setting>
    <Setting Name="SynchronizeIsotopeTypes" Type="System.Boolean" Scope="User">
      <Value Profile="(Default)">True</Value>
    </Setting>
    <Setting Name="ShowModMassesInExplorer" Type="System.Boolean" Scope="User">
      <Value Profile="(Default)">False</Value>
    </Setting>
    <Setting Name="LicenseVersionAccepted" Type="System.Int32" Scope="User">
      <Value Profile="(Default)">0</Value>
    </Setting>
    <Setting Name="AutoZoomAllChromatograms" Type="System.Boolean" Scope="User">
      <Value Profile="(Default)">False</Value>
    </Setting>
    <Setting Name="ShowRegressionReplicateEnum" Type="System.String" Scope="User">
      <Value Profile="(Default)">all</Value>
    </Setting>
    <Setting Name="ShowTreeReplicateEnum" Type="System.String" Scope="User">
      <Value Profile="(Default)">single</Value>
    </Setting>
    <Setting Name="ShowIonMz" Type="System.Boolean" Scope="User">
      <Value Profile="(Default)">False</Value>
    </Setting>
    <Setting Name="ShowObservedMz" Type="System.Boolean" Scope="User">
      <Value Profile="(Default)">False</Value>
    </Setting>
    <Setting Name="ViewLibraryLocation" Type="System.Drawing.Point" Scope="User">
      <Value Profile="(Default)">0, 0</Value>
    </Setting>
    <Setting Name="ViewLibrarySize" Type="System.Drawing.Size" Scope="User">
      <Value Profile="(Default)">0, 0</Value>
    </Setting>
    <Setting Name="LibraryPeptidesAddUnmatched" Type="System.Boolean" Scope="User">
      <Value Profile="(Default)">True</Value>
    </Setting>
    <Setting Name="LibraryPeptidesKeepFiltered" Type="System.Boolean" Scope="User">
      <Value Profile="(Default)">True</Value>
    </Setting>
    <Setting Name="LibraryPeptidesAddDuplicatesEnum" Type="System.String" Scope="User">
      <Value Profile="(Default)">AddToAll</Value>
    </Setting>
    <Setting Name="AnnotationColor" Type="System.Int32" Scope="User">
      <Value Profile="(Default)">0</Value>
    </Setting>
    <Setting Name="ChromatogramTimeRangeRelative" Type="System.Boolean" Scope="User">
      <Value Profile="(Default)">True</Value>
    </Setting>
    <Setting Name="ScheduleAvergeRT" Type="System.Boolean" Scope="User">
      <Value Profile="(Default)">True</Value>
    </Setting>
    <Setting Name="StaticModsShowMore" Type="System.Boolean" Scope="User">
      <Value Profile="(Default)">False</Value>
    </Setting>
    <Setting Name="ShowCharge3" Type="System.Boolean" Scope="User">
      <Value Profile="(Default)">False</Value>
    </Setting>
    <Setting Name="ShowCharge4" Type="System.Boolean" Scope="User">
      <Value Profile="(Default)">False</Value>
    </Setting>
    <Setting Name="AreaNormalizeToView" Type="System.String" Scope="User">
      <Value Profile="(Default)">none</Value>
    </Setting>
    <Setting Name="ShowLibraryPeakArea" Type="System.Boolean" Scope="User">
      <Value Profile="(Default)">True</Value>
    </Setting>
    <Setting Name="ReplicateOrderEnum" Type="System.String" Scope="User">
      <Value Profile="(Default)">document</Value>
    </Setting>
    <Setting Name="ShowPeakAreaLegend" Type="System.Boolean" Scope="User">
      <Value Profile="(Default)">True</Value>
    </Setting>
    <Setting Name="ShowRetentionTimesLegend" Type="System.Boolean" Scope="User">
      <Value Profile="(Default)">True</Value>
    </Setting>
    <Setting Name="PeakAreaScope" Type="System.String" Scope="User">
      <Value Profile="(Default)">document</Value>
    </Setting>
    <Setting Name="ExportMethodMaxPrec" Type="System.String" Scope="User">
      <Value Profile="(Default)" />
    </Setting>
    <Setting Name="InstallationId" Type="System.String" Scope="User">
      <Value Profile="(Default)" />
    </Setting>
    <Setting Name="StackTraceListVersion" Type="System.String" Scope="User">
      <Value Profile="(Default)" />
    </Setting>
    <Setting Name="CustomFinders" Type="System.Collections.Specialized.StringCollection" Scope="User">
      <Value Profile="(Default)" />
    </Setting>
    <Setting Name="RTCalculatorName" Type="System.String" Scope="User">
      <Value Profile="(Default)" />
    </Setting>
    <Setting Name="TextZoom" Type="System.Double" Scope="User">
      <Value Profile="(Default)">1</Value>
    </Setting>
    <Setting Name="ShowPeptideIdTimes" Type="System.Boolean" Scope="User">
      <Value Profile="(Default)">True</Value>
    </Setting>
    <Setting Name="ExportThermoTriggerRef" Type="System.Boolean" Scope="User">
      <Value Profile="(Default)">False</Value>
    </Setting>
    <Setting Name="ShowAlignedPeptideIdTimes" Type="System.Boolean" Scope="User">
      <Value Profile="(Default)">False</Value>
    </Setting>
    <Setting Name="ExportMultiQuant" Type="System.Boolean" Scope="User">
      <Value Profile="(Default)">False</Value>
    </Setting>
    <Setting Name="ShowPeptides" Type="System.Boolean" Scope="User">
      <Value Profile="(Default)">True</Value>
    </Setting>
    <Setting Name="GroupByReplicateAnnotation" Type="System.String" Scope="User">
      <Value Profile="(Default)" />
    </Setting>
    <Setting Name="OrderByReplicateAnnotation" Type="System.String" Scope="User">
      <Value Profile="(Default)" />
    </Setting>
    <Setting Name="PrimaryTransitionCount" Type="System.Int32" Scope="User">
      <Value Profile="(Default)">2</Value>
    </Setting>
    <Setting Name="ShowUnalignedPeptideIdTimes" Type="System.Boolean" Scope="User">
      <Value Profile="(Default)">False</Value>
    </Setting>
    <Setting Name="PrimaryTransitionCountGraph" Type="System.Int32" Scope="User">
      <Value Profile="(Default)">0</Value>
    </Setting>
    <Setting Name="ShowMassError" Type="System.Boolean" Scope="User">
      <Value Profile="(Default)">True</Value>
    </Setting>
    <Setting Name="LibraryFilterDocumentPeptides" Type="System.Boolean" Scope="User">
      <Value Profile="(Default)">False</Value>
    </Setting>
    <Setting Name="LibraryKeepRedundant" Type="System.Boolean" Scope="User">
      <Value Profile="(Default)">False</Value>
    </Setting>
    <Setting Name="AllChromatogramsLocation" Type="System.Drawing.Point" Scope="User">
      <Value Profile="(Default)">0, 0</Value>
    </Setting>
    <Setting Name="AllChromatogramsSize" Type="System.Drawing.Size" Scope="User">
      <Value Profile="(Default)">0, 0</Value>
    </Setting>
    <Setting Name="AllChromatogramsMaximized" Type="System.Boolean" Scope="User">
      <Value Profile="(Default)">False</Value>
    </Setting>
    <Setting Name="AutoShowAllChromatogramsGraph" Type="System.Boolean" Scope="User">
      <Value Profile="(Default)">True</Value>
    </Setting>
    <Setting Name="PanoramaServerExpansion" Type="System.String" Scope="User">
      <Value Profile="(Default)" />
    </Setting>
    <Setting Name="FractionOfRtWindowAtWhichVariableSizeIsTriggered" Type="System.Double" Scope="Application">
      <Value Profile="(Default)">0.8</Value>
    </Setting>
    <Setting Name="ShowLibraryChromatograms" Type="System.Boolean" Scope="User">
      <Value Profile="(Default)">True</Value>
    </Setting>
    <Setting Name="SplitChromatogramGraph" Type="System.Boolean" Scope="User">
      <Value Profile="(Default)">False</Value>
    </Setting>
    <Setting Name="VariableRtWindowIncreaseFraction" Type="System.Double" Scope="Application">
      <Value Profile="(Default)">0.2</Value>
    </Setting>
    <Setting Name="AllowLabelOverlap" Type="System.Boolean" Scope="User">
      <Value Profile="(Default)">True</Value>
    </Setting>
    <Setting Name="TestSmallMolecules" Type="System.Boolean" Scope="User">
      <Value Profile="(Default)">False</Value>
    </Setting>
    <Setting Name="AllowMultiplePeptideSelection" Type="System.Boolean" Scope="User">
      <Value Profile="(Default)">True</Value>
    </Setting>
    <Setting Name="DisplayLanguage" Type="System.String" Scope="User">
      <Value Profile="(Default)" />
    </Setting>
    <Setting Name="ShowPeptidesDisplayMode" Type="System.String" Scope="User">
      <Value Profile="(Default)">ByName</Value>
    </Setting>
    <Setting Name="InstalledVersion" Type="System.String" Scope="Application">
      <Value Profile="(Default)" />
    </Setting>
    <Setting Name="ShowFullScan" Type="System.Boolean" Scope="User">
      <Value Profile="(Default)">False</Value>
    </Setting>
    <Setting Name="ShowPeptidesDisplayModeEnum" Type="System.String" Scope="User">
      <Value Profile="(Default)">ByName</Value>
    </Setting>
    <Setting Name="AutoZoomFullScanGraph" Type="System.Boolean" Scope="User">
      <Value Profile="(Default)">True</Value>
    </Setting>
    <Setting Name="FilterIonMobilityFullScan" Type="System.Boolean" Scope="User">
      <Value Profile="(Default)">False</Value>
    </Setting>
    <Setting Name="SumScansFullScan" Type="System.Boolean" Scope="User">
      <Value Profile="(Default)">True</Value>
    </Setting>
    <Setting Name="ShowStartupForm" Type="System.Boolean" Scope="User">
      <Value Profile="(Default)">True</Value>
    </Setting>
    <Setting Name="MruMemoryLength" Type="System.Int32" Scope="User">
      <Value Profile="(Default)">20</Value>
    </Setting>
    <Setting Name="StartPageSize" Type="System.Drawing.Size" Scope="User">
      <Value Profile="(Default)">872, 648</Value>
    </Setting>
    <Setting Name="StartPageLocation" Type="System.Drawing.Point" Scope="User">
      <Value Profile="(Default)">0, 0</Value>
    </Setting>
    <Setting Name="StartPageMaximized" Type="System.Boolean" Scope="User">
      <Value Profile="(Default)">False</Value>
    </Setting>
    <Setting Name="DisplayGraphsType" Type="System.String" Scope="User">
      <Value Profile="(Default)">Tiled</Value>
    </Setting>
    <Setting Name="ChromatogramMinIntensity" Type="System.Double" Scope="User">
      <Value Profile="(Default)">0</Value>
    </Setting>
    <Setting Name="MemoryFractionForImport" Type="System.Double" Scope="User">
      <Value Profile="(Default)">0.5</Value>
    </Setting>
    <Setting Name="UsePowerOfTen" Type="System.Boolean" Scope="User">
      <Value Profile="(Default)">False</Value>
    </Setting>
    <Setting Name="AreaFontSize" Type="System.Single" Scope="User">
      <Value Profile="(Default)">12</Value>
    </Setting>
    <Setting Name="ExportEdcMass" Type="System.Boolean" Scope="User">
      <Value Profile="(Default)">False</Value>
    </Setting>
    <Setting Name="RTPlotType" Type="System.String" Scope="User">
      <Value Profile="(Default)">correlation</Value>
    </Setting>
    <Setting Name="TransitionListInsertPeptides" Type="System.Boolean" Scope="User">
      <Value Profile="(Default)">True</Value>
    </Setting>
    <Setting Name="LockMassPositive" Type="System.Double" Scope="User">
      <Value Profile="(Default)">0</Value>
    </Setting>
    <Setting Name="LockMassNegative" Type="System.Double" Scope="User">
      <Value Profile="(Default)">0</Value>
    </Setting>
    <Setting Name="LockMassTolerance" Type="System.Double" Scope="User">
      <Value Profile="(Default)">0</Value>
    </Setting>
    <Setting Name="DocumentGridView" Type="System.String" Scope="User">
      <Value Profile="(Default)" />
    </Setting>
    <Setting Name="RTPointsType" Type="System.String" Scope="User">
      <Value Profile="(Default)">targets</Value>
    </Setting>
    <Setting Name="ImportResultsAutoCloseWindow" Type="System.Boolean" Scope="User">
      <Value Profile="(Default)">True</Value>
    </Setting>
    <Setting Name="ImportResultsAutoScaleGraph" Type="System.Boolean" Scope="User">
      <Value Profile="(Default)">False</Value>
    </Setting>
    <Setting Name="ImportResultsSimultaneousFiles" Type="System.Int32" Scope="User">
      <Value Profile="(Default)">2</Value>
    </Setting>
    <Setting Name="ImportResultsDoAutoRetry" Type="System.Boolean" Scope="User">
      <Value Profile="(Default)">False</Value>
    </Setting>
    <Setting Name="ShowMassErrorGraph" Type="System.Boolean" Scope="User">
      <Value Profile="(Default)">False</Value>
    </Setting>
    <Setting Name="MassErrorGraphType" Type="System.String" Scope="User">
      <Value Profile="(Default)">replicate</Value>
    </Setting>
    <Setting Name="MaxMassError" Type="System.Double" Scope="User">
      <Value Profile="(Default)">0</Value>
    </Setting>
    <Setting Name="MinMassError" Type="System.Double" Scope="User">
      <Value Profile="(Default)">0</Value>
    </Setting>
    <Setting Name="MassErrorPointsType" Type="System.String" Scope="User">
      <Value Profile="(Default)">targets</Value>
    </Setting>
    <Setting Name="MassErorrHistogramBinSize" Type="System.Double" Scope="User">
      <Value Profile="(Default)">0.5</Value>
    </Setting>
    <Setting Name="MassErrorHistogramTransition" Type="System.String" Scope="User">
      <Value Profile="(Default)">best</Value>
    </Setting>
    <Setting Name="MassErrorHistogramDisplayType" Type="System.String" Scope="User">
      <Value Profile="(Default)">products</Value>
    </Setting>
    <Setting Name="MassErrorHistogram2DXAxis" Type="System.String" Scope="User">
      <Value Profile="(Default)">retention_time</Value>
    </Setting>
    <Setting Name="MassErrorHistogram2DLogScale" Type="System.Boolean" Scope="User">
      <Value Profile="(Default)">False</Value>
    </Setting>
    <Setting Name="ShowMassErrorLegend" Type="System.Boolean" Scope="User">
      <Value Profile="(Default)">True</Value>
    </Setting>
    <Setting Name="UpdateCheckAtStartup" Type="System.Boolean" Scope="User">
      <Value Profile="(Default)">True</Value>
    </Setting>
    <Setting Name="ShowFullScanNumber" Type="System.Boolean" Scope="User">
      <Value Profile="(Default)">False</Value>
    </Setting>
    <Setting Name="CompactFormatOption" Type="System.String" Scope="User">
      <Value Profile="(Default)" />
    </Setting>
    <Setting Name="ExportPolarityFilterEnum" Type="System.String" Scope="User">
      <Value Profile="(Default)">all</Value>
    </Setting>
    <Setting Name="RTRegressionMethod" Type="System.String" Scope="User">
      <Value Profile="(Default)">linear</Value>
    </Setting>
    <Setting Name="CurrentColorScheme" Type="System.String" Scope="User">
      <Value Profile="(Default)" />
    </Setting>
    <Setting Name="SynchronizeSummaryZooming" Type="System.Boolean" Scope="User">
      <Value Profile="(Default)">False</Value>
    </Setting>
    <Setting Name="AreaCVHistogramBinWidth" Type="System.Double" Scope="User">
      <Value Profile="(Default)">1</Value>
    </Setting>
    <Setting Name="AreaCVQValueCutoff" Type="System.Double" Scope="User">
      <Value Profile="(Default)">NaN</Value>
    </Setting>
    <Setting Name="AreaCVShowCVCutoff" Type="System.Boolean" Scope="User">
      <Value Profile="(Default)">True</Value>
    </Setting>
    <Setting Name="AreaCVShowMedianCV" Type="System.Boolean" Scope="User">
      <Value Profile="(Default)">True</Value>
    </Setting>
    <Setting Name="AreaCVMaxFrequency" Type="System.Double" Scope="User">
      <Value Profile="(Default)">NaN</Value>
    </Setting>
    <Setting Name="AreaCVMaxCV" Type="System.Double" Scope="User">
      <Value Profile="(Default)">NaN</Value>
    </Setting>
    <Setting Name="AreaCVPointsType" Type="System.String" Scope="User">
      <Value Profile="(Default)">targets</Value>
    </Setting>
    <Setting Name="AreaCVShowDecimals" Type="System.Boolean" Scope="User">
      <Value Profile="(Default)">False</Value>
    </Setting>
    <Setting Name="AreaCVCVCutoff" Type="System.Double" Scope="User">
      <Value Profile="(Default)">20</Value>
    </Setting>
    <Setting Name="AreaCVNormalizationMethod" Type="System.String" Scope="User">
      <Value Profile="(Default)">none</Value>
    </Setting>
    <Setting Name="AreaCVLogScale" Type="System.Boolean" Scope="User">
      <Value Profile="(Default)">False</Value>
    </Setting>
    <Setting Name="AreaCVMinLog10Area" Type="System.Double" Scope="User">
      <Value Profile="(Default)">NaN</Value>
    </Setting>
    <Setting Name="AreaCVMaxLog10Area" Type="System.Double" Scope="User">
      <Value Profile="(Default)">NaN</Value>
    </Setting>
    <Setting Name="ChromShowRawTimes" Type="System.Boolean" Scope="User">
      <Value Profile="(Default)">True</Value>
    </Setting>
    <Setting Name="ShowFragmentIons" Type="System.Boolean" Scope="User">
      <Value Profile="(Default)">True</Value>
    </Setting>
    <Setting Name="ShowQuantitativeOnly" Type="System.Boolean" Scope="User">
      <Value Profile="(Default)">False</Value>
    </Setting>
    <Setting Name="Log2FoldChangeCutoff" Type="System.Double" Scope="User">
      <Value Profile="(Default)">1</Value>
    </Setting>
    <Setting Name="PValueCutoff" Type="System.Double" Scope="User">
      <Value Profile="(Default)">1.3010299956639813</Value>
    </Setting>
    <Setting Name="GroupComparisonShowSelection" Type="System.Boolean" Scope="User">
      <Value Profile="(Default)">True</Value>
    </Setting>
    <Setting Name="FilterVolcanoPlotPoints" Type="System.Boolean" Scope="User">
      <Value Profile="(Default)">False</Value>
    </Setting>
    <Setting Name="VolcanoPlotPropertiesLog" Type="System.Boolean" Scope="User">
      <Value Profile="(Default)">True</Value>
    </Setting>
    <Setting Name="ShowOriginalPeak" Type="System.Boolean" Scope="User">
      <Value Profile="(Default)">True</Value>
    </Setting>
    <Setting Name="AreaGraphDisplayType" Type="System.String" Scope="User">
      <Value Profile="(Default)">bars</Value>
    </Setting>
    <Setting Name="ShowAdvancedVolcanoPlotFormatting" Type="System.Boolean" Scope="User">
      <Value Profile="(Default)">True</Value>
    </Setting>
    <Setting Name="AuditLogView" Type="System.String" Scope="User">
      <Value Profile="(Default)" />
    </Setting>
    <Setting Name="AreaCVTransitions" Type="System.String" Scope="User">
      <Value Profile="(Default)">all</Value>
    </Setting>
    <Setting Name="AreaCVMsLevel" Type="System.String" Scope="User">
      <Value Profile="(Default)">products</Value>
    </Setting>
    <Setting Name="UIMode" Type="System.String" Scope="User">
      <Value Profile="(Default)" />
    </Setting>
    <Setting Name="MoleculeSettingsTab" Type="System.Int32" Scope="User">
      <Value Profile="(Default)">0</Value>
    </Setting>
    <Setting Name="MixedMoleculeSettingsTab" Type="System.Int32" Scope="User">
      <Value Profile="(Default)">0</Value>
    </Setting>
    <Setting Name="Prosit" Type="System.Boolean" Scope="User">
      <Value Profile="(Default)">False</Value>
    </Setting>
    <Setting Name="PrositIntensityModel" Type="System.String" Scope="User">
      <Value Profile="(Default)" />
    </Setting>
    <Setting Name="PrositRetentionTimeModel" Type="System.String" Scope="User">
      <Value Profile="(Default)" />
    </Setting>
    <Setting Name="PrositServer" Type="System.String" Scope="User">
      <Value Profile="(Default)" />
    </Setting>
    <Setting Name="LibMatchMirror" Type="System.Boolean" Scope="User">
      <Value Profile="(Default)">False</Value>
    </Setting>
    <Setting Name="PrositNCE" Type="System.Int32" Scope="User">
      <Value Profile="(Default)">27</Value>
    </Setting>
    <Setting Name="ShowQcTraceName" Type="System.String" Scope="User">
      <Value Profile="(Default)" />
    </Setting>
    <Setting Name="ExportSortByMz" Type="System.Boolean" Scope="User">
      <Value Profile="(Default)">False</Value>
    </Setting>
    <Setting Name="ShowLibraryScores" Type="System.Boolean" Scope="User">
      <Value Profile="(Default)">True</Value>
    </Setting>
    <Setting Name="DisplayModification" Type="System.String" Scope="User">
      <Value Profile="(Default)" />
    </Setting>
    <Setting Name="SettingsUpgradeRequired" Type="System.Boolean" Scope="User">
      <Value Profile="(Default)">True</Value>
    </Setting>
    <Setting Name="TutorialMode" Type="System.Boolean" Scope="User">
      <Value Profile="(Default)">False</Value>
    </Setting>
    <Setting Name="GroupApplyToBy" Type="System.String" Scope="User">
      <Value Profile="(Default)" />
    </Setting>
    <Setting Name="BrukerPrmSqliteFile" Type="System.String" Scope="User">
      <Value Profile="(Default)" />
    </Setting>
    <Setting Name="DetectionsQValueCutoff" Type="System.Single" Scope="User">
      <Value Profile="(Default)">0.01</Value>
    </Setting>
    <Setting Name="DetectionsTargetType" Type="System.String" Scope="User">
      <Value Profile="(Default)">Precursor</Value>
    </Setting>
    <Setting Name="ExportMs1RepetitionTime" Type="System.Double" Scope="User">
      <Value Profile="(Default)">10</Value>
    </Setting>
    <Setting Name="DetectionsYScaleFactor" Type="System.String" Scope="User">
      <Value Profile="(Default)">Thousands</Value>
    </Setting>
    <Setting Name="DetectionsRepCount" Type="System.Int32" Scope="User">
      <Value Profile="(Default)">10</Value>
    </Setting>
    <Setting Name="DetectionsShowAtLeastN" Type="System.Boolean" Scope="User">
      <Value Profile="(Default)">True</Value>
    </Setting>
    <Setting Name="DetectionsShowSelection" Type="System.Boolean" Scope="User">
      <Value Profile="(Default)">True</Value>
    </Setting>
    <Setting Name="DetectionsShowMean" Type="System.Boolean" Scope="User">
      <Value Profile="(Default)">True</Value>
    </Setting>
    <Setting Name="DetectionsShowLegend" Type="System.Boolean" Scope="User">
      <Value Profile="(Default)">True</Value>
    </Setting>
    <Setting Name="AreaCVRatioIndex" Type="System.String" Scope="User">
      <Value Profile="(Default)">-1</Value>
    </Setting>
    <Setting Name="ShowIonMobility" Type="System.Boolean" Scope="User">
      <Value Profile="(Default)">True</Value>
    </Setting>
    <Setting Name="ShowCollisionCrossSection" Type="System.Boolean" Scope="User">
      <Value Profile="(Default)">True</Value>
    </Setting>
    <Setting Name="ShowFullScanAnnotations" Type="System.Boolean" Scope="User">
      <Value Profile="(Default)">False</Value>
    </Setting>
    <Setting Name="ShowFullScanMassError" Type="System.Boolean" Scope="User">
      <Value Profile="(Default)">False</Value>
    </Setting>
    <Setting Name="ExportSureQuant" Type="System.Boolean" Scope="User">
      <Value Profile="(Default)">False</Value>
    </Setting>
    <Setting Name="IntensityThresholdPercent" Type="System.Double" Scope="User">
      <Value Profile="(Default)">1</Value>
    </Setting>
    <Setting Name="IntensityThresholdValue" Type="System.Double" Scope="User">
      <Value Profile="(Default)">100000</Value>
    </Setting>
    <Setting Name="IntensityThresholdMin" Type="System.Double" Scope="User">
      <Value Profile="(Default)">1000</Value>
    </Setting>
    <Setting Name="SyncMZScale" Type="System.Boolean" Scope="User">
      <Value Profile="(Default)">False</Value>
    </Setting>
    <Setting Name="FullScanPeakType" Type="System.String" Scope="User">
      <Value Profile="(Default)">Default</Value>
    </Setting>
    <Setting Name="PeakAreaDotpDisplay" Type="System.String" Scope="User">
      <Value Profile="(Default)">line</Value>
    </Setting>
    <Setting Name="PeakAreaDotpCutoffValue" Type="System.Single" Scope="User">
      <Value Profile="(Default)">0.9</Value>
    </Setting>
    <Setting Name="PeakAreaDotpCutoffShow" Type="System.Boolean" Scope="User">
      <Value Profile="(Default)">True</Value>
    </Setting>
    <Setting Name="ChromatogramDisplayRTDigits" Type="System.Int32" Scope="User">
      <Value Profile="(Default)">1</Value>
    </Setting>
    <Setting Name="PeakAreaIDotpCutoffValue" Type="System.Single" Scope="User">
      <Value Profile="(Default)">0.9</Value>
    </Setting>
    <Setting Name="PeakAreaRDotpCutoffValue" Type="System.Single" Scope="User">
      <Value Profile="(Default)">0.9</Value>
    </Setting>
  </Settings>
>>>>>>> 3889acd9
</SettingsFile><|MERGE_RESOLUTION|>--- conflicted
+++ resolved
@@ -1,4 +1,3 @@
-<<<<<<< HEAD
 <?xml version='1.0' encoding='utf-8'?>
 <SettingsFile xmlns="http://schemas.microsoft.com/VisualStudio/2004/01/settings" CurrentProfile="(Default)" GeneratedClassNamespace="pwiz.Skyline.Properties" GeneratedClassName="Settings">
   <Profiles />
@@ -793,830 +792,28 @@
       <Value Profile="(Default)">Default</Value>
     </Setting>
     <Setting Name="PeakAreaDotpDisplay" Type="System.String" Scope="User">
-      <Value Profile="(Default)">label</Value>
+      <Value Profile="(Default)">line</Value>
+    </Setting>
+    <Setting Name="PeakAreaDotpCutoffValue" Type="System.Single" Scope="User">
+      <Value Profile="(Default)">0.9</Value>
+    </Setting>
+    <Setting Name="PeakAreaDotpCutoffShow" Type="System.Boolean" Scope="User">
+      <Value Profile="(Default)">True</Value>
     </Setting>
     <Setting Name="ChromatogramDisplayRTDigits" Type="System.Int32" Scope="User">
       <Value Profile="(Default)">1</Value>
     </Setting>
-    <Setting Name="ShowZHIons" Type="System.Boolean" Scope="User">
-      <Value Profile="(Default)">False</Value>
-    </Setting>
-    <Setting Name="ShowZHHIons" Type="System.Boolean" Scope="User">
-      <Value Profile="(Default)">False</Value>
-    </Setting>
-  </Settings>
-=======
-<?xml version='1.0' encoding='utf-8'?>
-<SettingsFile xmlns="http://schemas.microsoft.com/VisualStudio/2004/01/settings" CurrentProfile="(Default)" GeneratedClassNamespace="pwiz.Skyline.Properties" GeneratedClassName="Settings">
-  <Profiles />
-  <Settings>
-    <Setting Name="PeptideSettingsTab" Type="System.Int32" Scope="User">
-      <Value Profile="(Default)">0</Value>
-    </Setting>
-    <Setting Name="ProgramName" Type="System.String" Scope="Application">
-      <Value Profile="(Default)">Skyline</Value>
-    </Setting>
-    <Setting Name="TransitionSettingsTab" Type="System.Int32" Scope="User">
-      <Value Profile="(Default)">0</Value>
-    </Setting>
-    <Setting Name="MainWindowLocation" Type="System.Drawing.Point" Scope="User">
-      <Value Profile="(Default)">0, 0</Value>
-    </Setting>
-    <Setting Name="MainWindowSize" Type="System.Drawing.Size" Scope="User">
-      <Value Profile="(Default)">0, 0</Value>
-    </Setting>
-    <Setting Name="MainWindowMaximized" Type="System.Boolean" Scope="User">
-      <Value Profile="(Default)">False</Value>
-    </Setting>
-    <Setting Name="SrmSettings" Type="System.String" Scope="User">
-      <Value Profile="(Default)">Default</Value>
-    </Setting>
-    <Setting Name="EditRTVisible" Type="System.Boolean" Scope="User">
-      <Value Profile="(Default)">False</Value>
-    </Setting>
-    <Setting Name="ExportMethodStrategy" Type="System.String" Scope="User">
-      <Value Profile="(Default)">Single</Value>
-    </Setting>
-    <Setting Name="ExportMethodMaxTran" Type="System.String" Scope="User">
-      <Value Profile="(Default)" />
-    </Setting>
-    <Setting Name="ExportMethodType" Type="System.String" Scope="User">
-      <Value Profile="(Default)">Regular</Value>
-    </Setting>
-    <Setting Name="ExportInstrumentType" Type="System.String" Scope="User">
-      <Value Profile="(Default)" />
-    </Setting>
-    <Setting Name="SequenceTreeExpandProteins" Type="System.Boolean" Scope="User">
-      <Value Profile="(Default)">True</Value>
-    </Setting>
-    <Setting Name="SequenceTreeExpandPeptides" Type="System.Boolean" Scope="User">
-      <Value Profile="(Default)">False</Value>
-    </Setting>
-    <Setting Name="ActiveDirectory" Type="System.String" Scope="User">
-      <Value Profile="(Default)" />
-    </Setting>
-    <Setting Name="ExportMethodDwellTime" Type="System.Int32" Scope="User">
-      <Value Profile="(Default)">20</Value>
-    </Setting>
-    <Setting Name="MruLength" Type="System.Int32" Scope="User">
-      <Value Profile="(Default)">4</Value>
-    </Setting>
-    <Setting Name="LibraryDirectory" Type="System.String" Scope="User">
-      <Value Profile="(Default)" />
-    </Setting>
-    <Setting Name="ExportDirectory" Type="System.String" Scope="User">
-      <Value Profile="(Default)" />
-    </Setting>
-    <Setting Name="ShowStatusBar" Type="System.Boolean" Scope="User">
-      <Value Profile="(Default)">True</Value>
-    </Setting>
-    <Setting Name="ShowSpectra" Type="System.Boolean" Scope="User">
-      <Value Profile="(Default)">True</Value>
-    </Setting>
-    <Setting Name="ShowAIons" Type="System.Boolean" Scope="User">
-      <Value Profile="(Default)">False</Value>
-    </Setting>
-    <Setting Name="ShowBIons" Type="System.Boolean" Scope="User">
-      <Value Profile="(Default)">False</Value>
-    </Setting>
-    <Setting Name="ShowCIons" Type="System.Boolean" Scope="User">
-      <Value Profile="(Default)">False</Value>
-    </Setting>
-    <Setting Name="ShowXIons" Type="System.Boolean" Scope="User">
-      <Value Profile="(Default)">False</Value>
-    </Setting>
-    <Setting Name="ShowYIons" Type="System.Boolean" Scope="User">
-      <Value Profile="(Default)">True</Value>
-    </Setting>
-    <Setting Name="ShowZIons" Type="System.Boolean" Scope="User">
-      <Value Profile="(Default)">False</Value>
-    </Setting>
-    <Setting Name="ShowCharge1" Type="System.Boolean" Scope="User">
-      <Value Profile="(Default)">True</Value>
-    </Setting>
-    <Setting Name="ShowCharge2" Type="System.Boolean" Scope="User">
-      <Value Profile="(Default)">False</Value>
-    </Setting>
-    <Setting Name="ShowRanks" Type="System.Boolean" Scope="User">
-      <Value Profile="(Default)">True</Value>
-    </Setting>
-    <Setting Name="SplitMainX" Type="System.Int32" Scope="User">
-      <Value Profile="(Default)">253</Value>
-    </Setting>
-    <Setting Name="ShowDuplicateIons" Type="System.Boolean" Scope="User">
-      <Value Profile="(Default)">False</Value>
-    </Setting>
-    <Setting Name="LockYAxis" Type="System.Boolean" Scope="User">
-      <Value Profile="(Default)">True</Value>
-    </Setting>
-    <Setting Name="FilterPeptides" Type="System.Boolean" Scope="User">
-      <Value Profile="(Default)">True</Value>
-    </Setting>
-    <Setting Name="FilterTransitionGroups" Type="System.Boolean" Scope="User">
-      <Value Profile="(Default)">True</Value>
-    </Setting>
-    <Setting Name="FilterTransitions" Type="System.Boolean" Scope="User">
-      <Value Profile="(Default)">True</Value>
-    </Setting>
-    <Setting Name="LibraryResultsDirectory" Type="System.String" Scope="User">
-      <Value Profile="(Default)" />
-    </Setting>
-    <Setting Name="LibraryResultCutOff" Type="System.Double" Scope="User">
-      <Value Profile="(Default)">0.95</Value>
-    </Setting>
-    <Setting Name="FastaDirectory" Type="System.String" Scope="User">
-      <Value Profile="(Default)" />
-    </Setting>
-    <Setting Name="ShowRetentionTimes" Type="System.Boolean" Scope="User">
-      <Value Profile="(Default)">True</Value>
-    </Setting>
-    <Setting Name="ShowRetentionTimePred" Type="System.Boolean" Scope="User">
-      <Value Profile="(Default)">True</Value>
-    </Setting>
-    <Setting Name="ShowTransitionGraphs" Type="System.String" Scope="User">
-      <Value Profile="(Default)">all</Value>
-    </Setting>
-    <Setting Name="LockYChrom" Type="System.Boolean" Scope="User">
-      <Value Profile="(Default)">True</Value>
-    </Setting>
-    <Setting Name="SrmResultsDirectory" Type="System.String" Scope="User">
-      <Value Profile="(Default)" />
-    </Setting>
-    <Setting Name="AutoZoomChromatogram" Type="System.String" Scope="User">
-      <Value Profile="(Default)">none</Value>
-    </Setting>
-    <Setting Name="TransformTypeChromatogram" Type="System.String" Scope="User">
-      <Value Profile="(Default)">interpolated</Value>
-    </Setting>
-    <Setting Name="SrmResultsSourceType" Type="System.String" Scope="User">
-      <Value Profile="(Default)" />
-    </Setting>
-    <Setting Name="ShowRetentionTimeGraph" Type="System.Boolean" Scope="User">
-      <Value Profile="(Default)">False</Value>
-    </Setting>
-    <Setting Name="RTResidualRThreshold" Type="System.Double" Scope="User">
-      <Value Profile="(Default)">0.9</Value>
-    </Setting>
-    <Setting Name="RTRefinePeptides" Type="System.Boolean" Scope="User">
-      <Value Profile="(Default)">True</Value>
-    </Setting>
-    <Setting Name="RTPredictorVisible" Type="System.Boolean" Scope="User">
-      <Value Profile="(Default)">True</Value>
-    </Setting>
-    <Setting Name="ShowToolBar" Type="System.Boolean" Scope="User">
-      <Value Profile="(Default)">True</Value>
-    </Setting>
-    <Setting Name="ChromatogramLineWidth" Type="System.Int32" Scope="User">
-      <Value Profile="(Default)">2</Value>
-    </Setting>
-    <Setting Name="ChromatogramFontSize" Type="System.Single" Scope="User">
-      <Value Profile="(Default)">12</Value>
-    </Setting>
-    <Setting Name="SpectrumLineWidth" Type="System.Int32" Scope="User">
-      <Value Profile="(Default)">1</Value>
-    </Setting>
-    <Setting Name="SpectrumFontSize" Type="System.Single" Scope="User">
-      <Value Profile="(Default)">12</Value>
-    </Setting>
-    <Setting Name="ExportMethodRunLength" Type="System.Double" Scope="User">
-      <Value Profile="(Default)">30</Value>
-    </Setting>
-    <Setting Name="RTScheduleWindows" Type="System.String" Scope="User">
-      <Value Profile="(Default)">2,5,10</Value>
-    </Setting>
-    <Setting Name="RTGraphType" Type="System.String" Scope="User">
-      <Value Profile="(Default)">replicate</Value>
-    </Setting>
-    <Setting Name="EditFindUp" Type="System.Boolean" Scope="User">
-      <Value Profile="(Default)">False</Value>
-    </Setting>
-    <Setting Name="EditFindText" Type="System.String" Scope="User">
-      <Value Profile="(Default)" />
-    </Setting>
-    <Setting Name="EditFindCase" Type="System.Boolean" Scope="User">
-      <Value Profile="(Default)">False</Value>
-    </Setting>
-    <Setting Name="ShowHeavyFormula" Type="System.Boolean" Scope="User">
-      <Value Profile="(Default)">False</Value>
-    </Setting>
-    <Setting Name="SequenceTreeExpandPrecursors" Type="System.Boolean" Scope="User">
-      <Value Profile="(Default)">False</Value>
-    </Setting>
-    <Setting Name="ArrangeGraphsGroups" Type="System.Int32" Scope="User">
-      <Value Profile="(Default)">4</Value>
-    </Setting>
-    <Setting Name="ArrangeGraphsType" Type="System.String" Scope="User">
-      <Value Profile="(Default)">separated</Value>
-    </Setting>
-    <Setting Name="ArrangeGraphsOrder" Type="System.String" Scope="User">
-      <Value Profile="(Default)">Position</Value>
-    </Setting>
-    <Setting Name="ArrangeGraphsReversed" Type="System.Boolean" Scope="User">
-      <Value Profile="(Default)">False</Value>
-    </Setting>
-    <Setting Name="ExportIgnoreProteins" Type="System.Boolean" Scope="User">
-      <Value Profile="(Default)">False</Value>
-    </Setting>
-    <Setting Name="ProteomeDbDirectory" Type="System.String" Scope="User">
-      <Value Profile="(Default)" />
-    </Setting>
-    <Setting Name="ExportThermoEnergyRamp" Type="System.Boolean" Scope="User">
-      <Value Profile="(Default)">False</Value>
-    </Setting>
-    <Setting Name="ShowRetentionTimesThreshold" Type="System.Double" Scope="User">
-      <Value Profile="(Default)">0</Value>
-    </Setting>
-    <Setting Name="ShowPeakBoundaries" Type="System.Boolean" Scope="User">
-      <Value Profile="(Default)">True</Value>
-    </Setting>
-    <Setting Name="ShowRetentionTimesEnum" Type="System.String" Scope="User">
-      <Value Profile="(Default)">all</Value>
-    </Setting>
-    <Setting Name="AreaGraphType" Type="System.String" Scope="User">
-      <Value Profile="(Default)">replicate</Value>
-    </Setting>
-    <Setting Name="DetectionGraphType" Type="System.String" Scope="User">
-      <Value Profile="(Default)">detections</Value>
-    </Setting>
-    <Setting Name="ShowPeakAreaGraph" Type="System.Boolean" Scope="User">
-      <Value Profile="(Default)">False</Value>
-    </Setting>
-    <Setting Name="ShowDetectionGraph" Type="System.Boolean" Scope="User">
-      <Value Profile="(Default)">False</Value>
-    </Setting>
-    <Setting Name="ShowResultsGrid" Type="System.Boolean" Scope="User">
-      <Value Profile="(Default)">False</Value>
-    </Setting>
-    <Setting Name="AreaLogScale" Type="System.Boolean" Scope="User">
-      <Value Profile="(Default)">False</Value>
-    </Setting>
-    <Setting Name="AreaPeptideOrderEnum" Type="System.String" Scope="User">
-      <Value Profile="(Default)">document</Value>
-    </Setting>
-    <Setting Name="ShowPeptideCV" Type="System.Boolean" Scope="User">
-      <Value Profile="(Default)">False</Value>
-    </Setting>
-    <Setting Name="ResultsGridSynchSelection" Type="System.Boolean" Scope="User">
-      <Value Profile="(Default)">True</Value>
-    </Setting>
-    <Setting Name="ShowChromatogramLegend" Type="System.Boolean" Scope="User">
-      <Value Profile="(Default)">True</Value>
-    </Setting>
-    <Setting Name="ShowReplicateSelection" Type="System.Boolean" Scope="User">
-      <Value Profile="(Default)">True</Value>
-    </Setting>
-    <Setting Name="ShowPrecursorIon" Type="System.Boolean" Scope="User">
-      <Value Profile="(Default)">False</Value>
-    </Setting>
-    <Setting Name="ChromatogramTimeRange" Type="System.Double" Scope="User">
-      <Value Profile="(Default)">3.4</Value>
-    </Setting>
-    <Setting Name="ChromatogramMaxIntensity" Type="System.Double" Scope="User">
-      <Value Profile="(Default)">0</Value>
-    </Setting>
-    <Setting Name="PeakAreaMaxArea" Type="System.Double" Scope="User">
-      <Value Profile="(Default)">0</Value>
-    </Setting>
-    <Setting Name="PeakAreaMaxCv" Type="System.Double" Scope="User">
-      <Value Profile="(Default)">0</Value>
-    </Setting>
-    <Setting Name="PeakDecimalCv" Type="System.Boolean" Scope="User">
-      <Value Profile="(Default)">False</Value>
-    </Setting>
-    <Setting Name="RTPeptideValue" Type="System.String" Scope="User">
-      <Value Profile="(Default)">All</Value>
-    </Setting>
-    <Setting Name="PeakTimeMax" Type="System.Double" Scope="User">
-      <Value Profile="(Default)">0</Value>
-    </Setting>
-    <Setting Name="PeakTimeMin" Type="System.Double" Scope="User">
-      <Value Profile="(Default)">0</Value>
-    </Setting>
-    <Setting Name="PeakTimeMaxCv" Type="System.Double" Scope="User">
-      <Value Profile="(Default)">0</Value>
-    </Setting>
-    <Setting Name="SynchronizeIsotopeTypes" Type="System.Boolean" Scope="User">
-      <Value Profile="(Default)">True</Value>
-    </Setting>
-    <Setting Name="ShowModMassesInExplorer" Type="System.Boolean" Scope="User">
-      <Value Profile="(Default)">False</Value>
-    </Setting>
-    <Setting Name="LicenseVersionAccepted" Type="System.Int32" Scope="User">
-      <Value Profile="(Default)">0</Value>
-    </Setting>
-    <Setting Name="AutoZoomAllChromatograms" Type="System.Boolean" Scope="User">
-      <Value Profile="(Default)">False</Value>
-    </Setting>
-    <Setting Name="ShowRegressionReplicateEnum" Type="System.String" Scope="User">
-      <Value Profile="(Default)">all</Value>
-    </Setting>
-    <Setting Name="ShowTreeReplicateEnum" Type="System.String" Scope="User">
-      <Value Profile="(Default)">single</Value>
-    </Setting>
-    <Setting Name="ShowIonMz" Type="System.Boolean" Scope="User">
-      <Value Profile="(Default)">False</Value>
-    </Setting>
-    <Setting Name="ShowObservedMz" Type="System.Boolean" Scope="User">
-      <Value Profile="(Default)">False</Value>
-    </Setting>
-    <Setting Name="ViewLibraryLocation" Type="System.Drawing.Point" Scope="User">
-      <Value Profile="(Default)">0, 0</Value>
-    </Setting>
-    <Setting Name="ViewLibrarySize" Type="System.Drawing.Size" Scope="User">
-      <Value Profile="(Default)">0, 0</Value>
-    </Setting>
-    <Setting Name="LibraryPeptidesAddUnmatched" Type="System.Boolean" Scope="User">
-      <Value Profile="(Default)">True</Value>
-    </Setting>
-    <Setting Name="LibraryPeptidesKeepFiltered" Type="System.Boolean" Scope="User">
-      <Value Profile="(Default)">True</Value>
-    </Setting>
-    <Setting Name="LibraryPeptidesAddDuplicatesEnum" Type="System.String" Scope="User">
-      <Value Profile="(Default)">AddToAll</Value>
-    </Setting>
-    <Setting Name="AnnotationColor" Type="System.Int32" Scope="User">
-      <Value Profile="(Default)">0</Value>
-    </Setting>
-    <Setting Name="ChromatogramTimeRangeRelative" Type="System.Boolean" Scope="User">
-      <Value Profile="(Default)">True</Value>
-    </Setting>
-    <Setting Name="ScheduleAvergeRT" Type="System.Boolean" Scope="User">
-      <Value Profile="(Default)">True</Value>
-    </Setting>
-    <Setting Name="StaticModsShowMore" Type="System.Boolean" Scope="User">
-      <Value Profile="(Default)">False</Value>
-    </Setting>
-    <Setting Name="ShowCharge3" Type="System.Boolean" Scope="User">
-      <Value Profile="(Default)">False</Value>
-    </Setting>
-    <Setting Name="ShowCharge4" Type="System.Boolean" Scope="User">
-      <Value Profile="(Default)">False</Value>
-    </Setting>
-    <Setting Name="AreaNormalizeToView" Type="System.String" Scope="User">
-      <Value Profile="(Default)">none</Value>
-    </Setting>
-    <Setting Name="ShowLibraryPeakArea" Type="System.Boolean" Scope="User">
-      <Value Profile="(Default)">True</Value>
-    </Setting>
-    <Setting Name="ReplicateOrderEnum" Type="System.String" Scope="User">
-      <Value Profile="(Default)">document</Value>
-    </Setting>
-    <Setting Name="ShowPeakAreaLegend" Type="System.Boolean" Scope="User">
-      <Value Profile="(Default)">True</Value>
-    </Setting>
-    <Setting Name="ShowRetentionTimesLegend" Type="System.Boolean" Scope="User">
-      <Value Profile="(Default)">True</Value>
-    </Setting>
-    <Setting Name="PeakAreaScope" Type="System.String" Scope="User">
-      <Value Profile="(Default)">document</Value>
-    </Setting>
-    <Setting Name="ExportMethodMaxPrec" Type="System.String" Scope="User">
-      <Value Profile="(Default)" />
-    </Setting>
-    <Setting Name="InstallationId" Type="System.String" Scope="User">
-      <Value Profile="(Default)" />
-    </Setting>
-    <Setting Name="StackTraceListVersion" Type="System.String" Scope="User">
-      <Value Profile="(Default)" />
-    </Setting>
-    <Setting Name="CustomFinders" Type="System.Collections.Specialized.StringCollection" Scope="User">
-      <Value Profile="(Default)" />
-    </Setting>
-    <Setting Name="RTCalculatorName" Type="System.String" Scope="User">
-      <Value Profile="(Default)" />
-    </Setting>
-    <Setting Name="TextZoom" Type="System.Double" Scope="User">
-      <Value Profile="(Default)">1</Value>
-    </Setting>
-    <Setting Name="ShowPeptideIdTimes" Type="System.Boolean" Scope="User">
-      <Value Profile="(Default)">True</Value>
-    </Setting>
-    <Setting Name="ExportThermoTriggerRef" Type="System.Boolean" Scope="User">
-      <Value Profile="(Default)">False</Value>
-    </Setting>
-    <Setting Name="ShowAlignedPeptideIdTimes" Type="System.Boolean" Scope="User">
-      <Value Profile="(Default)">False</Value>
-    </Setting>
-    <Setting Name="ExportMultiQuant" Type="System.Boolean" Scope="User">
-      <Value Profile="(Default)">False</Value>
-    </Setting>
-    <Setting Name="ShowPeptides" Type="System.Boolean" Scope="User">
-      <Value Profile="(Default)">True</Value>
-    </Setting>
-    <Setting Name="GroupByReplicateAnnotation" Type="System.String" Scope="User">
-      <Value Profile="(Default)" />
-    </Setting>
-    <Setting Name="OrderByReplicateAnnotation" Type="System.String" Scope="User">
-      <Value Profile="(Default)" />
-    </Setting>
-    <Setting Name="PrimaryTransitionCount" Type="System.Int32" Scope="User">
-      <Value Profile="(Default)">2</Value>
-    </Setting>
-    <Setting Name="ShowUnalignedPeptideIdTimes" Type="System.Boolean" Scope="User">
-      <Value Profile="(Default)">False</Value>
-    </Setting>
-    <Setting Name="PrimaryTransitionCountGraph" Type="System.Int32" Scope="User">
-      <Value Profile="(Default)">0</Value>
-    </Setting>
-    <Setting Name="ShowMassError" Type="System.Boolean" Scope="User">
-      <Value Profile="(Default)">True</Value>
-    </Setting>
-    <Setting Name="LibraryFilterDocumentPeptides" Type="System.Boolean" Scope="User">
-      <Value Profile="(Default)">False</Value>
-    </Setting>
-    <Setting Name="LibraryKeepRedundant" Type="System.Boolean" Scope="User">
-      <Value Profile="(Default)">False</Value>
-    </Setting>
-    <Setting Name="AllChromatogramsLocation" Type="System.Drawing.Point" Scope="User">
-      <Value Profile="(Default)">0, 0</Value>
-    </Setting>
-    <Setting Name="AllChromatogramsSize" Type="System.Drawing.Size" Scope="User">
-      <Value Profile="(Default)">0, 0</Value>
-    </Setting>
-    <Setting Name="AllChromatogramsMaximized" Type="System.Boolean" Scope="User">
-      <Value Profile="(Default)">False</Value>
-    </Setting>
-    <Setting Name="AutoShowAllChromatogramsGraph" Type="System.Boolean" Scope="User">
-      <Value Profile="(Default)">True</Value>
-    </Setting>
-    <Setting Name="PanoramaServerExpansion" Type="System.String" Scope="User">
-      <Value Profile="(Default)" />
-    </Setting>
-    <Setting Name="FractionOfRtWindowAtWhichVariableSizeIsTriggered" Type="System.Double" Scope="Application">
-      <Value Profile="(Default)">0.8</Value>
-    </Setting>
-    <Setting Name="ShowLibraryChromatograms" Type="System.Boolean" Scope="User">
-      <Value Profile="(Default)">True</Value>
-    </Setting>
-    <Setting Name="SplitChromatogramGraph" Type="System.Boolean" Scope="User">
-      <Value Profile="(Default)">False</Value>
-    </Setting>
-    <Setting Name="VariableRtWindowIncreaseFraction" Type="System.Double" Scope="Application">
-      <Value Profile="(Default)">0.2</Value>
-    </Setting>
-    <Setting Name="AllowLabelOverlap" Type="System.Boolean" Scope="User">
-      <Value Profile="(Default)">True</Value>
-    </Setting>
-    <Setting Name="TestSmallMolecules" Type="System.Boolean" Scope="User">
-      <Value Profile="(Default)">False</Value>
-    </Setting>
-    <Setting Name="AllowMultiplePeptideSelection" Type="System.Boolean" Scope="User">
-      <Value Profile="(Default)">True</Value>
-    </Setting>
-    <Setting Name="DisplayLanguage" Type="System.String" Scope="User">
-      <Value Profile="(Default)" />
-    </Setting>
-    <Setting Name="ShowPeptidesDisplayMode" Type="System.String" Scope="User">
-      <Value Profile="(Default)">ByName</Value>
-    </Setting>
-    <Setting Name="InstalledVersion" Type="System.String" Scope="Application">
-      <Value Profile="(Default)" />
-    </Setting>
-    <Setting Name="ShowFullScan" Type="System.Boolean" Scope="User">
-      <Value Profile="(Default)">False</Value>
-    </Setting>
-    <Setting Name="ShowPeptidesDisplayModeEnum" Type="System.String" Scope="User">
-      <Value Profile="(Default)">ByName</Value>
-    </Setting>
-    <Setting Name="AutoZoomFullScanGraph" Type="System.Boolean" Scope="User">
-      <Value Profile="(Default)">True</Value>
-    </Setting>
-    <Setting Name="FilterIonMobilityFullScan" Type="System.Boolean" Scope="User">
-      <Value Profile="(Default)">False</Value>
-    </Setting>
-    <Setting Name="SumScansFullScan" Type="System.Boolean" Scope="User">
-      <Value Profile="(Default)">True</Value>
-    </Setting>
-    <Setting Name="ShowStartupForm" Type="System.Boolean" Scope="User">
-      <Value Profile="(Default)">True</Value>
-    </Setting>
-    <Setting Name="MruMemoryLength" Type="System.Int32" Scope="User">
-      <Value Profile="(Default)">20</Value>
-    </Setting>
-    <Setting Name="StartPageSize" Type="System.Drawing.Size" Scope="User">
-      <Value Profile="(Default)">872, 648</Value>
-    </Setting>
-    <Setting Name="StartPageLocation" Type="System.Drawing.Point" Scope="User">
-      <Value Profile="(Default)">0, 0</Value>
-    </Setting>
-    <Setting Name="StartPageMaximized" Type="System.Boolean" Scope="User">
-      <Value Profile="(Default)">False</Value>
-    </Setting>
-    <Setting Name="DisplayGraphsType" Type="System.String" Scope="User">
-      <Value Profile="(Default)">Tiled</Value>
-    </Setting>
-    <Setting Name="ChromatogramMinIntensity" Type="System.Double" Scope="User">
-      <Value Profile="(Default)">0</Value>
-    </Setting>
-    <Setting Name="MemoryFractionForImport" Type="System.Double" Scope="User">
-      <Value Profile="(Default)">0.5</Value>
-    </Setting>
-    <Setting Name="UsePowerOfTen" Type="System.Boolean" Scope="User">
-      <Value Profile="(Default)">False</Value>
-    </Setting>
-    <Setting Name="AreaFontSize" Type="System.Single" Scope="User">
-      <Value Profile="(Default)">12</Value>
-    </Setting>
-    <Setting Name="ExportEdcMass" Type="System.Boolean" Scope="User">
-      <Value Profile="(Default)">False</Value>
-    </Setting>
-    <Setting Name="RTPlotType" Type="System.String" Scope="User">
-      <Value Profile="(Default)">correlation</Value>
-    </Setting>
-    <Setting Name="TransitionListInsertPeptides" Type="System.Boolean" Scope="User">
-      <Value Profile="(Default)">True</Value>
-    </Setting>
-    <Setting Name="LockMassPositive" Type="System.Double" Scope="User">
-      <Value Profile="(Default)">0</Value>
-    </Setting>
-    <Setting Name="LockMassNegative" Type="System.Double" Scope="User">
-      <Value Profile="(Default)">0</Value>
-    </Setting>
-    <Setting Name="LockMassTolerance" Type="System.Double" Scope="User">
-      <Value Profile="(Default)">0</Value>
-    </Setting>
-    <Setting Name="DocumentGridView" Type="System.String" Scope="User">
-      <Value Profile="(Default)" />
-    </Setting>
-    <Setting Name="RTPointsType" Type="System.String" Scope="User">
-      <Value Profile="(Default)">targets</Value>
-    </Setting>
-    <Setting Name="ImportResultsAutoCloseWindow" Type="System.Boolean" Scope="User">
-      <Value Profile="(Default)">True</Value>
-    </Setting>
-    <Setting Name="ImportResultsAutoScaleGraph" Type="System.Boolean" Scope="User">
-      <Value Profile="(Default)">False</Value>
-    </Setting>
-    <Setting Name="ImportResultsSimultaneousFiles" Type="System.Int32" Scope="User">
-      <Value Profile="(Default)">2</Value>
-    </Setting>
-    <Setting Name="ImportResultsDoAutoRetry" Type="System.Boolean" Scope="User">
-      <Value Profile="(Default)">False</Value>
-    </Setting>
-    <Setting Name="ShowMassErrorGraph" Type="System.Boolean" Scope="User">
-      <Value Profile="(Default)">False</Value>
-    </Setting>
-    <Setting Name="MassErrorGraphType" Type="System.String" Scope="User">
-      <Value Profile="(Default)">replicate</Value>
-    </Setting>
-    <Setting Name="MaxMassError" Type="System.Double" Scope="User">
-      <Value Profile="(Default)">0</Value>
-    </Setting>
-    <Setting Name="MinMassError" Type="System.Double" Scope="User">
-      <Value Profile="(Default)">0</Value>
-    </Setting>
-    <Setting Name="MassErrorPointsType" Type="System.String" Scope="User">
-      <Value Profile="(Default)">targets</Value>
-    </Setting>
-    <Setting Name="MassErorrHistogramBinSize" Type="System.Double" Scope="User">
-      <Value Profile="(Default)">0.5</Value>
-    </Setting>
-    <Setting Name="MassErrorHistogramTransition" Type="System.String" Scope="User">
-      <Value Profile="(Default)">best</Value>
-    </Setting>
-    <Setting Name="MassErrorHistogramDisplayType" Type="System.String" Scope="User">
-      <Value Profile="(Default)">products</Value>
-    </Setting>
-    <Setting Name="MassErrorHistogram2DXAxis" Type="System.String" Scope="User">
-      <Value Profile="(Default)">retention_time</Value>
-    </Setting>
-    <Setting Name="MassErrorHistogram2DLogScale" Type="System.Boolean" Scope="User">
-      <Value Profile="(Default)">False</Value>
-    </Setting>
-    <Setting Name="ShowMassErrorLegend" Type="System.Boolean" Scope="User">
-      <Value Profile="(Default)">True</Value>
-    </Setting>
-    <Setting Name="UpdateCheckAtStartup" Type="System.Boolean" Scope="User">
-      <Value Profile="(Default)">True</Value>
-    </Setting>
-    <Setting Name="ShowFullScanNumber" Type="System.Boolean" Scope="User">
-      <Value Profile="(Default)">False</Value>
-    </Setting>
-    <Setting Name="CompactFormatOption" Type="System.String" Scope="User">
-      <Value Profile="(Default)" />
-    </Setting>
-    <Setting Name="ExportPolarityFilterEnum" Type="System.String" Scope="User">
-      <Value Profile="(Default)">all</Value>
-    </Setting>
-    <Setting Name="RTRegressionMethod" Type="System.String" Scope="User">
-      <Value Profile="(Default)">linear</Value>
-    </Setting>
-    <Setting Name="CurrentColorScheme" Type="System.String" Scope="User">
-      <Value Profile="(Default)" />
-    </Setting>
-    <Setting Name="SynchronizeSummaryZooming" Type="System.Boolean" Scope="User">
-      <Value Profile="(Default)">False</Value>
-    </Setting>
-    <Setting Name="AreaCVHistogramBinWidth" Type="System.Double" Scope="User">
-      <Value Profile="(Default)">1</Value>
-    </Setting>
-    <Setting Name="AreaCVQValueCutoff" Type="System.Double" Scope="User">
-      <Value Profile="(Default)">NaN</Value>
-    </Setting>
-    <Setting Name="AreaCVShowCVCutoff" Type="System.Boolean" Scope="User">
-      <Value Profile="(Default)">True</Value>
-    </Setting>
-    <Setting Name="AreaCVShowMedianCV" Type="System.Boolean" Scope="User">
-      <Value Profile="(Default)">True</Value>
-    </Setting>
-    <Setting Name="AreaCVMaxFrequency" Type="System.Double" Scope="User">
-      <Value Profile="(Default)">NaN</Value>
-    </Setting>
-    <Setting Name="AreaCVMaxCV" Type="System.Double" Scope="User">
-      <Value Profile="(Default)">NaN</Value>
-    </Setting>
-    <Setting Name="AreaCVPointsType" Type="System.String" Scope="User">
-      <Value Profile="(Default)">targets</Value>
-    </Setting>
-    <Setting Name="AreaCVShowDecimals" Type="System.Boolean" Scope="User">
-      <Value Profile="(Default)">False</Value>
-    </Setting>
-    <Setting Name="AreaCVCVCutoff" Type="System.Double" Scope="User">
-      <Value Profile="(Default)">20</Value>
-    </Setting>
-    <Setting Name="AreaCVNormalizationMethod" Type="System.String" Scope="User">
-      <Value Profile="(Default)">none</Value>
-    </Setting>
-    <Setting Name="AreaCVLogScale" Type="System.Boolean" Scope="User">
-      <Value Profile="(Default)">False</Value>
-    </Setting>
-    <Setting Name="AreaCVMinLog10Area" Type="System.Double" Scope="User">
-      <Value Profile="(Default)">NaN</Value>
-    </Setting>
-    <Setting Name="AreaCVMaxLog10Area" Type="System.Double" Scope="User">
-      <Value Profile="(Default)">NaN</Value>
-    </Setting>
-    <Setting Name="ChromShowRawTimes" Type="System.Boolean" Scope="User">
-      <Value Profile="(Default)">True</Value>
-    </Setting>
-    <Setting Name="ShowFragmentIons" Type="System.Boolean" Scope="User">
-      <Value Profile="(Default)">True</Value>
-    </Setting>
-    <Setting Name="ShowQuantitativeOnly" Type="System.Boolean" Scope="User">
-      <Value Profile="(Default)">False</Value>
-    </Setting>
-    <Setting Name="Log2FoldChangeCutoff" Type="System.Double" Scope="User">
-      <Value Profile="(Default)">1</Value>
-    </Setting>
-    <Setting Name="PValueCutoff" Type="System.Double" Scope="User">
-      <Value Profile="(Default)">1.3010299956639813</Value>
-    </Setting>
-    <Setting Name="GroupComparisonShowSelection" Type="System.Boolean" Scope="User">
-      <Value Profile="(Default)">True</Value>
-    </Setting>
-    <Setting Name="FilterVolcanoPlotPoints" Type="System.Boolean" Scope="User">
-      <Value Profile="(Default)">False</Value>
-    </Setting>
-    <Setting Name="VolcanoPlotPropertiesLog" Type="System.Boolean" Scope="User">
-      <Value Profile="(Default)">True</Value>
-    </Setting>
-    <Setting Name="ShowOriginalPeak" Type="System.Boolean" Scope="User">
-      <Value Profile="(Default)">True</Value>
-    </Setting>
-    <Setting Name="AreaGraphDisplayType" Type="System.String" Scope="User">
-      <Value Profile="(Default)">bars</Value>
-    </Setting>
-    <Setting Name="ShowAdvancedVolcanoPlotFormatting" Type="System.Boolean" Scope="User">
-      <Value Profile="(Default)">True</Value>
-    </Setting>
-    <Setting Name="AuditLogView" Type="System.String" Scope="User">
-      <Value Profile="(Default)" />
-    </Setting>
-    <Setting Name="AreaCVTransitions" Type="System.String" Scope="User">
-      <Value Profile="(Default)">all</Value>
-    </Setting>
-    <Setting Name="AreaCVMsLevel" Type="System.String" Scope="User">
-      <Value Profile="(Default)">products</Value>
-    </Setting>
-    <Setting Name="UIMode" Type="System.String" Scope="User">
-      <Value Profile="(Default)" />
-    </Setting>
-    <Setting Name="MoleculeSettingsTab" Type="System.Int32" Scope="User">
-      <Value Profile="(Default)">0</Value>
-    </Setting>
-    <Setting Name="MixedMoleculeSettingsTab" Type="System.Int32" Scope="User">
-      <Value Profile="(Default)">0</Value>
-    </Setting>
-    <Setting Name="Prosit" Type="System.Boolean" Scope="User">
-      <Value Profile="(Default)">False</Value>
-    </Setting>
-    <Setting Name="PrositIntensityModel" Type="System.String" Scope="User">
-      <Value Profile="(Default)" />
-    </Setting>
-    <Setting Name="PrositRetentionTimeModel" Type="System.String" Scope="User">
-      <Value Profile="(Default)" />
-    </Setting>
-    <Setting Name="PrositServer" Type="System.String" Scope="User">
-      <Value Profile="(Default)" />
-    </Setting>
-    <Setting Name="LibMatchMirror" Type="System.Boolean" Scope="User">
-      <Value Profile="(Default)">False</Value>
-    </Setting>
-    <Setting Name="PrositNCE" Type="System.Int32" Scope="User">
-      <Value Profile="(Default)">27</Value>
-    </Setting>
-    <Setting Name="ShowQcTraceName" Type="System.String" Scope="User">
-      <Value Profile="(Default)" />
-    </Setting>
-    <Setting Name="ExportSortByMz" Type="System.Boolean" Scope="User">
-      <Value Profile="(Default)">False</Value>
-    </Setting>
-    <Setting Name="ShowLibraryScores" Type="System.Boolean" Scope="User">
-      <Value Profile="(Default)">True</Value>
-    </Setting>
-    <Setting Name="DisplayModification" Type="System.String" Scope="User">
-      <Value Profile="(Default)" />
-    </Setting>
-    <Setting Name="SettingsUpgradeRequired" Type="System.Boolean" Scope="User">
-      <Value Profile="(Default)">True</Value>
-    </Setting>
-    <Setting Name="TutorialMode" Type="System.Boolean" Scope="User">
-      <Value Profile="(Default)">False</Value>
-    </Setting>
-    <Setting Name="GroupApplyToBy" Type="System.String" Scope="User">
-      <Value Profile="(Default)" />
-    </Setting>
-    <Setting Name="BrukerPrmSqliteFile" Type="System.String" Scope="User">
-      <Value Profile="(Default)" />
-    </Setting>
-    <Setting Name="DetectionsQValueCutoff" Type="System.Single" Scope="User">
-      <Value Profile="(Default)">0.01</Value>
-    </Setting>
-    <Setting Name="DetectionsTargetType" Type="System.String" Scope="User">
-      <Value Profile="(Default)">Precursor</Value>
-    </Setting>
-    <Setting Name="ExportMs1RepetitionTime" Type="System.Double" Scope="User">
-      <Value Profile="(Default)">10</Value>
-    </Setting>
-    <Setting Name="DetectionsYScaleFactor" Type="System.String" Scope="User">
-      <Value Profile="(Default)">Thousands</Value>
-    </Setting>
-    <Setting Name="DetectionsRepCount" Type="System.Int32" Scope="User">
-      <Value Profile="(Default)">10</Value>
-    </Setting>
-    <Setting Name="DetectionsShowAtLeastN" Type="System.Boolean" Scope="User">
-      <Value Profile="(Default)">True</Value>
-    </Setting>
-    <Setting Name="DetectionsShowSelection" Type="System.Boolean" Scope="User">
-      <Value Profile="(Default)">True</Value>
-    </Setting>
-    <Setting Name="DetectionsShowMean" Type="System.Boolean" Scope="User">
-      <Value Profile="(Default)">True</Value>
-    </Setting>
-    <Setting Name="DetectionsShowLegend" Type="System.Boolean" Scope="User">
-      <Value Profile="(Default)">True</Value>
-    </Setting>
-    <Setting Name="AreaCVRatioIndex" Type="System.String" Scope="User">
-      <Value Profile="(Default)">-1</Value>
-    </Setting>
-    <Setting Name="ShowIonMobility" Type="System.Boolean" Scope="User">
-      <Value Profile="(Default)">True</Value>
-    </Setting>
-    <Setting Name="ShowCollisionCrossSection" Type="System.Boolean" Scope="User">
-      <Value Profile="(Default)">True</Value>
-    </Setting>
-    <Setting Name="ShowFullScanAnnotations" Type="System.Boolean" Scope="User">
-      <Value Profile="(Default)">False</Value>
-    </Setting>
-    <Setting Name="ShowFullScanMassError" Type="System.Boolean" Scope="User">
-      <Value Profile="(Default)">False</Value>
-    </Setting>
-    <Setting Name="ExportSureQuant" Type="System.Boolean" Scope="User">
-      <Value Profile="(Default)">False</Value>
-    </Setting>
-    <Setting Name="IntensityThresholdPercent" Type="System.Double" Scope="User">
-      <Value Profile="(Default)">1</Value>
-    </Setting>
-    <Setting Name="IntensityThresholdValue" Type="System.Double" Scope="User">
-      <Value Profile="(Default)">100000</Value>
-    </Setting>
-    <Setting Name="IntensityThresholdMin" Type="System.Double" Scope="User">
-      <Value Profile="(Default)">1000</Value>
-    </Setting>
-    <Setting Name="SyncMZScale" Type="System.Boolean" Scope="User">
-      <Value Profile="(Default)">False</Value>
-    </Setting>
-    <Setting Name="FullScanPeakType" Type="System.String" Scope="User">
-      <Value Profile="(Default)">Default</Value>
-    </Setting>
-    <Setting Name="PeakAreaDotpDisplay" Type="System.String" Scope="User">
-      <Value Profile="(Default)">line</Value>
-    </Setting>
-    <Setting Name="PeakAreaDotpCutoffValue" Type="System.Single" Scope="User">
-      <Value Profile="(Default)">0.9</Value>
-    </Setting>
-    <Setting Name="PeakAreaDotpCutoffShow" Type="System.Boolean" Scope="User">
-      <Value Profile="(Default)">True</Value>
-    </Setting>
-    <Setting Name="ChromatogramDisplayRTDigits" Type="System.Int32" Scope="User">
-      <Value Profile="(Default)">1</Value>
-    </Setting>
     <Setting Name="PeakAreaIDotpCutoffValue" Type="System.Single" Scope="User">
       <Value Profile="(Default)">0.9</Value>
     </Setting>
     <Setting Name="PeakAreaRDotpCutoffValue" Type="System.Single" Scope="User">
       <Value Profile="(Default)">0.9</Value>
     </Setting>
+    <Setting Name="ShowZHIons" Type="System.Boolean" Scope="User">
+      <Value Profile="(Default)">False</Value>
+    </Setting>
+    <Setting Name="ShowZHHIons" Type="System.Boolean" Scope="User">
+      <Value Profile="(Default)">False</Value>
+    </Setting>
   </Settings>
->>>>>>> 3889acd9
 </SettingsFile>