--- conflicted
+++ resolved
@@ -848,16 +848,14 @@
     <Setting Name="ViewLibraryMatchPropsVisible" Type="System.Boolean" Scope="User">
       <Value Profile="(Default)">False</Value>
     </Setting>
-<<<<<<< HEAD
+    <Setting Name="PanoramaTreeState" Type="System.String" Scope="User">
+      <Value Profile="(Default)" />
+    </Setting>
+    <Setting Name="PanoramaLocalSavePath" Type="System.String" Scope="User">
+      <Value Profile="(Default)" />
+    </Setting>
     <Setting Name="ExportMethodXICWidth" Type="System.Double" Scope="User">
       <Value Profile="(Default)">0.02</Value>
-=======
-    <Setting Name="PanoramaTreeState" Type="System.String" Scope="User">
-      <Value Profile="(Default)" />
-    </Setting>
-    <Setting Name="PanoramaLocalSavePath" Type="System.String" Scope="User">
-      <Value Profile="(Default)" />
->>>>>>> 6a818db8
     </Setting>
     <Setting Name="FullScanPropertySheetVisible" Type="System.Boolean" Scope="User">
       <Value Profile="(Default)">False</Value>
