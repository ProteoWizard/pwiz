--- conflicted
+++ resolved
@@ -773,11 +773,8 @@
     <Setting Name="ShowFullScanAnnotations" Type="System.Boolean" Scope="User">
       <Value Profile="(Default)">False</Value>
     </Setting>
-<<<<<<< HEAD
     <Setting Name="ShowFullScanMassError" Type="System.Boolean" Scope="User">
-=======
     <Setting Name="SyncMZScale" Type="System.Boolean" Scope="User">
->>>>>>> 175e5a50
       <Value Profile="(Default)">False</Value>
     </Setting>
   </Settings>
