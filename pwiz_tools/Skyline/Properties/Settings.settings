<?xml version='1.0' encoding='utf-8'?>
<SettingsFile xmlns="http://schemas.microsoft.com/VisualStudio/2004/01/settings" CurrentProfile="(Default)" GeneratedClassNamespace="pwiz.Skyline.Properties" GeneratedClassName="Settings">
  <Profiles />
  <Settings>
    <Setting Name="PeptideSettingsTab" Type="System.Int32" Scope="User">
      <Value Profile="(Default)">0</Value>
    </Setting>
    <Setting Name="ProgramName" Type="System.String" Scope="Application">
      <Value Profile="(Default)">Skyline</Value>
    </Setting>
    <Setting Name="TransitionSettingsTab" Type="System.Int32" Scope="User">
      <Value Profile="(Default)">0</Value>
    </Setting>
    <Setting Name="MainWindowLocation" Type="System.Drawing.Point" Scope="User">
      <Value Profile="(Default)">0, 0</Value>
    </Setting>
    <Setting Name="MainWindowSize" Type="System.Drawing.Size" Scope="User">
      <Value Profile="(Default)">0, 0</Value>
    </Setting>
    <Setting Name="MainWindowMaximized" Type="System.Boolean" Scope="User">
      <Value Profile="(Default)">False</Value>
    </Setting>
    <Setting Name="SrmSettings" Type="System.String" Scope="User">
      <Value Profile="(Default)">Default</Value>
    </Setting>
    <Setting Name="EditRTVisible" Type="System.Boolean" Scope="User">
      <Value Profile="(Default)">False</Value>
    </Setting>
    <Setting Name="ExportMethodStrategy" Type="System.String" Scope="User">
      <Value Profile="(Default)">Single</Value>
    </Setting>
    <Setting Name="ExportMethodMaxTran" Type="System.String" Scope="User">
      <Value Profile="(Default)" />
    </Setting>
    <Setting Name="ExportMethodType" Type="System.String" Scope="User">
      <Value Profile="(Default)">Regular</Value>
    </Setting>
    <Setting Name="ExportInstrumentType" Type="System.String" Scope="User">
      <Value Profile="(Default)" />
    </Setting>
    <Setting Name="SequenceTreeExpandProteins" Type="System.Boolean" Scope="User">
      <Value Profile="(Default)">True</Value>
    </Setting>
    <Setting Name="SequenceTreeExpandPeptides" Type="System.Boolean" Scope="User">
      <Value Profile="(Default)">False</Value>
    </Setting>
    <Setting Name="ActiveDirectory" Type="System.String" Scope="User">
      <Value Profile="(Default)" />
    </Setting>
    <Setting Name="ExportMethodDwellTime" Type="System.Int32" Scope="User">
      <Value Profile="(Default)">20</Value>
    </Setting>
    <Setting Name="MruLength" Type="System.Int32" Scope="User">
      <Value Profile="(Default)">4</Value>
    </Setting>
    <Setting Name="LibraryDirectory" Type="System.String" Scope="User">
      <Value Profile="(Default)" />
    </Setting>
    <Setting Name="ExportDirectory" Type="System.String" Scope="User">
      <Value Profile="(Default)" />
    </Setting>
    <Setting Name="ShowStatusBar" Type="System.Boolean" Scope="User">
      <Value Profile="(Default)">True</Value>
    </Setting>
    <Setting Name="ShowSpectra" Type="System.Boolean" Scope="User">
      <Value Profile="(Default)">True</Value>
    </Setting>
    <Setting Name="ShowAIons" Type="System.Boolean" Scope="User">
      <Value Profile="(Default)">False</Value>
    </Setting>
    <Setting Name="ShowBIons" Type="System.Boolean" Scope="User">
      <Value Profile="(Default)">False</Value>
    </Setting>
    <Setting Name="ShowCIons" Type="System.Boolean" Scope="User">
      <Value Profile="(Default)">False</Value>
    </Setting>
    <Setting Name="ShowXIons" Type="System.Boolean" Scope="User">
      <Value Profile="(Default)">False</Value>
    </Setting>
    <Setting Name="ShowYIons" Type="System.Boolean" Scope="User">
      <Value Profile="(Default)">True</Value>
    </Setting>
    <Setting Name="ShowZIons" Type="System.Boolean" Scope="User">
      <Value Profile="(Default)">False</Value>
    </Setting>
    <Setting Name="ShowCharge1" Type="System.Boolean" Scope="User">
      <Value Profile="(Default)">True</Value>
    </Setting>
    <Setting Name="ShowCharge2" Type="System.Boolean" Scope="User">
      <Value Profile="(Default)">False</Value>
    </Setting>
    <Setting Name="ShowRanks" Type="System.Boolean" Scope="User">
      <Value Profile="(Default)">True</Value>
    </Setting>
    <Setting Name="SplitMainX" Type="System.Int32" Scope="User">
      <Value Profile="(Default)">253</Value>
    </Setting>
    <Setting Name="ShowDuplicateIons" Type="System.Boolean" Scope="User">
      <Value Profile="(Default)">False</Value>
    </Setting>
    <Setting Name="LockYAxis" Type="System.Boolean" Scope="User">
      <Value Profile="(Default)">True</Value>
    </Setting>
    <Setting Name="FilterPeptides" Type="System.Boolean" Scope="User">
      <Value Profile="(Default)">True</Value>
    </Setting>
    <Setting Name="FilterTransitionGroups" Type="System.Boolean" Scope="User">
      <Value Profile="(Default)">True</Value>
    </Setting>
    <Setting Name="FilterTransitions" Type="System.Boolean" Scope="User">
      <Value Profile="(Default)">True</Value>
    </Setting>
    <Setting Name="LibraryResultsDirectory" Type="System.String" Scope="User">
      <Value Profile="(Default)" />
    </Setting>
    <Setting Name="LibraryResultCutOff" Type="System.Double" Scope="User">
      <Value Profile="(Default)">0.95</Value>
    </Setting>
    <Setting Name="FastaDirectory" Type="System.String" Scope="User">
      <Value Profile="(Default)" />
    </Setting>
    <Setting Name="ShowRetentionTimes" Type="System.Boolean" Scope="User">
      <Value Profile="(Default)">True</Value>
    </Setting>
    <Setting Name="ShowRetentionTimePred" Type="System.Boolean" Scope="User">
      <Value Profile="(Default)">True</Value>
    </Setting>
    <Setting Name="ShowTransitionGraphs" Type="System.String" Scope="User">
      <Value Profile="(Default)">all</Value>
    </Setting>
    <Setting Name="LockYChrom" Type="System.Boolean" Scope="User">
      <Value Profile="(Default)">True</Value>
    </Setting>
    <Setting Name="SrmResultsDirectory" Type="System.String" Scope="User">
      <Value Profile="(Default)" />
    </Setting>
    <Setting Name="AutoZoomChromatogram" Type="System.String" Scope="User">
      <Value Profile="(Default)">none</Value>
    </Setting>
    <Setting Name="TransformTypeChromatogram" Type="System.String" Scope="User">
      <Value Profile="(Default)">interpolated</Value>
    </Setting>
    <Setting Name="SrmResultsSourceType" Type="System.String" Scope="User">
      <Value Profile="(Default)" />
    </Setting>
    <Setting Name="ShowRetentionTimeGraph" Type="System.Boolean" Scope="User">
      <Value Profile="(Default)">False</Value>
    </Setting>
    <Setting Name="RTResidualRThreshold" Type="System.Double" Scope="User">
      <Value Profile="(Default)">0.9</Value>
    </Setting>
    <Setting Name="RTRefinePeptides" Type="System.Boolean" Scope="User">
      <Value Profile="(Default)">True</Value>
    </Setting>
    <Setting Name="RTPredictorVisible" Type="System.Boolean" Scope="User">
      <Value Profile="(Default)">True</Value>
    </Setting>
    <Setting Name="ShowToolBar" Type="System.Boolean" Scope="User">
      <Value Profile="(Default)">True</Value>
    </Setting>
    <Setting Name="ChromatogramLineWidth" Type="System.Int32" Scope="User">
      <Value Profile="(Default)">2</Value>
    </Setting>
    <Setting Name="ChromatogramFontSize" Type="System.Single" Scope="User">
      <Value Profile="(Default)">12</Value>
    </Setting>
    <Setting Name="SpectrumLineWidth" Type="System.Int32" Scope="User">
      <Value Profile="(Default)">1</Value>
    </Setting>
    <Setting Name="SpectrumFontSize" Type="System.Single" Scope="User">
      <Value Profile="(Default)">12</Value>
    </Setting>
    <Setting Name="ExportMethodRunLength" Type="System.Double" Scope="User">
      <Value Profile="(Default)">30</Value>
    </Setting>
    <Setting Name="RTScheduleWindows" Type="System.String" Scope="User">
      <Value Profile="(Default)">2,5,10</Value>
    </Setting>
    <Setting Name="RTGraphType" Type="System.String" Scope="User">
      <Value Profile="(Default)">replicate</Value>
    </Setting>
    <Setting Name="EditFindUp" Type="System.Boolean" Scope="User">
      <Value Profile="(Default)">False</Value>
    </Setting>
    <Setting Name="EditFindText" Type="System.String" Scope="User">
      <Value Profile="(Default)" />
    </Setting>
    <Setting Name="EditFindCase" Type="System.Boolean" Scope="User">
      <Value Profile="(Default)">False</Value>
    </Setting>
    <Setting Name="ShowHeavyFormula" Type="System.Boolean" Scope="User">
      <Value Profile="(Default)">False</Value>
    </Setting>
    <Setting Name="SequenceTreeExpandPrecursors" Type="System.Boolean" Scope="User">
      <Value Profile="(Default)">False</Value>
    </Setting>
    <Setting Name="ArrangeGraphsGroups" Type="System.Int32" Scope="User">
      <Value Profile="(Default)">4</Value>
    </Setting>
    <Setting Name="ArrangeGraphsType" Type="System.String" Scope="User">
      <Value Profile="(Default)">separated</Value>
    </Setting>
    <Setting Name="ArrangeGraphsOrder" Type="System.String" Scope="User">
      <Value Profile="(Default)">Position</Value>
    </Setting>
    <Setting Name="ArrangeGraphsReversed" Type="System.Boolean" Scope="User">
      <Value Profile="(Default)">False</Value>
    </Setting>
    <Setting Name="ExportIgnoreProteins" Type="System.Boolean" Scope="User">
      <Value Profile="(Default)">False</Value>
    </Setting>
    <Setting Name="ProteomeDbDirectory" Type="System.String" Scope="User">
      <Value Profile="(Default)" />
    </Setting>
    <Setting Name="ExportThermoEnergyRamp" Type="System.Boolean" Scope="User">
      <Value Profile="(Default)">False</Value>
    </Setting>
    <Setting Name="ShowRetentionTimesThreshold" Type="System.Double" Scope="User">
      <Value Profile="(Default)">0</Value>
    </Setting>
    <Setting Name="ShowPeakBoundaries" Type="System.Boolean" Scope="User">
      <Value Profile="(Default)">True</Value>
    </Setting>
    <Setting Name="ShowRetentionTimesEnum" Type="System.String" Scope="User">
      <Value Profile="(Default)">all</Value>
    </Setting>
    <Setting Name="AreaGraphType" Type="System.String" Scope="User">
      <Value Profile="(Default)">replicate</Value>
    </Setting>
    <Setting Name="DetectionGraphType" Type="System.String" Scope="User">
      <Value Profile="(Default)">detections</Value>
    </Setting>
    <Setting Name="ShowPeakAreaGraph" Type="System.Boolean" Scope="User">
      <Value Profile="(Default)">False</Value>
    </Setting>
    <Setting Name="ShowDetectionGraph" Type="System.Boolean" Scope="User">
      <Value Profile="(Default)">False</Value>
    </Setting>
    <Setting Name="ShowResultsGrid" Type="System.Boolean" Scope="User">
      <Value Profile="(Default)">False</Value>
    </Setting>
    <Setting Name="AreaLogScale" Type="System.Boolean" Scope="User">
      <Value Profile="(Default)">False</Value>
    </Setting>
    <Setting Name="AreaPeptideOrderEnum" Type="System.String" Scope="User">
      <Value Profile="(Default)">document</Value>
    </Setting>
    <Setting Name="ShowPeptideCV" Type="System.Boolean" Scope="User">
      <Value Profile="(Default)">False</Value>
    </Setting>
    <Setting Name="ResultsGridSynchSelection" Type="System.Boolean" Scope="User">
      <Value Profile="(Default)">True</Value>
    </Setting>
    <Setting Name="ShowChromatogramLegend" Type="System.Boolean" Scope="User">
      <Value Profile="(Default)">True</Value>
    </Setting>
    <Setting Name="ShowReplicateSelection" Type="System.Boolean" Scope="User">
      <Value Profile="(Default)">True</Value>
    </Setting>
    <Setting Name="ShowPrecursorIon" Type="System.Boolean" Scope="User">
      <Value Profile="(Default)">False</Value>
    </Setting>
    <Setting Name="ChromatogramTimeRange" Type="System.Double" Scope="User">
      <Value Profile="(Default)">3.4</Value>
    </Setting>
    <Setting Name="ChromatogramMaxIntensity" Type="System.Double" Scope="User">
      <Value Profile="(Default)">0</Value>
    </Setting>
    <Setting Name="PeakAreaMaxArea" Type="System.Double" Scope="User">
      <Value Profile="(Default)">0</Value>
    </Setting>
    <Setting Name="PeakAreaMaxCv" Type="System.Double" Scope="User">
      <Value Profile="(Default)">0</Value>
    </Setting>
    <Setting Name="PeakDecimalCv" Type="System.Boolean" Scope="User">
      <Value Profile="(Default)">False</Value>
    </Setting>
    <Setting Name="RTPeptideValue" Type="System.String" Scope="User">
      <Value Profile="(Default)">All</Value>
    </Setting>
    <Setting Name="PeakTimeMax" Type="System.Double" Scope="User">
      <Value Profile="(Default)">0</Value>
    </Setting>
    <Setting Name="PeakTimeMin" Type="System.Double" Scope="User">
      <Value Profile="(Default)">0</Value>
    </Setting>
    <Setting Name="PeakTimeMaxCv" Type="System.Double" Scope="User">
      <Value Profile="(Default)">0</Value>
    </Setting>
    <Setting Name="SynchronizeIsotopeTypes" Type="System.Boolean" Scope="User">
      <Value Profile="(Default)">True</Value>
    </Setting>
    <Setting Name="ShowModMassesInExplorer" Type="System.Boolean" Scope="User">
      <Value Profile="(Default)">False</Value>
    </Setting>
    <Setting Name="LicenseVersionAccepted" Type="System.Int32" Scope="User">
      <Value Profile="(Default)">0</Value>
    </Setting>
    <Setting Name="AutoZoomAllChromatograms" Type="System.Boolean" Scope="User">
      <Value Profile="(Default)">False</Value>
    </Setting>
    <Setting Name="ShowRegressionReplicateEnum" Type="System.String" Scope="User">
      <Value Profile="(Default)">all</Value>
    </Setting>
    <Setting Name="ShowTreeReplicateEnum" Type="System.String" Scope="User">
      <Value Profile="(Default)">single</Value>
    </Setting>
    <Setting Name="ShowIonMz" Type="System.Boolean" Scope="User">
      <Value Profile="(Default)">False</Value>
    </Setting>
    <Setting Name="ShowObservedMz" Type="System.Boolean" Scope="User">
      <Value Profile="(Default)">False</Value>
    </Setting>
    <Setting Name="ViewLibraryLocation" Type="System.Drawing.Point" Scope="User">
      <Value Profile="(Default)">0, 0</Value>
    </Setting>
    <Setting Name="ViewLibrarySize" Type="System.Drawing.Size" Scope="User">
      <Value Profile="(Default)">0, 0</Value>
    </Setting>
    <Setting Name="LibraryPeptidesAddUnmatched" Type="System.Boolean" Scope="User">
      <Value Profile="(Default)">True</Value>
    </Setting>
    <Setting Name="LibraryPeptidesKeepFiltered" Type="System.Boolean" Scope="User">
      <Value Profile="(Default)">True</Value>
    </Setting>
    <Setting Name="LibraryPeptidesAddDuplicatesEnum" Type="System.String" Scope="User">
      <Value Profile="(Default)">AddToAll</Value>
    </Setting>
    <Setting Name="AnnotationColor" Type="System.Int32" Scope="User">
      <Value Profile="(Default)">0</Value>
    </Setting>
    <Setting Name="ChromatogramTimeRangeRelative" Type="System.Boolean" Scope="User">
      <Value Profile="(Default)">True</Value>
    </Setting>
    <Setting Name="ScheduleAvergeRT" Type="System.Boolean" Scope="User">
      <Value Profile="(Default)">True</Value>
    </Setting>
    <Setting Name="StaticModsShowMore" Type="System.Boolean" Scope="User">
      <Value Profile="(Default)">False</Value>
    </Setting>
    <Setting Name="ShowCharge3" Type="System.Boolean" Scope="User">
      <Value Profile="(Default)">False</Value>
    </Setting>
    <Setting Name="ShowCharge4" Type="System.Boolean" Scope="User">
      <Value Profile="(Default)">False</Value>
    </Setting>
    <Setting Name="AreaNormalizeToView" Type="System.String" Scope="User">
      <Value Profile="(Default)">none</Value>
    </Setting>
    <Setting Name="ShowLibraryPeakArea" Type="System.Boolean" Scope="User">
      <Value Profile="(Default)">True</Value>
    </Setting>
    <Setting Name="ReplicateOrderEnum" Type="System.String" Scope="User">
      <Value Profile="(Default)">document</Value>
    </Setting>
    <Setting Name="ShowPeakAreaLegend" Type="System.Boolean" Scope="User">
      <Value Profile="(Default)">True</Value>
    </Setting>
    <Setting Name="ShowRetentionTimesLegend" Type="System.Boolean" Scope="User">
      <Value Profile="(Default)">True</Value>
    </Setting>
    <Setting Name="PeakAreaScope" Type="System.String" Scope="User">
      <Value Profile="(Default)">document</Value>
    </Setting>
    <Setting Name="ExportMethodMaxPrec" Type="System.String" Scope="User">
      <Value Profile="(Default)" />
    </Setting>
    <Setting Name="InstallationId" Type="System.String" Scope="User">
      <Value Profile="(Default)" />
    </Setting>
    <Setting Name="CustomFinders" Type="System.Collections.Specialized.StringCollection" Scope="User">
      <Value Profile="(Default)" />
    </Setting>
    <Setting Name="RTCalculatorName" Type="System.String" Scope="User">
      <Value Profile="(Default)" />
    </Setting>
    <Setting Name="TextZoom" Type="System.Double" Scope="User">
      <Value Profile="(Default)">1</Value>
    </Setting>
    <Setting Name="ShowPeptideIdTimes" Type="System.Boolean" Scope="User">
      <Value Profile="(Default)">True</Value>
    </Setting>
    <Setting Name="ExportThermoTriggerRef" Type="System.Boolean" Scope="User">
      <Value Profile="(Default)">False</Value>
    </Setting>
    <Setting Name="ShowAlignedPeptideIdTimes" Type="System.Boolean" Scope="User">
      <Value Profile="(Default)">False</Value>
    </Setting>
    <Setting Name="ExportMultiQuant" Type="System.Boolean" Scope="User">
      <Value Profile="(Default)">False</Value>
    </Setting>
    <Setting Name="ShowPeptides" Type="System.Boolean" Scope="User">
      <Value Profile="(Default)">True</Value>
    </Setting>
    <Setting Name="GroupByReplicateAnnotation" Type="System.String" Scope="User">
      <Value Profile="(Default)" />
    </Setting>
    <Setting Name="OrderByReplicateAnnotation" Type="System.String" Scope="User">
      <Value Profile="(Default)" />
    </Setting>
    <Setting Name="PrimaryTransitionCount" Type="System.Int32" Scope="User">
      <Value Profile="(Default)">2</Value>
    </Setting>
    <Setting Name="ShowUnalignedPeptideIdTimes" Type="System.Boolean" Scope="User">
      <Value Profile="(Default)">False</Value>
    </Setting>
    <Setting Name="PrimaryTransitionCountGraph" Type="System.Int32" Scope="User">
      <Value Profile="(Default)">0</Value>
    </Setting>
    <Setting Name="ShowMassError" Type="System.Boolean" Scope="User">
      <Value Profile="(Default)">True</Value>
    </Setting>
    <Setting Name="LibraryFilterDocumentPeptides" Type="System.Boolean" Scope="User">
      <Value Profile="(Default)">False</Value>
    </Setting>
    <Setting Name="LibraryKeepRedundant" Type="System.Boolean" Scope="User">
      <Value Profile="(Default)">False</Value>
    </Setting>
    <Setting Name="AllChromatogramsLocation" Type="System.Drawing.Point" Scope="User">
      <Value Profile="(Default)">0, 0</Value>
    </Setting>
    <Setting Name="AllChromatogramsSize" Type="System.Drawing.Size" Scope="User">
      <Value Profile="(Default)">0, 0</Value>
    </Setting>
    <Setting Name="AllChromatogramsMaximized" Type="System.Boolean" Scope="User">
      <Value Profile="(Default)">False</Value>
    </Setting>
    <Setting Name="AutoShowAllChromatogramsGraph" Type="System.Boolean" Scope="User">
      <Value Profile="(Default)">True</Value>
    </Setting>
    <Setting Name="PanoramaServerExpansion" Type="System.String" Scope="User">
      <Value Profile="(Default)" />
    </Setting>
    <Setting Name="FractionOfRtWindowAtWhichVariableSizeIsTriggered" Type="System.Double" Scope="Application">
      <Value Profile="(Default)">0.8</Value>
    </Setting>
    <Setting Name="ShowLibraryChromatograms" Type="System.Boolean" Scope="User">
      <Value Profile="(Default)">True</Value>
    </Setting>
    <Setting Name="SplitChromatogramGraph" Type="System.Boolean" Scope="User">
      <Value Profile="(Default)">False</Value>
    </Setting>
    <Setting Name="VariableRtWindowIncreaseFraction" Type="System.Double" Scope="Application">
      <Value Profile="(Default)">0.2</Value>
    </Setting>
    <Setting Name="AllowLabelOverlap" Type="System.Boolean" Scope="User">
      <Value Profile="(Default)">True</Value>
    </Setting>
    <Setting Name="TestSmallMolecules" Type="System.Boolean" Scope="User">
      <Value Profile="(Default)">False</Value>
    </Setting>
    <Setting Name="AllowMultiplePeptideSelection" Type="System.Boolean" Scope="User">
      <Value Profile="(Default)">True</Value>
    </Setting>
    <Setting Name="DisplayLanguage" Type="System.String" Scope="User">
      <Value Profile="(Default)" />
    </Setting>
    <Setting Name="ShowPeptidesDisplayMode" Type="System.String" Scope="User">
      <Value Profile="(Default)">ByName</Value>
    </Setting>
    <Setting Name="InstalledVersion" Type="System.String" Scope="Application">
      <Value Profile="(Default)" />
    </Setting>
    <Setting Name="ShowFullScan" Type="System.Boolean" Scope="User">
      <Value Profile="(Default)">False</Value>
    </Setting>
    <Setting Name="ShowPeptidesDisplayModeEnum" Type="System.String" Scope="User">
      <Value Profile="(Default)">ByName</Value>
    </Setting>
    <Setting Name="AutoZoomFullScanGraph" Type="System.Boolean" Scope="User">
      <Value Profile="(Default)">True</Value>
    </Setting>
    <Setting Name="FilterIonMobilityFullScan" Type="System.Boolean" Scope="User">
      <Value Profile="(Default)">False</Value>
    </Setting>
    <Setting Name="SumScansFullScan" Type="System.Boolean" Scope="User">
      <Value Profile="(Default)">True</Value>
    </Setting>
    <Setting Name="ShowStartupForm" Type="System.Boolean" Scope="User">
      <Value Profile="(Default)">True</Value>
    </Setting>
    <Setting Name="MruMemoryLength" Type="System.Int32" Scope="User">
      <Value Profile="(Default)">20</Value>
    </Setting>
    <Setting Name="StartPageSize" Type="System.Drawing.Size" Scope="User">
      <Value Profile="(Default)">872, 648</Value>
    </Setting>
    <Setting Name="StartPageLocation" Type="System.Drawing.Point" Scope="User">
      <Value Profile="(Default)">0, 0</Value>
    </Setting>
    <Setting Name="StartPageMaximized" Type="System.Boolean" Scope="User">
      <Value Profile="(Default)">False</Value>
    </Setting>
    <Setting Name="DisplayGraphsType" Type="System.String" Scope="User">
      <Value Profile="(Default)">Tiled</Value>
    </Setting>
    <Setting Name="ChromatogramMinIntensity" Type="System.Double" Scope="User">
      <Value Profile="(Default)">0</Value>
    </Setting>
    <Setting Name="MemoryFractionForImport" Type="System.Double" Scope="User">
      <Value Profile="(Default)">0.5</Value>
    </Setting>
    <Setting Name="UsePowerOfTen" Type="System.Boolean" Scope="User">
      <Value Profile="(Default)">False</Value>
    </Setting>
    <Setting Name="AreaFontSize" Type="System.Single" Scope="User">
      <Value Profile="(Default)">12</Value>
    </Setting>
    <Setting Name="ExportEdcMass" Type="System.Boolean" Scope="User">
      <Value Profile="(Default)">False</Value>
    </Setting>
    <Setting Name="RTPlotType" Type="System.String" Scope="User">
      <Value Profile="(Default)">correlation</Value>
    </Setting>
    <Setting Name="TransitionListInsertPeptides" Type="System.Boolean" Scope="User">
      <Value Profile="(Default)">True</Value>
    </Setting>
    <Setting Name="LockMassPositive" Type="System.Double" Scope="User">
      <Value Profile="(Default)">0</Value>
    </Setting>
    <Setting Name="LockMassNegative" Type="System.Double" Scope="User">
      <Value Profile="(Default)">0</Value>
    </Setting>
    <Setting Name="LockMassTolerance" Type="System.Double" Scope="User">
      <Value Profile="(Default)">0</Value>
    </Setting>
    <Setting Name="DocumentGridView" Type="System.String" Scope="User">
      <Value Profile="(Default)" />
    </Setting>
    <Setting Name="RTPointsType" Type="System.String" Scope="User">
      <Value Profile="(Default)">targets</Value>
    </Setting>
    <Setting Name="ImportResultsAutoCloseWindow" Type="System.Boolean" Scope="User">
      <Value Profile="(Default)">True</Value>
    </Setting>
    <Setting Name="ImportResultsAutoScaleGraph" Type="System.Boolean" Scope="User">
      <Value Profile="(Default)">False</Value>
    </Setting>
    <Setting Name="ImportResultsSimultaneousFiles" Type="System.Int32" Scope="User">
      <Value Profile="(Default)">2</Value>
    </Setting>
    <Setting Name="ImportResultsDoAutoRetry" Type="System.Boolean" Scope="User">
      <Value Profile="(Default)">False</Value>
    </Setting>
    <Setting Name="ShowMassErrorGraph" Type="System.Boolean" Scope="User">
      <Value Profile="(Default)">False</Value>
    </Setting>
    <Setting Name="MassErrorGraphType" Type="System.String" Scope="User">
      <Value Profile="(Default)">replicate</Value>
    </Setting>
    <Setting Name="MaxMassError" Type="System.Double" Scope="User">
      <Value Profile="(Default)">0</Value>
    </Setting>
    <Setting Name="MinMassError" Type="System.Double" Scope="User">
      <Value Profile="(Default)">0</Value>
    </Setting>
    <Setting Name="MassErrorPointsType" Type="System.String" Scope="User">
      <Value Profile="(Default)">targets</Value>
    </Setting>
    <Setting Name="MassErorrHistogramBinSize" Type="System.Double" Scope="User">
      <Value Profile="(Default)">0.5</Value>
    </Setting>
    <Setting Name="MassErrorHistogramTransition" Type="System.String" Scope="User">
      <Value Profile="(Default)">best</Value>
    </Setting>
    <Setting Name="MassErrorHistogramDisplayType" Type="System.String" Scope="User">
      <Value Profile="(Default)">products</Value>
    </Setting>
    <Setting Name="MassErrorHistogram2DXAxis" Type="System.String" Scope="User">
      <Value Profile="(Default)">retention_time</Value>
    </Setting>
    <Setting Name="MassErrorHistogram2DLogScale" Type="System.Boolean" Scope="User">
      <Value Profile="(Default)">False</Value>
    </Setting>
    <Setting Name="ShowMassErrorLegend" Type="System.Boolean" Scope="User">
      <Value Profile="(Default)">True</Value>
    </Setting>
    <Setting Name="UpdateCheckAtStartup" Type="System.Boolean" Scope="User">
      <Value Profile="(Default)">True</Value>
    </Setting>
    <Setting Name="ShowFullScanNumber" Type="System.Boolean" Scope="User">
      <Value Profile="(Default)">False</Value>
    </Setting>
    <Setting Name="CompactFormatOption" Type="System.String" Scope="User">
      <Value Profile="(Default)" />
    </Setting>
    <Setting Name="ExportPolarityFilterEnum" Type="System.String" Scope="User">
      <Value Profile="(Default)">all</Value>
    </Setting>
    <Setting Name="RTRegressionMethod" Type="System.String" Scope="User">
      <Value Profile="(Default)">linear</Value>
    </Setting>
    <Setting Name="CurrentColorScheme" Type="System.String" Scope="User">
      <Value Profile="(Default)" />
    </Setting>
    <Setting Name="SynchronizeSummaryZooming" Type="System.Boolean" Scope="User">
      <Value Profile="(Default)">False</Value>
    </Setting>
    <Setting Name="AreaCVHistogramBinWidth" Type="System.Double" Scope="User">
      <Value Profile="(Default)">1</Value>
    </Setting>
    <Setting Name="AreaCVQValueCutoff" Type="System.Double" Scope="User">
      <Value Profile="(Default)">NaN</Value>
    </Setting>
    <Setting Name="AreaCVShowCVCutoff" Type="System.Boolean" Scope="User">
      <Value Profile="(Default)">True</Value>
    </Setting>
    <Setting Name="AreaCVShowMedianCV" Type="System.Boolean" Scope="User">
      <Value Profile="(Default)">True</Value>
    </Setting>
    <Setting Name="AreaCVMaxFrequency" Type="System.Double" Scope="User">
      <Value Profile="(Default)">NaN</Value>
    </Setting>
    <Setting Name="AreaCVMaxCV" Type="System.Double" Scope="User">
      <Value Profile="(Default)">NaN</Value>
    </Setting>
    <Setting Name="AreaCVPointsType" Type="System.String" Scope="User">
      <Value Profile="(Default)">targets</Value>
    </Setting>
    <Setting Name="AreaCVShowDecimals" Type="System.Boolean" Scope="User">
      <Value Profile="(Default)">False</Value>
    </Setting>
    <Setting Name="AreaCVCVCutoff" Type="System.Double" Scope="User">
      <Value Profile="(Default)">20</Value>
    </Setting>
    <Setting Name="AreaCVNormalizationMethod" Type="System.String" Scope="User">
      <Value Profile="(Default)">none</Value>
    </Setting>
    <Setting Name="AreaCVLogScale" Type="System.Boolean" Scope="User">
      <Value Profile="(Default)">False</Value>
    </Setting>
    <Setting Name="AreaCVMinLog10Area" Type="System.Double" Scope="User">
      <Value Profile="(Default)">NaN</Value>
    </Setting>
    <Setting Name="AreaCVMaxLog10Area" Type="System.Double" Scope="User">
      <Value Profile="(Default)">NaN</Value>
    </Setting>
    <Setting Name="ChromShowRawTimes" Type="System.Boolean" Scope="User">
      <Value Profile="(Default)">True</Value>
    </Setting>
    <Setting Name="ShowFragmentIons" Type="System.Boolean" Scope="User">
      <Value Profile="(Default)">True</Value>
    </Setting>
    <Setting Name="ShowQuantitativeOnly" Type="System.Boolean" Scope="User">
      <Value Profile="(Default)">False</Value>
    </Setting>
    <Setting Name="Log2FoldChangeCutoff" Type="System.Double" Scope="User">
      <Value Profile="(Default)">1</Value>
    </Setting>
    <Setting Name="PValueCutoff" Type="System.Double" Scope="User">
      <Value Profile="(Default)">1.3010299956639813</Value>
    </Setting>
    <Setting Name="GroupComparisonShowSelection" Type="System.Boolean" Scope="User">
      <Value Profile="(Default)">True</Value>
    </Setting>
    <Setting Name="FilterVolcanoPlotPoints" Type="System.Boolean" Scope="User">
      <Value Profile="(Default)">False</Value>
    </Setting>
    <Setting Name="VolcanoPlotPropertiesLog" Type="System.Boolean" Scope="User">
      <Value Profile="(Default)">True</Value>
    </Setting>
    <Setting Name="ShowOriginalPeak" Type="System.Boolean" Scope="User">
      <Value Profile="(Default)">True</Value>
    </Setting>
    <Setting Name="AreaGraphDisplayType" Type="System.String" Scope="User">
      <Value Profile="(Default)">bars</Value>
    </Setting>
    <Setting Name="ShowAdvancedVolcanoPlotFormatting" Type="System.Boolean" Scope="User">
      <Value Profile="(Default)">True</Value>
    </Setting>
    <Setting Name="AuditLogView" Type="System.String" Scope="User">
      <Value Profile="(Default)" />
    </Setting>
    <Setting Name="AreaCVTransitions" Type="System.String" Scope="User">
      <Value Profile="(Default)">all</Value>
    </Setting>
    <Setting Name="AreaCVMsLevel" Type="System.String" Scope="User">
      <Value Profile="(Default)">products</Value>
    </Setting>
    <Setting Name="UIMode" Type="System.String" Scope="User">
      <Value Profile="(Default)" />
    </Setting>
    <Setting Name="MoleculeSettingsTab" Type="System.Int32" Scope="User">
      <Value Profile="(Default)">0</Value>
    </Setting>
    <Setting Name="MixedMoleculeSettingsTab" Type="System.Int32" Scope="User">
      <Value Profile="(Default)">0</Value>
    </Setting>
    <Setting Name="Prosit" Type="System.Boolean" Scope="User">
      <Value Profile="(Default)">False</Value>
    </Setting>
    <Setting Name="PrositIntensityModel" Type="System.String" Scope="User">
      <Value Profile="(Default)" />
    </Setting>
    <Setting Name="PrositRetentionTimeModel" Type="System.String" Scope="User">
      <Value Profile="(Default)" />
    </Setting>
    <Setting Name="PrositServer" Type="System.String" Scope="User">
      <Value Profile="(Default)" />
    </Setting>
    <Setting Name="LibMatchMirror" Type="System.Boolean" Scope="User">
      <Value Profile="(Default)">False</Value>
    </Setting>
    <Setting Name="PrositNCE" Type="System.Int32" Scope="User">
      <Value Profile="(Default)">27</Value>
    </Setting>
    <Setting Name="ShowQcTraceName" Type="System.String" Scope="User">
      <Value Profile="(Default)" />
    </Setting>
    <Setting Name="ExportSortByMz" Type="System.Boolean" Scope="User">
      <Value Profile="(Default)">False</Value>
    </Setting>
    <Setting Name="ShowLibraryScores" Type="System.Boolean" Scope="User">
      <Value Profile="(Default)">True</Value>
    </Setting>
    <Setting Name="DisplayModification" Type="System.String" Scope="User">
      <Value Profile="(Default)" />
    </Setting>
    <Setting Name="SettingsUpgradeRequired" Type="System.Boolean" Scope="User">
      <Value Profile="(Default)">True</Value>
    </Setting>
    <Setting Name="TutorialMode" Type="System.Boolean" Scope="User">
      <Value Profile="(Default)">False</Value>
    </Setting>
    <Setting Name="GroupApplyToBy" Type="System.String" Scope="User">
      <Value Profile="(Default)" />
    </Setting>
    <Setting Name="BrukerPrmSqliteFile" Type="System.String" Scope="User">
      <Value Profile="(Default)" />
    </Setting>
    <Setting Name="DetectionsQValueCutoff" Type="System.Single" Scope="User">
      <Value Profile="(Default)">0.01</Value>
    </Setting>
    <Setting Name="DetectionsTargetType" Type="System.String" Scope="User">
      <Value Profile="(Default)">Precursor</Value>
    </Setting>
    <Setting Name="ExportMs1RepetitionTime" Type="System.Double" Scope="User">
      <Value Profile="(Default)">10</Value>
    </Setting>
    <Setting Name="DetectionsYScaleFactor" Type="System.String" Scope="User">
      <Value Profile="(Default)">Thousands</Value>
    </Setting>
    <Setting Name="DetectionsRepCount" Type="System.Int32" Scope="User">
      <Value Profile="(Default)">10</Value>
    </Setting>
    <Setting Name="DetectionsShowAtLeastN" Type="System.Boolean" Scope="User">
      <Value Profile="(Default)">True</Value>
    </Setting>
    <Setting Name="DetectionsShowSelection" Type="System.Boolean" Scope="User">
      <Value Profile="(Default)">True</Value>
    </Setting>
    <Setting Name="DetectionsShowMean" Type="System.Boolean" Scope="User">
      <Value Profile="(Default)">True</Value>
    </Setting>
    <Setting Name="DetectionsShowLegend" Type="System.Boolean" Scope="User">
      <Value Profile="(Default)">True</Value>
    </Setting>
    <Setting Name="AreaCVRatioIndex" Type="System.String" Scope="User">
      <Value Profile="(Default)">-1</Value>
    </Setting>
    <Setting Name="ShowIonMobility" Type="System.Boolean" Scope="User">
      <Value Profile="(Default)">True</Value>
    </Setting>
    <Setting Name="ShowCollisionCrossSection" Type="System.Boolean" Scope="User">
      <Value Profile="(Default)">True</Value>
    </Setting>
    <Setting Name="ShowFullScanAnnotations" Type="System.Boolean" Scope="User">
      <Value Profile="(Default)">False</Value>
    </Setting>
    <Setting Name="ShowFullScanMassError" Type="System.Boolean" Scope="User">
      <Value Profile="(Default)">False</Value>
    </Setting>
    <Setting Name="ExportSureQuant" Type="System.Boolean" Scope="User">
      <Value Profile="(Default)">False</Value>
    </Setting>
    <Setting Name="IntensityThresholdPercent" Type="System.Double" Scope="User">
      <Value Profile="(Default)">1</Value>
    </Setting>
    <Setting Name="IntensityThresholdValue" Type="System.Double" Scope="User">
      <Value Profile="(Default)">100000</Value>
    </Setting>
    <Setting Name="IntensityThresholdMin" Type="System.Double" Scope="User">
      <Value Profile="(Default)">1000</Value>
    </Setting>
    <Setting Name="SyncMZScale" Type="System.Boolean" Scope="User">
      <Value Profile="(Default)">False</Value>
    </Setting>
    <Setting Name="FullScanPeakType" Type="System.String" Scope="User">
      <Value Profile="(Default)">Default</Value>
    </Setting>
    <Setting Name="PeakAreaDotpDisplay" Type="System.String" Scope="User">
      <Value Profile="(Default)">line</Value>
    </Setting>
    <Setting Name="PeakAreaDotpCutoffValue" Type="System.Single" Scope="User">
      <Value Profile="(Default)">0.9</Value>
    </Setting>
    <Setting Name="PeakAreaDotpCutoffShow" Type="System.Boolean" Scope="User">
      <Value Profile="(Default)">True</Value>
    </Setting>
    <Setting Name="ChromatogramDisplayRTDigits" Type="System.Int32" Scope="User">
      <Value Profile="(Default)">1</Value>
    </Setting>
    <Setting Name="BlibLibraryThresholds" Type="System.Collections.Specialized.StringCollection" Scope="User">
      <Value Profile="(Default)" />
    </Setting>
    <Setting Name="PeakAreaIDotpCutoffValue" Type="System.Single" Scope="User">
      <Value Profile="(Default)">0.9</Value>
    </Setting>
    <Setting Name="PeakAreaRDotpCutoffValue" Type="System.Single" Scope="User">
      <Value Profile="(Default)">0.9</Value>
    </Setting>
    <Setting Name="ShowZHIons" Type="System.Boolean" Scope="User">
      <Value Profile="(Default)">False</Value>
    </Setting>
    <Setting Name="ShowZHHIons" Type="System.Boolean" Scope="User">
      <Value Profile="(Default)">False</Value>
    </Setting>
<<<<<<< HEAD
    <Setting Name="ShowSpecialIons" Type="System.Boolean" Scope="User">
      <Value Profile="(Default)">False</Value>
=======
    <Setting Name="LastProteinAssociationFastaFilepath" Type="System.String" Scope="User">
      <Value Profile="(Default)" />
>>>>>>> 0ff594f5
    </Setting>
  </Settings>
</SettingsFile><|MERGE_RESOLUTION|>--- conflicted
+++ resolved
@@ -815,13 +815,11 @@
     <Setting Name="ShowZHHIons" Type="System.Boolean" Scope="User">
       <Value Profile="(Default)">False</Value>
     </Setting>
-<<<<<<< HEAD
     <Setting Name="ShowSpecialIons" Type="System.Boolean" Scope="User">
       <Value Profile="(Default)">False</Value>
-=======
+    </Setting>
     <Setting Name="LastProteinAssociationFastaFilepath" Type="System.String" Scope="User">
       <Value Profile="(Default)" />
->>>>>>> 0ff594f5
     </Setting>
   </Settings>
 </SettingsFile>