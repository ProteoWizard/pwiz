--- conflicted
+++ resolved
@@ -815,11 +815,10 @@
     <Setting Name="ShowZHHIons" Type="System.Boolean" Scope="User">
       <Value Profile="(Default)">False</Value>
     </Setting>
-<<<<<<< HEAD
     <Setting Name="ShowLosses" Type="System.String" Scope="User">
-=======
+      <Value Profile="(Default)" />
+    </Setting>
     <Setting Name="LastProteinAssociationFastaFilepath" Type="System.String" Scope="User">
->>>>>>> 3f857924
       <Value Profile="(Default)" />
     </Setting>
   </Settings>
