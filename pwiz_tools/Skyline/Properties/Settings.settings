<?xml version='1.0' encoding='utf-8'?>
<SettingsFile xmlns="http://schemas.microsoft.com/VisualStudio/2004/01/settings" CurrentProfile="(Default)" GeneratedClassNamespace="pwiz.Skyline.Properties" GeneratedClassName="Settings">
  <Profiles />
  <Settings>
    <Setting Name="PeptideSettingsTab" Type="System.Int32" Scope="User">
      <Value Profile="(Default)">0</Value>
    </Setting>
    <Setting Name="ProgramName" Type="System.String" Scope="Application">
      <Value Profile="(Default)">Skyline</Value>
    </Setting>
    <Setting Name="TransitionSettingsTab" Type="System.Int32" Scope="User">
      <Value Profile="(Default)">0</Value>
    </Setting>
    <Setting Name="MainWindowLocation" Type="System.Drawing.Point" Scope="User">
      <Value Profile="(Default)">0, 0</Value>
    </Setting>
    <Setting Name="MainWindowSize" Type="System.Drawing.Size" Scope="User">
      <Value Profile="(Default)">0, 0</Value>
    </Setting>
    <Setting Name="MainWindowMaximized" Type="System.Boolean" Scope="User">
      <Value Profile="(Default)">False</Value>
    </Setting>
    <Setting Name="SrmSettings" Type="System.String" Scope="User">
      <Value Profile="(Default)">Default</Value>
    </Setting>
    <Setting Name="EditRTVisible" Type="System.Boolean" Scope="User">
      <Value Profile="(Default)">False</Value>
    </Setting>
    <Setting Name="ExportMethodStrategy" Type="System.String" Scope="User">
      <Value Profile="(Default)">Single</Value>
    </Setting>
    <Setting Name="ExportMethodMaxTran" Type="System.String" Scope="User">
      <Value Profile="(Default)" />
    </Setting>
    <Setting Name="ExportMethodType" Type="System.String" Scope="User">
      <Value Profile="(Default)">Regular</Value>
    </Setting>
    <Setting Name="ExportInstrumentType" Type="System.String" Scope="User">
      <Value Profile="(Default)" />
    </Setting>
    <Setting Name="SequenceTreeExpandProteins" Type="System.Boolean" Scope="User">
      <Value Profile="(Default)">True</Value>
    </Setting>
    <Setting Name="SequenceTreeExpandPeptides" Type="System.Boolean" Scope="User">
      <Value Profile="(Default)">False</Value>
    </Setting>
    <Setting Name="ActiveDirectory" Type="System.String" Scope="User">
      <Value Profile="(Default)" />
    </Setting>
    <Setting Name="ExportMethodDwellTime" Type="System.Int32" Scope="User">
      <Value Profile="(Default)">20</Value>
    </Setting>
    <Setting Name="MruLength" Type="System.Int32" Scope="User">
      <Value Profile="(Default)">4</Value>
    </Setting>
    <Setting Name="LibraryDirectory" Type="System.String" Scope="User">
      <Value Profile="(Default)" />
    </Setting>
    <Setting Name="ExportDirectory" Type="System.String" Scope="User">
      <Value Profile="(Default)" />
    </Setting>
    <Setting Name="ShowStatusBar" Type="System.Boolean" Scope="User">
      <Value Profile="(Default)">True</Value>
    </Setting>
    <Setting Name="ShowSpectra" Type="System.Boolean" Scope="User">
      <Value Profile="(Default)">True</Value>
    </Setting>
    <Setting Name="ShowAIons" Type="System.Boolean" Scope="User">
      <Value Profile="(Default)">False</Value>
    </Setting>
    <Setting Name="ShowBIons" Type="System.Boolean" Scope="User">
      <Value Profile="(Default)">False</Value>
    </Setting>
    <Setting Name="ShowCIons" Type="System.Boolean" Scope="User">
      <Value Profile="(Default)">False</Value>
    </Setting>
    <Setting Name="ShowXIons" Type="System.Boolean" Scope="User">
      <Value Profile="(Default)">False</Value>
    </Setting>
    <Setting Name="ShowYIons" Type="System.Boolean" Scope="User">
      <Value Profile="(Default)">True</Value>
    </Setting>
    <Setting Name="ShowZIons" Type="System.Boolean" Scope="User">
      <Value Profile="(Default)">False</Value>
    </Setting>
    <Setting Name="ShowCharge1" Type="System.Boolean" Scope="User">
      <Value Profile="(Default)">True</Value>
    </Setting>
    <Setting Name="ShowCharge2" Type="System.Boolean" Scope="User">
      <Value Profile="(Default)">False</Value>
    </Setting>
    <Setting Name="ShowRanks" Type="System.Boolean" Scope="User">
      <Value Profile="(Default)">True</Value>
    </Setting>
    <Setting Name="SplitMainX" Type="System.Int32" Scope="User">
      <Value Profile="(Default)">253</Value>
    </Setting>
    <Setting Name="ShowDuplicateIons" Type="System.Boolean" Scope="User">
      <Value Profile="(Default)">False</Value>
    </Setting>
    <Setting Name="LockYAxis" Type="System.Boolean" Scope="User">
      <Value Profile="(Default)">True</Value>
    </Setting>
    <Setting Name="FilterPeptides" Type="System.Boolean" Scope="User">
      <Value Profile="(Default)">True</Value>
    </Setting>
    <Setting Name="FilterTransitionGroups" Type="System.Boolean" Scope="User">
      <Value Profile="(Default)">True</Value>
    </Setting>
    <Setting Name="FilterTransitions" Type="System.Boolean" Scope="User">
      <Value Profile="(Default)">True</Value>
    </Setting>
    <Setting Name="LibraryResultsDirectory" Type="System.String" Scope="User">
      <Value Profile="(Default)" />
    </Setting>
    <Setting Name="LibraryResultCutOff" Type="System.Double" Scope="User">
      <Value Profile="(Default)">0.95</Value>
    </Setting>
    <Setting Name="FastaDirectory" Type="System.String" Scope="User">
      <Value Profile="(Default)" />
    </Setting>
    <Setting Name="ShowRetentionTimes" Type="System.Boolean" Scope="User">
      <Value Profile="(Default)">True</Value>
    </Setting>
    <Setting Name="ShowRetentionTimePred" Type="System.Boolean" Scope="User">
      <Value Profile="(Default)">True</Value>
    </Setting>
    <Setting Name="ShowTransitionGraphs" Type="System.String" Scope="User">
      <Value Profile="(Default)">all</Value>
    </Setting>
    <Setting Name="LockYChrom" Type="System.Boolean" Scope="User">
      <Value Profile="(Default)">True</Value>
    </Setting>
    <Setting Name="SrmResultsDirectory" Type="System.String" Scope="User">
      <Value Profile="(Default)" />
    </Setting>
    <Setting Name="AutoZoomChromatogram" Type="System.String" Scope="User">
      <Value Profile="(Default)">none</Value>
    </Setting>
    <Setting Name="TransformTypeChromatogram" Type="System.String" Scope="User">
      <Value Profile="(Default)">interpolated</Value>
    </Setting>
    <Setting Name="SrmResultsSourceType" Type="System.String" Scope="User">
      <Value Profile="(Default)" />
    </Setting>
    <Setting Name="ShowRetentionTimeGraph" Type="System.Boolean" Scope="User">
      <Value Profile="(Default)">False</Value>
    </Setting>
    <Setting Name="RTResidualRThreshold" Type="System.Double" Scope="User">
      <Value Profile="(Default)">0.9</Value>
    </Setting>
    <Setting Name="RTRefinePeptides" Type="System.Boolean" Scope="User">
      <Value Profile="(Default)">True</Value>
    </Setting>
    <Setting Name="RTPredictorVisible" Type="System.Boolean" Scope="User">
      <Value Profile="(Default)">True</Value>
    </Setting>
    <Setting Name="ShowToolBar" Type="System.Boolean" Scope="User">
      <Value Profile="(Default)">True</Value>
    </Setting>
    <Setting Name="ChromatogramLineWidth" Type="System.Int32" Scope="User">
      <Value Profile="(Default)">2</Value>
    </Setting>
    <Setting Name="ChromatogramFontSize" Type="System.Single" Scope="User">
      <Value Profile="(Default)">12</Value>
    </Setting>
    <Setting Name="SpectrumLineWidth" Type="System.Int32" Scope="User">
      <Value Profile="(Default)">1</Value>
    </Setting>
    <Setting Name="SpectrumFontSize" Type="System.Single" Scope="User">
      <Value Profile="(Default)">12</Value>
    </Setting>
    <Setting Name="ExportMethodRunLength" Type="System.Double" Scope="User">
      <Value Profile="(Default)">30</Value>
    </Setting>
    <Setting Name="RTScheduleWindows" Type="System.String" Scope="User">
      <Value Profile="(Default)">2,5,10</Value>
    </Setting>
    <Setting Name="RTGraphType" Type="System.String" Scope="User">
      <Value Profile="(Default)">replicate</Value>
    </Setting>
    <Setting Name="EditFindUp" Type="System.Boolean" Scope="User">
      <Value Profile="(Default)">False</Value>
    </Setting>
    <Setting Name="EditFindText" Type="System.String" Scope="User">
      <Value Profile="(Default)" />
    </Setting>
    <Setting Name="EditFindCase" Type="System.Boolean" Scope="User">
      <Value Profile="(Default)">False</Value>
    </Setting>
    <Setting Name="ShowHeavyFormula" Type="System.Boolean" Scope="User">
      <Value Profile="(Default)">False</Value>
    </Setting>
    <Setting Name="SequenceTreeExpandPrecursors" Type="System.Boolean" Scope="User">
      <Value Profile="(Default)">False</Value>
    </Setting>
    <Setting Name="ArrangeGraphsGroups" Type="System.Int32" Scope="User">
      <Value Profile="(Default)">4</Value>
    </Setting>
    <Setting Name="ArrangeGraphsType" Type="System.String" Scope="User">
      <Value Profile="(Default)">separated</Value>
    </Setting>
    <Setting Name="ArrangeGraphsOrder" Type="System.String" Scope="User">
      <Value Profile="(Default)">Position</Value>
    </Setting>
    <Setting Name="ArrangeGraphsReversed" Type="System.Boolean" Scope="User">
      <Value Profile="(Default)">False</Value>
    </Setting>
    <Setting Name="ExportIgnoreProteins" Type="System.Boolean" Scope="User">
      <Value Profile="(Default)">False</Value>
    </Setting>
    <Setting Name="ProteomeDbDirectory" Type="System.String" Scope="User">
      <Value Profile="(Default)" />
    </Setting>
    <Setting Name="ExportThermoEnergyRamp" Type="System.Boolean" Scope="User">
      <Value Profile="(Default)">False</Value>
    </Setting>
    <Setting Name="ShowRetentionTimesThreshold" Type="System.Double" Scope="User">
      <Value Profile="(Default)">0</Value>
    </Setting>
    <Setting Name="ShowPeakBoundaries" Type="System.Boolean" Scope="User">
      <Value Profile="(Default)">True</Value>
    </Setting>
    <Setting Name="ShowRetentionTimesEnum" Type="System.String" Scope="User">
      <Value Profile="(Default)">all</Value>
    </Setting>
    <Setting Name="AreaGraphType" Type="System.String" Scope="User">
      <Value Profile="(Default)">replicate</Value>
    </Setting>
    <Setting Name="DetectionGraphType" Type="System.String" Scope="User">
      <Value Profile="(Default)">detections</Value>
    </Setting>
    <Setting Name="ShowPeakAreaGraph" Type="System.Boolean" Scope="User">
      <Value Profile="(Default)">False</Value>
    </Setting>
    <Setting Name="ShowDetectionGraph" Type="System.Boolean" Scope="User">
      <Value Profile="(Default)">False</Value>
    </Setting>
    <Setting Name="ShowResultsGrid" Type="System.Boolean" Scope="User">
      <Value Profile="(Default)">False</Value>
    </Setting>
    <Setting Name="AreaLogScale" Type="System.Boolean" Scope="User">
      <Value Profile="(Default)">False</Value>
    </Setting>
    <Setting Name="AreaPeptideOrderEnum" Type="System.String" Scope="User">
      <Value Profile="(Default)">document</Value>
    </Setting>
    <Setting Name="ShowPeptideCV" Type="System.Boolean" Scope="User">
      <Value Profile="(Default)">False</Value>
    </Setting>
    <Setting Name="ResultsGridSynchSelection" Type="System.Boolean" Scope="User">
      <Value Profile="(Default)">True</Value>
    </Setting>
    <Setting Name="ShowChromatogramLegend" Type="System.Boolean" Scope="User">
      <Value Profile="(Default)">True</Value>
    </Setting>
    <Setting Name="ShowReplicateSelection" Type="System.Boolean" Scope="User">
      <Value Profile="(Default)">True</Value>
    </Setting>
    <Setting Name="ShowPrecursorIon" Type="System.Boolean" Scope="User">
      <Value Profile="(Default)">False</Value>
    </Setting>
    <Setting Name="ChromatogramTimeRange" Type="System.Double" Scope="User">
      <Value Profile="(Default)">3.4</Value>
    </Setting>
    <Setting Name="ChromatogramMaxIntensity" Type="System.Double" Scope="User">
      <Value Profile="(Default)">0</Value>
    </Setting>
    <Setting Name="PeakAreaMaxArea" Type="System.Double" Scope="User">
      <Value Profile="(Default)">0</Value>
    </Setting>
    <Setting Name="PeakAreaMaxCv" Type="System.Double" Scope="User">
      <Value Profile="(Default)">0</Value>
    </Setting>
    <Setting Name="PeakDecimalCv" Type="System.Boolean" Scope="User">
      <Value Profile="(Default)">False</Value>
    </Setting>
    <Setting Name="RTPeptideValue" Type="System.String" Scope="User">
      <Value Profile="(Default)">All</Value>
    </Setting>
    <Setting Name="PeakTimeMax" Type="System.Double" Scope="User">
      <Value Profile="(Default)">0</Value>
    </Setting>
    <Setting Name="PeakTimeMin" Type="System.Double" Scope="User">
      <Value Profile="(Default)">0</Value>
    </Setting>
    <Setting Name="PeakTimeMaxCv" Type="System.Double" Scope="User">
      <Value Profile="(Default)">0</Value>
    </Setting>
    <Setting Name="SynchronizeIsotopeTypes" Type="System.Boolean" Scope="User">
      <Value Profile="(Default)">True</Value>
    </Setting>
    <Setting Name="ShowModMassesInExplorer" Type="System.Boolean" Scope="User">
      <Value Profile="(Default)">False</Value>
    </Setting>
    <Setting Name="LicenseVersionAccepted" Type="System.Int32" Scope="User">
      <Value Profile="(Default)">0</Value>
    </Setting>
    <Setting Name="AutoZoomAllChromatograms" Type="System.Boolean" Scope="User">
      <Value Profile="(Default)">False</Value>
    </Setting>
    <Setting Name="ShowRegressionReplicateEnum" Type="System.String" Scope="User">
      <Value Profile="(Default)">all</Value>
    </Setting>
    <Setting Name="ShowTreeReplicateEnum" Type="System.String" Scope="User">
      <Value Profile="(Default)">single</Value>
    </Setting>
    <Setting Name="ShowIonMz" Type="System.Boolean" Scope="User">
      <Value Profile="(Default)">False</Value>
    </Setting>
    <Setting Name="ShowObservedMz" Type="System.Boolean" Scope="User">
      <Value Profile="(Default)">False</Value>
    </Setting>
    <Setting Name="ViewLibraryLocation" Type="System.Drawing.Point" Scope="User">
      <Value Profile="(Default)">0, 0</Value>
    </Setting>
    <Setting Name="ViewLibrarySize" Type="System.Drawing.Size" Scope="User">
      <Value Profile="(Default)">0, 0</Value>
    </Setting>
    <Setting Name="LibraryPeptidesAddUnmatched" Type="System.Boolean" Scope="User">
      <Value Profile="(Default)">True</Value>
    </Setting>
    <Setting Name="LibraryPeptidesKeepFiltered" Type="System.Boolean" Scope="User">
      <Value Profile="(Default)">True</Value>
    </Setting>
    <Setting Name="LibraryPeptidesAddDuplicatesEnum" Type="System.String" Scope="User">
      <Value Profile="(Default)">AddToAll</Value>
    </Setting>
    <Setting Name="AnnotationColor" Type="System.Int32" Scope="User">
      <Value Profile="(Default)">0</Value>
    </Setting>
    <Setting Name="ChromatogramTimeRangeRelative" Type="System.Boolean" Scope="User">
      <Value Profile="(Default)">True</Value>
    </Setting>
    <Setting Name="ScheduleAvergeRT" Type="System.Boolean" Scope="User">
      <Value Profile="(Default)">True</Value>
    </Setting>
    <Setting Name="StaticModsShowMore" Type="System.Boolean" Scope="User">
      <Value Profile="(Default)">False</Value>
    </Setting>
    <Setting Name="ShowCharge3" Type="System.Boolean" Scope="User">
      <Value Profile="(Default)">False</Value>
    </Setting>
    <Setting Name="ShowCharge4" Type="System.Boolean" Scope="User">
      <Value Profile="(Default)">False</Value>
    </Setting>
    <Setting Name="AreaNormalizeToView" Type="System.String" Scope="User">
      <Value Profile="(Default)">none</Value>
    </Setting>
    <Setting Name="ShowLibraryPeakArea" Type="System.Boolean" Scope="User">
      <Value Profile="(Default)">True</Value>
    </Setting>
    <Setting Name="ReplicateOrderEnum" Type="System.String" Scope="User">
      <Value Profile="(Default)">document</Value>
    </Setting>
    <Setting Name="ShowPeakAreaLegend" Type="System.Boolean" Scope="User">
      <Value Profile="(Default)">True</Value>
    </Setting>
    <Setting Name="ShowRetentionTimesLegend" Type="System.Boolean" Scope="User">
      <Value Profile="(Default)">True</Value>
    </Setting>
    <Setting Name="PeakAreaScope" Type="System.String" Scope="User">
      <Value Profile="(Default)">document</Value>
    </Setting>
    <Setting Name="ExportMethodMaxPrec" Type="System.String" Scope="User">
      <Value Profile="(Default)" />
    </Setting>
    <Setting Name="InstallationId" Type="System.String" Scope="User">
      <Value Profile="(Default)" />
    </Setting>
    <Setting Name="CustomFinders" Type="System.Collections.Specialized.StringCollection" Scope="User">
      <Value Profile="(Default)" />
    </Setting>
    <Setting Name="RTCalculatorName" Type="System.String" Scope="User">
      <Value Profile="(Default)" />
    </Setting>
    <Setting Name="TextZoom" Type="System.Double" Scope="User">
      <Value Profile="(Default)">1</Value>
    </Setting>
    <Setting Name="ShowPeptideIdTimes" Type="System.Boolean" Scope="User">
      <Value Profile="(Default)">True</Value>
    </Setting>
    <Setting Name="ExportThermoTriggerRef" Type="System.Boolean" Scope="User">
      <Value Profile="(Default)">False</Value>
    </Setting>
    <Setting Name="ShowAlignedPeptideIdTimes" Type="System.Boolean" Scope="User">
      <Value Profile="(Default)">False</Value>
    </Setting>
    <Setting Name="ExportMultiQuant" Type="System.Boolean" Scope="User">
      <Value Profile="(Default)">False</Value>
    </Setting>
    <Setting Name="ShowPeptides" Type="System.Boolean" Scope="User">
      <Value Profile="(Default)">True</Value>
    </Setting>
    <Setting Name="GroupByReplicateAnnotation" Type="System.String" Scope="User">
      <Value Profile="(Default)" />
    </Setting>
    <Setting Name="OrderByReplicateAnnotation" Type="System.String" Scope="User">
      <Value Profile="(Default)" />
    </Setting>
    <Setting Name="PrimaryTransitionCount" Type="System.Int32" Scope="User">
      <Value Profile="(Default)">2</Value>
    </Setting>
    <Setting Name="ShowUnalignedPeptideIdTimes" Type="System.Boolean" Scope="User">
      <Value Profile="(Default)">False</Value>
    </Setting>
    <Setting Name="PrimaryTransitionCountGraph" Type="System.Int32" Scope="User">
      <Value Profile="(Default)">0</Value>
    </Setting>
    <Setting Name="ShowMassError" Type="System.Boolean" Scope="User">
      <Value Profile="(Default)">True</Value>
    </Setting>
    <Setting Name="LibraryFilterDocumentPeptides" Type="System.Boolean" Scope="User">
      <Value Profile="(Default)">False</Value>
    </Setting>
    <Setting Name="LibraryKeepRedundant" Type="System.Boolean" Scope="User">
      <Value Profile="(Default)">False</Value>
    </Setting>
    <Setting Name="AllChromatogramsLocation" Type="System.Drawing.Point" Scope="User">
      <Value Profile="(Default)">0, 0</Value>
    </Setting>
    <Setting Name="AllChromatogramsSize" Type="System.Drawing.Size" Scope="User">
      <Value Profile="(Default)">0, 0</Value>
    </Setting>
    <Setting Name="AllChromatogramsMaximized" Type="System.Boolean" Scope="User">
      <Value Profile="(Default)">False</Value>
    </Setting>
    <Setting Name="AutoShowAllChromatogramsGraph" Type="System.Boolean" Scope="User">
      <Value Profile="(Default)">True</Value>
    </Setting>
    <Setting Name="PanoramaServerExpansion" Type="System.String" Scope="User">
      <Value Profile="(Default)" />
    </Setting>
    <Setting Name="FractionOfRtWindowAtWhichVariableSizeIsTriggered" Type="System.Double" Scope="Application">
      <Value Profile="(Default)">0.8</Value>
    </Setting>
    <Setting Name="ShowLibraryChromatograms" Type="System.Boolean" Scope="User">
      <Value Profile="(Default)">True</Value>
    </Setting>
    <Setting Name="SplitChromatogramGraph" Type="System.Boolean" Scope="User">
      <Value Profile="(Default)">False</Value>
    </Setting>
    <Setting Name="VariableRtWindowIncreaseFraction" Type="System.Double" Scope="Application">
      <Value Profile="(Default)">0.2</Value>
    </Setting>
    <Setting Name="AllowLabelOverlap" Type="System.Boolean" Scope="User">
      <Value Profile="(Default)">True</Value>
    </Setting>
    <Setting Name="TestSmallMolecules" Type="System.Boolean" Scope="User">
      <Value Profile="(Default)">False</Value>
    </Setting>
    <Setting Name="AllowMultiplePeptideSelection" Type="System.Boolean" Scope="User">
      <Value Profile="(Default)">True</Value>
    </Setting>
    <Setting Name="DisplayLanguage" Type="System.String" Scope="User">
      <Value Profile="(Default)" />
    </Setting>
    <Setting Name="ShowPeptidesDisplayMode" Type="System.String" Scope="User">
      <Value Profile="(Default)">ByName</Value>
    </Setting>
    <Setting Name="InstalledVersion" Type="System.String" Scope="Application">
      <Value Profile="(Default)" />
    </Setting>
    <Setting Name="ShowFullScan" Type="System.Boolean" Scope="User">
      <Value Profile="(Default)">False</Value>
    </Setting>
    <Setting Name="ShowPeptidesDisplayModeEnum" Type="System.String" Scope="User">
      <Value Profile="(Default)">ByName</Value>
    </Setting>
    <Setting Name="AutoZoomFullScanGraph" Type="System.Boolean" Scope="User">
      <Value Profile="(Default)">True</Value>
    </Setting>
    <Setting Name="FilterIonMobilityFullScan" Type="System.Boolean" Scope="User">
      <Value Profile="(Default)">False</Value>
    </Setting>
    <Setting Name="SumScansFullScan" Type="System.Boolean" Scope="User">
      <Value Profile="(Default)">True</Value>
    </Setting>
    <Setting Name="ShowStartupForm" Type="System.Boolean" Scope="User">
      <Value Profile="(Default)">True</Value>
    </Setting>
    <Setting Name="MruMemoryLength" Type="System.Int32" Scope="User">
      <Value Profile="(Default)">20</Value>
    </Setting>
    <Setting Name="StartPageSize" Type="System.Drawing.Size" Scope="User">
      <Value Profile="(Default)">872, 648</Value>
    </Setting>
    <Setting Name="StartPageLocation" Type="System.Drawing.Point" Scope="User">
      <Value Profile="(Default)">0, 0</Value>
    </Setting>
    <Setting Name="StartPageMaximized" Type="System.Boolean" Scope="User">
      <Value Profile="(Default)">False</Value>
    </Setting>
    <Setting Name="DisplayGraphsType" Type="System.String" Scope="User">
      <Value Profile="(Default)">Tiled</Value>
    </Setting>
    <Setting Name="ChromatogramMinIntensity" Type="System.Double" Scope="User">
      <Value Profile="(Default)">0</Value>
    </Setting>
    <Setting Name="MemoryFractionForImport" Type="System.Double" Scope="User">
      <Value Profile="(Default)">0.5</Value>
    </Setting>
    <Setting Name="UsePowerOfTen" Type="System.Boolean" Scope="User">
      <Value Profile="(Default)">False</Value>
    </Setting>
    <Setting Name="AreaFontSize" Type="System.Single" Scope="User">
      <Value Profile="(Default)">12</Value>
    </Setting>
    <Setting Name="ExportEdcMass" Type="System.Boolean" Scope="User">
      <Value Profile="(Default)">False</Value>
    </Setting>
    <Setting Name="RTPlotType" Type="System.String" Scope="User">
      <Value Profile="(Default)">correlation</Value>
    </Setting>
    <Setting Name="TransitionListInsertPeptides" Type="System.Boolean" Scope="User">
      <Value Profile="(Default)">True</Value>
    </Setting>
    <Setting Name="LockMassPositive" Type="System.Double" Scope="User">
      <Value Profile="(Default)">0</Value>
    </Setting>
    <Setting Name="LockMassNegative" Type="System.Double" Scope="User">
      <Value Profile="(Default)">0</Value>
    </Setting>
    <Setting Name="LockMassTolerance" Type="System.Double" Scope="User">
      <Value Profile="(Default)">0</Value>
    </Setting>
    <Setting Name="DocumentGridView" Type="System.String" Scope="User">
      <Value Profile="(Default)" />
    </Setting>
    <Setting Name="RTPointsType" Type="System.String" Scope="User">
      <Value Profile="(Default)">targets</Value>
    </Setting>
    <Setting Name="ImportResultsAutoCloseWindow" Type="System.Boolean" Scope="User">
      <Value Profile="(Default)">True</Value>
    </Setting>
    <Setting Name="ImportResultsAutoScaleGraph" Type="System.Boolean" Scope="User">
      <Value Profile="(Default)">False</Value>
    </Setting>
    <Setting Name="ImportResultsSimultaneousFiles" Type="System.Int32" Scope="User">
      <Value Profile="(Default)">2</Value>
    </Setting>
    <Setting Name="ImportResultsDoAutoRetry" Type="System.Boolean" Scope="User">
      <Value Profile="(Default)">False</Value>
    </Setting>
    <Setting Name="ShowMassErrorGraph" Type="System.Boolean" Scope="User">
      <Value Profile="(Default)">False</Value>
    </Setting>
    <Setting Name="MassErrorGraphType" Type="System.String" Scope="User">
      <Value Profile="(Default)">replicate</Value>
    </Setting>
    <Setting Name="MaxMassError" Type="System.Double" Scope="User">
      <Value Profile="(Default)">0</Value>
    </Setting>
    <Setting Name="MinMassError" Type="System.Double" Scope="User">
      <Value Profile="(Default)">0</Value>
    </Setting>
    <Setting Name="MassErrorPointsType" Type="System.String" Scope="User">
      <Value Profile="(Default)">targets</Value>
    </Setting>
    <Setting Name="MassErorrHistogramBinSize" Type="System.Double" Scope="User">
      <Value Profile="(Default)">0.5</Value>
    </Setting>
    <Setting Name="MassErrorHistogramTransition" Type="System.String" Scope="User">
      <Value Profile="(Default)">best</Value>
    </Setting>
    <Setting Name="MassErrorHistogramDisplayType" Type="System.String" Scope="User">
      <Value Profile="(Default)">products</Value>
    </Setting>
    <Setting Name="MassErrorHistogram2DXAxis" Type="System.String" Scope="User">
      <Value Profile="(Default)">retention_time</Value>
    </Setting>
    <Setting Name="MassErrorHistogram2DLogScale" Type="System.Boolean" Scope="User">
      <Value Profile="(Default)">False</Value>
    </Setting>
    <Setting Name="ShowMassErrorLegend" Type="System.Boolean" Scope="User">
      <Value Profile="(Default)">True</Value>
    </Setting>
    <Setting Name="UpdateCheckAtStartup" Type="System.Boolean" Scope="User">
      <Value Profile="(Default)">True</Value>
    </Setting>
    <Setting Name="ShowFullScanNumber" Type="System.Boolean" Scope="User">
      <Value Profile="(Default)">False</Value>
    </Setting>
    <Setting Name="CompactFormatOption" Type="System.String" Scope="User">
      <Value Profile="(Default)" />
    </Setting>
    <Setting Name="ExportPolarityFilterEnum" Type="System.String" Scope="User">
      <Value Profile="(Default)">all</Value>
    </Setting>
    <Setting Name="RTRegressionMethod" Type="System.String" Scope="User">
      <Value Profile="(Default)">linear</Value>
    </Setting>
    <Setting Name="CurrentColorScheme" Type="System.String" Scope="User">
      <Value Profile="(Default)" />
    </Setting>
    <Setting Name="SynchronizeSummaryZooming" Type="System.Boolean" Scope="User">
      <Value Profile="(Default)">False</Value>
    </Setting>
    <Setting Name="AreaCVHistogramBinWidth" Type="System.Double" Scope="User">
      <Value Profile="(Default)">1</Value>
    </Setting>
    <Setting Name="AreaCVQValueCutoff" Type="System.Double" Scope="User">
      <Value Profile="(Default)">NaN</Value>
    </Setting>
    <Setting Name="AreaCVShowCVCutoff" Type="System.Boolean" Scope="User">
      <Value Profile="(Default)">True</Value>
    </Setting>
    <Setting Name="AreaCVShowMedianCV" Type="System.Boolean" Scope="User">
      <Value Profile="(Default)">True</Value>
    </Setting>
    <Setting Name="AreaCVMaxFrequency" Type="System.Double" Scope="User">
      <Value Profile="(Default)">NaN</Value>
    </Setting>
    <Setting Name="AreaCVMaxCV" Type="System.Double" Scope="User">
      <Value Profile="(Default)">NaN</Value>
    </Setting>
    <Setting Name="AreaCVPointsType" Type="System.String" Scope="User">
      <Value Profile="(Default)">targets</Value>
    </Setting>
    <Setting Name="AreaCVShowDecimals" Type="System.Boolean" Scope="User">
      <Value Profile="(Default)">False</Value>
    </Setting>
    <Setting Name="AreaCVCVCutoff" Type="System.Double" Scope="User">
      <Value Profile="(Default)">20</Value>
    </Setting>
    <Setting Name="AreaCVNormalizationMethod" Type="System.String" Scope="User">
      <Value Profile="(Default)">none</Value>
    </Setting>
    <Setting Name="AreaCVLogScale" Type="System.Boolean" Scope="User">
      <Value Profile="(Default)">False</Value>
    </Setting>
    <Setting Name="AreaCVMinLog10Area" Type="System.Double" Scope="User">
      <Value Profile="(Default)">NaN</Value>
    </Setting>
    <Setting Name="AreaCVMaxLog10Area" Type="System.Double" Scope="User">
      <Value Profile="(Default)">NaN</Value>
    </Setting>
    <Setting Name="ChromShowRawTimes" Type="System.Boolean" Scope="User">
      <Value Profile="(Default)">True</Value>
    </Setting>
    <Setting Name="ShowFragmentIons" Type="System.Boolean" Scope="User">
      <Value Profile="(Default)">True</Value>
    </Setting>
    <Setting Name="ShowQuantitativeOnly" Type="System.Boolean" Scope="User">
      <Value Profile="(Default)">False</Value>
    </Setting>
    <Setting Name="Log2FoldChangeCutoff" Type="System.Double" Scope="User">
      <Value Profile="(Default)">1</Value>
    </Setting>
    <Setting Name="PValueCutoff" Type="System.Double" Scope="User">
      <Value Profile="(Default)">1.3010299956639813</Value>
    </Setting>
    <Setting Name="GroupComparisonShowSelection" Type="System.Boolean" Scope="User">
      <Value Profile="(Default)">True</Value>
    </Setting>
    <Setting Name="FilterVolcanoPlotPoints" Type="System.Boolean" Scope="User">
      <Value Profile="(Default)">False</Value>
    </Setting>
    <Setting Name="VolcanoPlotPropertiesLog" Type="System.Boolean" Scope="User">
      <Value Profile="(Default)">True</Value>
    </Setting>
    <Setting Name="ShowOriginalPeak" Type="System.Boolean" Scope="User">
      <Value Profile="(Default)">True</Value>
    </Setting>
    <Setting Name="AreaGraphDisplayType" Type="System.String" Scope="User">
      <Value Profile="(Default)">bars</Value>
    </Setting>
    <Setting Name="ShowAdvancedVolcanoPlotFormatting" Type="System.Boolean" Scope="User">
      <Value Profile="(Default)">True</Value>
    </Setting>
    <Setting Name="AuditLogView" Type="System.String" Scope="User">
      <Value Profile="(Default)" />
    </Setting>
    <Setting Name="AreaCVTransitions" Type="System.String" Scope="User">
      <Value Profile="(Default)">all</Value>
    </Setting>
    <Setting Name="AreaCVMsLevel" Type="System.String" Scope="User">
      <Value Profile="(Default)">products</Value>
    </Setting>
    <Setting Name="UIMode" Type="System.String" Scope="User">
      <Value Profile="(Default)" />
    </Setting>
    <Setting Name="MoleculeSettingsTab" Type="System.Int32" Scope="User">
      <Value Profile="(Default)">0</Value>
    </Setting>
    <Setting Name="MixedMoleculeSettingsTab" Type="System.Int32" Scope="User">
      <Value Profile="(Default)">0</Value>
    </Setting>
    <Setting Name="Prosit" Type="System.Boolean" Scope="User">
      <Value Profile="(Default)">False</Value>
    </Setting>
    <Setting Name="PrositIntensityModel" Type="System.String" Scope="User">
      <Value Profile="(Default)" />
    </Setting>
    <Setting Name="PrositRetentionTimeModel" Type="System.String" Scope="User">
      <Value Profile="(Default)" />
    </Setting>
    <Setting Name="PrositServer" Type="System.String" Scope="User">
      <Value Profile="(Default)" />
    </Setting>
    <Setting Name="LibMatchMirror" Type="System.Boolean" Scope="User">
      <Value Profile="(Default)">False</Value>
    </Setting>
    <Setting Name="PrositNCE" Type="System.Int32" Scope="User">
      <Value Profile="(Default)">27</Value>
    </Setting>
    <Setting Name="ShowQcTraceName" Type="System.String" Scope="User">
      <Value Profile="(Default)" />
    </Setting>
    <Setting Name="ExportSortByMz" Type="System.Boolean" Scope="User">
      <Value Profile="(Default)">False</Value>
    </Setting>
    <Setting Name="ShowLibraryScores" Type="System.Boolean" Scope="User">
      <Value Profile="(Default)">True</Value>
    </Setting>
    <Setting Name="DisplayModification" Type="System.String" Scope="User">
      <Value Profile="(Default)" />
    </Setting>
    <Setting Name="SettingsUpgradeRequired" Type="System.Boolean" Scope="User">
      <Value Profile="(Default)">True</Value>
    </Setting>
    <Setting Name="TutorialMode" Type="System.Boolean" Scope="User">
      <Value Profile="(Default)">False</Value>
    </Setting>
    <Setting Name="GroupApplyToBy" Type="System.String" Scope="User">
      <Value Profile="(Default)" />
    </Setting>
    <Setting Name="BrukerPrmSqliteFile" Type="System.String" Scope="User">
      <Value Profile="(Default)" />
    </Setting>
    <Setting Name="DetectionsQValueCutoff" Type="System.Single" Scope="User">
      <Value Profile="(Default)">0.01</Value>
    </Setting>
    <Setting Name="DetectionsTargetType" Type="System.String" Scope="User">
      <Value Profile="(Default)">Precursor</Value>
    </Setting>
    <Setting Name="ExportMs1RepetitionTime" Type="System.Double" Scope="User">
      <Value Profile="(Default)">10</Value>
    </Setting>
    <Setting Name="DetectionsYScaleFactor" Type="System.String" Scope="User">
      <Value Profile="(Default)">Thousands</Value>
    </Setting>
    <Setting Name="DetectionsRepCount" Type="System.Int32" Scope="User">
      <Value Profile="(Default)">10</Value>
    </Setting>
    <Setting Name="DetectionsShowAtLeastN" Type="System.Boolean" Scope="User">
      <Value Profile="(Default)">True</Value>
    </Setting>
    <Setting Name="DetectionsShowSelection" Type="System.Boolean" Scope="User">
      <Value Profile="(Default)">True</Value>
    </Setting>
    <Setting Name="DetectionsShowMean" Type="System.Boolean" Scope="User">
      <Value Profile="(Default)">True</Value>
    </Setting>
    <Setting Name="DetectionsShowLegend" Type="System.Boolean" Scope="User">
      <Value Profile="(Default)">True</Value>
    </Setting>
    <Setting Name="AreaCVRatioIndex" Type="System.String" Scope="User">
      <Value Profile="(Default)">-1</Value>
    </Setting>
    <Setting Name="ShowIonMobility" Type="System.Boolean" Scope="User">
      <Value Profile="(Default)">True</Value>
    </Setting>
    <Setting Name="ShowCollisionCrossSection" Type="System.Boolean" Scope="User">
      <Value Profile="(Default)">True</Value>
    </Setting>
    <Setting Name="ShowFullScanAnnotations" Type="System.Boolean" Scope="User">
      <Value Profile="(Default)">False</Value>
    </Setting>
    <Setting Name="ShowFullScanMassError" Type="System.Boolean" Scope="User">
      <Value Profile="(Default)">False</Value>
    </Setting>
    <Setting Name="ExportSureQuant" Type="System.Boolean" Scope="User">
      <Value Profile="(Default)">False</Value>
    </Setting>
    <Setting Name="IntensityThresholdPercent" Type="System.Double" Scope="User">
      <Value Profile="(Default)">1</Value>
    </Setting>
    <Setting Name="IntensityThresholdValue" Type="System.Double" Scope="User">
      <Value Profile="(Default)">100000</Value>
    </Setting>
    <Setting Name="IntensityThresholdMin" Type="System.Double" Scope="User">
      <Value Profile="(Default)">1000</Value>
    </Setting>
    <Setting Name="SyncMZScale" Type="System.Boolean" Scope="User">
      <Value Profile="(Default)">False</Value>
    </Setting>
    <Setting Name="FullScanPeakType" Type="System.String" Scope="User">
      <Value Profile="(Default)">Default</Value>
    </Setting>
    <Setting Name="PeakAreaDotpDisplay" Type="System.String" Scope="User">
      <Value Profile="(Default)">line</Value>
    </Setting>
    <Setting Name="PeakAreaDotpCutoffValue" Type="System.Single" Scope="User">
      <Value Profile="(Default)">0.9</Value>
    </Setting>
    <Setting Name="PeakAreaDotpCutoffShow" Type="System.Boolean" Scope="User">
      <Value Profile="(Default)">True</Value>
    </Setting>
    <Setting Name="ChromatogramDisplayRTDigits" Type="System.Int32" Scope="User">
      <Value Profile="(Default)">1</Value>
    </Setting>
    <Setting Name="BlibLibraryThresholds" Type="System.Collections.Specialized.StringCollection" Scope="User">
      <Value Profile="(Default)" />
    </Setting>
    <Setting Name="PeakAreaIDotpCutoffValue" Type="System.Single" Scope="User">
      <Value Profile="(Default)">0.9</Value>
    </Setting>
    <Setting Name="PeakAreaRDotpCutoffValue" Type="System.Single" Scope="User">
      <Value Profile="(Default)">0.9</Value>
    </Setting>
    <Setting Name="ShowZHIons" Type="System.Boolean" Scope="User">
      <Value Profile="(Default)">False</Value>
    </Setting>
    <Setting Name="ShowZHHIons" Type="System.Boolean" Scope="User">
      <Value Profile="(Default)">False</Value>
    </Setting>
    <Setting Name="ShowLosses" Type="System.String" Scope="User">
      <Value Profile="(Default)" />
    </Setting>
    <Setting Name="ShowSpecialIons" Type="System.Boolean" Scope="User">
      <Value Profile="(Default)">False</Value>
    </Setting>
    <Setting Name="LastProteinAssociationFastaFilepath" Type="System.String" Scope="User">
      <Value Profile="(Default)" />
    </Setting>
    <Setting Name="ShowFullScanCE" Type="System.Boolean" Scope="User">
      <Value Profile="(Default)">False</Value>
    </Setting>
    <Setting Name="ExportCEPredictorName" Type="System.String" Scope="User">
      <Value Profile="(Default)" />
    </Setting>
<<<<<<< HEAD
    <Setting Name="AlphabeticalReportEditor" Type="System.Boolean" Scope="User">
      <Value Profile="(Default)">False</Value>
    </Setting>
=======
    <Setting Name="ViewLibraryPropertiesVisible" Type="System.Boolean" Scope="User">
      <Value Profile="(Default)">False</Value>
    </Setting>
    <Setting Name="ViewLibraryPropertiesSorted" Type="System.Boolean" Scope="User">
      <Value Profile="(Default)">False</Value>
    </Setting>
    <Setting Name="ViewLibrarySplitMainDist" Type="System.Int32" Scope="User">
      <Value Profile="(Default)">0</Value>
    </Setting>
    <Setting Name="ViewLibrarySplitPropsDist" Type="System.Int32" Scope="User">
      <Value Profile="(Default)">0</Value>
    </Setting>
>>>>>>> e913c7b4
  </Settings>
</SettingsFile><|MERGE_RESOLUTION|>--- conflicted
+++ resolved
@@ -830,11 +830,9 @@
     <Setting Name="ExportCEPredictorName" Type="System.String" Scope="User">
       <Value Profile="(Default)" />
     </Setting>
-<<<<<<< HEAD
     <Setting Name="AlphabeticalReportEditor" Type="System.Boolean" Scope="User">
       <Value Profile="(Default)">False</Value>
     </Setting>
-=======
     <Setting Name="ViewLibraryPropertiesVisible" Type="System.Boolean" Scope="User">
       <Value Profile="(Default)">False</Value>
     </Setting>
@@ -847,6 +845,5 @@
     <Setting Name="ViewLibrarySplitPropsDist" Type="System.Int32" Scope="User">
       <Value Profile="(Default)">0</Value>
     </Setting>
->>>>>>> e913c7b4
   </Settings>
 </SettingsFile>