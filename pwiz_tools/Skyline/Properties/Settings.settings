--- conflicted
+++ resolved
@@ -794,15 +794,12 @@
     <Setting Name="PeakAreaDotpDisplay" Type="System.String" Scope="User">
       <Value Profile="(Default)">label</Value>
     </Setting>
-<<<<<<< HEAD
-=======
-    <Setting Name="PeakAreaDotpCutoffValue" Type="System.Single" Scope="User">
-      <Value Profile="(Default)">0.9</Value>
-    </Setting>
-    <Setting Name="PeakAreaDotpCutoffShow" Type="System.Boolean" Scope="User">
-      <Value Profile="(Default)">True</Value>
-    </Setting>
->>>>>>> b3df2b97
+    <Setting Name="PeakAreaDotpCutoffValue" Type="System.Single" Scope="User">
+      <Value Profile="(Default)">0.9</Value>
+    </Setting>
+    <Setting Name="PeakAreaDotpCutoffShow" Type="System.Boolean" Scope="User">
+      <Value Profile="(Default)">True</Value>
+    </Setting>
     <Setting Name="ChromatogramDisplayRTDigits" Type="System.Int32" Scope="User">
       <Value Profile="(Default)">1</Value>
     </Setting>
