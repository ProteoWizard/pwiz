--- conflicted
+++ resolved
@@ -815,11 +815,10 @@
     <Setting Name="ShowZHHIons" Type="System.Boolean" Scope="User">
       <Value Profile="(Default)">False</Value>
     </Setting>
-<<<<<<< HEAD
     <Setting Name="ShowLosses" Type="System.String" Scope="User">
-=======
+      <Value Profile="(Default)" />
+    </Setting>
     <Setting Name="LastProteinAssociationFastaFilepath" Type="System.String" Scope="User">
->>>>>>> 9a8e2000
       <Value Profile="(Default)" />
     </Setting>
   </Settings>
