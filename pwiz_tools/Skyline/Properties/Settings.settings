<?xml version='1.0' encoding='utf-8'?>
<SettingsFile xmlns="http://schemas.microsoft.com/VisualStudio/2004/01/settings" CurrentProfile="(Default)" GeneratedClassNamespace="pwiz.Skyline.Properties" GeneratedClassName="Settings">
  <Profiles />
  <Settings>
    <Setting Name="PeptideSettingsTab" Type="System.Int32" Scope="User">
      <Value Profile="(Default)">0</Value>
    </Setting>
    <Setting Name="ProgramName" Type="System.String" Scope="Application">
      <Value Profile="(Default)">Skyline</Value>
    </Setting>
    <Setting Name="TransitionSettingsTab" Type="System.Int32" Scope="User">
      <Value Profile="(Default)">0</Value>
    </Setting>
    <Setting Name="MainWindowLocation" Type="System.Drawing.Point" Scope="User">
      <Value Profile="(Default)">0, 0</Value>
    </Setting>
    <Setting Name="MainWindowSize" Type="System.Drawing.Size" Scope="User">
      <Value Profile="(Default)">0, 0</Value>
    </Setting>
    <Setting Name="MainWindowMaximized" Type="System.Boolean" Scope="User">
      <Value Profile="(Default)">False</Value>
    </Setting>
    <Setting Name="SrmSettings" Type="System.String" Scope="User">
      <Value Profile="(Default)">Default</Value>
    </Setting>
    <Setting Name="EditRTVisible" Type="System.Boolean" Scope="User">
      <Value Profile="(Default)">False</Value>
    </Setting>
    <Setting Name="ExportMethodStrategy" Type="System.String" Scope="User">
      <Value Profile="(Default)">Single</Value>
    </Setting>
    <Setting Name="ExportMethodMaxTran" Type="System.String" Scope="User">
      <Value Profile="(Default)" />
    </Setting>
    <Setting Name="ExportMethodType" Type="System.String" Scope="User">
      <Value Profile="(Default)">Regular</Value>
    </Setting>
    <Setting Name="ExportInstrumentType" Type="System.String" Scope="User">
      <Value Profile="(Default)" />
    </Setting>
    <Setting Name="SequenceTreeExpandProteins" Type="System.Boolean" Scope="User">
      <Value Profile="(Default)">True</Value>
    </Setting>
    <Setting Name="SequenceTreeExpandPeptides" Type="System.Boolean" Scope="User">
      <Value Profile="(Default)">False</Value>
    </Setting>
    <Setting Name="ActiveDirectory" Type="System.String" Scope="User">
      <Value Profile="(Default)" />
    </Setting>
    <Setting Name="ExportMethodDwellTime" Type="System.Int32" Scope="User">
      <Value Profile="(Default)">20</Value>
    </Setting>
    <Setting Name="ExportMethodAccumulationTime" Type="System.Double" Scope="User">
      <Value Profile="(Default)">0.1</Value>
    </Setting>
    <Setting Name="MruLength" Type="System.Int32" Scope="User">
      <Value Profile="(Default)">4</Value>
    </Setting>
    <Setting Name="LibraryDirectory" Type="System.String" Scope="User">
      <Value Profile="(Default)" />
    </Setting>
    <Setting Name="ExportDirectory" Type="System.String" Scope="User">
      <Value Profile="(Default)" />
    </Setting>
    <Setting Name="ShowStatusBar" Type="System.Boolean" Scope="User">
      <Value Profile="(Default)">True</Value>
    </Setting>
    <Setting Name="ShowSpectra" Type="System.Boolean" Scope="User">
      <Value Profile="(Default)">True</Value>
    </Setting>
    <Setting Name="ShowAIons" Type="System.Boolean" Scope="User">
      <Value Profile="(Default)">False</Value>
    </Setting>
    <Setting Name="ShowBIons" Type="System.Boolean" Scope="User">
      <Value Profile="(Default)">False</Value>
    </Setting>
    <Setting Name="ShowCIons" Type="System.Boolean" Scope="User">
      <Value Profile="(Default)">False</Value>
    </Setting>
    <Setting Name="ShowXIons" Type="System.Boolean" Scope="User">
      <Value Profile="(Default)">False</Value>
    </Setting>
    <Setting Name="ShowYIons" Type="System.Boolean" Scope="User">
      <Value Profile="(Default)">True</Value>
    </Setting>
    <Setting Name="ShowZIons" Type="System.Boolean" Scope="User">
      <Value Profile="(Default)">False</Value>
    </Setting>
    <Setting Name="ShowCharge1" Type="System.Boolean" Scope="User">
      <Value Profile="(Default)">True</Value>
    </Setting>
    <Setting Name="ShowCharge2" Type="System.Boolean" Scope="User">
      <Value Profile="(Default)">False</Value>
    </Setting>
    <Setting Name="ShowRanks" Type="System.Boolean" Scope="User">
      <Value Profile="(Default)">True</Value>
    </Setting>
    <Setting Name="SplitMainX" Type="System.Int32" Scope="User">
      <Value Profile="(Default)">253</Value>
    </Setting>
    <Setting Name="ShowDuplicateIons" Type="System.Boolean" Scope="User">
      <Value Profile="(Default)">False</Value>
    </Setting>
    <Setting Name="LockYAxis" Type="System.Boolean" Scope="User">
      <Value Profile="(Default)">True</Value>
    </Setting>
    <Setting Name="FilterPeptides" Type="System.Boolean" Scope="User">
      <Value Profile="(Default)">True</Value>
    </Setting>
    <Setting Name="FilterTransitionGroups" Type="System.Boolean" Scope="User">
      <Value Profile="(Default)">True</Value>
    </Setting>
    <Setting Name="FilterTransitions" Type="System.Boolean" Scope="User">
      <Value Profile="(Default)">True</Value>
    </Setting>
    <Setting Name="LibraryResultsDirectory" Type="System.String" Scope="User">
      <Value Profile="(Default)" />
    </Setting>
    <Setting Name="LibraryResultCutOff" Type="System.Double" Scope="User">
      <Value Profile="(Default)">0.95</Value>
    </Setting>
    <Setting Name="FastaDirectory" Type="System.String" Scope="User">
      <Value Profile="(Default)" />
    </Setting>
    <Setting Name="ShowRetentionTimes" Type="System.Boolean" Scope="User">
      <Value Profile="(Default)">True</Value>
    </Setting>
    <Setting Name="ShowRetentionTimePred" Type="System.Boolean" Scope="User">
      <Value Profile="(Default)">True</Value>
    </Setting>
    <Setting Name="ShowTransitionGraphs" Type="System.String" Scope="User">
      <Value Profile="(Default)">all</Value>
    </Setting>
    <Setting Name="LockYChrom" Type="System.Boolean" Scope="User">
      <Value Profile="(Default)">True</Value>
    </Setting>
    <Setting Name="SrmResultsDirectory" Type="System.String" Scope="User">
      <Value Profile="(Default)" />
    </Setting>
    <Setting Name="AutoZoomChromatogram" Type="System.String" Scope="User">
      <Value Profile="(Default)">none</Value>
    </Setting>
    <Setting Name="TransformTypeChromatogram" Type="System.String" Scope="User">
      <Value Profile="(Default)">interpolated</Value>
    </Setting>
    <Setting Name="SrmResultsSourceType" Type="System.String" Scope="User">
      <Value Profile="(Default)" />
    </Setting>
    <Setting Name="ShowRetentionTimeGraph" Type="System.Boolean" Scope="User">
      <Value Profile="(Default)">False</Value>
    </Setting>
    <Setting Name="RTResidualRThreshold" Type="System.Double" Scope="User">
      <Value Profile="(Default)">0.9</Value>
    </Setting>
    <Setting Name="RTRefinePeptides" Type="System.Boolean" Scope="User">
      <Value Profile="(Default)">True</Value>
    </Setting>
    <Setting Name="RTPredictorVisible" Type="System.Boolean" Scope="User">
      <Value Profile="(Default)">True</Value>
    </Setting>
    <Setting Name="ShowToolBar" Type="System.Boolean" Scope="User">
      <Value Profile="(Default)">True</Value>
    </Setting>
    <Setting Name="ChromatogramLineWidth" Type="System.Int32" Scope="User">
      <Value Profile="(Default)">2</Value>
    </Setting>
    <Setting Name="ChromatogramFontSize" Type="System.Single" Scope="User">
      <Value Profile="(Default)">12</Value>
    </Setting>
    <Setting Name="SpectrumLineWidth" Type="System.Int32" Scope="User">
      <Value Profile="(Default)">1</Value>
    </Setting>
    <Setting Name="SpectrumFontSize" Type="System.Single" Scope="User">
      <Value Profile="(Default)">12</Value>
    </Setting>
    <Setting Name="ExportMethodRunLength" Type="System.Double" Scope="User">
      <Value Profile="(Default)">30</Value>
    </Setting>
    <Setting Name="RTScheduleWindows" Type="System.String" Scope="User">
      <Value Profile="(Default)">2,5,10</Value>
    </Setting>
    <Setting Name="RTGraphType" Type="System.String" Scope="User">
      <Value Profile="(Default)">replicate</Value>
    </Setting>
    <Setting Name="EditFindUp" Type="System.Boolean" Scope="User">
      <Value Profile="(Default)">False</Value>
    </Setting>
    <Setting Name="EditFindText" Type="System.String" Scope="User">
      <Value Profile="(Default)" />
    </Setting>
    <Setting Name="EditFindCase" Type="System.Boolean" Scope="User">
      <Value Profile="(Default)">False</Value>
    </Setting>
    <Setting Name="ShowHeavyFormula" Type="System.Boolean" Scope="User">
      <Value Profile="(Default)">False</Value>
    </Setting>
    <Setting Name="SequenceTreeExpandPrecursors" Type="System.Boolean" Scope="User">
      <Value Profile="(Default)">False</Value>
    </Setting>
    <Setting Name="ArrangeGraphsGroups" Type="System.Int32" Scope="User">
      <Value Profile="(Default)">4</Value>
    </Setting>
    <Setting Name="ArrangeGraphsType" Type="System.String" Scope="User">
      <Value Profile="(Default)">separated</Value>
    </Setting>
    <Setting Name="ArrangeGraphsOrder" Type="System.String" Scope="User">
      <Value Profile="(Default)">Position</Value>
    </Setting>
    <Setting Name="ArrangeGraphsReversed" Type="System.Boolean" Scope="User">
      <Value Profile="(Default)">False</Value>
    </Setting>
    <Setting Name="ExportIgnoreProteins" Type="System.Boolean" Scope="User">
      <Value Profile="(Default)">False</Value>
    </Setting>
    <Setting Name="ProteomeDbDirectory" Type="System.String" Scope="User">
      <Value Profile="(Default)" />
    </Setting>
    <Setting Name="ExportThermoEnergyRamp" Type="System.Boolean" Scope="User">
      <Value Profile="(Default)">False</Value>
    </Setting>
    <Setting Name="ShowRetentionTimesThreshold" Type="System.Double" Scope="User">
      <Value Profile="(Default)">0</Value>
    </Setting>
    <Setting Name="ShowPeakBoundaries" Type="System.Boolean" Scope="User">
      <Value Profile="(Default)">True</Value>
    </Setting>
    <Setting Name="ShowRetentionTimesEnum" Type="System.String" Scope="User">
      <Value Profile="(Default)">all</Value>
    </Setting>
    <Setting Name="AreaGraphType" Type="System.String" Scope="User">
      <Value Profile="(Default)">replicate</Value>
    </Setting>
    <Setting Name="DetectionGraphType" Type="System.String" Scope="User">
      <Value Profile="(Default)">detections</Value>
    </Setting>
    <Setting Name="ShowPeakAreaGraph" Type="System.Boolean" Scope="User">
      <Value Profile="(Default)">False</Value>
    </Setting>
    <Setting Name="ShowDetectionGraph" Type="System.Boolean" Scope="User">
      <Value Profile="(Default)">False</Value>
    </Setting>
    <Setting Name="ShowResultsGrid" Type="System.Boolean" Scope="User">
      <Value Profile="(Default)">False</Value>
    </Setting>
    <Setting Name="AreaLogScale" Type="System.Boolean" Scope="User">
      <Value Profile="(Default)">False</Value>
    </Setting>
    <Setting Name="AreaProteinTargets" Type="System.Boolean" Scope="User">
      <Value Profile="(Default)">False</Value>
    </Setting>
    <Setting Name="ExcludePeptideListsFromAbundanceGraph" Type="System.Boolean" Scope="User">
      <Value Profile="(Default)">False</Value>
    </Setting>
    <Setting Name="ExcludeStandardsFromAbundanceGraph" Type="System.Boolean" Scope="User">
      <Value Profile="(Default)">False</Value>
    </Setting>
    <Setting Name="AreaPeptideOrderEnum" Type="System.String" Scope="User">
      <Value Profile="(Default)">document</Value>
    </Setting>
    <Setting Name="ShowPeptideCV" Type="System.Boolean" Scope="User">
      <Value Profile="(Default)">False</Value>
    </Setting>
    <Setting Name="ResultsGridSynchSelection" Type="System.Boolean" Scope="User">
      <Value Profile="(Default)">True</Value>
    </Setting>
    <Setting Name="ShowChromatogramLegend" Type="System.Boolean" Scope="User">
      <Value Profile="(Default)">True</Value>
    </Setting>
    <Setting Name="ShowReplicateSelection" Type="System.Boolean" Scope="User">
      <Value Profile="(Default)">True</Value>
    </Setting>
    <Setting Name="ShowPrecursorIon" Type="System.Boolean" Scope="User">
      <Value Profile="(Default)">False</Value>
    </Setting>
    <Setting Name="ChromatogramTimeRange" Type="System.Double" Scope="User">
      <Value Profile="(Default)">3.4</Value>
    </Setting>
    <Setting Name="ChromatogramMaxIntensity" Type="System.Double" Scope="User">
      <Value Profile="(Default)">0</Value>
    </Setting>
    <Setting Name="PeakAreaMaxArea" Type="System.Double" Scope="User">
      <Value Profile="(Default)">0</Value>
    </Setting>
    <Setting Name="PeakAreaMaxCv" Type="System.Double" Scope="User">
      <Value Profile="(Default)">0</Value>
    </Setting>
    <Setting Name="PeakDecimalCv" Type="System.Boolean" Scope="User">
      <Value Profile="(Default)">False</Value>
    </Setting>
    <Setting Name="RTPeptideValue" Type="System.String" Scope="User">
      <Value Profile="(Default)">All</Value>
    </Setting>
    <Setting Name="PeakTimeMax" Type="System.Double" Scope="User">
      <Value Profile="(Default)">0</Value>
    </Setting>
    <Setting Name="PeakTimeMin" Type="System.Double" Scope="User">
      <Value Profile="(Default)">0</Value>
    </Setting>
    <Setting Name="PeakTimeMaxCv" Type="System.Double" Scope="User">
      <Value Profile="(Default)">0</Value>
    </Setting>
    <Setting Name="SynchronizeIsotopeTypes" Type="System.Boolean" Scope="User">
      <Value Profile="(Default)">True</Value>
    </Setting>
    <Setting Name="ShowModMassesInExplorer" Type="System.Boolean" Scope="User">
      <Value Profile="(Default)">False</Value>
    </Setting>
    <Setting Name="LicenseVersionAccepted" Type="System.Int32" Scope="User">
      <Value Profile="(Default)">0</Value>
    </Setting>
    <Setting Name="AutoZoomAllChromatograms" Type="System.Boolean" Scope="User">
      <Value Profile="(Default)">False</Value>
    </Setting>
    <Setting Name="ShowRegressionReplicateEnum" Type="System.String" Scope="User">
      <Value Profile="(Default)">all</Value>
    </Setting>
    <Setting Name="ShowIonMz" Type="System.Boolean" Scope="User">
      <Value Profile="(Default)">False</Value>
    </Setting>
    <Setting Name="ShowObservedMz" Type="System.Boolean" Scope="User">
      <Value Profile="(Default)">False</Value>
    </Setting>
    <Setting Name="ViewLibraryLocation" Type="System.Drawing.Point" Scope="User">
      <Value Profile="(Default)">0, 0</Value>
    </Setting>
    <Setting Name="ViewLibrarySize" Type="System.Drawing.Size" Scope="User">
      <Value Profile="(Default)">0, 0</Value>
    </Setting>
    <Setting Name="LibraryPeptidesAddUnmatched" Type="System.Boolean" Scope="User">
      <Value Profile="(Default)">True</Value>
    </Setting>
    <Setting Name="LibraryPeptidesKeepFiltered" Type="System.Boolean" Scope="User">
      <Value Profile="(Default)">True</Value>
    </Setting>
    <Setting Name="LibraryPeptidesAddDuplicatesEnum" Type="System.String" Scope="User">
      <Value Profile="(Default)">AddToAll</Value>
    </Setting>
    <Setting Name="AnnotationColor" Type="System.Int32" Scope="User">
      <Value Profile="(Default)">0</Value>
    </Setting>
    <Setting Name="ChromatogramTimeRangeRelative" Type="System.Boolean" Scope="User">
      <Value Profile="(Default)">True</Value>
    </Setting>
    <Setting Name="ScheduleAvergeRT" Type="System.Boolean" Scope="User">
      <Value Profile="(Default)">True</Value>
    </Setting>
    <Setting Name="StaticModsShowMore" Type="System.Boolean" Scope="User">
      <Value Profile="(Default)">False</Value>
    </Setting>
    <Setting Name="ShowCharge3" Type="System.Boolean" Scope="User">
      <Value Profile="(Default)">False</Value>
    </Setting>
    <Setting Name="ShowCharge4" Type="System.Boolean" Scope="User">
      <Value Profile="(Default)">False</Value>
    </Setting>
    <Setting Name="AreaNormalizeToView" Type="System.String" Scope="User">
      <Value Profile="(Default)">none</Value>
    </Setting>
    <Setting Name="ShowLibraryPeakArea" Type="System.Boolean" Scope="User">
      <Value Profile="(Default)">True</Value>
    </Setting>
    <Setting Name="ReplicateOrderEnum" Type="System.String" Scope="User">
      <Value Profile="(Default)">document</Value>
    </Setting>
    <Setting Name="ShowPeakAreaLegend" Type="System.Boolean" Scope="User">
      <Value Profile="(Default)">True</Value>
    </Setting>
    <Setting Name="ShowRetentionTimesLegend" Type="System.Boolean" Scope="User">
      <Value Profile="(Default)">True</Value>
    </Setting>
    <Setting Name="PeakAreaScope" Type="System.String" Scope="User">
      <Value Profile="(Default)">document</Value>
    </Setting>
    <Setting Name="ExportMethodMaxPrec" Type="System.String" Scope="User">
      <Value Profile="(Default)" />
    </Setting>
    <Setting Name="InstallationId" Type="System.String" Scope="User">
      <Value Profile="(Default)" />
    </Setting>
    <Setting Name="CustomFinders" Type="System.Collections.Specialized.StringCollection" Scope="User">
      <Value Profile="(Default)" />
    </Setting>
    <Setting Name="RTCalculatorName" Type="System.String" Scope="User">
      <Value Profile="(Default)" />
    </Setting>
    <Setting Name="TextZoom" Type="System.Double" Scope="User">
      <Value Profile="(Default)">1</Value>
    </Setting>
    <Setting Name="ShowPeptideIdTimes" Type="System.Boolean" Scope="User">
      <Value Profile="(Default)">True</Value>
    </Setting>
    <Setting Name="ExportThermoTriggerRef" Type="System.Boolean" Scope="User">
      <Value Profile="(Default)">False</Value>
    </Setting>
    <Setting Name="ShowAlignedPeptideIdTimes" Type="System.Boolean" Scope="User">
      <Value Profile="(Default)">False</Value>
    </Setting>
    <Setting Name="ExportMultiQuant" Type="System.Boolean" Scope="User">
      <Value Profile="(Default)">False</Value>
    </Setting>
    <Setting Name="ShowPeptides" Type="System.Boolean" Scope="User">
      <Value Profile="(Default)">True</Value>
    </Setting>
    <Setting Name="GroupByReplicateAnnotation" Type="System.String" Scope="User">
      <Value Profile="(Default)" />
    </Setting>
    <Setting Name="OrderByReplicateAnnotation" Type="System.String" Scope="User">
      <Value Profile="(Default)" />
    </Setting>
    <Setting Name="PrimaryTransitionCount" Type="System.Int32" Scope="User">
      <Value Profile="(Default)">2</Value>
    </Setting>
    <Setting Name="ShowUnalignedPeptideIdTimes" Type="System.Boolean" Scope="User">
      <Value Profile="(Default)">False</Value>
    </Setting>
    <Setting Name="PrimaryTransitionCountGraph" Type="System.Int32" Scope="User">
      <Value Profile="(Default)">0</Value>
    </Setting>
    <Setting Name="ShowMassError" Type="System.Boolean" Scope="User">
      <Value Profile="(Default)">True</Value>
    </Setting>
    <Setting Name="LibraryFilterDocumentPeptides" Type="System.Boolean" Scope="User">
      <Value Profile="(Default)">False</Value>
    </Setting>
    <Setting Name="LibraryKeepRedundant" Type="System.Boolean" Scope="User">
      <Value Profile="(Default)">False</Value>
    </Setting>
    <Setting Name="AllChromatogramsLocation" Type="System.Drawing.Point" Scope="User">
      <Value Profile="(Default)">0, 0</Value>
    </Setting>
    <Setting Name="AllChromatogramsSize" Type="System.Drawing.Size" Scope="User">
      <Value Profile="(Default)">0, 0</Value>
    </Setting>
    <Setting Name="AllChromatogramsMaximized" Type="System.Boolean" Scope="User">
      <Value Profile="(Default)">False</Value>
    </Setting>
    <Setting Name="AutoShowAllChromatogramsGraph" Type="System.Boolean" Scope="User">
      <Value Profile="(Default)">True</Value>
    </Setting>
    <Setting Name="PanoramaServerExpansion" Type="System.String" Scope="User">
      <Value Profile="(Default)" />
    </Setting>
    <Setting Name="FractionOfRtWindowAtWhichVariableSizeIsTriggered" Type="System.Double" Scope="Application">
      <Value Profile="(Default)">0.8</Value>
    </Setting>
    <Setting Name="ShowLibraryChromatograms" Type="System.Boolean" Scope="User">
      <Value Profile="(Default)">True</Value>
    </Setting>
    <Setting Name="SplitChromatogramGraph" Type="System.Boolean" Scope="User">
      <Value Profile="(Default)">False</Value>
    </Setting>
    <Setting Name="VariableRtWindowIncreaseFraction" Type="System.Double" Scope="Application">
      <Value Profile="(Default)">0.2</Value>
    </Setting>
    <Setting Name="AllowLabelOverlap" Type="System.Boolean" Scope="User">
      <Value Profile="(Default)">True</Value>
    </Setting>
    <Setting Name="TestSmallMolecules" Type="System.Boolean" Scope="User">
      <Value Profile="(Default)">False</Value>
    </Setting>
    <Setting Name="AllowMultiplePeptideSelection" Type="System.Boolean" Scope="User">
      <Value Profile="(Default)">True</Value>
    </Setting>
    <Setting Name="DisplayLanguage" Type="System.String" Scope="User">
      <Value Profile="(Default)" />
    </Setting>
    <Setting Name="ShowPeptidesDisplayMode" Type="System.String" Scope="User">
      <Value Profile="(Default)">ByName</Value>
    </Setting>
    <Setting Name="InstalledVersion" Type="System.String" Scope="Application">
      <Value Profile="(Default)" />
    </Setting>
    <Setting Name="ShowFullScan" Type="System.Boolean" Scope="User">
      <Value Profile="(Default)">False</Value>
    </Setting>
    <Setting Name="ShowPeptidesDisplayModeEnum" Type="System.String" Scope="User">
      <Value Profile="(Default)">ByName</Value>
    </Setting>
    <Setting Name="AutoZoomFullScanGraph" Type="System.Boolean" Scope="User">
      <Value Profile="(Default)">True</Value>
    </Setting>
    <Setting Name="FilterIonMobilityFullScan" Type="System.Boolean" Scope="User">
      <Value Profile="(Default)">False</Value>
    </Setting>
    <Setting Name="SumScansFullScan" Type="System.Boolean" Scope="User">
      <Value Profile="(Default)">True</Value>
    </Setting>
    <Setting Name="ShowStartupForm" Type="System.Boolean" Scope="User">
      <Value Profile="(Default)">True</Value>
    </Setting>
    <Setting Name="MruMemoryLength" Type="System.Int32" Scope="User">
      <Value Profile="(Default)">20</Value>
    </Setting>
    <Setting Name="StartPageSize" Type="System.Drawing.Size" Scope="User">
      <Value Profile="(Default)">872, 648</Value>
    </Setting>
    <Setting Name="StartPageLocation" Type="System.Drawing.Point" Scope="User">
      <Value Profile="(Default)">0, 0</Value>
    </Setting>
    <Setting Name="StartPageMaximized" Type="System.Boolean" Scope="User">
      <Value Profile="(Default)">False</Value>
    </Setting>
    <Setting Name="DisplayGraphsType" Type="System.String" Scope="User">
      <Value Profile="(Default)">Tiled</Value>
    </Setting>
    <Setting Name="ChromatogramMinIntensity" Type="System.Double" Scope="User">
      <Value Profile="(Default)">0</Value>
    </Setting>
    <Setting Name="MemoryFractionForImport" Type="System.Double" Scope="User">
      <Value Profile="(Default)">0.5</Value>
    </Setting>
    <Setting Name="UsePowerOfTen" Type="System.Boolean" Scope="User">
      <Value Profile="(Default)">False</Value>
    </Setting>
    <Setting Name="AreaFontSize" Type="System.Single" Scope="User">
      <Value Profile="(Default)">12</Value>
    </Setting>
    <Setting Name="ExportEdcMass" Type="System.Boolean" Scope="User">
      <Value Profile="(Default)">False</Value>
    </Setting>
    <Setting Name="RTPlotType" Type="System.String" Scope="User">
      <Value Profile="(Default)">correlation</Value>
    </Setting>
    <Setting Name="TransitionListInsertPeptides" Type="System.Boolean" Scope="User">
      <Value Profile="(Default)">True</Value>
    </Setting>
    <Setting Name="LockMassPositive" Type="System.Double" Scope="User">
      <Value Profile="(Default)">0</Value>
    </Setting>
    <Setting Name="LockMassNegative" Type="System.Double" Scope="User">
      <Value Profile="(Default)">0</Value>
    </Setting>
    <Setting Name="LockMassTolerance" Type="System.Double" Scope="User">
      <Value Profile="(Default)">0</Value>
    </Setting>
    <Setting Name="DocumentGridView" Type="System.String" Scope="User">
      <Value Profile="(Default)" />
    </Setting>
    <Setting Name="RTPointsType" Type="System.String" Scope="User">
      <Value Profile="(Default)">targets</Value>
    </Setting>
    <Setting Name="ImportResultsAutoCloseWindow" Type="System.Boolean" Scope="User">
      <Value Profile="(Default)">True</Value>
    </Setting>
    <Setting Name="ImportResultsAutoScaleGraph" Type="System.Boolean" Scope="User">
      <Value Profile="(Default)">False</Value>
    </Setting>
    <Setting Name="ImportResultsSimultaneousFiles" Type="System.Int32" Scope="User">
      <Value Profile="(Default)">2</Value>
    </Setting>
    <Setting Name="ImportResultsDoAutoRetry" Type="System.Boolean" Scope="User">
      <Value Profile="(Default)">False</Value>
    </Setting>
    <Setting Name="ShowMassErrorGraph" Type="System.Boolean" Scope="User">
      <Value Profile="(Default)">False</Value>
    </Setting>
    <Setting Name="MassErrorGraphType" Type="System.String" Scope="User">
      <Value Profile="(Default)">replicate</Value>
    </Setting>
    <Setting Name="MaxMassError" Type="System.Double" Scope="User">
      <Value Profile="(Default)">0</Value>
    </Setting>
    <Setting Name="MinMassError" Type="System.Double" Scope="User">
      <Value Profile="(Default)">0</Value>
    </Setting>
    <Setting Name="MassErrorPointsType" Type="System.String" Scope="User">
      <Value Profile="(Default)">targets</Value>
    </Setting>
    <Setting Name="MassErorrHistogramBinSize" Type="System.Double" Scope="User">
      <Value Profile="(Default)">0.5</Value>
    </Setting>
    <Setting Name="MassErrorHistogramTransition" Type="System.String" Scope="User">
      <Value Profile="(Default)">best</Value>
    </Setting>
    <Setting Name="MassErrorHistogramDisplayType" Type="System.String" Scope="User">
      <Value Profile="(Default)">products</Value>
    </Setting>
    <Setting Name="MassErrorHistogram2DXAxis" Type="System.String" Scope="User">
      <Value Profile="(Default)">retention_time</Value>
    </Setting>
    <Setting Name="MassErrorHistogram2DLogScale" Type="System.Boolean" Scope="User">
      <Value Profile="(Default)">False</Value>
    </Setting>
    <Setting Name="ShowMassErrorLegend" Type="System.Boolean" Scope="User">
      <Value Profile="(Default)">True</Value>
    </Setting>
    <Setting Name="UpdateCheckAtStartup" Type="System.Boolean" Scope="User">
      <Value Profile="(Default)">True</Value>
    </Setting>
    <Setting Name="ShowFullScanNumber" Type="System.Boolean" Scope="User">
      <Value Profile="(Default)">False</Value>
    </Setting>
    <Setting Name="CompactFormatOption" Type="System.String" Scope="User">
      <Value Profile="(Default)" />
    </Setting>
    <Setting Name="ExportPolarityFilterEnum" Type="System.String" Scope="User">
      <Value Profile="(Default)">all</Value>
    </Setting>
    <Setting Name="RTRegressionMethod" Type="System.String" Scope="User">
      <Value Profile="(Default)">linear</Value>
    </Setting>
    <Setting Name="CurrentColorScheme" Type="System.String" Scope="User">
      <Value Profile="(Default)" />
    </Setting>
    <Setting Name="SynchronizeSummaryZooming" Type="System.Boolean" Scope="User">
      <Value Profile="(Default)">False</Value>
    </Setting>
    <Setting Name="AreaCVHistogramBinWidth" Type="System.Double" Scope="User">
      <Value Profile="(Default)">1</Value>
    </Setting>
    <Setting Name="AreaCVQValueCutoff" Type="System.Double" Scope="User">
      <Value Profile="(Default)">NaN</Value>
    </Setting>
    <Setting Name="AreaCVShowCVCutoff" Type="System.Boolean" Scope="User">
      <Value Profile="(Default)">True</Value>
    </Setting>
    <Setting Name="AreaCVShowMedianCV" Type="System.Boolean" Scope="User">
      <Value Profile="(Default)">True</Value>
    </Setting>
    <Setting Name="AreaCVMaxFrequency" Type="System.Double" Scope="User">
      <Value Profile="(Default)">NaN</Value>
    </Setting>
    <Setting Name="AreaCVMaxCV" Type="System.Double" Scope="User">
      <Value Profile="(Default)">NaN</Value>
    </Setting>
    <Setting Name="AreaCVPointsType" Type="System.String" Scope="User">
      <Value Profile="(Default)">targets</Value>
    </Setting>
    <Setting Name="AreaCVShowDecimals" Type="System.Boolean" Scope="User">
      <Value Profile="(Default)">False</Value>
    </Setting>
    <Setting Name="AreaCVCVCutoff" Type="System.Double" Scope="User">
      <Value Profile="(Default)">20</Value>
    </Setting>
    <Setting Name="AreaCVNormalizationMethod" Type="System.String" Scope="User">
      <Value Profile="(Default)">none</Value>
    </Setting>
    <Setting Name="AreaCVLogScale" Type="System.Boolean" Scope="User">
      <Value Profile="(Default)">False</Value>
    </Setting>
    <Setting Name="AreaCVMinLog10Area" Type="System.Double" Scope="User">
      <Value Profile="(Default)">NaN</Value>
    </Setting>
    <Setting Name="AreaCVMaxLog10Area" Type="System.Double" Scope="User">
      <Value Profile="(Default)">NaN</Value>
    </Setting>
    <Setting Name="ChromShowRawTimes" Type="System.Boolean" Scope="User">
      <Value Profile="(Default)">True</Value>
    </Setting>
    <Setting Name="ShowFragmentIons" Type="System.Boolean" Scope="User">
      <Value Profile="(Default)">True</Value>
    </Setting>
    <Setting Name="ShowQuantitativeOnly" Type="System.Boolean" Scope="User">
      <Value Profile="(Default)">False</Value>
    </Setting>
    <Setting Name="Log2FoldChangeCutoff" Type="System.Double" Scope="User">
      <Value Profile="(Default)">1</Value>
    </Setting>
    <Setting Name="PValueCutoff" Type="System.Double" Scope="User">
      <Value Profile="(Default)">1.3010299956639813</Value>
    </Setting>
    <Setting Name="GroupComparisonShowSelection" Type="System.Boolean" Scope="User">
      <Value Profile="(Default)">True</Value>
    </Setting>
    <Setting Name="FilterVolcanoPlotPoints" Type="System.Boolean" Scope="User">
      <Value Profile="(Default)">False</Value>
    </Setting>
    <Setting Name="VolcanoPlotPropertiesLog" Type="System.Boolean" Scope="User">
      <Value Profile="(Default)">True</Value>
    </Setting>
    <Setting Name="ShowOriginalPeak" Type="System.Boolean" Scope="User">
      <Value Profile="(Default)">True</Value>
    </Setting>
    <Setting Name="AreaGraphDisplayType" Type="System.String" Scope="User">
      <Value Profile="(Default)">bars</Value>
    </Setting>
    <Setting Name="ShowAdvancedVolcanoPlotFormatting" Type="System.Boolean" Scope="User">
      <Value Profile="(Default)">True</Value>
    </Setting>
    <Setting Name="AuditLogView" Type="System.String" Scope="User">
      <Value Profile="(Default)" />
    </Setting>
    <Setting Name="AreaCVTransitions" Type="System.String" Scope="User">
      <Value Profile="(Default)">all</Value>
    </Setting>
    <Setting Name="AreaCVMsLevel" Type="System.String" Scope="User">
      <Value Profile="(Default)">products</Value>
    </Setting>
    <Setting Name="UIMode" Type="System.String" Scope="User">
      <Value Profile="(Default)" />
    </Setting>
    <Setting Name="MoleculeSettingsTab" Type="System.Int32" Scope="User">
      <Value Profile="(Default)">0</Value>
    </Setting>
    <Setting Name="MixedMoleculeSettingsTab" Type="System.Int32" Scope="User">
      <Value Profile="(Default)">0</Value>
    </Setting>
    <Setting Name="Prosit" Type="System.Boolean" Scope="User">
      <Value Profile="(Default)">False</Value>
    </Setting>
    <Setting Name="PrositIntensityModel" Type="System.String" Scope="User">
      <Value Profile="(Default)" />
    </Setting>
    <Setting Name="PrositRetentionTimeModel" Type="System.String" Scope="User">
      <Value Profile="(Default)" />
    </Setting>
    <Setting Name="PrositServer" Type="System.String" Scope="User">
      <Value Profile="(Default)" />
    </Setting>
    <Setting Name="LibMatchMirror" Type="System.Boolean" Scope="User">
      <Value Profile="(Default)">False</Value>
    </Setting>
    <Setting Name="PrositNCE" Type="System.Int32" Scope="User">
      <Value Profile="(Default)">27</Value>
    </Setting>
    <Setting Name="ShowQcTraceName" Type="System.String" Scope="User">
      <Value Profile="(Default)" />
    </Setting>
    <Setting Name="ExportSortByMz" Type="System.Boolean" Scope="User">
      <Value Profile="(Default)">False</Value>
    </Setting>
    <Setting Name="ShowLibraryScores" Type="System.Boolean" Scope="User">
      <Value Profile="(Default)">True</Value>
    </Setting>
    <Setting Name="DisplayModification" Type="System.String" Scope="User">
      <Value Profile="(Default)" />
    </Setting>
    <Setting Name="SettingsUpgradeRequired" Type="System.Boolean" Scope="User">
      <Value Profile="(Default)">True</Value>
    </Setting>
    <Setting Name="TutorialMode" Type="System.Boolean" Scope="User">
      <Value Profile="(Default)">False</Value>
    </Setting>
    <Setting Name="GroupApplyToBy" Type="System.String" Scope="User">
      <Value Profile="(Default)" />
    </Setting>
    <Setting Name="BrukerPrmSqliteFile" Type="System.String" Scope="User">
      <Value Profile="(Default)" />
    </Setting>
    <Setting Name="DetectionsQValueCutoff" Type="System.Single" Scope="User">
      <Value Profile="(Default)">0.01</Value>
    </Setting>
    <Setting Name="DetectionsTargetType" Type="System.String" Scope="User">
      <Value Profile="(Default)">Precursor</Value>
    </Setting>
    <Setting Name="ExportMs1RepetitionTime" Type="System.Double" Scope="User">
      <Value Profile="(Default)">10</Value>
    </Setting>
    <Setting Name="DetectionsYScaleFactor" Type="System.String" Scope="User">
      <Value Profile="(Default)">Thousands</Value>
    </Setting>
    <Setting Name="DetectionsRepCount" Type="System.Int32" Scope="User">
      <Value Profile="(Default)">10</Value>
    </Setting>
    <Setting Name="DetectionsShowAtLeastN" Type="System.Boolean" Scope="User">
      <Value Profile="(Default)">True</Value>
    </Setting>
    <Setting Name="DetectionsShowSelection" Type="System.Boolean" Scope="User">
      <Value Profile="(Default)">True</Value>
    </Setting>
    <Setting Name="DetectionsShowMean" Type="System.Boolean" Scope="User">
      <Value Profile="(Default)">True</Value>
    </Setting>
    <Setting Name="DetectionsShowLegend" Type="System.Boolean" Scope="User">
      <Value Profile="(Default)">True</Value>
    </Setting>
    <Setting Name="AreaCVRatioIndex" Type="System.String" Scope="User">
      <Value Profile="(Default)">-1</Value>
    </Setting>
    <Setting Name="ShowIonMobility" Type="System.Boolean" Scope="User">
      <Value Profile="(Default)">True</Value>
    </Setting>
    <Setting Name="ShowCollisionCrossSection" Type="System.Boolean" Scope="User">
      <Value Profile="(Default)">True</Value>
    </Setting>
    <Setting Name="ShowFullScanAnnotations" Type="System.Boolean" Scope="User">
      <Value Profile="(Default)">False</Value>
    </Setting>
    <Setting Name="ShowFullScanMassError" Type="System.Boolean" Scope="User">
      <Value Profile="(Default)">False</Value>
    </Setting>
    <Setting Name="ExportSureQuant" Type="System.Boolean" Scope="User">
      <Value Profile="(Default)">False</Value>
    </Setting>
    <Setting Name="IntensityThresholdPercent" Type="System.Double" Scope="User">
      <Value Profile="(Default)">1</Value>
    </Setting>
    <Setting Name="IntensityThresholdValue" Type="System.Double" Scope="User">
      <Value Profile="(Default)">100000</Value>
    </Setting>
    <Setting Name="IntensityThresholdMin" Type="System.Double" Scope="User">
      <Value Profile="(Default)">1000</Value>
    </Setting>
    <Setting Name="SyncMZScale" Type="System.Boolean" Scope="User">
      <Value Profile="(Default)">False</Value>
    </Setting>
    <Setting Name="FullScanPeakType" Type="System.String" Scope="User">
      <Value Profile="(Default)">Default</Value>
    </Setting>
    <Setting Name="PeakAreaDotpDisplay" Type="System.String" Scope="User">
      <Value Profile="(Default)">line</Value>
    </Setting>
    <Setting Name="PeakAreaDotpCutoffValue" Type="System.Single" Scope="User">
      <Value Profile="(Default)">0.9</Value>
    </Setting>
    <Setting Name="PeakAreaDotpCutoffShow" Type="System.Boolean" Scope="User">
      <Value Profile="(Default)">True</Value>
    </Setting>
    <Setting Name="ChromatogramDisplayRTDigits" Type="System.Int32" Scope="User">
      <Value Profile="(Default)">1</Value>
    </Setting>
    <Setting Name="BlibLibraryThresholds" Type="System.Collections.Specialized.StringCollection" Scope="User">
      <Value Profile="(Default)" />
    </Setting>
    <Setting Name="PeakAreaIDotpCutoffValue" Type="System.Single" Scope="User">
      <Value Profile="(Default)">0.9</Value>
    </Setting>
    <Setting Name="PeakAreaRDotpCutoffValue" Type="System.Single" Scope="User">
      <Value Profile="(Default)">0.9</Value>
    </Setting>
    <Setting Name="ShowZHIons" Type="System.Boolean" Scope="User">
      <Value Profile="(Default)">False</Value>
    </Setting>
    <Setting Name="ShowZHHIons" Type="System.Boolean" Scope="User">
      <Value Profile="(Default)">False</Value>
    </Setting>
    <Setting Name="ShowLosses" Type="System.String" Scope="User">
      <Value Profile="(Default)" />
    </Setting>
    <Setting Name="ShowSpecialIons" Type="System.Boolean" Scope="User">
      <Value Profile="(Default)">False</Value>
    </Setting>
    <Setting Name="LastProteinAssociationFastaFilepath" Type="System.String" Scope="User">
      <Value Profile="(Default)" />
    </Setting>
    <Setting Name="ShowFullScanCE" Type="System.Boolean" Scope="User">
      <Value Profile="(Default)">False</Value>
    </Setting>
    <Setting Name="ExportCEPredictorName" Type="System.String" Scope="User">
      <Value Profile="(Default)" />
    </Setting>
    <Setting Name="AlphabeticalReportEditor" Type="System.Boolean" Scope="User">
      <Value Profile="(Default)">False</Value>
    </Setting>
    <Setting Name="ViewLibraryPropertiesVisible" Type="System.Boolean" Scope="User">
      <Value Profile="(Default)">False</Value>
    </Setting>
    <Setting Name="ViewLibraryPropertiesSorted" Type="System.Boolean" Scope="User">
      <Value Profile="(Default)">False</Value>
    </Setting>
    <Setting Name="ViewLibrarySplitMainDist" Type="System.Int32" Scope="User">
      <Value Profile="(Default)">0</Value>
    </Setting>
    <Setting Name="ViewLibrarySplitPropsDist" Type="System.Single" Scope="User">
      <Value Profile="(Default)">0.33</Value>
    </Setting>
    <Setting Name="ViewLibraryMatchPropsVisible" Type="System.Boolean" Scope="User">
      <Value Profile="(Default)">False</Value>
    </Setting>
    <Setting Name="PanoramaTreeState" Type="System.String" Scope="User">
      <Value Profile="(Default)" />
    </Setting>
    <Setting Name="PanoramaLocalSavePath" Type="System.String" Scope="User">
      <Value Profile="(Default)" />
    </Setting>
    <Setting Name="ExportMethodXICWidth" Type="System.Double" Scope="User">
      <Value Profile="(Default)">0.02</Value>
    </Setting>
    <Setting Name="FullScanPropertySheetVisible" Type="System.Boolean" Scope="User">
      <Value Profile="(Default)">False</Value>
    </Setting>
<<<<<<< HEAD
    <Setting Name="GroupComparisonAvoidLabelOverlap" Type="System.Boolean" Scope="User">
      <Value Profile="(Default)">True</Value>
    </Setting>
    <Setting Name="GroupComparisonSuspendLabelLayout" Type="System.Boolean" Scope="User">
      <Value Profile="(Default)">False</Value>
=======
    <Setting Name="FeatureFindingMinIntensityPPM" Type="System.Double" Scope="User">
      <Value Profile="(Default)">10.0</Value>
    </Setting>
    <Setting Name="FeatureFindingMinIdotP" Type="System.Double" Scope="User">
      <Value Profile="(Default)">0.98</Value>
    </Setting>
    <Setting Name="FeatureFindingSignalToNoise" Type="System.Double" Scope="User">
      <Value Profile="(Default)">3</Value>
>>>>>>> f14c8d47
    </Setting>
  </Settings>
</SettingsFile><|MERGE_RESOLUTION|>--- conflicted
+++ resolved
@@ -869,13 +869,6 @@
     <Setting Name="FullScanPropertySheetVisible" Type="System.Boolean" Scope="User">
       <Value Profile="(Default)">False</Value>
     </Setting>
-<<<<<<< HEAD
-    <Setting Name="GroupComparisonAvoidLabelOverlap" Type="System.Boolean" Scope="User">
-      <Value Profile="(Default)">True</Value>
-    </Setting>
-    <Setting Name="GroupComparisonSuspendLabelLayout" Type="System.Boolean" Scope="User">
-      <Value Profile="(Default)">False</Value>
-=======
     <Setting Name="FeatureFindingMinIntensityPPM" Type="System.Double" Scope="User">
       <Value Profile="(Default)">10.0</Value>
     </Setting>
@@ -884,7 +877,12 @@
     </Setting>
     <Setting Name="FeatureFindingSignalToNoise" Type="System.Double" Scope="User">
       <Value Profile="(Default)">3</Value>
->>>>>>> f14c8d47
+    </Setting>
+    <Setting Name="GroupComparisonAvoidLabelOverlap" Type="System.Boolean" Scope="User">
+      <Value Profile="(Default)">True</Value>
+    </Setting>
+    <Setting Name="GroupComparisonSuspendLabelLayout" Type="System.Boolean" Scope="User">
+      <Value Profile="(Default)">False</Value>
     </Setting>
   </Settings>
 </SettingsFile>