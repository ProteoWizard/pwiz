<?xml version='1.0' encoding='utf-8'?>
<SettingsFile xmlns="http://schemas.microsoft.com/VisualStudio/2004/01/settings" CurrentProfile="(Default)" GeneratedClassNamespace="pwiz.Skyline.Properties" GeneratedClassName="Settings">
  <Profiles />
  <Settings>
    <Setting Name="PeptideSettingsTab" Type="System.Int32" Scope="User">
      <Value Profile="(Default)">0</Value>
    </Setting>
    <Setting Name="ProgramName" Type="System.String" Scope="Application">
      <Value Profile="(Default)">Skyline</Value>
    </Setting>
    <Setting Name="TransitionSettingsTab" Type="System.Int32" Scope="User">
      <Value Profile="(Default)">0</Value>
    </Setting>
    <Setting Name="MainWindowLocation" Type="System.Drawing.Point" Scope="User">
      <Value Profile="(Default)">0, 0</Value>
    </Setting>
    <Setting Name="MainWindowSize" Type="System.Drawing.Size" Scope="User">
      <Value Profile="(Default)">0, 0</Value>
    </Setting>
    <Setting Name="MainWindowMaximized" Type="System.Boolean" Scope="User">
      <Value Profile="(Default)">False</Value>
    </Setting>
    <Setting Name="SrmSettings" Type="System.String" Scope="User">
      <Value Profile="(Default)">Default</Value>
    </Setting>
    <Setting Name="EditRTVisible" Type="System.Boolean" Scope="User">
      <Value Profile="(Default)">False</Value>
    </Setting>
    <Setting Name="ExportMethodStrategy" Type="System.String" Scope="User">
      <Value Profile="(Default)">Single</Value>
    </Setting>
    <Setting Name="ExportMethodMaxTran" Type="System.String" Scope="User">
      <Value Profile="(Default)" />
    </Setting>
    <Setting Name="ExportMethodType" Type="System.String" Scope="User">
      <Value Profile="(Default)">Regular</Value>
    </Setting>
    <Setting Name="ExportInstrumentType" Type="System.String" Scope="User">
      <Value Profile="(Default)" />
    </Setting>
    <Setting Name="SequenceTreeExpandProteins" Type="System.Boolean" Scope="User">
      <Value Profile="(Default)">True</Value>
    </Setting>
    <Setting Name="SequenceTreeExpandPeptides" Type="System.Boolean" Scope="User">
      <Value Profile="(Default)">False</Value>
    </Setting>
    <Setting Name="ActiveDirectory" Type="System.String" Scope="User">
      <Value Profile="(Default)" />
    </Setting>
    <Setting Name="ExportMethodDwellTime" Type="System.Int32" Scope="User">
      <Value Profile="(Default)">20</Value>
    </Setting>
    <Setting Name="ExportMethodAccumulationTime" Type="System.Double" Scope="User">
      <Value Profile="(Default)">0.1</Value>
    </Setting>
    <Setting Name="MruLength" Type="System.Int32" Scope="User">
      <Value Profile="(Default)">4</Value>
    </Setting>
    <Setting Name="LibraryDirectory" Type="System.String" Scope="User">
      <Value Profile="(Default)" />
    </Setting>
    <Setting Name="ExportDirectory" Type="System.String" Scope="User">
      <Value Profile="(Default)" />
    </Setting>
    <Setting Name="ShowStatusBar" Type="System.Boolean" Scope="User">
      <Value Profile="(Default)">True</Value>
    </Setting>
    <Setting Name="ShowSpectra" Type="System.Boolean" Scope="User">
      <Value Profile="(Default)">True</Value>
    </Setting>
    <Setting Name="ShowAIons" Type="System.Boolean" Scope="User">
      <Value Profile="(Default)">False</Value>
    </Setting>
    <Setting Name="ShowBIons" Type="System.Boolean" Scope="User">
      <Value Profile="(Default)">False</Value>
    </Setting>
    <Setting Name="ShowCIons" Type="System.Boolean" Scope="User">
      <Value Profile="(Default)">False</Value>
    </Setting>
    <Setting Name="ShowXIons" Type="System.Boolean" Scope="User">
      <Value Profile="(Default)">False</Value>
    </Setting>
    <Setting Name="ShowYIons" Type="System.Boolean" Scope="User">
      <Value Profile="(Default)">True</Value>
    </Setting>
    <Setting Name="ShowZIons" Type="System.Boolean" Scope="User">
      <Value Profile="(Default)">False</Value>
    </Setting>
    <Setting Name="ShowCharge1" Type="System.Boolean" Scope="User">
      <Value Profile="(Default)">True</Value>
    </Setting>
    <Setting Name="ShowCharge2" Type="System.Boolean" Scope="User">
      <Value Profile="(Default)">False</Value>
    </Setting>
    <Setting Name="ShowRanks" Type="System.Boolean" Scope="User">
      <Value Profile="(Default)">True</Value>
    </Setting>
    <Setting Name="SplitMainX" Type="System.Int32" Scope="User">
      <Value Profile="(Default)">253</Value>
    </Setting>
    <Setting Name="ShowDuplicateIons" Type="System.Boolean" Scope="User">
      <Value Profile="(Default)">False</Value>
    </Setting>
    <Setting Name="LockYAxis" Type="System.Boolean" Scope="User">
      <Value Profile="(Default)">True</Value>
    </Setting>
    <Setting Name="FilterPeptides" Type="System.Boolean" Scope="User">
      <Value Profile="(Default)">True</Value>
    </Setting>
    <Setting Name="FilterTransitionGroups" Type="System.Boolean" Scope="User">
      <Value Profile="(Default)">True</Value>
    </Setting>
    <Setting Name="FilterTransitions" Type="System.Boolean" Scope="User">
      <Value Profile="(Default)">True</Value>
    </Setting>
    <Setting Name="LibraryResultsDirectory" Type="System.String" Scope="User">
      <Value Profile="(Default)" />
    </Setting>
    <Setting Name="LibraryResultCutOff" Type="System.Double" Scope="User">
      <Value Profile="(Default)">0.95</Value>
    </Setting>
    <Setting Name="FastaDirectory" Type="System.String" Scope="User">
      <Value Profile="(Default)" />
    </Setting>
    <Setting Name="ShowRetentionTimes" Type="System.Boolean" Scope="User">
      <Value Profile="(Default)">True</Value>
    </Setting>
    <Setting Name="ShowRetentionTimePred" Type="System.Boolean" Scope="User">
      <Value Profile="(Default)">True</Value>
    </Setting>
    <Setting Name="ShowTransitionGraphs" Type="System.String" Scope="User">
      <Value Profile="(Default)">all</Value>
    </Setting>
    <Setting Name="LockYChrom" Type="System.Boolean" Scope="User">
      <Value Profile="(Default)">True</Value>
    </Setting>
    <Setting Name="AutoZoomChromatogram" Type="System.String" Scope="User">
      <Value Profile="(Default)">none</Value>
    </Setting>
    <Setting Name="TransformTypeChromatogram" Type="System.String" Scope="User">
      <Value Profile="(Default)">interpolated</Value>
    </Setting>
    <Setting Name="ShowRetentionTimeGraph" Type="System.Boolean" Scope="User">
      <Value Profile="(Default)">False</Value>
    </Setting>
    <Setting Name="RTResidualRThreshold" Type="System.Double" Scope="User">
      <Value Profile="(Default)">0.9</Value>
    </Setting>
    <Setting Name="RTRefinePeptides" Type="System.Boolean" Scope="User">
      <Value Profile="(Default)">True</Value>
    </Setting>
    <Setting Name="RTPredictorVisible" Type="System.Boolean" Scope="User">
      <Value Profile="(Default)">True</Value>
    </Setting>
    <Setting Name="ShowToolBar" Type="System.Boolean" Scope="User">
      <Value Profile="(Default)">True</Value>
    </Setting>
    <Setting Name="ChromatogramLineWidth" Type="System.Int32" Scope="User">
      <Value Profile="(Default)">2</Value>
    </Setting>
    <Setting Name="ChromatogramFontSize" Type="System.Single" Scope="User">
      <Value Profile="(Default)">12</Value>
    </Setting>
    <Setting Name="SpectrumLineWidth" Type="System.Int32" Scope="User">
      <Value Profile="(Default)">1</Value>
    </Setting>
    <Setting Name="SpectrumFontSize" Type="System.Single" Scope="User">
      <Value Profile="(Default)">12</Value>
    </Setting>
    <Setting Name="ExportMethodRunLength" Type="System.Double" Scope="User">
      <Value Profile="(Default)">30</Value>
    </Setting>
    <Setting Name="RTScheduleWindows" Type="System.String" Scope="User">
      <Value Profile="(Default)">2,5,10</Value>
    </Setting>
    <Setting Name="RTGraphType" Type="System.String" Scope="User">
      <Value Profile="(Default)">replicate</Value>
    </Setting>
    <Setting Name="EditFindUp" Type="System.Boolean" Scope="User">
      <Value Profile="(Default)">False</Value>
    </Setting>
    <Setting Name="EditFindText" Type="System.String" Scope="User">
      <Value Profile="(Default)" />
    </Setting>
    <Setting Name="EditFindCase" Type="System.Boolean" Scope="User">
      <Value Profile="(Default)">False</Value>
    </Setting>
    <Setting Name="ShowHeavyFormula" Type="System.Boolean" Scope="User">
      <Value Profile="(Default)">False</Value>
    </Setting>
    <Setting Name="SequenceTreeExpandPrecursors" Type="System.Boolean" Scope="User">
      <Value Profile="(Default)">False</Value>
    </Setting>
    <Setting Name="ArrangeGraphsGroups" Type="System.Int32" Scope="User">
      <Value Profile="(Default)">4</Value>
    </Setting>
    <Setting Name="ArrangeGraphsType" Type="System.String" Scope="User">
      <Value Profile="(Default)">separated</Value>
    </Setting>
    <Setting Name="ArrangeGraphsOrder" Type="System.String" Scope="User">
      <Value Profile="(Default)">Position</Value>
    </Setting>
    <Setting Name="ArrangeGraphsReversed" Type="System.Boolean" Scope="User">
      <Value Profile="(Default)">False</Value>
    </Setting>
    <Setting Name="ExportIgnoreProteins" Type="System.Boolean" Scope="User">
      <Value Profile="(Default)">False</Value>
    </Setting>
    <Setting Name="ProteomeDbDirectory" Type="System.String" Scope="User">
      <Value Profile="(Default)" />
    </Setting>
    <Setting Name="ExportThermoEnergyRamp" Type="System.Boolean" Scope="User">
      <Value Profile="(Default)">False</Value>
    </Setting>
    <Setting Name="ShowRetentionTimesThreshold" Type="System.Double" Scope="User">
      <Value Profile="(Default)">0</Value>
    </Setting>
    <Setting Name="ShowPeakBoundaries" Type="System.Boolean" Scope="User">
      <Value Profile="(Default)">True</Value>
    </Setting>
    <Setting Name="ShowRetentionTimesEnum" Type="System.String" Scope="User">
      <Value Profile="(Default)">all</Value>
    </Setting>
    <Setting Name="AreaGraphType" Type="System.String" Scope="User">
      <Value Profile="(Default)">replicate</Value>
    </Setting>
    <Setting Name="DetectionGraphType" Type="System.String" Scope="User">
      <Value Profile="(Default)">detections</Value>
    </Setting>
    <Setting Name="ShowPeakAreaGraph" Type="System.Boolean" Scope="User">
      <Value Profile="(Default)">False</Value>
    </Setting>
    <Setting Name="ShowDetectionGraph" Type="System.Boolean" Scope="User">
      <Value Profile="(Default)">False</Value>
    </Setting>
    <Setting Name="ShowResultsGrid" Type="System.Boolean" Scope="User">
      <Value Profile="(Default)">False</Value>
    </Setting>
    <Setting Name="AreaLogScale" Type="System.Boolean" Scope="User">
      <Value Profile="(Default)">False</Value>
    </Setting>
    <Setting Name="AreaProteinTargets" Type="System.Boolean" Scope="User">
      <Value Profile="(Default)">False</Value>
    </Setting>
    <Setting Name="ExcludePeptideListsFromAbundanceGraph" Type="System.Boolean" Scope="User">
      <Value Profile="(Default)">False</Value>
    </Setting>
    <Setting Name="ExcludeStandardsFromAbundanceGraph" Type="System.Boolean" Scope="User">
      <Value Profile="(Default)">False</Value>
    </Setting>
    <Setting Name="AreaPeptideOrderEnum" Type="System.String" Scope="User">
      <Value Profile="(Default)">document</Value>
    </Setting>
    <Setting Name="ShowPeptideCV" Type="System.Boolean" Scope="User">
      <Value Profile="(Default)">False</Value>
    </Setting>
    <Setting Name="ResultsGridSynchSelection" Type="System.Boolean" Scope="User">
      <Value Profile="(Default)">True</Value>
    </Setting>
    <Setting Name="ShowChromatogramLegend" Type="System.Boolean" Scope="User">
      <Value Profile="(Default)">True</Value>
    </Setting>
    <Setting Name="ShowReplicateSelection" Type="System.Boolean" Scope="User">
      <Value Profile="(Default)">True</Value>
    </Setting>
    <Setting Name="ShowPrecursorIon" Type="System.Boolean" Scope="User">
      <Value Profile="(Default)">False</Value>
    </Setting>
    <Setting Name="ChromatogramTimeRange" Type="System.Double" Scope="User">
      <Value Profile="(Default)">3.4</Value>
    </Setting>
    <Setting Name="ChromatogramMaxIntensity" Type="System.Double" Scope="User">
      <Value Profile="(Default)">0</Value>
    </Setting>
    <Setting Name="PeakAreaMaxArea" Type="System.Double" Scope="User">
      <Value Profile="(Default)">0</Value>
    </Setting>
    <Setting Name="PeakAreaMaxCv" Type="System.Double" Scope="User">
      <Value Profile="(Default)">0</Value>
    </Setting>
    <Setting Name="PeakDecimalCv" Type="System.Boolean" Scope="User">
      <Value Profile="(Default)">False</Value>
    </Setting>
    <Setting Name="RTPeptideValue" Type="System.String" Scope="User">
      <Value Profile="(Default)">All</Value>
    </Setting>
    <Setting Name="PeakTimeMax" Type="System.Double" Scope="User">
      <Value Profile="(Default)">0</Value>
    </Setting>
    <Setting Name="PeakTimeMin" Type="System.Double" Scope="User">
      <Value Profile="(Default)">0</Value>
    </Setting>
    <Setting Name="PeakTimeMaxCv" Type="System.Double" Scope="User">
      <Value Profile="(Default)">0</Value>
    </Setting>
    <Setting Name="SynchronizeIsotopeTypes" Type="System.Boolean" Scope="User">
      <Value Profile="(Default)">True</Value>
    </Setting>
    <Setting Name="ShowModMassesInExplorer" Type="System.Boolean" Scope="User">
      <Value Profile="(Default)">False</Value>
    </Setting>
    <Setting Name="LicenseVersionAccepted" Type="System.Int32" Scope="User">
      <Value Profile="(Default)">0</Value>
    </Setting>
    <Setting Name="AutoZoomAllChromatograms" Type="System.Boolean" Scope="User">
      <Value Profile="(Default)">False</Value>
    </Setting>
    <Setting Name="ShowRegressionReplicateEnum" Type="System.String" Scope="User">
      <Value Profile="(Default)">all</Value>
    </Setting>
    <Setting Name="ShowIonMz" Type="System.Boolean" Scope="User">
      <Value Profile="(Default)">False</Value>
    </Setting>
    <Setting Name="ShowObservedMz" Type="System.Boolean" Scope="User">
      <Value Profile="(Default)">False</Value>
    </Setting>
    <Setting Name="ViewLibraryLocation" Type="System.Drawing.Point" Scope="User">
      <Value Profile="(Default)">0, 0</Value>
    </Setting>
    <Setting Name="ViewLibrarySize" Type="System.Drawing.Size" Scope="User">
      <Value Profile="(Default)">0, 0</Value>
    </Setting>
    <Setting Name="LibraryPeptidesAddUnmatched" Type="System.Boolean" Scope="User">
      <Value Profile="(Default)">True</Value>
    </Setting>
    <Setting Name="LibraryPeptidesKeepFiltered" Type="System.Boolean" Scope="User">
      <Value Profile="(Default)">True</Value>
    </Setting>
    <Setting Name="LibraryPeptidesAddDuplicatesEnum" Type="System.String" Scope="User">
      <Value Profile="(Default)">AddToAll</Value>
    </Setting>
    <Setting Name="AnnotationColor" Type="System.Int32" Scope="User">
      <Value Profile="(Default)">0</Value>
    </Setting>
    <Setting Name="ChromatogramTimeRangeRelative" Type="System.Boolean" Scope="User">
      <Value Profile="(Default)">True</Value>
    </Setting>
    <Setting Name="ScheduleAvergeRT" Type="System.Boolean" Scope="User">
      <Value Profile="(Default)">True</Value>
    </Setting>
    <Setting Name="StaticModsShowMore" Type="System.Boolean" Scope="User">
      <Value Profile="(Default)">False</Value>
    </Setting>
    <Setting Name="ShowCharge3" Type="System.Boolean" Scope="User">
      <Value Profile="(Default)">False</Value>
    </Setting>
    <Setting Name="ShowCharge4" Type="System.Boolean" Scope="User">
      <Value Profile="(Default)">False</Value>
    </Setting>
    <Setting Name="AreaNormalizeToView" Type="System.String" Scope="User">
      <Value Profile="(Default)">none</Value>
    </Setting>
    <Setting Name="ShowLibraryPeakArea" Type="System.Boolean" Scope="User">
      <Value Profile="(Default)">True</Value>
    </Setting>
    <Setting Name="ReplicateOrderEnum" Type="System.String" Scope="User">
      <Value Profile="(Default)">document</Value>
    </Setting>
    <Setting Name="ShowPeakAreaLegend" Type="System.Boolean" Scope="User">
      <Value Profile="(Default)">True</Value>
    </Setting>
    <Setting Name="ShowRetentionTimesLegend" Type="System.Boolean" Scope="User">
      <Value Profile="(Default)">True</Value>
    </Setting>
    <Setting Name="PeakAreaScope" Type="System.String" Scope="User">
      <Value Profile="(Default)">document</Value>
    </Setting>
    <Setting Name="ExportMethodMaxPrec" Type="System.String" Scope="User">
      <Value Profile="(Default)" />
    </Setting>
    <Setting Name="InstallationId" Type="System.String" Scope="User">
      <Value Profile="(Default)" />
    </Setting>
    <Setting Name="CustomFinders" Type="System.Collections.Specialized.StringCollection" Scope="User">
      <Value Profile="(Default)" />
    </Setting>
    <Setting Name="RTCalculatorName" Type="System.String" Scope="User">
      <Value Profile="(Default)" />
    </Setting>
    <Setting Name="TextZoom" Type="System.Double" Scope="User">
      <Value Profile="(Default)">1</Value>
    </Setting>
    <Setting Name="ShowPeptideIdTimes" Type="System.Boolean" Scope="User">
      <Value Profile="(Default)">True</Value>
    </Setting>
    <Setting Name="ExportThermoTriggerRef" Type="System.Boolean" Scope="User">
      <Value Profile="(Default)">False</Value>
    </Setting>
    <Setting Name="ShowAlignedPeptideIdTimes" Type="System.Boolean" Scope="User">
      <Value Profile="(Default)">False</Value>
    </Setting>
    <Setting Name="ExportMultiQuant" Type="System.Boolean" Scope="User">
      <Value Profile="(Default)">False</Value>
    </Setting>
    <Setting Name="ShowPeptides" Type="System.Boolean" Scope="User">
      <Value Profile="(Default)">True</Value>
    </Setting>
    <Setting Name="GroupByReplicateAnnotation" Type="System.String" Scope="User">
      <Value Profile="(Default)" />
    </Setting>
    <Setting Name="OrderByReplicateAnnotation" Type="System.String" Scope="User">
      <Value Profile="(Default)" />
    </Setting>
    <Setting Name="PrimaryTransitionCount" Type="System.Int32" Scope="User">
      <Value Profile="(Default)">2</Value>
    </Setting>
    <Setting Name="ShowUnalignedPeptideIdTimes" Type="System.Boolean" Scope="User">
      <Value Profile="(Default)">False</Value>
    </Setting>
    <Setting Name="PrimaryTransitionCountGraph" Type="System.Int32" Scope="User">
      <Value Profile="(Default)">0</Value>
    </Setting>
    <Setting Name="ShowMassError" Type="System.Boolean" Scope="User">
      <Value Profile="(Default)">True</Value>
    </Setting>
    <Setting Name="LibraryFilterDocumentPeptides" Type="System.Boolean" Scope="User">
      <Value Profile="(Default)">False</Value>
    </Setting>
    <Setting Name="LibraryKeepRedundant" Type="System.Boolean" Scope="User">
      <Value Profile="(Default)">False</Value>
    </Setting>
    <Setting Name="AllChromatogramsLocation" Type="System.Drawing.Point" Scope="User">
      <Value Profile="(Default)">0, 0</Value>
    </Setting>
    <Setting Name="AllChromatogramsSize" Type="System.Drawing.Size" Scope="User">
      <Value Profile="(Default)">0, 0</Value>
    </Setting>
    <Setting Name="AllChromatogramsMaximized" Type="System.Boolean" Scope="User">
      <Value Profile="(Default)">False</Value>
    </Setting>
    <Setting Name="AutoShowAllChromatogramsGraph" Type="System.Boolean" Scope="User">
      <Value Profile="(Default)">True</Value>
    </Setting>
    <Setting Name="PanoramaServerExpansion" Type="System.String" Scope="User">
      <Value Profile="(Default)" />
    </Setting>
    <Setting Name="FractionOfRtWindowAtWhichVariableSizeIsTriggered" Type="System.Double" Scope="Application">
      <Value Profile="(Default)">0.8</Value>
    </Setting>
    <Setting Name="ShowLibraryChromatograms" Type="System.Boolean" Scope="User">
      <Value Profile="(Default)">True</Value>
    </Setting>
    <Setting Name="SplitChromatogramGraph" Type="System.Boolean" Scope="User">
      <Value Profile="(Default)">False</Value>
    </Setting>
    <Setting Name="VariableRtWindowIncreaseFraction" Type="System.Double" Scope="Application">
      <Value Profile="(Default)">0.2</Value>
    </Setting>
    <Setting Name="AllowLabelOverlap" Type="System.Boolean" Scope="User">
      <Value Profile="(Default)">True</Value>
    </Setting>
    <Setting Name="TestSmallMolecules" Type="System.Boolean" Scope="User">
      <Value Profile="(Default)">False</Value>
    </Setting>
    <Setting Name="AllowMultiplePeptideSelection" Type="System.Boolean" Scope="User">
      <Value Profile="(Default)">True</Value>
    </Setting>
    <Setting Name="DisplayLanguage" Type="System.String" Scope="User">
      <Value Profile="(Default)" />
    </Setting>
    <Setting Name="ShowPeptidesDisplayMode" Type="System.String" Scope="User">
      <Value Profile="(Default)">ByName</Value>
    </Setting>
    <Setting Name="InstalledVersion" Type="System.String" Scope="Application">
      <Value Profile="(Default)" />
    </Setting>
    <Setting Name="ShowFullScan" Type="System.Boolean" Scope="User">
      <Value Profile="(Default)">False</Value>
    </Setting>
    <Setting Name="ShowPeptidesDisplayModeEnum" Type="System.String" Scope="User">
      <Value Profile="(Default)">ByName</Value>
    </Setting>
    <Setting Name="AutoZoomFullScanGraph" Type="System.Boolean" Scope="User">
      <Value Profile="(Default)">True</Value>
    </Setting>
    <Setting Name="FilterIonMobilityFullScan" Type="System.Boolean" Scope="User">
      <Value Profile="(Default)">False</Value>
    </Setting>
    <Setting Name="SumScansFullScan" Type="System.Boolean" Scope="User">
      <Value Profile="(Default)">True</Value>
    </Setting>
    <Setting Name="ShowStartupForm" Type="System.Boolean" Scope="User">
      <Value Profile="(Default)">True</Value>
    </Setting>
    <Setting Name="MruMemoryLength" Type="System.Int32" Scope="User">
      <Value Profile="(Default)">20</Value>
    </Setting>
    <Setting Name="StartPageSize" Type="System.Drawing.Size" Scope="User">
      <Value Profile="(Default)">872, 648</Value>
    </Setting>
    <Setting Name="StartPageLocation" Type="System.Drawing.Point" Scope="User">
      <Value Profile="(Default)">0, 0</Value>
    </Setting>
    <Setting Name="StartPageMaximized" Type="System.Boolean" Scope="User">
      <Value Profile="(Default)">False</Value>
    </Setting>
    <Setting Name="DisplayGraphsType" Type="System.String" Scope="User">
      <Value Profile="(Default)">Tiled</Value>
    </Setting>
    <Setting Name="ChromatogramMinIntensity" Type="System.Double" Scope="User">
      <Value Profile="(Default)">0</Value>
    </Setting>
    <Setting Name="MemoryFractionForImport" Type="System.Double" Scope="User">
      <Value Profile="(Default)">0.5</Value>
    </Setting>
    <Setting Name="UsePowerOfTen" Type="System.Boolean" Scope="User">
      <Value Profile="(Default)">False</Value>
    </Setting>
    <Setting Name="AreaFontSize" Type="System.Single" Scope="User">
      <Value Profile="(Default)">12</Value>
    </Setting>
    <Setting Name="ExportEdcMass" Type="System.Boolean" Scope="User">
      <Value Profile="(Default)">False</Value>
    </Setting>
    <Setting Name="RTPlotType" Type="System.String" Scope="User">
      <Value Profile="(Default)">correlation</Value>
    </Setting>
    <Setting Name="TransitionListInsertPeptides" Type="System.Boolean" Scope="User">
      <Value Profile="(Default)">True</Value>
    </Setting>
    <Setting Name="LockMassPositive" Type="System.Double" Scope="User">
      <Value Profile="(Default)">0</Value>
    </Setting>
    <Setting Name="LockMassNegative" Type="System.Double" Scope="User">
      <Value Profile="(Default)">0</Value>
    </Setting>
    <Setting Name="LockMassTolerance" Type="System.Double" Scope="User">
      <Value Profile="(Default)">0</Value>
    </Setting>
    <Setting Name="DocumentGridView" Type="System.String" Scope="User">
      <Value Profile="(Default)" />
    </Setting>
    <Setting Name="RTPointsType" Type="System.String" Scope="User">
      <Value Profile="(Default)">targets</Value>
    </Setting>
    <Setting Name="ImportResultsAutoCloseWindow" Type="System.Boolean" Scope="User">
      <Value Profile="(Default)">True</Value>
    </Setting>
    <Setting Name="ImportResultsAutoScaleGraph" Type="System.Boolean" Scope="User">
      <Value Profile="(Default)">False</Value>
    </Setting>
    <Setting Name="ImportResultsSimultaneousFiles" Type="System.Int32" Scope="User">
      <Value Profile="(Default)">2</Value>
    </Setting>
    <Setting Name="ImportResultsDoAutoRetry" Type="System.Boolean" Scope="User">
      <Value Profile="(Default)">False</Value>
    </Setting>
    <Setting Name="ShowMassErrorGraph" Type="System.Boolean" Scope="User">
      <Value Profile="(Default)">False</Value>
    </Setting>
    <Setting Name="MassErrorGraphType" Type="System.String" Scope="User">
      <Value Profile="(Default)">replicate</Value>
    </Setting>
    <Setting Name="MaxMassError" Type="System.Double" Scope="User">
      <Value Profile="(Default)">0</Value>
    </Setting>
    <Setting Name="MinMassError" Type="System.Double" Scope="User">
      <Value Profile="(Default)">0</Value>
    </Setting>
    <Setting Name="MassErrorPointsType" Type="System.String" Scope="User">
      <Value Profile="(Default)">targets</Value>
    </Setting>
    <Setting Name="MassErorrHistogramBinSize" Type="System.Double" Scope="User">
      <Value Profile="(Default)">0.5</Value>
    </Setting>
    <Setting Name="MassErrorHistogramTransition" Type="System.String" Scope="User">
      <Value Profile="(Default)">best</Value>
    </Setting>
    <Setting Name="MassErrorHistogramDisplayType" Type="System.String" Scope="User">
      <Value Profile="(Default)">products</Value>
    </Setting>
    <Setting Name="MassErrorHistogram2DXAxis" Type="System.String" Scope="User">
      <Value Profile="(Default)">retention_time</Value>
    </Setting>
    <Setting Name="MassErrorHistogram2DLogScale" Type="System.Boolean" Scope="User">
      <Value Profile="(Default)">False</Value>
    </Setting>
    <Setting Name="ShowMassErrorLegend" Type="System.Boolean" Scope="User">
      <Value Profile="(Default)">True</Value>
    </Setting>
    <Setting Name="UpdateCheckAtStartup" Type="System.Boolean" Scope="User">
      <Value Profile="(Default)">True</Value>
    </Setting>
    <Setting Name="ShowFullScanNumber" Type="System.Boolean" Scope="User">
      <Value Profile="(Default)">False</Value>
    </Setting>
    <Setting Name="CompactFormatOption" Type="System.String" Scope="User">
      <Value Profile="(Default)" />
    </Setting>
    <Setting Name="ExportPolarityFilterEnum" Type="System.String" Scope="User">
      <Value Profile="(Default)">all</Value>
    </Setting>
    <Setting Name="RTRegressionMethod" Type="System.String" Scope="User">
      <Value Profile="(Default)">linear</Value>
    </Setting>
    <Setting Name="CurrentColorScheme" Type="System.String" Scope="User">
      <Value Profile="(Default)" />
    </Setting>
    <Setting Name="SynchronizeSummaryZooming" Type="System.Boolean" Scope="User">
      <Value Profile="(Default)">False</Value>
    </Setting>
    <Setting Name="AreaCVHistogramBinWidth" Type="System.Double" Scope="User">
      <Value Profile="(Default)">1</Value>
    </Setting>
    <Setting Name="AreaCVQValueCutoff" Type="System.Double" Scope="User">
      <Value Profile="(Default)">NaN</Value>
    </Setting>
    <Setting Name="AreaCVShowCVCutoff" Type="System.Boolean" Scope="User">
      <Value Profile="(Default)">True</Value>
    </Setting>
    <Setting Name="AreaCVShowMedianCV" Type="System.Boolean" Scope="User">
      <Value Profile="(Default)">True</Value>
    </Setting>
    <Setting Name="AreaCVMaxFrequency" Type="System.Double" Scope="User">
      <Value Profile="(Default)">NaN</Value>
    </Setting>
    <Setting Name="AreaCVMaxCV" Type="System.Double" Scope="User">
      <Value Profile="(Default)">NaN</Value>
    </Setting>
    <Setting Name="AreaCVPointsType" Type="System.String" Scope="User">
      <Value Profile="(Default)">targets</Value>
    </Setting>
    <Setting Name="AreaCVShowDecimals" Type="System.Boolean" Scope="User">
      <Value Profile="(Default)">False</Value>
    </Setting>
    <Setting Name="AreaCVCVCutoff" Type="System.Double" Scope="User">
      <Value Profile="(Default)">20</Value>
    </Setting>
    <Setting Name="AreaCVNormalizationMethod" Type="System.String" Scope="User">
      <Value Profile="(Default)">none</Value>
    </Setting>
    <Setting Name="AreaCVLogScale" Type="System.Boolean" Scope="User">
      <Value Profile="(Default)">False</Value>
    </Setting>
    <Setting Name="AreaCVMinLog10Area" Type="System.Double" Scope="User">
      <Value Profile="(Default)">NaN</Value>
    </Setting>
    <Setting Name="AreaCVMaxLog10Area" Type="System.Double" Scope="User">
      <Value Profile="(Default)">NaN</Value>
    </Setting>
    <Setting Name="ChromShowRawTimes" Type="System.Boolean" Scope="User">
      <Value Profile="(Default)">True</Value>
    </Setting>
    <Setting Name="ShowFragmentIons" Type="System.Boolean" Scope="User">
      <Value Profile="(Default)">True</Value>
    </Setting>
    <Setting Name="ShowQuantitativeOnly" Type="System.Boolean" Scope="User">
      <Value Profile="(Default)">False</Value>
    </Setting>
    <Setting Name="Log2FoldChangeCutoff" Type="System.Double" Scope="User">
      <Value Profile="(Default)">1</Value>
    </Setting>
    <Setting Name="PValueCutoff" Type="System.Double" Scope="User">
      <Value Profile="(Default)">1.3010299956639813</Value>
    </Setting>
    <Setting Name="GroupComparisonShowSelection" Type="System.Boolean" Scope="User">
      <Value Profile="(Default)">True</Value>
    </Setting>
    <Setting Name="FilterVolcanoPlotPoints" Type="System.Boolean" Scope="User">
      <Value Profile="(Default)">False</Value>
    </Setting>
    <Setting Name="VolcanoPlotPropertiesLog" Type="System.Boolean" Scope="User">
      <Value Profile="(Default)">True</Value>
    </Setting>
    <Setting Name="ShowOriginalPeak" Type="System.Boolean" Scope="User">
      <Value Profile="(Default)">True</Value>
    </Setting>
    <Setting Name="AreaGraphDisplayType" Type="System.String" Scope="User">
      <Value Profile="(Default)">bars</Value>
    </Setting>
    <Setting Name="ShowAdvancedVolcanoPlotFormatting" Type="System.Boolean" Scope="User">
      <Value Profile="(Default)">True</Value>
    </Setting>
    <Setting Name="AuditLogView" Type="System.String" Scope="User">
      <Value Profile="(Default)" />
    </Setting>
    <Setting Name="AreaCVTransitions" Type="System.String" Scope="User">
      <Value Profile="(Default)">all</Value>
    </Setting>
    <Setting Name="AreaCVMsLevel" Type="System.String" Scope="User">
      <Value Profile="(Default)">products</Value>
    </Setting>
    <Setting Name="UIMode" Type="System.String" Scope="User">
      <Value Profile="(Default)" />
    </Setting>
    <Setting Name="MoleculeSettingsTab" Type="System.Int32" Scope="User">
      <Value Profile="(Default)">0</Value>
    </Setting>
    <Setting Name="MixedMoleculeSettingsTab" Type="System.Int32" Scope="User">
      <Value Profile="(Default)">0</Value>
    </Setting>
    <Setting Name="Koina" Type="System.Boolean" Scope="User">
      <Value Profile="(Default)">False</Value>
    </Setting>
    <Setting Name="KoinaIntensityModel" Type="System.String" Scope="User">
      <Value Profile="(Default)" />
    </Setting>
    <Setting Name="KoinaRetentionTimeModel" Type="System.String" Scope="User">
      <Value Profile="(Default)" />
    </Setting>
    <Setting Name="KoinaServer" Type="System.String" Scope="User">
      <Value Profile="(Default)" />
    </Setting>
    <Setting Name="LibMatchMirror" Type="System.Boolean" Scope="User">
      <Value Profile="(Default)">False</Value>
    </Setting>
    <Setting Name="KoinaNCE" Type="System.Int32" Scope="User">
      <Value Profile="(Default)">27</Value>
    </Setting>
    <Setting Name="ShowQcTraceName" Type="System.String" Scope="User">
      <Value Profile="(Default)" />
    </Setting>
    <Setting Name="ExportSortByMz" Type="System.Boolean" Scope="User">
      <Value Profile="(Default)">False</Value>
    </Setting>
    <Setting Name="ShowLibraryScores" Type="System.Boolean" Scope="User">
      <Value Profile="(Default)">True</Value>
    </Setting>
    <Setting Name="DisplayModification" Type="System.String" Scope="User">
      <Value Profile="(Default)" />
    </Setting>
    <Setting Name="SettingsUpgradeRequired" Type="System.Boolean" Scope="User">
      <Value Profile="(Default)">True</Value>
    </Setting>
    <Setting Name="TutorialMode" Type="System.Boolean" Scope="User">
      <Value Profile="(Default)">False</Value>
    </Setting>
    <Setting Name="GroupApplyToBy" Type="System.String" Scope="User">
      <Value Profile="(Default)" />
    </Setting>
    <Setting Name="BrukerPrmSqliteFile" Type="System.String" Scope="User">
      <Value Profile="(Default)" />
    </Setting>
    <Setting Name="DetectionsQValueCutoff" Type="System.Single" Scope="User">
      <Value Profile="(Default)">0.01</Value>
    </Setting>
    <Setting Name="DetectionsTargetType" Type="System.String" Scope="User">
      <Value Profile="(Default)">Precursor</Value>
    </Setting>
    <Setting Name="ExportMs1RepetitionTime" Type="System.Double" Scope="User">
      <Value Profile="(Default)">10</Value>
    </Setting>
    <Setting Name="DetectionsYScaleFactor" Type="System.String" Scope="User">
      <Value Profile="(Default)">Thousands</Value>
    </Setting>
    <Setting Name="DetectionsRepCount" Type="System.Int32" Scope="User">
      <Value Profile="(Default)">10</Value>
    </Setting>
    <Setting Name="DetectionsShowAtLeastN" Type="System.Boolean" Scope="User">
      <Value Profile="(Default)">True</Value>
    </Setting>
    <Setting Name="DetectionsShowSelection" Type="System.Boolean" Scope="User">
      <Value Profile="(Default)">True</Value>
    </Setting>
    <Setting Name="DetectionsShowMean" Type="System.Boolean" Scope="User">
      <Value Profile="(Default)">True</Value>
    </Setting>
    <Setting Name="DetectionsShowLegend" Type="System.Boolean" Scope="User">
      <Value Profile="(Default)">True</Value>
    </Setting>
    <Setting Name="AreaCVRatioIndex" Type="System.String" Scope="User">
      <Value Profile="(Default)">-1</Value>
    </Setting>
    <Setting Name="ShowIonMobility" Type="System.Boolean" Scope="User">
      <Value Profile="(Default)">True</Value>
    </Setting>
    <Setting Name="ShowCollisionCrossSection" Type="System.Boolean" Scope="User">
      <Value Profile="(Default)">True</Value>
    </Setting>
    <Setting Name="ShowFullScanAnnotations" Type="System.Boolean" Scope="User">
      <Value Profile="(Default)">False</Value>
    </Setting>
    <Setting Name="ShowFullScanMassError" Type="System.Boolean" Scope="User">
      <Value Profile="(Default)">False</Value>
    </Setting>
    <Setting Name="ExportSureQuant" Type="System.Boolean" Scope="User">
      <Value Profile="(Default)">False</Value>
    </Setting>
    <Setting Name="IntensityThresholdPercent" Type="System.Double" Scope="User">
      <Value Profile="(Default)">1</Value>
    </Setting>
    <Setting Name="IntensityThresholdValue" Type="System.Double" Scope="User">
      <Value Profile="(Default)">100000</Value>
    </Setting>
    <Setting Name="IntensityThresholdMin" Type="System.Double" Scope="User">
      <Value Profile="(Default)">1000</Value>
    </Setting>
    <Setting Name="SyncMZScale" Type="System.Boolean" Scope="User">
      <Value Profile="(Default)">False</Value>
    </Setting>
    <Setting Name="FullScanPeakType" Type="System.String" Scope="User">
      <Value Profile="(Default)">Default</Value>
    </Setting>
    <Setting Name="PeakAreaDotpDisplay" Type="System.String" Scope="User">
      <Value Profile="(Default)">line</Value>
    </Setting>
    <Setting Name="PeakAreaDotpCutoffValue" Type="System.Single" Scope="User">
      <Value Profile="(Default)">0.9</Value>
    </Setting>
    <Setting Name="PeakAreaDotpCutoffShow" Type="System.Boolean" Scope="User">
      <Value Profile="(Default)">True</Value>
    </Setting>
    <Setting Name="ChromatogramDisplayRTDigits" Type="System.Int32" Scope="User">
      <Value Profile="(Default)">1</Value>
    </Setting>
    <Setting Name="BlibLibraryThresholds" Type="System.Collections.Specialized.StringCollection" Scope="User">
      <Value Profile="(Default)" />
    </Setting>
    <Setting Name="PeakAreaIDotpCutoffValue" Type="System.Single" Scope="User">
      <Value Profile="(Default)">0.9</Value>
    </Setting>
    <Setting Name="PeakAreaRDotpCutoffValue" Type="System.Single" Scope="User">
      <Value Profile="(Default)">0.9</Value>
    </Setting>
    <Setting Name="ShowZHIons" Type="System.Boolean" Scope="User">
      <Value Profile="(Default)">False</Value>
    </Setting>
    <Setting Name="ShowZHHIons" Type="System.Boolean" Scope="User">
      <Value Profile="(Default)">False</Value>
    </Setting>
    <Setting Name="ShowLosses" Type="System.String" Scope="User">
      <Value Profile="(Default)" />
    </Setting>
    <Setting Name="ShowSpecialIons" Type="System.Boolean" Scope="User">
      <Value Profile="(Default)">False</Value>
    </Setting>
    <Setting Name="LastProteinAssociationFastaFilepath" Type="System.String" Scope="User">
      <Value Profile="(Default)" />
    </Setting>
    <Setting Name="ShowFullScanCE" Type="System.Boolean" Scope="User">
      <Value Profile="(Default)">False</Value>
    </Setting>
    <Setting Name="ExportCEPredictorName" Type="System.String" Scope="User">
      <Value Profile="(Default)" />
    </Setting>
    <Setting Name="AlphabeticalReportEditor" Type="System.Boolean" Scope="User">
      <Value Profile="(Default)">False</Value>
    </Setting>
    <Setting Name="ViewLibraryPropertiesVisible" Type="System.Boolean" Scope="User">
      <Value Profile="(Default)">False</Value>
    </Setting>
    <Setting Name="ViewLibraryPropertiesSorted" Type="System.Boolean" Scope="User">
      <Value Profile="(Default)">False</Value>
    </Setting>
    <Setting Name="ViewLibrarySplitMainDist" Type="System.Int32" Scope="User">
      <Value Profile="(Default)">0</Value>
    </Setting>
    <Setting Name="ViewLibrarySplitPropsDist" Type="System.Single" Scope="User">
      <Value Profile="(Default)">0.33</Value>
    </Setting>
    <Setting Name="ViewLibraryMatchPropsVisible" Type="System.Boolean" Scope="User">
      <Value Profile="(Default)">False</Value>
    </Setting>
    <Setting Name="PanoramaTreeState" Type="System.String" Scope="User">
      <Value Profile="(Default)" />
    </Setting>
    <Setting Name="PanoramaLocalSavePath" Type="System.String" Scope="User">
      <Value Profile="(Default)" />
    </Setting>
    <Setting Name="ExportMethodXICWidth" Type="System.Double" Scope="User">
      <Value Profile="(Default)">0.02</Value>
    </Setting>
    <Setting Name="FullScanPropertySheetVisible" Type="System.Boolean" Scope="User">
      <Value Profile="(Default)">False</Value>
    </Setting>
    <Setting Name="FeatureFindingMinIntensityPPM" Type="System.Double" Scope="User">
      <Value Profile="(Default)">100.0</Value>
    </Setting>
    <Setting Name="FeatureFindingMinIdotP" Type="System.Double" Scope="User">
      <Value Profile="(Default)">0.9</Value>
    </Setting>
    <Setting Name="FeatureFindingSignalToNoise" Type="System.Double" Scope="User">
      <Value Profile="(Default)">3</Value>
    </Setting>
    <Setting Name="GroupComparisonAvoidLabelOverlap" Type="System.Boolean" Scope="User">
      <Value Profile="(Default)">True</Value>
    </Setting>
    <Setting Name="GroupComparisonSuspendLabelLayout" Type="System.Boolean" Scope="User">
      <Value Profile="(Default)">False</Value>
    </Setting>
    <Setting Name="RelativeAbundanceLogScale" Type="System.Boolean" Scope="User">
      <Value Profile="(Default)">True</Value>
    </Setting>
<<<<<<< HEAD
    <Setting Name="KoinaRetryCount" Type="System.Int32" Scope="Application">
      <Value Profile="(Default)">10</Value>
    </Setting>
=======
>>>>>>> 7083df84
  </Settings>
</SettingsFile><|MERGE_RESOLUTION|>--- conflicted
+++ resolved
@@ -881,11 +881,8 @@
     <Setting Name="RelativeAbundanceLogScale" Type="System.Boolean" Scope="User">
       <Value Profile="(Default)">True</Value>
     </Setting>
-<<<<<<< HEAD
     <Setting Name="KoinaRetryCount" Type="System.Int32" Scope="Application">
       <Value Profile="(Default)">10</Value>
     </Setting>
-=======
->>>>>>> 7083df84
   </Settings>
 </SettingsFile>