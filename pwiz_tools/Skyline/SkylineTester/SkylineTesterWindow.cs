--- conflicted
+++ resolved
@@ -1740,23 +1740,16 @@
 
         private void diffButton_Click(object sender, EventArgs e)
         {
-<<<<<<< HEAD
             var formName = formsGrid.CurrentRow?.Cells[0].Value.ToString();
 
             if (formName != null && formName.Contains("."))
                 formName = formName.Substring(0, formName.IndexOf(".", StringComparison.Ordinal));
 
             if (formName != null)
+            {
                 ShowDiff(GetPathForLanguage(formName, formsLanguage.SelectedItem.ToString()),
                     GetPathForLanguage(formName, formsLanguageDiff.SelectedItem.ToString()));
-=======
-            string formName = formsGrid.CurrentRow?.Cells[0].Value.ToString();
-            if (formName != null)
-            {
-                ShowDiff(GetPathForLanguage(formName, formsLanguage.SelectedItem.ToString()),
-                    GetPathForLanguage(formName, formsLanguageDiff.SelectedItem.ToString()));
-            }
->>>>>>> 0a178cd2
+            }
         }
 
         private void PopulateFormsLanguageDiff(string language)
@@ -1801,7 +1794,6 @@
             else
                 diffButton.Enabled = true;
         }
-<<<<<<< HEAD
 
         private string[] GetChangedFileList()
         {
@@ -1869,9 +1861,6 @@
             }
         }
 
-=======
-        
->>>>>>> 0a178cd2
         #endregion Control events
     }
 }