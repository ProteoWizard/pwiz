--- conflicted
+++ resolved
@@ -1,616 +1,610 @@
-﻿/*
- * Original author: Don Marsh <donmarsh .at. u.washington.edu>,
- *                  MacCoss Lab, Department of Genome Sciences, UW
- *
- * Copyright 2013 University of Washington - Seattle, WA
- * 
- * Licensed under the Apache License, Version 2.0 (the "License");
- * you may not use this file except in compliance with the License.
- * You may obtain a copy of the License at
- *
- *     http://www.apache.org/licenses/LICENSE-2.0
- *
- * Unless required by applicable law or agreed to in writing, software
- * distributed under the License is distributed on an "AS IS" BASIS,
- * WITHOUT WARRANTIES OR CONDITIONS OF ANY KIND, either express or implied.
- * See the License for the specific language governing permissions and
- * limitations under the License.
- */
-using System;
-using System.Collections.Generic;
-using System.Diagnostics;
-using System.Drawing;
-using System.IO;
-using System.Linq;
-using System.Windows.Forms;
-using TestRunnerLib;
-using ZedGraph;
-using Timer = System.Windows.Forms.Timer;
-
-namespace SkylineTester
-{
-    partial class SkylineTesterWindow
-    {
-        public void Run()
-        {
-            Run(null, null);
-        }
-
-        private void Run(object sender, EventArgs e)
-        {
-            ShiftKeyPressed = (ModifierKeys == Keys.Shift);
-
-            // Stop running task.
-            if (_runningTab != null && _runningTab.IsRunning())
-            {
-                Stop(null, null);
-                AcceptButton = DefaultButton;
-                return;
-            }
-
-            commandShell.ClearLog();
-
-            // Prepare to start task.
-            _runningTab = _tabs[tabs.SelectedIndex];
-            if (!_runningTab.Run())
-                _runningTab = null;
-            if (_runningTab == null)    // note: may be cleared by Run() (e.g., Cancel in DeleteWindow)
-                return;
-
-            foreach (var runButton in _runButtons)
-                runButton.Text = "Stop";
-            buttonStop.Enabled = true;
-            EnableButtonSelectFailedTests(false); // Until we have failures to select
-            AcceptButton = null;
-
-            // Update elapsed time display.
-            _runStartTime = DateTime.Now;
-            commandShell.RunStartTime = _runStartTime;
-            if (_runTimer != null)
-            {
-                _runTimer.Stop();
-                _runTimer.Dispose();
-            }
-            _runTimer = new Timer { Interval = 1000 };
-            _runTimer.Tick += (s, a) =>
-            {
-                var elapsedTime = DateTime.Now - _runStartTime;
-                statusRunTime.Text = "{0}:{1:D2}:{2:D2}".With(elapsedTime.Hours, elapsedTime.Minutes, elapsedTime.Seconds);
-            };
-            _runTimer.Start();
-        }
-
-        /// <summary>
-        /// Select failed tests from current run, deselecting others
-        /// </summary>
-        private void SelectFailedTests(object sender, EventArgs e)
-        {
-            _tabTests.SetTests(_tabOutput.FailedTests);
-        }
-
-        /// <summary>
-        /// Allow the Tests tab to run the Quality tab without the overhead of loading the last log.
-        /// </summary>
-        public void RunQualityFromTestsTab()
-        {
-            LoadSummary();
-
-            _runningTab = _tabQuality;
-            _tabQuality.RunFromTestsTab();
-            tabs.SelectTab(tabQuality);
-        }
-
-        public TimeSpan RunElapsedTime
-        {
-            get { return DateTime.Now - _runStartTime; }
-        }
-
-        public void ResetElapsedTime()
-        {
-            _runStartTime = DateTime.Now;
-        }
-
-        public void Stop()
-        {
-            RunUI(() => Stop(null, null));
-        }
-
-        private void Stop(object sender, EventArgs e)
-        {
-<<<<<<< HEAD
-            if (sender != null && IsNightlyRun()) //Ask for confirmation if user clicked Stop during a SkylineNightly run (sender is null for programatic shutdown)
-=======
-            if (IsNightlyRun())
->>>>>>> a7ef8476
-            {
-                var message =
-                    "The currently running tests are part of a SkylineNightly run. Are you sure you want to end all tests and close SkylineTester?  No report will be sent to the server if you do.";
-                if (MessageBox.Show(message, Text, MessageBoxButtons.OKCancel) != DialogResult.OK)
-                {
-                    return;
-                }
-<<<<<<< HEAD
-                Program.UserKilledTestRun = true;
-=======
->>>>>>> a7ef8476
-            }
-
-            _runningTab.Cancel();
-        }
-
-        public void Done()
-        {
-            _runningTab = null;
-
-            foreach (var runButton in _runButtons)
-                runButton.Text = "Run";
-            buttonStop.Enabled = false;
-            AcceptButton = DefaultButton;
-
-            if (_runTimer != null)
-            {
-                _runTimer.Stop();
-                _runTimer.Dispose();
-                _runTimer = null;
-            }
-
-            SetStatus();
-
-            if (_restart)
-            {
-                _restart = false;
-                Run(null, null);
-            }
-        }
-
-        public string GetBuildRoot()
-        {
-            var root = buildRoot.Text;
-            if (!Path.IsPathRooted(root))
-                root = Path.Combine(Environment.GetFolderPath(Environment.SpecialFolder.UserProfile), root);
-            return root;
-        }
-
-        public string GetNightlyRoot()
-        {
-            var root = nightlyRoot.Text;
-            if (!Path.IsPathRooted(root))
-                root = Path.Combine(Environment.GetFolderPath(Environment.SpecialFolder.UserProfile), root);
-            return root;
-        }
-
-        public string GetNightlyBuildRoot()
-        {
-            var nRoot = GetNightlyRoot();
-            // Only use GetBuildRoot() if it's obviously been set by SkylineNightly.exe
-            // - in which case it's going to be below GetNightlyRoot()
-            if (!string.IsNullOrEmpty(buildRoot.Text) && GetBuildRoot().StartsWith(nRoot) && GetBuildRoot().Contains("SkylineTesterForNightly"))
-                return GetBuildRoot();
-            return nRoot;
-        }
-
-        public string GetLogsDir()
-        {
-            return Path.Combine(GetNightlyRoot(), "Logs");
-        }
-
-        public DirectoryInfo GetSkylineDirectory(string startDirectory)
-        {
-            string skylinePath = startDirectory;
-            var skylineDirectory = skylinePath != null ? new DirectoryInfo(skylinePath) : null;
-            while (skylineDirectory != null && skylineDirectory.Name != "Skyline")
-                skylineDirectory = skylineDirectory.Parent;
-            return skylineDirectory;
-        }
-
-        public void AddTestRunner(string args)
-        {
-            //MemoryChartWindow.Start("TestRunnerMemory.log");
-            TestsRun = 0;
-            if (Directory.Exists(_resultsDir))
-                Try.Multi<Exception>(() => Directory.Delete(_resultsDir, true), 4, false);
-
-            var testRunner = Path.Combine(GetSelectedBuildDir(), "TestRunner.exe");
-            _testRunnerIndex = new List<int>();
-
-            //
-            // Isolate each test in its own testrunner if we're repeating each test individually
-            //
-            int repeatCount = 0;
-            if (args.Contains("repeat="))
-            {
-                repeatCount = Int32.Parse(args.Split(new[] { "repeat=" }, StringSplitOptions.None)[1].Split(' ')[0]);
-            }
-            if (repeatCount > 1 && args.Contains("test=\"@"))
-            {
-                // Pick apart a string like to get at the filename for the list of tests
-                // offscreen=True loop=1 testsmallmolecules=on repeat=100 language=en-US,fr-FR perftests=on test=\"@I:\\Dev\\bg_trunk\\pwiz_tools\\Skyline\\SkylineTester test list.txt\"
-                var argparts = args.Split(new[] { "test=\"@" }, StringSplitOptions.None);
-                var newArgs = argparts[0] + argparts[1].Split('\"')[1];
-                var tests = File.ReadAllLines(argparts[1].Split('\"')[0]);
-                var count = args.Split(new[] {"repeat="}, StringSplitOptions.None)[1].Split(' ')[0];
-                CommandShell.Log(string.Format("Running {0} tests {1} times each per language.  Each test will be run in its own TestRunner.exe to minimize cross-test interactions.", tests.Length, count));
-                foreach (var test in tests)
-                {
-                    _testRunnerIndex.Add(commandShell.Add(
-                        "{0} status=on results={1} {2}{3}",
-                        testRunner.Quote(),
-                        _resultsDir.Quote(),
-                        AccessInternet.Checked ? "internet=on " : "",
-                        newArgs + " test=\"" + test + "\""));
-                }
-            }
-            else
-            {
-                _testRunnerIndex.Add(commandShell.Add(
-                    "{0} status=on results={1} {2}{3}",
-                    testRunner.Quote(),
-                    _resultsDir.Quote(),
-                    AccessInternet.Checked ? "internet=on " : "",
-                    args));
-            }
-        }
-
-        public void ClearLog()
-        {
-            commandShell.ClearLog();
-            _tabOutput.ClearErrors();
-            _testRunnerIndex = new List<int>(new[] { int.MaxValue });
-        }
-
-        public void RunCommands()
-        {
-            RunningTestName = null;
-            commandShell.FinishedOneCommand = () => { RunningTestName = null; };
-            commandShell.Run(CommandsDone, Restart);
-        }
-
-        public int TestRunnerProcessId
-        {
-            get
-            {
-                return (commandShell.NextCommand == _testRunnerIndex.Last() + 1)
-                    ? commandShell.ProcessId
-                    : 0;
-            }
-        }
-
-        private List<int> _testRunnerIndex;
-
-        public void Restart()
-        {
-            commandShell.NextCommand = 0;
-            RunCommands();
-        }
-        public void CommandsDone(bool success)
-        {
-            commandShell.RestartCount = 0;
-            commandShell.UpdateLog();
-
-            if (commandShell.NextCommand > _testRunnerIndex.Last())
-            {
-                _testRunnerIndex = new List<int>(new[]{int.MaxValue});
-
-                // Report test results.
-                var testRunner = Path.Combine(GetSelectedBuildDir(), "TestRunner.exe");
-                commandShell.NextCommand = commandShell.Add("{0} report={1}", testRunner.Quote(), commandShell.LogFile.Quote());
-                RunCommands();
-                return;
-            }
-
-            commandShell.Done(success);
-
-            var runningTab = _runningTab;
-            if (runningTab != null && runningTab.Stop(success))
-            {
-                _runningTab = null;
-                runningTab.Stopped();
-            }
-            if (_runningTab == null)
-                Done();
-        }
-
-        private IEnumerable<string> GetLanguageNames()
-        {
-            foreach (var language in GetLanguages())
-            {
-                string name;
-                if (_languageNames.TryGetValue(language, out name))
-                    yield return name;
-            }
-        }
-
-        /// <summary>
-        /// Returns the set of languages which should always be present, regardless of the
-        /// presence of resource DLLs.
-        /// </summary>
-        private IEnumerable<string> GetLanguages()
-        {
-            return (new FindLanguages(GetSelectedBuildDir(), "en", "fr", "tr").Enumerate());
-        }
-
-        public void InitLanguages(ComboBox comboBox)
-        {
-            string selectedItem = comboBox.SelectedItem != null ? comboBox.SelectedItem.ToString() : null;
-            comboBox.Items.Clear();
-            var languages = GetLanguageNames().ToList();
-            foreach (var language in languages)
-                comboBox.Items.Add(language);
-            if (selectedItem != null)
-                comboBox.SelectedItem = selectedItem;
-            if (comboBox.SelectedIndex == -1)
-                comboBox.SelectedIndex = 0;
-        }
-
-        public string GetCulture(ComboBox comboBox)
-        {
-            return _languageNames.First(x => x.Value == (string)comboBox.SelectedItem).Key;
-        }
-
-        public void RefreshLogs()
-        {
-            if (Tabs.SelectedTab == tabOutput)
-                _tabOutput.Enter();
-        }
-
-        public void LoadSummary()
-        {
-            if (Summary == null)
-            {
-                var summaryLog = Path.Combine(GetLogsDir(), SummaryLog);
-                Summary = new Summary(summaryLog);
-            }
-        }
-
-        public void InitLogSelector(ComboBox combo, Button openButton = null)
-        {
-            combo.Items.Clear();
-            
-            LoadSummary();
-            foreach (var run in Summary.Runs)
-                AddRun(run, combo);
-
-            if (openButton != null)
-                openButton.Enabled = (combo.Items.Count > 0);
-        }
-
-        public void AddRun(Summary.Run run, ComboBox combo)
-        {
-            var text = run.Date.ToString("M/d  h:mm tt");
-            if (!string.IsNullOrEmpty(run.Revision))
-                text += "    (rev. " + run.Revision + ")";
-            combo.Items.Insert(0, text);
-        }
-
-        public string GetSelectedLog(ComboBox combo)
-        {
-            if (combo.SelectedIndex == -1)
-                return null;
-
-            int index = combo.SelectedIndex;
-            var text = combo.Items[index].ToString();
-            return (Char.IsDigit(text[0]))
-                ? Summary.GetLogFile(Summary.Runs[combo.Items.Count - 1 - index])
-                : (Equals(text,"none") ? null : DefaultLogFile);
-        }
-
-        public void OpenSelectedLog(ComboBox combo)
-        {
-            var file = GetSelectedLog(combo);
-            if (File.Exists(file))
-            {
-                var editLogFile = new Process { StartInfo = { FileName = file } };
-                editLogFile.Start();
-            }
-        }
-
-        private ZedGraphControl CreateMemoryGraph()
-        {
-            var graph = InitGraph("Memory used");
-            graph.IsShowPointValues = true;
-            graph.PointValueEvent += GraphOnPointValueEvent;
-            graph.MouseDownEvent += GraphOnMouseDownEvent;
-            graph.MouseUpEvent += GraphOnMouseUpEvent;
-            graph.MouseMoveEvent += GraphOnMouseMoveEvent;
-            var pane = graph.GraphPane;
-            pane.XAxis.Type = AxisType.Text;
-            pane.XAxis.Scale.FontSpec.Family = "Courier New";
-            pane.XAxis.Scale.FontSpec.Size = 12;
-            pane.XAxis.Scale.Align = AlignP.Outside;
-            pane.XAxis.MajorTic.IsAllTics = false;
-            pane.XAxis.MinorTic.IsAllTics = false;
-            pane.XAxis.Scale.IsVisible = true;
-            pane.XAxis.Scale.Format = "#";
-            pane.XAxis.Scale.Mag = 0;
-            pane.YAxis.IsVisible = true;
-            pane.YAxis.Scale.FontSpec.Family = "Courier New";
-            pane.YAxis.Scale.FontSpec.Size = 12;
-            pane.YAxis.Scale.Align = AlignP.Inside;
-            pane.YAxis.MinorTic.IsAllTics = false;
-            pane.YAxis.Title.Text = "MB";
-            pane.YAxis.Scale.Format = "#";
-            pane.YAxis.Scale.Mag = 0;
-            pane.Legend.IsVisible = true;
-            pane.YAxis.Scale.FontSpec.Angle = 90;
-            return graph;
-        }
-
-        private bool GraphOnMouseMoveEvent(ZedGraphControl sender, MouseEventArgs e)
-        {
-            CurveItem nearestCurve;
-            int index;
-            if (sender.GraphPane.FindNearestPoint(new PointF(e.X, e.Y), out nearestCurve, out index))
-                sender.Cursor = Cursors.Hand;
-            return false;
-        }
-
-        private int _cursorIndex;
-
-        private string GraphOnPointValueEvent(ZedGraphControl sender, GraphPane pane, CurveItem curve, int iPt)
-        {
-            _cursorIndex = iPt;
-            return (string) curve[iPt].Tag;
-        }
-
-        private Point _mouseDownLocation;
-
-        private bool GraphOnMouseUpEvent(ZedGraphControl sender, MouseEventArgs mouseEventArgs)
-        {
-            if (mouseEventArgs.Button == MouseButtons.Left && mouseEventArgs.Location == _mouseDownLocation)
-                _tabs[_previousTab].MemoryGraphClick(_cursorIndex);
-            return false;
-        }
-
-        private bool GraphOnMouseDownEvent(ZedGraphControl sender, MouseEventArgs mouseEventArgs)
-        {
-            if (mouseEventArgs.Button == MouseButtons.Left)
-                _mouseDownLocation = mouseEventArgs.Location;
-            return false;
-        }
-
-        private void InitQuality()
-        {
-            graphMemory = CreateMemoryGraph();
-            panelMemoryGraph.Controls.Add(graphMemory);
-        }
-
-        public void InitNightly()
-        {
-            AssignGraph(ref nightlyGraphMemory, CreateMemoryGraph(), nightlyGraphPanel);
-            nightlyGraphPanel.Controls.Add(nightlyGraphMemory);
-
-            nightlyTrendsTable.Controls.Clear();
-
-            AssignGraph(ref graphTestsRun, InitGraph("Tests run"), nightlyTrendsTable);
-            AssignGraph(ref graphDuration, InitGraph("Duration"), nightlyTrendsTable);
-            AssignGraph(ref graphFailures, InitGraph("Failures"), nightlyTrendsTable);
-            AssignGraph(ref graphMemoryHistory, InitGraph("Memory used"), nightlyTrendsTable);
-
-            nightlyTrendsTable.Controls.Add(graphMemoryHistory, 0, 0);
-            nightlyTrendsTable.Controls.Add(graphFailures, 0, 0);
-            nightlyTrendsTable.Controls.Add(graphDuration, 0, 0);
-            nightlyTrendsTable.Controls.Add(graphTestsRun, 0, 0);
-        }
-
-        private void AssignGraph(ref ZedGraphControl graphControl, ZedGraphControl newGraphControl, Panel parentPanel)
-        {
-            if (graphControl != null)
-            {
-                parentPanel.Controls.Remove(graphControl);
-                graphControl.Dispose();
-            }
-            graphControl = newGraphControl;
-        }
-
-        private ZedGraphControl InitGraph(string title)
-        {
-            var graph = new ZedGraphControl
-            {
-                Dock = DockStyle.Fill,
-                EditButtons = MouseButtons.Left,
-                EditModifierKeys = Keys.None,
-                IsEnableVPan = false,
-                IsEnableVZoom = false,
-                Margin = new Padding(5)
-            };
-
-            var pane = graph.GraphPane;
-            pane.Title.Text = title;
-            pane.Chart.Border.IsVisible = false;
-            pane.YAxis.IsVisible = false;
-            pane.X2Axis.IsVisible = false;
-            pane.Y2Axis.IsVisible = false;
-            pane.XAxis.MajorTic.IsOpposite = false;
-            pane.YAxis.MajorTic.IsOpposite = false;
-            pane.XAxis.MinorTic.IsOpposite = false;
-            pane.YAxis.MinorTic.IsOpposite = false;
-            pane.XAxis.MinorTic.IsAllTics = false;
-            pane.XAxis.Title.IsVisible = false;
-            pane.IsFontsScaled = false;
-            pane.XAxis.Scale.MaxGrace = 0.0;
-            pane.YAxis.Scale.MaxGrace = 0.05;
-            pane.XAxis.Scale.FontSpec.Angle = 90;
-            pane.Legend.IsVisible = false;
-
-            return graph;
-        }
-
-        public bool HasBuildPrerequisites
-        {
-            get
-            {
-                GetBuildPrerequisites();
-
-                if (Git == null)
-                {
-                    MessageBox.Show("Git.exe is required to build Skyline.  You can install it from https://gitforwindows.org/");
-                    return false;
-                }
-
-                if (Devenv == null)
-                {
-                    MessageBox.Show("Visual Studio 12.0 is required to build Skyline.");
-                    return false;
-                }
-
-                return true;
-            }
-        }
-
-        public void GetBuildPrerequisites()
-        {
-            // Try to find where subversion is available.
-            var programFiles = Environment.GetFolderPath(Environment.SpecialFolder.ProgramFiles);
-            Git = Path.Combine(programFiles, @"Git\cmd\git.exe");
-            if (!File.Exists(Git))
-                Git = null;
-
-            // Find Visual Studio, if available.
-            programFiles = Environment.GetFolderPath(Environment.SpecialFolder.ProgramFilesX86);
-            Devenv = Path.Combine(programFiles, @"Microsoft Visual Studio 12.0\Common7\IDE\devenv.exe");
-            if (!File.Exists(Devenv))
-                Devenv = null;
-        }
-
-        public void RunUI(Action action, int delayMsec = 0)
-        {
-            if (delayMsec == 0)
-            {
-                if (!IsHandleCreated)
-                    return;
-
-                try
-                {
-                    Invoke(action);
-                }
-                catch (ObjectDisposedException)
-                {
-                }
-            }
-            else
-            {
-                var delayStart = new Timer { Interval = delayMsec };
-                delayStart.Tick += (sender, args) =>
-                {
-                    ((Timer)sender).Stop();
-                    RunUI(action);
-                };
-                delayStart.Start();
-            }
-        }
-
-        private void RunUI(Action action)
-        {
-            if (!IsHandleCreated)
-                return;
-
-            try
-            {
-                Invoke(action);
-            }
-            catch (ObjectDisposedException)
-            {
-            }
-        }
-    }
-}
+﻿/*
+ * Original author: Don Marsh <donmarsh .at. u.washington.edu>,
+ *                  MacCoss Lab, Department of Genome Sciences, UW
+ *
+ * Copyright 2013 University of Washington - Seattle, WA
+ * 
+ * Licensed under the Apache License, Version 2.0 (the "License");
+ * you may not use this file except in compliance with the License.
+ * You may obtain a copy of the License at
+ *
+ *     http://www.apache.org/licenses/LICENSE-2.0
+ *
+ * Unless required by applicable law or agreed to in writing, software
+ * distributed under the License is distributed on an "AS IS" BASIS,
+ * WITHOUT WARRANTIES OR CONDITIONS OF ANY KIND, either express or implied.
+ * See the License for the specific language governing permissions and
+ * limitations under the License.
+ */
+using System;
+using System.Collections.Generic;
+using System.Diagnostics;
+using System.Drawing;
+using System.IO;
+using System.Linq;
+using System.Windows.Forms;
+using TestRunnerLib;
+using ZedGraph;
+using Timer = System.Windows.Forms.Timer;
+
+namespace SkylineTester
+{
+    partial class SkylineTesterWindow
+    {
+        public void Run()
+        {
+            Run(null, null);
+        }
+
+        private void Run(object sender, EventArgs e)
+        {
+            ShiftKeyPressed = (ModifierKeys == Keys.Shift);
+
+            // Stop running task.
+            if (_runningTab != null && _runningTab.IsRunning())
+            {
+                Stop(null, null);
+                AcceptButton = DefaultButton;
+                return;
+            }
+
+            commandShell.ClearLog();
+
+            // Prepare to start task.
+            _runningTab = _tabs[tabs.SelectedIndex];
+            if (!_runningTab.Run())
+                _runningTab = null;
+            if (_runningTab == null)    // note: may be cleared by Run() (e.g., Cancel in DeleteWindow)
+                return;
+
+            foreach (var runButton in _runButtons)
+                runButton.Text = "Stop";
+            buttonStop.Enabled = true;
+            EnableButtonSelectFailedTests(false); // Until we have failures to select
+            AcceptButton = null;
+
+            // Update elapsed time display.
+            _runStartTime = DateTime.Now;
+            commandShell.RunStartTime = _runStartTime;
+            if (_runTimer != null)
+            {
+                _runTimer.Stop();
+                _runTimer.Dispose();
+            }
+            _runTimer = new Timer { Interval = 1000 };
+            _runTimer.Tick += (s, a) =>
+            {
+                var elapsedTime = DateTime.Now - _runStartTime;
+                statusRunTime.Text = "{0}:{1:D2}:{2:D2}".With(elapsedTime.Hours, elapsedTime.Minutes, elapsedTime.Seconds);
+            };
+            _runTimer.Start();
+        }
+
+        /// <summary>
+        /// Select failed tests from current run, deselecting others
+        /// </summary>
+        private void SelectFailedTests(object sender, EventArgs e)
+        {
+            _tabTests.SetTests(_tabOutput.FailedTests);
+        }
+
+        /// <summary>
+        /// Allow the Tests tab to run the Quality tab without the overhead of loading the last log.
+        /// </summary>
+        public void RunQualityFromTestsTab()
+        {
+            LoadSummary();
+
+            _runningTab = _tabQuality;
+            _tabQuality.RunFromTestsTab();
+            tabs.SelectTab(tabQuality);
+        }
+
+        public TimeSpan RunElapsedTime
+        {
+            get { return DateTime.Now - _runStartTime; }
+        }
+
+        public void ResetElapsedTime()
+        {
+            _runStartTime = DateTime.Now;
+        }
+
+        public void Stop()
+        {
+            RunUI(() => Stop(null, null));
+        }
+
+        private void Stop(object sender, EventArgs e)
+        {
+
+            if (sender != null && IsNightlyRun()) //Ask for confirmation if user clicked Stop during a SkylineNightly run (sender is null for programatic shutdown)
+            {
+                var message =
+                    "The currently running tests are part of a SkylineNightly run. Are you sure you want to end all tests and close SkylineTester?  No report will be sent to the server if you do.";
+                if (MessageBox.Show(message, Text, MessageBoxButtons.OKCancel) != DialogResult.OK)
+                {
+                    return;
+                }
+                Program.UserKilledTestRun = true;
+            }
+
+            _runningTab.Cancel();
+        }
+
+        public void Done()
+        {
+            _runningTab = null;
+
+            foreach (var runButton in _runButtons)
+                runButton.Text = "Run";
+            buttonStop.Enabled = false;
+            AcceptButton = DefaultButton;
+
+            if (_runTimer != null)
+            {
+                _runTimer.Stop();
+                _runTimer.Dispose();
+                _runTimer = null;
+            }
+
+            SetStatus();
+
+            if (_restart)
+            {
+                _restart = false;
+                Run(null, null);
+            }
+        }
+
+        public string GetBuildRoot()
+        {
+            var root = buildRoot.Text;
+            if (!Path.IsPathRooted(root))
+                root = Path.Combine(Environment.GetFolderPath(Environment.SpecialFolder.UserProfile), root);
+            return root;
+        }
+
+        public string GetNightlyRoot()
+        {
+            var root = nightlyRoot.Text;
+            if (!Path.IsPathRooted(root))
+                root = Path.Combine(Environment.GetFolderPath(Environment.SpecialFolder.UserProfile), root);
+            return root;
+        }
+
+        public string GetNightlyBuildRoot()
+        {
+            var nRoot = GetNightlyRoot();
+            // Only use GetBuildRoot() if it's obviously been set by SkylineNightly.exe
+            // - in which case it's going to be below GetNightlyRoot()
+            if (!string.IsNullOrEmpty(buildRoot.Text) && GetBuildRoot().StartsWith(nRoot) && GetBuildRoot().Contains("SkylineTesterForNightly"))
+                return GetBuildRoot();
+            return nRoot;
+        }
+
+        public string GetLogsDir()
+        {
+            return Path.Combine(GetNightlyRoot(), "Logs");
+        }
+
+        public DirectoryInfo GetSkylineDirectory(string startDirectory)
+        {
+            string skylinePath = startDirectory;
+            var skylineDirectory = skylinePath != null ? new DirectoryInfo(skylinePath) : null;
+            while (skylineDirectory != null && skylineDirectory.Name != "Skyline")
+                skylineDirectory = skylineDirectory.Parent;
+            return skylineDirectory;
+        }
+
+        public void AddTestRunner(string args)
+        {
+            //MemoryChartWindow.Start("TestRunnerMemory.log");
+            TestsRun = 0;
+            if (Directory.Exists(_resultsDir))
+                Try.Multi<Exception>(() => Directory.Delete(_resultsDir, true), 4, false);
+
+            var testRunner = Path.Combine(GetSelectedBuildDir(), "TestRunner.exe");
+            _testRunnerIndex = new List<int>();
+
+            //
+            // Isolate each test in its own testrunner if we're repeating each test individually
+            //
+            int repeatCount = 0;
+            if (args.Contains("repeat="))
+            {
+                repeatCount = Int32.Parse(args.Split(new[] { "repeat=" }, StringSplitOptions.None)[1].Split(' ')[0]);
+            }
+            if (repeatCount > 1 && args.Contains("test=\"@"))
+            {
+                // Pick apart a string like to get at the filename for the list of tests
+                // offscreen=True loop=1 testsmallmolecules=on repeat=100 language=en-US,fr-FR perftests=on test=\"@I:\\Dev\\bg_trunk\\pwiz_tools\\Skyline\\SkylineTester test list.txt\"
+                var argparts = args.Split(new[] { "test=\"@" }, StringSplitOptions.None);
+                var newArgs = argparts[0] + argparts[1].Split('\"')[1];
+                var tests = File.ReadAllLines(argparts[1].Split('\"')[0]);
+                var count = args.Split(new[] {"repeat="}, StringSplitOptions.None)[1].Split(' ')[0];
+                CommandShell.Log(string.Format("Running {0} tests {1} times each per language.  Each test will be run in its own TestRunner.exe to minimize cross-test interactions.", tests.Length, count));
+                foreach (var test in tests)
+                {
+                    _testRunnerIndex.Add(commandShell.Add(
+                        "{0} status=on results={1} {2}{3}",
+                        testRunner.Quote(),
+                        _resultsDir.Quote(),
+                        AccessInternet.Checked ? "internet=on " : "",
+                        newArgs + " test=\"" + test + "\""));
+                }
+            }
+            else
+            {
+                _testRunnerIndex.Add(commandShell.Add(
+                    "{0} status=on results={1} {2}{3}",
+                    testRunner.Quote(),
+                    _resultsDir.Quote(),
+                    AccessInternet.Checked ? "internet=on " : "",
+                    args));
+            }
+        }
+
+        public void ClearLog()
+        {
+            commandShell.ClearLog();
+            _tabOutput.ClearErrors();
+            _testRunnerIndex = new List<int>(new[] { int.MaxValue });
+        }
+
+        public void RunCommands()
+        {
+            RunningTestName = null;
+            commandShell.FinishedOneCommand = () => { RunningTestName = null; };
+            commandShell.Run(CommandsDone, Restart);
+        }
+
+        public int TestRunnerProcessId
+        {
+            get
+            {
+                return (commandShell.NextCommand == _testRunnerIndex.Last() + 1)
+                    ? commandShell.ProcessId
+                    : 0;
+            }
+        }
+
+        private List<int> _testRunnerIndex;
+
+        public void Restart()
+        {
+            commandShell.NextCommand = 0;
+            RunCommands();
+        }
+        public void CommandsDone(bool success)
+        {
+            commandShell.RestartCount = 0;
+            commandShell.UpdateLog();
+
+            if (commandShell.NextCommand > _testRunnerIndex.Last())
+            {
+                _testRunnerIndex = new List<int>(new[]{int.MaxValue});
+
+                // Report test results.
+                var testRunner = Path.Combine(GetSelectedBuildDir(), "TestRunner.exe");
+                commandShell.NextCommand = commandShell.Add("{0} report={1}", testRunner.Quote(), commandShell.LogFile.Quote());
+                RunCommands();
+                return;
+            }
+
+            commandShell.Done(success);
+
+            var runningTab = _runningTab;
+            if (runningTab != null && runningTab.Stop(success))
+            {
+                _runningTab = null;
+                runningTab.Stopped();
+            }
+            if (_runningTab == null)
+                Done();
+        }
+
+        private IEnumerable<string> GetLanguageNames()
+        {
+            foreach (var language in GetLanguages())
+            {
+                string name;
+                if (_languageNames.TryGetValue(language, out name))
+                    yield return name;
+            }
+        }
+
+        /// <summary>
+        /// Returns the set of languages which should always be present, regardless of the
+        /// presence of resource DLLs.
+        /// </summary>
+        private IEnumerable<string> GetLanguages()
+        {
+            return (new FindLanguages(GetSelectedBuildDir(), "en", "fr", "tr").Enumerate());
+        }
+
+        public void InitLanguages(ComboBox comboBox)
+        {
+            string selectedItem = comboBox.SelectedItem != null ? comboBox.SelectedItem.ToString() : null;
+            comboBox.Items.Clear();
+            var languages = GetLanguageNames().ToList();
+            foreach (var language in languages)
+                comboBox.Items.Add(language);
+            if (selectedItem != null)
+                comboBox.SelectedItem = selectedItem;
+            if (comboBox.SelectedIndex == -1)
+                comboBox.SelectedIndex = 0;
+        }
+
+        public string GetCulture(ComboBox comboBox)
+        {
+            return _languageNames.First(x => x.Value == (string)comboBox.SelectedItem).Key;
+        }
+
+        public void RefreshLogs()
+        {
+            if (Tabs.SelectedTab == tabOutput)
+                _tabOutput.Enter();
+        }
+
+        public void LoadSummary()
+        {
+            if (Summary == null)
+            {
+                var summaryLog = Path.Combine(GetLogsDir(), SummaryLog);
+                Summary = new Summary(summaryLog);
+            }
+        }
+
+        public void InitLogSelector(ComboBox combo, Button openButton = null)
+        {
+            combo.Items.Clear();
+            
+            LoadSummary();
+            foreach (var run in Summary.Runs)
+                AddRun(run, combo);
+
+            if (openButton != null)
+                openButton.Enabled = (combo.Items.Count > 0);
+        }
+
+        public void AddRun(Summary.Run run, ComboBox combo)
+        {
+            var text = run.Date.ToString("M/d  h:mm tt");
+            if (!string.IsNullOrEmpty(run.Revision))
+                text += "    (rev. " + run.Revision + ")";
+            combo.Items.Insert(0, text);
+        }
+
+        public string GetSelectedLog(ComboBox combo)
+        {
+            if (combo.SelectedIndex == -1)
+                return null;
+
+            int index = combo.SelectedIndex;
+            var text = combo.Items[index].ToString();
+            return (Char.IsDigit(text[0]))
+                ? Summary.GetLogFile(Summary.Runs[combo.Items.Count - 1 - index])
+                : (Equals(text,"none") ? null : DefaultLogFile);
+        }
+
+        public void OpenSelectedLog(ComboBox combo)
+        {
+            var file = GetSelectedLog(combo);
+            if (File.Exists(file))
+            {
+                var editLogFile = new Process { StartInfo = { FileName = file } };
+                editLogFile.Start();
+            }
+        }
+
+        private ZedGraphControl CreateMemoryGraph()
+        {
+            var graph = InitGraph("Memory used");
+            graph.IsShowPointValues = true;
+            graph.PointValueEvent += GraphOnPointValueEvent;
+            graph.MouseDownEvent += GraphOnMouseDownEvent;
+            graph.MouseUpEvent += GraphOnMouseUpEvent;
+            graph.MouseMoveEvent += GraphOnMouseMoveEvent;
+            var pane = graph.GraphPane;
+            pane.XAxis.Type = AxisType.Text;
+            pane.XAxis.Scale.FontSpec.Family = "Courier New";
+            pane.XAxis.Scale.FontSpec.Size = 12;
+            pane.XAxis.Scale.Align = AlignP.Outside;
+            pane.XAxis.MajorTic.IsAllTics = false;
+            pane.XAxis.MinorTic.IsAllTics = false;
+            pane.XAxis.Scale.IsVisible = true;
+            pane.XAxis.Scale.Format = "#";
+            pane.XAxis.Scale.Mag = 0;
+            pane.YAxis.IsVisible = true;
+            pane.YAxis.Scale.FontSpec.Family = "Courier New";
+            pane.YAxis.Scale.FontSpec.Size = 12;
+            pane.YAxis.Scale.Align = AlignP.Inside;
+            pane.YAxis.MinorTic.IsAllTics = false;
+            pane.YAxis.Title.Text = "MB";
+            pane.YAxis.Scale.Format = "#";
+            pane.YAxis.Scale.Mag = 0;
+            pane.Legend.IsVisible = true;
+            pane.YAxis.Scale.FontSpec.Angle = 90;
+            return graph;
+        }
+
+        private bool GraphOnMouseMoveEvent(ZedGraphControl sender, MouseEventArgs e)
+        {
+            CurveItem nearestCurve;
+            int index;
+            if (sender.GraphPane.FindNearestPoint(new PointF(e.X, e.Y), out nearestCurve, out index))
+                sender.Cursor = Cursors.Hand;
+            return false;
+        }
+
+        private int _cursorIndex;
+
+        private string GraphOnPointValueEvent(ZedGraphControl sender, GraphPane pane, CurveItem curve, int iPt)
+        {
+            _cursorIndex = iPt;
+            return (string) curve[iPt].Tag;
+        }
+
+        private Point _mouseDownLocation;
+
+        private bool GraphOnMouseUpEvent(ZedGraphControl sender, MouseEventArgs mouseEventArgs)
+        {
+            if (mouseEventArgs.Button == MouseButtons.Left && mouseEventArgs.Location == _mouseDownLocation)
+                _tabs[_previousTab].MemoryGraphClick(_cursorIndex);
+            return false;
+        }
+
+        private bool GraphOnMouseDownEvent(ZedGraphControl sender, MouseEventArgs mouseEventArgs)
+        {
+            if (mouseEventArgs.Button == MouseButtons.Left)
+                _mouseDownLocation = mouseEventArgs.Location;
+            return false;
+        }
+
+        private void InitQuality()
+        {
+            graphMemory = CreateMemoryGraph();
+            panelMemoryGraph.Controls.Add(graphMemory);
+        }
+
+        public void InitNightly()
+        {
+            AssignGraph(ref nightlyGraphMemory, CreateMemoryGraph(), nightlyGraphPanel);
+            nightlyGraphPanel.Controls.Add(nightlyGraphMemory);
+
+            nightlyTrendsTable.Controls.Clear();
+
+            AssignGraph(ref graphTestsRun, InitGraph("Tests run"), nightlyTrendsTable);
+            AssignGraph(ref graphDuration, InitGraph("Duration"), nightlyTrendsTable);
+            AssignGraph(ref graphFailures, InitGraph("Failures"), nightlyTrendsTable);
+            AssignGraph(ref graphMemoryHistory, InitGraph("Memory used"), nightlyTrendsTable);
+
+            nightlyTrendsTable.Controls.Add(graphMemoryHistory, 0, 0);
+            nightlyTrendsTable.Controls.Add(graphFailures, 0, 0);
+            nightlyTrendsTable.Controls.Add(graphDuration, 0, 0);
+            nightlyTrendsTable.Controls.Add(graphTestsRun, 0, 0);
+        }
+
+        private void AssignGraph(ref ZedGraphControl graphControl, ZedGraphControl newGraphControl, Panel parentPanel)
+        {
+            if (graphControl != null)
+            {
+                parentPanel.Controls.Remove(graphControl);
+                graphControl.Dispose();
+            }
+            graphControl = newGraphControl;
+        }
+
+        private ZedGraphControl InitGraph(string title)
+        {
+            var graph = new ZedGraphControl
+            {
+                Dock = DockStyle.Fill,
+                EditButtons = MouseButtons.Left,
+                EditModifierKeys = Keys.None,
+                IsEnableVPan = false,
+                IsEnableVZoom = false,
+                Margin = new Padding(5)
+            };
+
+            var pane = graph.GraphPane;
+            pane.Title.Text = title;
+            pane.Chart.Border.IsVisible = false;
+            pane.YAxis.IsVisible = false;
+            pane.X2Axis.IsVisible = false;
+            pane.Y2Axis.IsVisible = false;
+            pane.XAxis.MajorTic.IsOpposite = false;
+            pane.YAxis.MajorTic.IsOpposite = false;
+            pane.XAxis.MinorTic.IsOpposite = false;
+            pane.YAxis.MinorTic.IsOpposite = false;
+            pane.XAxis.MinorTic.IsAllTics = false;
+            pane.XAxis.Title.IsVisible = false;
+            pane.IsFontsScaled = false;
+            pane.XAxis.Scale.MaxGrace = 0.0;
+            pane.YAxis.Scale.MaxGrace = 0.05;
+            pane.XAxis.Scale.FontSpec.Angle = 90;
+            pane.Legend.IsVisible = false;
+
+            return graph;
+        }
+
+        public bool HasBuildPrerequisites
+        {
+            get
+            {
+                GetBuildPrerequisites();
+
+                if (Git == null)
+                {
+                    MessageBox.Show("Git.exe is required to build Skyline.  You can install it from https://gitforwindows.org/");
+                    return false;
+                }
+
+                if (Devenv == null)
+                {
+                    MessageBox.Show("Visual Studio 12.0 is required to build Skyline.");
+                    return false;
+                }
+
+                return true;
+            }
+        }
+
+        public void GetBuildPrerequisites()
+        {
+            // Try to find where subversion is available.
+            var programFiles = Environment.GetFolderPath(Environment.SpecialFolder.ProgramFiles);
+            Git = Path.Combine(programFiles, @"Git\cmd\git.exe");
+            if (!File.Exists(Git))
+                Git = null;
+
+            // Find Visual Studio, if available.
+            programFiles = Environment.GetFolderPath(Environment.SpecialFolder.ProgramFilesX86);
+            Devenv = Path.Combine(programFiles, @"Microsoft Visual Studio 12.0\Common7\IDE\devenv.exe");
+            if (!File.Exists(Devenv))
+                Devenv = null;
+        }
+
+        public void RunUI(Action action, int delayMsec = 0)
+        {
+            if (delayMsec == 0)
+            {
+                if (!IsHandleCreated)
+                    return;
+
+                try
+                {
+                    Invoke(action);
+                }
+                catch (ObjectDisposedException)
+                {
+                }
+            }
+            else
+            {
+                var delayStart = new Timer { Interval = delayMsec };
+                delayStart.Tick += (sender, args) =>
+                {
+                    ((Timer)sender).Stop();
+                    RunUI(action);
+                };
+                delayStart.Start();
+            }
+        }
+
+        private void RunUI(Action action)
+        {
+            if (!IsHandleCreated)
+                return;
+
+            try
+            {
+                Invoke(action);
+            }
+            catch (ObjectDisposedException)
+            {
+            }
+        }
+    }
+}