﻿/*
 * Original author: Don Marsh <donmarsh .at. u.washington.edu>,
 *                  MacCoss Lab, Department of Genome Sciences, UW
 *
 * Copyright 2013 University of Washington - Seattle, WA
 * 
 * Licensed under the Apache License, Version 2.0 (the "License");
 * you may not use this file except in compliance with the License.
 * You may obtain a copy of the License at
 *
 *     http://www.apache.org/licenses/LICENSE-2.0
 *
 * Unless required by applicable law or agreed to in writing, software
 * distributed under the License is distributed on an "AS IS" BASIS,
 * WITHOUT WARRANTIES OR CONDITIONS OF ANY KIND, either express or implied.
 * See the License for the specific language governing permissions and
 * limitations under the License.
 */

using System;
using System.Collections.Generic;
using System.Diagnostics;
using System.IO;
using System.Windows.Forms;

namespace SkylineTester
{
    public class TabBuild : TabBase
    {
        public TabBuild()
        {
            MainWindow.LabelSpecifyPath.Text =
                "(Specify absolute path or relative path from {0} folder)".With(Path.GetFileName(MainWindow.RootDir));
        }

        public override void Enter()
        {
            var buildRoot = MainWindow.GetBuildRoot();
            MainWindow.ButtonDeleteBuild.Enabled = Directory.Exists(buildRoot);
            MainWindow.DefaultButton = MainWindow.RunBuild;
        }

        public override bool Run()
        {
            if (!MainWindow.HasBuildPrerequisites)
                return false;
            var architectures = GetArchitectures();
            if (architectures.Count == 0)
            {
                MessageBox.Show("Select 32 or 64 bit architecture (or both).");
                return false;
            }

            StartLog("Build", MainWindow.DefaultLogFile, true);
            CreateBuildCommands(
                GetBranchUrl(),
                MainWindow.GetBuildRoot(), 
                architectures, 
                MainWindow.NukeBuild.Checked, 
                MainWindow.UpdateBuild.Checked,
                MainWindow.RunBuildVerificationTests.Checked);
            MainWindow.RunCommands();
            return true;
        }

        public override bool Stop(bool success)
        {
            if (success && MainWindow.StartSln.Checked && MainWindow.Devenv != null)
            {
                var buildRoot = MainWindow.GetBuildRoot();
                var slnDirectory = Path.Combine(buildRoot, @"pwiz_tools\Skyline");
                var process = new Process
                {
                    StartInfo =
                    {
                        FileName = Path.Combine(slnDirectory, "Skyline.sln"),
                        WorkingDirectory = slnDirectory,
                        UseShellExecute = true,
                    }
                };
                process.Start();
            }

            return true;
        }

        public override int Find(string text, int position)
        {
            return VerifyFind(text, position, "Build");
        }

        public static List<int> GetArchitectures()
        {
            var architectures = new List<int>();
            if (MainWindow.Build32.Checked)
                architectures.Add(32);
            if (MainWindow.Build64.Checked)
                architectures.Add(64);
            return architectures;
        }

        public static string GetMasterUrl()
        {
            return @"https://github.com/ProteoWizard/pwiz";
        }

        public static string GetBranchUrl()
        {
            return MainWindow.BuildTrunk.Checked
                ? GetMasterUrl()
                : MainWindow.BranchUrl.Text;
        }

        public static bool CreateBuildCommands(
            string branchUrl, 
            string buildRoot, 
            IList<int> architectures, 
            bool nukeBuild, 
            bool updateBuild,
            bool runBuildTests)
        {
            var commandShell = MainWindow.CommandShell;
            var branchParts = branchUrl.Split('/');
            var branchName = branchParts[branchParts.Length - 1].Equals("pwiz")
                ? "Skyline (master)"
                : "Skyline ({0}/{1})".With(branchParts[branchParts.Length - 2], branchParts[branchParts.Length - 1]);
            var git = MainWindow.Git;
            
            var toolsetArg = string.Empty; // Let bjam pick the newest available - currently VS2017 and VS2019 work equally well for Skyline builds
            /* But retain this code in case we someday get back to a state where we need to choose

            // Determine toolset requirement based on .Net usage
            // Pull a file like
            // https://raw.githubusercontent.com/ProteoWizard/pwiz/master/pwiz_tools/Skyline/Skyline.csproj
            // or
            // https://raw.githubusercontent.com/ProteoWizard/pwiz/feature/VS2017-update/pwiz_tools/Skyline/Skyline.csproj
            var toolset = "msvc-14.1"; // VS2017
            for (var retry = 60; retry-- >0;)
            {
                var csProjFileUrl = "[unknown]";
                try
                {
                     csProjFileUrl = GetMasterUrl().Equals(branchUrl)
                        ? "https://raw.githubusercontent.com/ProteoWizard/pwiz/master/pwiz_tools/Skyline/Skyline.csproj"
                        : "https://raw.githubusercontent.com/ProteoWizard/pwiz/" + GetBranchPath(branchUrl) + "/pwiz_tools/Skyline/Skyline.csproj";
                    var csProjText = (new WebClient()).DownloadString(csProjFileUrl);
                    var dotNetVersion = csProjText.Split(new[] {"TargetFrameworkVersion"}, StringSplitOptions.None)[1].Split('v')[1].Split(new []{'.'});
                    if ((int.Parse(dotNetVersion[0]) >= 4) && (int.Parse(dotNetVersion[1]) >= 7))
                    {
                        toolset = "msvc-14.1"; // VS2017 for .Net 4.7.x or greater
                    }
                    break;
                }
                catch (Exception e)
                {

                    commandShell.AddImmediate("Trouble fetching {0} for .Net version inspection ({1})", csProjFileUrl, e.Message);
                    if (retry == 0)
                        throw;
                    commandShell.AddImmediate("retrying...");
                    commandShell.IsWaiting = true;
                    // CONSIDER: Wait for up to 60 seconds while pumping messages for UI. Kind of a hack, but better than
                    //           blocking the UI thread completely while trying.
                    var watch = new Stopwatch();
                    watch.Start();
                    while (watch.Elapsed.TotalSeconds < 60)
                    {
                        if (!commandShell.IsWaiting)
                            return false;   // Cancelled
                        Application.DoEvents();
                    }
                    commandShell.IsWaiting = false;
                }
            }
            var toolsetArg = "toolset=" + toolset;
            */

            var architectureList = string.Join("- and ", architectures);
            commandShell.Add("# Build {0} {1}-bit...", branchName, architectureList);
            commandShell.RunStartTime = DateTime.UtcNow;

            if (Directory.Exists(buildRoot) && updateBuild)
            {
                commandShell.Add("#@ Updating Build directory...\n");
                commandShell.Add("# Updating Build directory...");
                commandShell.Add("cd {0}", buildRoot.Quote());
                commandShell.Add("{0} pull", git.Quote());
            }

            if (nukeBuild)
            {
                commandShell.IsUnattended = true; // Don't go interactive if there's trouble deleting directory
                commandShell.Add("#@ Deleting Build directory...\n");
                commandShell.Add("# Deleting Build directory...");
                commandShell.Add("rmdir /s {0}", buildRoot.Quote());

                commandShell.Add("#@ Checking out {0} source files...\n", branchName);
                commandShell.Add("# Checking out {0} source files...", branchName);
                // Add the --progress flag for richer logging - git leaves out most progress info when it isn't writing to an actual terminal
                if (branchName.Contains("master"))
                {
<<<<<<< HEAD
                    commandShell.AddWithRetry("{0} clone {1} --progress {2} --recurse-submodules", git.Quote(), branchUrl.Quote(), buildRoot.Quote());
=======
                    commandShell.AddWithRetry("{0} clone {1} --recurse-submodules --progress {2}", git.Quote(), branchUrl.Quote(), buildRoot.Quote());
>>>>>>> 82333c93
                }
                else
                {
                    var branch = branchUrl.Split(new[] {"tree/"}, StringSplitOptions.None)[1];
<<<<<<< HEAD
                    commandShell.AddWithRetry("{0} clone {1} --progress -b {2} --recurse-submodules {3}", git.Quote(), GetMasterUrl().Quote(), branch.Quote(), buildRoot.Quote());
=======
                    commandShell.AddWithRetry("{0} clone {1} --recurse-submodules --progress -b {2} {3}", git.Quote(), GetMasterUrl().Quote(), branch.Quote(), buildRoot.Quote());
>>>>>>> 82333c93
                }
            }

            commandShell.Add("# Building Skyline...");
            commandShell.Add("cd {0}", buildRoot.Quote());

            foreach (int architecture in architectures)
            {
                commandShell.Add("#@ Building Skyline {0} bit...\n", architecture);
                commandShell.Add("{0} {1} {2} --i-agree-to-the-vendor-licenses {3} nolog",
                    Path.Combine(buildRoot, @"pwiz_tools\build-apps.bat").Quote(),
                    architecture,
                    runBuildTests ? "pwiz_tools/Skyline" : "pwiz_tools/Skyline//Skyline.exe",
                    toolsetArg);
            }

            commandShell.Add("# Build done.");
            return true;
        }

        private static string GetBranchPath(string branchUrl)
        {
            const string splitString = "/pwiz/tree/";
            var branchHalves = branchUrl.Split(new[] { splitString }, StringSplitOptions.None);
            if (branchHalves.Length == 1)
                throw new ArgumentException(string.Format("The branch URL {0} must contain the branch prefix {1}", branchUrl, splitString));
            // Return the part after the split string
            return branchHalves[1];
        }

        public void DeleteBuild()
        {
            var buildRoot = MainWindow.GetBuildRoot();
            if (!Directory.Exists(buildRoot) ||
                MessageBox.Show(MainWindow, "Delete \"" + buildRoot + "\" folder?", "Confirm delete",
                    MessageBoxButtons.OKCancel) != DialogResult.OK)
            {
                return;
            }

            using (var deleteWindow = new DeleteWindow(buildRoot))
            {
                deleteWindow.ShowDialog();
            }

            MainWindow.ButtonDeleteBuild.Enabled = Directory.Exists(buildRoot);
        }

        public void BrowseBuild()
        {
            using (var dlg = new FolderBrowserDialog
            {
                Description = "Select or create a root folder for build source files.",
                ShowNewFolderButton = true
            })
            {
                if (dlg.ShowDialog(MainWindow) == DialogResult.OK)
                    MainWindow.BuildRoot.Text = dlg.SelectedPath;
            }

            MainWindow.ButtonDeleteBuild.Enabled = Directory.Exists(MainWindow.GetBuildRoot()); // MainWindow.GetBuildRoot() is the directory that actually gets deleted in DeleteBuild()
        }
    }
}
<|MERGE_RESOLUTION|>--- conflicted
+++ resolved
@@ -1,279 +1,271 @@
-﻿/*
- * Original author: Don Marsh <donmarsh .at. u.washington.edu>,
- *                  MacCoss Lab, Department of Genome Sciences, UW
- *
- * Copyright 2013 University of Washington - Seattle, WA
- * 
- * Licensed under the Apache License, Version 2.0 (the "License");
- * you may not use this file except in compliance with the License.
- * You may obtain a copy of the License at
- *
- *     http://www.apache.org/licenses/LICENSE-2.0
- *
- * Unless required by applicable law or agreed to in writing, software
- * distributed under the License is distributed on an "AS IS" BASIS,
- * WITHOUT WARRANTIES OR CONDITIONS OF ANY KIND, either express or implied.
- * See the License for the specific language governing permissions and
- * limitations under the License.
- */
-
-using System;
-using System.Collections.Generic;
-using System.Diagnostics;
-using System.IO;
-using System.Windows.Forms;
-
-namespace SkylineTester
-{
-    public class TabBuild : TabBase
-    {
-        public TabBuild()
-        {
-            MainWindow.LabelSpecifyPath.Text =
-                "(Specify absolute path or relative path from {0} folder)".With(Path.GetFileName(MainWindow.RootDir));
-        }
-
-        public override void Enter()
-        {
-            var buildRoot = MainWindow.GetBuildRoot();
-            MainWindow.ButtonDeleteBuild.Enabled = Directory.Exists(buildRoot);
-            MainWindow.DefaultButton = MainWindow.RunBuild;
-        }
-
-        public override bool Run()
-        {
-            if (!MainWindow.HasBuildPrerequisites)
-                return false;
-            var architectures = GetArchitectures();
-            if (architectures.Count == 0)
-            {
-                MessageBox.Show("Select 32 or 64 bit architecture (or both).");
-                return false;
-            }
-
-            StartLog("Build", MainWindow.DefaultLogFile, true);
-            CreateBuildCommands(
-                GetBranchUrl(),
-                MainWindow.GetBuildRoot(), 
-                architectures, 
-                MainWindow.NukeBuild.Checked, 
-                MainWindow.UpdateBuild.Checked,
-                MainWindow.RunBuildVerificationTests.Checked);
-            MainWindow.RunCommands();
-            return true;
-        }
-
-        public override bool Stop(bool success)
-        {
-            if (success && MainWindow.StartSln.Checked && MainWindow.Devenv != null)
-            {
-                var buildRoot = MainWindow.GetBuildRoot();
-                var slnDirectory = Path.Combine(buildRoot, @"pwiz_tools\Skyline");
-                var process = new Process
-                {
-                    StartInfo =
-                    {
-                        FileName = Path.Combine(slnDirectory, "Skyline.sln"),
-                        WorkingDirectory = slnDirectory,
-                        UseShellExecute = true,
-                    }
-                };
-                process.Start();
-            }
-
-            return true;
-        }
-
-        public override int Find(string text, int position)
-        {
-            return VerifyFind(text, position, "Build");
-        }
-
-        public static List<int> GetArchitectures()
-        {
-            var architectures = new List<int>();
-            if (MainWindow.Build32.Checked)
-                architectures.Add(32);
-            if (MainWindow.Build64.Checked)
-                architectures.Add(64);
-            return architectures;
-        }
-
-        public static string GetMasterUrl()
-        {
-            return @"https://github.com/ProteoWizard/pwiz";
-        }
-
-        public static string GetBranchUrl()
-        {
-            return MainWindow.BuildTrunk.Checked
-                ? GetMasterUrl()
-                : MainWindow.BranchUrl.Text;
-        }
-
-        public static bool CreateBuildCommands(
-            string branchUrl, 
-            string buildRoot, 
-            IList<int> architectures, 
-            bool nukeBuild, 
-            bool updateBuild,
-            bool runBuildTests)
-        {
-            var commandShell = MainWindow.CommandShell;
-            var branchParts = branchUrl.Split('/');
-            var branchName = branchParts[branchParts.Length - 1].Equals("pwiz")
-                ? "Skyline (master)"
-                : "Skyline ({0}/{1})".With(branchParts[branchParts.Length - 2], branchParts[branchParts.Length - 1]);
-            var git = MainWindow.Git;
-            
-            var toolsetArg = string.Empty; // Let bjam pick the newest available - currently VS2017 and VS2019 work equally well for Skyline builds
-            /* But retain this code in case we someday get back to a state where we need to choose
-
-            // Determine toolset requirement based on .Net usage
-            // Pull a file like
-            // https://raw.githubusercontent.com/ProteoWizard/pwiz/master/pwiz_tools/Skyline/Skyline.csproj
-            // or
-            // https://raw.githubusercontent.com/ProteoWizard/pwiz/feature/VS2017-update/pwiz_tools/Skyline/Skyline.csproj
-            var toolset = "msvc-14.1"; // VS2017
-            for (var retry = 60; retry-- >0;)
-            {
-                var csProjFileUrl = "[unknown]";
-                try
-                {
-                     csProjFileUrl = GetMasterUrl().Equals(branchUrl)
-                        ? "https://raw.githubusercontent.com/ProteoWizard/pwiz/master/pwiz_tools/Skyline/Skyline.csproj"
-                        : "https://raw.githubusercontent.com/ProteoWizard/pwiz/" + GetBranchPath(branchUrl) + "/pwiz_tools/Skyline/Skyline.csproj";
-                    var csProjText = (new WebClient()).DownloadString(csProjFileUrl);
-                    var dotNetVersion = csProjText.Split(new[] {"TargetFrameworkVersion"}, StringSplitOptions.None)[1].Split('v')[1].Split(new []{'.'});
-                    if ((int.Parse(dotNetVersion[0]) >= 4) && (int.Parse(dotNetVersion[1]) >= 7))
-                    {
-                        toolset = "msvc-14.1"; // VS2017 for .Net 4.7.x or greater
-                    }
-                    break;
-                }
-                catch (Exception e)
-                {
-
-                    commandShell.AddImmediate("Trouble fetching {0} for .Net version inspection ({1})", csProjFileUrl, e.Message);
-                    if (retry == 0)
-                        throw;
-                    commandShell.AddImmediate("retrying...");
-                    commandShell.IsWaiting = true;
-                    // CONSIDER: Wait for up to 60 seconds while pumping messages for UI. Kind of a hack, but better than
-                    //           blocking the UI thread completely while trying.
-                    var watch = new Stopwatch();
-                    watch.Start();
-                    while (watch.Elapsed.TotalSeconds < 60)
-                    {
-                        if (!commandShell.IsWaiting)
-                            return false;   // Cancelled
-                        Application.DoEvents();
-                    }
-                    commandShell.IsWaiting = false;
-                }
-            }
-            var toolsetArg = "toolset=" + toolset;
-            */
-
-            var architectureList = string.Join("- and ", architectures);
-            commandShell.Add("# Build {0} {1}-bit...", branchName, architectureList);
-            commandShell.RunStartTime = DateTime.UtcNow;
-
-            if (Directory.Exists(buildRoot) && updateBuild)
-            {
-                commandShell.Add("#@ Updating Build directory...\n");
-                commandShell.Add("# Updating Build directory...");
-                commandShell.Add("cd {0}", buildRoot.Quote());
-                commandShell.Add("{0} pull", git.Quote());
-            }
-
-            if (nukeBuild)
-            {
-                commandShell.IsUnattended = true; // Don't go interactive if there's trouble deleting directory
-                commandShell.Add("#@ Deleting Build directory...\n");
-                commandShell.Add("# Deleting Build directory...");
-                commandShell.Add("rmdir /s {0}", buildRoot.Quote());
-
-                commandShell.Add("#@ Checking out {0} source files...\n", branchName);
-                commandShell.Add("# Checking out {0} source files...", branchName);
-                // Add the --progress flag for richer logging - git leaves out most progress info when it isn't writing to an actual terminal
-                if (branchName.Contains("master"))
-                {
-<<<<<<< HEAD
-                    commandShell.AddWithRetry("{0} clone {1} --progress {2} --recurse-submodules", git.Quote(), branchUrl.Quote(), buildRoot.Quote());
-=======
-                    commandShell.AddWithRetry("{0} clone {1} --recurse-submodules --progress {2}", git.Quote(), branchUrl.Quote(), buildRoot.Quote());
->>>>>>> 82333c93
-                }
-                else
-                {
-                    var branch = branchUrl.Split(new[] {"tree/"}, StringSplitOptions.None)[1];
-<<<<<<< HEAD
-                    commandShell.AddWithRetry("{0} clone {1} --progress -b {2} --recurse-submodules {3}", git.Quote(), GetMasterUrl().Quote(), branch.Quote(), buildRoot.Quote());
-=======
-                    commandShell.AddWithRetry("{0} clone {1} --recurse-submodules --progress -b {2} {3}", git.Quote(), GetMasterUrl().Quote(), branch.Quote(), buildRoot.Quote());
->>>>>>> 82333c93
-                }
-            }
-
-            commandShell.Add("# Building Skyline...");
-            commandShell.Add("cd {0}", buildRoot.Quote());
-
-            foreach (int architecture in architectures)
-            {
-                commandShell.Add("#@ Building Skyline {0} bit...\n", architecture);
-                commandShell.Add("{0} {1} {2} --i-agree-to-the-vendor-licenses {3} nolog",
-                    Path.Combine(buildRoot, @"pwiz_tools\build-apps.bat").Quote(),
-                    architecture,
-                    runBuildTests ? "pwiz_tools/Skyline" : "pwiz_tools/Skyline//Skyline.exe",
-                    toolsetArg);
-            }
-
-            commandShell.Add("# Build done.");
-            return true;
-        }
-
-        private static string GetBranchPath(string branchUrl)
-        {
-            const string splitString = "/pwiz/tree/";
-            var branchHalves = branchUrl.Split(new[] { splitString }, StringSplitOptions.None);
-            if (branchHalves.Length == 1)
-                throw new ArgumentException(string.Format("The branch URL {0} must contain the branch prefix {1}", branchUrl, splitString));
-            // Return the part after the split string
-            return branchHalves[1];
-        }
-
-        public void DeleteBuild()
-        {
-            var buildRoot = MainWindow.GetBuildRoot();
-            if (!Directory.Exists(buildRoot) ||
-                MessageBox.Show(MainWindow, "Delete \"" + buildRoot + "\" folder?", "Confirm delete",
-                    MessageBoxButtons.OKCancel) != DialogResult.OK)
-            {
-                return;
-            }
-
-            using (var deleteWindow = new DeleteWindow(buildRoot))
-            {
-                deleteWindow.ShowDialog();
-            }
-
-            MainWindow.ButtonDeleteBuild.Enabled = Directory.Exists(buildRoot);
-        }
-
-        public void BrowseBuild()
-        {
-            using (var dlg = new FolderBrowserDialog
-            {
-                Description = "Select or create a root folder for build source files.",
-                ShowNewFolderButton = true
-            })
-            {
-                if (dlg.ShowDialog(MainWindow) == DialogResult.OK)
-                    MainWindow.BuildRoot.Text = dlg.SelectedPath;
-            }
-
-            MainWindow.ButtonDeleteBuild.Enabled = Directory.Exists(MainWindow.GetBuildRoot()); // MainWindow.GetBuildRoot() is the directory that actually gets deleted in DeleteBuild()
-        }
-    }
-}
+﻿/*
+ * Original author: Don Marsh <donmarsh .at. u.washington.edu>,
+ *                  MacCoss Lab, Department of Genome Sciences, UW
+ *
+ * Copyright 2013 University of Washington - Seattle, WA
+ * 
+ * Licensed under the Apache License, Version 2.0 (the "License");
+ * you may not use this file except in compliance with the License.
+ * You may obtain a copy of the License at
+ *
+ *     http://www.apache.org/licenses/LICENSE-2.0
+ *
+ * Unless required by applicable law or agreed to in writing, software
+ * distributed under the License is distributed on an "AS IS" BASIS,
+ * WITHOUT WARRANTIES OR CONDITIONS OF ANY KIND, either express or implied.
+ * See the License for the specific language governing permissions and
+ * limitations under the License.
+ */
+
+using System;
+using System.Collections.Generic;
+using System.Diagnostics;
+using System.IO;
+using System.Windows.Forms;
+
+namespace SkylineTester
+{
+    public class TabBuild : TabBase
+    {
+        public TabBuild()
+        {
+            MainWindow.LabelSpecifyPath.Text =
+                "(Specify absolute path or relative path from {0} folder)".With(Path.GetFileName(MainWindow.RootDir));
+        }
+
+        public override void Enter()
+        {
+            var buildRoot = MainWindow.GetBuildRoot();
+            MainWindow.ButtonDeleteBuild.Enabled = Directory.Exists(buildRoot);
+            MainWindow.DefaultButton = MainWindow.RunBuild;
+        }
+
+        public override bool Run()
+        {
+            if (!MainWindow.HasBuildPrerequisites)
+                return false;
+            var architectures = GetArchitectures();
+            if (architectures.Count == 0)
+            {
+                MessageBox.Show("Select 32 or 64 bit architecture (or both).");
+                return false;
+            }
+
+            StartLog("Build", MainWindow.DefaultLogFile, true);
+            CreateBuildCommands(
+                GetBranchUrl(),
+                MainWindow.GetBuildRoot(), 
+                architectures, 
+                MainWindow.NukeBuild.Checked, 
+                MainWindow.UpdateBuild.Checked,
+                MainWindow.RunBuildVerificationTests.Checked);
+            MainWindow.RunCommands();
+            return true;
+        }
+
+        public override bool Stop(bool success)
+        {
+            if (success && MainWindow.StartSln.Checked && MainWindow.Devenv != null)
+            {
+                var buildRoot = MainWindow.GetBuildRoot();
+                var slnDirectory = Path.Combine(buildRoot, @"pwiz_tools\Skyline");
+                var process = new Process
+                {
+                    StartInfo =
+                    {
+                        FileName = Path.Combine(slnDirectory, "Skyline.sln"),
+                        WorkingDirectory = slnDirectory,
+                        UseShellExecute = true,
+                    }
+                };
+                process.Start();
+            }
+
+            return true;
+        }
+
+        public override int Find(string text, int position)
+        {
+            return VerifyFind(text, position, "Build");
+        }
+
+        public static List<int> GetArchitectures()
+        {
+            var architectures = new List<int>();
+            if (MainWindow.Build32.Checked)
+                architectures.Add(32);
+            if (MainWindow.Build64.Checked)
+                architectures.Add(64);
+            return architectures;
+        }
+
+        public static string GetMasterUrl()
+        {
+            return @"https://github.com/ProteoWizard/pwiz";
+        }
+
+        public static string GetBranchUrl()
+        {
+            return MainWindow.BuildTrunk.Checked
+                ? GetMasterUrl()
+                : MainWindow.BranchUrl.Text;
+        }
+
+        public static bool CreateBuildCommands(
+            string branchUrl, 
+            string buildRoot, 
+            IList<int> architectures, 
+            bool nukeBuild, 
+            bool updateBuild,
+            bool runBuildTests)
+        {
+            var commandShell = MainWindow.CommandShell;
+            var branchParts = branchUrl.Split('/');
+            var branchName = branchParts[branchParts.Length - 1].Equals("pwiz")
+                ? "Skyline (master)"
+                : "Skyline ({0}/{1})".With(branchParts[branchParts.Length - 2], branchParts[branchParts.Length - 1]);
+            var git = MainWindow.Git;
+            
+            var toolsetArg = string.Empty; // Let bjam pick the newest available - currently VS2017 and VS2019 work equally well for Skyline builds
+            /* But retain this code in case we someday get back to a state where we need to choose
+
+            // Determine toolset requirement based on .Net usage
+            // Pull a file like
+            // https://raw.githubusercontent.com/ProteoWizard/pwiz/master/pwiz_tools/Skyline/Skyline.csproj
+            // or
+            // https://raw.githubusercontent.com/ProteoWizard/pwiz/feature/VS2017-update/pwiz_tools/Skyline/Skyline.csproj
+            var toolset = "msvc-14.1"; // VS2017
+            for (var retry = 60; retry-- >0;)
+            {
+                var csProjFileUrl = "[unknown]";
+                try
+                {
+                     csProjFileUrl = GetMasterUrl().Equals(branchUrl)
+                        ? "https://raw.githubusercontent.com/ProteoWizard/pwiz/master/pwiz_tools/Skyline/Skyline.csproj"
+                        : "https://raw.githubusercontent.com/ProteoWizard/pwiz/" + GetBranchPath(branchUrl) + "/pwiz_tools/Skyline/Skyline.csproj";
+                    var csProjText = (new WebClient()).DownloadString(csProjFileUrl);
+                    var dotNetVersion = csProjText.Split(new[] {"TargetFrameworkVersion"}, StringSplitOptions.None)[1].Split('v')[1].Split(new []{'.'});
+                    if ((int.Parse(dotNetVersion[0]) >= 4) && (int.Parse(dotNetVersion[1]) >= 7))
+                    {
+                        toolset = "msvc-14.1"; // VS2017 for .Net 4.7.x or greater
+                    }
+                    break;
+                }
+                catch (Exception e)
+                {
+
+                    commandShell.AddImmediate("Trouble fetching {0} for .Net version inspection ({1})", csProjFileUrl, e.Message);
+                    if (retry == 0)
+                        throw;
+                    commandShell.AddImmediate("retrying...");
+                    commandShell.IsWaiting = true;
+                    // CONSIDER: Wait for up to 60 seconds while pumping messages for UI. Kind of a hack, but better than
+                    //           blocking the UI thread completely while trying.
+                    var watch = new Stopwatch();
+                    watch.Start();
+                    while (watch.Elapsed.TotalSeconds < 60)
+                    {
+                        if (!commandShell.IsWaiting)
+                            return false;   // Cancelled
+                        Application.DoEvents();
+                    }
+                    commandShell.IsWaiting = false;
+                }
+            }
+            var toolsetArg = "toolset=" + toolset;
+            */
+
+            var architectureList = string.Join("- and ", architectures);
+            commandShell.Add("# Build {0} {1}-bit...", branchName, architectureList);
+            commandShell.RunStartTime = DateTime.UtcNow;
+
+            if (Directory.Exists(buildRoot) && updateBuild)
+            {
+                commandShell.Add("#@ Updating Build directory...\n");
+                commandShell.Add("# Updating Build directory...");
+                commandShell.Add("cd {0}", buildRoot.Quote());
+                commandShell.Add("{0} pull", git.Quote());
+            }
+
+            if (nukeBuild)
+            {
+                commandShell.IsUnattended = true; // Don't go interactive if there's trouble deleting directory
+                commandShell.Add("#@ Deleting Build directory...\n");
+                commandShell.Add("# Deleting Build directory...");
+                commandShell.Add("rmdir /s {0}", buildRoot.Quote());
+
+                commandShell.Add("#@ Checking out {0} source files...\n", branchName);
+                commandShell.Add("# Checking out {0} source files...", branchName);
+                // Add the --progress flag for richer logging - git leaves out most progress info when it isn't writing to an actual terminal
+                if (branchName.Contains("master"))
+                {
+                    commandShell.AddWithRetry("{0} clone {1} --recurse-submodules --progress {2}", git.Quote(), branchUrl.Quote(), buildRoot.Quote());
+                }
+                else
+                {
+                    var branch = branchUrl.Split(new[] {"tree/"}, StringSplitOptions.None)[1];
+                    commandShell.AddWithRetry("{0} clone {1} --recurse-submodules --progress -b {2} {3}", git.Quote(), GetMasterUrl().Quote(), branch.Quote(), buildRoot.Quote());
+                }
+            }
+
+            commandShell.Add("# Building Skyline...");
+            commandShell.Add("cd {0}", buildRoot.Quote());
+
+            foreach (int architecture in architectures)
+            {
+                commandShell.Add("#@ Building Skyline {0} bit...\n", architecture);
+                commandShell.Add("{0} {1} {2} --i-agree-to-the-vendor-licenses {3} nolog",
+                    Path.Combine(buildRoot, @"pwiz_tools\build-apps.bat").Quote(),
+                    architecture,
+                    runBuildTests ? "pwiz_tools/Skyline" : "pwiz_tools/Skyline//Skyline.exe",
+                    toolsetArg);
+            }
+
+            commandShell.Add("# Build done.");
+            return true;
+        }
+
+        private static string GetBranchPath(string branchUrl)
+        {
+            const string splitString = "/pwiz/tree/";
+            var branchHalves = branchUrl.Split(new[] { splitString }, StringSplitOptions.None);
+            if (branchHalves.Length == 1)
+                throw new ArgumentException(string.Format("The branch URL {0} must contain the branch prefix {1}", branchUrl, splitString));
+            // Return the part after the split string
+            return branchHalves[1];
+        }
+
+        public void DeleteBuild()
+        {
+            var buildRoot = MainWindow.GetBuildRoot();
+            if (!Directory.Exists(buildRoot) ||
+                MessageBox.Show(MainWindow, "Delete \"" + buildRoot + "\" folder?", "Confirm delete",
+                    MessageBoxButtons.OKCancel) != DialogResult.OK)
+            {
+                return;
+            }
+
+            using (var deleteWindow = new DeleteWindow(buildRoot))
+            {
+                deleteWindow.ShowDialog();
+            }
+
+            MainWindow.ButtonDeleteBuild.Enabled = Directory.Exists(buildRoot);
+        }
+
+        public void BrowseBuild()
+        {
+            using (var dlg = new FolderBrowserDialog
+            {
+                Description = "Select or create a root folder for build source files.",
+                ShowNewFolderButton = true
+            })
+            {
+                if (dlg.ShowDialog(MainWindow) == DialogResult.OK)
+                    MainWindow.BuildRoot.Text = dlg.SelectedPath;
+            }
+
+            MainWindow.ButtonDeleteBuild.Enabled = Directory.Exists(MainWindow.GetBuildRoot()); // MainWindow.GetBuildRoot() is the directory that actually gets deleted in DeleteBuild()
+        }
+    }
+}