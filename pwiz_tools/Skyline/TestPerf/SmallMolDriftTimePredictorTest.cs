--- conflicted
+++ resolved
@@ -23,20 +23,12 @@
 using System.Linq;
 using Microsoft.VisualStudio.TestTools.UnitTesting;
 using pwiz.Skyline.FileUI;
-<<<<<<< HEAD
-using pwiz.Skyline.Model;
-using pwiz.Skyline.Model.Results;
-using pwiz.Skyline.SettingsUI;
-using pwiz.Skyline.SettingsUI.IonMobility;
-using pwiz.Skyline.Util;
-using pwiz.Skyline.Util.Extensions;
-=======
 using pwiz.Skyline.Model.DocSettings;
 using pwiz.Skyline.Model.IonMobility;
 using pwiz.Skyline.Model.Results;
 using pwiz.Skyline.SettingsUI;
 using pwiz.Skyline.SettingsUI.IonMobility;
->>>>>>> 62d694a7
+using pwiz.Skyline.Util.Extensions;
 using pwiz.SkylineTestUtil;
 
 namespace TestPerf 
@@ -157,7 +149,6 @@
                 editIonMobilityLibraryDlg.CreateDatabaseFile(databasePath); // Simulate user click on Create button
                 editIonMobilityLibraryDlg.GetIonMobilitiesFromResults();
             });
-<<<<<<< HEAD
             // Check that a new value was calculated for all precursors
             RunUI(() => Assert.AreEqual(SkylineWindow.Document.MoleculeTransitionGroupCount, driftPredictor.Predictor.IonMobilityRows.Count));
             RunUI(() =>
@@ -183,9 +174,6 @@
                 }
             });
             OkDialog(driftPredictor, () => driftPredictor.OkDialog());
-=======
-            OkDialog(editIonMobilityLibraryDlg, () => editIonMobilityLibraryDlg.OkDialog());
->>>>>>> 62d694a7
 
             RunUI(() =>
             {
