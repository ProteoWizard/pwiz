/*
 * Original author: Brian Pratt <bspratt .at. u.washington.edu>,
 *                  MacCoss Lab, Department of Genome Sciences, UW
 *
 * Copyright 2019 University of Washington - Seattle, WA
 * 
 * Licensed under the Apache License, Version 2.0 (the "License");
 * you may not use this file except in compliance with the License.
 * You may obtain a copy of the License at
 *
 *     http://www.apache.org/licenses/LICENSE-2.0
 *
 * Unless required by applicable law or agreed to in writing, software
 * distributed under the License is distributed on an "AS IS" BASIS,
 * WITHOUT WARRANTIES OR CONDITIONS OF ANY KIND, either express or implied.
 * See the License for the specific language governing permissions and
 * limitations under the License.
 */


using System;
using System.Diagnostics;
using System.IO;
using Microsoft.VisualStudio.TestTools.UnitTesting;
using pwiz.Common.Chemistry;
using pwiz.Common.SystemUtil;
using pwiz.ProteowizardWrapper;
using pwiz.Skyline.FileUI;
using pwiz.Skyline.Model;
using pwiz.Skyline.Model.DocSettings;
using pwiz.Skyline.Properties;
using pwiz.Skyline.SettingsUI;
using pwiz.Skyline.Util;
using pwiz.SkylineTestUtil;

namespace TestPerf // Note: tests in the "TestPerf" namespace only run when the global RunPerfTests flag is set
{
    /// <summary>
    /// Verify consistent import of Bruker PASEF in concert with Mascot.
    /// </summary>
    [TestClass]
    public class PerfImportBrukerDiaPasefTest : AbstractFunctionalTestEx
    {
        private bool IsRecordMode { get { return false; } }

        [TestMethod, NoParallelTesting(TestExclusionReason.VENDOR_FILE_LOCKING)] // No parallel testing as Bruker reader locks the files it reads
        public void BrukerDiaPasefImportTest()
        {
            // RunPerfTests = true; // Uncomment this to force test to run in IDE
            Log.AddMemoryAppender();
            TestFilesZip = GetPerfTestDataURL(@"PerfImportBrukerDiaPasef_v2.zip");
            TestFilesPersistent = new[] { ".d" }; // List of file basenames that we'd like to unzip alongside parent zipFile, and (re)use in place

            MsDataFileImpl.PerfUtilFactory.IssueDummyPerfUtils = false; // Turn on performance measurement

            RunFunctionalTest();

            var logs = Log.GetMemoryAppendedLogEvents();
            var stats = PerfUtilFactory.SummarizeLogs(logs, TestFilesPersistent); // Show summary
            var log = new Log("Summary");
            if (TestFilesDirs != null)
                log.Info(stats.Replace(TestFilesDir.PersistentFilesDir, "")); // Remove tempfile info from log
        }

        protected override void DoTest()
        {
            
            // Load a .sky with mising .skyd, forcing re-import with existing parameters
            // This simplifies the test code since we have six different PASEF modes to deal with here
            string skyfile = TestFilesDir.GetTestPath("snipped.sky");
            
            // Update the paths to the .d files mentioned in the skyline doc
            string text = File.ReadAllText(skyfile);
<<<<<<< HEAD
            text = text.Replace(@"PerfImportBrukerDiaPasef", XmlUtil.EscapePath(TestFilesDir.PersistentFilesDir));
=======
            text = text.Replace(@"PerfImportBrukerDiaPasef", PathEx.EscapePathForXML(TestFilesDir.PersistentFilesDir));
>>>>>>> 4840b640
            text = RemoveReplicateReference(text, @"diagonalSWATH_MSMS_Slot1-10_1_3420"); // Remove reference to replicate with file type that we don't need to handle at this time
            text = RemoveReplicateReference(text, @"SWATHlike_MSMS_Slot1-10_1_3421"); // Remove reference to replicate with file type that we don't need to handle at this time
            File.WriteAllText(skyfile, text);

            Stopwatch loadStopwatch = new Stopwatch();
            loadStopwatch.Start();
            var doc = SkylineWindow.Document;
            RunUI(() =>
            {
                Settings.Default.ImportResultsSimultaneousFiles = (int) MultiFileLoader.ImportResultsSimultaneousFileOptions.many;
                SkylineWindow.OpenFile(skyfile);
            });

            var doc1 = WaitForDocumentChangeLoaded(doc, 15 * 60 * 1000); // 15 minutes
            AssertEx.IsDocumentState(doc1, null, 1, 34, 34, 204);
            loadStopwatch.Stop();
            DebugLog.Info("load time = {0}", loadStopwatch.ElapsedMilliseconds);

            float tolerance = (float)doc1.Settings.TransitionSettings.Instrument.MzMatchTolerance;
            double maxHeight = 0;
            var results = doc1.Settings.MeasuredResults;
            foreach (var pair in doc1.PeptidePrecursorPairs)
            {
                AssertEx.IsTrue(results.TryLoadChromatogram(0, pair.NodePep, pair.NodeGroup,
                    tolerance, out var chromGroupInfo));

                foreach (var chromGroup in chromGroupInfo)
                {
                    foreach (var tranInfo in chromGroup.TransitionPointSets)
                    {
                        maxHeight = Math.Max(maxHeight, tranInfo.MaxIntensity);
                    }
                }
            }
            AssertEx.AreEqual(205688.75, maxHeight, 1); 

            // Test isolation scheme import (combined mode only)
            if (!MsDataFileImpl.ForceUncombinedIonMobility)
            {
                var tranSettings = ShowDialog<TransitionSettingsUI>(SkylineWindow.ShowTransitionSettingsUI);
                RunUI(() => tranSettings.TabControlSel = TransitionSettingsUI.TABS.FullScan);
                var isoEditor = ShowDialog<EditIsolationSchemeDlg>(tranSettings.AddIsolationScheme);
                RunUI(() => isoEditor.UseResults = false);
                ValidateIsolationSchemeImport(isoEditor, "190314_TEN_175mingr_7-35_500nL_HeLa_diaPASEFdouble_py3_MSMS_Slot1-10_1_3426.d",
                    32, 25, null);
                ValidateIsolationSchemeImport(isoEditor, "190314_TEN_175mingr_7-35_500nL_HeLa_SWATHlike_MSMS_Slot1-10_1_3421.d",
                    24, 25, 0.5);
                OkDialog(isoEditor, isoEditor.CancelDialog);
                OkDialog(tranSettings, tranSettings.CancelDialog);
            }

            // Does CCS show up in reports?
            TestReports();

        }

        private void ValidateIsolationSchemeImport(EditIsolationSchemeDlg isoEditor, string fileName,
            int windowCount, int windowWidth, double? margin)
        {
            RunDlg<OpenDataSourceDialog>(isoEditor.ImportRanges, openData =>
            {
                openData.SelectFile(TestFilesDir.GetTestPath(fileName));
                openData.Open();
            });
            WaitForConditionUI(() => windowCount == (isoEditor.GetIsolationWindows()?.Count ?? 0));
            RunUI(() =>
            {
                var listIsolationWindows = isoEditor.GetIsolationWindows();
                AssertEx.AreEqual(windowCount, listIsolationWindows.Count);
                foreach (var isolationWindow in listIsolationWindows)
                {
                    AssertEx.AreEqual(windowWidth, isolationWindow.End - isolationWindow.Start, 
                        string.Format("Range {0} to {1} does not have width {2}", isolationWindow.Start, isolationWindow.End, windowWidth));
                    AssertEx.AreEqual(margin, isolationWindow.StartMargin);
                    AssertEx.AreEqual(margin, isolationWindow.EndMargin);
                }
            });
        }

        private string RemoveReplicateReference(string text, string replicateName)
        {
            // Remove reference to replicate with file type that we don't need to handle at this time
            var open = text.IndexOf(string.Format("<replicate name=\"{0}\">", replicateName), StringComparison.Ordinal);
            var close = text.IndexOf("</replicate>", open, StringComparison.Ordinal) + 12;
            var snip = text.Substring(0, open) + text.Substring(close);
            while ((open = snip.IndexOf(replicateName, StringComparison.Ordinal)) != -1)
            {
                open = snip.LastIndexOf('<', open);
                close = snip.IndexOf(">", open, StringComparison.Ordinal);
                snip = snip.Substring(0, open) + snip.Substring(close + 1);
            }
            return snip;
        }


        private void TestReports(string msg = null)
        {
            // Verify reports working for CCS
            var row = 0;
            var documentGrid = EnableDocumentGridIonMobilityResultsColumns();
            var imPrecursor = 1.1732;
            CheckDocumentResultsGridFieldByName(documentGrid, "PrecursorResult.IonMobilityMS1", row, imPrecursor, msg);
            CheckDocumentResultsGridFieldByName(documentGrid, "TransitionResult.IonMobilityFragment", row, imPrecursor, msg); // Document is all precursors
            CheckDocumentResultsGridFieldByName(documentGrid, "PrecursorResult.IonMobilityUnits", row, IonMobilityFilter.IonMobilityUnitsL10NString(eIonMobilityUnits.inverse_K0_Vsec_per_cm2), msg);
            CheckDocumentResultsGridFieldByName(documentGrid, "PrecursorResult.IonMobilityWindow", row, 0.12, msg);
            CheckDocumentResultsGridFieldByName(documentGrid, "PrecursorResult.CollisionalCrossSection", row, 473.2742, msg);
            EnableDocumentGridColumns(documentGrid,
                Resources.ReportSpecList_GetDefaults_Peptide_RT_Results,
                SkylineWindow.Document.PeptideCount * SkylineWindow.Document.MeasuredResults.Chromatograms.Count);
            foreach (var rt in new[] {
                14.35, 14.34, 14.33, 14.33, 14.15, 14.12, 14.11, 14.11, 14.63, 14.61, 14.61, 14.61, 14.75, 14.74, 14.72, 14.73, 14.06, 14.04,
                14.03, 14.03, 14.43, 14.43, 14.42, 14.43, 14.36, 14.37, 14.35, 14.35, 14.31, 14.31, 14.29, 14.28, 14.48, 14.49, 14.47, 14.48,
                14.69, 14.67, 14.67, 14.67, 14.61, 14.34, 14.34, 14.35, 14.25, 14.25, 14.22, 14.23, 14.37, 14.36, 14.35, 14.35, 14.51, 14.52,
                14.5, 14.5, 14.24, 14.25, 14.22, 14.23, 14.81, 14.78, 14.78, 14.78, 14.63, 14.61, 14.61, 14.61, 14.48, 14.46, 14.46, 14.47,
                14.52, 14.49, 14.49, 14.49, 14.67, 14.65, 14.65, 14.65, 14.46, 14.45, 14.45, 14.45, 14.44, 14.43, 14.42, 14.43, 14.24, 14.24,
                14.25, 14.25, 14.48, 14.46, 14.45, 14.44, 14.19, 14.16, 14.16, 14.17, 14.38, 14.34, 14.34, 14.36, 14.88, 14.86, 14.86, 14.85,
                14.22, 14.22, 14.21, 14.21, 14.19, 14.19, 14.18, 14.18, 14.11, 14.09, 14.09, 14.1, 14.72, 14.7, 14.71, 14.71, 14.64, 14.61,
                14.62, 14.61, 14.12, 14.1, 14.1, 14.1, 14.23, 14.21, 14.2, 14.2
            })
            {
                CheckDocumentResultsGridFieldByName(documentGrid, "PeptideRetentionTime", row++, rt, msg, IsRecordMode);
            }

            // And clean up after ourselves
            RunUI(() => documentGrid.Close());
        }

    }
}<|MERGE_RESOLUTION|>--- conflicted
+++ resolved
@@ -71,11 +71,7 @@
             
             // Update the paths to the .d files mentioned in the skyline doc
             string text = File.ReadAllText(skyfile);
-<<<<<<< HEAD
-            text = text.Replace(@"PerfImportBrukerDiaPasef", XmlUtil.EscapePath(TestFilesDir.PersistentFilesDir));
-=======
             text = text.Replace(@"PerfImportBrukerDiaPasef", PathEx.EscapePathForXML(TestFilesDir.PersistentFilesDir));
->>>>>>> 4840b640
             text = RemoveReplicateReference(text, @"diagonalSWATH_MSMS_Slot1-10_1_3420"); // Remove reference to replicate with file type that we don't need to handle at this time
             text = RemoveReplicateReference(text, @"SWATHlike_MSMS_Slot1-10_1_3421"); // Remove reference to replicate with file type that we don't need to handle at this time
             File.WriteAllText(skyfile, text);
