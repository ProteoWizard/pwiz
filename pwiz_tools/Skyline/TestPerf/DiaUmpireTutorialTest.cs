/*
 * Original author: Matt Chambers <matt.chambers42 .at. gmail.com >
 *
 * Copyright 2021 University of Washington - Seattle, WA
 * 
 * Licensed under the Apache License, Version 2.0 (the "License");
 * you may not use this file except in compliance with the License.
 * You may obtain a copy of the License at
 *
 *     http://www.apache.org/licenses/LICENSE-2.0
 *
 * Unless required by applicable law or agreed to in writing, software
 * distributed under the License is distributed on an "AS IS" BASIS,
 * WITHOUT WARRANTIES OR CONDITIONS OF ANY KIND, either express or implied.
 * See the License for the specific language governing permissions and
 * limitations under the License.
 */

using System;
using System.Collections.Generic;
using System.ComponentModel;
using System.Drawing;
using System.Globalization;
using System.IO;
using System.Linq;
using System.Threading;
using Microsoft.VisualStudio.TestTools.UnitTesting;
using Newtonsoft.Json;
using pwiz.Common.Chemistry;
using pwiz.Common.DataBinding;
using pwiz.Common.DataBinding.Controls;
using pwiz.Common.SystemUtil;
using pwiz.CommonMsData;
using pwiz.ProteowizardWrapper;
using pwiz.Skyline;
using pwiz.Skyline.Alerts;
using pwiz.Skyline.Controls;
using pwiz.Skyline.Controls.Databinding;
using pwiz.Skyline.Controls.Graphs;
using pwiz.Skyline.Controls.GroupComparison;
using pwiz.Skyline.EditUI;
using pwiz.Skyline.FileUI;
using pwiz.Skyline.FileUI.PeptideSearch;
using pwiz.Skyline.Model;
using pwiz.Skyline.Model.AuditLog;
using pwiz.Skyline.Model.DocSettings;
using pwiz.Skyline.Model.Irt;
using pwiz.Skyline.Properties;
using pwiz.Skyline.SettingsUI;
using pwiz.Skyline.SettingsUI.Irt;
using pwiz.Skyline.Util;
using pwiz.Skyline.Util.Extensions;
using pwiz.SkylineTestUtil;

namespace TestPerf
{
    /// <summary>
    /// Verify DIA/SWATH tutorial operation via DIA-Umpire
    /// </summary>
    [TestClass]
    public class DiaUmpireTutorialTest : AbstractFunctionalTestEx
    {
        private InstrumentSpecificValues _instrumentValues;
        private AnalysisValues _analysisValues;
        private ExpectedValues _expectedValues;
        private string _expectedValuesFilePath;

        private class InstrumentSpecificValues
        {
            public string InstrumentTypeName;
            public string[] DiaFiles;
            public bool HasAmbiguousMatches;
            public string IsolationSchemeName;
            public string IsolationSchemeFile;
            public char IsolationSchemeFileSeparator;
            public MzTolerance PrecursorTolerance;
            public MzTolerance FragmentTolerance;
            public DiaUmpire.Config.InstrumentPreset InstrumentPreset;

            // This may be necessary in the future if the default settings change but we don't want the tutorial results to change.
            //public Dictionary<string, AbstractDdaSearchEngine.Setting> AdditionalSettings;
        }

        private class AnalysisValues
        {
            /// <summary>
            /// If true, all DiaFiles will be processed and searched with the full FASTA (FastaPathForSearch).
            /// If false, only first 2 DiaFiles will be processed and searched with targets-only FASTA (FastaPath).
            /// </summary>
            public bool IsWholeProteome;
            public bool KeepPrecursors;

            public string IrtFilterText;
            public int? MinPeptidesPerProtein;
            public bool RemoveDuplicates;
            public PointF ChromatogramClickPoint;

            public string FastaPathForSearch => "DDA_search\\nodecoys_3mixed_human_yeast_ecoli_20140403_iRT.fasta";
            public string FastaPath =>
                IsWholeProteome
                    ? "DDA_search\\nodecoys_3mixed_human_yeast_ecoli_20140403_iRT.fasta"
                    : "DIA\\target_protein_sequences.fasta";

        }

        private class ExpectedValues
        {
            public int LibraryPeptideCount;
            public double IrtSlope;
            public double IrtIntercept;
            public double[][] MassErrorStats;
            public int[] FinalTargetCounts;
            public double?[] ScoringModelCoefficients;
        }

        private string[] DiaFiles
        {
            get { return _instrumentValues.DiaFiles; }
        }
        private string InstrumentTypeName
        {
            get { return _instrumentValues.InstrumentTypeName; }
        }
        private string RootName { get; set; }

        private Image _searchLogImage;

        protected override Bitmap ProcessCoverShot(Bitmap bmp)
        {
            var graph = Graphics.FromImage(base.ProcessCoverShot(bmp));
            graph.DrawImageUnscaled(_searchLogImage, bmp.Width - _searchLogImage.Width - 10, bmp.Height - _searchLogImage.Height - 30);
            return bmp;
        }

        [TestMethod, NoParallelTesting(TestExclusionReason.RESOURCE_INTENSIVE), NoUnicodeTesting(TestExclusionReason.MZ5_UNICODE_ISSUES)]
        public void TestDiaTtofDiaUmpireTutorial()
        {
            // Not yet translated
            if (IsTranslationRequired)
                return;
            ReadExpectedValues("TestDiaTtofDiaUmpireTutorial");
            //IsPauseForScreenShots = true;
            _analysisValues = new AnalysisValues
            {
                KeepPrecursors = false,
                ChromatogramClickPoint = new PointF(23.02F, 150.0F),
            };

            TestTtofData();
        }

        [TestMethod, 
         NoParallelTesting(TestExclusionReason.RESOURCE_INTENSIVE), 
         NoUnicodeTesting(TestExclusionReason.MZ5_UNICODE_ISSUES),
         NoNightlyTesting(TestExclusionReason.EXCESSIVE_TIME)]
        public void TestDiaTtofDiaUmpireTutorialFullFileset()
        {
            ReadExpectedValues("TestDiaTtofDiaUmpireTutorialFullFileset");
            _analysisValues = new AnalysisValues
            {
                KeepPrecursors = false,
                IsWholeProteome = true,
                IrtFilterText = "iRT",
                MinPeptidesPerProtein = 2,
                RemoveDuplicates = true,
                ChromatogramClickPoint = new PointF(23.02F, 150.0F),
            };

            if (!IsCoverShotMode)
                TestTtofData();
        }

        private void TestTtofData()
        {
            SetInstrumentType(new InstrumentSpecificValues
            {
                InstrumentTypeName = "TTOF",
                DiaFiles = new[]
                {
                    "collinsb_I180316_001_SW-A.mzML",
                    "collinsb_I180316_002_SW-B.mzML",
                    "collinsb_I180316_003_SW-A.mzML",
                    "collinsb_I180316_004_SW-B.mzML",
                    "collinsb_I180316_005_SW-A.mzML",
                    "collinsb_I180316_006_SW-B.mzML",
                },
                HasAmbiguousMatches = false,
                IsolationSchemeName = "ETH TTOF (64 variable)",
                IsolationSchemeFile = "64_variable_windows.csv",
                IsolationSchemeFileSeparator = TextUtil.SEPARATOR_CSV,
                PrecursorTolerance = new MzTolerance(30, MzTolerance.Units.ppm),
                FragmentTolerance = new MzTolerance(40, MzTolerance.Units.ppm),
                InstrumentPreset = DiaUmpire.Config.InstrumentPreset.TripleTOF
            });

            RunTest();
        }

        [TestMethod, NoParallelTesting(TestExclusionReason.RESOURCE_INTENSIVE), NoUnicodeTesting(TestExclusionReason.MSFRAGGER_UNICODE_ISSUES)]
        public void TestDiaQeDiaUmpireTutorialExtra()
        {
            ReadExpectedValues("TestDiaQeDiaUmpireTutorialExtra");
            _analysisValues = new AnalysisValues
            {
                KeepPrecursors = false,
                IrtFilterText = "standard",
                ChromatogramClickPoint = new PointF(18.13f, 5.51e5f),
            };

            if (!IsCoverShotMode)
                TestQeData();
        }

        [TestMethod, 
         NoParallelTesting(TestExclusionReason.RESOURCE_INTENSIVE), 
         NoUnicodeTesting(TestExclusionReason.MZ5_UNICODE_ISSUES),
         NoNightlyTesting(TestExclusionReason.EXCESSIVE_TIME)] // do not run full filesets for nightly tests
        public void TestDiaQeDiaUmpireTutorialFullFileset()
        {
            ReadExpectedValues("TestDiaQeDiaUmpireTutorialFullFileset");
            _analysisValues = new AnalysisValues
            {
                KeepPrecursors = false,
                IsWholeProteome = true,
                IrtFilterText = "iRT",
                MinPeptidesPerProtein = 2,
                RemoveDuplicates = true,
                ChromatogramClickPoint = new PointF(18.13f, 5.51e5f),
            };

            if (!IsCoverShotMode)
                TestQeData();
        }
       
        private void TestQeData()
        {
            SetInstrumentType(new InstrumentSpecificValues
            {
                InstrumentTypeName = "QE",
                DiaFiles = new[]
                {
                    "collinsb_X1803_171-A.mzML",
                    "collinsb_X1803_172-B.mzML",
                    "collinsb_X1803_173-A.mzML",
                    "collinsb_X1803_174-B.mzML",
                    "collinsb_X1803_175-A.mzML",
                    "collinsb_X1803_176-B.mzML",
                },
                HasAmbiguousMatches = false,
                IsolationSchemeName = "ETH QE (18 variable)",
                IsolationSchemeFile = "QE_DIA_18var.tsv",
                IsolationSchemeFileSeparator = TextUtil.SEPARATOR_TSV,
                PrecursorTolerance = new MzTolerance(10, MzTolerance.Units.ppm),
                FragmentTolerance = new MzTolerance(20, MzTolerance.Units.ppm),
                InstrumentPreset = DiaUmpire.Config.InstrumentPreset.QExactive
            });

            RunTest();
        }

        private void ReadExpectedValues(string name)
        {
            _expectedValuesFilePath = Path.Combine(ExtensionTestContext.GetProjectDirectory(
<<<<<<< HEAD
                @"TestPerf\DiaSwathTutorialTest.data"), name + ".json");
=======
                @"TestPerf\DiaUmpireTutorialTest.data"), name + ".json");
>>>>>>> f9b06c7d
            if (File.Exists(_expectedValuesFilePath))
            {
                using var streamReader = File.OpenText(_expectedValuesFilePath);
                using var jsonReader = new JsonTextReader(streamReader);
                _expectedValues = JsonSerializer.Create().Deserialize<ExpectedValues>(jsonReader);
            }
            else
            {
                Assert.IsTrue(IsRecordMode, "Expected values file {0} does not exist", _expectedValuesFilePath);
                _expectedValues = new ExpectedValues();
            }
        }

        // disable audit log comparison for FullFileset tests
        public override bool AuditLogCompareLogs => !TestContext.TestName.EndsWith("FullFileset");

        private void SetInstrumentType(InstrumentSpecificValues instrumentValues)
        {
            _instrumentValues = instrumentValues;

            RootName = "DIA-" + InstrumentTypeName;
            // LinkPdf = "https://skyline.ms/_webdav/home/software/Skyline/%40files/tutorials/{0}-20_1.pdf";
            LinkPdf = string.Format("file:///C:/proj/branches/work/pwiz_tools/Skyline/Documentation/Tutorials/{0}-20_1.pdf", RootName);

            TestFilesZipPaths = new[]
            {
                string.Format(@"http://skyline.ms/tutorials/{0}.zip", RootName),
                string.Format(@"TestPerf\DiaSwath{0}Views.zip", InstrumentTypeName)
            };

            TestFilesPersistent = new[] { Path.Combine(RootName, "DDA_search"), Path.Combine(RootName, "DIA") + '\\' };
        }

        private void RunTest()
        {
//            IsPauseForScreenShots = true;
//            RunPerfTests = true;
//            IsPauseForCoverShot = true;
            CoverShotName = "DIA-Umpire-" + InstrumentTypeName;

            RunFunctionalTest();
        }

        private string DataPath { get { return TestFilesDirs.Last().PersistentFilesDir; } }

        private PropertyPath _resultProperty = PropertyPath.Root.Property("FoldChangeResult");
        private PropertyPath _proteinProperty = PropertyPath.Root.Property("Protein");
        private const string OXIDATION_M = "Oxidation (M)";

        private string GetTestPath(string path)
        {
            return TestFilesDirs[0].GetTestPath(Path.Combine(RootName, path));
        }

        /// <summary>
        /// Change to true to write coefficient arrays.
        /// </summary>
        protected override bool IsRecordMode => false;

        protected override void DoTest()
        {
            Assert.IsNotNull(_expectedValues);
<<<<<<< HEAD
            Assert.AreEqual("IrtSlope = 3.005,\r\nIrtIntercept = -67.173,\r\n", ParseIrtProperties("iRT = 3.005 * Measured RT - 67.173", CultureInfo.InvariantCulture));
=======
>>>>>>> f9b06c7d

            // Clean-up before running the test
            RunUI(() => SkylineWindow.ModifyDocument("Set default settings",
                d => d.ChangeSettings(SrmSettingsList.GetDefault())));
            RunUI(() => SkylineWindow.SetIntegrateAll(true));

            SrmDocument doc = SkylineWindow.Document;

            string documentBaseName = "DIA-" + InstrumentTypeName + "-tutorial";
            string documentFile = GetTestPath(documentBaseName + SrmDocument.EXT);
            RunUI(() => SkylineWindow.SaveDocument(documentFile));

            // Launch the wizard
            var importPeptideSearchDlg = ShowDialog<ImportPeptideSearchDlg>(SkylineWindow.ShowRunPeptideSearchDlg);

            PauseForScreenShot<ImportPeptideSearchDlg.SpectraPage>("Import Peptide Search - Build Spectral Library empty page");

            // We're on the "Build Spectral Library" page of the wizard.
            // Add the test xml file to the search files list and try to 
            // build the document library.
            string diaDir = GetTestPath("DIA\\");

            // when in regular test mode, delete -diaumpire files so they get regenerated instead of reused
            // (in IsRecordMode, keep these files around so that repeated tests on each language run faster)
            /* TODO: how can this code work if we aren't running DiaUmpire in the persistent directory? */
            if (!IsRecordMode)
            {
                var diaumpireFiles = Directory.GetFiles(diaDir, "*-diaumpire.*");
                var filesToRegenerate = diaumpireFiles.Skip(1); // regenerate all but 1 file in order to test file reusability
                foreach (var file in filesToRegenerate)
                    FileEx.SafeDelete(file);
            }

            string[] searchFiles = DiaFiles.Select(p => Path.Combine(diaDir, p)).Take(_analysisValues.IsWholeProteome ? DiaFiles.Length : 2).ToArray();
            foreach (var searchFile in searchFiles)
                Assert.IsTrue(File.Exists(searchFile), string.Format("File {0} does not exist.", searchFile));

            string fastaPathForImport = GetTestPath(_analysisValues.FastaPath);
            Assert.IsTrue(File.Exists(fastaPathForImport));

            string fastaPathForSearch = GetTestPath(_analysisValues.FastaPathForSearch);
            Assert.IsTrue(File.Exists(fastaPathForSearch));

            RunUI(() =>
            {
                Assert.IsTrue(importPeptideSearchDlg.CurrentPage == ImportPeptideSearchDlg.Pages.spectra_page);
                importPeptideSearchDlg.BuildPepSearchLibControl.DdaSearchDataSources = searchFiles.Select(f => new MsDataFilePath(f)).ToArray();
                importPeptideSearchDlg.BuildPepSearchLibControl.IrtStandards = IrtStandard.BIOGNOSYS_11;
                importPeptideSearchDlg.BuildPepSearchLibControl.WorkflowType = ImportPeptideSearchDlg.Workflow.dia;
                // Check default settings shown in the tutorial
                Assert.IsFalse(importPeptideSearchDlg.BuildPepSearchLibControl.IncludeAmbiguousMatches);
            });
            PauseForScreenShot<ImportPeptideSearchDlg.SpectraPage>("Import Peptide Search - Build Spectral Library populated page");

            RunUI(() =>
            {
                Assert.IsTrue(importPeptideSearchDlg.ClickNextButton());
                Assert.IsTrue(importPeptideSearchDlg.CurrentPage == ImportPeptideSearchDlg.Pages.chromatograms_page);
            });

            // TODO: Put this back with tutorial text that explains it
            // PauseForScreenShot<ImportPeptideSearchDlg.ChromatogramsDiaPage>("Import Peptide Search - Extract chromatograms page");

            // With 2 sources, we get the remove prefix/suffix dialog; accept default behavior
            if (searchFiles.Length > 1)
            {
                var removeSuffix = ShowDialog<ImportResultsNameDlg>(() => importPeptideSearchDlg.ClickNextButton()); // now on remove prefix/suffix dialog
                PauseForScreenShot<ImportResultsNameDlg>("Import Peptide Search - Remove shared prefix/suffix page");
                OkDialog(removeSuffix, () => removeSuffix.YesDialog()); // now on modifications
                WaitForDocumentLoaded();
            }
            else
                RunUI(() => importPeptideSearchDlg.ClickNextButton());

            RunUI(() => Assert.IsTrue(importPeptideSearchDlg.CurrentPage == ImportPeptideSearchDlg.Pages.match_modifications_page));

            var editStructModListUI =
                ShowDialog<EditListDlg<SettingsListBase<StaticMod>, StaticMod>>(importPeptideSearchDlg.MatchModificationsControl.ClickAddStructuralModification);
            RunDlg<EditStaticModDlg>(editStructModListUI.AddItem, editModDlg =>
            {
                editModDlg.SetModification(OXIDATION_M); // Not L10N
                editModDlg.OkDialog();
            });
            OkDialog(editStructModListUI, editStructModListUI.OkDialog);

            RunUI(() => importPeptideSearchDlg.MatchModificationsControl.ChangeAll(true));

            PauseForScreenShot<ImportPeptideSearchDlg.MatchModsPage>("Import Peptide Search - After adding modifications page");
            RunUI(() => Assert.IsTrue(importPeptideSearchDlg.ClickNextButton()));

            WaitForConditionUI(() => importPeptideSearchDlg.CurrentPage == ImportPeptideSearchDlg.Pages.transition_settings_page);
            RunUI(() =>
            {
                importPeptideSearchDlg.TransitionSettingsControl.ExclusionUseDIAWindow = false;
                importPeptideSearchDlg.TransitionSettingsControl.PeptidePrecursorCharges = new[]
                {
                    /*Adduct.SINGLY_PROTONATED, */Adduct.DOUBLY_PROTONATED, Adduct.TRIPLY_PROTONATED, Adduct.QUADRUPLY_PROTONATED
                };
                // Default is to have precursors
                if (_analysisValues.KeepPrecursors)
                {
                    AssertEx.AreEqualDeep(new[] {IonType.y, IonType.b, IonType.precursor},
                        importPeptideSearchDlg.TransitionSettingsControl.PeptideIonTypes);
                }
                else
                {
                    importPeptideSearchDlg.TransitionSettingsControl.PeptideIonTypes = new[]
                    {
                        IonType.y, IonType.b    // Removes precursor
                    };
                }
                // Verify other values shown in the tutorial
                Assert.AreEqual(6, importPeptideSearchDlg.TransitionSettingsControl.IonCount);
                Assert.AreEqual(6, importPeptideSearchDlg.TransitionSettingsControl.MinIonCount);
                Assert.AreEqual(0.05, importPeptideSearchDlg.TransitionSettingsControl.IonMatchMzTolerance.Value);
                Assert.AreEqual(MzTolerance.Units.mz, importPeptideSearchDlg.TransitionSettingsControl.IonMatchMzTolerance.Unit);
                // CONSIDER: Not that easy to validate 1, 2 in ion charges.
            });
            PauseForScreenShot<ImportPeptideSearchDlg.TransitionSettingsPage>("Transition settings");
            RunUI(() => Assert.IsTrue(importPeptideSearchDlg.ClickNextButton()));

            // We're on the "Configure Full-Scan Settings" page of the wizard.
            RunUI(() =>
            {
                Assert.IsTrue(importPeptideSearchDlg.CurrentPage == ImportPeptideSearchDlg.Pages.full_scan_settings_page);
                if (_analysisValues.KeepPrecursors)
                    importPeptideSearchDlg.FullScanSettingsControl.PrecursorRes = 20;
                importPeptideSearchDlg.FullScanSettingsControl.ProductRes = 20;

                Assert.AreEqual(importPeptideSearchDlg.FullScanSettingsControl.PrecursorIsotopesCurrent, FullScanPrecursorIsotopes.None);
                Assert.AreEqual(FullScanMassAnalyzerType.centroided, importPeptideSearchDlg.FullScanSettingsControl.ProductMassAnalyzer);
                //Assert.AreEqual(RetentionTimeFilterType.scheduling_windows, importPeptideSearchDlg.FullScanSettingsControl.RetentionTimeFilterType);
                Assert.AreEqual(5, importPeptideSearchDlg.FullScanSettingsControl.TimeAroundPrediction);
            });

            var isolationScheme =
                ShowDialog<EditIsolationSchemeDlg>(importPeptideSearchDlg.FullScanSettingsControl.AddIsolationScheme);
            RunUI(() =>
            {
                isolationScheme.IsolationSchemeName = _instrumentValues.IsolationSchemeName;
                isolationScheme.UseResults = false;
            });
            RunDlg<OpenDataSourceDialog>(isolationScheme.ImportRanges, importRangesDlg =>
            {
                importRangesDlg.CurrentDirectory = new MsDataFilePath(diaDir);
                importRangesDlg.SelectFile(DiaFiles[0]);
                importRangesDlg.Open();
            });
            string schemePath = Path.Combine("DIA", _instrumentValues.IsolationSchemeFile);
            var schemeLines = File.ReadAllLines(GetTestPath(schemePath));
            string[][] windowFields = schemeLines.Select(l =>
                TextUtil.ParseDsvFields(l, _instrumentValues.IsolationSchemeFileSeparator)).ToArray();
            WaitForConditionUI(() => isolationScheme.GetIsolationWindows().Count == schemeLines.Length);

            RunUI(() =>
            {
                Assert.IsTrue(isolationScheme.SpecifyMargin);
                int schemeRow = 0;
                foreach (var isolationWindow in isolationScheme.GetIsolationWindows())
                {
                    var fields = windowFields[schemeRow++];
                    Assert.AreEqual(double.Parse(fields[0], CultureInfo.InvariantCulture), isolationWindow.MethodStart, 0.01);
                    Assert.AreEqual(double.Parse(fields[1], CultureInfo.InvariantCulture), isolationWindow.MethodEnd, 0.01);
                    Assert.AreEqual(double.Parse(fields[2], CultureInfo.InvariantCulture), isolationWindow.StartMargin ?? 0, 0.01);
                }
            });
            PauseForScreenShot<EditIsolationSchemeDlg>("Isolation scheme");

            var isolationGraph = ShowDialog<DiaIsolationWindowsGraphForm>(isolationScheme.OpenGraph);
            PauseForScreenShot<DiaIsolationWindowsGraphForm>("Isolation scheme graph");

            OkDialog(isolationGraph, isolationGraph.CloseButton);
            OkDialog(isolationScheme, isolationScheme.OkDialog);

            PauseForScreenShot<ImportPeptideSearchDlg.Ms2FullScanPage>("Import Peptide Search - Configure Full-Scan Settings page");

            WaitForConditionUI(() => importPeptideSearchDlg.IsNextButtonEnabled);
            RunUI(() => Assert.IsTrue(importPeptideSearchDlg.ClickNextButton()));

            PauseForScreenShot<ImportPeptideSearchDlg.FastaPage>("Import Peptide Search - Import FASTA page before settings");
            RunUI(() =>
            {
                Assert.IsTrue(importPeptideSearchDlg.CurrentPage == ImportPeptideSearchDlg.Pages.import_fasta_page);
                Assert.AreEqual("Trypsin [KR | P]", importPeptideSearchDlg.ImportFastaControl.Enzyme.GetKey());
                Assert.AreEqual(0, importPeptideSearchDlg.ImportFastaControl.MaxMissedCleavages);
                importPeptideSearchDlg.ImportFastaControl.SetFastaContent(fastaPathForSearch);
                importPeptideSearchDlg.ImportFastaControl.ScrollFastaTextToEnd();   // So that the FASTA file name is visible
                if (!_analysisValues.IsWholeProteome)
                {
                    importPeptideSearchDlg.ImportFastaControl.FastaImportTargetsFile = fastaPathForImport;
                    importPeptideSearchDlg.ImportFastaControl.ScrollFastaTargetsToEnd();
                }
                Assert.IsTrue(importPeptideSearchDlg.ImportFastaControl.DecoyGenerationEnabled);
                importPeptideSearchDlg.ImportFastaControl.DecoyGenerationMethod =
                    Resources.DecoyGeneration_SHUFFLE_SEQUENCE_Shuffle_Sequence;
                importPeptideSearchDlg.ImportFastaControl.AutoTrain = true;
                Assert.IsTrue(importPeptideSearchDlg.ImportFastaControl.ContainsFastaContent);
            });
            PauseForScreenShot<ImportPeptideSearchDlg.FastaPage>("Import Peptide Search - Import FASTA page after settings");

            RunUI(() =>
            {
                Assert.IsTrue(importPeptideSearchDlg.ClickNextButton());

                importPeptideSearchDlg.ConverterSettingsControl.UseDiaUmpire = true;
                importPeptideSearchDlg.ConverterSettingsControl.InstrumentPreset = _instrumentValues.InstrumentPreset;
                importPeptideSearchDlg.ConverterSettingsControl.EstimateBackground = true;
                //importPeptideSearchDlg.ConverterSettingsControl.AdditionalSettings = _instrumentValues.AdditionalSettings;
            });
            PauseForScreenShot<ImportPeptideSearchDlg.ConverterSettingsPage>("Import Peptide Search - DiaUmpire settings page");

            bool? searchSucceeded = null;
            RunUI(() =>
            {
                Assert.IsTrue(importPeptideSearchDlg.ClickNextButton());

                Assert.IsTrue(importPeptideSearchDlg.CurrentPage ==
                              ImportPeptideSearchDlg.Pages.dda_search_settings_page);
                importPeptideSearchDlg.SearchSettingsControl.PrecursorTolerance = _instrumentValues.PrecursorTolerance;
                importPeptideSearchDlg.SearchSettingsControl.FragmentTolerance = _instrumentValues.FragmentTolerance;
                importPeptideSearchDlg.SearchSettingsControl.FragmentIons = "b, y";
                importPeptideSearchDlg.SearchSettingsControl.CutoffScore = 0.05;
                Assert.AreEqual(PropertyNames.CutoffScore_PERCOLATOR_QVALUE, importPeptideSearchDlg.SearchSettingsControl.CutoffLabel);
                Assert.AreEqual(0.05, importPeptideSearchDlg.SearchSettingsControl.CutoffScore);
            });
            PauseForScreenShot<ImportPeptideSearchDlg.DDASearchSettingsPage>("Import Peptide Search - DDA search settings");

            IDictionary<string, object> diaUmpireParameters = null;
            SearchSettingsControl.DdaSearchSettings searchSettings = null;
            if (IsRecordMode)
            {
                RunUI(() =>
                {
                    diaUmpireParameters = importPeptideSearchDlg.ConverterSettingsControl.GetDiaUmpireConverter().DiaUmpireConfig.Parameters;
                    searchSettings = importPeptideSearchDlg.SearchSettingsControl.SearchSettings;
                });
            }

            if (IsCoverShotMode)
            {
                // Resize the form before running or the output will not appear scrolled to the end
                RunUI(() => importPeptideSearchDlg.Size = new Size(404, 578));  // minimum height
            }

            RunUI(() =>
            {
                // Run the search
                Assert.IsTrue(importPeptideSearchDlg.ClickNextButton());

                importPeptideSearchDlg.SearchControl.SearchFinished += (success) => searchSucceeded = success;
                importPeptideSearchDlg.BuildPepSearchLibControl.IncludeAmbiguousMatches = true;
            });

            try
            {
                WaitForConditionUI(() => importPeptideSearchDlg.CurrentPage == ImportPeptideSearchDlg.Pages.dda_search_page);
                WaitForConditionUI(() => importPeptideSearchDlg.SearchControl.PercentComplete > 17);
                PauseForScreenShot<ImportPeptideSearchDlg.DDASearchPage>("Import Peptide Search - DDA search progress page");

                WaitForConditionUI(120 * 600000, () => searchSucceeded.HasValue, () => importPeptideSearchDlg.SearchControl.LogText);
                RunUI(() => Assert.IsTrue(searchSucceeded.Value, importPeptideSearchDlg.SearchControl.LogText));
            }
            finally
            {
                File.WriteAllText("SearchControlLog.txt", importPeptideSearchDlg.SearchControl.LogText);
            }

            if (IsCoverShotMode)
            {
                ScreenshotManager.ActivateScreenshotForm(importPeptideSearchDlg);
                _searchLogImage = ScreenshotManager.TakeShot(importPeptideSearchDlg);
                Assert.IsNotNull(_searchLogImage);
            }

            var addIrtDlg = ShowDialog<AddIrtPeptidesDlg>(() => importPeptideSearchDlg.ClickNextButton(), 30 * 60000);//peptidesPerProteinDlg.OkDialog());
            RunUI(() =>
            {
                // Check values shown in the tutorial
                Assert.AreEqual(1, addIrtDlg.RunsConvertedCount);
                var row = addIrtDlg.GetRow(0);
                Assert.AreEqual(11, row.Cells[1].Value);

                var regressionLine = addIrtDlg.GetRegressionRefined(0);
                Assert.IsNotNull(regressionLine);
                var actualSlope = Math.Round(regressionLine.Slope, 3);
                var actualIntercept = Math.Round(regressionLine.Intercept, 3);
                if (!IsRecordMode)
                {
                    Assert.AreEqual(_expectedValues.LibraryPeptideCount, addIrtDlg.PeptidesCount);
                    Assert.AreEqual(_expectedValues.IrtSlope, actualSlope);
                    Assert.AreEqual(_expectedValues.IrtIntercept, actualIntercept);
                }
                else
                {
                    _expectedValues.LibraryPeptideCount = addIrtDlg.PeptidesCount;
                    _expectedValues.IrtSlope = actualSlope;
                    _expectedValues.IrtIntercept = actualIntercept;
                }

                Assert.AreEqual(1.0, double.Parse(row.Cells[3].Value.ToString()));
                Assert.AreEqual(Resources.AddIrtPeptidesDlg_AddIrtPeptidesDlg_Success, row.Cells[4].Value);
            });
            PauseForScreenShot<AddIrtPeptidesDlg>("Add iRT peptides form");

            var irtGraph = ShowDialog<GraphRegression>(() => addIrtDlg.ShowRegression(0));
            PauseForScreenShot<GraphRegression>("iRT regression graph");

            OkDialog(irtGraph, irtGraph.CloseDialog);
            var recalibrateMessage = ShowDialog<MultiButtonMsgDlg>(addIrtDlg.OkDialog);
            RunUI(() => Assert.AreEqual(TextUtil.LineSeparate(Resources.LibraryGridViewDriver_AddToLibrary_Do_you_want_to_recalibrate_the_iRT_standard_values_relative_to_the_peptides_being_added_,
                Resources.LibraryGridViewDriver_AddToLibrary_This_can_improve_retention_time_alignment_under_stable_chromatographic_conditions_), recalibrateMessage.Message));

            if (!_instrumentValues.HasAmbiguousMatches)
            {
                OkDialog(recalibrateMessage, recalibrateMessage.ClickNo);
            }
            else
            {
                var ambiguousDlg = ShowDialog<MessageDlg>(recalibrateMessage.ClickNo);
                RunUI(() => AssertEx.Contains(ambiguousDlg.Message,
                    Resources.BiblioSpecLiteBuilder_AmbiguousMatches_The_library_built_successfully__Spectra_matching_the_following_peptides_had_multiple_ambiguous_peptide_matches_and_were_excluded_));
                OkDialog(ambiguousDlg, ambiguousDlg.OkDialog);
            }
            OkDialog(addIrtDlg, addIrtDlg.OkDialog);

            var peptidesPerProteinDlg = WaitForOpenForm<AssociateProteinsDlg>(600000);
            WaitForCondition(() => peptidesPerProteinDlg.DocumentFinalCalculated);
            RunUI(() =>
            {
                //int proteinCount, peptideCount, precursorCount, transitionCount;
                //peptidesPerProteinDlg.NewTargetsAll(out proteinCount, out peptideCount, out precursorCount, out transitionCount);
                //ValidateTargets(ref _analysisValues.TargetCounts, proteinCount, peptideCount, precursorCount, transitionCount, @"TargetCounts");
                if (_analysisValues.RemoveDuplicates)
                    peptidesPerProteinDlg.RemoveDuplicatePeptides = true;
                if (_analysisValues.MinPeptidesPerProtein.HasValue)
                    peptidesPerProteinDlg.MinPeptides = _analysisValues.MinPeptidesPerProtein.Value;
            });
            WaitForConditionUI(() => peptidesPerProteinDlg.DocumentFinalCalculated);
            RunUI(() =>
            {
                int proteinCount, peptideCount, precursorCount, transitionCount;
                peptidesPerProteinDlg.NewTargetsFinal(out proteinCount, out peptideCount, out precursorCount, out transitionCount);
                ValidateTargets(ref _expectedValues.FinalTargetCounts, proteinCount, peptideCount, precursorCount, transitionCount);
            });
            PauseForScreenShot<AssociateProteinsDlg>("Import FASTA summary form");
            OkDialog(peptidesPerProteinDlg, peptidesPerProteinDlg.OkDialog);

            var allChrom = WaitForOpenForm<AllChromatogramsGraph>();
            allChrom.SetFreezeProgressPercent(41, @"00:00:22");
            WaitForCondition(() => allChrom.IsProgressFrozen());
            PauseForScreenShot<AllChromatogramsGraph>("Loading chromatograms window", 30*1000); // 30 second timeout to avoid getting stuck
            allChrom.SetFreezeProgressPercent(null, null);
            WaitForDocumentChangeLoaded(doc, 15 * 60 * 1000); // 15 minutes

            var peakScoringModelDlg = WaitForOpenForm<EditPeakScoringModelDlg>();
            ValidateCoefficients(peakScoringModelDlg, ref _expectedValues.ScoringModelCoefficients);
            PauseForScreenShot<EditPeakScoringModelDlg>("mProphet model form");

            OkDialog(peakScoringModelDlg, peakScoringModelDlg.OkDialog);

            RunUI(() => SkylineWindow.ShowDocumentGrid(false));

            // Arrange windows for manual inspection
            var arrangeGraphsDlg = ShowDialog<ArrangeGraphsGroupedDlg>(SkylineWindow.ArrangeGraphsGrouped);
            RunUI(() =>
            {
                arrangeGraphsDlg.Groups = 2;
                arrangeGraphsDlg.GroupType = GroupGraphsType.distributed;
                arrangeGraphsDlg.GroupOrder = GroupGraphsOrder.Document;
                arrangeGraphsDlg.DisplayType = DisplayGraphsType.Row;
            });

            OkDialog(arrangeGraphsDlg, arrangeGraphsDlg.OkDialog);

            RunUI(() => SkylineWindow.SaveDocument());

            if (IsPauseForScreenShots)
            {
                RestoreViewOnScreenNoSelChange(17);
                SelectNode(SrmDocument.Level.MoleculeGroups, 0);
                Rectangle rectFrame = Rectangle.Empty;
                RunUI(() =>
                {
                    SkylineWindow.Size = new Size(900, 900);
                    SkylineWindow.ForceOnScreen();  // Avoid this shifting the window under the floating window later
                });
                Thread.Sleep(200);  // Give layout time to adjust
                RunUI(() =>
                {
                    var chromPane1 = SkylineWindow.GetGraphChrom(SkylineWindow.Document.Settings.MeasuredResults.Chromatograms[0].Name);
                    var chromPane2 = SkylineWindow.GetGraphChrom(SkylineWindow.Document.Settings.MeasuredResults.Chromatograms[1].Name);
                    var rtGraphFrame = FindFloatingWindow(SkylineWindow.GraphRetentionTime);
                    var chromTopLeft = chromPane1.PointToScreen(new Point(0, 0));
                    var chromTopRight = chromPane2.PointToScreen(new Point(chromPane2.Width, 0));
                    rtGraphFrame.Location = chromPane1.PointToScreen(new Point(((chromTopRight.X - chromTopLeft.X) - rtGraphFrame.Width) / 2, 50));
                    rectFrame = rtGraphFrame.Bounds;
                    rtGraphFrame.Activate();    // TODO: Want the graph activated but a screenshot of screen
                });
                PauseForScreenShot<ScreenForm>("Docking floating image with cursor", null, bmp =>
                    DrawLArrowCursorOnBitmap(ClipDockingRect(bmp, rectFrame), 0.5, 0.155));
                BeginDragDisplay(SkylineWindow.GraphRetentionTime, 0.62, 0.11);
                PauseForScreenShot<ScreenForm>("Docking image cursor on upper dock indicator", null, bmp =>
                    ClipDockingRect(bmp, rectFrame));
                EndDragDisplay();
            }

            const string proteinNameToSelect = "sp|P63284|CLPB_ECOLI";
            if (Equals(proteinNameToSelect, SkylineWindow.Document.MoleculeGroups.Skip(1).First().Name))
                SelectNode(SrmDocument.Level.MoleculeGroups, 1);
            else
                FindNode(proteinNameToSelect);

            RunUI(() =>
            {
                Assert.AreEqual(proteinNameToSelect, SkylineWindow.SelectedNode.Text);

                SkylineWindow.ShowPeakAreaReplicateComparison();
                SkylineWindow.ShowRTReplicateGraph();
                SkylineWindow.Size = new Size(1226, 900);
            });
            RestoreViewOnScreenNoSelChange(18);
            WaitForGraphs();
            RunUIForScreenShot(() => SkylineWindow.SequenceTree.TopNode = SkylineWindow.SequenceTree.SelectedNode);
            PauseForScreenShot("Manual review window layout with protein selected");

            FindNode("TDINQALNR");
            WaitForGraphs();
            PauseForScreenShot("Manual review window layout with peptide selected");

            FindNode("_HUMAN");
            WaitForGraphs();
            FindNode("TDINQALNR");
            RunUI(SkylineWindow.AutoZoomBestPeak);
            WaitForGraphs();
            PauseForChromGraphScreenShot("Snip just one chromatogram pane", "1_SW-A");

            ClickChromatogram(SkylineWindow.Document.MeasuredResults.Chromatograms[0].Name,
                _analysisValues.ChromatogramClickPoint.X,
                _analysisValues.ChromatogramClickPoint.Y);
            PauseForScreenShot<GraphFullScan>("Full-Scan graph window - zoomed");
            
            RunUI(() => SkylineWindow.GraphFullScan.ZoomToSelection(false));
            WaitForGraphs();
            PauseForScreenShot<GraphFullScan>("Full-Scan graph window - unzoomed");

            RunUI(SkylineWindow.GraphFullScan.Close);
            RunUI(SkylineWindow.ShowMassErrorHistogramGraph);
            WaitForGraphs();
            Assert.IsTrue(SkylineWindow.GraphMassError.TryGetGraphPane(out MassErrorHistogramGraphPane massErrorPane));
            int massErrorStatsIndex = 0;
            ValidateMassErrors(massErrorPane, massErrorStatsIndex++);

            // CONSIDER: No way to specify mass error graph window in PauseForScreenShot or ShowDialog
            PauseForMassErrorGraphScreenShot("Mass errors histogram graph window");

            // Review single replicates
            RunUI(SkylineWindow.ShowSingleReplicate);
            foreach (var chromatogramSet in SkylineWindow.Document.MeasuredResults.Chromatograms)
            {
                RunUI(() => SkylineWindow.ActivateReplicate(chromatogramSet.Name));
                WaitForGraphs();
                ValidateMassErrors(massErrorPane, massErrorStatsIndex++);
            }

            if (IsRecordMode)
            {
                PrintAnalysisSettingsAndResultSummary(diaUmpireParameters, searchSettings, _analysisValues);
            }

            RunUI(() =>
            {
                SkylineWindow.ShowPointsTypeMassError(PointsTypeMassError.decoys);
                SkylineWindow.ShowAverageReplicates();
            });
            WaitForGraphs();
            RunUI(() => SkylineWindow.ShowPointsTypeMassError(PointsTypeMassError.targets));    // CONSIDER: 1% FDR
            RunUI(() => SkylineWindow.ShowGraphMassError(false));

            RunUI(SkylineWindow.ShowRTRegressionGraphScoreToRun);
            WaitForGraphs();
            RestoreViewOnScreenNoSelChange(24);
            PauseForRetentionTimeGraphScreenShot("Retention time regression graph window - regression");

            RunUI(() => SkylineWindow.ShowPlotType(PlotTypeRT.residuals));
            WaitForGraphs();
            PauseForRetentionTimeGraphScreenShot("Retention time regression graph window - residuals");
            RunUI(() => SkylineWindow.ShowGraphRetentionTime(false, GraphTypeSummary.score_to_run_regression));

            if (IsCoverShotMode)
            {
                RunUI(() =>
                {
                    Settings.Default.ChromatogramFontSize = 14;
                    Settings.Default.AreaFontSize = 14;
                    SkylineWindow.ChangeTextSize(TreeViewMS.LRG_TEXT_FACTOR);
                });

                RestoreCoverViewOnScreen();
                
                // No fold-change with only 2 runs
                // CONSIDER: Could remove the fold-change floating window from the cover.view
                var fcGrid = WaitForOpenForm<FoldChangeGrid>();
                RunUI(FindFloatingWindow(fcGrid).Close);

                /* fcGridControlFinal = fcGrid.DataboundGridControl;
                FilterIrtProtein(fcGridControlFinal);
                changeGroupComparisonSettings = ShowDialog<EditGroupComparisonDlg>(fcGrid.ShowChangeSettings);
                RunUI(() => changeGroupComparisonSettings.RadioScopePerPeptide.Checked = true);
                OkDialog(changeGroupComparisonSettings, changeGroupComparisonSettings.Close);

                RunUI(() =>
                {
                    var fcFloatingWindow = fcGrid.Parent.Parent;
                    fcFloatingWindow.Left = SkylineWindow.Left + 8;
                    fcFloatingWindow.Top = SkylineWindow.Bottom - fcFloatingWindow.Height - 8;
                });*/
                TakeCoverShot();
            }

            // Cleanup output files in persistent dir
            // (in IsRecordMode, keep these files around so that repeated tests on each language run faster)
            if (!IsRecordMode)
            {
                foreach (var file in Directory.GetFiles(diaDir, "*-diaumpire.*"))
                    FileEx.SafeDelete(file);
            }

            if (IsRecordMode)
            {
                Assert.IsNotNull(_expectedValues);
                Assert.IsNotNull(_expectedValuesFilePath);
                using var streamWriter = new StreamWriter(_expectedValuesFilePath);
                using var jsonTextWriter = new JsonTextWriter(streamWriter);
                JsonSerializer.Create(new JsonSerializerSettings
                {
                    Formatting = Formatting.Indented
                }).Serialize(jsonTextWriter, _expectedValues);
            }
        }

        private static Bitmap ClipDockingRect(Bitmap bmp, Rectangle rectFrame)
        {
            const int hBorder = 20;
            const int topBorder = 100;
            const int bottomBorder = 10;
            var rectClip = new Rectangle(rectFrame.X - hBorder, rectFrame.Y - topBorder, rectFrame.Width + hBorder * 2,
                rectFrame.Height + topBorder + bottomBorder);
            bmp = ClipBitmap(bmp, rectClip);
            return bmp;
        }

        private void PrintAnalysisSettingsAndResultSummary(IDictionary<string, object> diaUmpireParameters, SearchSettingsControl.DdaSearchSettings searchSettings, AnalysisValues analysisValues)
        {
            var interestingParameters = new List<string>();
            foreach (var key in "MS1PPM MS2PPM SN MS2SN DeltaApex CorrThreshold BoostComplementaryIon EstimateBG".Split())
                interestingParameters.Add(diaUmpireParameters[key].ToString());
            interestingParameters.Add(searchSettings.PrecursorTolerance.Value.ToString(CultureInfo.InvariantCulture));
            interestingParameters.Add(searchSettings.FragmentTolerance.Value.ToString(CultureInfo.InvariantCulture));
            interestingParameters.Add(_expectedValues.LibraryPeptideCount.ToString());
            for (int i = 0; i < 4; ++i)
                interestingParameters.Add(_expectedValues.FinalTargetCounts[i].ToString());
            Console.WriteLine(string.Join("\t", interestingParameters));
        }

        private void FilterIrtProtein(DataboundGridControl fcGridControl)
        {
            WaitForConditionUI(() => fcGridControl.IsComplete && fcGridControl.FindColumn(_proteinProperty) != null);
            var quickFilterForm = ShowDialog<QuickFilterForm>(() =>
            {
                var proteinNameColumn = fcGridControl.FindColumn(_proteinProperty);
                fcGridControl.QuickFilter(proteinNameColumn);
            });
            RunUI(() =>
            {                
                quickFilterForm.SetFilterOperation(0, FilterOperations.OP_NOT_CONTAINS);
                quickFilterForm.SetFilterOperand(0, _analysisValues.IrtFilterText);
            });
            OkDialog(quickFilterForm, quickFilterForm.OkDialog);
        }

        private void RestoreViewOnScreenNoSelChange(int pageName)
        {
            if (!Program.SkylineOffscreen)
            {
                RunUI(() =>
                {
                    var selectedPath = SkylineWindow.SelectedPath;
                    RestoreViewOnScreen(pageName);
                    SkylineWindow.SelectedPath = selectedPath;
                });
            }
        }

        private void ValidateTargets(ref int[] targetCounts, int proteinCount, int peptideCount, int precursorCount, int transitionCount)
        {
            var targetCountsActual = new[] { proteinCount, peptideCount, precursorCount, transitionCount };
            if (IsRecordMode)
            {
                targetCounts = targetCountsActual;
                return;
            }

            if (!ArrayUtil.EqualsDeep(targetCounts, targetCountsActual))
            {
                Assert.Fail("Expected target counts <{0}> do not match actual <{1}>.",
                    string.Join(", ", targetCounts),
                    string.Join(", ", targetCountsActual));
            }
        }

        private void ValidateCoefficients(EditPeakScoringModelDlg editDlgFromSrm, ref double?[] expectedCoefficients)
        {
            var actualCoefficients = editDlgFromSrm.PeakCalculatorsGrid.Items
                .Select(item => item.Weight.HasValue ? Math.Round(item.Weight.Value, 4) : (double?)null).ToArray();
            if (IsRecordMode)
                expectedCoefficients = actualCoefficients;
            else
                AssertEx.AreEqual(string.Join("|", expectedCoefficients), string.Join("|", actualCoefficients));
        }

        private void ValidateMassErrors(MassErrorHistogramGraphPane massErrorPane, int index)
        {
            double mean = massErrorPane.Mean, stdDev = massErrorPane.StdDev;
            if (IsRecordMode)
            {
                _expectedValues.MassErrorStats ??= Array.Empty<double[]>();
                while (_expectedValues.MassErrorStats.Length <= index)
                {
                    _expectedValues.MassErrorStats =
                        _expectedValues.MassErrorStats.Append(Array.Empty<double>()).ToArray();
                }

                _expectedValues.MassErrorStats[index] = new[] { mean, stdDev };
            }
            else
            {
                Assert.AreEqual(_expectedValues.MassErrorStats[index][0], mean, 0.05);
                Assert.AreEqual(_expectedValues.MassErrorStats[index][1], stdDev, 0.05);
            }
        }

        private void WaitForBarGraphPoints(FoldChangeBarGraph barGraph, int barCount, int? lowerBoundCount = null)
        {
            WaitForConditionUI(() => barGraph.ZedGraphControl.GraphPane.CurveList.Count == 1);
            if (!lowerBoundCount.HasValue)
            {
                WaitForConditionUI(() => barCount == GetBarCount(barGraph),
                    () => string.Format("Expecting {0} bars, actual {1} bars", barCount, GetBarCount(barGraph)));
            }
            else
            {
                WaitForConditionUI(() => lowerBoundCount.Value < GetBarCount(barGraph) && GetBarCount(barGraph) < barCount,
                    () => string.Format("Expecting < {0} bars, actual {1} bars", barCount, GetBarCount(barGraph)));
            }
        }

        private int GetBarCount(FoldChangeBarGraph barGraph)
        {
            return barGraph.ZedGraphControl.GraphPane.CurveList[0].Points.Count;
        }

        private static void SortByFoldChange(DataboundGridControl fcGridControl, PropertyPath fcResultProperty)
        {
            RunUI(() =>
            {
                var fcResultColumn = fcGridControl.FindColumn(fcResultProperty);
                fcGridControl.SetSortDirection(fcGridControl.GetPropertyDescriptor(fcResultColumn),
                    ListSortDirection.Ascending);
            });
        }
    }
}
<|MERGE_RESOLUTION|>--- conflicted
+++ resolved
@@ -1,1006 +1,998 @@
-/*
- * Original author: Matt Chambers <matt.chambers42 .at. gmail.com >
- *
- * Copyright 2021 University of Washington - Seattle, WA
- * 
- * Licensed under the Apache License, Version 2.0 (the "License");
- * you may not use this file except in compliance with the License.
- * You may obtain a copy of the License at
- *
- *     http://www.apache.org/licenses/LICENSE-2.0
- *
- * Unless required by applicable law or agreed to in writing, software
- * distributed under the License is distributed on an "AS IS" BASIS,
- * WITHOUT WARRANTIES OR CONDITIONS OF ANY KIND, either express or implied.
- * See the License for the specific language governing permissions and
- * limitations under the License.
- */
-
-using System;
-using System.Collections.Generic;
-using System.ComponentModel;
-using System.Drawing;
-using System.Globalization;
-using System.IO;
-using System.Linq;
-using System.Threading;
-using Microsoft.VisualStudio.TestTools.UnitTesting;
-using Newtonsoft.Json;
-using pwiz.Common.Chemistry;
-using pwiz.Common.DataBinding;
-using pwiz.Common.DataBinding.Controls;
-using pwiz.Common.SystemUtil;
-using pwiz.CommonMsData;
-using pwiz.ProteowizardWrapper;
-using pwiz.Skyline;
-using pwiz.Skyline.Alerts;
-using pwiz.Skyline.Controls;
-using pwiz.Skyline.Controls.Databinding;
-using pwiz.Skyline.Controls.Graphs;
-using pwiz.Skyline.Controls.GroupComparison;
-using pwiz.Skyline.EditUI;
-using pwiz.Skyline.FileUI;
-using pwiz.Skyline.FileUI.PeptideSearch;
-using pwiz.Skyline.Model;
-using pwiz.Skyline.Model.AuditLog;
-using pwiz.Skyline.Model.DocSettings;
-using pwiz.Skyline.Model.Irt;
-using pwiz.Skyline.Properties;
-using pwiz.Skyline.SettingsUI;
-using pwiz.Skyline.SettingsUI.Irt;
-using pwiz.Skyline.Util;
-using pwiz.Skyline.Util.Extensions;
-using pwiz.SkylineTestUtil;
-
-namespace TestPerf
-{
-    /// <summary>
-    /// Verify DIA/SWATH tutorial operation via DIA-Umpire
-    /// </summary>
-    [TestClass]
-    public class DiaUmpireTutorialTest : AbstractFunctionalTestEx
-    {
-        private InstrumentSpecificValues _instrumentValues;
-        private AnalysisValues _analysisValues;
-        private ExpectedValues _expectedValues;
-        private string _expectedValuesFilePath;
-
-        private class InstrumentSpecificValues
-        {
-            public string InstrumentTypeName;
-            public string[] DiaFiles;
-            public bool HasAmbiguousMatches;
-            public string IsolationSchemeName;
-            public string IsolationSchemeFile;
-            public char IsolationSchemeFileSeparator;
-            public MzTolerance PrecursorTolerance;
-            public MzTolerance FragmentTolerance;
-            public DiaUmpire.Config.InstrumentPreset InstrumentPreset;
-
-            // This may be necessary in the future if the default settings change but we don't want the tutorial results to change.
-            //public Dictionary<string, AbstractDdaSearchEngine.Setting> AdditionalSettings;
-        }
-
-        private class AnalysisValues
-        {
-            /// <summary>
-            /// If true, all DiaFiles will be processed and searched with the full FASTA (FastaPathForSearch).
-            /// If false, only first 2 DiaFiles will be processed and searched with targets-only FASTA (FastaPath).
-            /// </summary>
-            public bool IsWholeProteome;
-            public bool KeepPrecursors;
-
-            public string IrtFilterText;
-            public int? MinPeptidesPerProtein;
-            public bool RemoveDuplicates;
-            public PointF ChromatogramClickPoint;
-
-            public string FastaPathForSearch => "DDA_search\\nodecoys_3mixed_human_yeast_ecoli_20140403_iRT.fasta";
-            public string FastaPath =>
-                IsWholeProteome
-                    ? "DDA_search\\nodecoys_3mixed_human_yeast_ecoli_20140403_iRT.fasta"
-                    : "DIA\\target_protein_sequences.fasta";
-
-        }
-
-        private class ExpectedValues
-        {
-            public int LibraryPeptideCount;
-            public double IrtSlope;
-            public double IrtIntercept;
-            public double[][] MassErrorStats;
-            public int[] FinalTargetCounts;
-            public double?[] ScoringModelCoefficients;
-        }
-
-        private string[] DiaFiles
-        {
-            get { return _instrumentValues.DiaFiles; }
-        }
-        private string InstrumentTypeName
-        {
-            get { return _instrumentValues.InstrumentTypeName; }
-        }
-        private string RootName { get; set; }
-
-        private Image _searchLogImage;
-
-        protected override Bitmap ProcessCoverShot(Bitmap bmp)
-        {
-            var graph = Graphics.FromImage(base.ProcessCoverShot(bmp));
-            graph.DrawImageUnscaled(_searchLogImage, bmp.Width - _searchLogImage.Width - 10, bmp.Height - _searchLogImage.Height - 30);
-            return bmp;
-        }
-
-        [TestMethod, NoParallelTesting(TestExclusionReason.RESOURCE_INTENSIVE), NoUnicodeTesting(TestExclusionReason.MZ5_UNICODE_ISSUES)]
-        public void TestDiaTtofDiaUmpireTutorial()
-        {
-            // Not yet translated
-            if (IsTranslationRequired)
-                return;
-            ReadExpectedValues("TestDiaTtofDiaUmpireTutorial");
-            //IsPauseForScreenShots = true;
-            _analysisValues = new AnalysisValues
-            {
-                KeepPrecursors = false,
-                ChromatogramClickPoint = new PointF(23.02F, 150.0F),
-            };
-
-            TestTtofData();
-        }
-
-        [TestMethod, 
-         NoParallelTesting(TestExclusionReason.RESOURCE_INTENSIVE), 
-         NoUnicodeTesting(TestExclusionReason.MZ5_UNICODE_ISSUES),
-         NoNightlyTesting(TestExclusionReason.EXCESSIVE_TIME)]
-        public void TestDiaTtofDiaUmpireTutorialFullFileset()
-        {
-            ReadExpectedValues("TestDiaTtofDiaUmpireTutorialFullFileset");
-            _analysisValues = new AnalysisValues
-            {
-                KeepPrecursors = false,
-                IsWholeProteome = true,
-                IrtFilterText = "iRT",
-                MinPeptidesPerProtein = 2,
-                RemoveDuplicates = true,
-                ChromatogramClickPoint = new PointF(23.02F, 150.0F),
-            };
-
-            if (!IsCoverShotMode)
-                TestTtofData();
-        }
-
-        private void TestTtofData()
-        {
-            SetInstrumentType(new InstrumentSpecificValues
-            {
-                InstrumentTypeName = "TTOF",
-                DiaFiles = new[]
-                {
-                    "collinsb_I180316_001_SW-A.mzML",
-                    "collinsb_I180316_002_SW-B.mzML",
-                    "collinsb_I180316_003_SW-A.mzML",
-                    "collinsb_I180316_004_SW-B.mzML",
-                    "collinsb_I180316_005_SW-A.mzML",
-                    "collinsb_I180316_006_SW-B.mzML",
-                },
-                HasAmbiguousMatches = false,
-                IsolationSchemeName = "ETH TTOF (64 variable)",
-                IsolationSchemeFile = "64_variable_windows.csv",
-                IsolationSchemeFileSeparator = TextUtil.SEPARATOR_CSV,
-                PrecursorTolerance = new MzTolerance(30, MzTolerance.Units.ppm),
-                FragmentTolerance = new MzTolerance(40, MzTolerance.Units.ppm),
-                InstrumentPreset = DiaUmpire.Config.InstrumentPreset.TripleTOF
-            });
-
-            RunTest();
-        }
-
-        [TestMethod, NoParallelTesting(TestExclusionReason.RESOURCE_INTENSIVE), NoUnicodeTesting(TestExclusionReason.MSFRAGGER_UNICODE_ISSUES)]
-        public void TestDiaQeDiaUmpireTutorialExtra()
-        {
-            ReadExpectedValues("TestDiaQeDiaUmpireTutorialExtra");
-            _analysisValues = new AnalysisValues
-            {
-                KeepPrecursors = false,
-                IrtFilterText = "standard",
-                ChromatogramClickPoint = new PointF(18.13f, 5.51e5f),
-            };
-
-            if (!IsCoverShotMode)
-                TestQeData();
-        }
-
-        [TestMethod, 
-         NoParallelTesting(TestExclusionReason.RESOURCE_INTENSIVE), 
-         NoUnicodeTesting(TestExclusionReason.MZ5_UNICODE_ISSUES),
-         NoNightlyTesting(TestExclusionReason.EXCESSIVE_TIME)] // do not run full filesets for nightly tests
-        public void TestDiaQeDiaUmpireTutorialFullFileset()
-        {
-            ReadExpectedValues("TestDiaQeDiaUmpireTutorialFullFileset");
-            _analysisValues = new AnalysisValues
-            {
-                KeepPrecursors = false,
-                IsWholeProteome = true,
-                IrtFilterText = "iRT",
-                MinPeptidesPerProtein = 2,
-                RemoveDuplicates = true,
-                ChromatogramClickPoint = new PointF(18.13f, 5.51e5f),
-            };
-
-            if (!IsCoverShotMode)
-                TestQeData();
-        }
-       
-        private void TestQeData()
-        {
-            SetInstrumentType(new InstrumentSpecificValues
-            {
-                InstrumentTypeName = "QE",
-                DiaFiles = new[]
-                {
-                    "collinsb_X1803_171-A.mzML",
-                    "collinsb_X1803_172-B.mzML",
-                    "collinsb_X1803_173-A.mzML",
-                    "collinsb_X1803_174-B.mzML",
-                    "collinsb_X1803_175-A.mzML",
-                    "collinsb_X1803_176-B.mzML",
-                },
-                HasAmbiguousMatches = false,
-                IsolationSchemeName = "ETH QE (18 variable)",
-                IsolationSchemeFile = "QE_DIA_18var.tsv",
-                IsolationSchemeFileSeparator = TextUtil.SEPARATOR_TSV,
-                PrecursorTolerance = new MzTolerance(10, MzTolerance.Units.ppm),
-                FragmentTolerance = new MzTolerance(20, MzTolerance.Units.ppm),
-                InstrumentPreset = DiaUmpire.Config.InstrumentPreset.QExactive
-            });
-
-            RunTest();
-        }
-
-        private void ReadExpectedValues(string name)
-        {
-            _expectedValuesFilePath = Path.Combine(ExtensionTestContext.GetProjectDirectory(
-<<<<<<< HEAD
-                @"TestPerf\DiaSwathTutorialTest.data"), name + ".json");
-=======
-                @"TestPerf\DiaUmpireTutorialTest.data"), name + ".json");
->>>>>>> f9b06c7d
-            if (File.Exists(_expectedValuesFilePath))
-            {
-                using var streamReader = File.OpenText(_expectedValuesFilePath);
-                using var jsonReader = new JsonTextReader(streamReader);
-                _expectedValues = JsonSerializer.Create().Deserialize<ExpectedValues>(jsonReader);
-            }
-            else
-            {
-                Assert.IsTrue(IsRecordMode, "Expected values file {0} does not exist", _expectedValuesFilePath);
-                _expectedValues = new ExpectedValues();
-            }
-        }
-
-        // disable audit log comparison for FullFileset tests
-        public override bool AuditLogCompareLogs => !TestContext.TestName.EndsWith("FullFileset");
-
-        private void SetInstrumentType(InstrumentSpecificValues instrumentValues)
-        {
-            _instrumentValues = instrumentValues;
-
-            RootName = "DIA-" + InstrumentTypeName;
-            // LinkPdf = "https://skyline.ms/_webdav/home/software/Skyline/%40files/tutorials/{0}-20_1.pdf";
-            LinkPdf = string.Format("file:///C:/proj/branches/work/pwiz_tools/Skyline/Documentation/Tutorials/{0}-20_1.pdf", RootName);
-
-            TestFilesZipPaths = new[]
-            {
-                string.Format(@"http://skyline.ms/tutorials/{0}.zip", RootName),
-                string.Format(@"TestPerf\DiaSwath{0}Views.zip", InstrumentTypeName)
-            };
-
-            TestFilesPersistent = new[] { Path.Combine(RootName, "DDA_search"), Path.Combine(RootName, "DIA") + '\\' };
-        }
-
-        private void RunTest()
-        {
-//            IsPauseForScreenShots = true;
-//            RunPerfTests = true;
-//            IsPauseForCoverShot = true;
-            CoverShotName = "DIA-Umpire-" + InstrumentTypeName;
-
-            RunFunctionalTest();
-        }
-
-        private string DataPath { get { return TestFilesDirs.Last().PersistentFilesDir; } }
-
-        private PropertyPath _resultProperty = PropertyPath.Root.Property("FoldChangeResult");
-        private PropertyPath _proteinProperty = PropertyPath.Root.Property("Protein");
-        private const string OXIDATION_M = "Oxidation (M)";
-
-        private string GetTestPath(string path)
-        {
-            return TestFilesDirs[0].GetTestPath(Path.Combine(RootName, path));
-        }
-
-        /// <summary>
-        /// Change to true to write coefficient arrays.
-        /// </summary>
-        protected override bool IsRecordMode => false;
-
-        protected override void DoTest()
-        {
-            Assert.IsNotNull(_expectedValues);
-<<<<<<< HEAD
-            Assert.AreEqual("IrtSlope = 3.005,\r\nIrtIntercept = -67.173,\r\n", ParseIrtProperties("iRT = 3.005 * Measured RT - 67.173", CultureInfo.InvariantCulture));
-=======
->>>>>>> f9b06c7d
-
-            // Clean-up before running the test
-            RunUI(() => SkylineWindow.ModifyDocument("Set default settings",
-                d => d.ChangeSettings(SrmSettingsList.GetDefault())));
-            RunUI(() => SkylineWindow.SetIntegrateAll(true));
-
-            SrmDocument doc = SkylineWindow.Document;
-
-            string documentBaseName = "DIA-" + InstrumentTypeName + "-tutorial";
-            string documentFile = GetTestPath(documentBaseName + SrmDocument.EXT);
-            RunUI(() => SkylineWindow.SaveDocument(documentFile));
-
-            // Launch the wizard
-            var importPeptideSearchDlg = ShowDialog<ImportPeptideSearchDlg>(SkylineWindow.ShowRunPeptideSearchDlg);
-
-            PauseForScreenShot<ImportPeptideSearchDlg.SpectraPage>("Import Peptide Search - Build Spectral Library empty page");
-
-            // We're on the "Build Spectral Library" page of the wizard.
-            // Add the test xml file to the search files list and try to 
-            // build the document library.
-            string diaDir = GetTestPath("DIA\\");
-
-            // when in regular test mode, delete -diaumpire files so they get regenerated instead of reused
-            // (in IsRecordMode, keep these files around so that repeated tests on each language run faster)
-            /* TODO: how can this code work if we aren't running DiaUmpire in the persistent directory? */
-            if (!IsRecordMode)
-            {
-                var diaumpireFiles = Directory.GetFiles(diaDir, "*-diaumpire.*");
-                var filesToRegenerate = diaumpireFiles.Skip(1); // regenerate all but 1 file in order to test file reusability
-                foreach (var file in filesToRegenerate)
-                    FileEx.SafeDelete(file);
-            }
-
-            string[] searchFiles = DiaFiles.Select(p => Path.Combine(diaDir, p)).Take(_analysisValues.IsWholeProteome ? DiaFiles.Length : 2).ToArray();
-            foreach (var searchFile in searchFiles)
-                Assert.IsTrue(File.Exists(searchFile), string.Format("File {0} does not exist.", searchFile));
-
-            string fastaPathForImport = GetTestPath(_analysisValues.FastaPath);
-            Assert.IsTrue(File.Exists(fastaPathForImport));
-
-            string fastaPathForSearch = GetTestPath(_analysisValues.FastaPathForSearch);
-            Assert.IsTrue(File.Exists(fastaPathForSearch));
-
-            RunUI(() =>
-            {
-                Assert.IsTrue(importPeptideSearchDlg.CurrentPage == ImportPeptideSearchDlg.Pages.spectra_page);
-                importPeptideSearchDlg.BuildPepSearchLibControl.DdaSearchDataSources = searchFiles.Select(f => new MsDataFilePath(f)).ToArray();
-                importPeptideSearchDlg.BuildPepSearchLibControl.IrtStandards = IrtStandard.BIOGNOSYS_11;
-                importPeptideSearchDlg.BuildPepSearchLibControl.WorkflowType = ImportPeptideSearchDlg.Workflow.dia;
-                // Check default settings shown in the tutorial
-                Assert.IsFalse(importPeptideSearchDlg.BuildPepSearchLibControl.IncludeAmbiguousMatches);
-            });
-            PauseForScreenShot<ImportPeptideSearchDlg.SpectraPage>("Import Peptide Search - Build Spectral Library populated page");
-
-            RunUI(() =>
-            {
-                Assert.IsTrue(importPeptideSearchDlg.ClickNextButton());
-                Assert.IsTrue(importPeptideSearchDlg.CurrentPage == ImportPeptideSearchDlg.Pages.chromatograms_page);
-            });
-
-            // TODO: Put this back with tutorial text that explains it
-            // PauseForScreenShot<ImportPeptideSearchDlg.ChromatogramsDiaPage>("Import Peptide Search - Extract chromatograms page");
-
-            // With 2 sources, we get the remove prefix/suffix dialog; accept default behavior
-            if (searchFiles.Length > 1)
-            {
-                var removeSuffix = ShowDialog<ImportResultsNameDlg>(() => importPeptideSearchDlg.ClickNextButton()); // now on remove prefix/suffix dialog
-                PauseForScreenShot<ImportResultsNameDlg>("Import Peptide Search - Remove shared prefix/suffix page");
-                OkDialog(removeSuffix, () => removeSuffix.YesDialog()); // now on modifications
-                WaitForDocumentLoaded();
-            }
-            else
-                RunUI(() => importPeptideSearchDlg.ClickNextButton());
-
-            RunUI(() => Assert.IsTrue(importPeptideSearchDlg.CurrentPage == ImportPeptideSearchDlg.Pages.match_modifications_page));
-
-            var editStructModListUI =
-                ShowDialog<EditListDlg<SettingsListBase<StaticMod>, StaticMod>>(importPeptideSearchDlg.MatchModificationsControl.ClickAddStructuralModification);
-            RunDlg<EditStaticModDlg>(editStructModListUI.AddItem, editModDlg =>
-            {
-                editModDlg.SetModification(OXIDATION_M); // Not L10N
-                editModDlg.OkDialog();
-            });
-            OkDialog(editStructModListUI, editStructModListUI.OkDialog);
-
-            RunUI(() => importPeptideSearchDlg.MatchModificationsControl.ChangeAll(true));
-
-            PauseForScreenShot<ImportPeptideSearchDlg.MatchModsPage>("Import Peptide Search - After adding modifications page");
-            RunUI(() => Assert.IsTrue(importPeptideSearchDlg.ClickNextButton()));
-
-            WaitForConditionUI(() => importPeptideSearchDlg.CurrentPage == ImportPeptideSearchDlg.Pages.transition_settings_page);
-            RunUI(() =>
-            {
-                importPeptideSearchDlg.TransitionSettingsControl.ExclusionUseDIAWindow = false;
-                importPeptideSearchDlg.TransitionSettingsControl.PeptidePrecursorCharges = new[]
-                {
-                    /*Adduct.SINGLY_PROTONATED, */Adduct.DOUBLY_PROTONATED, Adduct.TRIPLY_PROTONATED, Adduct.QUADRUPLY_PROTONATED
-                };
-                // Default is to have precursors
-                if (_analysisValues.KeepPrecursors)
-                {
-                    AssertEx.AreEqualDeep(new[] {IonType.y, IonType.b, IonType.precursor},
-                        importPeptideSearchDlg.TransitionSettingsControl.PeptideIonTypes);
-                }
-                else
-                {
-                    importPeptideSearchDlg.TransitionSettingsControl.PeptideIonTypes = new[]
-                    {
-                        IonType.y, IonType.b    // Removes precursor
-                    };
-                }
-                // Verify other values shown in the tutorial
-                Assert.AreEqual(6, importPeptideSearchDlg.TransitionSettingsControl.IonCount);
-                Assert.AreEqual(6, importPeptideSearchDlg.TransitionSettingsControl.MinIonCount);
-                Assert.AreEqual(0.05, importPeptideSearchDlg.TransitionSettingsControl.IonMatchMzTolerance.Value);
-                Assert.AreEqual(MzTolerance.Units.mz, importPeptideSearchDlg.TransitionSettingsControl.IonMatchMzTolerance.Unit);
-                // CONSIDER: Not that easy to validate 1, 2 in ion charges.
-            });
-            PauseForScreenShot<ImportPeptideSearchDlg.TransitionSettingsPage>("Transition settings");
-            RunUI(() => Assert.IsTrue(importPeptideSearchDlg.ClickNextButton()));
-
-            // We're on the "Configure Full-Scan Settings" page of the wizard.
-            RunUI(() =>
-            {
-                Assert.IsTrue(importPeptideSearchDlg.CurrentPage == ImportPeptideSearchDlg.Pages.full_scan_settings_page);
-                if (_analysisValues.KeepPrecursors)
-                    importPeptideSearchDlg.FullScanSettingsControl.PrecursorRes = 20;
-                importPeptideSearchDlg.FullScanSettingsControl.ProductRes = 20;
-
-                Assert.AreEqual(importPeptideSearchDlg.FullScanSettingsControl.PrecursorIsotopesCurrent, FullScanPrecursorIsotopes.None);
-                Assert.AreEqual(FullScanMassAnalyzerType.centroided, importPeptideSearchDlg.FullScanSettingsControl.ProductMassAnalyzer);
-                //Assert.AreEqual(RetentionTimeFilterType.scheduling_windows, importPeptideSearchDlg.FullScanSettingsControl.RetentionTimeFilterType);
-                Assert.AreEqual(5, importPeptideSearchDlg.FullScanSettingsControl.TimeAroundPrediction);
-            });
-
-            var isolationScheme =
-                ShowDialog<EditIsolationSchemeDlg>(importPeptideSearchDlg.FullScanSettingsControl.AddIsolationScheme);
-            RunUI(() =>
-            {
-                isolationScheme.IsolationSchemeName = _instrumentValues.IsolationSchemeName;
-                isolationScheme.UseResults = false;
-            });
-            RunDlg<OpenDataSourceDialog>(isolationScheme.ImportRanges, importRangesDlg =>
-            {
-                importRangesDlg.CurrentDirectory = new MsDataFilePath(diaDir);
-                importRangesDlg.SelectFile(DiaFiles[0]);
-                importRangesDlg.Open();
-            });
-            string schemePath = Path.Combine("DIA", _instrumentValues.IsolationSchemeFile);
-            var schemeLines = File.ReadAllLines(GetTestPath(schemePath));
-            string[][] windowFields = schemeLines.Select(l =>
-                TextUtil.ParseDsvFields(l, _instrumentValues.IsolationSchemeFileSeparator)).ToArray();
-            WaitForConditionUI(() => isolationScheme.GetIsolationWindows().Count == schemeLines.Length);
-
-            RunUI(() =>
-            {
-                Assert.IsTrue(isolationScheme.SpecifyMargin);
-                int schemeRow = 0;
-                foreach (var isolationWindow in isolationScheme.GetIsolationWindows())
-                {
-                    var fields = windowFields[schemeRow++];
-                    Assert.AreEqual(double.Parse(fields[0], CultureInfo.InvariantCulture), isolationWindow.MethodStart, 0.01);
-                    Assert.AreEqual(double.Parse(fields[1], CultureInfo.InvariantCulture), isolationWindow.MethodEnd, 0.01);
-                    Assert.AreEqual(double.Parse(fields[2], CultureInfo.InvariantCulture), isolationWindow.StartMargin ?? 0, 0.01);
-                }
-            });
-            PauseForScreenShot<EditIsolationSchemeDlg>("Isolation scheme");
-
-            var isolationGraph = ShowDialog<DiaIsolationWindowsGraphForm>(isolationScheme.OpenGraph);
-            PauseForScreenShot<DiaIsolationWindowsGraphForm>("Isolation scheme graph");
-
-            OkDialog(isolationGraph, isolationGraph.CloseButton);
-            OkDialog(isolationScheme, isolationScheme.OkDialog);
-
-            PauseForScreenShot<ImportPeptideSearchDlg.Ms2FullScanPage>("Import Peptide Search - Configure Full-Scan Settings page");
-
-            WaitForConditionUI(() => importPeptideSearchDlg.IsNextButtonEnabled);
-            RunUI(() => Assert.IsTrue(importPeptideSearchDlg.ClickNextButton()));
-
-            PauseForScreenShot<ImportPeptideSearchDlg.FastaPage>("Import Peptide Search - Import FASTA page before settings");
-            RunUI(() =>
-            {
-                Assert.IsTrue(importPeptideSearchDlg.CurrentPage == ImportPeptideSearchDlg.Pages.import_fasta_page);
-                Assert.AreEqual("Trypsin [KR | P]", importPeptideSearchDlg.ImportFastaControl.Enzyme.GetKey());
-                Assert.AreEqual(0, importPeptideSearchDlg.ImportFastaControl.MaxMissedCleavages);
-                importPeptideSearchDlg.ImportFastaControl.SetFastaContent(fastaPathForSearch);
-                importPeptideSearchDlg.ImportFastaControl.ScrollFastaTextToEnd();   // So that the FASTA file name is visible
-                if (!_analysisValues.IsWholeProteome)
-                {
-                    importPeptideSearchDlg.ImportFastaControl.FastaImportTargetsFile = fastaPathForImport;
-                    importPeptideSearchDlg.ImportFastaControl.ScrollFastaTargetsToEnd();
-                }
-                Assert.IsTrue(importPeptideSearchDlg.ImportFastaControl.DecoyGenerationEnabled);
-                importPeptideSearchDlg.ImportFastaControl.DecoyGenerationMethod =
-                    Resources.DecoyGeneration_SHUFFLE_SEQUENCE_Shuffle_Sequence;
-                importPeptideSearchDlg.ImportFastaControl.AutoTrain = true;
-                Assert.IsTrue(importPeptideSearchDlg.ImportFastaControl.ContainsFastaContent);
-            });
-            PauseForScreenShot<ImportPeptideSearchDlg.FastaPage>("Import Peptide Search - Import FASTA page after settings");
-
-            RunUI(() =>
-            {
-                Assert.IsTrue(importPeptideSearchDlg.ClickNextButton());
-
-                importPeptideSearchDlg.ConverterSettingsControl.UseDiaUmpire = true;
-                importPeptideSearchDlg.ConverterSettingsControl.InstrumentPreset = _instrumentValues.InstrumentPreset;
-                importPeptideSearchDlg.ConverterSettingsControl.EstimateBackground = true;
-                //importPeptideSearchDlg.ConverterSettingsControl.AdditionalSettings = _instrumentValues.AdditionalSettings;
-            });
-            PauseForScreenShot<ImportPeptideSearchDlg.ConverterSettingsPage>("Import Peptide Search - DiaUmpire settings page");
-
-            bool? searchSucceeded = null;
-            RunUI(() =>
-            {
-                Assert.IsTrue(importPeptideSearchDlg.ClickNextButton());
-
-                Assert.IsTrue(importPeptideSearchDlg.CurrentPage ==
-                              ImportPeptideSearchDlg.Pages.dda_search_settings_page);
-                importPeptideSearchDlg.SearchSettingsControl.PrecursorTolerance = _instrumentValues.PrecursorTolerance;
-                importPeptideSearchDlg.SearchSettingsControl.FragmentTolerance = _instrumentValues.FragmentTolerance;
-                importPeptideSearchDlg.SearchSettingsControl.FragmentIons = "b, y";
-                importPeptideSearchDlg.SearchSettingsControl.CutoffScore = 0.05;
-                Assert.AreEqual(PropertyNames.CutoffScore_PERCOLATOR_QVALUE, importPeptideSearchDlg.SearchSettingsControl.CutoffLabel);
-                Assert.AreEqual(0.05, importPeptideSearchDlg.SearchSettingsControl.CutoffScore);
-            });
-            PauseForScreenShot<ImportPeptideSearchDlg.DDASearchSettingsPage>("Import Peptide Search - DDA search settings");
-
-            IDictionary<string, object> diaUmpireParameters = null;
-            SearchSettingsControl.DdaSearchSettings searchSettings = null;
-            if (IsRecordMode)
-            {
-                RunUI(() =>
-                {
-                    diaUmpireParameters = importPeptideSearchDlg.ConverterSettingsControl.GetDiaUmpireConverter().DiaUmpireConfig.Parameters;
-                    searchSettings = importPeptideSearchDlg.SearchSettingsControl.SearchSettings;
-                });
-            }
-
-            if (IsCoverShotMode)
-            {
-                // Resize the form before running or the output will not appear scrolled to the end
-                RunUI(() => importPeptideSearchDlg.Size = new Size(404, 578));  // minimum height
-            }
-
-            RunUI(() =>
-            {
-                // Run the search
-                Assert.IsTrue(importPeptideSearchDlg.ClickNextButton());
-
-                importPeptideSearchDlg.SearchControl.SearchFinished += (success) => searchSucceeded = success;
-                importPeptideSearchDlg.BuildPepSearchLibControl.IncludeAmbiguousMatches = true;
-            });
-
-            try
-            {
-                WaitForConditionUI(() => importPeptideSearchDlg.CurrentPage == ImportPeptideSearchDlg.Pages.dda_search_page);
-                WaitForConditionUI(() => importPeptideSearchDlg.SearchControl.PercentComplete > 17);
-                PauseForScreenShot<ImportPeptideSearchDlg.DDASearchPage>("Import Peptide Search - DDA search progress page");
-
-                WaitForConditionUI(120 * 600000, () => searchSucceeded.HasValue, () => importPeptideSearchDlg.SearchControl.LogText);
-                RunUI(() => Assert.IsTrue(searchSucceeded.Value, importPeptideSearchDlg.SearchControl.LogText));
-            }
-            finally
-            {
-                File.WriteAllText("SearchControlLog.txt", importPeptideSearchDlg.SearchControl.LogText);
-            }
-
-            if (IsCoverShotMode)
-            {
-                ScreenshotManager.ActivateScreenshotForm(importPeptideSearchDlg);
-                _searchLogImage = ScreenshotManager.TakeShot(importPeptideSearchDlg);
-                Assert.IsNotNull(_searchLogImage);
-            }
-
-            var addIrtDlg = ShowDialog<AddIrtPeptidesDlg>(() => importPeptideSearchDlg.ClickNextButton(), 30 * 60000);//peptidesPerProteinDlg.OkDialog());
-            RunUI(() =>
-            {
-                // Check values shown in the tutorial
-                Assert.AreEqual(1, addIrtDlg.RunsConvertedCount);
-                var row = addIrtDlg.GetRow(0);
-                Assert.AreEqual(11, row.Cells[1].Value);
-
-                var regressionLine = addIrtDlg.GetRegressionRefined(0);
-                Assert.IsNotNull(regressionLine);
-                var actualSlope = Math.Round(regressionLine.Slope, 3);
-                var actualIntercept = Math.Round(regressionLine.Intercept, 3);
-                if (!IsRecordMode)
-                {
-                    Assert.AreEqual(_expectedValues.LibraryPeptideCount, addIrtDlg.PeptidesCount);
-                    Assert.AreEqual(_expectedValues.IrtSlope, actualSlope);
-                    Assert.AreEqual(_expectedValues.IrtIntercept, actualIntercept);
-                }
-                else
-                {
-                    _expectedValues.LibraryPeptideCount = addIrtDlg.PeptidesCount;
-                    _expectedValues.IrtSlope = actualSlope;
-                    _expectedValues.IrtIntercept = actualIntercept;
-                }
-
-                Assert.AreEqual(1.0, double.Parse(row.Cells[3].Value.ToString()));
-                Assert.AreEqual(Resources.AddIrtPeptidesDlg_AddIrtPeptidesDlg_Success, row.Cells[4].Value);
-            });
-            PauseForScreenShot<AddIrtPeptidesDlg>("Add iRT peptides form");
-
-            var irtGraph = ShowDialog<GraphRegression>(() => addIrtDlg.ShowRegression(0));
-            PauseForScreenShot<GraphRegression>("iRT regression graph");
-
-            OkDialog(irtGraph, irtGraph.CloseDialog);
-            var recalibrateMessage = ShowDialog<MultiButtonMsgDlg>(addIrtDlg.OkDialog);
-            RunUI(() => Assert.AreEqual(TextUtil.LineSeparate(Resources.LibraryGridViewDriver_AddToLibrary_Do_you_want_to_recalibrate_the_iRT_standard_values_relative_to_the_peptides_being_added_,
-                Resources.LibraryGridViewDriver_AddToLibrary_This_can_improve_retention_time_alignment_under_stable_chromatographic_conditions_), recalibrateMessage.Message));
-
-            if (!_instrumentValues.HasAmbiguousMatches)
-            {
-                OkDialog(recalibrateMessage, recalibrateMessage.ClickNo);
-            }
-            else
-            {
-                var ambiguousDlg = ShowDialog<MessageDlg>(recalibrateMessage.ClickNo);
-                RunUI(() => AssertEx.Contains(ambiguousDlg.Message,
-                    Resources.BiblioSpecLiteBuilder_AmbiguousMatches_The_library_built_successfully__Spectra_matching_the_following_peptides_had_multiple_ambiguous_peptide_matches_and_were_excluded_));
-                OkDialog(ambiguousDlg, ambiguousDlg.OkDialog);
-            }
-            OkDialog(addIrtDlg, addIrtDlg.OkDialog);
-
-            var peptidesPerProteinDlg = WaitForOpenForm<AssociateProteinsDlg>(600000);
-            WaitForCondition(() => peptidesPerProteinDlg.DocumentFinalCalculated);
-            RunUI(() =>
-            {
-                //int proteinCount, peptideCount, precursorCount, transitionCount;
-                //peptidesPerProteinDlg.NewTargetsAll(out proteinCount, out peptideCount, out precursorCount, out transitionCount);
-                //ValidateTargets(ref _analysisValues.TargetCounts, proteinCount, peptideCount, precursorCount, transitionCount, @"TargetCounts");
-                if (_analysisValues.RemoveDuplicates)
-                    peptidesPerProteinDlg.RemoveDuplicatePeptides = true;
-                if (_analysisValues.MinPeptidesPerProtein.HasValue)
-                    peptidesPerProteinDlg.MinPeptides = _analysisValues.MinPeptidesPerProtein.Value;
-            });
-            WaitForConditionUI(() => peptidesPerProteinDlg.DocumentFinalCalculated);
-            RunUI(() =>
-            {
-                int proteinCount, peptideCount, precursorCount, transitionCount;
-                peptidesPerProteinDlg.NewTargetsFinal(out proteinCount, out peptideCount, out precursorCount, out transitionCount);
-                ValidateTargets(ref _expectedValues.FinalTargetCounts, proteinCount, peptideCount, precursorCount, transitionCount);
-            });
-            PauseForScreenShot<AssociateProteinsDlg>("Import FASTA summary form");
-            OkDialog(peptidesPerProteinDlg, peptidesPerProteinDlg.OkDialog);
-
-            var allChrom = WaitForOpenForm<AllChromatogramsGraph>();
-            allChrom.SetFreezeProgressPercent(41, @"00:00:22");
-            WaitForCondition(() => allChrom.IsProgressFrozen());
-            PauseForScreenShot<AllChromatogramsGraph>("Loading chromatograms window", 30*1000); // 30 second timeout to avoid getting stuck
-            allChrom.SetFreezeProgressPercent(null, null);
-            WaitForDocumentChangeLoaded(doc, 15 * 60 * 1000); // 15 minutes
-
-            var peakScoringModelDlg = WaitForOpenForm<EditPeakScoringModelDlg>();
-            ValidateCoefficients(peakScoringModelDlg, ref _expectedValues.ScoringModelCoefficients);
-            PauseForScreenShot<EditPeakScoringModelDlg>("mProphet model form");
-
-            OkDialog(peakScoringModelDlg, peakScoringModelDlg.OkDialog);
-
-            RunUI(() => SkylineWindow.ShowDocumentGrid(false));
-
-            // Arrange windows for manual inspection
-            var arrangeGraphsDlg = ShowDialog<ArrangeGraphsGroupedDlg>(SkylineWindow.ArrangeGraphsGrouped);
-            RunUI(() =>
-            {
-                arrangeGraphsDlg.Groups = 2;
-                arrangeGraphsDlg.GroupType = GroupGraphsType.distributed;
-                arrangeGraphsDlg.GroupOrder = GroupGraphsOrder.Document;
-                arrangeGraphsDlg.DisplayType = DisplayGraphsType.Row;
-            });
-
-            OkDialog(arrangeGraphsDlg, arrangeGraphsDlg.OkDialog);
-
-            RunUI(() => SkylineWindow.SaveDocument());
-
-            if (IsPauseForScreenShots)
-            {
-                RestoreViewOnScreenNoSelChange(17);
-                SelectNode(SrmDocument.Level.MoleculeGroups, 0);
-                Rectangle rectFrame = Rectangle.Empty;
-                RunUI(() =>
-                {
-                    SkylineWindow.Size = new Size(900, 900);
-                    SkylineWindow.ForceOnScreen();  // Avoid this shifting the window under the floating window later
-                });
-                Thread.Sleep(200);  // Give layout time to adjust
-                RunUI(() =>
-                {
-                    var chromPane1 = SkylineWindow.GetGraphChrom(SkylineWindow.Document.Settings.MeasuredResults.Chromatograms[0].Name);
-                    var chromPane2 = SkylineWindow.GetGraphChrom(SkylineWindow.Document.Settings.MeasuredResults.Chromatograms[1].Name);
-                    var rtGraphFrame = FindFloatingWindow(SkylineWindow.GraphRetentionTime);
-                    var chromTopLeft = chromPane1.PointToScreen(new Point(0, 0));
-                    var chromTopRight = chromPane2.PointToScreen(new Point(chromPane2.Width, 0));
-                    rtGraphFrame.Location = chromPane1.PointToScreen(new Point(((chromTopRight.X - chromTopLeft.X) - rtGraphFrame.Width) / 2, 50));
-                    rectFrame = rtGraphFrame.Bounds;
-                    rtGraphFrame.Activate();    // TODO: Want the graph activated but a screenshot of screen
-                });
-                PauseForScreenShot<ScreenForm>("Docking floating image with cursor", null, bmp =>
-                    DrawLArrowCursorOnBitmap(ClipDockingRect(bmp, rectFrame), 0.5, 0.155));
-                BeginDragDisplay(SkylineWindow.GraphRetentionTime, 0.62, 0.11);
-                PauseForScreenShot<ScreenForm>("Docking image cursor on upper dock indicator", null, bmp =>
-                    ClipDockingRect(bmp, rectFrame));
-                EndDragDisplay();
-            }
-
-            const string proteinNameToSelect = "sp|P63284|CLPB_ECOLI";
-            if (Equals(proteinNameToSelect, SkylineWindow.Document.MoleculeGroups.Skip(1).First().Name))
-                SelectNode(SrmDocument.Level.MoleculeGroups, 1);
-            else
-                FindNode(proteinNameToSelect);
-
-            RunUI(() =>
-            {
-                Assert.AreEqual(proteinNameToSelect, SkylineWindow.SelectedNode.Text);
-
-                SkylineWindow.ShowPeakAreaReplicateComparison();
-                SkylineWindow.ShowRTReplicateGraph();
-                SkylineWindow.Size = new Size(1226, 900);
-            });
-            RestoreViewOnScreenNoSelChange(18);
-            WaitForGraphs();
-            RunUIForScreenShot(() => SkylineWindow.SequenceTree.TopNode = SkylineWindow.SequenceTree.SelectedNode);
-            PauseForScreenShot("Manual review window layout with protein selected");
-
-            FindNode("TDINQALNR");
-            WaitForGraphs();
-            PauseForScreenShot("Manual review window layout with peptide selected");
-
-            FindNode("_HUMAN");
-            WaitForGraphs();
-            FindNode("TDINQALNR");
-            RunUI(SkylineWindow.AutoZoomBestPeak);
-            WaitForGraphs();
-            PauseForChromGraphScreenShot("Snip just one chromatogram pane", "1_SW-A");
-
-            ClickChromatogram(SkylineWindow.Document.MeasuredResults.Chromatograms[0].Name,
-                _analysisValues.ChromatogramClickPoint.X,
-                _analysisValues.ChromatogramClickPoint.Y);
-            PauseForScreenShot<GraphFullScan>("Full-Scan graph window - zoomed");
-            
-            RunUI(() => SkylineWindow.GraphFullScan.ZoomToSelection(false));
-            WaitForGraphs();
-            PauseForScreenShot<GraphFullScan>("Full-Scan graph window - unzoomed");
-
-            RunUI(SkylineWindow.GraphFullScan.Close);
-            RunUI(SkylineWindow.ShowMassErrorHistogramGraph);
-            WaitForGraphs();
-            Assert.IsTrue(SkylineWindow.GraphMassError.TryGetGraphPane(out MassErrorHistogramGraphPane massErrorPane));
-            int massErrorStatsIndex = 0;
-            ValidateMassErrors(massErrorPane, massErrorStatsIndex++);
-
-            // CONSIDER: No way to specify mass error graph window in PauseForScreenShot or ShowDialog
-            PauseForMassErrorGraphScreenShot("Mass errors histogram graph window");
-
-            // Review single replicates
-            RunUI(SkylineWindow.ShowSingleReplicate);
-            foreach (var chromatogramSet in SkylineWindow.Document.MeasuredResults.Chromatograms)
-            {
-                RunUI(() => SkylineWindow.ActivateReplicate(chromatogramSet.Name));
-                WaitForGraphs();
-                ValidateMassErrors(massErrorPane, massErrorStatsIndex++);
-            }
-
-            if (IsRecordMode)
-            {
-                PrintAnalysisSettingsAndResultSummary(diaUmpireParameters, searchSettings, _analysisValues);
-            }
-
-            RunUI(() =>
-            {
-                SkylineWindow.ShowPointsTypeMassError(PointsTypeMassError.decoys);
-                SkylineWindow.ShowAverageReplicates();
-            });
-            WaitForGraphs();
-            RunUI(() => SkylineWindow.ShowPointsTypeMassError(PointsTypeMassError.targets));    // CONSIDER: 1% FDR
-            RunUI(() => SkylineWindow.ShowGraphMassError(false));
-
-            RunUI(SkylineWindow.ShowRTRegressionGraphScoreToRun);
-            WaitForGraphs();
-            RestoreViewOnScreenNoSelChange(24);
-            PauseForRetentionTimeGraphScreenShot("Retention time regression graph window - regression");
-
-            RunUI(() => SkylineWindow.ShowPlotType(PlotTypeRT.residuals));
-            WaitForGraphs();
-            PauseForRetentionTimeGraphScreenShot("Retention time regression graph window - residuals");
-            RunUI(() => SkylineWindow.ShowGraphRetentionTime(false, GraphTypeSummary.score_to_run_regression));
-
-            if (IsCoverShotMode)
-            {
-                RunUI(() =>
-                {
-                    Settings.Default.ChromatogramFontSize = 14;
-                    Settings.Default.AreaFontSize = 14;
-                    SkylineWindow.ChangeTextSize(TreeViewMS.LRG_TEXT_FACTOR);
-                });
-
-                RestoreCoverViewOnScreen();
-                
-                // No fold-change with only 2 runs
-                // CONSIDER: Could remove the fold-change floating window from the cover.view
-                var fcGrid = WaitForOpenForm<FoldChangeGrid>();
-                RunUI(FindFloatingWindow(fcGrid).Close);
-
-                /* fcGridControlFinal = fcGrid.DataboundGridControl;
-                FilterIrtProtein(fcGridControlFinal);
-                changeGroupComparisonSettings = ShowDialog<EditGroupComparisonDlg>(fcGrid.ShowChangeSettings);
-                RunUI(() => changeGroupComparisonSettings.RadioScopePerPeptide.Checked = true);
-                OkDialog(changeGroupComparisonSettings, changeGroupComparisonSettings.Close);
-
-                RunUI(() =>
-                {
-                    var fcFloatingWindow = fcGrid.Parent.Parent;
-                    fcFloatingWindow.Left = SkylineWindow.Left + 8;
-                    fcFloatingWindow.Top = SkylineWindow.Bottom - fcFloatingWindow.Height - 8;
-                });*/
-                TakeCoverShot();
-            }
-
-            // Cleanup output files in persistent dir
-            // (in IsRecordMode, keep these files around so that repeated tests on each language run faster)
-            if (!IsRecordMode)
-            {
-                foreach (var file in Directory.GetFiles(diaDir, "*-diaumpire.*"))
-                    FileEx.SafeDelete(file);
-            }
-
-            if (IsRecordMode)
-            {
-                Assert.IsNotNull(_expectedValues);
-                Assert.IsNotNull(_expectedValuesFilePath);
-                using var streamWriter = new StreamWriter(_expectedValuesFilePath);
-                using var jsonTextWriter = new JsonTextWriter(streamWriter);
-                JsonSerializer.Create(new JsonSerializerSettings
-                {
-                    Formatting = Formatting.Indented
-                }).Serialize(jsonTextWriter, _expectedValues);
-            }
-        }
-
-        private static Bitmap ClipDockingRect(Bitmap bmp, Rectangle rectFrame)
-        {
-            const int hBorder = 20;
-            const int topBorder = 100;
-            const int bottomBorder = 10;
-            var rectClip = new Rectangle(rectFrame.X - hBorder, rectFrame.Y - topBorder, rectFrame.Width + hBorder * 2,
-                rectFrame.Height + topBorder + bottomBorder);
-            bmp = ClipBitmap(bmp, rectClip);
-            return bmp;
-        }
-
-        private void PrintAnalysisSettingsAndResultSummary(IDictionary<string, object> diaUmpireParameters, SearchSettingsControl.DdaSearchSettings searchSettings, AnalysisValues analysisValues)
-        {
-            var interestingParameters = new List<string>();
-            foreach (var key in "MS1PPM MS2PPM SN MS2SN DeltaApex CorrThreshold BoostComplementaryIon EstimateBG".Split())
-                interestingParameters.Add(diaUmpireParameters[key].ToString());
-            interestingParameters.Add(searchSettings.PrecursorTolerance.Value.ToString(CultureInfo.InvariantCulture));
-            interestingParameters.Add(searchSettings.FragmentTolerance.Value.ToString(CultureInfo.InvariantCulture));
-            interestingParameters.Add(_expectedValues.LibraryPeptideCount.ToString());
-            for (int i = 0; i < 4; ++i)
-                interestingParameters.Add(_expectedValues.FinalTargetCounts[i].ToString());
-            Console.WriteLine(string.Join("\t", interestingParameters));
-        }
-
-        private void FilterIrtProtein(DataboundGridControl fcGridControl)
-        {
-            WaitForConditionUI(() => fcGridControl.IsComplete && fcGridControl.FindColumn(_proteinProperty) != null);
-            var quickFilterForm = ShowDialog<QuickFilterForm>(() =>
-            {
-                var proteinNameColumn = fcGridControl.FindColumn(_proteinProperty);
-                fcGridControl.QuickFilter(proteinNameColumn);
-            });
-            RunUI(() =>
-            {                
-                quickFilterForm.SetFilterOperation(0, FilterOperations.OP_NOT_CONTAINS);
-                quickFilterForm.SetFilterOperand(0, _analysisValues.IrtFilterText);
-            });
-            OkDialog(quickFilterForm, quickFilterForm.OkDialog);
-        }
-
-        private void RestoreViewOnScreenNoSelChange(int pageName)
-        {
-            if (!Program.SkylineOffscreen)
-            {
-                RunUI(() =>
-                {
-                    var selectedPath = SkylineWindow.SelectedPath;
-                    RestoreViewOnScreen(pageName);
-                    SkylineWindow.SelectedPath = selectedPath;
-                });
-            }
-        }
-
-        private void ValidateTargets(ref int[] targetCounts, int proteinCount, int peptideCount, int precursorCount, int transitionCount)
-        {
-            var targetCountsActual = new[] { proteinCount, peptideCount, precursorCount, transitionCount };
-            if (IsRecordMode)
-            {
-                targetCounts = targetCountsActual;
-                return;
-            }
-
-            if (!ArrayUtil.EqualsDeep(targetCounts, targetCountsActual))
-            {
-                Assert.Fail("Expected target counts <{0}> do not match actual <{1}>.",
-                    string.Join(", ", targetCounts),
-                    string.Join(", ", targetCountsActual));
-            }
-        }
-
-        private void ValidateCoefficients(EditPeakScoringModelDlg editDlgFromSrm, ref double?[] expectedCoefficients)
-        {
-            var actualCoefficients = editDlgFromSrm.PeakCalculatorsGrid.Items
-                .Select(item => item.Weight.HasValue ? Math.Round(item.Weight.Value, 4) : (double?)null).ToArray();
-            if (IsRecordMode)
-                expectedCoefficients = actualCoefficients;
-            else
-                AssertEx.AreEqual(string.Join("|", expectedCoefficients), string.Join("|", actualCoefficients));
-        }
-
-        private void ValidateMassErrors(MassErrorHistogramGraphPane massErrorPane, int index)
-        {
-            double mean = massErrorPane.Mean, stdDev = massErrorPane.StdDev;
-            if (IsRecordMode)
-            {
-                _expectedValues.MassErrorStats ??= Array.Empty<double[]>();
-                while (_expectedValues.MassErrorStats.Length <= index)
-                {
-                    _expectedValues.MassErrorStats =
-                        _expectedValues.MassErrorStats.Append(Array.Empty<double>()).ToArray();
-                }
-
-                _expectedValues.MassErrorStats[index] = new[] { mean, stdDev };
-            }
-            else
-            {
-                Assert.AreEqual(_expectedValues.MassErrorStats[index][0], mean, 0.05);
-                Assert.AreEqual(_expectedValues.MassErrorStats[index][1], stdDev, 0.05);
-            }
-        }
-
-        private void WaitForBarGraphPoints(FoldChangeBarGraph barGraph, int barCount, int? lowerBoundCount = null)
-        {
-            WaitForConditionUI(() => barGraph.ZedGraphControl.GraphPane.CurveList.Count == 1);
-            if (!lowerBoundCount.HasValue)
-            {
-                WaitForConditionUI(() => barCount == GetBarCount(barGraph),
-                    () => string.Format("Expecting {0} bars, actual {1} bars", barCount, GetBarCount(barGraph)));
-            }
-            else
-            {
-                WaitForConditionUI(() => lowerBoundCount.Value < GetBarCount(barGraph) && GetBarCount(barGraph) < barCount,
-                    () => string.Format("Expecting < {0} bars, actual {1} bars", barCount, GetBarCount(barGraph)));
-            }
-        }
-
-        private int GetBarCount(FoldChangeBarGraph barGraph)
-        {
-            return barGraph.ZedGraphControl.GraphPane.CurveList[0].Points.Count;
-        }
-
-        private static void SortByFoldChange(DataboundGridControl fcGridControl, PropertyPath fcResultProperty)
-        {
-            RunUI(() =>
-            {
-                var fcResultColumn = fcGridControl.FindColumn(fcResultProperty);
-                fcGridControl.SetSortDirection(fcGridControl.GetPropertyDescriptor(fcResultColumn),
-                    ListSortDirection.Ascending);
-            });
-        }
-    }
-}
+/*
+ * Original author: Matt Chambers <matt.chambers42 .at. gmail.com >
+ *
+ * Copyright 2021 University of Washington - Seattle, WA
+ * 
+ * Licensed under the Apache License, Version 2.0 (the "License");
+ * you may not use this file except in compliance with the License.
+ * You may obtain a copy of the License at
+ *
+ *     http://www.apache.org/licenses/LICENSE-2.0
+ *
+ * Unless required by applicable law or agreed to in writing, software
+ * distributed under the License is distributed on an "AS IS" BASIS,
+ * WITHOUT WARRANTIES OR CONDITIONS OF ANY KIND, either express or implied.
+ * See the License for the specific language governing permissions and
+ * limitations under the License.
+ */
+
+using System;
+using System.Collections.Generic;
+using System.ComponentModel;
+using System.Drawing;
+using System.Globalization;
+using System.IO;
+using System.Linq;
+using System.Threading;
+using Microsoft.VisualStudio.TestTools.UnitTesting;
+using Newtonsoft.Json;
+using pwiz.Common.Chemistry;
+using pwiz.Common.DataBinding;
+using pwiz.Common.DataBinding.Controls;
+using pwiz.Common.SystemUtil;
+using pwiz.CommonMsData;
+using pwiz.ProteowizardWrapper;
+using pwiz.Skyline;
+using pwiz.Skyline.Alerts;
+using pwiz.Skyline.Controls;
+using pwiz.Skyline.Controls.Databinding;
+using pwiz.Skyline.Controls.Graphs;
+using pwiz.Skyline.Controls.GroupComparison;
+using pwiz.Skyline.EditUI;
+using pwiz.Skyline.FileUI;
+using pwiz.Skyline.FileUI.PeptideSearch;
+using pwiz.Skyline.Model;
+using pwiz.Skyline.Model.AuditLog;
+using pwiz.Skyline.Model.DocSettings;
+using pwiz.Skyline.Model.Irt;
+using pwiz.Skyline.Properties;
+using pwiz.Skyline.SettingsUI;
+using pwiz.Skyline.SettingsUI.Irt;
+using pwiz.Skyline.Util;
+using pwiz.Skyline.Util.Extensions;
+using pwiz.SkylineTestUtil;
+
+namespace TestPerf
+{
+    /// <summary>
+    /// Verify DIA/SWATH tutorial operation via DIA-Umpire
+    /// </summary>
+    [TestClass]
+    public class DiaUmpireTutorialTest : AbstractFunctionalTestEx
+    {
+        private InstrumentSpecificValues _instrumentValues;
+        private AnalysisValues _analysisValues;
+        private ExpectedValues _expectedValues;
+        private string _expectedValuesFilePath;
+
+        private class InstrumentSpecificValues
+        {
+            public string InstrumentTypeName;
+            public string[] DiaFiles;
+            public bool HasAmbiguousMatches;
+            public string IsolationSchemeName;
+            public string IsolationSchemeFile;
+            public char IsolationSchemeFileSeparator;
+            public MzTolerance PrecursorTolerance;
+            public MzTolerance FragmentTolerance;
+            public DiaUmpire.Config.InstrumentPreset InstrumentPreset;
+
+            // This may be necessary in the future if the default settings change but we don't want the tutorial results to change.
+            //public Dictionary<string, AbstractDdaSearchEngine.Setting> AdditionalSettings;
+        }
+
+        private class AnalysisValues
+        {
+            /// <summary>
+            /// If true, all DiaFiles will be processed and searched with the full FASTA (FastaPathForSearch).
+            /// If false, only first 2 DiaFiles will be processed and searched with targets-only FASTA (FastaPath).
+            /// </summary>
+            public bool IsWholeProteome;
+            public bool KeepPrecursors;
+
+            public string IrtFilterText;
+            public int? MinPeptidesPerProtein;
+            public bool RemoveDuplicates;
+            public PointF ChromatogramClickPoint;
+
+            public string FastaPathForSearch => "DDA_search\\nodecoys_3mixed_human_yeast_ecoli_20140403_iRT.fasta";
+            public string FastaPath =>
+                IsWholeProteome
+                    ? "DDA_search\\nodecoys_3mixed_human_yeast_ecoli_20140403_iRT.fasta"
+                    : "DIA\\target_protein_sequences.fasta";
+
+        }
+
+        private class ExpectedValues
+        {
+            public int LibraryPeptideCount;
+            public double IrtSlope;
+            public double IrtIntercept;
+            public double[][] MassErrorStats;
+            public int[] FinalTargetCounts;
+            public double?[] ScoringModelCoefficients;
+        }
+
+        private string[] DiaFiles
+        {
+            get { return _instrumentValues.DiaFiles; }
+        }
+        private string InstrumentTypeName
+        {
+            get { return _instrumentValues.InstrumentTypeName; }
+        }
+        private string RootName { get; set; }
+
+        private Image _searchLogImage;
+
+        protected override Bitmap ProcessCoverShot(Bitmap bmp)
+        {
+            var graph = Graphics.FromImage(base.ProcessCoverShot(bmp));
+            graph.DrawImageUnscaled(_searchLogImage, bmp.Width - _searchLogImage.Width - 10, bmp.Height - _searchLogImage.Height - 30);
+            return bmp;
+        }
+
+        [TestMethod, NoParallelTesting(TestExclusionReason.RESOURCE_INTENSIVE), NoUnicodeTesting(TestExclusionReason.MZ5_UNICODE_ISSUES)]
+        public void TestDiaTtofDiaUmpireTutorial()
+        {
+            // Not yet translated
+            if (IsTranslationRequired)
+                return;
+            ReadExpectedValues("TestDiaTtofDiaUmpireTutorial");
+            //IsPauseForScreenShots = true;
+            _analysisValues = new AnalysisValues
+            {
+                KeepPrecursors = false,
+                ChromatogramClickPoint = new PointF(23.02F, 150.0F),
+            };
+
+            TestTtofData();
+        }
+
+        [TestMethod, 
+         NoParallelTesting(TestExclusionReason.RESOURCE_INTENSIVE), 
+         NoUnicodeTesting(TestExclusionReason.MZ5_UNICODE_ISSUES),
+         NoNightlyTesting(TestExclusionReason.EXCESSIVE_TIME)]
+        public void TestDiaTtofDiaUmpireTutorialFullFileset()
+        {
+            ReadExpectedValues("TestDiaTtofDiaUmpireTutorialFullFileset");
+            _analysisValues = new AnalysisValues
+            {
+                KeepPrecursors = false,
+                IsWholeProteome = true,
+                IrtFilterText = "iRT",
+                MinPeptidesPerProtein = 2,
+                RemoveDuplicates = true,
+                ChromatogramClickPoint = new PointF(23.02F, 150.0F),
+            };
+
+            if (!IsCoverShotMode)
+                TestTtofData();
+        }
+
+        private void TestTtofData()
+        {
+            SetInstrumentType(new InstrumentSpecificValues
+            {
+                InstrumentTypeName = "TTOF",
+                DiaFiles = new[]
+                {
+                    "collinsb_I180316_001_SW-A.mzML",
+                    "collinsb_I180316_002_SW-B.mzML",
+                    "collinsb_I180316_003_SW-A.mzML",
+                    "collinsb_I180316_004_SW-B.mzML",
+                    "collinsb_I180316_005_SW-A.mzML",
+                    "collinsb_I180316_006_SW-B.mzML",
+                },
+                HasAmbiguousMatches = false,
+                IsolationSchemeName = "ETH TTOF (64 variable)",
+                IsolationSchemeFile = "64_variable_windows.csv",
+                IsolationSchemeFileSeparator = TextUtil.SEPARATOR_CSV,
+                PrecursorTolerance = new MzTolerance(30, MzTolerance.Units.ppm),
+                FragmentTolerance = new MzTolerance(40, MzTolerance.Units.ppm),
+                InstrumentPreset = DiaUmpire.Config.InstrumentPreset.TripleTOF
+            });
+
+            RunTest();
+        }
+
+        [TestMethod, NoParallelTesting(TestExclusionReason.RESOURCE_INTENSIVE), NoUnicodeTesting(TestExclusionReason.MSFRAGGER_UNICODE_ISSUES)]
+        public void TestDiaQeDiaUmpireTutorialExtra()
+        {
+            ReadExpectedValues("TestDiaQeDiaUmpireTutorialExtra");
+            _analysisValues = new AnalysisValues
+            {
+                KeepPrecursors = false,
+                IrtFilterText = "standard",
+                ChromatogramClickPoint = new PointF(18.13f, 5.51e5f),
+            };
+
+            if (!IsCoverShotMode)
+                TestQeData();
+        }
+
+        [TestMethod, 
+         NoParallelTesting(TestExclusionReason.RESOURCE_INTENSIVE), 
+         NoUnicodeTesting(TestExclusionReason.MZ5_UNICODE_ISSUES),
+         NoNightlyTesting(TestExclusionReason.EXCESSIVE_TIME)] // do not run full filesets for nightly tests
+        public void TestDiaQeDiaUmpireTutorialFullFileset()
+        {
+            ReadExpectedValues("TestDiaQeDiaUmpireTutorialFullFileset");
+            _analysisValues = new AnalysisValues
+            {
+                KeepPrecursors = false,
+                IsWholeProteome = true,
+                IrtFilterText = "iRT",
+                MinPeptidesPerProtein = 2,
+                RemoveDuplicates = true,
+                ChromatogramClickPoint = new PointF(18.13f, 5.51e5f),
+            };
+
+            if (!IsCoverShotMode)
+                TestQeData();
+        }
+       
+        private void TestQeData()
+        {
+            SetInstrumentType(new InstrumentSpecificValues
+            {
+                InstrumentTypeName = "QE",
+                DiaFiles = new[]
+                {
+                    "collinsb_X1803_171-A.mzML",
+                    "collinsb_X1803_172-B.mzML",
+                    "collinsb_X1803_173-A.mzML",
+                    "collinsb_X1803_174-B.mzML",
+                    "collinsb_X1803_175-A.mzML",
+                    "collinsb_X1803_176-B.mzML",
+                },
+                HasAmbiguousMatches = false,
+                IsolationSchemeName = "ETH QE (18 variable)",
+                IsolationSchemeFile = "QE_DIA_18var.tsv",
+                IsolationSchemeFileSeparator = TextUtil.SEPARATOR_TSV,
+                PrecursorTolerance = new MzTolerance(10, MzTolerance.Units.ppm),
+                FragmentTolerance = new MzTolerance(20, MzTolerance.Units.ppm),
+                InstrumentPreset = DiaUmpire.Config.InstrumentPreset.QExactive
+            });
+
+            RunTest();
+        }
+
+        private void ReadExpectedValues(string name)
+        {
+            _expectedValuesFilePath = Path.Combine(ExtensionTestContext.GetProjectDirectory(
+                @"TestPerf\DiaUmpireTutorialTest.data"), name + ".json");
+            if (File.Exists(_expectedValuesFilePath))
+            {
+                using var streamReader = File.OpenText(_expectedValuesFilePath);
+                using var jsonReader = new JsonTextReader(streamReader);
+                _expectedValues = JsonSerializer.Create().Deserialize<ExpectedValues>(jsonReader);
+            }
+            else
+            {
+                Assert.IsTrue(IsRecordMode, "Expected values file {0} does not exist", _expectedValuesFilePath);
+                _expectedValues = new ExpectedValues();
+            }
+        }
+
+        // disable audit log comparison for FullFileset tests
+        public override bool AuditLogCompareLogs => !TestContext.TestName.EndsWith("FullFileset");
+
+        private void SetInstrumentType(InstrumentSpecificValues instrumentValues)
+        {
+            _instrumentValues = instrumentValues;
+
+            RootName = "DIA-" + InstrumentTypeName;
+            // LinkPdf = "https://skyline.ms/_webdav/home/software/Skyline/%40files/tutorials/{0}-20_1.pdf";
+            LinkPdf = string.Format("file:///C:/proj/branches/work/pwiz_tools/Skyline/Documentation/Tutorials/{0}-20_1.pdf", RootName);
+
+            TestFilesZipPaths = new[]
+            {
+                string.Format(@"http://skyline.ms/tutorials/{0}.zip", RootName),
+                string.Format(@"TestPerf\DiaSwath{0}Views.zip", InstrumentTypeName)
+            };
+
+            TestFilesPersistent = new[] { Path.Combine(RootName, "DDA_search"), Path.Combine(RootName, "DIA") + '\\' };
+        }
+
+        private void RunTest()
+        {
+//            IsPauseForScreenShots = true;
+//            RunPerfTests = true;
+//            IsPauseForCoverShot = true;
+            CoverShotName = "DIA-Umpire-" + InstrumentTypeName;
+
+            RunFunctionalTest();
+        }
+
+        private string DataPath { get { return TestFilesDirs.Last().PersistentFilesDir; } }
+
+        private PropertyPath _resultProperty = PropertyPath.Root.Property("FoldChangeResult");
+        private PropertyPath _proteinProperty = PropertyPath.Root.Property("Protein");
+        private const string OXIDATION_M = "Oxidation (M)";
+
+        private string GetTestPath(string path)
+        {
+            return TestFilesDirs[0].GetTestPath(Path.Combine(RootName, path));
+        }
+
+        /// <summary>
+        /// Change to true to write coefficient arrays.
+        /// </summary>
+        protected override bool IsRecordMode => false;
+
+        protected override void DoTest()
+        {
+            Assert.IsNotNull(_expectedValues);
+
+            // Clean-up before running the test
+            RunUI(() => SkylineWindow.ModifyDocument("Set default settings",
+                d => d.ChangeSettings(SrmSettingsList.GetDefault())));
+            RunUI(() => SkylineWindow.SetIntegrateAll(true));
+
+            SrmDocument doc = SkylineWindow.Document;
+
+            string documentBaseName = "DIA-" + InstrumentTypeName + "-tutorial";
+            string documentFile = GetTestPath(documentBaseName + SrmDocument.EXT);
+            RunUI(() => SkylineWindow.SaveDocument(documentFile));
+
+            // Launch the wizard
+            var importPeptideSearchDlg = ShowDialog<ImportPeptideSearchDlg>(SkylineWindow.ShowRunPeptideSearchDlg);
+
+            PauseForScreenShot<ImportPeptideSearchDlg.SpectraPage>("Import Peptide Search - Build Spectral Library empty page");
+
+            // We're on the "Build Spectral Library" page of the wizard.
+            // Add the test xml file to the search files list and try to 
+            // build the document library.
+            string diaDir = GetTestPath("DIA\\");
+
+            // when in regular test mode, delete -diaumpire files so they get regenerated instead of reused
+            // (in IsRecordMode, keep these files around so that repeated tests on each language run faster)
+            /* TODO: how can this code work if we aren't running DiaUmpire in the persistent directory? */
+            if (!IsRecordMode)
+            {
+                var diaumpireFiles = Directory.GetFiles(diaDir, "*-diaumpire.*");
+                var filesToRegenerate = diaumpireFiles.Skip(1); // regenerate all but 1 file in order to test file reusability
+                foreach (var file in filesToRegenerate)
+                    FileEx.SafeDelete(file);
+            }
+
+            string[] searchFiles = DiaFiles.Select(p => Path.Combine(diaDir, p)).Take(_analysisValues.IsWholeProteome ? DiaFiles.Length : 2).ToArray();
+            foreach (var searchFile in searchFiles)
+                Assert.IsTrue(File.Exists(searchFile), string.Format("File {0} does not exist.", searchFile));
+
+            string fastaPathForImport = GetTestPath(_analysisValues.FastaPath);
+            Assert.IsTrue(File.Exists(fastaPathForImport));
+
+            string fastaPathForSearch = GetTestPath(_analysisValues.FastaPathForSearch);
+            Assert.IsTrue(File.Exists(fastaPathForSearch));
+
+            RunUI(() =>
+            {
+                Assert.IsTrue(importPeptideSearchDlg.CurrentPage == ImportPeptideSearchDlg.Pages.spectra_page);
+                importPeptideSearchDlg.BuildPepSearchLibControl.DdaSearchDataSources = searchFiles.Select(f => new MsDataFilePath(f)).ToArray();
+                importPeptideSearchDlg.BuildPepSearchLibControl.IrtStandards = IrtStandard.BIOGNOSYS_11;
+                importPeptideSearchDlg.BuildPepSearchLibControl.WorkflowType = ImportPeptideSearchDlg.Workflow.dia;
+                // Check default settings shown in the tutorial
+                Assert.IsFalse(importPeptideSearchDlg.BuildPepSearchLibControl.IncludeAmbiguousMatches);
+            });
+            PauseForScreenShot<ImportPeptideSearchDlg.SpectraPage>("Import Peptide Search - Build Spectral Library populated page");
+
+            RunUI(() =>
+            {
+                Assert.IsTrue(importPeptideSearchDlg.ClickNextButton());
+                Assert.IsTrue(importPeptideSearchDlg.CurrentPage == ImportPeptideSearchDlg.Pages.chromatograms_page);
+            });
+
+            // TODO: Put this back with tutorial text that explains it
+            // PauseForScreenShot<ImportPeptideSearchDlg.ChromatogramsDiaPage>("Import Peptide Search - Extract chromatograms page");
+
+            // With 2 sources, we get the remove prefix/suffix dialog; accept default behavior
+            if (searchFiles.Length > 1)
+            {
+                var removeSuffix = ShowDialog<ImportResultsNameDlg>(() => importPeptideSearchDlg.ClickNextButton()); // now on remove prefix/suffix dialog
+                PauseForScreenShot<ImportResultsNameDlg>("Import Peptide Search - Remove shared prefix/suffix page");
+                OkDialog(removeSuffix, () => removeSuffix.YesDialog()); // now on modifications
+                WaitForDocumentLoaded();
+            }
+            else
+                RunUI(() => importPeptideSearchDlg.ClickNextButton());
+
+            RunUI(() => Assert.IsTrue(importPeptideSearchDlg.CurrentPage == ImportPeptideSearchDlg.Pages.match_modifications_page));
+
+            var editStructModListUI =
+                ShowDialog<EditListDlg<SettingsListBase<StaticMod>, StaticMod>>(importPeptideSearchDlg.MatchModificationsControl.ClickAddStructuralModification);
+            RunDlg<EditStaticModDlg>(editStructModListUI.AddItem, editModDlg =>
+            {
+                editModDlg.SetModification(OXIDATION_M); // Not L10N
+                editModDlg.OkDialog();
+            });
+            OkDialog(editStructModListUI, editStructModListUI.OkDialog);
+
+            RunUI(() => importPeptideSearchDlg.MatchModificationsControl.ChangeAll(true));
+
+            PauseForScreenShot<ImportPeptideSearchDlg.MatchModsPage>("Import Peptide Search - After adding modifications page");
+            RunUI(() => Assert.IsTrue(importPeptideSearchDlg.ClickNextButton()));
+
+            WaitForConditionUI(() => importPeptideSearchDlg.CurrentPage == ImportPeptideSearchDlg.Pages.transition_settings_page);
+            RunUI(() =>
+            {
+                importPeptideSearchDlg.TransitionSettingsControl.ExclusionUseDIAWindow = false;
+                importPeptideSearchDlg.TransitionSettingsControl.PeptidePrecursorCharges = new[]
+                {
+                    /*Adduct.SINGLY_PROTONATED, */Adduct.DOUBLY_PROTONATED, Adduct.TRIPLY_PROTONATED, Adduct.QUADRUPLY_PROTONATED
+                };
+                // Default is to have precursors
+                if (_analysisValues.KeepPrecursors)
+                {
+                    AssertEx.AreEqualDeep(new[] {IonType.y, IonType.b, IonType.precursor},
+                        importPeptideSearchDlg.TransitionSettingsControl.PeptideIonTypes);
+                }
+                else
+                {
+                    importPeptideSearchDlg.TransitionSettingsControl.PeptideIonTypes = new[]
+                    {
+                        IonType.y, IonType.b    // Removes precursor
+                    };
+                }
+                // Verify other values shown in the tutorial
+                Assert.AreEqual(6, importPeptideSearchDlg.TransitionSettingsControl.IonCount);
+                Assert.AreEqual(6, importPeptideSearchDlg.TransitionSettingsControl.MinIonCount);
+                Assert.AreEqual(0.05, importPeptideSearchDlg.TransitionSettingsControl.IonMatchMzTolerance.Value);
+                Assert.AreEqual(MzTolerance.Units.mz, importPeptideSearchDlg.TransitionSettingsControl.IonMatchMzTolerance.Unit);
+                // CONSIDER: Not that easy to validate 1, 2 in ion charges.
+            });
+            PauseForScreenShot<ImportPeptideSearchDlg.TransitionSettingsPage>("Transition settings");
+            RunUI(() => Assert.IsTrue(importPeptideSearchDlg.ClickNextButton()));
+
+            // We're on the "Configure Full-Scan Settings" page of the wizard.
+            RunUI(() =>
+            {
+                Assert.IsTrue(importPeptideSearchDlg.CurrentPage == ImportPeptideSearchDlg.Pages.full_scan_settings_page);
+                if (_analysisValues.KeepPrecursors)
+                    importPeptideSearchDlg.FullScanSettingsControl.PrecursorRes = 20;
+                importPeptideSearchDlg.FullScanSettingsControl.ProductRes = 20;
+
+                Assert.AreEqual(importPeptideSearchDlg.FullScanSettingsControl.PrecursorIsotopesCurrent, FullScanPrecursorIsotopes.None);
+                Assert.AreEqual(FullScanMassAnalyzerType.centroided, importPeptideSearchDlg.FullScanSettingsControl.ProductMassAnalyzer);
+                //Assert.AreEqual(RetentionTimeFilterType.scheduling_windows, importPeptideSearchDlg.FullScanSettingsControl.RetentionTimeFilterType);
+                Assert.AreEqual(5, importPeptideSearchDlg.FullScanSettingsControl.TimeAroundPrediction);
+            });
+
+            var isolationScheme =
+                ShowDialog<EditIsolationSchemeDlg>(importPeptideSearchDlg.FullScanSettingsControl.AddIsolationScheme);
+            RunUI(() =>
+            {
+                isolationScheme.IsolationSchemeName = _instrumentValues.IsolationSchemeName;
+                isolationScheme.UseResults = false;
+            });
+            RunDlg<OpenDataSourceDialog>(isolationScheme.ImportRanges, importRangesDlg =>
+            {
+                importRangesDlg.CurrentDirectory = new MsDataFilePath(diaDir);
+                importRangesDlg.SelectFile(DiaFiles[0]);
+                importRangesDlg.Open();
+            });
+            string schemePath = Path.Combine("DIA", _instrumentValues.IsolationSchemeFile);
+            var schemeLines = File.ReadAllLines(GetTestPath(schemePath));
+            string[][] windowFields = schemeLines.Select(l =>
+                TextUtil.ParseDsvFields(l, _instrumentValues.IsolationSchemeFileSeparator)).ToArray();
+            WaitForConditionUI(() => isolationScheme.GetIsolationWindows().Count == schemeLines.Length);
+
+            RunUI(() =>
+            {
+                Assert.IsTrue(isolationScheme.SpecifyMargin);
+                int schemeRow = 0;
+                foreach (var isolationWindow in isolationScheme.GetIsolationWindows())
+                {
+                    var fields = windowFields[schemeRow++];
+                    Assert.AreEqual(double.Parse(fields[0], CultureInfo.InvariantCulture), isolationWindow.MethodStart, 0.01);
+                    Assert.AreEqual(double.Parse(fields[1], CultureInfo.InvariantCulture), isolationWindow.MethodEnd, 0.01);
+                    Assert.AreEqual(double.Parse(fields[2], CultureInfo.InvariantCulture), isolationWindow.StartMargin ?? 0, 0.01);
+                }
+            });
+            PauseForScreenShot<EditIsolationSchemeDlg>("Isolation scheme");
+
+            var isolationGraph = ShowDialog<DiaIsolationWindowsGraphForm>(isolationScheme.OpenGraph);
+            PauseForScreenShot<DiaIsolationWindowsGraphForm>("Isolation scheme graph");
+
+            OkDialog(isolationGraph, isolationGraph.CloseButton);
+            OkDialog(isolationScheme, isolationScheme.OkDialog);
+
+            PauseForScreenShot<ImportPeptideSearchDlg.Ms2FullScanPage>("Import Peptide Search - Configure Full-Scan Settings page");
+
+            WaitForConditionUI(() => importPeptideSearchDlg.IsNextButtonEnabled);
+            RunUI(() => Assert.IsTrue(importPeptideSearchDlg.ClickNextButton()));
+
+            PauseForScreenShot<ImportPeptideSearchDlg.FastaPage>("Import Peptide Search - Import FASTA page before settings");
+            RunUI(() =>
+            {
+                Assert.IsTrue(importPeptideSearchDlg.CurrentPage == ImportPeptideSearchDlg.Pages.import_fasta_page);
+                Assert.AreEqual("Trypsin [KR | P]", importPeptideSearchDlg.ImportFastaControl.Enzyme.GetKey());
+                Assert.AreEqual(0, importPeptideSearchDlg.ImportFastaControl.MaxMissedCleavages);
+                importPeptideSearchDlg.ImportFastaControl.SetFastaContent(fastaPathForSearch);
+                importPeptideSearchDlg.ImportFastaControl.ScrollFastaTextToEnd();   // So that the FASTA file name is visible
+                if (!_analysisValues.IsWholeProteome)
+                {
+                    importPeptideSearchDlg.ImportFastaControl.FastaImportTargetsFile = fastaPathForImport;
+                    importPeptideSearchDlg.ImportFastaControl.ScrollFastaTargetsToEnd();
+                }
+                Assert.IsTrue(importPeptideSearchDlg.ImportFastaControl.DecoyGenerationEnabled);
+                importPeptideSearchDlg.ImportFastaControl.DecoyGenerationMethod =
+                    Resources.DecoyGeneration_SHUFFLE_SEQUENCE_Shuffle_Sequence;
+                importPeptideSearchDlg.ImportFastaControl.AutoTrain = true;
+                Assert.IsTrue(importPeptideSearchDlg.ImportFastaControl.ContainsFastaContent);
+            });
+            PauseForScreenShot<ImportPeptideSearchDlg.FastaPage>("Import Peptide Search - Import FASTA page after settings");
+
+            RunUI(() =>
+            {
+                Assert.IsTrue(importPeptideSearchDlg.ClickNextButton());
+
+                importPeptideSearchDlg.ConverterSettingsControl.UseDiaUmpire = true;
+                importPeptideSearchDlg.ConverterSettingsControl.InstrumentPreset = _instrumentValues.InstrumentPreset;
+                importPeptideSearchDlg.ConverterSettingsControl.EstimateBackground = true;
+                //importPeptideSearchDlg.ConverterSettingsControl.AdditionalSettings = _instrumentValues.AdditionalSettings;
+            });
+            PauseForScreenShot<ImportPeptideSearchDlg.ConverterSettingsPage>("Import Peptide Search - DiaUmpire settings page");
+
+            bool? searchSucceeded = null;
+            RunUI(() =>
+            {
+                Assert.IsTrue(importPeptideSearchDlg.ClickNextButton());
+
+                Assert.IsTrue(importPeptideSearchDlg.CurrentPage ==
+                              ImportPeptideSearchDlg.Pages.dda_search_settings_page);
+                importPeptideSearchDlg.SearchSettingsControl.PrecursorTolerance = _instrumentValues.PrecursorTolerance;
+                importPeptideSearchDlg.SearchSettingsControl.FragmentTolerance = _instrumentValues.FragmentTolerance;
+                importPeptideSearchDlg.SearchSettingsControl.FragmentIons = "b, y";
+                importPeptideSearchDlg.SearchSettingsControl.CutoffScore = 0.05;
+                Assert.AreEqual(PropertyNames.CutoffScore_PERCOLATOR_QVALUE, importPeptideSearchDlg.SearchSettingsControl.CutoffLabel);
+                Assert.AreEqual(0.05, importPeptideSearchDlg.SearchSettingsControl.CutoffScore);
+            });
+            PauseForScreenShot<ImportPeptideSearchDlg.DDASearchSettingsPage>("Import Peptide Search - DDA search settings");
+
+            IDictionary<string, object> diaUmpireParameters = null;
+            SearchSettingsControl.DdaSearchSettings searchSettings = null;
+            if (IsRecordMode)
+            {
+                RunUI(() =>
+                {
+                    diaUmpireParameters = importPeptideSearchDlg.ConverterSettingsControl.GetDiaUmpireConverter().DiaUmpireConfig.Parameters;
+                    searchSettings = importPeptideSearchDlg.SearchSettingsControl.SearchSettings;
+                });
+            }
+
+            if (IsCoverShotMode)
+            {
+                // Resize the form before running or the output will not appear scrolled to the end
+                RunUI(() => importPeptideSearchDlg.Size = new Size(404, 578));  // minimum height
+            }
+
+            RunUI(() =>
+            {
+                // Run the search
+                Assert.IsTrue(importPeptideSearchDlg.ClickNextButton());
+
+                importPeptideSearchDlg.SearchControl.SearchFinished += (success) => searchSucceeded = success;
+                importPeptideSearchDlg.BuildPepSearchLibControl.IncludeAmbiguousMatches = true;
+            });
+
+            try
+            {
+                WaitForConditionUI(() => importPeptideSearchDlg.CurrentPage == ImportPeptideSearchDlg.Pages.dda_search_page);
+                WaitForConditionUI(() => importPeptideSearchDlg.SearchControl.PercentComplete > 17);
+                PauseForScreenShot<ImportPeptideSearchDlg.DDASearchPage>("Import Peptide Search - DDA search progress page");
+
+                WaitForConditionUI(120 * 600000, () => searchSucceeded.HasValue, () => importPeptideSearchDlg.SearchControl.LogText);
+                RunUI(() => Assert.IsTrue(searchSucceeded.Value, importPeptideSearchDlg.SearchControl.LogText));
+            }
+            finally
+            {
+                File.WriteAllText("SearchControlLog.txt", importPeptideSearchDlg.SearchControl.LogText);
+            }
+
+            if (IsCoverShotMode)
+            {
+                ScreenshotManager.ActivateScreenshotForm(importPeptideSearchDlg);
+                _searchLogImage = ScreenshotManager.TakeShot(importPeptideSearchDlg);
+                Assert.IsNotNull(_searchLogImage);
+            }
+
+            var addIrtDlg = ShowDialog<AddIrtPeptidesDlg>(() => importPeptideSearchDlg.ClickNextButton(), 30 * 60000);//peptidesPerProteinDlg.OkDialog());
+            RunUI(() =>
+            {
+                // Check values shown in the tutorial
+                Assert.AreEqual(1, addIrtDlg.RunsConvertedCount);
+                var row = addIrtDlg.GetRow(0);
+                Assert.AreEqual(11, row.Cells[1].Value);
+
+                var regressionLine = addIrtDlg.GetRegressionRefined(0);
+                Assert.IsNotNull(regressionLine);
+                var actualSlope = Math.Round(regressionLine.Slope, 3);
+                var actualIntercept = Math.Round(regressionLine.Intercept, 3);
+                if (!IsRecordMode)
+                {
+                    Assert.AreEqual(_expectedValues.LibraryPeptideCount, addIrtDlg.PeptidesCount);
+                    Assert.AreEqual(_expectedValues.IrtSlope, actualSlope);
+                    Assert.AreEqual(_expectedValues.IrtIntercept, actualIntercept);
+                }
+                else
+                {
+                    _expectedValues.LibraryPeptideCount = addIrtDlg.PeptidesCount;
+                    _expectedValues.IrtSlope = actualSlope;
+                    _expectedValues.IrtIntercept = actualIntercept;
+                }
+
+                Assert.AreEqual(1.0, double.Parse(row.Cells[3].Value.ToString()));
+                Assert.AreEqual(Resources.AddIrtPeptidesDlg_AddIrtPeptidesDlg_Success, row.Cells[4].Value);
+            });
+            PauseForScreenShot<AddIrtPeptidesDlg>("Add iRT peptides form");
+
+            var irtGraph = ShowDialog<GraphRegression>(() => addIrtDlg.ShowRegression(0));
+            PauseForScreenShot<GraphRegression>("iRT regression graph");
+
+            OkDialog(irtGraph, irtGraph.CloseDialog);
+            var recalibrateMessage = ShowDialog<MultiButtonMsgDlg>(addIrtDlg.OkDialog);
+            RunUI(() => Assert.AreEqual(TextUtil.LineSeparate(Resources.LibraryGridViewDriver_AddToLibrary_Do_you_want_to_recalibrate_the_iRT_standard_values_relative_to_the_peptides_being_added_,
+                Resources.LibraryGridViewDriver_AddToLibrary_This_can_improve_retention_time_alignment_under_stable_chromatographic_conditions_), recalibrateMessage.Message));
+
+            if (!_instrumentValues.HasAmbiguousMatches)
+            {
+                OkDialog(recalibrateMessage, recalibrateMessage.ClickNo);
+            }
+            else
+            {
+                var ambiguousDlg = ShowDialog<MessageDlg>(recalibrateMessage.ClickNo);
+                RunUI(() => AssertEx.Contains(ambiguousDlg.Message,
+                    Resources.BiblioSpecLiteBuilder_AmbiguousMatches_The_library_built_successfully__Spectra_matching_the_following_peptides_had_multiple_ambiguous_peptide_matches_and_were_excluded_));
+                OkDialog(ambiguousDlg, ambiguousDlg.OkDialog);
+            }
+            OkDialog(addIrtDlg, addIrtDlg.OkDialog);
+
+            var peptidesPerProteinDlg = WaitForOpenForm<AssociateProteinsDlg>(600000);
+            WaitForCondition(() => peptidesPerProteinDlg.DocumentFinalCalculated);
+            RunUI(() =>
+            {
+                //int proteinCount, peptideCount, precursorCount, transitionCount;
+                //peptidesPerProteinDlg.NewTargetsAll(out proteinCount, out peptideCount, out precursorCount, out transitionCount);
+                //ValidateTargets(ref _analysisValues.TargetCounts, proteinCount, peptideCount, precursorCount, transitionCount, @"TargetCounts");
+                if (_analysisValues.RemoveDuplicates)
+                    peptidesPerProteinDlg.RemoveDuplicatePeptides = true;
+                if (_analysisValues.MinPeptidesPerProtein.HasValue)
+                    peptidesPerProteinDlg.MinPeptides = _analysisValues.MinPeptidesPerProtein.Value;
+            });
+            WaitForConditionUI(() => peptidesPerProteinDlg.DocumentFinalCalculated);
+            RunUI(() =>
+            {
+                int proteinCount, peptideCount, precursorCount, transitionCount;
+                peptidesPerProteinDlg.NewTargetsFinal(out proteinCount, out peptideCount, out precursorCount, out transitionCount);
+                ValidateTargets(ref _expectedValues.FinalTargetCounts, proteinCount, peptideCount, precursorCount, transitionCount);
+            });
+            PauseForScreenShot<AssociateProteinsDlg>("Import FASTA summary form");
+            OkDialog(peptidesPerProteinDlg, peptidesPerProteinDlg.OkDialog);
+
+            var allChrom = WaitForOpenForm<AllChromatogramsGraph>();
+            allChrom.SetFreezeProgressPercent(41, @"00:00:22");
+            WaitForCondition(() => allChrom.IsProgressFrozen());
+            PauseForScreenShot<AllChromatogramsGraph>("Loading chromatograms window", 30*1000); // 30 second timeout to avoid getting stuck
+            allChrom.SetFreezeProgressPercent(null, null);
+            WaitForDocumentChangeLoaded(doc, 15 * 60 * 1000); // 15 minutes
+
+            var peakScoringModelDlg = WaitForOpenForm<EditPeakScoringModelDlg>();
+            ValidateCoefficients(peakScoringModelDlg, ref _expectedValues.ScoringModelCoefficients);
+            PauseForScreenShot<EditPeakScoringModelDlg>("mProphet model form");
+
+            OkDialog(peakScoringModelDlg, peakScoringModelDlg.OkDialog);
+
+            RunUI(() => SkylineWindow.ShowDocumentGrid(false));
+
+            // Arrange windows for manual inspection
+            var arrangeGraphsDlg = ShowDialog<ArrangeGraphsGroupedDlg>(SkylineWindow.ArrangeGraphsGrouped);
+            RunUI(() =>
+            {
+                arrangeGraphsDlg.Groups = 2;
+                arrangeGraphsDlg.GroupType = GroupGraphsType.distributed;
+                arrangeGraphsDlg.GroupOrder = GroupGraphsOrder.Document;
+                arrangeGraphsDlg.DisplayType = DisplayGraphsType.Row;
+            });
+
+            OkDialog(arrangeGraphsDlg, arrangeGraphsDlg.OkDialog);
+
+            RunUI(() => SkylineWindow.SaveDocument());
+
+            if (IsPauseForScreenShots)
+            {
+                RestoreViewOnScreenNoSelChange(17);
+                SelectNode(SrmDocument.Level.MoleculeGroups, 0);
+                Rectangle rectFrame = Rectangle.Empty;
+                RunUI(() =>
+                {
+                    SkylineWindow.Size = new Size(900, 900);
+                    SkylineWindow.ForceOnScreen();  // Avoid this shifting the window under the floating window later
+                });
+                Thread.Sleep(200);  // Give layout time to adjust
+                RunUI(() =>
+                {
+                    var chromPane1 = SkylineWindow.GetGraphChrom(SkylineWindow.Document.Settings.MeasuredResults.Chromatograms[0].Name);
+                    var chromPane2 = SkylineWindow.GetGraphChrom(SkylineWindow.Document.Settings.MeasuredResults.Chromatograms[1].Name);
+                    var rtGraphFrame = FindFloatingWindow(SkylineWindow.GraphRetentionTime);
+                    var chromTopLeft = chromPane1.PointToScreen(new Point(0, 0));
+                    var chromTopRight = chromPane2.PointToScreen(new Point(chromPane2.Width, 0));
+                    rtGraphFrame.Location = chromPane1.PointToScreen(new Point(((chromTopRight.X - chromTopLeft.X) - rtGraphFrame.Width) / 2, 50));
+                    rectFrame = rtGraphFrame.Bounds;
+                    rtGraphFrame.Activate();    // TODO: Want the graph activated but a screenshot of screen
+                });
+                PauseForScreenShot<ScreenForm>("Docking floating image with cursor", null, bmp =>
+                    DrawLArrowCursorOnBitmap(ClipDockingRect(bmp, rectFrame), 0.5, 0.155));
+                BeginDragDisplay(SkylineWindow.GraphRetentionTime, 0.62, 0.11);
+                PauseForScreenShot<ScreenForm>("Docking image cursor on upper dock indicator", null, bmp =>
+                    ClipDockingRect(bmp, rectFrame));
+                EndDragDisplay();
+            }
+
+            const string proteinNameToSelect = "sp|P63284|CLPB_ECOLI";
+            if (Equals(proteinNameToSelect, SkylineWindow.Document.MoleculeGroups.Skip(1).First().Name))
+                SelectNode(SrmDocument.Level.MoleculeGroups, 1);
+            else
+                FindNode(proteinNameToSelect);
+
+            RunUI(() =>
+            {
+                Assert.AreEqual(proteinNameToSelect, SkylineWindow.SelectedNode.Text);
+
+                SkylineWindow.ShowPeakAreaReplicateComparison();
+                SkylineWindow.ShowRTReplicateGraph();
+                SkylineWindow.Size = new Size(1226, 900);
+            });
+            RestoreViewOnScreenNoSelChange(18);
+            WaitForGraphs();
+            RunUIForScreenShot(() => SkylineWindow.SequenceTree.TopNode = SkylineWindow.SequenceTree.SelectedNode);
+            PauseForScreenShot("Manual review window layout with protein selected");
+
+            FindNode("TDINQALNR");
+            WaitForGraphs();
+            PauseForScreenShot("Manual review window layout with peptide selected");
+
+            FindNode("_HUMAN");
+            WaitForGraphs();
+            FindNode("TDINQALNR");
+            RunUI(SkylineWindow.AutoZoomBestPeak);
+            WaitForGraphs();
+            PauseForChromGraphScreenShot("Snip just one chromatogram pane", "1_SW-A");
+
+            ClickChromatogram(SkylineWindow.Document.MeasuredResults.Chromatograms[0].Name,
+                _analysisValues.ChromatogramClickPoint.X,
+                _analysisValues.ChromatogramClickPoint.Y);
+            PauseForScreenShot<GraphFullScan>("Full-Scan graph window - zoomed");
+            
+            RunUI(() => SkylineWindow.GraphFullScan.ZoomToSelection(false));
+            WaitForGraphs();
+            PauseForScreenShot<GraphFullScan>("Full-Scan graph window - unzoomed");
+
+            RunUI(SkylineWindow.GraphFullScan.Close);
+            RunUI(SkylineWindow.ShowMassErrorHistogramGraph);
+            WaitForGraphs();
+            Assert.IsTrue(SkylineWindow.GraphMassError.TryGetGraphPane(out MassErrorHistogramGraphPane massErrorPane));
+            int massErrorStatsIndex = 0;
+            ValidateMassErrors(massErrorPane, massErrorStatsIndex++);
+
+            // CONSIDER: No way to specify mass error graph window in PauseForScreenShot or ShowDialog
+            PauseForMassErrorGraphScreenShot("Mass errors histogram graph window");
+
+            // Review single replicates
+            RunUI(SkylineWindow.ShowSingleReplicate);
+            foreach (var chromatogramSet in SkylineWindow.Document.MeasuredResults.Chromatograms)
+            {
+                RunUI(() => SkylineWindow.ActivateReplicate(chromatogramSet.Name));
+                WaitForGraphs();
+                ValidateMassErrors(massErrorPane, massErrorStatsIndex++);
+            }
+
+            if (IsRecordMode)
+            {
+                PrintAnalysisSettingsAndResultSummary(diaUmpireParameters, searchSettings, _analysisValues);
+            }
+
+            RunUI(() =>
+            {
+                SkylineWindow.ShowPointsTypeMassError(PointsTypeMassError.decoys);
+                SkylineWindow.ShowAverageReplicates();
+            });
+            WaitForGraphs();
+            RunUI(() => SkylineWindow.ShowPointsTypeMassError(PointsTypeMassError.targets));    // CONSIDER: 1% FDR
+            RunUI(() => SkylineWindow.ShowGraphMassError(false));
+
+            RunUI(SkylineWindow.ShowRTRegressionGraphScoreToRun);
+            WaitForGraphs();
+            RestoreViewOnScreenNoSelChange(24);
+            PauseForRetentionTimeGraphScreenShot("Retention time regression graph window - regression");
+
+            RunUI(() => SkylineWindow.ShowPlotType(PlotTypeRT.residuals));
+            WaitForGraphs();
+            PauseForRetentionTimeGraphScreenShot("Retention time regression graph window - residuals");
+            RunUI(() => SkylineWindow.ShowGraphRetentionTime(false, GraphTypeSummary.score_to_run_regression));
+
+            if (IsCoverShotMode)
+            {
+                RunUI(() =>
+                {
+                    Settings.Default.ChromatogramFontSize = 14;
+                    Settings.Default.AreaFontSize = 14;
+                    SkylineWindow.ChangeTextSize(TreeViewMS.LRG_TEXT_FACTOR);
+                });
+
+                RestoreCoverViewOnScreen();
+                
+                // No fold-change with only 2 runs
+                // CONSIDER: Could remove the fold-change floating window from the cover.view
+                var fcGrid = WaitForOpenForm<FoldChangeGrid>();
+                RunUI(FindFloatingWindow(fcGrid).Close);
+
+                /* fcGridControlFinal = fcGrid.DataboundGridControl;
+                FilterIrtProtein(fcGridControlFinal);
+                changeGroupComparisonSettings = ShowDialog<EditGroupComparisonDlg>(fcGrid.ShowChangeSettings);
+                RunUI(() => changeGroupComparisonSettings.RadioScopePerPeptide.Checked = true);
+                OkDialog(changeGroupComparisonSettings, changeGroupComparisonSettings.Close);
+
+                RunUI(() =>
+                {
+                    var fcFloatingWindow = fcGrid.Parent.Parent;
+                    fcFloatingWindow.Left = SkylineWindow.Left + 8;
+                    fcFloatingWindow.Top = SkylineWindow.Bottom - fcFloatingWindow.Height - 8;
+                });*/
+                TakeCoverShot();
+            }
+
+            // Cleanup output files in persistent dir
+            // (in IsRecordMode, keep these files around so that repeated tests on each language run faster)
+            if (!IsRecordMode)
+            {
+                foreach (var file in Directory.GetFiles(diaDir, "*-diaumpire.*"))
+                    FileEx.SafeDelete(file);
+            }
+
+            if (IsRecordMode)
+            {
+                Assert.IsNotNull(_expectedValues);
+                Assert.IsNotNull(_expectedValuesFilePath);
+                using var streamWriter = new StreamWriter(_expectedValuesFilePath);
+                using var jsonTextWriter = new JsonTextWriter(streamWriter);
+                JsonSerializer.Create(new JsonSerializerSettings
+                {
+                    Formatting = Formatting.Indented
+                }).Serialize(jsonTextWriter, _expectedValues);
+            }
+        }
+
+        private static Bitmap ClipDockingRect(Bitmap bmp, Rectangle rectFrame)
+        {
+            const int hBorder = 20;
+            const int topBorder = 100;
+            const int bottomBorder = 10;
+            var rectClip = new Rectangle(rectFrame.X - hBorder, rectFrame.Y - topBorder, rectFrame.Width + hBorder * 2,
+                rectFrame.Height + topBorder + bottomBorder);
+            bmp = ClipBitmap(bmp, rectClip);
+            return bmp;
+        }
+
+        private void PrintAnalysisSettingsAndResultSummary(IDictionary<string, object> diaUmpireParameters, SearchSettingsControl.DdaSearchSettings searchSettings, AnalysisValues analysisValues)
+        {
+            var interestingParameters = new List<string>();
+            foreach (var key in "MS1PPM MS2PPM SN MS2SN DeltaApex CorrThreshold BoostComplementaryIon EstimateBG".Split())
+                interestingParameters.Add(diaUmpireParameters[key].ToString());
+            interestingParameters.Add(searchSettings.PrecursorTolerance.Value.ToString(CultureInfo.InvariantCulture));
+            interestingParameters.Add(searchSettings.FragmentTolerance.Value.ToString(CultureInfo.InvariantCulture));
+            interestingParameters.Add(_expectedValues.LibraryPeptideCount.ToString());
+            for (int i = 0; i < 4; ++i)
+                interestingParameters.Add(_expectedValues.FinalTargetCounts[i].ToString());
+            Console.WriteLine(string.Join("\t", interestingParameters));
+        }
+
+        private void FilterIrtProtein(DataboundGridControl fcGridControl)
+        {
+            WaitForConditionUI(() => fcGridControl.IsComplete && fcGridControl.FindColumn(_proteinProperty) != null);
+            var quickFilterForm = ShowDialog<QuickFilterForm>(() =>
+            {
+                var proteinNameColumn = fcGridControl.FindColumn(_proteinProperty);
+                fcGridControl.QuickFilter(proteinNameColumn);
+            });
+            RunUI(() =>
+            {                
+                quickFilterForm.SetFilterOperation(0, FilterOperations.OP_NOT_CONTAINS);
+                quickFilterForm.SetFilterOperand(0, _analysisValues.IrtFilterText);
+            });
+            OkDialog(quickFilterForm, quickFilterForm.OkDialog);
+        }
+
+        private void RestoreViewOnScreenNoSelChange(int pageName)
+        {
+            if (!Program.SkylineOffscreen)
+            {
+                RunUI(() =>
+                {
+                    var selectedPath = SkylineWindow.SelectedPath;
+                    RestoreViewOnScreen(pageName);
+                    SkylineWindow.SelectedPath = selectedPath;
+                });
+            }
+        }
+
+        private void ValidateTargets(ref int[] targetCounts, int proteinCount, int peptideCount, int precursorCount, int transitionCount)
+        {
+            var targetCountsActual = new[] { proteinCount, peptideCount, precursorCount, transitionCount };
+            if (IsRecordMode)
+            {
+                targetCounts = targetCountsActual;
+                return;
+            }
+
+            if (!ArrayUtil.EqualsDeep(targetCounts, targetCountsActual))
+            {
+                Assert.Fail("Expected target counts <{0}> do not match actual <{1}>.",
+                    string.Join(", ", targetCounts),
+                    string.Join(", ", targetCountsActual));
+            }
+        }
+
+        private void ValidateCoefficients(EditPeakScoringModelDlg editDlgFromSrm, ref double?[] expectedCoefficients)
+        {
+            var actualCoefficients = editDlgFromSrm.PeakCalculatorsGrid.Items
+                .Select(item => item.Weight.HasValue ? Math.Round(item.Weight.Value, 4) : (double?)null).ToArray();
+            if (IsRecordMode)
+                expectedCoefficients = actualCoefficients;
+            else
+                AssertEx.AreEqual(string.Join("|", expectedCoefficients), string.Join("|", actualCoefficients));
+        }
+
+        private void ValidateMassErrors(MassErrorHistogramGraphPane massErrorPane, int index)
+        {
+            double mean = massErrorPane.Mean, stdDev = massErrorPane.StdDev;
+            if (IsRecordMode)
+            {
+                _expectedValues.MassErrorStats ??= Array.Empty<double[]>();
+                while (_expectedValues.MassErrorStats.Length <= index)
+                {
+                    _expectedValues.MassErrorStats =
+                        _expectedValues.MassErrorStats.Append(Array.Empty<double>()).ToArray();
+                }
+
+                _expectedValues.MassErrorStats[index] = new[] { mean, stdDev };
+            }
+            else
+            {
+                Assert.AreEqual(_expectedValues.MassErrorStats[index][0], mean, 0.05);
+                Assert.AreEqual(_expectedValues.MassErrorStats[index][1], stdDev, 0.05);
+            }
+        }
+
+        private void WaitForBarGraphPoints(FoldChangeBarGraph barGraph, int barCount, int? lowerBoundCount = null)
+        {
+            WaitForConditionUI(() => barGraph.ZedGraphControl.GraphPane.CurveList.Count == 1);
+            if (!lowerBoundCount.HasValue)
+            {
+                WaitForConditionUI(() => barCount == GetBarCount(barGraph),
+                    () => string.Format("Expecting {0} bars, actual {1} bars", barCount, GetBarCount(barGraph)));
+            }
+            else
+            {
+                WaitForConditionUI(() => lowerBoundCount.Value < GetBarCount(barGraph) && GetBarCount(barGraph) < barCount,
+                    () => string.Format("Expecting < {0} bars, actual {1} bars", barCount, GetBarCount(barGraph)));
+            }
+        }
+
+        private int GetBarCount(FoldChangeBarGraph barGraph)
+        {
+            return barGraph.ZedGraphControl.GraphPane.CurveList[0].Points.Count;
+        }
+
+        private static void SortByFoldChange(DataboundGridControl fcGridControl, PropertyPath fcResultProperty)
+        {
+            RunUI(() =>
+            {
+                var fcResultColumn = fcGridControl.FindColumn(fcResultProperty);
+                fcGridControl.SetSortDirection(fcGridControl.GetPropertyDescriptor(fcResultColumn),
+                    ListSortDirection.Ascending);
+            });
+        }
+    }
+}