/*
 * Original author: Brendan MacLean <brendanx .at. u.washington.edu>,
 *                  MacCoss Lab, Department of Genome Sciences, UW
 *
 * Copyright 2020 University of Washington - Seattle, WA
 * 
 * Licensed under the Apache License, Version 2.0 (the "License");
 * you may not use this file except in compliance with the License.
 * You may obtain a copy of the License at
 *
 *     http://www.apache.org/licenses/LICENSE-2.0
 *
 * Unless required by applicable law or agreed to in writing, software
 * distributed under the License is distributed on an "AS IS" BASIS,
 * WITHOUT WARRANTIES OR CONDITIONS OF ANY KIND, either express or implied.
 * See the License for the specific language governing permissions and
 * limitations under the License.
 */

using System;
using System.ComponentModel;
using System.Drawing;
using System.Globalization;
using System.IO;
using System.Linq;
using Microsoft.VisualStudio.TestTools.UnitTesting;
using pwiz.Common.DataBinding;
using pwiz.Common.DataBinding.Controls;
using pwiz.Common.DataBinding.Controls.Editor;
using pwiz.Skyline;
using pwiz.Skyline.Alerts;
using pwiz.Skyline.Controls;
using pwiz.Skyline.Controls.Databinding;
using pwiz.Skyline.Controls.Graphs;
using pwiz.Skyline.Controls.GroupComparison;
using pwiz.Skyline.EditUI;
using pwiz.Skyline.FileUI;
using pwiz.Skyline.FileUI.PeptideSearch;
using pwiz.Skyline.Model;
using pwiz.Skyline.Model.DocSettings;
using pwiz.Skyline.Model.GroupComparison;
using pwiz.Skyline.Model.Irt;
using pwiz.Skyline.Model.Lib;
using pwiz.Skyline.Model.Results;
using pwiz.Skyline.Properties;
using pwiz.Skyline.SettingsUI;
using pwiz.Skyline.SettingsUI.Irt;
using pwiz.Skyline.Util;
using pwiz.Skyline.Util.Extensions;
using pwiz.SkylineTestUtil;

namespace TestPerf
{
    /// <summary>
    /// Verify DIA/SWATH tutorial operation
    /// </summary>
    [TestClass]
    public class DiaSwathTutorialTest : AbstractFunctionalTestEx
    {
        private InstrumentSpecificValues _instrumentValues;
        private AnalysisValues _analysisValues;

        private class InstrumentSpecificValues
        {
            public string InstrumentTypeName;
            public string[] DiaFiles;
            public int LibraryPeptideCount;
            public double IrtSlope;
            public double IrtIntercept;
            public bool HasAmbiguousMatches;
            public string IsolationSchemeName;
            public string IsolationSchemeFile;
            public char IsolationSchemeFileSeparator;
        }

        private class AnalysisValues
        {
            public bool IsWholeProteome;
            public bool KeepPrecursors;

            public string IrtFilterText;
            public int? MinPeptidesPerProtein;
            public bool RemoveDuplicates;
            public int[] TargetCounts;
            public int[] FinalTargetCounts;
            public string ScoringModelCoefficients;
            public PointF ChromatogramClickPoint;
            public double[][] MassErrorStats;
            public int[] DiffPeptideCounts;
            public int UnpolishedProteins;
            public int? PolishedProteins;

            public string FastaPath =>
                IsWholeProteome
                    ? "DDA_search\\napedro_3mixed_human_yeast_ecoli_20140403_iRT_reverse.fasta"
                    : "DIA\\target_protein_sequences.fasta";
        }

        private string[] DiaFiles
        {
            get { return _instrumentValues.DiaFiles; }
        }
        private string InstrumentTypeName
        {
            get { return _instrumentValues.InstrumentTypeName; }
        }
        private string RootName { get; set; }

        [TestMethod]
        [Timeout(int.MaxValue)] // These can take a long time
        public void TestDiaTtofTutorial()
        {
            _analysisValues = new AnalysisValues
            {
                KeepPrecursors = false,
                IrtFilterText = "standard",
                ChromatogramClickPoint = new PointF(34.18F, 108.0F),
                TargetCounts = new[] { 13, 272, 292, 1751 },
                FinalTargetCounts = new[] { 12, 272, 292, 1751 },
                ScoringModelCoefficients = "0.9138|-0.7889|3.5694|-1.2988|-0.6596|0.8953|-0.3182|-0.0554",
                MassErrorStats = new[]
                {
                    new[] {2.9, 4.5},
                    new[] {2.7, 4.3},
                    new[] {3.8, 4.5},
                    new[] {5.7, 3.7},
                    new[] {4.6, 4.3},
                    new[] {-0.4, 3.7},
                    new[] {1.1, 3.9},
                },
                DiffPeptideCounts = new[] { 143, 44, 31, 57 },
                UnpolishedProteins = 9,
            };

            TestTtofData();
        }

        [TestMethod]
        [Timeout(int.MaxValue)] // These can take a long time
        public void TestDiaTtofFullSearchTutorial()
        {
            _analysisValues = new AnalysisValues
            {
                KeepPrecursors = false,
                IsWholeProteome = true,
                IrtFilterText = "iRT",
                MinPeptidesPerProtein = 2,
                RemoveDuplicates = true,
                ChromatogramClickPoint = new PointF(34.18F, 108.0F),
                TargetCounts = new[] { 4908, 38022, 39358, 235968 },
                FinalTargetCounts = new[] { 2471, 27054, 27992, 167797 },
                ScoringModelCoefficients = "0.4699|-0.8033|3.8888|-0.1751|-0.4008|0.6676|0.0206|-0.0714",
                MassErrorStats = new[]
                {
                    new[] {2.7, 4.6},
                    new[] {2.4, 4.4},
                    new[] {3.9, 4.3},
                    new[] {5.1, 4.2},
                    new[] {4.4, 4.2},
                    new[] {-0.4, 4},
                    new[] {1, 4.1},
                },
                DiffPeptideCounts = new[] { 13129, 8174, 2781, 2163 },
                UnpolishedProteins = 2188,
                PolishedProteins = 2465,
            };

            if (!IsPauseForCoverShot)
                TestTtofData();
        }

        private void TestTtofData()
        {
            SetInstrumentType(new InstrumentSpecificValues
            {
                InstrumentTypeName = "TTOF",
                DiaFiles = new[]
                {
                    "collinsb_I180316_001_SW-A.mzML",
                    "collinsb_I180316_002_SW-B.mzML",
                    "collinsb_I180316_003_SW-A.mzML",
                    "collinsb_I180316_004_SW-B.mzML",
                    "collinsb_I180316_005_SW-A.mzML",
                    "collinsb_I180316_006_SW-B.mzML",
                },
                LibraryPeptideCount = 18600,
                IrtSlope = 2.9257,
                IrtIntercept = -68.8503,
                HasAmbiguousMatches = true,
                IsolationSchemeName = "ETH TTOF (64 variable)",
                IsolationSchemeFile = "64_variable_windows.csv",
                IsolationSchemeFileSeparator = TextUtil.SEPARATOR_CSV,
            });

            RunTest();
        }

        [TestMethod]
        [Timeout(int.MaxValue)] // These can take a long time
        public void TestDiaQeTutorial()
        {
            _analysisValues = new AnalysisValues
            {
                KeepPrecursors = false,
                IrtFilterText = "standard",
                ChromatogramClickPoint = new PointF(31.98F, 285741.3F),
                TargetCounts = new[] { 13, 274, 334, 2002 },
                FinalTargetCounts = new[] { 12, 274, 334, 2002 },
                ScoringModelCoefficients = "0.3987|-0.8643|2.9375|0.5705|-0.0418|1.0304|0.0522|-0.0849",
                MassErrorStats = new[]
                {
                    new[] {2.1, 3},
                    new[] {1.5, 3.3},
                    new[] {2, 3.5},
                    new[] {2.2, 2.6},
                    new[] {2.3, 3.2},
                    new[] {2.5, 2.3},
                    new[] {2.1, 3.1},
                },
                DiffPeptideCounts = new[] { 145, 50, 31, 53 },
                UnpolishedProteins = 7,
            };

            if (!IsPauseForCoverShot)
                TestQeData();
        }

        [TestMethod]
        [Timeout(int.MaxValue)] // These can take a long time
        public void TestDiaQeFullSearchTutorial()
        {
            _analysisValues = new AnalysisValues
            {
                KeepPrecursors = false,
                IsWholeProteome = true,
                IrtFilterText = "iRT",
                MinPeptidesPerProtein = 2,
                RemoveDuplicates = true,
                ChromatogramClickPoint = new PointF(32.05F, 268334.7F),
                TargetCounts = new[] { 4065, 32056, 34987, 209629 },
                FinalTargetCounts = new[] { 2081, 22732, 24788, 148493 },
                ScoringModelCoefficients = "0.3045|-0.9020|3.3961|0.8504|-0.0433|0.8812|-0.0150|-0.0721",
                MassErrorStats = new[]
                {
                    new[] {2.3, 3.5},
                    new[] {1.8, 3.5},
                    new[] {2.4, 3.5},
                    new[] {2.5, 3.5},
                    new[] {2.5, 3.6},
                    new[] {2.5, 3.5},
                    new[] {2.3, 3.5},
                },
                DiffPeptideCounts = new[] { 10150, 6287, 2175, 1677 },
                UnpolishedProteins = 1266,
                PolishedProteins = 2036,
            };

            if (!IsPauseForCoverShot)
                TestQeData();
        }
       
        private void TestQeData()
        {
            SetInstrumentType(new InstrumentSpecificValues
            {
                InstrumentTypeName = "QE",
                DiaFiles = new[]
                {
                    "collinsb_X1803_171-A.mzML",
                    "collinsb_X1803_172-B.mzML",
                    "collinsb_X1803_173-A.mzML",
                    "collinsb_X1803_174-B.mzML",
                    "collinsb_X1803_175-A.mzML",
                    "collinsb_X1803_176-B.mzML",
                },
                LibraryPeptideCount = 15855,
                IrtSlope = 2.624,
                IrtIntercept = -48.003,
                HasAmbiguousMatches = false,
                IsolationSchemeName = "ETH QE (18 variable)",
                IsolationSchemeFile = "QE_DIA_18var.tsv",
                IsolationSchemeFileSeparator = TextUtil.SEPARATOR_TSV,
            });

            RunTest();
        }

        private void SetInstrumentType(InstrumentSpecificValues instrumentValues)
        {
            _instrumentValues = instrumentValues;

            RootName = "DIA-" + InstrumentTypeName;
            // LinkPdf = "https://skyline.ms/_webdav/home/software/Skyline/%40files/tutorials/{0}-20_1.pdf";
            LinkPdf = string.Format("file:///C:/proj/branches/work/pwiz_tools/Skyline/Documentation/Tutorials/{0}-20_1.pdf", RootName);

            TestFilesZipPaths = new[]
            {
                string.Format(@"http://skyline.ms/tutorials/{0}.zip", RootName),
                string.Format(@"TestPerf\DiaSwath{0}Views.zip", InstrumentTypeName)
            };

            TestFilesPersistent = new[] { Path.Combine(RootName, "DDA_search"), Path.Combine(RootName, "DIA") };
        }

        private void RunTest()
        {
//            IsPauseForScreenShots = true;
//            RunPerfTests = true;
//            IsPauseForCoverShot = true;
            CoverShotName = "DIA-SWATH";

            RunFunctionalTest();

            Assert.IsFalse(IsRecordMode);   // Make sure this doesn't get committed as true
        }

        private string DataPath { get { return TestFilesDirs.Last().PersistentFilesDir; } }

        private PropertyPath _resultProperty = PropertyPath.Root.Property("FoldChangeResult");
        private PropertyPath _proteinProperty = PropertyPath.Root.Property("Protein");

        private string GetTestPath(string path)
        {
            return TestFilesDirs[0].GetTestPath(Path.Combine(RootName, path));
        }

        /// <summary>
        /// Change to true to write coefficient arrays
        /// </summary>
        private bool IsRecordMode { get { return false; } }

        protected override void DoTest()
        {
            // Clean-up before running the test
            RunUI(() => SkylineWindow.ModifyDocument("Set default settings",
                d => d.ChangeSettings(SrmSettingsList.GetDefault())));
            RunUI(() => SkylineWindow.SetIntegrateAll(true));

            SrmDocument doc = SkylineWindow.Document;

            string documentBaseName = "DIA-" + InstrumentTypeName + "-tutorial";
            string documentFile = TestContext.GetTestPath(documentBaseName + SrmDocument.EXT);
            RunUI(() => SkylineWindow.SaveDocument(documentFile));

            // Launch the wizard
            var importPeptideSearchDlg = ShowDialog<ImportPeptideSearchDlg>(SkylineWindow.ShowImportPeptideSearchDlg);

            PauseForScreenShot<ImportPeptideSearchDlg.SpectraPage>("Import Peptide Search - Build Spectral Library empty page", 3);

            // We're on the "Build Spectral Library" page of the wizard.
            // Add the test xml file to the search files list and try to 
            // build the document library.
            string[] searchFiles =
            {
                GetTestPath("DDA_search\\interact.pep.xml"),
            };
            foreach (var searchFile in searchFiles)
                Assert.IsTrue(File.Exists(searchFile), string.Format("File {0} does not exist.", searchFile));

            RunUI(() =>
            {
                Assert.IsTrue(importPeptideSearchDlg.CurrentPage == ImportPeptideSearchDlg.Pages.spectra_page);
                importPeptideSearchDlg.BuildPepSearchLibControl.AddSearchFiles(searchFiles);
                importPeptideSearchDlg.BuildPepSearchLibControl.IrtStandards = IrtStandard.BIOGNOSYS_11;
                importPeptideSearchDlg.BuildPepSearchLibControl.WorkflowType = ImportPeptideSearchDlg.Workflow.dia;
                // Check default settings shown in the tutorial
                Assert.AreEqual(0.95, importPeptideSearchDlg.BuildPepSearchLibControl.CutOffScore);
                Assert.IsFalse(importPeptideSearchDlg.BuildPepSearchLibControl.IncludeAmbiguousMatches);
            });
            PauseForScreenShot<ImportPeptideSearchDlg.SpectraPage>("Import Peptide Search - Build Spectral Library populated page", 4);

            WaitForConditionUI(() => importPeptideSearchDlg.IsNextButtonEnabled);
            var addIrtDlg = ShowDialog<AddIrtPeptidesDlg>(() => importPeptideSearchDlg.ClickNextButton());
            RunUI(() =>
            {
                // Check values shown in the tutorial
                Assert.AreEqual(1, addIrtDlg.RunsConvertedCount);
                var row = addIrtDlg.GetRow(0);
                Assert.AreEqual(11, row.Cells[1].Value);
                Assert.AreEqual(_instrumentValues.LibraryPeptideCount, addIrtDlg.PeptidesCount);
                var regressionLine = new RegressionLine(_instrumentValues.IrtSlope, _instrumentValues.IrtIntercept);
                Assert.AreEqual(regressionLine.DisplayEquation, row.Cells[2].Value);
                Assert.AreEqual(1.0, double.Parse(row.Cells[3].Value.ToString()));
                Assert.AreEqual(Resources.AddIrtPeptidesDlg_AddIrtPeptidesDlg_Success, row.Cells[4].Value);
            });
            PauseForScreenShot("Add iRT peptides form", 5);

            var irtGraph = ShowDialog<GraphRegression>(() => addIrtDlg.ShowRegression(0));
            PauseForScreenShot("iRT regression graph", 5);

            OkDialog(irtGraph, irtGraph.CloseDialog);
            var recalibrateMessage = ShowDialog<MultiButtonMsgDlg>(addIrtDlg.OkDialog);
            RunUI(() => Assert.AreEqual(TextUtil.LineSeparate(Resources.LibraryGridViewDriver_AddToLibrary_Do_you_want_to_recalibrate_the_iRT_standard_values_relative_to_the_peptides_being_added_,
                Resources.LibraryGridViewDriver_AddToLibrary_This_can_improve_retention_time_alignment_under_stable_chromatographic_conditions_), recalibrateMessage.Message));
            if (!_instrumentValues.HasAmbiguousMatches)
            {
                OkDialog(recalibrateMessage, recalibrateMessage.ClickNo);
            }
            else
            {
                var ambiguousDlg = ShowDialog<MessageDlg>(recalibrateMessage.ClickNo);
                RunUI(() => AssertEx.Contains(ambiguousDlg.Message,
                    Resources.BiblioSpecLiteBuilder_AmbiguousMatches_The_library_built_successfully__Spectra_matching_the_following_peptides_had_multiple_ambiguous_peptide_matches_and_were_excluded_));
                OkDialog(ambiguousDlg, ambiguousDlg.OkDialog);
            }
            WaitForConditionUI(() => importPeptideSearchDlg.CurrentPage == ImportPeptideSearchDlg.Pages.chromatograms_page);

            string docLibPath = BiblioSpecLiteSpec.GetLibraryFileName(documentFile);
            string redundantDocLibPath = BiblioSpecLiteSpec.GetRedundantName(docLibPath);
            Assert.IsTrue(File.Exists(docLibPath) && File.Exists(redundantDocLibPath));
            var librarySettings = SkylineWindow.Document.Settings.PeptideSettings.Libraries;
            Assert.IsTrue(librarySettings.HasDocumentLibrary);

            var importResults = importPeptideSearchDlg.ImportResultsControl as ImportResultsDIAControl;
            Assert.IsNotNull(importResults);
            string diaDir = GetTestPath("DIA");
            var openDataFiles = ShowDialog<OpenDataSourceDialog>(() => importResults.Browse(diaDir));
            RunUI(() =>
            {
                openDataFiles.SelectAllFileType(ExtensionTestContext.ExtMzml);
                foreach (var selectedFile in openDataFiles.SelectedFiles)
                    Assert.IsTrue(DiaFiles.Contains(selectedFile));
            });
            PauseForScreenShot("Results files form", 6);
            OkDialog(openDataFiles, openDataFiles.Open);

            WaitForConditionUI(() => importPeptideSearchDlg.IsNextButtonEnabled);
            RunUI(() =>
            {
                foreach (var resultFileName in importResults.FoundResultsFiles)
                    Assert.IsTrue(DiaFiles.Contains(Path.GetFileName(resultFileName.Path)));
            });
            PauseForScreenShot<ImportPeptideSearchDlg.ChromatogramsDiaPage>("Extract chromatograms page with files", 7);

            var importResultsNameDlg = ShowDialog<ImportResultsNameDlg>(() => importPeptideSearchDlg.ClickNextButton());
            OkDialog(importResultsNameDlg, importResultsNameDlg.YesDialog);

            WaitForConditionUI(() => importPeptideSearchDlg.CurrentPage == ImportPeptideSearchDlg.Pages.transition_settings_page);
            RunUI(() =>
            {
                importPeptideSearchDlg.TransitionSettingsControl.ExclusionUseDIAWindow = true;
                importPeptideSearchDlg.TransitionSettingsControl.PeptidePrecursorCharges = new[]
                {
                    Adduct.DOUBLY_PROTONATED, Adduct.TRIPLY_PROTONATED, Adduct.QUADRUPLY_PROTONATED
                };
                // Default is to have precursors
                if (_analysisValues.KeepPrecursors)
                {
                    AssertEx.AreEqualDeep(new[] {IonType.y, IonType.b, IonType.precursor},
                        importPeptideSearchDlg.TransitionSettingsControl.PeptideIonTypes);
                }
                else
                {
                importPeptideSearchDlg.TransitionSettingsControl.PeptideIonTypes = new[]
                {
                    IonType.y, IonType.b    // Removes precursor
                };
                }
                // Verify other values shown in the tutorial
                Assert.AreEqual(6, importPeptideSearchDlg.TransitionSettingsControl.IonCount);
                Assert.AreEqual(6, importPeptideSearchDlg.TransitionSettingsControl.MinIonCount);
                Assert.AreEqual(0.05, importPeptideSearchDlg.TransitionSettingsControl.IonMatchTolerance);
                // CONSIDER: Not that easy to validate 1, 2 in ion charges.
            });
            PauseForScreenShot<ImportPeptideSearchDlg.TransitionSettingsPage>("Transition settings", 8);
            RunUI(() => Assert.IsTrue(importPeptideSearchDlg.ClickNextButton()));

            // We're on the "Configure Full-Scan Settings" page of the wizard.
            RunUI(() =>
            {
                Assert.IsTrue(importPeptideSearchDlg.CurrentPage == ImportPeptideSearchDlg.Pages.full_scan_settings_page);
                if (_analysisValues.KeepPrecursors)
                    importPeptideSearchDlg.FullScanSettingsControl.PrecursorRes = 20;
                importPeptideSearchDlg.FullScanSettingsControl.ProductRes = 20;

                Assert.AreEqual(importPeptideSearchDlg.FullScanSettingsControl.PrecursorIsotopesCurrent, FullScanPrecursorIsotopes.None);
                Assert.AreEqual(FullScanMassAnalyzerType.centroided, importPeptideSearchDlg.FullScanSettingsControl.ProductMassAnalyzer);
                Assert.AreEqual(RetentionTimeFilterType.scheduling_windows, importPeptideSearchDlg.FullScanSettingsControl.RetentionTimeFilterType);
                Assert.AreEqual(5, importPeptideSearchDlg.FullScanSettingsControl.TimeAroundPrediction);
            });

            var isolationScheme =
                ShowDialog<EditIsolationSchemeDlg>(importPeptideSearchDlg.FullScanSettingsControl.AddIsolationScheme);
            RunUI(() =>
            {
                isolationScheme.IsolationSchemeName = _instrumentValues.IsolationSchemeName;
                isolationScheme.UseResults = false;
            });
            RunDlg<OpenDataSourceDialog>(isolationScheme.ImportRanges, importRangesDlg =>
            {
                importRangesDlg.CurrentDirectory = new MsDataFilePath(diaDir);
                importRangesDlg.SelectFile(DiaFiles[0]);
                importRangesDlg.Open();
            });
            string schemePath = Path.Combine("DIA", _instrumentValues.IsolationSchemeFile);
            var schemeLines = File.ReadAllLines(GetTestPath(schemePath));
            string[][] windowFields = schemeLines.Select(l =>
                TextUtil.ParseDsvFields(l, _instrumentValues.IsolationSchemeFileSeparator)).ToArray();
            WaitForConditionUI(() => isolationScheme.GetIsolationWindows().Count == schemeLines.Length);

            RunUI(() =>
            {
                Assert.IsTrue(isolationScheme.SpecifyMargin);
                int schemeRow = 0;
                foreach (var isolationWindow in isolationScheme.GetIsolationWindows())
                {
                    var fields = windowFields[schemeRow++];
                    Assert.AreEqual(double.Parse(fields[0], CultureInfo.InvariantCulture), isolationWindow.MethodStart, 0.01);
                    Assert.AreEqual(double.Parse(fields[1], CultureInfo.InvariantCulture), isolationWindow.MethodEnd, 0.01);
                    Assert.AreEqual(double.Parse(fields[2], CultureInfo.InvariantCulture), isolationWindow.StartMargin ?? 0, 0.01);
                }
            });
            PauseForScreenShot("Isolation scheme", 9);

            var isolationGraph = ShowDialog<DiaIsolationWindowsGraphForm>(isolationScheme.OpenGraph);
            PauseForScreenShot("Isolation scheme graph", 10);

            OkDialog(isolationGraph, isolationGraph.CloseButton);
            OkDialog(isolationScheme, isolationScheme.OkDialog);

            PauseForScreenShot<ImportPeptideSearchDlg.Ms2FullScanPage>("Import Peptide Search - Configure Full-Scan Settings page", 11);

            WaitForConditionUI(() => importPeptideSearchDlg.IsNextButtonEnabled);
            RunUI(() => Assert.IsTrue(importPeptideSearchDlg.ClickNextButton()));

            string fastPath = GetTestPath(_analysisValues.FastaPath);
            RunUI(() =>
            {
                Assert.IsTrue(importPeptideSearchDlg.CurrentPage == ImportPeptideSearchDlg.Pages.import_fasta_page);
                Assert.AreEqual("Trypsin [KR | P]", importPeptideSearchDlg.ImportFastaControl.Enzyme.GetKey());
                Assert.AreEqual(0, importPeptideSearchDlg.ImportFastaControl.MaxMissedCleavages);
                importPeptideSearchDlg.ImportFastaControl.SetFastaContent(fastPath);
                Assert.IsTrue(importPeptideSearchDlg.ImportFastaControl.DecoyGenerationEnabled);
                importPeptideSearchDlg.ImportFastaControl.DecoyGenerationMethod =
                    Resources.DecoyGeneration_SHUFFLE_SEQUENCE_Shuffle_Sequence;
                importPeptideSearchDlg.ImportFastaControl.AutoTrain = true;
                Assert.IsTrue(importPeptideSearchDlg.ImportFastaControl.ContainsFastaContent);
            });
            PauseForScreenShot<ImportPeptideSearchDlg.FastaPage>("Import Peptide Search - Import FASTA page", 12);

            var peptidesPerProteinDlg = ShowDialog<PeptidesPerProteinDlg>(() => importPeptideSearchDlg.ClickNextButton());
            WaitForCondition(() => peptidesPerProteinDlg.DocumentFinalCalculated);
            RunUI(() =>
            {
                int proteinCount, peptideCount, precursorCount, transitionCount;
                peptidesPerProteinDlg.NewTargetsAll(out proteinCount, out peptideCount, out precursorCount, out transitionCount);
                ValidateTargets(_analysisValues.TargetCounts, proteinCount, peptideCount, precursorCount, transitionCount, @"TargetCounts");
                if (_analysisValues.RemoveDuplicates)
                    peptidesPerProteinDlg.RemoveDuplicatePeptides = true;
                if (_analysisValues.MinPeptidesPerProtein.HasValue)
                    peptidesPerProteinDlg.MinPeptides = _analysisValues.MinPeptidesPerProtein.Value;
            });
            WaitForConditionUI(() => peptidesPerProteinDlg.DocumentFinalCalculated);
            RunUI(() =>
            {
                int proteinCount, peptideCount, precursorCount, transitionCount;
                peptidesPerProteinDlg.NewTargetsFinal(out proteinCount, out peptideCount, out precursorCount, out transitionCount);
                ValidateTargets(_analysisValues.FinalTargetCounts, proteinCount, peptideCount, precursorCount, transitionCount, @"FinalTargetCounts");
            });
            PauseForScreenShot("Import FASTA summary form", 13);

            OkDialog(peptidesPerProteinDlg, peptidesPerProteinDlg.OkDialog);
            PauseForScreenShot<AllChromatogramsGraph>("Loading chromatograms window", 13, 30*1000); // 30 second timeout to avoid getting stuck
            WaitForDocumentChangeLoaded(doc, 8 * 60 * 1000); // 10 minutes

            var peakScoringModelDlg = WaitForOpenForm<EditPeakScoringModelDlg>();
            ValidateCoefficients(peakScoringModelDlg, _analysisValues.ScoringModelCoefficients);
            PauseForScreenShot("mProphet model form", 14);

            OkDialog(peakScoringModelDlg, peakScoringModelDlg.OkDialog);

            // Setup annotations
            var documentSettingsDlg = ShowDialog<DocumentSettingsDlg>(SkylineWindow.ShowDocumentSettingsDialog);

            AddReplicateAnnotation(documentSettingsDlg, "Condition", AnnotationDef.AnnotationType.value_list,
                new[] { "A", "B" }, 16);

            AddReplicateAnnotation(documentSettingsDlg, "BioReplicate");

            RunUI(() =>
            {
                documentSettingsDlg.AnnotationsCheckedListBox.SetItemChecked(0, true);
                documentSettingsDlg.AnnotationsCheckedListBox.SetItemChecked(1, true);
            });

            OkDialog(documentSettingsDlg, documentSettingsDlg.OkDialog);

            // Annotate replicates in Document Grid: Replicates
            var documentGrid = ShowDialog<DocumentGridForm>(() => SkylineWindow.ShowDocumentGrid(true));
            RunUI(() =>
            {
                documentGrid.ChooseView(Resources.SkylineViewContext_GetDocumentGridRowSources_Replicates);
                FormEx.GetParentForm(documentGrid).Size = new Size(591, 283);
            });
            WaitForConditionUI(() => documentGrid.IsComplete); // Let it initialize

            RunUI(() =>
            {
                var pathCondition = PropertyPath.Root.Property(AnnotationDef.GetColumnName("Condition"));
                var columnSubjectId = documentGrid.FindColumn(pathCondition);
                var gridView = documentGrid.DataGridView;
                gridView.CurrentCell = gridView.Rows[0].Cells[columnSubjectId.Index];
            });

            var replicateAnnotations = new[]
            {
                new[] {"A", "1"},
                new[] {"B", "1"},
                new[] {"A", "2"},
                new[] {"B", "2"},
                new[] {"A", "3"},
                new[] {"B", "3"}
            };
            SetClipboardText(TextUtil.LineSeparate(replicateAnnotations.Select(TextUtil.ToEscapedTSV)));

            RunUI(() => documentGrid.DataGridView.SendPaste());

            PauseForScreenShot<DocumentGridForm>("Document Grid - filled", 17);

            RunUI(() => SkylineWindow.ShowDocumentGrid(false));

            // Arrange windows for manual inspection
            var arrangeGraphsDlg = ShowDialog<ArrangeGraphsGroupedDlg>(SkylineWindow.ArrangeGraphsGrouped);
            RunUI(() =>
            {
                arrangeGraphsDlg.Groups = 2;
                arrangeGraphsDlg.GroupType = GroupGraphsType.distributed;
                arrangeGraphsDlg.GroupOrder = GroupGraphsOrder.Document;
                arrangeGraphsDlg.DisplayType = DisplayGraphsType.Row;
            });

            OkDialog(arrangeGraphsDlg, arrangeGraphsDlg.OkDialog);

            RunUI(() => SkylineWindow.SaveDocument());

            const string proteinNameToSelect = "sp|P63284|CLPB_ECOLI";
            if (Equals(proteinNameToSelect, SkylineWindow.Document.MoleculeGroups.Skip(1).First().Name))
            SelectNode(SrmDocument.Level.MoleculeGroups, 1);
            else
                FindNode(proteinNameToSelect);

            RunUI(() =>
            {
                Assert.AreEqual(proteinNameToSelect, SkylineWindow.SelectedNode.Text);

                SkylineWindow.ShowPeakAreaReplicateComparison();
                SkylineWindow.ShowRTReplicateGraph();
                SkylineWindow.Size = new Size(1226, 900);
            });
            RestoreViewOnScreenNoSelChange(18);
            WaitForGraphs();
            PauseForScreenShot("Manual review window layout with protein selected", 19);

            FindNode("LPQVEGTGGDVQPSQDLVR");
            WaitForGraphs();
            PauseForScreenShot("Manual review window layout with peptide selected", 20);

            FindNode("_HUMAN");
            WaitForGraphs();
            FindNode("LPQVEGTGGDVQPSQDLVR");
            RunUI(SkylineWindow.AutoZoomBestPeak);
            WaitForGraphs();
            PauseForScreenShot("Snip just one chromatogram pane", 21);

            ClickChromatogram(SkylineWindow.Document.MeasuredResults.Chromatograms[0].Name,
                _analysisValues.ChromatogramClickPoint.X,
                _analysisValues.ChromatogramClickPoint.Y);
            PauseForScreenShot<GraphFullScan>("Full-Scan graph window - zoomed", 21);
            
            RunUI(() => SkylineWindow.GraphFullScan.ZoomToSelection(false));
            WaitForGraphs();
            PauseForScreenShot<GraphFullScan>("Full-Scan graph window - unzoomed", 22);

            RunUI(SkylineWindow.GraphFullScan.Close);
            RunUI(SkylineWindow.ShowMassErrorHistogramGraph);
            WaitForGraphs();
            Assert.IsTrue(SkylineWindow.GraphMassError.TryGetGraphPane(out MassErrorHistogramGraphPane massErrorPane));
            int massErrorStatsIndex = 0;
            if (IsRecordMode)
            {
                Console.WriteLine(@"MassErrorStats = new[]");
                Console.WriteLine(@"{");
            }
            ValidateMassErrors(massErrorPane, massErrorStatsIndex++);

            // CONSIDER: No way to specify mass error graph window in PauseForScreenShot or ShowDialog
            PauseForScreenShot("Mass errors histogram graph window", 23);

            // Review single replicates
            RunUI(SkylineWindow.ShowSingleReplicate);
            foreach (var chromatogramSet in SkylineWindow.Document.MeasuredResults.Chromatograms)
            {
                RunUI(() => SkylineWindow.ActivateReplicate(chromatogramSet.Name));
                WaitForGraphs();
                ValidateMassErrors(massErrorPane, massErrorStatsIndex++);
            }
            if (IsRecordMode)
            {
                Console.WriteLine(@"},");
            }

            RunUI(() =>
            {
                SkylineWindow.ShowPointsTypeMassError(PointsTypeMassError.decoys);
                SkylineWindow.ShowAverageReplicates();
            });
            WaitForGraphs();
            RunUI(() => SkylineWindow.ShowPointsTypeMassError(PointsTypeMassError.targets));    // CONSIDER: 1% FDR
            RunUI(() => SkylineWindow.ShowGraphMassError(false));

            RunUI(SkylineWindow.ShowRTRegressionGraphScoreToRun);
            WaitForGraphs();
            RestoreViewOnScreenNoSelChange(24);
            PauseForScreenShot("Retention time regression graph window - regression", 24);

            RunUI(() => SkylineWindow.ShowPlotType(PlotTypeRT.residuals));
            WaitForGraphs();
            PauseForScreenShot("Retention time regression graph window - residuals", 25);
            RunUI(() => SkylineWindow.ShowGraphRetentionTime(false, GraphTypeSummary.score_to_run_regression));

            var editGroupComparisonDlg = ShowDialog<EditGroupComparisonDlg>(SkylineWindow.AddGroupComparison);
            const string groupComparisonName = @"By Condition";
            RunUI(() =>
            {
                editGroupComparisonDlg.TextBoxName.Text = groupComparisonName;
                editGroupComparisonDlg.ComboControlAnnotation.SelectedItem = @"Condition";
            });
            WaitForConditionUI(() => editGroupComparisonDlg.ComboControlValue.Items.Count > 0);
            RunUI(() =>
            {
                editGroupComparisonDlg.ComboControlValue.SelectedItem = "A";
                editGroupComparisonDlg.ComboCaseValue.SelectedItem = "B";
                editGroupComparisonDlg.ComboIdentityAnnotation.SelectedItem = "BioReplicate";   // Irrelevant
                editGroupComparisonDlg.ShowAdvanced(true);
                editGroupComparisonDlg.TextBoxQValueCutoff.Text = (0.01).ToString(CultureInfo.CurrentCulture);
            });
            PauseForScreenShot("Group comparison", 26);

            OkDialog(editGroupComparisonDlg, editGroupComparisonDlg.OkDialog);
            RunUI(() => SkylineWindow.ShowGroupComparisonWindow(groupComparisonName));
            {
                var fcGrid = WaitForOpenForm<FoldChangeGrid>();
                var fcGridControl = fcGrid.DataboundGridControl;
                WaitForConditionUI(() => fcGridControl.IsComplete && fcGridControl.FindColumn(_resultProperty) != null && fcGridControl.RowCount > 11);
                RunUI(() =>
                {
                    var foldChangeResultColumn = fcGridControl.FindColumn(_resultProperty);
                    fcGridControl.DataGridView.AutoResizeColumn(foldChangeResultColumn.Index);
                    var proteinNameColumn = fcGridControl.FindColumn(_proteinProperty);
                    fcGridControl.DataGridView.AutoResizeColumn(proteinNameColumn.Index);
                    fcGridControl.DataGridView.FirstDisplayedScrollingRowIndex = 11;  // Scroll past iRT peptides
                });
                WaitForConditionUI(() => 0 != fcGridControl.RowCount, "0 != foldChangeGrid.DataboundGridControl.RowCount");
                WaitForConditionUI(() => fcGridControl.IsComplete, "foldChangeGrid.DataboundGridControl.IsComplete");
                PauseForScreenShot<FoldChangeGrid>("By Condition grid", 27);

                var volcanoPlot = ShowDialog<FoldChangeVolcanoPlot>(fcGrid.ShowVolcanoPlot);
                RestoreViewOnScreenNoSelChange(27);
                fcGrid = WaitForOpenForm<FoldChangeGrid>();
                WaitForConditionUI(() => fcGrid.DataboundGridControl.IsComplete && fcGrid.DataboundGridControl.RowCount > 11);
                RunUI(() => fcGrid.DataboundGridControl.DataGridView.FirstDisplayedScrollingRowIndex = 11); // Re-apply scrolling
                PauseForScreenShot<FoldChangeVolcanoPlot>("By Condition:Volcano Plot - unformatted", 27);
                volcanoPlot = WaitForOpenForm<FoldChangeVolcanoPlot>();    // May have changed with RestoreViewsOnScreen
                WaitForConditionUI(() => volcanoPlot.CurveList.Count == 5);
                WaitForConditionUI(() => volcanoPlot.CurveList[4].Points.Count > SkylineWindow.Document.MoleculeCount/4);
                RunUI(() =>
                {
                    int actualPoints = volcanoPlot.CurveList[4].Points.Count;
                    if (IsRecordMode)
                        Console.Write(@"DiffPeptideCounts = new[] { " + actualPoints);
                    else
                        Assert.AreEqual(_analysisValues.DiffPeptideCounts[0], actualPoints);
                });
                var formattingDlg = ShowDialog<VolcanoPlotFormattingDlg>(volcanoPlot.ShowFormattingDialog);
                ApplyFormatting(formattingDlg, "ECOLI", "128, 0, 255");
                var createExprDlg = ShowDialog<CreateMatchExpressionDlg>(() =>
                {
                    var bindingList = formattingDlg.GetCurrentBindingList();
                    formattingDlg.ClickCreateExpression(bindingList.Count - 1);
                });
                PauseForScreenShot("Create Expression form", 28);
                OkDialog(createExprDlg, createExprDlg.OkDialog);

                ApplyFormatting(formattingDlg, "YEAS", "255, 128, 0");
                ApplyFormatting(formattingDlg, "HUMAN", "0, 128, 0");
                PauseForScreenShot("Volcano plot formatting form", 29);

                OkDialog(formattingDlg, formattingDlg.OkDialog);
                WaitForConditionUI(() => volcanoPlot.CurveList.Count == 8 &&
                                         volcanoPlot.CurveList[7].Points.Count == 11); // iRTs
                for (int i = 1; i < 4; i++)
                {
                    RunUI(() =>
                    {
                        int actualPoints = volcanoPlot.CurveList[7 - i].Points.Count;
                        if (IsRecordMode)
                            Console.Write(@", " + actualPoints);
                        else
                            Assert.AreEqual(_analysisValues.DiffPeptideCounts[i], actualPoints);
                    });
                }
                if (IsRecordMode)
                    Console.WriteLine(@" },");
                PauseForScreenShot<FoldChangeVolcanoPlot>("By Condition:Volcano Plot - fully formatted", 29);
            }

            {
                var fcGrid = WaitForOpenForm<FoldChangeGrid>(); // May have changed with RestoreViewsOnScreen
                RunUI(fcGrid.ShowGraph);
                RestoreViewOnScreenNoSelChange(30);
            }

            {
                var fcGrid = WaitForOpenForm<FoldChangeGrid>(); // May have changed with RestoreViewsOnScreen
                var fcGridControl = fcGrid.DataboundGridControl;
                FilterIrtProtein(fcGridControl);

                var volcanoPlot = WaitForOpenForm<FoldChangeVolcanoPlot>();    // May have changed with RestoreViewsOnScreen
                WaitForConditionUI(() => volcanoPlot.CurveList.Count == 8 && 
                                         volcanoPlot.CurveList[7].Points.Count == 0); // No iRTs
                if (!IsRecordMode)
                {
                    for (int i = 1; i < 4; i++)
                        RunUI(() => Assert.AreEqual(_analysisValues.DiffPeptideCounts[i], volcanoPlot.CurveList[7 - i].Points.Count));
                }
                var barGraph = WaitForOpenForm<FoldChangeBarGraph>();
                const int volcanoBarDelta = 11 - 1; // iRTs - selected peptide
                if (!IsRecordMode)
                    WaitForBarGraphPoints(barGraph, _analysisValues.DiffPeptideCounts[0] - volcanoBarDelta);

                SortByFoldChange(fcGridControl, _resultProperty);
                PauseForScreenShot<FoldChangeBarGraph>("By Condition:Bar Graph - peptides", 30);

                var changeGroupComparisonSettings = ShowDialog<EditGroupComparisonDlg>(fcGrid.ShowChangeSettings);
                RunUI(() => changeGroupComparisonSettings.RadioScopePerProtein.Checked = true);

                int targetProteinCount = SkylineWindow.Document.MoleculeGroupCount - 2; // minus iRTs and decoys
                int unpolishedCount = _analysisValues.UnpolishedProteins;
                if (!IsRecordMode)
                    WaitForBarGraphPoints(barGraph, unpolishedCount);
                else
                {
                    WaitForBarGraphPoints(barGraph, targetProteinCount, 1);
                    unpolishedCount = GetBarCount(barGraph);
                    Console.WriteLine(@"UnpolishedProteins = {0},", unpolishedCount);
                }

                RunUI(() => changeGroupComparisonSettings.ComboSummaryMethod.SelectedItem =
                    SummarizationMethod.MEDIANPOLISH);

                if (!IsRecordMode)
                    WaitForBarGraphPoints(barGraph, _analysisValues.PolishedProteins ?? targetProteinCount);
                else
                {
                    WaitForBarGraphPoints(barGraph, targetProteinCount, unpolishedCount);
                    if (GetBarCount(barGraph) != targetProteinCount)
                        Console.WriteLine(@"PolishedProteins = {0},", GetBarCount(barGraph));
                }
                fcGrid = WaitForOpenForm<FoldChangeGrid>();
                var fcGridControlFinal = fcGrid.DataboundGridControl;
                SortByFoldChange(fcGridControlFinal, _resultProperty);  // Re-apply the sort, in case it was lost in restoring views
                PauseForScreenShot<FoldChangeBarGraph>("By Condition:Graph - proteins", 31);

<<<<<<< HEAD
                if (_instrumentValues.InstrumentTypeName == "TTOF" && !_analysisValues.IsWholeProteome)
                {
                    var exportReportDlg = ShowDialog<ExportLiveReportDlg>(SkylineWindow.ShowExportReportDialog);
                    var editReportListDlg = ShowDialog<ManageViewsForm>(exportReportDlg.EditList);
                    var viewEditor = ShowDialog<ViewEditor>(editReportListDlg.AddView);
                    string qValuesReportName = "Q-ValuesTest";
                    string reportFileName = TestFilesDirs[0].GetTestPath(qValuesReportName + ".csv");
                    RunUI(() =>
                    {
                        viewEditor.ViewName = qValuesReportName;
                        var columnsToAdd = new[]
                        {
                            // Not L10N
                            PropertyPath.Parse("Proteins!*.Peptides!*.Precursors!*.NeutralMass"),
                            PropertyPath.Parse("Proteins!*.Peptides!*.Precursors!*.Results!*.Value.DetectionQValue"),
                            PropertyPath.Parse("Proteins!*.Peptides!*.Precursors!*.ResultSummary.DetectionQValue.Min"),
                            PropertyPath.Parse("Proteins!*.Peptides!*.Precursors!*.ResultSummary.DetectionQValue.Max"),
                            PropertyPath.Parse(
                                "Proteins!*.Peptides!*.Precursors!*.ResultSummary.DetectionQValue.Median")
                        };
                        foreach (var id in columnsToAdd)
                        {
                            Assert.IsTrue(viewEditor.ChooseColumnsTab.TrySelect(id), "Unable to select {0}", id);
                            viewEditor.ChooseColumnsTab.AddSelectedColumn();
                        }
                        viewEditor.ViewEditorWidgets.OfType<PivotReplicateAndIsotopeLabelWidget>().First().SetPivotReplicate(true);
                    });

                    OkDialog(viewEditor, () => viewEditor.OkDialog());
                    OkDialog(editReportListDlg, () => editReportListDlg.OkDialog());

                    RunUI(() =>
                    {
                        exportReportDlg.ReportName = qValuesReportName;
                        exportReportDlg.OkDialog(reportFileName, TextUtil.SEPARATOR_CSV); // Not L10N
                    });

                    foreach (var line in File.ReadLines(reportFileName).Skip(1))
                    {
                        var values = line.Split(',').Select((strValue) =>
                            double.TryParse(strValue, out var res) ? res : double.NaN
                        ).ToArray();
                        //skip the line if it has any N/As in it
                        if (!values.Any(double.IsNaN))
                        {
                            var stats = new Statistics(values.Skip(4));
                            //using numeric comparison due to rounding errors
                            Assert.IsTrue(Math.Abs(values[1] - stats.Min()) <= 0.0001);
                            Assert.IsTrue(Math.Abs(values[2] - stats.Max()) <= 0.0001);
                            Assert.IsTrue(Math.Abs(values[3] - stats.Median()) <= 0.0001);
                        }
                    }
=======
                if (IsPauseForCoverShot)
                {
                    RunUI(() =>
                    {
                        Settings.Default.ChromatogramFontSize = 14;
                        Settings.Default.AreaFontSize = 14;
                        SkylineWindow.ChangeTextSize(TreeViewMS.LRG_TEXT_FACTOR);
                    });

                    RestoreCoverViewOnScreen();
                    fcGrid = WaitForOpenForm<FoldChangeGrid>();
                    fcGridControlFinal = fcGrid.DataboundGridControl;
                    FilterIrtProtein(fcGridControlFinal);
                    changeGroupComparisonSettings = ShowDialog<EditGroupComparisonDlg>(fcGrid.ShowChangeSettings);
                    RunUI(() => changeGroupComparisonSettings.RadioScopePerPeptide.Checked = true);
                    OkDialog(changeGroupComparisonSettings, changeGroupComparisonSettings.Close);

                    RunUI(() =>
                    {
                        var fcFloatingWindow = fcGrid.Parent.Parent;
                        fcFloatingWindow.Left = SkylineWindow.Left + 8;
                        fcFloatingWindow.Top = SkylineWindow.Bottom - fcFloatingWindow.Height - 8;
                    });
                    PauseForCoverShot();
>>>>>>> 9d95f5e7
                }
            }
        }

        private void FilterIrtProtein(DataboundGridControl fcGridControl)
        {
            WaitForConditionUI(() => fcGridControl.IsComplete && fcGridControl.FindColumn(_proteinProperty) != null);
            var quickFilterForm = ShowDialog<QuickFilterForm>(() =>
            {
                var proteinNameColumn = fcGridControl.FindColumn(_proteinProperty);
                fcGridControl.QuickFilter(proteinNameColumn);
            });
            RunUI(() =>
            {
                quickFilterForm.SetFilterOperation(0, FilterOperations.OP_NOT_CONTAINS);
                quickFilterForm.SetFilterOperand(0, _analysisValues.IrtFilterText);
            });
            OkDialog(quickFilterForm, quickFilterForm.OkDialog);
        }

        private void RestoreViewOnScreenNoSelChange(int pageName)
        {
            if (!Program.SkylineOffscreen)
            {
                RunUI(() =>
                {
                    var selectedPath = SkylineWindow.SelectedPath;
                    RestoreViewOnScreen(pageName);
                    SkylineWindow.SelectedPath = selectedPath;
                });
            }
        }

        private void ApplyFormatting(VolcanoPlotFormattingDlg formattingDlg, string matchText, string rgbText)
        {
            RunUI(() =>
            {
                var bindingList = formattingDlg.GetCurrentBindingList();
                var color = RgbHexColor.ParseRgb(rgbText).Value;
                bindingList.Add(new MatchRgbHexColor("ProteinName: " + matchText, false, color, PointSymbol.Circle, PointSize.normal));
            });
        }

        private void ValidateTargets(int[] targetCounts, int proteinCount, int peptideCount, int precursorCount, int transitionCount, string propName)
        {
            if (IsRecordMode)
            {
                Console.WriteLine(@"{0} = new[] {{ {1}, {2}, {3}, {4} }},", propName, proteinCount, peptideCount, precursorCount, transitionCount);
                return;
            }

            var targetCountsActual = new[] {proteinCount, peptideCount, precursorCount, transitionCount};
            if (!ArrayUtil.EqualsDeep(targetCounts, targetCountsActual))
            {
                Assert.Fail("Expected target counts <{0}> do not match actual <{1}>.",
                    string.Join(", ", targetCounts),
                    string.Join(", ", targetCountsActual));
            }
        }

        private void ValidateCoefficients(EditPeakScoringModelDlg editDlgFromSrm, string expectedCoefficients)
        {
            string coefficients = string.Join(@"|", GetCoefficientStrings(editDlgFromSrm));
            if (IsRecordMode)
                Console.WriteLine(@"ScoringModelCoefficients = ""{0}"",", coefficients);  // Not L10N
            else
                AssertEx.AreEqualLines(expectedCoefficients, coefficients);
        }

        private void ValidateMassErrors(MassErrorHistogramGraphPane massErrorPane, int index)
        {
            double mean = massErrorPane.Mean, stdDev = massErrorPane.StdDev;
            if (IsRecordMode)
                Console.WriteLine(@"new[] {{{0:0.#}, {1:0.#}}},", mean, stdDev);  // Not L10N
            else
            {
                Assert.AreEqual(_analysisValues.MassErrorStats[index][0], mean, 0.05);
                Assert.AreEqual(_analysisValues.MassErrorStats[index][1], stdDev, 0.05);
            }
        }

        private void WaitForBarGraphPoints(FoldChangeBarGraph barGraph, int barCount, int? lowerBoundCount = null)
        {
            WaitForConditionUI(() => barGraph.ZedGraphControl.GraphPane.CurveList.Count == 1);
            if (!lowerBoundCount.HasValue)
            {
                WaitForConditionUI(() => barCount == GetBarCount(barGraph),
                    () => string.Format("Expecting {0} bars, actual {1} bars", barCount, GetBarCount(barGraph)));
            }
            else
            {
                WaitForConditionUI(() => lowerBoundCount.Value < GetBarCount(barGraph) && GetBarCount(barGraph) < barCount,
                    () => string.Format("Expecting < {0} bars, actual {1} bars", barCount, GetBarCount(barGraph)));
            }
        }

        private int GetBarCount(FoldChangeBarGraph barGraph)
        {
            return barGraph.ZedGraphControl.GraphPane.CurveList[0].Points.Count;
        }

        private static void SortByFoldChange(DataboundGridControl fcGridControl, PropertyPath fcResultProperty)
        {
            RunUI(() =>
            {
                var fcResultColumn = fcGridControl.FindColumn(fcResultProperty);
                fcGridControl.SetSortDirection(fcGridControl.GetPropertyDescriptor(fcResultColumn),
                    ListSortDirection.Ascending);
            });
        }
    }
}<|MERGE_RESOLUTION|>--- conflicted
+++ resolved
@@ -861,7 +861,6 @@
                 SortByFoldChange(fcGridControlFinal, _resultProperty);  // Re-apply the sort, in case it was lost in restoring views
                 PauseForScreenShot<FoldChangeBarGraph>("By Condition:Graph - proteins", 31);
 
-<<<<<<< HEAD
                 if (_instrumentValues.InstrumentTypeName == "TTOF" && !_analysisValues.IsWholeProteome)
                 {
                     var exportReportDlg = ShowDialog<ExportLiveReportDlg>(SkylineWindow.ShowExportReportDialog);
@@ -914,7 +913,7 @@
                             Assert.IsTrue(Math.Abs(values[3] - stats.Median()) <= 0.0001);
                         }
                     }
-=======
+                }
                 if (IsPauseForCoverShot)
                 {
                     RunUI(() =>
@@ -939,8 +938,7 @@
                         fcFloatingWindow.Top = SkylineWindow.Bottom - fcFloatingWindow.Height - 8;
                     });
                     PauseForCoverShot();
->>>>>>> 9d95f5e7
-                }
+                }-
             }
         }
 
