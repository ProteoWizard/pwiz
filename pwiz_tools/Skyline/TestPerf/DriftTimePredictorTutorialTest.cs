--- conflicted
+++ resolved
@@ -1,466 +1,463 @@
-/*
- * Original author: Brendan MacLean <brendanx .at. u.washington.edu>,
- *                  MacCoss Lab, Department of Genome Sciences, UW
- *
- * Copyright 2017 University of Washington - Seattle, WA
- * 
- * Licensed under the Apache License, Version 2.0 (the "License");
- * you may not use this file except in compliance with the License.
- * You may obtain a copy of the License at
- *
- *     http://www.apache.org/licenses/LICENSE-2.0
- *
- * Unless required by applicable law or agreed to in writing, software
- * distributed under the License is distributed on an "AS IS" BASIS,
- * WITHOUT WARRANTIES OR CONDITIONS OF ANY KIND, either express or implied.
- * See the License for the specific language governing permissions and
- * limitations under the License.
- */
-
-
-using System;
-using System.Drawing;
-using System.Globalization;
-using System.IO;
-using System.Linq;
-using Microsoft.VisualStudio.TestTools.UnitTesting;
-<<<<<<< HEAD
-using pwiz.Common.Chemistry;
-=======
-using pwiz.Skyline.Controls;
->>>>>>> 89a91d86
-using pwiz.Skyline.Controls.Graphs;
-using pwiz.Skyline.EditUI;
-using pwiz.Skyline.FileUI;
-using pwiz.Skyline.Model;
-using pwiz.Skyline.Model.DocSettings;
-using pwiz.Skyline.Model.IonMobility;
-using pwiz.Skyline.Model.Results;
-using pwiz.Skyline.Properties;
-using pwiz.Skyline.SettingsUI;
-using pwiz.Skyline.SettingsUI.IonMobility;
-using pwiz.SkylineTestUtil;
-
-namespace TestPerf // This would be in tutorial tests if it didn't take about 10 minutes to run
-{
-    /// <summary>
-    /// Verify measured drift time tutorial operation
-    /// </summary>
-    [TestClass]
-    public class DriftTimePredictorTutorialTest : AbstractFunctionalTestEx
-    {
-        private const string BSA_Frag = "BSA_Frag_100nM_18May15_Fir_15-04-02.d";
-        private const string Yeast_BSA = "Yeast_0pt1ug_BSA_100nM_18May15_Fir_15-04-01.d";
-
-        private const string EXT_ZIP = ".zip";
-
-        [TestMethod]
-        [Timeout(int.MaxValue)] // These can take a long time
-        public void TestDriftTimePredictorTutorial()
-        {
-//            IsPauseForScreenShots = true;
-//            RunPerfTests = true;
-//            IsPauseForCoverShot = true;
-            CoverShotName = "IMSFiltering";
-
-            LinkPdf = "https://skyline.ms/_webdav/home/software/Skyline/%40files/tutorials/DriftTraining-3_1_1.pdf";
-//            LinkPdf = "file:///C:/Users/brend/Downloads/DriftTraining-3_1_1.pdf";
-
-            const string dataRoot = "http://skyline.ms/tutorials/data-drift/";
-            TestFilesZipPaths = new[]
-            {
-                @"http://skyline.ms/tutorials/DriftTimePrediction.zip",
-                @"TestPerf\DriftTimePredictorExtra.zip",
-                @"TestPerf\DriftTimePredictorViews.zip",
-                dataRoot + BSA_Frag + EXT_ZIP,
-                dataRoot + Yeast_BSA + EXT_ZIP,
-            };
-
-            TestFilesZipExtractHere = new[] {false, false, false, true, true};
-
-            TestFilesPersistent = new[] { BSA_Frag, Yeast_BSA };
-
-            RunFunctionalTest();            
-        }
-
-        private string DataPath { get { return TestFilesDirs.Last().PersistentFilesDir; } }
-
-        protected override void DoTest()
-        {
-            // Check backward compatibility with 19.1.9.338 and 350 when combined IMS got written to MsDataFilePath
-            string legacyFile_19_1_9 = TestFilesDirs[1].GetTestPath(@"BSA-Training.sky");
-            RunUI(() => SkylineWindow.OpenFile(legacyFile_19_1_9));
-            VerifyCombinedIonMobility(WaitForDocumentLoaded());
-            RunUI(() =>
-            {
-                SkylineWindow.SaveDocument();
-                SkylineWindow.NewDocument();
-                SkylineWindow.OpenFile(legacyFile_19_1_9);
-            });
-            VerifyCombinedIonMobility(WaitForDocumentLoaded());
-            var oldDoc = SkylineWindow.Document;
-            string skyFile = TestFilesDirs[0].GetTestPath(@"DriftTimePrediction\BSA-Training.sky");
-            RunUI(() => SkylineWindow.OpenFile(skyFile));
-
-            var document = WaitForDocumentChangeLoaded(oldDoc,240*1000); // 4 minutes
-            RunUI(() => SkylineWindow.Size = new Size(880, 560));
-            RestoreViewOnScreen(2);
-            PauseForScreenShot("Document open - full window", 2);
-            AssertEx.IsDocumentState(document, null, 1, 34, 38, 404);
-            {
-                var transitionSettingsUI = ShowDialog<TransitionSettingsUI>(() =>
-                    SkylineWindow.ShowTransitionSettingsUI(TransitionSettingsUI.TABS.FullScan));
-
-                PauseForScreenShot<TransitionSettingsUI.FullScanTab>("Full-scan settings", 3);
-
-                RunUI(() =>
-                {
-                    Assert.AreEqual(FullScanPrecursorIsotopes.Count, transitionSettingsUI.PrecursorIsotopesCurrent);
-                    Assert.AreEqual(20*1000, transitionSettingsUI.PrecursorRes);
-                    Assert.AreEqual(FullScanMassAnalyzerType.tof, transitionSettingsUI.PrecursorMassAnalyzer);
-                    Assert.AreEqual(IsolationScheme.SpecialHandlingType.ALL_IONS, transitionSettingsUI.IsolationSchemeName);
-                    Assert.AreEqual(20*1000, transitionSettingsUI.ProductRes);
-                    Assert.AreEqual(FullScanMassAnalyzerType.tof, transitionSettingsUI.ProductMassAnalyzer);
-                });
-
-                OkDialog(transitionSettingsUI, transitionSettingsUI.CancelDialog);
-            }
-
-            {
-                var importResults = ShowDialog<ImportResultsDlg>(SkylineWindow.ImportResults);
-                RunUI(() => importResults.ImportSimultaneousIndex = 2);
-
-                PauseForScreenShot<ImportResultsDlg>("Import results form", 4);
-
-                // Importing raw data from a sample which is a mixture of yeast and BSA
-
-                var openDataSourceDialog = ShowDialog<OpenDataSourceDialog>(importResults.OkDialog);
-
-                RunUI(() =>
-                {
-                    openDataSourceDialog.CurrentDirectory = new MsDataFilePath(DataPath);
-                    openDataSourceDialog.SelectAllFileType(".d");
-                });
-                PauseForScreenShot<OpenDataSourceDialog>("Import results files", 5);
-
-                OkDialog(openDataSourceDialog, openDataSourceDialog.Open);
-            }
-
-            string yeastReplicateName = Path.GetFileNameWithoutExtension(Yeast_BSA);
-
-            PauseForScreenShot<AllChromatogramsGraph>("Importing results form", 6);
-            
-            WaitForDocumentChangeLoaded(document, 1000 * 60 * 60 * 10); // 10 minutes
-
-            // Does CCS show up in reports?
-            // Arrange graphs tiled
-            RunUI(() =>
-            {
-                SkylineWindow.ArrangeGraphsTiled();
-                SkylineWindow.AutoZoomBestPeak();
-                SkylineWindow.ShowSplitChromatogramGraph(true);
-            });
-            FindNode("R.FKDLGEEHFK.G");
-
-            RunUI(() => SkylineWindow.Size = new Size(1075, 799));
-            RestoreViewOnScreen(7);
-            PauseForScreenShot("Zoomed split graph panes only", 7);
-
-            RunUI(() => SkylineWindow.AutoZoomNone());
-            PauseForScreenShot("Unzoomed split graph panes only", 8);
-
-            RunUI(() =>
-            {
-                SkylineWindow.AutoZoomBestPeak();
-                SkylineWindow.ShowRTReplicateGraph();
-                SkylineWindow.ShowGraphPeakArea(true);
-                SkylineWindow.ShowChromatogramLegends(false);
-                SkylineWindow.ShowPeakAreaLegend(false);
-                SkylineWindow.NormalizeAreaGraphTo(AreaNormalizeToView.area_percent_view);
-                SkylineWindow.SynchronizeZooming(true);
-                SkylineWindow.Size = new Size(1547, 855);
-            });
-            RestoreViewOnScreen(9);
-            PauseForScreenShot("Full window", 9);
-
-            FindNode("TCVADESHAGCEK");
-            var noteDlg = ShowDialog<EditNoteDlg>(SkylineWindow.EditNote);
-            RunUI(() => noteDlg.NoteText = "Lost in yeast samples");
-
-            PauseForScreenShot("Peptide note", 10);
-            OkDialog(noteDlg, noteDlg.OkDialog);
-
-            FindNode("NECFLSHKDDSPDLPK");
-            PauseForScreenShot("Yeast chromatograms and RT only - prtsc-paste-edit", 11);
-
-            PauseForScreenShot("Hover over BSA in water chromatogram - prtsc-paste-edit", 12);
-
-            RestoreViewOnScreen(13);
-            PauseForScreenShot("Full scan 2D MS1 graph", 13);
-            {
-                const double clickTime1 = 41.06;
-                ClickChromatogram(clickTime1, 1.62E+6, PaneKey.PRECURSORS);
-                var fullScanGraph = FindOpenForm<GraphFullScan>();
-                RunUI(() => fullScanGraph.SetSpectrum(false));
-                PauseForScreenShot("Full scan 3D MS1 graph", 13);
-                ValidateClickTime(fullScanGraph, clickTime1);
-
-                RunUI(() => fullScanGraph.SetZoom(false));
-                PauseForScreenShot("Full scan unzoomed 3D MS1 graph", 14);
-
-                const double clickTime2 = 41.02;
-                RunUI(() => fullScanGraph.SetZoom(true));
-                ClickChromatogram(clickTime2, 5.8E+4, PaneKey.PRODUCTS);
-                PauseForScreenShot("Full scan 3D MS/MS graph", 15);
-                ValidateClickTime(fullScanGraph, clickTime2);
-
-                RunUI(() => fullScanGraph.SetZoom(false));
-                PauseForScreenShot("Full scan unzoomed 3D MS/MS graph", 14);
-
-                if (IsPauseForCoverShot)
-                {
-                    RunUI(() =>
-                    {
-                        Settings.Default.ChromatogramFontSize = 14;
-                        Settings.Default.AreaFontSize = 14;
-                        SkylineWindow.ChangeTextSize(TreeViewMS.LRG_TEXT_FACTOR);
-                    });
-
-                    RestoreCoverViewOnScreen();
-
-                    ClickChromatogram(clickTime2, 5.8E+4, PaneKey.PRODUCTS);
-
-                    var manageResultsDlg = ShowDialog<ManageResultsDlg>(SkylineWindow.ManageResults);
-                    RenameReplicate(manageResultsDlg, 0, "BSA");
-                    RenameReplicate(manageResultsDlg, 1, "Yeast_BSA");
-                    OkDialog(manageResultsDlg, manageResultsDlg.OkDialog);
-
-                    RunUI(SkylineWindow.FocusDocument);
-
-                    PauseForCoverShot();
-                    return;
-                }
-
-                const double clickTime3 = 41.48;
-                ClickChromatogram(yeastReplicateName, clickTime3, 3.14E+4, PaneKey.PRODUCTS);
-                PauseForScreenShot("Interference full scan unzoomed 3D MS/MS graph", 15);
-                ValidateClickTime(fullScanGraph, clickTime3);
-
-                RunUI(SkylineWindow.HideFullScanGraph);
-            }
-
-            RunDlg<ManageResultsDlg>(SkylineWindow.ManageResults, dlg =>
-            {
-                dlg.SelectedChromatograms = SkylineWindow.Document.Settings.MeasuredResults.Chromatograms.Skip(1);
-                dlg.RemoveReplicates();
-                dlg.OkDialog();
-            });
-            RunUI(() => SkylineWindow.SaveDocument());
-
-            {
-                var transitionSettingsUI = ShowDialog<TransitionSettingsUI>(SkylineWindow.ShowTransitionSettingsUI);
-                RunUI(() =>
-                {
-                    transitionSettingsUI.SelectedTab = TransitionSettingsUI.TABS.IonMobility;
-                    transitionSettingsUI.IonMobilityControl.IonMobilityFilterResolvingPower = 50;
-                });
-                PauseForScreenShot("Setting ion mobility filter width calculation values", 18);
-
-
-                var editIonMobilityLibraryDlg = ShowDialog<EditIonMobilityLibraryDlg>(transitionSettingsUI.IonMobilityControl.AddIonMobilityLibrary);
-                const string libraryName = "BSA";
-                var databasePath = TestFilesDirs[1].GetTestPath(libraryName + IonMobilityDb.EXT);
-
-                RunUI(() =>
-                {
-                    editIonMobilityLibraryDlg.LibraryName = libraryName;
-                    editIonMobilityLibraryDlg.CreateDatabaseFile(databasePath); // Simulate user click on Create button
-                    editIonMobilityLibraryDlg.SetOffsetHighEnergySpectraCheckbox(true);
-                    editIonMobilityLibraryDlg.GetIonMobilitiesFromResults();
-
-                });
-                PauseForScreenShot("Edit ion mobility library form", 18);
-
-                // Check that a new value was calculated for all precursors
-                RunUI(() => Assert.AreEqual(SkylineWindow.Document.MoleculeTransitionGroupCount, editIonMobilityLibraryDlg.LibraryMobilitiesFlatCount));
-
-                OkDialog(editIonMobilityLibraryDlg, () => editIonMobilityLibraryDlg.OkDialog());
-
-                PauseForScreenShot<TransitionSettingsUI.IonMobilityTab>("Transition Settings - Ion Mobility", 19);
-
-                RunUI(() =>
-                {
-                    transitionSettingsUI.SelectedTab = TransitionSettingsUI.TABS.FullScan;
-                    transitionSettingsUI.SetRetentionTimeFilter(RetentionTimeFilterType.scheduling_windows, 3);
-                });
-
-                PauseForScreenShot("Transition Settings - Full-Scan", 19);
-
-                OkDialog(transitionSettingsUI, transitionSettingsUI.OkDialog);
-
-                var peptideSettingsUI = ShowDialog<PeptideSettingsUI>(SkylineWindow.ShowPeptideSettingsUI);
-                RunUI(() => peptideSettingsUI.SelectedTab = PeptideSettingsUI.TABS.Prediction);
-                PauseForScreenShot("Peptide Settings - Prediction", 20);
-                RunUI(() =>
-                {
-                    Assert.IsTrue(peptideSettingsUI.IsUseMeasuredRT);
-                    Assert.AreEqual(6, peptideSettingsUI.TimeWindow);
-                });
-
-                OkDialog(peptideSettingsUI, peptideSettingsUI.OkDialog);
-
-            }
-//PauseTest();
-            using (new WaitDocumentChange(1, true, 1000 * 60 * 60 * 5))
-            {
-                var choosePredictionReplicates = ShowDialog<ChooseSchedulingReplicatesDlg>(SkylineWindow.ImportResults);
-                PauseForScreenShot("Choose Replicates form", 21);
-
-                RunUI(() => choosePredictionReplicates.SelectOrDeselectAll(true));
-                var importResults = ShowDialog<ImportResultsDlg>(choosePredictionReplicates.OkDialog);
-                RunDlg<OpenDataSourceDialog>(importResults.OkDialog, openDataSourceDialog =>
-                {
-                    openDataSourceDialog.CurrentDirectory = new MsDataFilePath(DataPath);
-                    openDataSourceDialog.SelectAllFileType(Yeast_BSA);
-                    openDataSourceDialog.Open();
-                });
-            }
-            WaitForGraphs();
-
-            // Test to ensure the filtering happened
-            if (!IsPauseForScreenShots) // Don't bring up unexpected UI in a screenshot run
-                TestReports();
-
-            PauseForScreenShot("Yeast chromatogram and RTs - prtsc-paste-edit", 22);
-
-            {
-                const double clickTime = 42.20;
-                ClickChromatogram(yeastReplicateName, clickTime, 2.904E+4, PaneKey.PRODUCTS);
-                var fullScanGraph = FindOpenForm<GraphFullScan>();
-                RunUI(() => fullScanGraph.SetZoom(true));
-                PauseForScreenShot("Full-scan graph zoomed", 23);
-                RunUI(() => Assert.IsTrue(fullScanGraph.TitleText.Contains(clickTime.ToString(CultureInfo.CurrentCulture))));
-                RunUI(SkylineWindow.HideFullScanGraph);
-            }
-
-            FindNode("FKDLGEEHFK");
-
-            PauseForScreenShot("Chromatograms (copy metafile) and legend - prtsc-paste-edit", 23);
-
-            PauseForScreenShot("Peak area percentages (copy metafile)", 24);
-
-            var docFiltered = SkylineWindow.Document;
-
-            RunDlg<ManageResultsDlg>(SkylineWindow.ManageResults, manageDlg =>
-            {
-                manageDlg.SelectedChromatograms = SkylineWindow.Document.Settings.MeasuredResults.Chromatograms.Take(1);
-                manageDlg.ReimportResults();
-                manageDlg.OkDialog();
-            });
-
-            WaitForDocumentChangeLoaded(docFiltered, 1000 * 60 * 60 * 5); // 5 minutes
-
-            // TODO: Check peak ranks before and after
-
-            AssertEx.IsFalse(IsRecordMode); // Make sure we turn this off before commit!
-        }
-
-        private void VerifyCombinedIonMobility(SrmDocument doc)
-        {
-            // Check ChromCachedFile
-            var cachedFile = doc.MeasuredResults.CachedFileInfos.First();
-            VerifyCombinedIonMobilityMoved(cachedFile.FilePath, cachedFile.HasCombinedIonMobility);
-            // Check ChromFileInfo.FilePath
-            var chromFileInfo = doc.MeasuredResults.Chromatograms[0].MSDataFileInfos[0];
-            VerifyCombinedIonMobilityMoved(chromFileInfo.FilePath, true);
-        }
-
-        private void VerifyCombinedIonMobilityMoved(MsDataFileUri fileUri, bool hasCombinedIonMobility)
-        {
-            Assert.IsFalse(((MsDataFilePath)fileUri).LegacyCombineIonMobilitySpectra);
-            Assert.IsTrue(hasCombinedIonMobility);
-        }
-
-        private static void ValidateClickTime(GraphFullScan fullScanGraph, double clickTime)
-        {
-            string clickTimeText = clickTime.ToString(CultureInfo.CurrentCulture);
-            RunUI(() => Assert.IsTrue(fullScanGraph.TitleText.Contains(clickTimeText),
-                String.Format("Full-scan graph title '{0}' does not contain '{1}'", fullScanGraph.TitleText, clickTimeText)));
-        }
-
-        private bool IsRecordMode { get { return false; } }
-
-        private void TestReports(string msg = null)
-        {
-            // Verify reports working for CCS
-            var documentGrid = EnableDocumentGridIonMobilityResultsColumns();
-
-            var expectedIM = new[,]
-            {
-                // Values recorded from master branch - imMS1, imFragment, imWindow
-                {26.47, 26.63, 1.06},
-                {25.65, 25.65, 1.03},
-                {28.75, 28.92, 1.15},
-                {28.26, 28.26, 1.13},
-                {22.87, 22.87, 0.91},
-                {27.77, 27.77, 1.11},
-                {24.51, 24.67, 0.98},
-                {29.41, 29.57, 1.18},
-                {22.22, 22.38, 0.89},
-                {25.81, 26.14, 1.03},
-                {22.71, 22.87, 0.91},
-                {23.36, 23.36, 0.93},
-                {27.77, 27.77, 1.11},
-                {28.43, 28.59, 1.14},
-                {29.41, 27.94, 1.18},
-                {24.02, 24.18, 0.96},
-                {27.77, 27.94, 1.11},
-                {25, 24.83, 1},
-                {30.39, 30.55, 1.22}
-            };
-            double lastMz = -1;
-            var colMz = FindDocumentGridColumn(documentGrid, "Precursor.Mz");
-            var colFragment = FindDocumentGridColumn(documentGrid, "FragmentIon");
-            var precursorIndex = -1;
-            for (var row = 0; row < SkylineWindow.Document.MoleculeTransitions.Count(); row++)
-            {
-                if (IsRecordMode)
-                    Console.Write(@"{");
-                var isFragment = false;
-                RunUI(() =>
-                {
-                    var mz = (double)documentGrid.DataGridView.Rows[row].Cells[colMz.Index].Value;
-                    if (mz != lastMz)
-                    {
-                        lastMz = mz;
-                        precursorIndex++;
-                    }
-                    var fragmentName = documentGrid.DataGridView.Rows[row].Cells[colFragment.Index].Value.ToString();
-                    isFragment = fragmentName.StartsWith("y") || fragmentName.StartsWith("b");
-                });
-
-                var unfilteredReplicate = row % 2 == 0;
-                var expectedPrecursorIM = unfilteredReplicate ? null : (double?)expectedIM[precursorIndex, 0];
-                var expectedFragmentIM = unfilteredReplicate ? null : (double?)expectedIM[precursorIndex, isFragment ? 1 : 0];
-                var expectedWindow = unfilteredReplicate ? null : (double?)expectedIM[precursorIndex, 2];
-                var expectedUnits = IonMobilityFilter.IonMobilityUnitsL10NString(unfilteredReplicate ? eIonMobilityUnits.none : eIonMobilityUnits.drift_time_msec);
-                CheckDocumentResultsGridFieldByName(documentGrid, "PrecursorResult.IonMobilityMS1", row, expectedPrecursorIM, msg, IsRecordMode);
-                CheckDocumentResultsGridFieldByName(documentGrid, "IonMobilityFragment", row, expectedFragmentIM, msg, IsRecordMode); 
-                CheckDocumentResultsGridFieldByName(documentGrid, "PrecursorResult.IonMobilityWindow", row, expectedWindow);
-                CheckDocumentResultsGridFieldByName(documentGrid, "Chromatogram.ChromatogramIonMobility", row, expectedFragmentIM);
-                CheckDocumentResultsGridFieldByName(documentGrid, "Chromatogram.ChromatogramIonMobilityExtractionWidth", row, expectedWindow);
-                CheckDocumentResultsGridFieldByName(documentGrid, "Chromatogram.ChromatogramIonMobilityUnits", row, expectedUnits);
-                if (IsRecordMode)
-                {
-                    CheckDocumentResultsGridValuesRecordedCount = 0; // We're managing our own newlines
-                    Console.WriteLine(@"},");
-                }
-            }
-
-            // And clean up after ourselves
-            RunUI(() => documentGrid.Close());
-        }
-
-
-    }
-}
+/*
+ * Original author: Brendan MacLean <brendanx .at. u.washington.edu>,
+ *                  MacCoss Lab, Department of Genome Sciences, UW
+ *
+ * Copyright 2017 University of Washington - Seattle, WA
+ * 
+ * Licensed under the Apache License, Version 2.0 (the "License");
+ * you may not use this file except in compliance with the License.
+ * You may obtain a copy of the License at
+ *
+ *     http://www.apache.org/licenses/LICENSE-2.0
+ *
+ * Unless required by applicable law or agreed to in writing, software
+ * distributed under the License is distributed on an "AS IS" BASIS,
+ * WITHOUT WARRANTIES OR CONDITIONS OF ANY KIND, either express or implied.
+ * See the License for the specific language governing permissions and
+ * limitations under the License.
+ */
+
+
+using System;
+using System.Drawing;
+using System.Globalization;
+using System.IO;
+using System.Linq;
+using Microsoft.VisualStudio.TestTools.UnitTesting;
+using pwiz.Common.Chemistry;
+using pwiz.Skyline.Controls;
+using pwiz.Skyline.Controls.Graphs;
+using pwiz.Skyline.EditUI;
+using pwiz.Skyline.FileUI;
+using pwiz.Skyline.Model;
+using pwiz.Skyline.Model.DocSettings;
+using pwiz.Skyline.Model.IonMobility;
+using pwiz.Skyline.Model.Results;
+using pwiz.Skyline.Properties;
+using pwiz.Skyline.SettingsUI;
+using pwiz.Skyline.SettingsUI.IonMobility;
+using pwiz.SkylineTestUtil;
+
+namespace TestPerf // This would be in tutorial tests if it didn't take about 10 minutes to run
+{
+    /// <summary>
+    /// Verify measured drift time tutorial operation
+    /// </summary>
+    [TestClass]
+    public class DriftTimePredictorTutorialTest : AbstractFunctionalTestEx
+    {
+        private const string BSA_Frag = "BSA_Frag_100nM_18May15_Fir_15-04-02.d";
+        private const string Yeast_BSA = "Yeast_0pt1ug_BSA_100nM_18May15_Fir_15-04-01.d";
+
+        private const string EXT_ZIP = ".zip";
+
+        [TestMethod]
+        [Timeout(int.MaxValue)] // These can take a long time
+        public void TestDriftTimePredictorTutorial()
+        {
+//            IsPauseForScreenShots = true;
+//            RunPerfTests = true;
+//            IsPauseForCoverShot = true;
+            CoverShotName = "IMSFiltering";
+
+            LinkPdf = "https://skyline.ms/_webdav/home/software/Skyline/%40files/tutorials/DriftTraining-3_1_1.pdf";
+//            LinkPdf = "file:///C:/Users/brend/Downloads/DriftTraining-3_1_1.pdf";
+
+            const string dataRoot = "http://skyline.ms/tutorials/data-drift/";
+            TestFilesZipPaths = new[]
+            {
+                @"http://skyline.ms/tutorials/DriftTimePrediction.zip",
+                @"TestPerf\DriftTimePredictorExtra.zip",
+                @"TestPerf\DriftTimePredictorViews.zip",
+                dataRoot + BSA_Frag + EXT_ZIP,
+                dataRoot + Yeast_BSA + EXT_ZIP,
+            };
+
+            TestFilesZipExtractHere = new[] {false, false, false, true, true};
+
+            TestFilesPersistent = new[] { BSA_Frag, Yeast_BSA };
+
+            RunFunctionalTest();            
+        }
+
+        private string DataPath { get { return TestFilesDirs.Last().PersistentFilesDir; } }
+
+        protected override void DoTest()
+        {
+            // Check backward compatibility with 19.1.9.338 and 350 when combined IMS got written to MsDataFilePath
+            string legacyFile_19_1_9 = TestFilesDirs[1].GetTestPath(@"BSA-Training.sky");
+            RunUI(() => SkylineWindow.OpenFile(legacyFile_19_1_9));
+            VerifyCombinedIonMobility(WaitForDocumentLoaded());
+            RunUI(() =>
+            {
+                SkylineWindow.SaveDocument();
+                SkylineWindow.NewDocument();
+                SkylineWindow.OpenFile(legacyFile_19_1_9);
+            });
+            VerifyCombinedIonMobility(WaitForDocumentLoaded());
+            var oldDoc = SkylineWindow.Document;
+            string skyFile = TestFilesDirs[0].GetTestPath(@"DriftTimePrediction\BSA-Training.sky");
+            RunUI(() => SkylineWindow.OpenFile(skyFile));
+
+            var document = WaitForDocumentChangeLoaded(oldDoc,240*1000); // 4 minutes
+            RunUI(() => SkylineWindow.Size = new Size(880, 560));
+            RestoreViewOnScreen(2);
+            PauseForScreenShot("Document open - full window", 2);
+            AssertEx.IsDocumentState(document, null, 1, 34, 38, 404);
+            {
+                var transitionSettingsUI = ShowDialog<TransitionSettingsUI>(() =>
+                    SkylineWindow.ShowTransitionSettingsUI(TransitionSettingsUI.TABS.FullScan));
+
+                PauseForScreenShot<TransitionSettingsUI.FullScanTab>("Full-scan settings", 3);
+
+                RunUI(() =>
+                {
+                    Assert.AreEqual(FullScanPrecursorIsotopes.Count, transitionSettingsUI.PrecursorIsotopesCurrent);
+                    Assert.AreEqual(20*1000, transitionSettingsUI.PrecursorRes);
+                    Assert.AreEqual(FullScanMassAnalyzerType.tof, transitionSettingsUI.PrecursorMassAnalyzer);
+                    Assert.AreEqual(IsolationScheme.SpecialHandlingType.ALL_IONS, transitionSettingsUI.IsolationSchemeName);
+                    Assert.AreEqual(20*1000, transitionSettingsUI.ProductRes);
+                    Assert.AreEqual(FullScanMassAnalyzerType.tof, transitionSettingsUI.ProductMassAnalyzer);
+                });
+
+                OkDialog(transitionSettingsUI, transitionSettingsUI.CancelDialog);
+            }
+
+            {
+                var importResults = ShowDialog<ImportResultsDlg>(SkylineWindow.ImportResults);
+                RunUI(() => importResults.ImportSimultaneousIndex = 2);
+
+                PauseForScreenShot<ImportResultsDlg>("Import results form", 4);
+
+                // Importing raw data from a sample which is a mixture of yeast and BSA
+
+                var openDataSourceDialog = ShowDialog<OpenDataSourceDialog>(importResults.OkDialog);
+
+                RunUI(() =>
+                {
+                    openDataSourceDialog.CurrentDirectory = new MsDataFilePath(DataPath);
+                    openDataSourceDialog.SelectAllFileType(".d");
+                });
+                PauseForScreenShot<OpenDataSourceDialog>("Import results files", 5);
+
+                OkDialog(openDataSourceDialog, openDataSourceDialog.Open);
+            }
+
+            string yeastReplicateName = Path.GetFileNameWithoutExtension(Yeast_BSA);
+
+            PauseForScreenShot<AllChromatogramsGraph>("Importing results form", 6);
+            
+            WaitForDocumentChangeLoaded(document, 1000 * 60 * 60 * 10); // 10 minutes
+
+            // Does CCS show up in reports?
+            // Arrange graphs tiled
+            RunUI(() =>
+            {
+                SkylineWindow.ArrangeGraphsTiled();
+                SkylineWindow.AutoZoomBestPeak();
+                SkylineWindow.ShowSplitChromatogramGraph(true);
+            });
+            FindNode("R.FKDLGEEHFK.G");
+
+            RunUI(() => SkylineWindow.Size = new Size(1075, 799));
+            RestoreViewOnScreen(7);
+            PauseForScreenShot("Zoomed split graph panes only", 7);
+
+            RunUI(() => SkylineWindow.AutoZoomNone());
+            PauseForScreenShot("Unzoomed split graph panes only", 8);
+
+            RunUI(() =>
+            {
+                SkylineWindow.AutoZoomBestPeak();
+                SkylineWindow.ShowRTReplicateGraph();
+                SkylineWindow.ShowGraphPeakArea(true);
+                SkylineWindow.ShowChromatogramLegends(false);
+                SkylineWindow.ShowPeakAreaLegend(false);
+                SkylineWindow.NormalizeAreaGraphTo(AreaNormalizeToView.area_percent_view);
+                SkylineWindow.SynchronizeZooming(true);
+                SkylineWindow.Size = new Size(1547, 855);
+            });
+            RestoreViewOnScreen(9);
+            PauseForScreenShot("Full window", 9);
+
+            FindNode("TCVADESHAGCEK");
+            var noteDlg = ShowDialog<EditNoteDlg>(SkylineWindow.EditNote);
+            RunUI(() => noteDlg.NoteText = "Lost in yeast samples");
+
+            PauseForScreenShot("Peptide note", 10);
+            OkDialog(noteDlg, noteDlg.OkDialog);
+
+            FindNode("NECFLSHKDDSPDLPK");
+            PauseForScreenShot("Yeast chromatograms and RT only - prtsc-paste-edit", 11);
+
+            PauseForScreenShot("Hover over BSA in water chromatogram - prtsc-paste-edit", 12);
+
+            RestoreViewOnScreen(13);
+            PauseForScreenShot("Full scan 2D MS1 graph", 13);
+            {
+                const double clickTime1 = 41.06;
+                ClickChromatogram(clickTime1, 1.62E+6, PaneKey.PRECURSORS);
+                var fullScanGraph = FindOpenForm<GraphFullScan>();
+                RunUI(() => fullScanGraph.SetSpectrum(false));
+                PauseForScreenShot("Full scan 3D MS1 graph", 13);
+                ValidateClickTime(fullScanGraph, clickTime1);
+
+                RunUI(() => fullScanGraph.SetZoom(false));
+                PauseForScreenShot("Full scan unzoomed 3D MS1 graph", 14);
+
+                const double clickTime2 = 41.02;
+                RunUI(() => fullScanGraph.SetZoom(true));
+                ClickChromatogram(clickTime2, 5.8E+4, PaneKey.PRODUCTS);
+                PauseForScreenShot("Full scan 3D MS/MS graph", 15);
+                ValidateClickTime(fullScanGraph, clickTime2);
+
+                RunUI(() => fullScanGraph.SetZoom(false));
+                PauseForScreenShot("Full scan unzoomed 3D MS/MS graph", 14);
+
+                if (IsPauseForCoverShot)
+                {
+                    RunUI(() =>
+                    {
+                        Settings.Default.ChromatogramFontSize = 14;
+                        Settings.Default.AreaFontSize = 14;
+                        SkylineWindow.ChangeTextSize(TreeViewMS.LRG_TEXT_FACTOR);
+                    });
+
+                    RestoreCoverViewOnScreen();
+
+                    ClickChromatogram(clickTime2, 5.8E+4, PaneKey.PRODUCTS);
+
+                    var manageResultsDlg = ShowDialog<ManageResultsDlg>(SkylineWindow.ManageResults);
+                    RenameReplicate(manageResultsDlg, 0, "BSA");
+                    RenameReplicate(manageResultsDlg, 1, "Yeast_BSA");
+                    OkDialog(manageResultsDlg, manageResultsDlg.OkDialog);
+
+                    RunUI(SkylineWindow.FocusDocument);
+
+                    PauseForCoverShot();
+                    return;
+                }
+
+                const double clickTime3 = 41.48;
+                ClickChromatogram(yeastReplicateName, clickTime3, 3.14E+4, PaneKey.PRODUCTS);
+                PauseForScreenShot("Interference full scan unzoomed 3D MS/MS graph", 15);
+                ValidateClickTime(fullScanGraph, clickTime3);
+
+                RunUI(SkylineWindow.HideFullScanGraph);
+            }
+
+            RunDlg<ManageResultsDlg>(SkylineWindow.ManageResults, dlg =>
+            {
+                dlg.SelectedChromatograms = SkylineWindow.Document.Settings.MeasuredResults.Chromatograms.Skip(1);
+                dlg.RemoveReplicates();
+                dlg.OkDialog();
+            });
+            RunUI(() => SkylineWindow.SaveDocument());
+
+            {
+                var transitionSettingsUI = ShowDialog<TransitionSettingsUI>(SkylineWindow.ShowTransitionSettingsUI);
+                RunUI(() =>
+                {
+                    transitionSettingsUI.SelectedTab = TransitionSettingsUI.TABS.IonMobility;
+                    transitionSettingsUI.IonMobilityControl.IonMobilityFilterResolvingPower = 50;
+                });
+                PauseForScreenShot("Setting ion mobility filter width calculation values", 18);
+
+
+                var editIonMobilityLibraryDlg = ShowDialog<EditIonMobilityLibraryDlg>(transitionSettingsUI.IonMobilityControl.AddIonMobilityLibrary);
+                const string libraryName = "BSA";
+                var databasePath = TestFilesDirs[1].GetTestPath(libraryName + IonMobilityDb.EXT);
+
+                RunUI(() =>
+                {
+                    editIonMobilityLibraryDlg.LibraryName = libraryName;
+                    editIonMobilityLibraryDlg.CreateDatabaseFile(databasePath); // Simulate user click on Create button
+                    editIonMobilityLibraryDlg.SetOffsetHighEnergySpectraCheckbox(true);
+                    editIonMobilityLibraryDlg.GetIonMobilitiesFromResults();
+
+                });
+                PauseForScreenShot("Edit ion mobility library form", 18);
+
+                // Check that a new value was calculated for all precursors
+                RunUI(() => Assert.AreEqual(SkylineWindow.Document.MoleculeTransitionGroupCount, editIonMobilityLibraryDlg.LibraryMobilitiesFlatCount));
+
+                OkDialog(editIonMobilityLibraryDlg, () => editIonMobilityLibraryDlg.OkDialog());
+
+                PauseForScreenShot<TransitionSettingsUI.IonMobilityTab>("Transition Settings - Ion Mobility", 19);
+
+                RunUI(() =>
+                {
+                    transitionSettingsUI.SelectedTab = TransitionSettingsUI.TABS.FullScan;
+                    transitionSettingsUI.SetRetentionTimeFilter(RetentionTimeFilterType.scheduling_windows, 3);
+                });
+
+                PauseForScreenShot("Transition Settings - Full-Scan", 19);
+
+                OkDialog(transitionSettingsUI, transitionSettingsUI.OkDialog);
+
+                var peptideSettingsUI = ShowDialog<PeptideSettingsUI>(SkylineWindow.ShowPeptideSettingsUI);
+                RunUI(() => peptideSettingsUI.SelectedTab = PeptideSettingsUI.TABS.Prediction);
+                PauseForScreenShot("Peptide Settings - Prediction", 20);
+                RunUI(() =>
+                {
+                    Assert.IsTrue(peptideSettingsUI.IsUseMeasuredRT);
+                    Assert.AreEqual(6, peptideSettingsUI.TimeWindow);
+                });
+
+                OkDialog(peptideSettingsUI, peptideSettingsUI.OkDialog);
+
+            }
+//PauseTest();
+            using (new WaitDocumentChange(1, true, 1000 * 60 * 60 * 5))
+            {
+                var choosePredictionReplicates = ShowDialog<ChooseSchedulingReplicatesDlg>(SkylineWindow.ImportResults);
+                PauseForScreenShot("Choose Replicates form", 21);
+
+                RunUI(() => choosePredictionReplicates.SelectOrDeselectAll(true));
+                var importResults = ShowDialog<ImportResultsDlg>(choosePredictionReplicates.OkDialog);
+                RunDlg<OpenDataSourceDialog>(importResults.OkDialog, openDataSourceDialog =>
+                {
+                    openDataSourceDialog.CurrentDirectory = new MsDataFilePath(DataPath);
+                    openDataSourceDialog.SelectAllFileType(Yeast_BSA);
+                    openDataSourceDialog.Open();
+                });
+            }
+            WaitForGraphs();
+
+            // Test to ensure the filtering happened
+            if (!IsPauseForScreenShots) // Don't bring up unexpected UI in a screenshot run
+                TestReports();
+
+            PauseForScreenShot("Yeast chromatogram and RTs - prtsc-paste-edit", 22);
+
+            {
+                const double clickTime = 42.20;
+                ClickChromatogram(yeastReplicateName, clickTime, 2.904E+4, PaneKey.PRODUCTS);
+                var fullScanGraph = FindOpenForm<GraphFullScan>();
+                RunUI(() => fullScanGraph.SetZoom(true));
+                PauseForScreenShot("Full-scan graph zoomed", 23);
+                RunUI(() => Assert.IsTrue(fullScanGraph.TitleText.Contains(clickTime.ToString(CultureInfo.CurrentCulture))));
+                RunUI(SkylineWindow.HideFullScanGraph);
+            }
+
+            FindNode("FKDLGEEHFK");
+
+            PauseForScreenShot("Chromatograms (copy metafile) and legend - prtsc-paste-edit", 23);
+
+            PauseForScreenShot("Peak area percentages (copy metafile)", 24);
+
+            var docFiltered = SkylineWindow.Document;
+
+            RunDlg<ManageResultsDlg>(SkylineWindow.ManageResults, manageDlg =>
+            {
+                manageDlg.SelectedChromatograms = SkylineWindow.Document.Settings.MeasuredResults.Chromatograms.Take(1);
+                manageDlg.ReimportResults();
+                manageDlg.OkDialog();
+            });
+
+            WaitForDocumentChangeLoaded(docFiltered, 1000 * 60 * 60 * 5); // 5 minutes
+
+            // TODO: Check peak ranks before and after
+
+            AssertEx.IsFalse(IsRecordMode); // Make sure we turn this off before commit!
+        }
+
+        private void VerifyCombinedIonMobility(SrmDocument doc)
+        {
+            // Check ChromCachedFile
+            var cachedFile = doc.MeasuredResults.CachedFileInfos.First();
+            VerifyCombinedIonMobilityMoved(cachedFile.FilePath, cachedFile.HasCombinedIonMobility);
+            // Check ChromFileInfo.FilePath
+            var chromFileInfo = doc.MeasuredResults.Chromatograms[0].MSDataFileInfos[0];
+            VerifyCombinedIonMobilityMoved(chromFileInfo.FilePath, true);
+        }
+
+        private void VerifyCombinedIonMobilityMoved(MsDataFileUri fileUri, bool hasCombinedIonMobility)
+        {
+            Assert.IsFalse(((MsDataFilePath)fileUri).LegacyCombineIonMobilitySpectra);
+            Assert.IsTrue(hasCombinedIonMobility);
+        }
+
+        private static void ValidateClickTime(GraphFullScan fullScanGraph, double clickTime)
+        {
+            string clickTimeText = clickTime.ToString(CultureInfo.CurrentCulture);
+            RunUI(() => Assert.IsTrue(fullScanGraph.TitleText.Contains(clickTimeText),
+                String.Format("Full-scan graph title '{0}' does not contain '{1}'", fullScanGraph.TitleText, clickTimeText)));
+        }
+
+        private bool IsRecordMode { get { return false; } }
+
+        private void TestReports(string msg = null)
+        {
+            // Verify reports working for CCS
+            var documentGrid = EnableDocumentGridIonMobilityResultsColumns();
+
+            var expectedIM = new[,]
+            {
+                // Values recorded from master branch - imMS1, imFragment, imWindow
+                {26.47, 26.63, 1.06},
+                {25.65, 25.65, 1.03},
+                {28.75, 28.92, 1.15},
+                {28.26, 28.26, 1.13},
+                {22.87, 22.87, 0.91},
+                {27.77, 27.77, 1.11},
+                {24.51, 24.67, 0.98},
+                {29.41, 29.57, 1.18},
+                {22.22, 22.38, 0.89},
+                {25.81, 26.14, 1.03},
+                {22.71, 22.87, 0.91},
+                {23.36, 23.36, 0.93},
+                {27.77, 27.77, 1.11},
+                {28.43, 28.59, 1.14},
+                {29.41, 27.94, 1.18},
+                {24.02, 24.18, 0.96},
+                {27.77, 27.94, 1.11},
+                {25, 24.83, 1},
+                {30.39, 30.55, 1.22}
+            };
+            double lastMz = -1;
+            var colMz = FindDocumentGridColumn(documentGrid, "Precursor.Mz");
+            var colFragment = FindDocumentGridColumn(documentGrid, "FragmentIon");
+            var precursorIndex = -1;
+            for (var row = 0; row < SkylineWindow.Document.MoleculeTransitions.Count(); row++)
+            {
+                if (IsRecordMode)
+                    Console.Write(@"{");
+                var isFragment = false;
+                RunUI(() =>
+                {
+                    var mz = (double)documentGrid.DataGridView.Rows[row].Cells[colMz.Index].Value;
+                    if (mz != lastMz)
+                    {
+                        lastMz = mz;
+                        precursorIndex++;
+                    }
+                    var fragmentName = documentGrid.DataGridView.Rows[row].Cells[colFragment.Index].Value.ToString();
+                    isFragment = fragmentName.StartsWith("y") || fragmentName.StartsWith("b");
+                });
+
+                var unfilteredReplicate = row % 2 == 0;
+                var expectedPrecursorIM = unfilteredReplicate ? null : (double?)expectedIM[precursorIndex, 0];
+                var expectedFragmentIM = unfilteredReplicate ? null : (double?)expectedIM[precursorIndex, isFragment ? 1 : 0];
+                var expectedWindow = unfilteredReplicate ? null : (double?)expectedIM[precursorIndex, 2];
+                var expectedUnits = IonMobilityFilter.IonMobilityUnitsL10NString(unfilteredReplicate ? eIonMobilityUnits.none : eIonMobilityUnits.drift_time_msec);
+                CheckDocumentResultsGridFieldByName(documentGrid, "PrecursorResult.IonMobilityMS1", row, expectedPrecursorIM, msg, IsRecordMode);
+                CheckDocumentResultsGridFieldByName(documentGrid, "IonMobilityFragment", row, expectedFragmentIM, msg, IsRecordMode); 
+                CheckDocumentResultsGridFieldByName(documentGrid, "PrecursorResult.IonMobilityWindow", row, expectedWindow);
+                CheckDocumentResultsGridFieldByName(documentGrid, "Chromatogram.ChromatogramIonMobility", row, expectedFragmentIM);
+                CheckDocumentResultsGridFieldByName(documentGrid, "Chromatogram.ChromatogramIonMobilityExtractionWidth", row, expectedWindow);
+                CheckDocumentResultsGridFieldByName(documentGrid, "Chromatogram.ChromatogramIonMobilityUnits", row, expectedUnits);
+                if (IsRecordMode)
+                {
+                    CheckDocumentResultsGridValuesRecordedCount = 0; // We're managing our own newlines
+                    Console.WriteLine(@"},");
+                }
+            }
+
+            // And clean up after ourselves
+            RunUI(() => documentGrid.Close());
+        }
+
+
+    }
+}