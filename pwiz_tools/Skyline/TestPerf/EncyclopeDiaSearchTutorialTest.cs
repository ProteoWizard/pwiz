--- conflicted
+++ resolved
@@ -144,11 +144,7 @@
                 return;
             }
 
-<<<<<<< HEAD
-            TestFilesPersistent = new[] { "z3_nce33-prosit" };
-=======
             TestFilesPersistent = new[] { "z3_nce33-koina" };
->>>>>>> 4f80d6d7
 
             RunFunctionalTest();
 
@@ -200,22 +196,12 @@
             // copy expected blib to actual blib path so it will be re-used and Koina won't be called
             string persistentBlibFilepath = TestFilesDir.GetTestPath(_analysisValues.BlibPath);
             string tempBlibFilepath = TestFilesDir.GetTestPath(fastaFilepath)
-<<<<<<< HEAD
-                .Replace(".fasta", $"-z3_nce33-prosit-{_analysisValues.PrositHash}.blib");
+                .Replace(".fasta", $"-z3_nce33-koina-{_analysisValues.KoinaHash}.blib");
 
             string workingDir = TestFilesDir.FullPath;
 
             if (!Program.UseOriginalURLs)
                 FileEx.HardLinkOrCopyFile(persistentBlibFilepath, tempBlibFilepath);
-
-=======
-                .Replace(".fasta", $"-z3_nce33-koina-{_analysisValues.KoinaHash}.blib");
-
-            string workingDir = TestFilesDir.FullPath;
-
-            if (!Program.UseOriginalURLs)
-                FileEx.HardLinkOrCopyFile(persistentBlibFilepath, tempBlibFilepath);
->>>>>>> 4f80d6d7
 
             RunUI(searchDlg.NextPage); // now on Koina settings
 
