﻿/*
 * Original author: Brian Pratt <bspratt .at. u.washington.edu>,
 *                  MacCoss Lab, Department of Genome Sciences, UW
 *
 * Copyright 2018 University of Washington - Seattle, WA
 * 
 * Licensed under the Apache License, Version 2.0 (the "License");
 * you may not use this file except in compliance with the License.
 * You may obtain a copy of the License at
 *
 *     http://www.apache.org/licenses/LICENSE-2.0
 *
 * Unless required by applicable law or agreed to in writing, software
 * distributed under the License is distributed on an "AS IS" BASIS,
 * WITHOUT WARRANTIES OR CONDITIONS OF ANY KIND, either express or implied.
 * See the License for the specific language governing permissions and
 * limitations under the License.
 */

using Microsoft.VisualStudio.TestTools.UnitTesting;
using pwiz.Common.DataBinding;
using pwiz.Skyline;
using pwiz.Skyline.Controls;
using pwiz.Skyline.Controls.Databinding;
using pwiz.Skyline.Controls.SeqNode;
using pwiz.Skyline.FileUI;
using pwiz.Skyline.Model;
using pwiz.Skyline.Model.DocSettings;
using pwiz.Skyline.Model.DocSettings.AbsoluteQuantification;
using pwiz.Skyline.Model.GroupComparison;
using pwiz.Skyline.Model.Results;
using pwiz.Skyline.Properties;
using pwiz.Skyline.SettingsUI;
using pwiz.Skyline.Util;
using pwiz.Skyline.Util.Extensions;
using pwiz.SkylineTestUtil;
using System;
using System.Collections.Generic;
using System.Drawing;
using System.IO;
using System.Linq;
using System.Windows.Forms;

namespace TestPerf // This would be in TestTutorials if it didn't involve a 2GB download
{
    [TestClass]
    public class HiResMetabolomicsTutorialTest : AbstractFunctionalTestEx
    {
        [TestMethod]
        public void TestHiResMetabolomicsTutorial()
        {
            // Set true to look at tutorial screenshots.
//            IsPauseForScreenShots = true;
//            IsCoverShotMode = true;
            CoverShotName = "HiResMetabolomics";

            LinkPdf = "https://skyline.ms/_webdav/home/software/Skyline/%40files/tutorials/HiResMetabolomics-20_1.pdf";
            ForceMzml = true; // Prefer mzML as being the more efficient download

            TestFilesPersistent = new[] { ExtWatersRaw };
            TestFilesZipPaths = new[]
            {
                (UseRawFiles
                   ? @"https://skyline.ms/tutorials/HiResMetabolomics.zip"
                   : @"https://skyline.ms/tutorials/HiResMetabolomics_mzML.zip"),
                @"TestPerf\HiResMetabolomicsViews.zip"
            };
            RunFunctionalTest();
        }

        private string GetDataFolder()
        {
            return UseRawFiles ? "HiResMetabolomics" : "HiResMetabolomics_mzML";
        }

        private string GetTestPath(string relativePath = null)
        {
            string folderSmallMolecule = GetDataFolder();
            string fullRelativePath = relativePath != null ? Path.Combine(folderSmallMolecule, relativePath) : folderSmallMolecule;
            return TestFilesDirs[0].GetTestPath(fullRelativePath);
        }

        protected override void DoTest()
        {
            RunUI(() => SkylineWindow.SetUIMode(SrmDocument.DOCUMENT_TYPE.small_molecules));

            // Inserting a Transition List, p. 2
            {
                var doc = SkylineWindow.Document;

                var importDialog = ShowDialog<InsertTransitionListDlg>(SkylineWindow.ShowPasteTransitionListDlg);
                RunUI(() => importDialog.Size = new Size(600, 300));
                PauseForScreenShot<InsertTransitionListDlg>("Insert Transition List ready to accept paste of transition list", 3);

                var text = GetCsvFileText(GetTestPath("PUFA_TransitionList.csv"));
                var col4Dlg = ShowDialog<ImportTransitionListColumnSelectDlg>(() => importDialog.textBox1.Text = text);

<<<<<<< HEAD
                    var text = GetCsvFileText(GetTestPath("PUFA_TransitionList.csv"));
                    if (retry > 0)
                    {
                        // Fix bad charge declaration
                        var z = string.Format("{0}1{0}", TextUtil.CsvSeparator);
                        var zneg = string.Format("{0}-1{0}", TextUtil.CsvSeparator);
                        text = text.Replace(z, zneg);
                    }
                    var col4Dlg = ShowDialog<ImportTransitionListColumnSelectDlg>(() => importDialog.TransitionListText = text);

                    RunUI(() => {
                        col4Dlg.radioMolecule.PerformClick();
                        col4Dlg.SetSelectedColumnTypes(
                            Resources.ImportTransitionListColumnSelectDlg_ComboChanged_Molecule_List_Name,
                            Resources.ImportTransitionListColumnSelectDlg_ComboChanged_Molecule_Name,
                            Resources.ImportTransitionListColumnSelectDlg_headerList_Molecular_Formula,
                            Resources.PasteDlg_UpdateMoleculeType_Precursor_Adduct,
                            Resources.ImportTransitionListColumnSelectDlg_PopulateComboBoxes_Label_Type,
                            Resources.ImportTransitionListColumnSelectDlg_PopulateComboBoxes_Precursor_m_z,
                            Resources.ImportTransitionListColumnSelectDlg_PopulateComboBoxes_Precursor_Charge,
                            Resources.PasteDlg_UpdateMoleculeType_Explicit_Retention_Time);
                    });
=======
                RunUI(() => {
                    col4Dlg.radioMolecule.PerformClick();
                });
>>>>>>> 461ada52

                PauseForScreenShot<ImportTransitionListColumnSelectDlg>("Insert Transition List column picker", 4);

                var errDlg = ShowDialog<ImportTransitionListErrorDlg>(col4Dlg.CheckForErrors);
                RunUI(() => errDlg.Size = new Size(680, 250));
                PauseForScreenShot<ImportTransitionListErrorDlg>("Check For Errors dialog showing charge problem", 4);
                OkDialog(errDlg, errDlg.OkDialog);

                RunUI(() => col4Dlg.ComboBoxes[6].SelectedIndex = 0); // Set the Precursor charge column to "ignore"

                PauseForScreenShot<ImportTransitionListColumnSelectDlg>("Paste Dialog with validated contents", 5);
                OkDialog(col4Dlg, col4Dlg.OkDialog);
                var docTargets = WaitForDocumentChange(doc);

                AssertEx.IsDocumentState(docTargets, null, 1, 4, 7, 7);
                Assert.IsFalse(docTargets.MoleculeTransitions.Any(t => !t.Transition.IsPrecursor()));

                RunUI(() =>
                {
                    SkylineWindow.ChangeTextSize(TreeViewMS.LRG_TEXT_FACTOR);
                    SkylineWindow.Size = new Size(957, 654);
                    SkylineWindow.ExpandPeptides();
                });
                RestoreViewOnScreen(5);
                PauseForScreenShot<SkylineWindow>("Skyline with small molecule targets - show the right-click menu for setting DHA to be a surrogate standard", 6);

                // Set the standard type of the surrogate standards to StandardType.SURROGATE_STANDARD
                RunUI(() =>
                {
                    List<IdentityPath> pathsToSelect = SkylineWindow.SequenceTree.Nodes.OfType<PeptideGroupTreeNode>()
                        .SelectMany(peptideGroup => peptideGroup.Nodes.OfType<PeptideTreeNode>())
                        .Where(peptideTreeNode => peptideTreeNode.DocNode.RawTextId.Contains("(DHA)"))
                        .Select(treeNode => treeNode.Path)
                        .ToList();
                    SkylineWindow.SequenceTree.SelectedPaths = pathsToSelect;
                    SkylineWindow.SetStandardType(StandardType.SURROGATE_STANDARD);
                });


                var transitionSettingsUI = ShowDialog<TransitionSettingsUI>(SkylineWindow.ShowTransitionSettingsUI);

                RunUI(() =>
                {
                    // Filter Settings
                    transitionSettingsUI.SelectedTab = TransitionSettingsUI.TABS.Filter;
                    transitionSettingsUI.SelectedPeptidesSmallMolsSubTab = 1;
                    transitionSettingsUI.SmallMoleculePrecursorAdducts = Adduct.M_PLUS_H.AdductFormula;
                    transitionSettingsUI.SmallMoleculeFragmentAdducts = Adduct.M_PLUS.AdductFormula;
                    transitionSettingsUI.SmallMoleculeFragmentTypes =
                        TransitionFilter.SMALL_MOLECULE_FRAGMENT_CHAR + "," + TransitionFilter.PRECURSOR_ION_CHAR;
                    transitionSettingsUI.FragmentMassType = MassType.Monoisotopic;
                    transitionSettingsUI.SetAutoSelect = true;
                });
                PauseForScreenShot<TransitionSettingsUI.PredictionTab>("Transition Settings -Filter tab", 8);


                RunUI(() =>
                {
                    // Full Scan Settings
                    transitionSettingsUI.SelectedTab = TransitionSettingsUI.TABS.FullScan;
                    transitionSettingsUI.PrecursorIsotopesCurrent = FullScanPrecursorIsotopes.Count;
                    transitionSettingsUI.Peaks = 2;
                    transitionSettingsUI.PrecursorMassAnalyzer = FullScanMassAnalyzerType.orbitrap;
                    transitionSettingsUI.PrecursorRes = 70000;
                    transitionSettingsUI.PrecursorResMz = 200;
                    transitionSettingsUI.RetentionTimeFilterType = RetentionTimeFilterType.none;
                });
                PauseForScreenShot<TransitionSettingsUI.PredictionTab>("Transition Settings -Full Scan tab", 9);

                OkDialog(transitionSettingsUI, transitionSettingsUI.OkDialog);
                WaitForDocumentChange(docTargets);

                RunUI(() => SkylineWindow.SaveDocument(GetTestPath("FattyAcids_demo.sky")));

                using (new WaitDocumentChange(1, true))
                {
                    var importResultsDlg1 = ShowDialog<ImportResultsDlg>(SkylineWindow.ImportResults);
                    var openDataSourceDialog1 = ShowDialog<OpenDataSourceDialog>(() => importResultsDlg1.NamedPathSets =
                        importResultsDlg1.GetDataSourcePathsFile(null));
                    RunUI(() =>
                    {
                        openDataSourceDialog1.CurrentDirectory = new MsDataFilePath(Path.Combine(TestFilesDirs.First().PersistentFilesDir, GetDataFolder()));
                        openDataSourceDialog1.SelectAllFileType(ExtWatersRaw);
                    });
                    PauseForScreenShot<OpenDataSourceDialog>("Import Results Files form", 10);
                    OkDialog(openDataSourceDialog1, openDataSourceDialog1.Open);

                    OkDialog(importResultsDlg1,importResultsDlg1.OkDialog);
                }

                SelectNode(SrmDocument.Level.Molecules, 0);
                SelectNode(SrmDocument.Level.MoleculeGroups, 0);

                PauseForScreenShot<SkylineWindow>("Skyline window multi-target graph", 11);

                var docResults = SkylineWindow.Document;

                var expectedTransCount = new Dictionary<string, int[]>
                {
                    // peptides, transition groups, heavy transition groups, tranistions, heavy transitions
                    {"default", new[] {4, 4, 3, 8, 6}}, // Most have these values
                    {"ID31609_01_E749_4745_091517", new[] {4, 4, 3, 7, 6}},

                };
                var msg = "";
                foreach (var chromatogramSet in docResults.Settings.MeasuredResults.Chromatograms)
                {
                    int[] transitions;
                    if (!expectedTransCount.TryGetValue(chromatogramSet.Name, out transitions))
                        transitions = expectedTransCount["default"];
                    try
                    {
                        AssertResult.IsDocumentResultsState(docResults, chromatogramSet.Name, transitions[0], transitions[1], transitions[2], transitions[3], transitions[4]);
                    }
                    catch(Exception x)
                    {
                        msg += TextUtil.LineSeparate(x.Message);
                    }
                }
                if (!string.IsNullOrEmpty(msg))
                    Assert.IsTrue(string.IsNullOrEmpty(msg), msg);
                RestoreViewOnScreen(9);
                var documentGrid = FindOpenForm<DocumentGridForm>();
                if (documentGrid == null)
                {
                    // When running offscreen, can't depend on RestoreViewOnScreen to open document grid
                    RunUI(() => SkylineWindow.ShowDocumentGrid(true));
                    documentGrid = FindOpenForm<DocumentGridForm>();
                }
                if (!IsCoverShotMode)
                    RunUI(() => documentGrid.ChooseView(Resources.Resources_ReportSpecList_GetDefaults_Peptide_Quantification));
                else
                {
                    RunUI(() => documentGrid.DataboundGridControl.ChooseView(new ViewName(ViewGroup.BUILT_IN.Id,
                        Resources.SkylineViewContext_GetDocumentGridRowSources_Molecules)));
                }
                PauseForScreenShot<SkylineWindow>("Skyline window multi-replicate layout", 12);

                if (IsCoverShotMode)
                {
                    RunUI(() =>
                    {
                        Settings.Default.ChromatogramFontSize = 14;
                        Settings.Default.AreaFontSize = 14;
                        SkylineWindow.ChangeTextSize(TreeViewMS.LRG_TEXT_FACTOR);
                        SkylineWindow.AutoZoomBestPeak();
                        SkylineWindow.ShowPeakAreaLegend(false);
                        SkylineWindow.ShowRTLegend(false);
                    });

                    RestoreCoverViewOnScreen();

                    RunUI(SkylineWindow.FocusDocument);

                    ClickChromatogram("GW2_01", 1.148979, 209663764);

                    // TODO: This doesn't exactly reproduce the screen shot. The profile curve does not get adjusted.
                    RunUI(() => ZoomXAxis(SkylineWindow.GraphFullScan.ZedGraphControl, 332.25, 332.28));
                    RunUI(() => SkylineWindow.SequenceTree.SelectedNode = SkylineWindow.SelectedNode.PrevNode);
                    WaitForGraphs();
                    RunUI(() => SkylineWindow.SequenceTree.SelectedNode = SkylineWindow.SelectedNode.NextNode);
                    WaitForGraphs();

                    TakeCoverShot();
                    return;
                }

                using (new WaitDocumentChange(1, true))
                {
                    // Quant settings
                    var peptideSettingsUI = ShowDialog<PeptideSettingsUI>(SkylineWindow.ShowPeptideSettingsUI);

                    RunUI(() =>
                    {
                        peptideSettingsUI.SelectedTab = PeptideSettingsUI.TABS.Quantification - 2;
                        peptideSettingsUI.QuantRegressionFit = RegressionFit.LINEAR_THROUGH_ZERO;
                        peptideSettingsUI.QuantNormalizationMethod =
                            new NormalizationMethod.RatioToLabel(IsotopeLabelType.heavy);
                        peptideSettingsUI.QuantRegressionWeighting = RegressionWeighting.NONE;
                        peptideSettingsUI.QuantMsLevel = null; // All
                        peptideSettingsUI.QuantUnits = "uM";
                    });

                    PauseForScreenShot<PeptideSettingsUI.QuantificationTab>("Peptide Settings - Quantitation", 13);
                    OkDialog(peptideSettingsUI, peptideSettingsUI.OkDialog);
                }

                var documentGrid2 = FindOpenForm<DocumentGridForm>();
                RunUI(() =>
                {
                    documentGrid2.ChooseView(Resources.SkylineViewContext_GetDocumentGridRowSources_Replicates);
                });
                WaitForConditionUI(() => (documentGrid2.RowCount == 16)); // Let it initialize

                RunUI(() =>
                {
                    var gridView = documentGrid2.DataGridView;
                    for (var index = 0; index < gridView.Rows.Count; index++)
                    {
                        var row = gridView.Rows[index];
                        if (row.Cells[0].Value.ToString().StartsWith("NIST"))
                        {
                            row.Cells[1].Value = SampleType.STANDARD;
                            row.Cells[2].Value = 1.0;
                        }
                        else if (row.Cells[0].Value.ToString().StartsWith("GW"))
                        {
                            row.Cells[1].Value = SampleType.QC;
                        }
                    }
                });
                // Make sure the edits have flowed to the document
                WaitForConditionUI(() => SkylineWindow.DocumentUI.Settings.MeasuredResults.Chromatograms.Where(c => c.Name.StartsWith("GW")).All(c => c.SampleType.Equals(SampleType.QC)));
                PauseForScreenShot<DocumentGridForm>("Document Grid - replicates", 14);

                // Finish setting up quant
                var documentGrid3 = FindOpenForm<DocumentGridForm>();
                RunUI(() =>
                {
                    documentGrid3.ChooseView(Resources.Resources_ReportSpecList_GetDefaults_Peptide_Quantification);
                });
                WaitForConditionUI(() => (documentGrid3.RowCount > 0 &&
                                          documentGrid3.ColumnCount > 6)); // Let it initialize

                RunUI(() =>
                {
                    var gridView = documentGrid3.DataGridView;
                    var methods = ((DataGridViewComboBoxCell) gridView.Rows[0].Cells[6]).Items;
                    var ratioToSurrogateHeavyDHA = ((Tuple<String, NormalizationMethod>)methods[6]).Item2;
                    gridView.Rows[0].Cells[5].Value = 2838.0;
                    gridView.Rows[1].Cells[5].Value = 54.0;
                    gridView.Rows[1].Cells[6].Value = ratioToSurrogateHeavyDHA;
                    gridView.Rows[2].Cells[5].Value = 984.0;
                    gridView.Rows[3].Cells[5].Value = 118.0;
                });

                PauseForScreenShot<DocumentGridForm>("Document Grid - peptide quant again", 15);

                RunUI(() => SkylineWindow.ShowCalibrationForm());
                SelectNode(SrmDocument.Level.Molecules, 0);
                WaitForGraphs();
                PauseForScreenShot<DocumentGridForm>("Calibration curve", 15);
            }

        }
    }
}<|MERGE_RESOLUTION|>--- conflicted
+++ resolved
@@ -93,36 +93,11 @@
                 PauseForScreenShot<InsertTransitionListDlg>("Insert Transition List ready to accept paste of transition list", 3);
 
                 var text = GetCsvFileText(GetTestPath("PUFA_TransitionList.csv"));
-                var col4Dlg = ShowDialog<ImportTransitionListColumnSelectDlg>(() => importDialog.textBox1.Text = text);
-
-<<<<<<< HEAD
-                    var text = GetCsvFileText(GetTestPath("PUFA_TransitionList.csv"));
-                    if (retry > 0)
-                    {
-                        // Fix bad charge declaration
-                        var z = string.Format("{0}1{0}", TextUtil.CsvSeparator);
-                        var zneg = string.Format("{0}-1{0}", TextUtil.CsvSeparator);
-                        text = text.Replace(z, zneg);
-                    }
-                    var col4Dlg = ShowDialog<ImportTransitionListColumnSelectDlg>(() => importDialog.TransitionListText = text);
-
-                    RunUI(() => {
-                        col4Dlg.radioMolecule.PerformClick();
-                        col4Dlg.SetSelectedColumnTypes(
-                            Resources.ImportTransitionListColumnSelectDlg_ComboChanged_Molecule_List_Name,
-                            Resources.ImportTransitionListColumnSelectDlg_ComboChanged_Molecule_Name,
-                            Resources.ImportTransitionListColumnSelectDlg_headerList_Molecular_Formula,
-                            Resources.PasteDlg_UpdateMoleculeType_Precursor_Adduct,
-                            Resources.ImportTransitionListColumnSelectDlg_PopulateComboBoxes_Label_Type,
-                            Resources.ImportTransitionListColumnSelectDlg_PopulateComboBoxes_Precursor_m_z,
-                            Resources.ImportTransitionListColumnSelectDlg_PopulateComboBoxes_Precursor_Charge,
-                            Resources.PasteDlg_UpdateMoleculeType_Explicit_Retention_Time);
-                    });
-=======
+                var col4Dlg = ShowDialog<ImportTransitionListColumnSelectDlg>(() => importDialog.TransitionListText = text);
+
                 RunUI(() => {
                     col4Dlg.radioMolecule.PerformClick();
                 });
->>>>>>> 461ada52
 
                 PauseForScreenShot<ImportTransitionListColumnSelectDlg>("Insert Transition List column picker", 4);
 
