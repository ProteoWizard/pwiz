--- conflicted
+++ resolved
@@ -658,10 +658,6 @@
                         if (!File.Exists(ImportFastaControl.FastaFile)) 
                         {
                             MessageDlg.Show(this, Resources.ImportPeptideSearchDlg_NextPage_FastFileMissing_DDASearch);
-<<<<<<< HEAD
-                            
-=======
->>>>>>> 7b045f4e
                             return;
                         }
 
@@ -1276,4 +1272,4 @@
 
         #endregion
     }
-}
+}