﻿/*
 * Original author: Tahmina Jahan <tabaker .at. u.washington.edu>,
 *                  UWPR, Department of Genome Sciences, UW
 *
 * Copyright 2012 University of Washington - Seattle, WA
 * 
 * Licensed under the Apache License, Version 2.0 (the "License");
 * you may not use this file except in compliance with the License.
 * You may obtain a copy of the License at
 *
 *     http://www.apache.org/licenses/LICENSE-2.0
 *
 * Unless required by applicable law or agreed to in writing, software
 * distributed under the License is distributed on an "AS IS" BASIS,
 * WITHOUT WARRANTIES OR CONDITIONS OF ANY KIND, either express or implied.
 * See the License for the specific language governing permissions and
 * limitations under the License.
 */

using System;
using System.Collections.Generic;
using System.ComponentModel;
using System.Drawing;
using System.IO;
using System.Linq;
using System.Windows.Forms;
using pwiz.BiblioSpec;
using pwiz.Common.SystemUtil;
using pwiz.Skyline.Alerts;
using pwiz.Skyline.Controls;
using pwiz.Skyline.Model;
using pwiz.Skyline.Model.AuditLog;
using pwiz.Skyline.Model.DocSettings;
using pwiz.Skyline.Model.Lib;
using pwiz.Skyline.Model.Proteome;
using pwiz.Skyline.Model.Results;
using pwiz.Skyline.Properties;
using pwiz.Skyline.SettingsUI;
using pwiz.Skyline.Util;
using pwiz.Skyline.Util.Extensions;

namespace pwiz.Skyline.FileUI.PeptideSearch
{
    public interface IModifyDocumentContainer : IDocumentContainer
    {
        void ModifyDocumentNoUndo(Func<SrmDocument, SrmDocument> act);
        void ModifyDocument(string description, Func<SrmDocument, SrmDocument> act, Func<SrmDocumentPair, AuditLogEntry> logFunc);
    }

    public sealed partial class ImportPeptideSearchDlg : FormEx, IAuditLogModifier<ImportPeptideSearchDlg.ImportPeptideSearchSettings>, IMultipleViewProvider, IModifyDocumentContainer
    {
        public enum Pages
        {
            spectra_page,
            chromatograms_page,
            match_modifications_page,
            transition_settings_page,
            full_scan_settings_page,
            import_fasta_page,
            converter_settings_page,
            dda_search_settings_page,
            dda_search_page
        }

        public enum InputFile
        {
            search_result,
            dda_raw,
            dia_raw
        }

        public enum Workflow
        {
            dda,
            prm,
            dia,
            feature_detection
        }

        public class SpectraPage : IFormView { }
        public class ChromatogramsPage : IFormView { }
        public class ChromatogramsDiaPage : IFormView { }
        public class MatchModsPage : IFormView { }
        public class TransitionSettingsPage : IFormView { }
        public class Ms1FullScanPage : IFormView { }
        public class Ms2FullScanPage : IFormView { }
        public class ImsFullScanPage : IFormView { }
        public class FastaPage : IFormView { }
        public class ConverterSettingsPage : IFormView { }
        public class DDASearchSettingsPage : IFormView { }
        public class DDASearchPage : IFormView { }

        private static readonly IFormView[] TAB_PAGES =
        {
            new SpectraPage(), new ChromatogramsPage(), new MatchModsPage(), new TransitionSettingsPage(), new Ms1FullScanPage(), new FastaPage(), new ConverterSettingsPage(), new DDASearchSettingsPage(), new DDASearchPage()
        };

        private readonly Stack<SrmDocument> _documents;
        public bool IsAutomatedTest; // Testing support

        public ImportPeptideSearchDlg(SkylineWindow skylineWindow, LibraryManager libraryManager, Workflow? workflowType, bool useExistingLibrary = false)
        {
            SkylineWindow = skylineWindow;
            _documents = new Stack<SrmDocument>();
            IsAutomatedTest = false;
            SetDocument(skylineWindow.Document, null);

            ImportPeptideSearch = new ImportPeptideSearch()
                { IsFeatureDetection = workflowType == Workflow.feature_detection };

            InitializeComponent();

            // UI mode may change the indexing of tab pages, set up a map to deal with that
            _tabPageNames = new Dictionary<Pages, string>();
            for (int i = 0; i < wizardPagesImportPeptideSearch.TabPages.Count; i++)
            {
                _tabPageNames[(Pages)i] = wizardPagesImportPeptideSearch.TabPages[i].Name;
            }

            Icon = Resources.Skyline;

            btnEarlyFinish.Location = btnBack.Location;

            CurrentPage = Pages.spectra_page;
            btnNext.Text = PeptideSearchResources.ImportPeptideSearchDlg_ImportPeptideSearchDlg_Next;
            AcceptButton = btnNext;
            btnNext.Enabled = HasUnmatchedLibraryRuns(Document);

            // Create and add wizard pages
            BuildPepSearchLibControl = new BuildPeptideSearchLibraryControl(this, ImportPeptideSearch, libraryManager)
            {
                Dock = DockStyle.Fill,
            };
            BuildPepSearchLibControl.InputFilesChanged += BuildPepSearchLibForm_OnInputFilesChanged;

            buildLibraryPanel.Controls.Add(BuildPepSearchLibControl);

            ImportFastaControl = new ImportFastaControl(this, SkylineWindow.SequenceTree);
            AddPageControl(ImportFastaControl, importFastaPage, 2, 60);

            MatchModificationsControl = new MatchModificationsControl(this, ImportPeptideSearch);
            AddPageControl(MatchModificationsControl, matchModificationsPage, 2, 60);

            TransitionSettingsControl = new TransitionSettingsControl(this);
            AddPageControl(TransitionSettingsControl, transitionSettingsUiPage, 18, 60);

            MakeFullScanSettingsControl(workflowType);

            ImportResultsDDAControl = new ImportResultsControl(ImportPeptideSearch, DocumentFilePath);
            AddPageControl(ImportResultsDDAControl, getChromatogramsPage, 2, 60);
            ImportResultsControl = ImportResultsDDAControl;

            ConverterSettingsControl = new ConverterSettingsControl(this, ImportPeptideSearch, () => FullScanSettingsControl);
            AddPageControl(ConverterSettingsControl, converterSettingsPage, 18, 50);

            var isFeatureDetection = workflowType is Workflow.feature_detection;

            if (!useExistingLibrary)
            {
                SearchSettingsControl = new SearchSettingsControl(this, ImportPeptideSearch);
                AddPageControl(SearchSettingsControl, ddaSearchSettingsPage, 18, isFeatureDetection ? this.buildSpectralLibraryTitlePanel.Bottom : 50);
            }

            SearchControl = new DDASearchControl(ImportPeptideSearch);
            AddPageControl(SearchControl, ddaSearchPage, isFeatureDetection ? 3 : 18, 50);

            _pagesToSkip = new HashSet<Pages>();

            if (workflowType.HasValue)
            {
                if (isFeatureDetection)
                {
                    this.Text = Resources.ImportPeptideSearchDlg_ImportPeptideSearchDlg_Feature_Detection;
                    label14.Text =
                        Resources
                            .ImportPeptideSearchDlg_ImportPeptideSearchDlg_Select_Files_to_Search; // Was "Spectral Library"
                    lblDDASearch.Text = Resources.ImportPeptideSearchDlg_ImportPeptideSearchDlg_Feature_Detection; // Was "DDA Search"
                    // Set some defaults
                    SearchSettingsControl.HardklorSignalToNoise = 3;
                    SearchSettingsControl.HardklorCorrelationThreshold = .95;
                }

                BuildPepSearchLibControl.ForceWorkflow(workflowType.Value);

                if (isFeatureDetection)
                {
                    Height = BuildPepSearchLibControl.Bottom;
                }
            }
        }

        private void MakeFullScanSettingsControl(Workflow? workflowType)
        {
            if (FullScanSettingsControl != null)
            {
                ms1FullScanSettingsPage.Controls.Remove(FullScanSettingsControl);
            }

            var isFeatureDetection = workflowType is Workflow.feature_detection;
            FullScanSettingsControl = new FullScanSettingsControl(this,
                isFeatureDetection ? ImportPeptideSearch.eFeatureDetectionPhase.fullscan_settings : ImportPeptideSearch.eFeatureDetectionPhase.none);
            AddPageControl(FullScanSettingsControl, ms1FullScanSettingsPage, isFeatureDetection ? 0 : 18, isFeatureDetection ? 43 : 50);

            FullScanSettingsControl.FullScanEnabledChanged += OnFullScanEnabledChanged; // Adjusts ion settings when full scan settings change
        }

        private static void AddPageControl<TControl>(TControl pageControl, TabPage tabPage, int border, int header)
            where TControl : UserControl
        {
            pageControl.Anchor = AnchorStyles.Top | AnchorStyles.Bottom | AnchorStyles.Left | AnchorStyles.Right;
            pageControl.Location = new Point(border, header);
            pageControl.Width = tabPage.Width - border * 2;
            pageControl.Height = tabPage.Height - header - border;
            tabPage.Controls.Add(pageControl);
        }

        public SrmDocument Document
        {
            get
            {
                if (_documents.Count == 0)
                    return null;
                return _documents.Peek();
            }
        }

        public string DocumentFilePath { get { return SkylineWindow.DocumentFilePath; } }
        public bool SetDocument(SrmDocument docNew, SrmDocument docOriginal)
        {
            if (!ReferenceEquals(Document, docOriginal))
                return false;

            _documents.Push(docNew);
            return true;
        }

        public void Listen(EventHandler<DocumentChangedEventArgs> listener)
        {
            throw new NotImplementedException();
        }

        public void Unlisten(EventHandler<DocumentChangedEventArgs> listener)
        {
            throw new NotImplementedException();
        }

        public bool IsClosing { get { throw new NotImplementedException(); } }
        public IEnumerable<BackgroundLoader> BackgroundLoaders { get { throw new NotImplementedException(); } }
        public void AddBackgroundLoader(BackgroundLoader loader)
        {
            throw new NotImplementedException();
        }

        public void RemoveBackgroundLoader(BackgroundLoader loader)
        {
            throw new NotImplementedException();
        }

        public void ModifyDocumentNoUndo(Func<SrmDocument, SrmDocument> act)
        {
            ModifyDocument(null, act, null);
        }

        public void ModifyDocument(string description, Func<SrmDocument, SrmDocument> act, Func<SrmDocumentPair, AuditLogEntry> logFunc)
        {
            var docNew = act(Document);
            if (ReferenceEquals(docNew, Document))
                return;

            SetDocument(docNew, Document);
        }

        public ImportPeptideSearchSettings FormSettings
        {
            get
            {
                var skippedTransitionPage = _pagesToSkip.Contains(Pages.transition_settings_page);
                SearchSettingsControl.DdaSearchSettings ddaSearchSettings;
                if (ImportPeptideSearch.IsDDASearch && !BuildPepSearchLibControl.UseExistingLibrary &&
                    !ImportPeptideSearch.IsFeatureDetection)
                {
                    ddaSearchSettings = SearchSettingsControl.SearchSettings;
                }
                else
                {
                    ddaSearchSettings = null;
                }
                return new ImportPeptideSearchSettings(
                    ImportResultsControl.ImportSettings,
                    MatchModificationsControl.ModificationSettings,
                    skippedTransitionPage ? null : TransitionSettingsControl.FilterAndLibrariesSettings,
                    FullScanSettingsControl.FullScan,
                    ImportFastaControl.ImportSettings,
                    ImportFastaControl.AssociateProteinsSettings,
                    ddaSearchSettings,
                    ConverterSettingsControl.ConverterSettings,
                    ImportPeptideSearch.SettingsHardklor,
                    ModeUI);
            }
        }

        public class ImportPeptideSearchSettings : AuditLogOperationSettings<ImportPeptideSearchSettings>, IAuditLogComparable
        {
            private SrmDocument.DOCUMENT_TYPE _docType;
            public override MessageInfo MessageInfo
            {
                get { return new MessageInfo(MessageType.imported_peptide_search, _docType); }
            }

            public ImportPeptideSearchSettings(
                ImportResultsSettings importResultsSettings,
                MatchModificationsControl.MatchModificationsSettings modificationsSettings,
                TransitionSettingsControl.TransitionFilterAndLibrariesSettings filterAndLibSettings,
                TransitionFullScan fullScanSettings,
                ImportFastaControl.ImportFastaSettings importFastaSettings,
                AssociateProteinsSettings associateProteinsSettings,
                SearchSettingsControl.DdaSearchSettings ddaSearchSettings,
                ConverterSettingsControl.DdaConverterSettings ddaConverterSettings,
                ImportPeptideSearch.HardklorSettings hardklorSearchSettings,
                SrmDocument.DOCUMENT_TYPE docType)
            {
                ImportResultsSettings = importResultsSettings;
                ModificationsSettings = modificationsSettings;
                FilterAndLibrariesSettings = filterAndLibSettings;
                FullScanSettings = fullScanSettings;
                ImportFastaSettings = importFastaSettings;
                AssociateProteinsSettings = associateProteinsSettings;
                DdaSearchSettings = ddaSearchSettings;
                DdaConverterSettings = ddaConverterSettings;
                HardklorSearchSettings = hardklorSearchSettings;
                _docType = docType;
            }

            // Extract Chromatograms
            [TrackChildren]
            public ImportResultsSettings ImportResultsSettings { get; private set; }

            // Add Modifications
            [TrackChildren]
            public MatchModificationsControl.MatchModificationsSettings ModificationsSettings { get; private set; }

            // Transition
            [TrackChildren(defaultValues:typeof(DefaultValuesNull))]
            public TransitionSettingsControl.TransitionFilterAndLibrariesSettings FilterAndLibrariesSettings { get; private set; }

            // Full scan
            [TrackChildren]
            public TransitionFullScan FullScanSettings { get; private set; }

            // Import FASTA
            [TrackChildren]
            public ImportFastaControl.ImportFastaSettings ImportFastaSettings { get; private set; }

            // Associate proteins
            [TrackChildren(defaultValues:typeof(DefaultValuesNull))]
            public AssociateProteinsSettings AssociateProteinsSettings { get; private set; }

            // DDA search settings
            [TrackChildren]
            public SearchSettingsControl.DdaSearchSettings DdaSearchSettings { get; private set; }

            // DDA converter settings
            [TrackChildren]
            public ConverterSettingsControl.DdaConverterSettings DdaConverterSettings { get; private set; }

            // Hardklor settings
            [TrackChildren]
            public ImportPeptideSearch.HardklorSettings HardklorSearchSettings { get; private set; }

            public object GetDefaultObject(ObjectInfo<object> info)
            {
                var doc = info.OldRootObject as SrmDocument;
                if (doc == null)
                    return null;

                return new ImportPeptideSearchSettings(
                    ImportResultsSettings.DEFAULT,
                    MatchModificationsControl.MatchModificationsSettings.DEFAULT,
                    TransitionSettingsControl.TransitionFilterAndLibrariesSettings.GetDefault(doc.Settings.TransitionSettings),
                    doc.Settings.TransitionSettings.FullScan,
                    ImportFastaControl.ImportFastaSettings.GetDefault(doc.Settings.PeptideSettings),
                    AssociateProteinsSettings.DEFAULT,
                    null,
                    null,
                    null,
                    SrmDocument.DOCUMENT_TYPE.proteomic);
            }
        }

        public ImportPeptideSearchDlg(SkylineWindow skylineWindow, LibraryManager libraryManager, Workflow workflowType,
            IList<ImportPeptideSearch.FoundResultsFile> resultFiles, ImportFastaControl.ImportFastaSettings fastaSettings,
            IEnumerable<string> existingLibraryFilepaths)
            : this(skylineWindow, libraryManager, workflowType, true)
        {
            BuildPepSearchLibControl.ForceWorkflow(workflowType);

            BuildPepSearchLibControl.UseExistingLibrary = true;
            BuildPepSearchLibControl.ExistingLibraryPath = existingLibraryFilepaths.First();

            ImportFastaControl.SetFastaContent(fastaSettings.FastaFile.Path, true);
            ImportFastaControl.Enzyme = fastaSettings.Enzyme;
            ImportFastaControl.MaxMissedCleavages = fastaSettings.MaxMissedCleavages;

            NextPage(); // skip use existing library page

            ImportResultsControl.FoundResultsFiles = resultFiles;

            _pagesToSkip.Add(Pages.match_modifications_page);
        }

        public void AdjustHeightForFullScanSettings()
        {
            if (IsDdaWorkflow)
                return;

            var tab = Controls.OfType<WizardPages>().First().TabPages[(int) Pages.full_scan_settings_page];
            var panel = tab.Controls.OfType<Control>().OrderBy(c => c.Top).First(); // Location of panel containing the FullScan control
            var tabHeight = tab.Height;
            var marginBottom = FullScanSettingsControl.Top - panel.Bottom;
            var neededHeight = FullScanSettingsControl.Bottom + marginBottom;
            var change = neededHeight - tabHeight; // May need more real estate to ask about using ion mobility data, or less if no MS2 settings

            MinimumSize = new Size(MinimumSize.Width, MinimumSize.Height + change);
            if (change < 0)
            {
                Height += change;
            }
        }

        private SkylineWindow SkylineWindow { get; set; }
        private ImportPeptideSearch ImportPeptideSearch { get; set; }
        public TransitionSettings TransitionSettings { get { return Document.Settings.TransitionSettings; } }
        public TransitionFullScan FullScan { get { return TransitionSettings.FullScan; } }

        private bool _modificationSettingsChanged;
        private bool _transitionSettingsChanged;
        private bool _fullScanSettingsChanged;
        private bool _expandedDdaSearchLog;
        private PeptideLibraries _existingLibraries;

        public bool HasPeakBoundaries { get; private set; }

        public BuildPeptideSearchLibraryControl BuildPepSearchLibControl { get; private set; }
        public ImportFastaControl ImportFastaControl { get; private set; }
        public TransitionSettingsControl TransitionSettingsControl { get; private set; }
        public FullScanSettingsControl FullScanSettingsControl { get; private set; }
        public IImportResultsControl ImportResultsControl { get; private set; }
        public MatchModificationsControl MatchModificationsControl { get; private set; }
        public ConverterSettingsControl ConverterSettingsControl { get; private set; }
        public SearchSettingsControl SearchSettingsControl { get; private set; }
        public DDASearchControl SearchControl { get; private set; }

        public ImportResultsControl ImportResultsDDAControl { get; private set; }
        public ImportResultsDIAControl ImportResultsDIAControl { get; private set; }


        public Workflow WorkflowType
        {
            get { return BuildPepSearchLibControl.WorkflowType; }
        }

        public bool IsDdaWorkflow => WorkflowType == Workflow.dda || WorkflowType == Workflow.feature_detection;
        public bool IsFeatureDetectionWorkflow => WorkflowType == Workflow.feature_detection;

        public InputFile InputFileType => BuildPepSearchLibControl.InputFileType;

        private bool FastaOptional
        {
            get { return (!BuildPepSearchLibControl.FilterForDocumentPeptides && Document.PeptideCount > 0) &&
                         !BuildPepSearchLibControl.PerformDDASearch; }
        }

        private Pages LastPage
        {
            get
            {
                int lastPage = (int)(Enum.GetValues(typeof(Pages)).Cast<Pages>().Max()); 
                for (; lastPage >= (int) Pages.match_modifications_page; lastPage--)
                {
                    if (!_pagesToSkip.Contains((Pages) lastPage))
                        break;
                }
                return (Pages) lastPage;
            }
        }

        private readonly HashSet<Pages> _pagesToSkip;

        private static bool HasUnmatchedLibraryRuns(SrmDocument doc)
        {
            var libraries = doc.Settings.PeptideSettings.Libraries;
            if (!libraries.HasLibraries || !libraries.HasDocumentLibrary)
                return false;
            for (int i = 0; i < libraries.LibrarySpecs.Count; i++)
            {
                if (libraries.LibrarySpecs[i].IsDocumentLibrary)
                {
                    var documentLibrary = libraries.Libraries[i];
                    // CONSIDER: Load the library?
                    if (documentLibrary == null)
                        return false;
                    foreach (var dataFile in documentLibrary.LibraryFiles.FilePaths)
                    {
                        if (!doc.Settings.HasResults ||
                                doc.Settings.MeasuredResults.FindMatchingMSDataFile(MsDataFileUri.Parse(dataFile)) == null)
                            return true;
                    }
                }
            }
            return false;
        }

        private Dictionary<Pages, string> _tabPageNames; // In small mol UI mode, some pages go away and indexing is not straightforward
        public Pages CurrentPage
        {
            get
            {
                var index = wizardPagesImportPeptideSearch.SelectedIndex;
                var tabName = wizardPagesImportPeptideSearch.TabPages[index].Name;
                return _tabPageNames.FirstOrDefault(x => Equals(x.Value, tabName)).Key;
            }
            private set
            {
                var tabName = _tabPageNames[value];
                var index = wizardPagesImportPeptideSearch.TabPages.IndexOfKey(tabName);
                wizardPagesImportPeptideSearch.SelectedIndex = Math.Min(index, wizardPagesImportPeptideSearch.TabCount); 
            }
        }

        private void btnNext_Click(object sender, EventArgs e)
        {
            NextPage();
        }

        private void NextPage()
        {
            switch (CurrentPage)
            {
                case Pages.spectra_page:
                {
                    _pagesToSkip.Clear();

                    if (!BuildPepSearchLibControl.ValidateCutoffScore())
                    {
                        return;
                    }
                    ImportPeptideSearch.IsDDASearch = BuildPepSearchLibControl.PerformDDASearch && !IsFeatureDetectionWorkflow;
                    ImportFastaControl.IsDDASearch = BuildPepSearchLibControl.PerformDDASearch && !IsFeatureDetectionWorkflow;
                    if (!BuildPepSearchLibControl.UseExistingLibrary)
                    {
                        if (!BuildPepSearchLibControl.PerformDDASearch)
                        {
                                HasPeakBoundaries = BuildPepSearchLibControl.SearchFilenames.All(f => f.EndsWith(BiblioSpecLiteBuilder.EXT_TSV));
                                if (BuildPepSearchLibControl.SearchFilenames.Any(f => f.EndsWith(BiblioSpecLiteBuilder.EXT_TSV)) && !HasPeakBoundaries)
                                {
<<<<<<< HEAD
                                    MessageDlg.Show(this, Resources.ImportPeptideSearchDlg_NextPage_Cannot_build_library_from_OpenSWATH_results_mixed_with_results_from_other_tools_);
                                return;
=======
                                    MessageDlg.Show(this, PeptideSearchResources.ImportPeptideSearchDlg_NextPage_Cannot_build_library_from_OpenSWATH_results_mixed_with_results_from_other_tools_);
                                    return;
                                }
>>>>>>> 83ded86a
                            }
                        }
                    }

                    var eCancel = new CancelEventArgs();
                    if (!BuildPepSearchLibControl.PerformDDASearch && !BuildPeptideSearchLibrary(eCancel, IsFeatureDetectionWorkflow))
                    {
                        // Page shows error
                        if (eCancel.Cancel)
                            return;
                        CloseWizard(DialogResult.Cancel);
                    }

                    // The user had the option to finish right after 
                    // building the peptide search library, but they
                    // did not, so hide the "early finish" button for
                    // the rest of the wizard pages.
                    ShowEarlyFinish(false);

                    if (BuildPepSearchLibControl.PerformDDASearch)
                        _pagesToSkip.Add(Pages.chromatograms_page);

<<<<<<< HEAD
                    lblFasta.Text = FastaOptional
                        ? Resources.ImportPeptideSearchDlg_NextPage_Import_FASTA__optional_
                        : Resources.ImportPeptideSearchDlg_NextPage_Import_FASTA__required_;
=======
                        lblFasta.Text = FastaOptional
                            ? PeptideSearchResources.ImportPeptideSearchDlg_NextPage_Import_FASTA__optional_
                            : PeptideSearchResources.ImportPeptideSearchDlg_NextPage_Import_FASTA__required_;
>>>>>>> 83ded86a

                    // The next page is going to be the chromatograms page.
                    var oldImportResultsControl = (Control) ImportResultsControl;
                    getChromatogramsPage.Controls.Remove(oldImportResultsControl);

                    if (WorkflowType != Workflow.dia || HasPeakBoundaries)
                    {
                        if (!(ImportResultsControl is ImportResultsControl))
                        {
                            ImportResultsControl = new ImportResultsControl(ImportPeptideSearch, DocumentFilePath)
                            {
                                Anchor = oldImportResultsControl.Anchor,
                                Location = oldImportResultsControl.Location,
                                Size = oldImportResultsControl.Size
                            };
                        }

                        ((ImportResultsControl) ImportResultsControl).InitializeChromatogramsPage(Document);
                        if (IsDdaWorkflow)
                        {
                            _pagesToSkip.Add(Pages.transition_settings_page);
                        }

                        if (IsFeatureDetectionWorkflow)
                        {
                            _pagesToSkip.Add(Pages.match_modifications_page);
                            _pagesToSkip.Add(Pages.import_fasta_page);
                        }
                    }
                    else
                    {
                        // DIA workflow, replace old ImportResultsControl
                        if (!(ImportResultsControl is ImportResultsDIAControl))
                        {
                            ImportResultsDIAControl = new ImportResultsDIAControl(this)
                            {
                                Anchor = oldImportResultsControl.Anchor,
                                Location = oldImportResultsControl.Location,
                                Size = oldImportResultsControl.Size
                            };
                            ImportResultsControl = ImportResultsDIAControl;
                        }

                        if (BuildPepSearchLibControl.PerformDDASearch)
                                ImportResultsDIAControl.FoundResultsFiles = BuildPepSearchLibControl.DdaSearchDataSources.Select(o =>
                                    new ImportPeptideSearch.FoundResultsFile(o.GetFileName(), o.GetFilePath())).ToList();
                    }
                    getChromatogramsPage.Controls.Add((Control)ImportResultsControl);

                    TransitionSettingsControl.Initialize(WorkflowType);

                    if (!BuildPepSearchLibControl.PerformDDASearch)
                    {
                        ImportResultsControl.ResultsFilesChanged += ImportResultsControl_OnResultsFilesChanged;
                    }
                    else
                    {
                        if (IsDdaWorkflow || !BuildPepSearchLibControl.DIAConversionNeeded)
                            _pagesToSkip.Add(Pages.converter_settings_page);

                        ImportPeptideSearch.SpectrumSourceFiles.Clear();

                        // in PerformDDA mode, set SpectrumSourceFiles and offer to remove prefix
                            var uniqueNames = Helpers.EnsureUniqueNames(BuildPepSearchLibControl.DdaSearchDataSources.Select(s => s.GetFileName()).ToList());
                        for (var i = 0; i < BuildPepSearchLibControl.DdaSearchDataSources.Length; i++)
                        {
                            var source = BuildPepSearchLibControl.DdaSearchDataSources[i];
                            ImportPeptideSearch.SpectrumSourceFiles.Add(uniqueNames[i],
                                    new ImportPeptideSearch.FoundResultsFilePossibilities(uniqueNames[i]) {ExactMatch = source.ToString()});
                        }
                        ShowRemovePrefixDialog();
                    }

                    // Set up full scan settings page
                    var lib = BuildPepSearchLibControl.ImportPeptideSearch.DocLib;
                    var libIonMobilities = lib != null && PeptideLibraries.HasIonMobilities(lib, null);
                    FullScanSettingsControl.ModifyOptionsForImportPeptideSearchWizard(WorkflowType, libIonMobilities);
                    AdjustHeightForFullScanSettings();

                    bool hasMatchedMods = MatchModificationsControl.Initialize(Document);
                        if (BuildPepSearchLibControl.FilterForDocumentPeptides && !BuildPepSearchLibControl.PerformDDASearch)
                        _pagesToSkip.Add(Pages.import_fasta_page);
                    if (!BuildPepSearchLibControl.PerformDDASearch)
                    {
                        _pagesToSkip.Add(Pages.converter_settings_page);
                        _pagesToSkip.Add(Pages.dda_search_page);
                        _pagesToSkip.Add(Pages.dda_search_settings_page);
                    }

                    // Decoy options enabled only for DIA
                    ImportFastaControl.RequirePrecursorTransition = WorkflowType != Workflow.dia;
                    ImportFastaControl.DecoyGenerationEnabled = WorkflowType == Workflow.dia && !HasPeakBoundaries;
                }
                    break;

                case Pages.chromatograms_page:
                {
                        if (!ImportPeptideSearch.VerifyRetentionTimes(ImportResultsControl.FoundResultsFiles.Select(f => f.Path)))
                    {
                            MessageDlg.Show(this, TextUtil.LineSeparate(Resources.ImportPeptideSearchDlg_NextPage_The_document_specific_spectral_library_does_not_have_valid_retention_times_,
                                Resources.ImportPeptideSearchDlg_NextPage_Please_check_your_peptide_search_pipeline_or_contact_Skyline_support_to_ensure_retention_times_appear_in_your_spectral_libraries_));
                        CloseWizard(DialogResult.Cancel);
                    }

<<<<<<< HEAD
                    var anyResults = ImportResultsControl.FoundResultsFiles.Any();
                    if (!anyResults)
                    {
                        using (var dlg = new MultiButtonMsgDlg(
                                Resources.ImportPeptideSearchDlg_NextPage_No_results_files_were_specified__Are_you_sure_you_want_to_continue__Continuing_will_create_a_template_document_with_no_imported_results_,
                                   MultiButtonMsgDlg.BUTTON_YES, MultiButtonMsgDlg.BUTTON_NO, false))
                        {
                            if (dlg.ShowDialog(this) == DialogResult.No)
=======
                        var anyResults = ImportResultsControl.FoundResultsFiles.Any();
                        if (!anyResults)
                        {
                            using (var dlg = new MultiButtonMsgDlg(
                                PeptideSearchResources.ImportPeptideSearchDlg_NextPage_No_results_files_were_specified__Are_you_sure_you_want_to_continue__Continuing_will_create_a_template_document_with_no_imported_results_,
                                MultiButtonMsgDlg.BUTTON_YES, MultiButtonMsgDlg.BUTTON_NO, false))
>>>>>>> 83ded86a
                            {
                                return;
                            }
                        }
<<<<<<< HEAD
                    }
                    else if (ImportResultsControl.ResultsFilesMissing)
                    {
                        using (var dlg = new MultiButtonMsgDlg(
                                Resources.ImportPeptideSearchDlg_NextPage_Some_results_files_are_still_missing__Are_you_sure_you_want_to_continue_,
                                   MultiButtonMsgDlg.BUTTON_YES, MultiButtonMsgDlg.BUTTON_NO, false))
                        {
                            if (dlg.ShowDialog(this) == DialogResult.No)
=======
                        else if (ImportResultsControl.ResultsFilesMissing)
                        {
                            using (var dlg = new MultiButtonMsgDlg(
                                PeptideSearchResources.ImportPeptideSearchDlg_NextPage_Some_results_files_are_still_missing__Are_you_sure_you_want_to_continue_,
                                MultiButtonMsgDlg.BUTTON_YES, MultiButtonMsgDlg.BUTTON_NO, false))
>>>>>>> 83ded86a
                            {
                                return;
                            }
                        }
                    }

                    ShowRemovePrefixDialog();
                    ImportFastaControl.IsImportingResults = anyResults;

                    if (ImportFastaControl.DecoyGenerationEnabled)
                    {
                        if (anyResults)
                        {
                            ImportFastaControl.DecoyGenerationMethod = DecoyGeneration.SHUFFLE_SEQUENCE;
                            ImportFastaControl.NumDecoys = 1;
                        }
                        else
                        {
                            // template document, default to not generating decoys
                            ImportFastaControl.DecoyGenerationMethod = string.Empty;
                            ImportFastaControl.NumDecoys = 0;
                        }
                    }
                }
                    break;

                case Pages.match_modifications_page:
                    if (!UpdateModificationSettings())
                    {
                        return;
                    }
                    break;

                case Pages.transition_settings_page:
                    // Try to accept changes to transition settings
                    if (!UpdateTransitionSettings())
                    {
                        return;
                    }
                    if (!TransitionSettings.Filter.PeptideIonTypes.Contains(IonType.precursor))
                    {
                        FullScanSettingsControl.PrecursorIsotopesCurrent = FullScanPrecursorIsotopes.None;
                    }
                    break;

                case Pages.full_scan_settings_page:
                    // Try to accept changes to MS1 full-scan settings
                    if (!UpdateFullScanSettings())
                    {
                        // We can't allow the user to progress any further until
                        // we can verify that the MS1 full scan settings are valid.
                        return;
                    }
                    SearchSettingsControl?.UpdateControls(); // Feature Finding controls depend on FullScan settings
                    break;

                case Pages.import_fasta_page: // This is the last page (if there is no dda search)
                    if (ImportPeptideSearch.IsDDASearch)
                    {
                        ImportPeptideSearch.CutoffScore = BuildPepSearchLibControl.CutOffScore ?? 0;

                        if (!File.Exists(ImportFastaControl.FastaFile))
                        {
                            MessageDlg.Show(this, PeptideSearchResources.ImportPeptideSearchDlg_NextPage_FastFileMissing_DDASearch);
                            return;
                        }

                        if (WorkflowType == Workflow.dia && BuildPepSearchLibControl.DIAConversionNeeded)
                            ConverterSettingsControl.InitializeProtocol(ConverterSettingsControl.Protocol.dia_umpire);
                        break;
                    }
                    else
                    {
                        if (FastaOptional && !ImportFastaControl.ContainsFastaContent || ImportFastaControl.ImportFasta(ImportPeptideSearch.IrtStandard))
                        {
                            WizardFinish();
                        }
                        return;
                    }
                case Pages.converter_settings_page:
                    if (WorkflowType == Workflow.dia && BuildPepSearchLibControl.DIAConversionNeeded)
                    {
                        if (FullScanSettingsControl.IsolationScheme.PrespecifiedIsolationWindows.Count == 0)
                        {
                            MessageDlg.Show(this, PeptideSearchResources.ImportPeptideSearchDlg_NextPage_No_isolation_windows_are_configured__);

                            return;
                        }
                        else
                            ImportPeptideSearch.DdaConverter = ConverterSettingsControl.GetDiaUmpireConverter();
                    }
                    break;
                case Pages.dda_search_settings_page:
                    bool valid = SearchSettingsControl.SaveAllSettings(!IsAutomatedTest);
                    if (!valid) return;
                    InitiateSearch();
                    break;

                case Pages.dda_search_page: // this is really the last page
                    var eCancel2 = new CancelEventArgs();
                    //change search files to result files
                    BuildPepSearchLibControl.Grid.IsFileOnly = false;
                    var scoreThreshold = IsFeatureDetectionWorkflow
                        ? BuildPepSearchLibControl.CutOffScore ?? 0
                        : (1 - (BuildPepSearchLibControl.CutOffScore ?? 0));
                    var scoreType = IsFeatureDetectionWorkflow
                        ? ScoreType.HardklorCorrelationScore
                        : ScoreType.GenericQValue;
                    BuildPepSearchLibControl.Grid.Files = ImportPeptideSearch.SearchEngine.SpectrumFileNames.Select(f =>
                        new BuildLibraryGridView.File(ImportPeptideSearch.SearchEngine.GetSearchResultFilepath(f), scoreType, scoreThreshold));
                    BuildPepSearchLibControl.ImportPeptideSearch.SearchFilenames = BuildPepSearchLibControl.Grid.FilePaths.ToArray();
                    _existingLibraries = Document.Settings.PeptideSettings.Libraries;
                    if (IsFeatureDetectionWorkflow)
                    {
                        // Disable navigation while the library build is happening
                        btnBack.Enabled = false;
                        btnNext.Enabled = false; 
                    }

                    if (!BuildPeptideSearchLibrary(eCancel2, IsFeatureDetectionWorkflow))
                        return;

                    if (IsFeatureDetectionWorkflow)
                    {
                        // Load detected features after search
                        using (var longWaitDlg = new LongWaitDlg())
                        {
                            longWaitDlg.Text = Resources.ImportPeptideSearchDlg_ImportPeptideSearchDlg_Feature_Detection;
                            longWaitDlg.Message = Resources.ImportPeptideSearchDlg_NextPage_Adding_detected_features_to_document;
                            longWaitDlg.PerformWork(this, 1000, AddDetectedFeaturesToDocument);
                        }
                    }
                    //load proteins after search
                    else if (!ImportFastaControl.ImportFasta(ImportPeptideSearch.IrtStandard))
                        return;

                    ImportPeptideSearch.SearchEngine.Dispose();

                    WizardFinish();
                    return;

            }

            var newPage = CurrentPage + 1;
            while (_pagesToSkip.Contains(newPage))
                ++newPage;

            // Skip import FASTA if user filters for document peptides
            if (newPage > Pages.import_fasta_page && !ImportPeptideSearch.IsDDASearch && !ImportPeptideSearch.IsFeatureDetection)
            {
                WizardFinish();
                return;
            }

            CurrentPage = newPage;
            UpdateButtons();
        }

        private void AddDetectedFeaturesToDocument(IProgressMonitor progressMonitor)
        {
            // Add the library molecules to the document
            var status = new ProgressStatus(Resources.ImportPeptideSearchDlg_NextPage_Adding_detected_features_to_document);
            progressMonitor.UpdateProgress(status);
            Assume.IsTrue(!Equals(Document.Settings.PeptideSettings.Libraries.LibrarySpecs, _existingLibraries.LibrarySpecs));
            var docNew = Document;
            foreach (var lib in Document.Settings.PeptideSettings.Libraries.Libraries.Where(l =>
                         !_existingLibraries.Libraries.Contains(l)))
            {
                var adducts = new HashSet<Adduct>(Document.Settings.TransitionSettings.Filter.SmallMoleculeFragmentAdducts);
                if (lib != null)
                {
                    var nodes = new List<PeptideDocNode>();
                    var keyCount = lib.Keys.Count();
                    var processed = 0;
                    foreach (var key in lib.Keys)
                    {
                        progressMonitor.UpdateProgress(status.ChangePercentComplete(80 * (processed++ / keyCount)));
                        // Filter on user-requested charge state
                        if (!TransitionSettings.Filter.PeptidePrecursorCharges.Any(charge => Equals(charge.AdductCharge, key.Adduct.AdductCharge)))
                        {
                            continue;
                        }
                        Assume.IsTrue(lib.TryLoadSpectrum(key, out SpectrumPeaksInfo spectrum));
                        var customMolecule =
                            CustomMolecule.FromSmallMoleculeLibraryAttributes(
                                key.SmallMoleculeLibraryAttributes);
                        var mass = customMolecule.GetMass(MassType.Monoisotopic);
                        var peptide = new Peptide(customMolecule);
                        var precursor = new TransitionGroup(peptide, key.Adduct,
                            IsotopeLabelType.light);
                        var precursorTransition = new Transition(precursor, key.Adduct, null,
                            customMolecule,
                            IonType.precursor);
                        var precursorTransitionDocNode = new TransitionDocNode(precursorTransition,
                            Annotations.EMPTY, null, mass,
                            TransitionDocNode.TransitionQuantInfo.DEFAULT, null,
                            null);
                        var precursorDocNode = new TransitionGroupDocNode(precursor, Annotations.EMPTY,
                            Document.Settings, null, null, null, null,
                            new[] { precursorTransitionDocNode },
                            false); // We will turn on autoManage in the next step
                        var peptideDocNode = new PeptideDocNode(peptide, Document.Settings, null, null,
                            null,
                            new[] { precursorDocNode }, false); // We will turn on autoManage in the next step
                        nodes.Add(peptideDocNode);
                        adducts.Add(key.Adduct);
                    }

                    var newPeptideGroup = new PeptideGroup();
                    var newPeptideGroupDocNode = new PeptideGroupDocNode(newPeptideGroup,
                        Annotations.EMPTY,
                        lib.Name,
                        null, nodes.ToArray(), true);

                    // Make sure that transition settings filters include any newly used adduct types, and both precursor and fragment ions
                    var transitionSettings = Document.Settings.TransitionSettings;
                    var filter = transitionSettings.Filter
                        .ChangeSmallMoleculeFragmentAdducts(adducts.ToList())
                        .ChangeSmallMoleculePrecursorAdducts(adducts.ToList())
                        .ChangeSmallMoleculeIonTypes(new[] { IonType.custom, IonType.precursor });
                    var newTransitionSettings = transitionSettings.ChangeFilter(filter);
                    progressMonitor.UpdateProgress(status.ChangePercentComplete(90));

                    // Add new nodes with auto select enabled, being careful not to mess with any existing nodes
                    var docTmp = (SrmDocument)(Document.ChangeChildren(new List<DocNode>(){newPeptideGroupDocNode})); // Temp doc with just the new nodes
                    docTmp = docTmp.ChangeSettings(docTmp.Settings.ChangeTransitionSettings(newTransitionSettings)); // Update the settings
                    // Now apply auto pick so that M+1, M+2 etc precursors get created 
                    docTmp = ImportPeptideSearch.ChangeAutoManageChildren(docTmp, PickLevel.precursors | PickLevel.transitions, true);

                    // Copy the resulting nodes to the actual doc, and update its settings too
                    docNew = ((SrmDocument)docNew.Add(docTmp.MoleculeGroups.First())).
                        ChangeSettings(docTmp.Settings.ChangeTransitionSettings(newTransitionSettings));
                }

                progressMonitor.UpdateProgress(status.ChangePercentComplete(100));
                SetDocument(docNew, Document);

                // Update UI for new content type
                GetModeUIHelper().ModeUI = Document.HasPeptides
                    ? SrmDocument.DOCUMENT_TYPE.mixed
                    : SrmDocument.DOCUMENT_TYPE.small_molecules;
            }
        }

        private void InitiateSearch()
        {
            ImportFastaControl.UpdateDigestSettings();
            ImportPeptideSearch.SearchEngine.SetEnzyme(Document.Settings.PeptideSettings.Enzyme,
                Document.Settings.PeptideSettings.DigestSettings.MaxMissedCleavages);
            ImportPeptideSearch.SearchEngine.SetSpectrumFiles(BuildPepSearchLibControl.DdaSearchDataSources);
            ImportPeptideSearch.DdaConverter?.SetSpectrumFiles(BuildPepSearchLibControl.DdaSearchDataSources);
            ImportPeptideSearch.SearchEngine.SetFastaFiles(ImportFastaControl.FastaFile);
            SearchControl.SearchFinished -= SearchControlSearchFinished;
            SearchControl.SearchFinished -= SearchControlSearchStepFinished;
            if (ImportPeptideSearch.RemainingStepsInSearch > 1)
            {
                SearchControl.SearchFinished += SearchControlSearchStepFinished; // Two step search, e.g. Hardklor then Bullseye
            }
            else
            {
                SearchControl.SearchFinished += SearchControlSearchFinished;
            }
            btnNext.Enabled = false;
            btnCancel.Enabled = false;
            btnBack.Enabled = false;
            ControlBox = false;

            AbstractDdaConverter.MsdataFileFormat requiredFormat =
                IsFeatureDetectionWorkflow
                    ? AbstractDdaConverter.MsdataFileFormat.mzML // Hardklor reads only mzML
                    : AbstractDdaConverter.MsdataFileFormat.mz5;
            if (ImportPeptideSearch.DdaConverter == null &&
                BuildPepSearchLibControl.DdaSearchDataSources.Any(f =>
                    ImportPeptideSearch.SearchEngine.GetSearchFileNeedsConversion(f, out requiredFormat)))
            {
                ImportPeptideSearch.DdaConverter = IsFeatureDetectionWorkflow
                    ? ConverterSettingsControl.GetHardklorConverter()
                    : ConverterSettingsControl.GetMsconvertConverter();
                ImportPeptideSearch.DdaConverter.SetSpectrumFiles(BuildPepSearchLibControl.DdaSearchDataSources);
                ImportPeptideSearch.DdaConverter.SetRequiredOutputFormat(requiredFormat);
            }
            else if (ImportPeptideSearch.DdaConverter != null &&
                     ImportPeptideSearch.DdaConverter.ConvertedSpectrumSources.Any(f =>
                         ImportPeptideSearch.SearchEngine.GetSearchFileNeedsConversion(f, out requiredFormat)))
            {
                ImportPeptideSearch.DdaConverter.SetRequiredOutputFormat(requiredFormat);
            }

            if (ImportPeptideSearch.DdaConverter == null &&
                BuildPepSearchLibControl.DdaSearchDataSources.Any(f => ImportPeptideSearch.SearchEngine.GetSearchFileNeedsConversion(f, out requiredFormat)))
            {
                ImportPeptideSearch.DdaConverter = ConverterSettingsControl.GetMsconvertConverter();
                ImportPeptideSearch.DdaConverter.SetSpectrumFiles(BuildPepSearchLibControl.DdaSearchDataSources);
                ImportPeptideSearch.DdaConverter.SetRequiredOutputFormat(requiredFormat);
            }
            else if (ImportPeptideSearch.DdaConverter != null &&
                     ImportPeptideSearch.DdaConverter.ConvertedSpectrumSources.Any(f => ImportPeptideSearch.SearchEngine.GetSearchFileNeedsConversion(f, out requiredFormat)))
            {
                ImportPeptideSearch.DdaConverter.SetRequiredOutputFormat(requiredFormat);
            }

            if (!_expandedDdaSearchLog)
            {
                // No longer necessary after widening the form for new library build grid
                // Width = Math.Min(Screen.FromControl(this).WorkingArea.Width, (int) (Width * 1.0)); // give more space for search log
                _expandedDdaSearchLog = true;
            }

            SearchControl.RunSearch();
        }

        private void ShowRemovePrefixDialog()
        {
            var foundResults = ImportResultsControl.FoundResultsFiles;
            if (foundResults.Count <= 1)
                return;

            // Older Resharper code inspection implementations insist on warning here
            // Resharper disable PossibleMultipleEnumeration
            string[] resultNames = foundResults.Select(f => f.Name).ToArray();
            string prefix = ImportResultsDlg.GetCommonPrefix(resultNames);
            string suffix = ImportResultsDlg.GetCommonSuffix(resultNames);
            // Resharper restore PossibleMultipleEnumeration
            if (!string.IsNullOrEmpty(prefix) || !string.IsNullOrEmpty(suffix))
            {
                using (var dlgName = new ImportResultsNameDlg(prefix, suffix, resultNames))
                {
                    var result = dlgName.ShowDialog(this);
                    if (result != DialogResult.Cancel && dlgName.IsRemove)
                    {
                        ImportResultsControl.FoundResultsFiles = ImportResultsControl.FoundResultsFiles.Select(f =>
                            new ImportPeptideSearch.FoundResultsFile(dlgName.ApplyNameChange(f.Name), f.Path)).ToList();

                        ImportResultsControl.Prefix =
                            string.IsNullOrEmpty(prefix) ? null : prefix;
                        ImportResultsControl.Suffix =
                            string.IsNullOrEmpty(suffix) ? null : suffix;
                    }
                }
            }
        }

        private void SearchControlSearchStepFinished(bool success)
        {
            if (success)
            {
                if (ImportPeptideSearch.RemainingStepsInSearch <= 1)
                {
                    SearchControl.SearchFinished -= SearchControlSearchStepFinished;
                    SearchControl.SearchFinished += SearchControlSearchFinished;
                    SearchControlSearchFinished(true);
                }
            }
            else
            {
                SearchControl.SearchFinished -= SearchControlSearchStepFinished;
                SearchControlSearchFinished(false);
            }
        }

        private void SearchControlSearchFinished(bool success)
        {
            btnCancel.Enabled = true;
            btnBack.Enabled = true;
            ControlBox = true;
            btnNext.Enabled = success;
        }

        private void btnBack_Click(object sender, EventArgs e)
        {
            PreviousPage();
        }

        private void PreviousPage()
        {
            var newPage = CurrentPage - 1;
            while (_pagesToSkip.Contains(newPage) && newPage > Pages.spectra_page)
            {
                --newPage;
            }
            CurrentPage = newPage;
            UpdateButtons();

            switch (CurrentPage)
            {
                default:
                    return;
                case Pages.spectra_page:
                    MakeFullScanSettingsControl(WorkflowType); // reset UI to default
                    break;
                case Pages.chromatograms_page:
                    // This page doesn't modify the document, no undo needed
                    break;
                case Pages.match_modifications_page:
                    if (_modificationSettingsChanged)
                    {
                        _documents.Pop();
                        _modificationSettingsChanged = false;
                    }
                    break;
                case Pages.transition_settings_page:
                    if (_transitionSettingsChanged)
                    {
                        _documents.Pop();
                        _transitionSettingsChanged = false;
                    }
                    break;
                case Pages.full_scan_settings_page:
                    if (_fullScanSettingsChanged)
                    {
                        _documents.Pop();
                        _fullScanSettingsChanged = false;
                    }
                    btnNext.Enabled = true;
                    break;
                case Pages.dda_search_settings_page:
                    btnNext.Enabled = true;
                    break;
                case Pages.dda_search_page:
                    SearchControl.SearchFinished -= SearchControlSearchFinished;
                    break;
            }
        }

        private void UpdateButtons()
        {
            if (CurrentPage <= Pages.chromatograms_page)
            {
                btnBack.Hide();
                btnEarlyFinish.Location = btnBack.Location;
            }
            else if (!btnBack.Visible)
            {
                btnEarlyFinish.Left = btnBack.Left - btnBack.Width - 6;
                btnBack.Show();
            }

            btnNext.Text = CurrentPage != LastPage
                ? PeptideSearchResources.ImportPeptideSearchDlg_ImportPeptideSearchDlg_Next
                : PeptideSearchResources.ImportPeptideSearchDlg_NextPage_Finish;
        }

        private bool UpdateModificationSettings()
        {
            var newSettings = MatchModificationsControl.AddCheckedModifications(Document);
            if (ReferenceEquals(Document.Settings, newSettings))
                return true;

            ModifyDocumentNoUndo(doc => doc.ChangeSettings(newSettings));
            Document.Settings.UpdateDefaultModifications(true, true);
            _modificationSettingsChanged = true;
            return true;
        }

        private bool UpdateTransitionSettings()
        {
            TransitionSettings newTransitionSettings = TransitionSettingsControl.GetTransitionSettings(this);
            if (newTransitionSettings == null)
                return false;

            TransitionSettingsControl.SetFields(newTransitionSettings);

            // Only update, if anything changed
            Helpers.AssignIfEquals(ref newTransitionSettings, TransitionSettings);
            if (Equals(newTransitionSettings, TransitionSettings))
                return true;

            ModifyDocumentNoUndo(doc => doc.ChangeSettings(doc.Settings.ChangeTransitionSettings(newTransitionSettings)));
            _transitionSettingsChanged = true;
            return true;
        }

        private bool UpdateFullScanSettings()
        {
            var helper = new MessageBoxHelper(this);

            // Validate and store MS1 full-scan settings

            // If high resolution MS1 filtering is enabled, make sure precursor m/z type
            // is monoisotopic and isotope enrichments are set
            var precursorIsotopes = FullScanSettingsControl.PrecursorIsotopesCurrent;
            var precursorAnalyzerType = FullScanSettingsControl.PrecursorMassAnalyzer;
            var precursorMassType = TransitionSettings.Prediction.PrecursorMassType;
            if (precursorIsotopes == FullScanPrecursorIsotopes.None)
            {
                if (IsDdaWorkflow)
                {
                    MessageDlg.Show(this, PeptideSearchResources.ImportPeptideSearchDlg_UpdateFullScanSettings_Full_scan_MS1_filtering_must_be_enabled_in_order_to_import_a_peptide_search_);
                    return false;
                }
                else if (FullScanSettingsControl.AcquisitionMethod == FullScanAcquisitionMethod.None)
                {
                    MessageDlg.Show(this, PeptideSearchResources.ImportPeptideSearchDlg_UpdateFullScanSettings_Full_scan_MS1_or_MS_MS_filtering_must_be_enabled_in_order_to_import_a_peptide_search_);
                    return false;
                }
            }
            else if (precursorAnalyzerType != FullScanMassAnalyzerType.qit)
            {
                precursorMassType = MassType.Monoisotopic;
                if (FullScanSettingsControl.Enrichments == null)
                {
                    MessageDlg.Show(GetParentForm(this), Resources.TransitionSettingsUI_OkDialog_Isotope_enrichment_settings_are_required_for_MS1_filtering_on_high_resolution_mass_spectrometers);
                    return false;
                }
            }

            if (FullScanSettingsControl.IsolationScheme == null && FullScanSettingsControl.AcquisitionMethod == FullScanAcquisitionMethod.DIA)
            {
                MessageDlg.Show(this, Resources.TransitionSettingsUI_OkDialog_An_isolation_scheme_is_required_to_match_multiple_precursors);
                return false;
            }

            // FUTURE(bspratt): deal with small mol iontypes etc if we extend this to non=peptide searches

            TransitionFilter filter = TransitionSettings.Filter;
            if (FullScanSettingsControl.PrecursorChargesTextBox.Visible)
            {
                Adduct[] precursorCharges;
                if (!TransitionSettingsControl.ValidateAdductListTextBox(helper, FullScanSettingsControl.PrecursorChargesTextBox, true, TransitionGroup.MIN_PRECURSOR_CHARGE, TransitionGroup.MAX_PRECURSOR_CHARGE, out precursorCharges))
                    return false;
                precursorCharges = precursorCharges.Distinct().ToArray();
                FullScanSettingsControl.PrecursorChargesString = TransitionFilter.AdductListToString(precursorCharges);
                filter = TransitionSettings.Filter.ChangePeptidePrecursorCharges(precursorCharges);
            }
            if (IsDdaWorkflow && !filter.PeptideIonTypes.Contains(IonType.precursor))
                filter = filter.ChangePeptideIonTypes(new[] { IonType.precursor });
            if (!filter.AutoSelect)
                filter = filter.ChangeAutoSelect(true);
            Helpers.AssignIfEquals(ref filter, TransitionSettings.Filter);

            if (FullScanSettingsControl.IsDIA() && filter.ExclusionUseDIAWindow && FullScanSettingsControl.IsolationScheme != null)
            {
                if (FullScanSettingsControl.IsolationScheme.IsAllIons)
                {
                    MessageDlg.Show(this, Resources.TransitionSettingsUI_OkDialog_Cannot_use_DIA_window_for_precusor_exclusion_when__All_Ions__is_selected_as_the_isolation_scheme___To_use_the_DIA_window_for_precusor_exclusion__change_the_isolation_scheme_in_the_Full_Scan_settings_);
                    return false;
                }
                if (FullScanSettingsControl.IsolationScheme.FromResults)
                {
                    MessageDlg.Show(this, Resources.TransitionSettingsUI_OkDialog_Cannot_use_DIA_window_for_precursor_exclusion_when_isolation_scheme_does_not_contain_prespecified_windows___Please_select_an_isolation_scheme_with_prespecified_windows_);
                    return false;
                }
            }

            TransitionFullScan fullScan;
            if (!FullScanSettingsControl.ValidateFullScanSettings(helper, out fullScan))
                return false;

            Helpers.AssignIfEquals(ref fullScan, TransitionSettings.FullScan);

            var prediction = TransitionSettings.Prediction.ChangePrecursorMassType(precursorMassType);
            Helpers.AssignIfEquals(ref prediction, TransitionSettings.Prediction);

            // Did user change the "use spectral library ion mobility" values?
            var ionMobilityFilteringOriginal = Document.Settings.TransitionSettings.IonMobilityFiltering;
            var ionMobilityFiltering = ionMobilityFilteringOriginal;
            if (FullScanSettingsControl.IonMobilityFiltering.Visible)
            {
                try
                {
                    ionMobilityFiltering =
                        FullScanSettingsControl.IonMobilityFiltering.ValidateIonMobilitySettings(true);
                    if (ionMobilityFiltering == null)
                    {
                        return false;
                    }

                    Helpers.AssignIfEquals(ref ionMobilityFiltering, ionMobilityFilteringOriginal);
                }
                catch (Exception)
                {
                    return false;
                }
            }

            TransitionSettings transitionSettings;
            try
            {
                transitionSettings = new TransitionSettings(prediction, filter,
                    TransitionSettings.Libraries, TransitionSettings.Integration, TransitionSettings.Instrument, fullScan, ionMobilityFiltering);

                Helpers.AssignIfEquals(ref transitionSettings, TransitionSettings);
            }
            catch (Exception x)
            {
                MessageDlg.Show(this, x.Message);
                return false;
            }

            // Only update, if anything changed
            if (ReferenceEquals(transitionSettings, TransitionSettings))
                return true;

            ModifyDocumentNoUndo(doc =>
            {
                var settingsNew = doc.Settings;
                if (!ReferenceEquals(transitionSettings, TransitionSettings))
                    settingsNew = settingsNew.ChangeTransitionSettings(transitionSettings);
                return doc.ChangeSettings(settingsNew);
            });
            _fullScanSettingsChanged = true;
            return true;
        }

        private void ShowEarlyFinish(bool show)
        {
            btnEarlyFinish.Visible = show;
        }

        // In feature detection, the MS1 resolution values we solicit from the user are for Hardklor's peak finding
        // purposes. This function translates those settings to be give the same tolerance sense to Skyline's chromatogram
        // extraction logic.
        private void UpdateFullScanSettingsForFeatureDetection()
        {
            if (!IsFeatureDetectionWorkflow)
            {
                return; // No need
            }

            var precursorRes = TransitionSettings.FullScan.PrecursorRes ?? 0;
            if (Equals(TransitionSettings.FullScan.PrecursorMassAnalyzer, FullScanMassAnalyzerType.qit))
            { 
                precursorRes = precursorRes / 5000.0; // per Hardklor source code CHardklor2::CalcFWHM(double mz, double res, int iType)
            }
            var newFullScanSettings = Document.Settings.TransitionSettings.FullScan.ChangePrecursorResolution(
                TransitionSettings.FullScan.PrecursorMassAnalyzer, precursorRes,
                TransitionSettings.FullScan.PrecursorMassAnalyzer == FullScanMassAnalyzerType.orbitrap ||
                TransitionSettings.FullScan.PrecursorMassAnalyzer == FullScanMassAnalyzerType.ft_icr ?
                    FullScanSettingsControl.HARDKLOR_PRECURSOR_RES_MZ : (double?)null);
            var newTransitionSettings = Document.Settings.TransitionSettings.ChangeFullScan(newFullScanSettings);
            var docNew = Document.ChangeSettings(Document.Settings.ChangeTransitionSettings(newTransitionSettings));
            SetDocument(docNew, Document);
        }

        public void WizardFinish()
        {
            Settings.Default.ImportResultsSimultaneousFiles = ImportResultsControl.SimultaneousFiles;
            Settings.Default.ImportResultsDoAutoRetry = ImportResultsControl.DoAutoRetry;

            // Import results only on "finish"
            var namedResults = ImportPeptideSearch.EnsureUniqueNames(ImportResultsControl.FoundResultsFiles)
                .Select(kvp => new KeyValuePair<string, MsDataFileUri[]>(kvp.Name, new[] { new MsDataFilePath(kvp.Path) }))
                .ToList();

            // Ask about lockmass correction, if needed - lockmass settings in namedResults will be updated by this call as needed
            if (!ImportResultsLockMassDlg.UpdateNamedResultsParameters(this, Document, ref namedResults))
            {
                CloseWizard(DialogResult.Cancel);  // User cancelled, no change
            }
            else
            {
                UpdateFullScanSettingsForFeatureDetection(); // Tweak full scan filter values if needed
                SkylineWindow.ModifyDocument(
                    PeptideSearchResources.ImportResultsControl_GetPeptideSearchChromatograms_Import_results,
                    doc => SkylineWindow.ImportResults(Document, namedResults, ExportOptimize.NONE), FormSettings.EntryCreator.Create);
                
                CloseWizard(DialogResult.OK);
            }
        }

        private bool BuildPeptideSearchLibrary(CancelEventArgs e, bool isFeatureDetection, bool showWarnings = true)
        {
            var result = BuildPepSearchLibControl.BuildOrUsePeptideSearchLibrary(e, showWarnings, isFeatureDetection);
            if (result)
            {
                Func<SrmDocumentPair, AuditLogEntry> logFunc;
                if (BuildPepSearchLibControl.UseExistingLibrary)
                {
                    logFunc = AuditLogEntry.SettingsLogFunction;
                }
                else
                {
                    logFunc = BuildPepSearchLibControl.BuildLibrarySettings.EntryCreator.Create;
                }
<<<<<<< HEAD
                SkylineWindow.ModifyDocument(!isFeatureDetection ?
                    Resources.BuildPeptideSearchLibraryControl_BuildPeptideSearchLibrary_Add_document_spectral_library:
                    Resources.BuildPeptideSearchLibraryControl_BuildPeptideSearchLibrary_Add_spectral_library
                    ,
=======
                SkylineWindow.ModifyDocument(
                    PeptideSearchResources.BuildPeptideSearchLibraryControl_BuildPeptideSearchLibrary_Add_document_spectral_library,
>>>>>>> 83ded86a
                    doc => Document, logFunc);
                SetDocument(SkylineWindow.Document, _documents.Peek());
            }

            return result;
        }

        private bool AddExistingLibrary(string libraryPath)
        {
            var doc = SkylineWindow.Document;
            var peptideLibraries = doc.Settings.PeptideSettings.Libraries;
            var existingLib = peptideLibraries.LibrarySpecs.FirstOrDefault(spec => spec.FilePath == libraryPath);
            if (existingLib != null)
            {
                return true;
            }

            LibrarySpec librarySpec =
                Settings.Default.SpectralLibraryList.FirstOrDefault(spec => spec.FilePath == libraryPath);
            if (librarySpec == null)
            {
                var existingNames = new HashSet<string>();
                existingNames.UnionWith(Settings.Default.SpectralLibraryList.Select(spec => spec.Name));
                existingNames.UnionWith(peptideLibraries.LibrarySpecs.Select(spec => spec.Name));
                string libraryName =
                    Helpers.GetUniqueName(Path.GetFileNameWithoutExtension(libraryPath), existingNames);
                librarySpec = LibrarySpec.CreateFromPath(libraryName, libraryPath);
            }

            peptideLibraries =
                peptideLibraries.ChangeLibrarySpecs(peptideLibraries.LibrarySpecs.Append(librarySpec).ToArray());
            var newSettings =
                doc.Settings.ChangePeptideSettings(doc.Settings.PeptideSettings.ChangeLibraries(peptideLibraries));

            return SkylineWindow.ChangeSettings(newSettings, true);
        }

        public void WizardEarlyFinish()
        {
            if (CurrentPage == Pages.spectra_page)
            {
                if (BuildPepSearchLibControl.UseExistingLibrary)
                {
                    string path = BuildPepSearchLibControl.ValidateLibraryPath();
                    if (path == null)
                    {
                        return;
                    }

                    if (!AddExistingLibrary(path))
                    {
                        return;
                    }
                }
                else
                {
                    var eCancel = new CancelEventArgs();
                    if (!BuildPeptideSearchLibrary(eCancel, WorkflowType == Workflow.feature_detection))
                    {
                        if (eCancel.Cancel)
                            return;

                        CloseWizard(DialogResult.Cancel);
                    }
                }
            }

            CloseWizard(DialogResult.OK);
        }

        private void btnEarlyFinish_Click(object sender, EventArgs e)
        {
            WizardEarlyFinish();
        }

        private void btnCancel_Click(object sender, EventArgs e)
        {
            CloseWizard(DialogResult.Cancel);
        }

        public void CloseWizard(DialogResult result)
        {
            DialogResult = result;
        }

        protected override void OnFormClosing(FormClosingEventArgs e)
        {
            // Close file handles to the peptide search library
            ImportPeptideSearch.ClosePeptideSearchLibraryStreams(Document);

            // Cancel and dispose DDA SearchEngine
            SearchControl?.Cancel();
            ImportPeptideSearch.SearchEngine?.Dispose();

            base.OnFormClosing(e);
        }

        private void BuildPepSearchLibForm_OnInputFilesChanged(object sender, EventArgs e)
        {
            var isReady = BuildPepSearchLibControl.IsReady;
            btnNext.Enabled = isReady;
            if (btnEarlyFinish.Visible)
            {
                btnEarlyFinish.Enabled = isReady && !BuildPepSearchLibControl.PerformDDASearch;
            }
        }

        private void ImportResultsControl_OnResultsFilesChanged(object sender,
            ImportResultsControl.ResultsFilesEventArgs e)
        {
            btnNext.Enabled = e.NumFoundFiles > 0;
        }

        //
        // Handler for Full Scan settings changes that require ion type changes
        //
        private void OnFullScanEnabledChanged(FullScanSettingsControl.FullScanEnabledChangeEventArgs e)
        {
            if (e.MS1Enabled.HasValue && 
                (TransitionSettingsControl.PeptideIonTypes.Contains(IonType.precursor) != e.MS1Enabled.Value)) // Full-Scan settings adjusted ion types to include or exclude "p"
            {
                var list = TransitionSettingsControl.PeptideIonTypes.ToList();
                if (e.MS1Enabled.Value)
                    list.Add(IonType.precursor); // MS1 full scan isn't possible without precursors enabled, so be helpful and do so
                else if (!TransitionSettingsControl.InitialPeptideIonTypes.Contains(IonType.precursor))
                    list.Remove(IonType.precursor); // Only remove this if it wasn't there at the start
                if (list.Count > 0)
                    TransitionSettingsControl.PeptideIonTypes = list.ToArray();
            }
            // FUTURE(bspratt): handle small mol ion types when this gets extended for UIModes
        }

        #region Functional testing support

        public IFormView ShowingFormView
        {
            get
            {
                int selectedIndex = 0;
                Invoke(new Action(() => selectedIndex = wizardPagesImportPeptideSearch.SelectedIndex));
                if (selectedIndex == (int)Pages.full_scan_settings_page && !IsDdaWorkflow)
                {
                    if (TransitionSettingsControl.IonFilter)
                        return new ImsFullScanPage();
                    else
                        return new Ms2FullScanPage();
                }
                if (selectedIndex == (int) Pages.chromatograms_page && WorkflowType == Workflow.dia)
                    return new ChromatogramsDiaPage();
                return TAB_PAGES[selectedIndex];
            }
        }

        public bool IsNextButtonEnabled
        {
            get { return btnNext.Enabled; }
        }

        public bool ClickNextButton()
        {
            if (IsNextButtonEnabled)
            {
                btnNext.PerformClick();
                return true;
            }
            return false;
        }

        public void ClickNextButtonNoCheck()
        {
            btnNext.PerformClick();
        }

        public bool IsBackButtonVisible
        {
            get { return btnBack.Visible; }
        }

        public bool ClickBackButton()
        {
            if (IsBackButtonVisible)
            {
                btnBack.PerformClick();
                return true;
            }
            return false;
        }

        public void ClickCancelButton()
        {
            CancelButton.PerformClick();
        }

        public bool IsEarlyFinishButtonEnabled
        {
            get { return btnEarlyFinish.Enabled; }
        }

        public bool ClickEarlyFinishButton()
        {
            if (IsEarlyFinishButtonEnabled)
            {
                btnEarlyFinish.PerformClick();
                return true;
            }

            return false;
        }

        #endregion
    }
}
<|MERGE_RESOLUTION|>--- conflicted
+++ resolved
@@ -1,1630 +1,1594 @@
-﻿/*
- * Original author: Tahmina Jahan <tabaker .at. u.washington.edu>,
- *                  UWPR, Department of Genome Sciences, UW
- *
- * Copyright 2012 University of Washington - Seattle, WA
- * 
- * Licensed under the Apache License, Version 2.0 (the "License");
- * you may not use this file except in compliance with the License.
- * You may obtain a copy of the License at
- *
- *     http://www.apache.org/licenses/LICENSE-2.0
- *
- * Unless required by applicable law or agreed to in writing, software
- * distributed under the License is distributed on an "AS IS" BASIS,
- * WITHOUT WARRANTIES OR CONDITIONS OF ANY KIND, either express or implied.
- * See the License for the specific language governing permissions and
- * limitations under the License.
- */
-
-using System;
-using System.Collections.Generic;
-using System.ComponentModel;
-using System.Drawing;
-using System.IO;
-using System.Linq;
-using System.Windows.Forms;
-using pwiz.BiblioSpec;
-using pwiz.Common.SystemUtil;
-using pwiz.Skyline.Alerts;
-using pwiz.Skyline.Controls;
-using pwiz.Skyline.Model;
-using pwiz.Skyline.Model.AuditLog;
-using pwiz.Skyline.Model.DocSettings;
-using pwiz.Skyline.Model.Lib;
-using pwiz.Skyline.Model.Proteome;
-using pwiz.Skyline.Model.Results;
-using pwiz.Skyline.Properties;
-using pwiz.Skyline.SettingsUI;
-using pwiz.Skyline.Util;
-using pwiz.Skyline.Util.Extensions;
-
-namespace pwiz.Skyline.FileUI.PeptideSearch
-{
-    public interface IModifyDocumentContainer : IDocumentContainer
-    {
-        void ModifyDocumentNoUndo(Func<SrmDocument, SrmDocument> act);
-        void ModifyDocument(string description, Func<SrmDocument, SrmDocument> act, Func<SrmDocumentPair, AuditLogEntry> logFunc);
-    }
-
-    public sealed partial class ImportPeptideSearchDlg : FormEx, IAuditLogModifier<ImportPeptideSearchDlg.ImportPeptideSearchSettings>, IMultipleViewProvider, IModifyDocumentContainer
-    {
-        public enum Pages
-        {
-            spectra_page,
-            chromatograms_page,
-            match_modifications_page,
-            transition_settings_page,
-            full_scan_settings_page,
-            import_fasta_page,
-            converter_settings_page,
-            dda_search_settings_page,
-            dda_search_page
-        }
-
-        public enum InputFile
-        {
-            search_result,
-            dda_raw,
-            dia_raw
-        }
-
-        public enum Workflow
-        {
-            dda,
-            prm,
-            dia,
-            feature_detection
-        }
-
-        public class SpectraPage : IFormView { }
-        public class ChromatogramsPage : IFormView { }
-        public class ChromatogramsDiaPage : IFormView { }
-        public class MatchModsPage : IFormView { }
-        public class TransitionSettingsPage : IFormView { }
-        public class Ms1FullScanPage : IFormView { }
-        public class Ms2FullScanPage : IFormView { }
-        public class ImsFullScanPage : IFormView { }
-        public class FastaPage : IFormView { }
-        public class ConverterSettingsPage : IFormView { }
-        public class DDASearchSettingsPage : IFormView { }
-        public class DDASearchPage : IFormView { }
-
-        private static readonly IFormView[] TAB_PAGES =
-        {
-            new SpectraPage(), new ChromatogramsPage(), new MatchModsPage(), new TransitionSettingsPage(), new Ms1FullScanPage(), new FastaPage(), new ConverterSettingsPage(), new DDASearchSettingsPage(), new DDASearchPage()
-        };
-
-        private readonly Stack<SrmDocument> _documents;
-        public bool IsAutomatedTest; // Testing support
-
-        public ImportPeptideSearchDlg(SkylineWindow skylineWindow, LibraryManager libraryManager, Workflow? workflowType, bool useExistingLibrary = false)
-        {
-            SkylineWindow = skylineWindow;
-            _documents = new Stack<SrmDocument>();
-            IsAutomatedTest = false;
-            SetDocument(skylineWindow.Document, null);
-
-            ImportPeptideSearch = new ImportPeptideSearch()
-                { IsFeatureDetection = workflowType == Workflow.feature_detection };
-
-            InitializeComponent();
-
-            // UI mode may change the indexing of tab pages, set up a map to deal with that
-            _tabPageNames = new Dictionary<Pages, string>();
-            for (int i = 0; i < wizardPagesImportPeptideSearch.TabPages.Count; i++)
-            {
-                _tabPageNames[(Pages)i] = wizardPagesImportPeptideSearch.TabPages[i].Name;
-            }
-
-            Icon = Resources.Skyline;
-
-            btnEarlyFinish.Location = btnBack.Location;
-
-            CurrentPage = Pages.spectra_page;
-            btnNext.Text = PeptideSearchResources.ImportPeptideSearchDlg_ImportPeptideSearchDlg_Next;
-            AcceptButton = btnNext;
-            btnNext.Enabled = HasUnmatchedLibraryRuns(Document);
-
-            // Create and add wizard pages
-            BuildPepSearchLibControl = new BuildPeptideSearchLibraryControl(this, ImportPeptideSearch, libraryManager)
-            {
-                Dock = DockStyle.Fill,
-            };
-            BuildPepSearchLibControl.InputFilesChanged += BuildPepSearchLibForm_OnInputFilesChanged;
-
-            buildLibraryPanel.Controls.Add(BuildPepSearchLibControl);
-
-            ImportFastaControl = new ImportFastaControl(this, SkylineWindow.SequenceTree);
-            AddPageControl(ImportFastaControl, importFastaPage, 2, 60);
-
-            MatchModificationsControl = new MatchModificationsControl(this, ImportPeptideSearch);
-            AddPageControl(MatchModificationsControl, matchModificationsPage, 2, 60);
-
-            TransitionSettingsControl = new TransitionSettingsControl(this);
-            AddPageControl(TransitionSettingsControl, transitionSettingsUiPage, 18, 60);
-
-            MakeFullScanSettingsControl(workflowType);
-
-            ImportResultsDDAControl = new ImportResultsControl(ImportPeptideSearch, DocumentFilePath);
-            AddPageControl(ImportResultsDDAControl, getChromatogramsPage, 2, 60);
-            ImportResultsControl = ImportResultsDDAControl;
-
-            ConverterSettingsControl = new ConverterSettingsControl(this, ImportPeptideSearch, () => FullScanSettingsControl);
-            AddPageControl(ConverterSettingsControl, converterSettingsPage, 18, 50);
-
-            var isFeatureDetection = workflowType is Workflow.feature_detection;
-
-            if (!useExistingLibrary)
-            {
-                SearchSettingsControl = new SearchSettingsControl(this, ImportPeptideSearch);
-                AddPageControl(SearchSettingsControl, ddaSearchSettingsPage, 18, isFeatureDetection ? this.buildSpectralLibraryTitlePanel.Bottom : 50);
-            }
-
-            SearchControl = new DDASearchControl(ImportPeptideSearch);
-            AddPageControl(SearchControl, ddaSearchPage, isFeatureDetection ? 3 : 18, 50);
-
-            _pagesToSkip = new HashSet<Pages>();
-
-            if (workflowType.HasValue)
-            {
-                if (isFeatureDetection)
-                {
-                    this.Text = Resources.ImportPeptideSearchDlg_ImportPeptideSearchDlg_Feature_Detection;
-                    label14.Text =
-                        Resources
-                            .ImportPeptideSearchDlg_ImportPeptideSearchDlg_Select_Files_to_Search; // Was "Spectral Library"
-                    lblDDASearch.Text = Resources.ImportPeptideSearchDlg_ImportPeptideSearchDlg_Feature_Detection; // Was "DDA Search"
-                    // Set some defaults
-                    SearchSettingsControl.HardklorSignalToNoise = 3;
-                    SearchSettingsControl.HardklorCorrelationThreshold = .95;
-                }
-
-                BuildPepSearchLibControl.ForceWorkflow(workflowType.Value);
-
-                if (isFeatureDetection)
-                {
-                    Height = BuildPepSearchLibControl.Bottom;
-                }
-            }
-        }
-
-        private void MakeFullScanSettingsControl(Workflow? workflowType)
-        {
-            if (FullScanSettingsControl != null)
-            {
-                ms1FullScanSettingsPage.Controls.Remove(FullScanSettingsControl);
-            }
-
-            var isFeatureDetection = workflowType is Workflow.feature_detection;
-            FullScanSettingsControl = new FullScanSettingsControl(this,
-                isFeatureDetection ? ImportPeptideSearch.eFeatureDetectionPhase.fullscan_settings : ImportPeptideSearch.eFeatureDetectionPhase.none);
-            AddPageControl(FullScanSettingsControl, ms1FullScanSettingsPage, isFeatureDetection ? 0 : 18, isFeatureDetection ? 43 : 50);
-
-            FullScanSettingsControl.FullScanEnabledChanged += OnFullScanEnabledChanged; // Adjusts ion settings when full scan settings change
-        }
-
-        private static void AddPageControl<TControl>(TControl pageControl, TabPage tabPage, int border, int header)
-            where TControl : UserControl
-        {
-            pageControl.Anchor = AnchorStyles.Top | AnchorStyles.Bottom | AnchorStyles.Left | AnchorStyles.Right;
-            pageControl.Location = new Point(border, header);
-            pageControl.Width = tabPage.Width - border * 2;
-            pageControl.Height = tabPage.Height - header - border;
-            tabPage.Controls.Add(pageControl);
-        }
-
-        public SrmDocument Document
-        {
-            get
-            {
-                if (_documents.Count == 0)
-                    return null;
-                return _documents.Peek();
-            }
-        }
-
-        public string DocumentFilePath { get { return SkylineWindow.DocumentFilePath; } }
-        public bool SetDocument(SrmDocument docNew, SrmDocument docOriginal)
-        {
-            if (!ReferenceEquals(Document, docOriginal))
-                return false;
-
-            _documents.Push(docNew);
-            return true;
-        }
-
-        public void Listen(EventHandler<DocumentChangedEventArgs> listener)
-        {
-            throw new NotImplementedException();
-        }
-
-        public void Unlisten(EventHandler<DocumentChangedEventArgs> listener)
-        {
-            throw new NotImplementedException();
-        }
-
-        public bool IsClosing { get { throw new NotImplementedException(); } }
-        public IEnumerable<BackgroundLoader> BackgroundLoaders { get { throw new NotImplementedException(); } }
-        public void AddBackgroundLoader(BackgroundLoader loader)
-        {
-            throw new NotImplementedException();
-        }
-
-        public void RemoveBackgroundLoader(BackgroundLoader loader)
-        {
-            throw new NotImplementedException();
-        }
-
-        public void ModifyDocumentNoUndo(Func<SrmDocument, SrmDocument> act)
-        {
-            ModifyDocument(null, act, null);
-        }
-
-        public void ModifyDocument(string description, Func<SrmDocument, SrmDocument> act, Func<SrmDocumentPair, AuditLogEntry> logFunc)
-        {
-            var docNew = act(Document);
-            if (ReferenceEquals(docNew, Document))
-                return;
-
-            SetDocument(docNew, Document);
-        }
-
-        public ImportPeptideSearchSettings FormSettings
-        {
-            get
-            {
-                var skippedTransitionPage = _pagesToSkip.Contains(Pages.transition_settings_page);
-                SearchSettingsControl.DdaSearchSettings ddaSearchSettings;
-                if (ImportPeptideSearch.IsDDASearch && !BuildPepSearchLibControl.UseExistingLibrary &&
-                    !ImportPeptideSearch.IsFeatureDetection)
-                {
-                    ddaSearchSettings = SearchSettingsControl.SearchSettings;
-                }
-                else
-                {
-                    ddaSearchSettings = null;
-                }
-                return new ImportPeptideSearchSettings(
-                    ImportResultsControl.ImportSettings,
-                    MatchModificationsControl.ModificationSettings,
-                    skippedTransitionPage ? null : TransitionSettingsControl.FilterAndLibrariesSettings,
-                    FullScanSettingsControl.FullScan,
-                    ImportFastaControl.ImportSettings,
-                    ImportFastaControl.AssociateProteinsSettings,
-                    ddaSearchSettings,
-                    ConverterSettingsControl.ConverterSettings,
-                    ImportPeptideSearch.SettingsHardklor,
-                    ModeUI);
-            }
-        }
-
-        public class ImportPeptideSearchSettings : AuditLogOperationSettings<ImportPeptideSearchSettings>, IAuditLogComparable
-        {
-            private SrmDocument.DOCUMENT_TYPE _docType;
-            public override MessageInfo MessageInfo
-            {
-                get { return new MessageInfo(MessageType.imported_peptide_search, _docType); }
-            }
-
-            public ImportPeptideSearchSettings(
-                ImportResultsSettings importResultsSettings,
-                MatchModificationsControl.MatchModificationsSettings modificationsSettings,
-                TransitionSettingsControl.TransitionFilterAndLibrariesSettings filterAndLibSettings,
-                TransitionFullScan fullScanSettings,
-                ImportFastaControl.ImportFastaSettings importFastaSettings,
-                AssociateProteinsSettings associateProteinsSettings,
-                SearchSettingsControl.DdaSearchSettings ddaSearchSettings,
-                ConverterSettingsControl.DdaConverterSettings ddaConverterSettings,
-                ImportPeptideSearch.HardklorSettings hardklorSearchSettings,
-                SrmDocument.DOCUMENT_TYPE docType)
-            {
-                ImportResultsSettings = importResultsSettings;
-                ModificationsSettings = modificationsSettings;
-                FilterAndLibrariesSettings = filterAndLibSettings;
-                FullScanSettings = fullScanSettings;
-                ImportFastaSettings = importFastaSettings;
-                AssociateProteinsSettings = associateProteinsSettings;
-                DdaSearchSettings = ddaSearchSettings;
-                DdaConverterSettings = ddaConverterSettings;
-                HardklorSearchSettings = hardklorSearchSettings;
-                _docType = docType;
-            }
-
-            // Extract Chromatograms
-            [TrackChildren]
-            public ImportResultsSettings ImportResultsSettings { get; private set; }
-
-            // Add Modifications
-            [TrackChildren]
-            public MatchModificationsControl.MatchModificationsSettings ModificationsSettings { get; private set; }
-
-            // Transition
-            [TrackChildren(defaultValues:typeof(DefaultValuesNull))]
-            public TransitionSettingsControl.TransitionFilterAndLibrariesSettings FilterAndLibrariesSettings { get; private set; }
-
-            // Full scan
-            [TrackChildren]
-            public TransitionFullScan FullScanSettings { get; private set; }
-
-            // Import FASTA
-            [TrackChildren]
-            public ImportFastaControl.ImportFastaSettings ImportFastaSettings { get; private set; }
-
-            // Associate proteins
-            [TrackChildren(defaultValues:typeof(DefaultValuesNull))]
-            public AssociateProteinsSettings AssociateProteinsSettings { get; private set; }
-
-            // DDA search settings
-            [TrackChildren]
-            public SearchSettingsControl.DdaSearchSettings DdaSearchSettings { get; private set; }
-
-            // DDA converter settings
-            [TrackChildren]
-            public ConverterSettingsControl.DdaConverterSettings DdaConverterSettings { get; private set; }
-
-            // Hardklor settings
-            [TrackChildren]
-            public ImportPeptideSearch.HardklorSettings HardklorSearchSettings { get; private set; }
-
-            public object GetDefaultObject(ObjectInfo<object> info)
-            {
-                var doc = info.OldRootObject as SrmDocument;
-                if (doc == null)
-                    return null;
-
-                return new ImportPeptideSearchSettings(
-                    ImportResultsSettings.DEFAULT,
-                    MatchModificationsControl.MatchModificationsSettings.DEFAULT,
-                    TransitionSettingsControl.TransitionFilterAndLibrariesSettings.GetDefault(doc.Settings.TransitionSettings),
-                    doc.Settings.TransitionSettings.FullScan,
-                    ImportFastaControl.ImportFastaSettings.GetDefault(doc.Settings.PeptideSettings),
-                    AssociateProteinsSettings.DEFAULT,
-                    null,
-                    null,
-                    null,
-                    SrmDocument.DOCUMENT_TYPE.proteomic);
-            }
-        }
-
-        public ImportPeptideSearchDlg(SkylineWindow skylineWindow, LibraryManager libraryManager, Workflow workflowType,
-            IList<ImportPeptideSearch.FoundResultsFile> resultFiles, ImportFastaControl.ImportFastaSettings fastaSettings,
-            IEnumerable<string> existingLibraryFilepaths)
-            : this(skylineWindow, libraryManager, workflowType, true)
-        {
-            BuildPepSearchLibControl.ForceWorkflow(workflowType);
-
-            BuildPepSearchLibControl.UseExistingLibrary = true;
-            BuildPepSearchLibControl.ExistingLibraryPath = existingLibraryFilepaths.First();
-
-            ImportFastaControl.SetFastaContent(fastaSettings.FastaFile.Path, true);
-            ImportFastaControl.Enzyme = fastaSettings.Enzyme;
-            ImportFastaControl.MaxMissedCleavages = fastaSettings.MaxMissedCleavages;
-
-            NextPage(); // skip use existing library page
-
-            ImportResultsControl.FoundResultsFiles = resultFiles;
-
-            _pagesToSkip.Add(Pages.match_modifications_page);
-        }
-
-        public void AdjustHeightForFullScanSettings()
-        {
-            if (IsDdaWorkflow)
-                return;
-
-            var tab = Controls.OfType<WizardPages>().First().TabPages[(int) Pages.full_scan_settings_page];
-            var panel = tab.Controls.OfType<Control>().OrderBy(c => c.Top).First(); // Location of panel containing the FullScan control
-            var tabHeight = tab.Height;
-            var marginBottom = FullScanSettingsControl.Top - panel.Bottom;
-            var neededHeight = FullScanSettingsControl.Bottom + marginBottom;
-            var change = neededHeight - tabHeight; // May need more real estate to ask about using ion mobility data, or less if no MS2 settings
-
-            MinimumSize = new Size(MinimumSize.Width, MinimumSize.Height + change);
-            if (change < 0)
-            {
-                Height += change;
-            }
-        }
-
-        private SkylineWindow SkylineWindow { get; set; }
-        private ImportPeptideSearch ImportPeptideSearch { get; set; }
-        public TransitionSettings TransitionSettings { get { return Document.Settings.TransitionSettings; } }
-        public TransitionFullScan FullScan { get { return TransitionSettings.FullScan; } }
-
-        private bool _modificationSettingsChanged;
-        private bool _transitionSettingsChanged;
-        private bool _fullScanSettingsChanged;
-        private bool _expandedDdaSearchLog;
-        private PeptideLibraries _existingLibraries;
-
-        public bool HasPeakBoundaries { get; private set; }
-
-        public BuildPeptideSearchLibraryControl BuildPepSearchLibControl { get; private set; }
-        public ImportFastaControl ImportFastaControl { get; private set; }
-        public TransitionSettingsControl TransitionSettingsControl { get; private set; }
-        public FullScanSettingsControl FullScanSettingsControl { get; private set; }
-        public IImportResultsControl ImportResultsControl { get; private set; }
-        public MatchModificationsControl MatchModificationsControl { get; private set; }
-        public ConverterSettingsControl ConverterSettingsControl { get; private set; }
-        public SearchSettingsControl SearchSettingsControl { get; private set; }
-        public DDASearchControl SearchControl { get; private set; }
-
-        public ImportResultsControl ImportResultsDDAControl { get; private set; }
-        public ImportResultsDIAControl ImportResultsDIAControl { get; private set; }
-
-
-        public Workflow WorkflowType
-        {
-            get { return BuildPepSearchLibControl.WorkflowType; }
-        }
-
-        public bool IsDdaWorkflow => WorkflowType == Workflow.dda || WorkflowType == Workflow.feature_detection;
-        public bool IsFeatureDetectionWorkflow => WorkflowType == Workflow.feature_detection;
-
-        public InputFile InputFileType => BuildPepSearchLibControl.InputFileType;
-
-        private bool FastaOptional
-        {
-            get { return (!BuildPepSearchLibControl.FilterForDocumentPeptides && Document.PeptideCount > 0) &&
-                         !BuildPepSearchLibControl.PerformDDASearch; }
-        }
-
-        private Pages LastPage
-        {
-            get
-            {
-                int lastPage = (int)(Enum.GetValues(typeof(Pages)).Cast<Pages>().Max()); 
-                for (; lastPage >= (int) Pages.match_modifications_page; lastPage--)
-                {
-                    if (!_pagesToSkip.Contains((Pages) lastPage))
-                        break;
-                }
-                return (Pages) lastPage;
-            }
-        }
-
-        private readonly HashSet<Pages> _pagesToSkip;
-
-        private static bool HasUnmatchedLibraryRuns(SrmDocument doc)
-        {
-            var libraries = doc.Settings.PeptideSettings.Libraries;
-            if (!libraries.HasLibraries || !libraries.HasDocumentLibrary)
-                return false;
-            for (int i = 0; i < libraries.LibrarySpecs.Count; i++)
-            {
-                if (libraries.LibrarySpecs[i].IsDocumentLibrary)
-                {
-                    var documentLibrary = libraries.Libraries[i];
-                    // CONSIDER: Load the library?
-                    if (documentLibrary == null)
-                        return false;
-                    foreach (var dataFile in documentLibrary.LibraryFiles.FilePaths)
-                    {
-                        if (!doc.Settings.HasResults ||
-                                doc.Settings.MeasuredResults.FindMatchingMSDataFile(MsDataFileUri.Parse(dataFile)) == null)
-                            return true;
-                    }
-                }
-            }
-            return false;
-        }
-
-        private Dictionary<Pages, string> _tabPageNames; // In small mol UI mode, some pages go away and indexing is not straightforward
-        public Pages CurrentPage
-        {
-            get
-            {
-                var index = wizardPagesImportPeptideSearch.SelectedIndex;
-                var tabName = wizardPagesImportPeptideSearch.TabPages[index].Name;
-                return _tabPageNames.FirstOrDefault(x => Equals(x.Value, tabName)).Key;
-            }
-            private set
-            {
-                var tabName = _tabPageNames[value];
-                var index = wizardPagesImportPeptideSearch.TabPages.IndexOfKey(tabName);
-                wizardPagesImportPeptideSearch.SelectedIndex = Math.Min(index, wizardPagesImportPeptideSearch.TabCount); 
-            }
-        }
-
-        private void btnNext_Click(object sender, EventArgs e)
-        {
-            NextPage();
-        }
-
-        private void NextPage()
-        {
-            switch (CurrentPage)
-            {
-                case Pages.spectra_page:
-                {
-                    _pagesToSkip.Clear();
-
-                    if (!BuildPepSearchLibControl.ValidateCutoffScore())
-                    {
-                        return;
-                    }
-                    ImportPeptideSearch.IsDDASearch = BuildPepSearchLibControl.PerformDDASearch && !IsFeatureDetectionWorkflow;
-                    ImportFastaControl.IsDDASearch = BuildPepSearchLibControl.PerformDDASearch && !IsFeatureDetectionWorkflow;
-                    if (!BuildPepSearchLibControl.UseExistingLibrary)
-                    {
-                        if (!BuildPepSearchLibControl.PerformDDASearch)
-                        {
-                                HasPeakBoundaries = BuildPepSearchLibControl.SearchFilenames.All(f => f.EndsWith(BiblioSpecLiteBuilder.EXT_TSV));
-                                if (BuildPepSearchLibControl.SearchFilenames.Any(f => f.EndsWith(BiblioSpecLiteBuilder.EXT_TSV)) && !HasPeakBoundaries)
-                                {
-<<<<<<< HEAD
-                                    MessageDlg.Show(this, Resources.ImportPeptideSearchDlg_NextPage_Cannot_build_library_from_OpenSWATH_results_mixed_with_results_from_other_tools_);
-                                return;
-=======
-                                    MessageDlg.Show(this, PeptideSearchResources.ImportPeptideSearchDlg_NextPage_Cannot_build_library_from_OpenSWATH_results_mixed_with_results_from_other_tools_);
-                                    return;
-                                }
->>>>>>> 83ded86a
-                            }
-                        }
-                    }
-
-                    var eCancel = new CancelEventArgs();
-                    if (!BuildPepSearchLibControl.PerformDDASearch && !BuildPeptideSearchLibrary(eCancel, IsFeatureDetectionWorkflow))
-                    {
-                        // Page shows error
-                        if (eCancel.Cancel)
-                            return;
-                        CloseWizard(DialogResult.Cancel);
-                    }
-
-                    // The user had the option to finish right after 
-                    // building the peptide search library, but they
-                    // did not, so hide the "early finish" button for
-                    // the rest of the wizard pages.
-                    ShowEarlyFinish(false);
-
-                    if (BuildPepSearchLibControl.PerformDDASearch)
-                        _pagesToSkip.Add(Pages.chromatograms_page);
-
-<<<<<<< HEAD
-                    lblFasta.Text = FastaOptional
-                        ? Resources.ImportPeptideSearchDlg_NextPage_Import_FASTA__optional_
-                        : Resources.ImportPeptideSearchDlg_NextPage_Import_FASTA__required_;
-=======
-                        lblFasta.Text = FastaOptional
-                            ? PeptideSearchResources.ImportPeptideSearchDlg_NextPage_Import_FASTA__optional_
-                            : PeptideSearchResources.ImportPeptideSearchDlg_NextPage_Import_FASTA__required_;
->>>>>>> 83ded86a
-
-                    // The next page is going to be the chromatograms page.
-                    var oldImportResultsControl = (Control) ImportResultsControl;
-                    getChromatogramsPage.Controls.Remove(oldImportResultsControl);
-
-                    if (WorkflowType != Workflow.dia || HasPeakBoundaries)
-                    {
-                        if (!(ImportResultsControl is ImportResultsControl))
-                        {
-                            ImportResultsControl = new ImportResultsControl(ImportPeptideSearch, DocumentFilePath)
-                            {
-                                Anchor = oldImportResultsControl.Anchor,
-                                Location = oldImportResultsControl.Location,
-                                Size = oldImportResultsControl.Size
-                            };
-                        }
-
-                        ((ImportResultsControl) ImportResultsControl).InitializeChromatogramsPage(Document);
-                        if (IsDdaWorkflow)
-                        {
-                            _pagesToSkip.Add(Pages.transition_settings_page);
-                        }
-
-                        if (IsFeatureDetectionWorkflow)
-                        {
-                            _pagesToSkip.Add(Pages.match_modifications_page);
-                            _pagesToSkip.Add(Pages.import_fasta_page);
-                        }
-                    }
-                    else
-                    {
-                        // DIA workflow, replace old ImportResultsControl
-                        if (!(ImportResultsControl is ImportResultsDIAControl))
-                        {
-                            ImportResultsDIAControl = new ImportResultsDIAControl(this)
-                            {
-                                Anchor = oldImportResultsControl.Anchor,
-                                Location = oldImportResultsControl.Location,
-                                Size = oldImportResultsControl.Size
-                            };
-                            ImportResultsControl = ImportResultsDIAControl;
-                        }
-
-                        if (BuildPepSearchLibControl.PerformDDASearch)
-                                ImportResultsDIAControl.FoundResultsFiles = BuildPepSearchLibControl.DdaSearchDataSources.Select(o =>
-                                    new ImportPeptideSearch.FoundResultsFile(o.GetFileName(), o.GetFilePath())).ToList();
-                    }
-                    getChromatogramsPage.Controls.Add((Control)ImportResultsControl);
-
-                    TransitionSettingsControl.Initialize(WorkflowType);
-
-                    if (!BuildPepSearchLibControl.PerformDDASearch)
-                    {
-                        ImportResultsControl.ResultsFilesChanged += ImportResultsControl_OnResultsFilesChanged;
-                    }
-                    else
-                    {
-                        if (IsDdaWorkflow || !BuildPepSearchLibControl.DIAConversionNeeded)
-                            _pagesToSkip.Add(Pages.converter_settings_page);
-
-                        ImportPeptideSearch.SpectrumSourceFiles.Clear();
-
-                        // in PerformDDA mode, set SpectrumSourceFiles and offer to remove prefix
-                            var uniqueNames = Helpers.EnsureUniqueNames(BuildPepSearchLibControl.DdaSearchDataSources.Select(s => s.GetFileName()).ToList());
-                        for (var i = 0; i < BuildPepSearchLibControl.DdaSearchDataSources.Length; i++)
-                        {
-                            var source = BuildPepSearchLibControl.DdaSearchDataSources[i];
-                            ImportPeptideSearch.SpectrumSourceFiles.Add(uniqueNames[i],
-                                    new ImportPeptideSearch.FoundResultsFilePossibilities(uniqueNames[i]) {ExactMatch = source.ToString()});
-                        }
-                        ShowRemovePrefixDialog();
-                    }
-
-                    // Set up full scan settings page
-                    var lib = BuildPepSearchLibControl.ImportPeptideSearch.DocLib;
-                    var libIonMobilities = lib != null && PeptideLibraries.HasIonMobilities(lib, null);
-                    FullScanSettingsControl.ModifyOptionsForImportPeptideSearchWizard(WorkflowType, libIonMobilities);
-                    AdjustHeightForFullScanSettings();
-
-                    bool hasMatchedMods = MatchModificationsControl.Initialize(Document);
-                        if (BuildPepSearchLibControl.FilterForDocumentPeptides && !BuildPepSearchLibControl.PerformDDASearch)
-                        _pagesToSkip.Add(Pages.import_fasta_page);
-                    if (!BuildPepSearchLibControl.PerformDDASearch)
-                    {
-                        _pagesToSkip.Add(Pages.converter_settings_page);
-                        _pagesToSkip.Add(Pages.dda_search_page);
-                        _pagesToSkip.Add(Pages.dda_search_settings_page);
-                    }
-
-                    // Decoy options enabled only for DIA
-                    ImportFastaControl.RequirePrecursorTransition = WorkflowType != Workflow.dia;
-                    ImportFastaControl.DecoyGenerationEnabled = WorkflowType == Workflow.dia && !HasPeakBoundaries;
-                }
-                    break;
-
-                case Pages.chromatograms_page:
-                {
-                        if (!ImportPeptideSearch.VerifyRetentionTimes(ImportResultsControl.FoundResultsFiles.Select(f => f.Path)))
-                    {
-                            MessageDlg.Show(this, TextUtil.LineSeparate(Resources.ImportPeptideSearchDlg_NextPage_The_document_specific_spectral_library_does_not_have_valid_retention_times_,
-                                Resources.ImportPeptideSearchDlg_NextPage_Please_check_your_peptide_search_pipeline_or_contact_Skyline_support_to_ensure_retention_times_appear_in_your_spectral_libraries_));
-                        CloseWizard(DialogResult.Cancel);
-                    }
-
-<<<<<<< HEAD
-                    var anyResults = ImportResultsControl.FoundResultsFiles.Any();
-                    if (!anyResults)
-                    {
-                        using (var dlg = new MultiButtonMsgDlg(
-                                Resources.ImportPeptideSearchDlg_NextPage_No_results_files_were_specified__Are_you_sure_you_want_to_continue__Continuing_will_create_a_template_document_with_no_imported_results_,
-                                   MultiButtonMsgDlg.BUTTON_YES, MultiButtonMsgDlg.BUTTON_NO, false))
-                        {
-                            if (dlg.ShowDialog(this) == DialogResult.No)
-=======
-                        var anyResults = ImportResultsControl.FoundResultsFiles.Any();
-                        if (!anyResults)
-                        {
-                            using (var dlg = new MultiButtonMsgDlg(
-                                PeptideSearchResources.ImportPeptideSearchDlg_NextPage_No_results_files_were_specified__Are_you_sure_you_want_to_continue__Continuing_will_create_a_template_document_with_no_imported_results_,
-                                MultiButtonMsgDlg.BUTTON_YES, MultiButtonMsgDlg.BUTTON_NO, false))
->>>>>>> 83ded86a
-                            {
-                                return;
-                            }
-                        }
-<<<<<<< HEAD
-                    }
-                    else if (ImportResultsControl.ResultsFilesMissing)
-                    {
-                        using (var dlg = new MultiButtonMsgDlg(
-                                Resources.ImportPeptideSearchDlg_NextPage_Some_results_files_are_still_missing__Are_you_sure_you_want_to_continue_,
-                                   MultiButtonMsgDlg.BUTTON_YES, MultiButtonMsgDlg.BUTTON_NO, false))
-                        {
-                            if (dlg.ShowDialog(this) == DialogResult.No)
-=======
-                        else if (ImportResultsControl.ResultsFilesMissing)
-                        {
-                            using (var dlg = new MultiButtonMsgDlg(
-                                PeptideSearchResources.ImportPeptideSearchDlg_NextPage_Some_results_files_are_still_missing__Are_you_sure_you_want_to_continue_,
-                                MultiButtonMsgDlg.BUTTON_YES, MultiButtonMsgDlg.BUTTON_NO, false))
->>>>>>> 83ded86a
-                            {
-                                return;
-                            }
-                        }
-                    }
-
-                    ShowRemovePrefixDialog();
-                    ImportFastaControl.IsImportingResults = anyResults;
-
-                    if (ImportFastaControl.DecoyGenerationEnabled)
-                    {
-                        if (anyResults)
-                        {
-                            ImportFastaControl.DecoyGenerationMethod = DecoyGeneration.SHUFFLE_SEQUENCE;
-                            ImportFastaControl.NumDecoys = 1;
-                        }
-                        else
-                        {
-                            // template document, default to not generating decoys
-                            ImportFastaControl.DecoyGenerationMethod = string.Empty;
-                            ImportFastaControl.NumDecoys = 0;
-                        }
-                    }
-                }
-                    break;
-
-                case Pages.match_modifications_page:
-                    if (!UpdateModificationSettings())
-                    {
-                        return;
-                    }
-                    break;
-
-                case Pages.transition_settings_page:
-                    // Try to accept changes to transition settings
-                    if (!UpdateTransitionSettings())
-                    {
-                        return;
-                    }
-                    if (!TransitionSettings.Filter.PeptideIonTypes.Contains(IonType.precursor))
-                    {
-                        FullScanSettingsControl.PrecursorIsotopesCurrent = FullScanPrecursorIsotopes.None;
-                    }
-                    break;
-
-                case Pages.full_scan_settings_page:
-                    // Try to accept changes to MS1 full-scan settings
-                    if (!UpdateFullScanSettings())
-                    {
-                        // We can't allow the user to progress any further until
-                        // we can verify that the MS1 full scan settings are valid.
-                        return;
-                    }
-                    SearchSettingsControl?.UpdateControls(); // Feature Finding controls depend on FullScan settings
-                    break;
-
-                case Pages.import_fasta_page: // This is the last page (if there is no dda search)
-                    if (ImportPeptideSearch.IsDDASearch)
-                    {
-                        ImportPeptideSearch.CutoffScore = BuildPepSearchLibControl.CutOffScore ?? 0;
-
-                        if (!File.Exists(ImportFastaControl.FastaFile))
-                        {
-                            MessageDlg.Show(this, PeptideSearchResources.ImportPeptideSearchDlg_NextPage_FastFileMissing_DDASearch);
-                            return;
-                        }
-
-                        if (WorkflowType == Workflow.dia && BuildPepSearchLibControl.DIAConversionNeeded)
-                            ConverterSettingsControl.InitializeProtocol(ConverterSettingsControl.Protocol.dia_umpire);
-                        break;
-                    }
-                    else
-                    {
-                        if (FastaOptional && !ImportFastaControl.ContainsFastaContent || ImportFastaControl.ImportFasta(ImportPeptideSearch.IrtStandard))
-                        {
-                            WizardFinish();
-                        }
-                        return;
-                    }
-                case Pages.converter_settings_page:
-                    if (WorkflowType == Workflow.dia && BuildPepSearchLibControl.DIAConversionNeeded)
-                    {
-                        if (FullScanSettingsControl.IsolationScheme.PrespecifiedIsolationWindows.Count == 0)
-                        {
-                            MessageDlg.Show(this, PeptideSearchResources.ImportPeptideSearchDlg_NextPage_No_isolation_windows_are_configured__);
-
-                            return;
-                        }
-                        else
-                            ImportPeptideSearch.DdaConverter = ConverterSettingsControl.GetDiaUmpireConverter();
-                    }
-                    break;
-                case Pages.dda_search_settings_page:
-                    bool valid = SearchSettingsControl.SaveAllSettings(!IsAutomatedTest);
-                    if (!valid) return;
-                    InitiateSearch();
-                    break;
-
-                case Pages.dda_search_page: // this is really the last page
-                    var eCancel2 = new CancelEventArgs();
-                    //change search files to result files
-                    BuildPepSearchLibControl.Grid.IsFileOnly = false;
-                    var scoreThreshold = IsFeatureDetectionWorkflow
-                        ? BuildPepSearchLibControl.CutOffScore ?? 0
-                        : (1 - (BuildPepSearchLibControl.CutOffScore ?? 0));
-                    var scoreType = IsFeatureDetectionWorkflow
-                        ? ScoreType.HardklorCorrelationScore
-                        : ScoreType.GenericQValue;
-                    BuildPepSearchLibControl.Grid.Files = ImportPeptideSearch.SearchEngine.SpectrumFileNames.Select(f =>
-                        new BuildLibraryGridView.File(ImportPeptideSearch.SearchEngine.GetSearchResultFilepath(f), scoreType, scoreThreshold));
-                    BuildPepSearchLibControl.ImportPeptideSearch.SearchFilenames = BuildPepSearchLibControl.Grid.FilePaths.ToArray();
-                    _existingLibraries = Document.Settings.PeptideSettings.Libraries;
-                    if (IsFeatureDetectionWorkflow)
-                    {
-                        // Disable navigation while the library build is happening
-                        btnBack.Enabled = false;
-                        btnNext.Enabled = false; 
-                    }
-
-                    if (!BuildPeptideSearchLibrary(eCancel2, IsFeatureDetectionWorkflow))
-                        return;
-
-                    if (IsFeatureDetectionWorkflow)
-                    {
-                        // Load detected features after search
-                        using (var longWaitDlg = new LongWaitDlg())
-                        {
-                            longWaitDlg.Text = Resources.ImportPeptideSearchDlg_ImportPeptideSearchDlg_Feature_Detection;
-                            longWaitDlg.Message = Resources.ImportPeptideSearchDlg_NextPage_Adding_detected_features_to_document;
-                            longWaitDlg.PerformWork(this, 1000, AddDetectedFeaturesToDocument);
-                        }
-                    }
-                    //load proteins after search
-                    else if (!ImportFastaControl.ImportFasta(ImportPeptideSearch.IrtStandard))
-                        return;
-
-                    ImportPeptideSearch.SearchEngine.Dispose();
-
-                    WizardFinish();
-                    return;
-
-            }
-
-            var newPage = CurrentPage + 1;
-            while (_pagesToSkip.Contains(newPage))
-                ++newPage;
-
-            // Skip import FASTA if user filters for document peptides
-            if (newPage > Pages.import_fasta_page && !ImportPeptideSearch.IsDDASearch && !ImportPeptideSearch.IsFeatureDetection)
-            {
-                WizardFinish();
-                return;
-            }
-
-            CurrentPage = newPage;
-            UpdateButtons();
-        }
-
-        private void AddDetectedFeaturesToDocument(IProgressMonitor progressMonitor)
-        {
-            // Add the library molecules to the document
-            var status = new ProgressStatus(Resources.ImportPeptideSearchDlg_NextPage_Adding_detected_features_to_document);
-            progressMonitor.UpdateProgress(status);
-            Assume.IsTrue(!Equals(Document.Settings.PeptideSettings.Libraries.LibrarySpecs, _existingLibraries.LibrarySpecs));
-            var docNew = Document;
-            foreach (var lib in Document.Settings.PeptideSettings.Libraries.Libraries.Where(l =>
-                         !_existingLibraries.Libraries.Contains(l)))
-            {
-                var adducts = new HashSet<Adduct>(Document.Settings.TransitionSettings.Filter.SmallMoleculeFragmentAdducts);
-                if (lib != null)
-                {
-                    var nodes = new List<PeptideDocNode>();
-                    var keyCount = lib.Keys.Count();
-                    var processed = 0;
-                    foreach (var key in lib.Keys)
-                    {
-                        progressMonitor.UpdateProgress(status.ChangePercentComplete(80 * (processed++ / keyCount)));
-                        // Filter on user-requested charge state
-                        if (!TransitionSettings.Filter.PeptidePrecursorCharges.Any(charge => Equals(charge.AdductCharge, key.Adduct.AdductCharge)))
-                        {
-                            continue;
-                        }
-                        Assume.IsTrue(lib.TryLoadSpectrum(key, out SpectrumPeaksInfo spectrum));
-                        var customMolecule =
-                            CustomMolecule.FromSmallMoleculeLibraryAttributes(
-                                key.SmallMoleculeLibraryAttributes);
-                        var mass = customMolecule.GetMass(MassType.Monoisotopic);
-                        var peptide = new Peptide(customMolecule);
-                        var precursor = new TransitionGroup(peptide, key.Adduct,
-                            IsotopeLabelType.light);
-                        var precursorTransition = new Transition(precursor, key.Adduct, null,
-                            customMolecule,
-                            IonType.precursor);
-                        var precursorTransitionDocNode = new TransitionDocNode(precursorTransition,
-                            Annotations.EMPTY, null, mass,
-                            TransitionDocNode.TransitionQuantInfo.DEFAULT, null,
-                            null);
-                        var precursorDocNode = new TransitionGroupDocNode(precursor, Annotations.EMPTY,
-                            Document.Settings, null, null, null, null,
-                            new[] { precursorTransitionDocNode },
-                            false); // We will turn on autoManage in the next step
-                        var peptideDocNode = new PeptideDocNode(peptide, Document.Settings, null, null,
-                            null,
-                            new[] { precursorDocNode }, false); // We will turn on autoManage in the next step
-                        nodes.Add(peptideDocNode);
-                        adducts.Add(key.Adduct);
-                    }
-
-                    var newPeptideGroup = new PeptideGroup();
-                    var newPeptideGroupDocNode = new PeptideGroupDocNode(newPeptideGroup,
-                        Annotations.EMPTY,
-                        lib.Name,
-                        null, nodes.ToArray(), true);
-
-                    // Make sure that transition settings filters include any newly used adduct types, and both precursor and fragment ions
-                    var transitionSettings = Document.Settings.TransitionSettings;
-                    var filter = transitionSettings.Filter
-                        .ChangeSmallMoleculeFragmentAdducts(adducts.ToList())
-                        .ChangeSmallMoleculePrecursorAdducts(adducts.ToList())
-                        .ChangeSmallMoleculeIonTypes(new[] { IonType.custom, IonType.precursor });
-                    var newTransitionSettings = transitionSettings.ChangeFilter(filter);
-                    progressMonitor.UpdateProgress(status.ChangePercentComplete(90));
-
-                    // Add new nodes with auto select enabled, being careful not to mess with any existing nodes
-                    var docTmp = (SrmDocument)(Document.ChangeChildren(new List<DocNode>(){newPeptideGroupDocNode})); // Temp doc with just the new nodes
-                    docTmp = docTmp.ChangeSettings(docTmp.Settings.ChangeTransitionSettings(newTransitionSettings)); // Update the settings
-                    // Now apply auto pick so that M+1, M+2 etc precursors get created 
-                    docTmp = ImportPeptideSearch.ChangeAutoManageChildren(docTmp, PickLevel.precursors | PickLevel.transitions, true);
-
-                    // Copy the resulting nodes to the actual doc, and update its settings too
-                    docNew = ((SrmDocument)docNew.Add(docTmp.MoleculeGroups.First())).
-                        ChangeSettings(docTmp.Settings.ChangeTransitionSettings(newTransitionSettings));
-                }
-
-                progressMonitor.UpdateProgress(status.ChangePercentComplete(100));
-                SetDocument(docNew, Document);
-
-                // Update UI for new content type
-                GetModeUIHelper().ModeUI = Document.HasPeptides
-                    ? SrmDocument.DOCUMENT_TYPE.mixed
-                    : SrmDocument.DOCUMENT_TYPE.small_molecules;
-            }
-        }
-
-        private void InitiateSearch()
-        {
-            ImportFastaControl.UpdateDigestSettings();
-            ImportPeptideSearch.SearchEngine.SetEnzyme(Document.Settings.PeptideSettings.Enzyme,
-                Document.Settings.PeptideSettings.DigestSettings.MaxMissedCleavages);
-            ImportPeptideSearch.SearchEngine.SetSpectrumFiles(BuildPepSearchLibControl.DdaSearchDataSources);
-            ImportPeptideSearch.DdaConverter?.SetSpectrumFiles(BuildPepSearchLibControl.DdaSearchDataSources);
-            ImportPeptideSearch.SearchEngine.SetFastaFiles(ImportFastaControl.FastaFile);
-            SearchControl.SearchFinished -= SearchControlSearchFinished;
-            SearchControl.SearchFinished -= SearchControlSearchStepFinished;
-            if (ImportPeptideSearch.RemainingStepsInSearch > 1)
-            {
-                SearchControl.SearchFinished += SearchControlSearchStepFinished; // Two step search, e.g. Hardklor then Bullseye
-            }
-            else
-            {
-                SearchControl.SearchFinished += SearchControlSearchFinished;
-            }
-            btnNext.Enabled = false;
-            btnCancel.Enabled = false;
-            btnBack.Enabled = false;
-            ControlBox = false;
-
-            AbstractDdaConverter.MsdataFileFormat requiredFormat =
-                IsFeatureDetectionWorkflow
-                    ? AbstractDdaConverter.MsdataFileFormat.mzML // Hardklor reads only mzML
-                    : AbstractDdaConverter.MsdataFileFormat.mz5;
-            if (ImportPeptideSearch.DdaConverter == null &&
-                BuildPepSearchLibControl.DdaSearchDataSources.Any(f =>
-                    ImportPeptideSearch.SearchEngine.GetSearchFileNeedsConversion(f, out requiredFormat)))
-            {
-                ImportPeptideSearch.DdaConverter = IsFeatureDetectionWorkflow
-                    ? ConverterSettingsControl.GetHardklorConverter()
-                    : ConverterSettingsControl.GetMsconvertConverter();
-                ImportPeptideSearch.DdaConverter.SetSpectrumFiles(BuildPepSearchLibControl.DdaSearchDataSources);
-                ImportPeptideSearch.DdaConverter.SetRequiredOutputFormat(requiredFormat);
-            }
-            else if (ImportPeptideSearch.DdaConverter != null &&
-                     ImportPeptideSearch.DdaConverter.ConvertedSpectrumSources.Any(f =>
-                         ImportPeptideSearch.SearchEngine.GetSearchFileNeedsConversion(f, out requiredFormat)))
-            {
-                ImportPeptideSearch.DdaConverter.SetRequiredOutputFormat(requiredFormat);
-            }
-
-            if (ImportPeptideSearch.DdaConverter == null &&
-                BuildPepSearchLibControl.DdaSearchDataSources.Any(f => ImportPeptideSearch.SearchEngine.GetSearchFileNeedsConversion(f, out requiredFormat)))
-            {
-                ImportPeptideSearch.DdaConverter = ConverterSettingsControl.GetMsconvertConverter();
-                ImportPeptideSearch.DdaConverter.SetSpectrumFiles(BuildPepSearchLibControl.DdaSearchDataSources);
-                ImportPeptideSearch.DdaConverter.SetRequiredOutputFormat(requiredFormat);
-            }
-            else if (ImportPeptideSearch.DdaConverter != null &&
-                     ImportPeptideSearch.DdaConverter.ConvertedSpectrumSources.Any(f => ImportPeptideSearch.SearchEngine.GetSearchFileNeedsConversion(f, out requiredFormat)))
-            {
-                ImportPeptideSearch.DdaConverter.SetRequiredOutputFormat(requiredFormat);
-            }
-
-            if (!_expandedDdaSearchLog)
-            {
-                // No longer necessary after widening the form for new library build grid
-                // Width = Math.Min(Screen.FromControl(this).WorkingArea.Width, (int) (Width * 1.0)); // give more space for search log
-                _expandedDdaSearchLog = true;
-            }
-
-            SearchControl.RunSearch();
-        }
-
-        private void ShowRemovePrefixDialog()
-        {
-            var foundResults = ImportResultsControl.FoundResultsFiles;
-            if (foundResults.Count <= 1)
-                return;
-
-            // Older Resharper code inspection implementations insist on warning here
-            // Resharper disable PossibleMultipleEnumeration
-            string[] resultNames = foundResults.Select(f => f.Name).ToArray();
-            string prefix = ImportResultsDlg.GetCommonPrefix(resultNames);
-            string suffix = ImportResultsDlg.GetCommonSuffix(resultNames);
-            // Resharper restore PossibleMultipleEnumeration
-            if (!string.IsNullOrEmpty(prefix) || !string.IsNullOrEmpty(suffix))
-            {
-                using (var dlgName = new ImportResultsNameDlg(prefix, suffix, resultNames))
-                {
-                    var result = dlgName.ShowDialog(this);
-                    if (result != DialogResult.Cancel && dlgName.IsRemove)
-                    {
-                        ImportResultsControl.FoundResultsFiles = ImportResultsControl.FoundResultsFiles.Select(f =>
-                            new ImportPeptideSearch.FoundResultsFile(dlgName.ApplyNameChange(f.Name), f.Path)).ToList();
-
-                        ImportResultsControl.Prefix =
-                            string.IsNullOrEmpty(prefix) ? null : prefix;
-                        ImportResultsControl.Suffix =
-                            string.IsNullOrEmpty(suffix) ? null : suffix;
-                    }
-                }
-            }
-        }
-
-        private void SearchControlSearchStepFinished(bool success)
-        {
-            if (success)
-            {
-                if (ImportPeptideSearch.RemainingStepsInSearch <= 1)
-                {
-                    SearchControl.SearchFinished -= SearchControlSearchStepFinished;
-                    SearchControl.SearchFinished += SearchControlSearchFinished;
-                    SearchControlSearchFinished(true);
-                }
-            }
-            else
-            {
-                SearchControl.SearchFinished -= SearchControlSearchStepFinished;
-                SearchControlSearchFinished(false);
-            }
-        }
-
-        private void SearchControlSearchFinished(bool success)
-        {
-            btnCancel.Enabled = true;
-            btnBack.Enabled = true;
-            ControlBox = true;
-            btnNext.Enabled = success;
-        }
-
-        private void btnBack_Click(object sender, EventArgs e)
-        {
-            PreviousPage();
-        }
-
-        private void PreviousPage()
-        {
-            var newPage = CurrentPage - 1;
-            while (_pagesToSkip.Contains(newPage) && newPage > Pages.spectra_page)
-            {
-                --newPage;
-            }
-            CurrentPage = newPage;
-            UpdateButtons();
-
-            switch (CurrentPage)
-            {
-                default:
-                    return;
-                case Pages.spectra_page:
-                    MakeFullScanSettingsControl(WorkflowType); // reset UI to default
-                    break;
-                case Pages.chromatograms_page:
-                    // This page doesn't modify the document, no undo needed
-                    break;
-                case Pages.match_modifications_page:
-                    if (_modificationSettingsChanged)
-                    {
-                        _documents.Pop();
-                        _modificationSettingsChanged = false;
-                    }
-                    break;
-                case Pages.transition_settings_page:
-                    if (_transitionSettingsChanged)
-                    {
-                        _documents.Pop();
-                        _transitionSettingsChanged = false;
-                    }
-                    break;
-                case Pages.full_scan_settings_page:
-                    if (_fullScanSettingsChanged)
-                    {
-                        _documents.Pop();
-                        _fullScanSettingsChanged = false;
-                    }
-                    btnNext.Enabled = true;
-                    break;
-                case Pages.dda_search_settings_page:
-                    btnNext.Enabled = true;
-                    break;
-                case Pages.dda_search_page:
-                    SearchControl.SearchFinished -= SearchControlSearchFinished;
-                    break;
-            }
-        }
-
-        private void UpdateButtons()
-        {
-            if (CurrentPage <= Pages.chromatograms_page)
-            {
-                btnBack.Hide();
-                btnEarlyFinish.Location = btnBack.Location;
-            }
-            else if (!btnBack.Visible)
-            {
-                btnEarlyFinish.Left = btnBack.Left - btnBack.Width - 6;
-                btnBack.Show();
-            }
-
-            btnNext.Text = CurrentPage != LastPage
-                ? PeptideSearchResources.ImportPeptideSearchDlg_ImportPeptideSearchDlg_Next
-                : PeptideSearchResources.ImportPeptideSearchDlg_NextPage_Finish;
-        }
-
-        private bool UpdateModificationSettings()
-        {
-            var newSettings = MatchModificationsControl.AddCheckedModifications(Document);
-            if (ReferenceEquals(Document.Settings, newSettings))
-                return true;
-
-            ModifyDocumentNoUndo(doc => doc.ChangeSettings(newSettings));
-            Document.Settings.UpdateDefaultModifications(true, true);
-            _modificationSettingsChanged = true;
-            return true;
-        }
-
-        private bool UpdateTransitionSettings()
-        {
-            TransitionSettings newTransitionSettings = TransitionSettingsControl.GetTransitionSettings(this);
-            if (newTransitionSettings == null)
-                return false;
-
-            TransitionSettingsControl.SetFields(newTransitionSettings);
-
-            // Only update, if anything changed
-            Helpers.AssignIfEquals(ref newTransitionSettings, TransitionSettings);
-            if (Equals(newTransitionSettings, TransitionSettings))
-                return true;
-
-            ModifyDocumentNoUndo(doc => doc.ChangeSettings(doc.Settings.ChangeTransitionSettings(newTransitionSettings)));
-            _transitionSettingsChanged = true;
-            return true;
-        }
-
-        private bool UpdateFullScanSettings()
-        {
-            var helper = new MessageBoxHelper(this);
-
-            // Validate and store MS1 full-scan settings
-
-            // If high resolution MS1 filtering is enabled, make sure precursor m/z type
-            // is monoisotopic and isotope enrichments are set
-            var precursorIsotopes = FullScanSettingsControl.PrecursorIsotopesCurrent;
-            var precursorAnalyzerType = FullScanSettingsControl.PrecursorMassAnalyzer;
-            var precursorMassType = TransitionSettings.Prediction.PrecursorMassType;
-            if (precursorIsotopes == FullScanPrecursorIsotopes.None)
-            {
-                if (IsDdaWorkflow)
-                {
-                    MessageDlg.Show(this, PeptideSearchResources.ImportPeptideSearchDlg_UpdateFullScanSettings_Full_scan_MS1_filtering_must_be_enabled_in_order_to_import_a_peptide_search_);
-                    return false;
-                }
-                else if (FullScanSettingsControl.AcquisitionMethod == FullScanAcquisitionMethod.None)
-                {
-                    MessageDlg.Show(this, PeptideSearchResources.ImportPeptideSearchDlg_UpdateFullScanSettings_Full_scan_MS1_or_MS_MS_filtering_must_be_enabled_in_order_to_import_a_peptide_search_);
-                    return false;
-                }
-            }
-            else if (precursorAnalyzerType != FullScanMassAnalyzerType.qit)
-            {
-                precursorMassType = MassType.Monoisotopic;
-                if (FullScanSettingsControl.Enrichments == null)
-                {
-                    MessageDlg.Show(GetParentForm(this), Resources.TransitionSettingsUI_OkDialog_Isotope_enrichment_settings_are_required_for_MS1_filtering_on_high_resolution_mass_spectrometers);
-                    return false;
-                }
-            }
-
-            if (FullScanSettingsControl.IsolationScheme == null && FullScanSettingsControl.AcquisitionMethod == FullScanAcquisitionMethod.DIA)
-            {
-                MessageDlg.Show(this, Resources.TransitionSettingsUI_OkDialog_An_isolation_scheme_is_required_to_match_multiple_precursors);
-                return false;
-            }
-
-            // FUTURE(bspratt): deal with small mol iontypes etc if we extend this to non=peptide searches
-
-            TransitionFilter filter = TransitionSettings.Filter;
-            if (FullScanSettingsControl.PrecursorChargesTextBox.Visible)
-            {
-                Adduct[] precursorCharges;
-                if (!TransitionSettingsControl.ValidateAdductListTextBox(helper, FullScanSettingsControl.PrecursorChargesTextBox, true, TransitionGroup.MIN_PRECURSOR_CHARGE, TransitionGroup.MAX_PRECURSOR_CHARGE, out precursorCharges))
-                    return false;
-                precursorCharges = precursorCharges.Distinct().ToArray();
-                FullScanSettingsControl.PrecursorChargesString = TransitionFilter.AdductListToString(precursorCharges);
-                filter = TransitionSettings.Filter.ChangePeptidePrecursorCharges(precursorCharges);
-            }
-            if (IsDdaWorkflow && !filter.PeptideIonTypes.Contains(IonType.precursor))
-                filter = filter.ChangePeptideIonTypes(new[] { IonType.precursor });
-            if (!filter.AutoSelect)
-                filter = filter.ChangeAutoSelect(true);
-            Helpers.AssignIfEquals(ref filter, TransitionSettings.Filter);
-
-            if (FullScanSettingsControl.IsDIA() && filter.ExclusionUseDIAWindow && FullScanSettingsControl.IsolationScheme != null)
-            {
-                if (FullScanSettingsControl.IsolationScheme.IsAllIons)
-                {
-                    MessageDlg.Show(this, Resources.TransitionSettingsUI_OkDialog_Cannot_use_DIA_window_for_precusor_exclusion_when__All_Ions__is_selected_as_the_isolation_scheme___To_use_the_DIA_window_for_precusor_exclusion__change_the_isolation_scheme_in_the_Full_Scan_settings_);
-                    return false;
-                }
-                if (FullScanSettingsControl.IsolationScheme.FromResults)
-                {
-                    MessageDlg.Show(this, Resources.TransitionSettingsUI_OkDialog_Cannot_use_DIA_window_for_precursor_exclusion_when_isolation_scheme_does_not_contain_prespecified_windows___Please_select_an_isolation_scheme_with_prespecified_windows_);
-                    return false;
-                }
-            }
-
-            TransitionFullScan fullScan;
-            if (!FullScanSettingsControl.ValidateFullScanSettings(helper, out fullScan))
-                return false;
-
-            Helpers.AssignIfEquals(ref fullScan, TransitionSettings.FullScan);
-
-            var prediction = TransitionSettings.Prediction.ChangePrecursorMassType(precursorMassType);
-            Helpers.AssignIfEquals(ref prediction, TransitionSettings.Prediction);
-
-            // Did user change the "use spectral library ion mobility" values?
-            var ionMobilityFilteringOriginal = Document.Settings.TransitionSettings.IonMobilityFiltering;
-            var ionMobilityFiltering = ionMobilityFilteringOriginal;
-            if (FullScanSettingsControl.IonMobilityFiltering.Visible)
-            {
-                try
-                {
-                    ionMobilityFiltering =
-                        FullScanSettingsControl.IonMobilityFiltering.ValidateIonMobilitySettings(true);
-                    if (ionMobilityFiltering == null)
-                    {
-                        return false;
-                    }
-
-                    Helpers.AssignIfEquals(ref ionMobilityFiltering, ionMobilityFilteringOriginal);
-                }
-                catch (Exception)
-                {
-                    return false;
-                }
-            }
-
-            TransitionSettings transitionSettings;
-            try
-            {
-                transitionSettings = new TransitionSettings(prediction, filter,
-                    TransitionSettings.Libraries, TransitionSettings.Integration, TransitionSettings.Instrument, fullScan, ionMobilityFiltering);
-
-                Helpers.AssignIfEquals(ref transitionSettings, TransitionSettings);
-            }
-            catch (Exception x)
-            {
-                MessageDlg.Show(this, x.Message);
-                return false;
-            }
-
-            // Only update, if anything changed
-            if (ReferenceEquals(transitionSettings, TransitionSettings))
-                return true;
-
-            ModifyDocumentNoUndo(doc =>
-            {
-                var settingsNew = doc.Settings;
-                if (!ReferenceEquals(transitionSettings, TransitionSettings))
-                    settingsNew = settingsNew.ChangeTransitionSettings(transitionSettings);
-                return doc.ChangeSettings(settingsNew);
-            });
-            _fullScanSettingsChanged = true;
-            return true;
-        }
-
-        private void ShowEarlyFinish(bool show)
-        {
-            btnEarlyFinish.Visible = show;
-        }
-
-        // In feature detection, the MS1 resolution values we solicit from the user are for Hardklor's peak finding
-        // purposes. This function translates those settings to be give the same tolerance sense to Skyline's chromatogram
-        // extraction logic.
-        private void UpdateFullScanSettingsForFeatureDetection()
-        {
-            if (!IsFeatureDetectionWorkflow)
-            {
-                return; // No need
-            }
-
-            var precursorRes = TransitionSettings.FullScan.PrecursorRes ?? 0;
-            if (Equals(TransitionSettings.FullScan.PrecursorMassAnalyzer, FullScanMassAnalyzerType.qit))
-            { 
-                precursorRes = precursorRes / 5000.0; // per Hardklor source code CHardklor2::CalcFWHM(double mz, double res, int iType)
-            }
-            var newFullScanSettings = Document.Settings.TransitionSettings.FullScan.ChangePrecursorResolution(
-                TransitionSettings.FullScan.PrecursorMassAnalyzer, precursorRes,
-                TransitionSettings.FullScan.PrecursorMassAnalyzer == FullScanMassAnalyzerType.orbitrap ||
-                TransitionSettings.FullScan.PrecursorMassAnalyzer == FullScanMassAnalyzerType.ft_icr ?
-                    FullScanSettingsControl.HARDKLOR_PRECURSOR_RES_MZ : (double?)null);
-            var newTransitionSettings = Document.Settings.TransitionSettings.ChangeFullScan(newFullScanSettings);
-            var docNew = Document.ChangeSettings(Document.Settings.ChangeTransitionSettings(newTransitionSettings));
-            SetDocument(docNew, Document);
-        }
-
-        public void WizardFinish()
-        {
-            Settings.Default.ImportResultsSimultaneousFiles = ImportResultsControl.SimultaneousFiles;
-            Settings.Default.ImportResultsDoAutoRetry = ImportResultsControl.DoAutoRetry;
-
-            // Import results only on "finish"
-            var namedResults = ImportPeptideSearch.EnsureUniqueNames(ImportResultsControl.FoundResultsFiles)
-                .Select(kvp => new KeyValuePair<string, MsDataFileUri[]>(kvp.Name, new[] { new MsDataFilePath(kvp.Path) }))
-                .ToList();
-
-            // Ask about lockmass correction, if needed - lockmass settings in namedResults will be updated by this call as needed
-            if (!ImportResultsLockMassDlg.UpdateNamedResultsParameters(this, Document, ref namedResults))
-            {
-                CloseWizard(DialogResult.Cancel);  // User cancelled, no change
-            }
-            else
-            {
-                UpdateFullScanSettingsForFeatureDetection(); // Tweak full scan filter values if needed
-                SkylineWindow.ModifyDocument(
-                    PeptideSearchResources.ImportResultsControl_GetPeptideSearchChromatograms_Import_results,
-                    doc => SkylineWindow.ImportResults(Document, namedResults, ExportOptimize.NONE), FormSettings.EntryCreator.Create);
-                
-                CloseWizard(DialogResult.OK);
-            }
-        }
-
-        private bool BuildPeptideSearchLibrary(CancelEventArgs e, bool isFeatureDetection, bool showWarnings = true)
-        {
-            var result = BuildPepSearchLibControl.BuildOrUsePeptideSearchLibrary(e, showWarnings, isFeatureDetection);
-            if (result)
-            {
-                Func<SrmDocumentPair, AuditLogEntry> logFunc;
-                if (BuildPepSearchLibControl.UseExistingLibrary)
-                {
-                    logFunc = AuditLogEntry.SettingsLogFunction;
-                }
-                else
-                {
-                    logFunc = BuildPepSearchLibControl.BuildLibrarySettings.EntryCreator.Create;
-                }
-<<<<<<< HEAD
-                SkylineWindow.ModifyDocument(!isFeatureDetection ?
-                    Resources.BuildPeptideSearchLibraryControl_BuildPeptideSearchLibrary_Add_document_spectral_library:
-                    Resources.BuildPeptideSearchLibraryControl_BuildPeptideSearchLibrary_Add_spectral_library
-                    ,
-=======
-                SkylineWindow.ModifyDocument(
-                    PeptideSearchResources.BuildPeptideSearchLibraryControl_BuildPeptideSearchLibrary_Add_document_spectral_library,
->>>>>>> 83ded86a
-                    doc => Document, logFunc);
-                SetDocument(SkylineWindow.Document, _documents.Peek());
-            }
-
-            return result;
-        }
-
-        private bool AddExistingLibrary(string libraryPath)
-        {
-            var doc = SkylineWindow.Document;
-            var peptideLibraries = doc.Settings.PeptideSettings.Libraries;
-            var existingLib = peptideLibraries.LibrarySpecs.FirstOrDefault(spec => spec.FilePath == libraryPath);
-            if (existingLib != null)
-            {
-                return true;
-            }
-
-            LibrarySpec librarySpec =
-                Settings.Default.SpectralLibraryList.FirstOrDefault(spec => spec.FilePath == libraryPath);
-            if (librarySpec == null)
-            {
-                var existingNames = new HashSet<string>();
-                existingNames.UnionWith(Settings.Default.SpectralLibraryList.Select(spec => spec.Name));
-                existingNames.UnionWith(peptideLibraries.LibrarySpecs.Select(spec => spec.Name));
-                string libraryName =
-                    Helpers.GetUniqueName(Path.GetFileNameWithoutExtension(libraryPath), existingNames);
-                librarySpec = LibrarySpec.CreateFromPath(libraryName, libraryPath);
-            }
-
-            peptideLibraries =
-                peptideLibraries.ChangeLibrarySpecs(peptideLibraries.LibrarySpecs.Append(librarySpec).ToArray());
-            var newSettings =
-                doc.Settings.ChangePeptideSettings(doc.Settings.PeptideSettings.ChangeLibraries(peptideLibraries));
-
-            return SkylineWindow.ChangeSettings(newSettings, true);
-        }
-
-        public void WizardEarlyFinish()
-        {
-            if (CurrentPage == Pages.spectra_page)
-            {
-                if (BuildPepSearchLibControl.UseExistingLibrary)
-                {
-                    string path = BuildPepSearchLibControl.ValidateLibraryPath();
-                    if (path == null)
-                    {
-                        return;
-                    }
-
-                    if (!AddExistingLibrary(path))
-                    {
-                        return;
-                    }
-                }
-                else
-                {
-                    var eCancel = new CancelEventArgs();
-                    if (!BuildPeptideSearchLibrary(eCancel, WorkflowType == Workflow.feature_detection))
-                    {
-                        if (eCancel.Cancel)
-                            return;
-
-                        CloseWizard(DialogResult.Cancel);
-                    }
-                }
-            }
-
-            CloseWizard(DialogResult.OK);
-        }
-
-        private void btnEarlyFinish_Click(object sender, EventArgs e)
-        {
-            WizardEarlyFinish();
-        }
-
-        private void btnCancel_Click(object sender, EventArgs e)
-        {
-            CloseWizard(DialogResult.Cancel);
-        }
-
-        public void CloseWizard(DialogResult result)
-        {
-            DialogResult = result;
-        }
-
-        protected override void OnFormClosing(FormClosingEventArgs e)
-        {
-            // Close file handles to the peptide search library
-            ImportPeptideSearch.ClosePeptideSearchLibraryStreams(Document);
-
-            // Cancel and dispose DDA SearchEngine
-            SearchControl?.Cancel();
-            ImportPeptideSearch.SearchEngine?.Dispose();
-
-            base.OnFormClosing(e);
-        }
-
-        private void BuildPepSearchLibForm_OnInputFilesChanged(object sender, EventArgs e)
-        {
-            var isReady = BuildPepSearchLibControl.IsReady;
-            btnNext.Enabled = isReady;
-            if (btnEarlyFinish.Visible)
-            {
-                btnEarlyFinish.Enabled = isReady && !BuildPepSearchLibControl.PerformDDASearch;
-            }
-        }
-
-        private void ImportResultsControl_OnResultsFilesChanged(object sender,
-            ImportResultsControl.ResultsFilesEventArgs e)
-        {
-            btnNext.Enabled = e.NumFoundFiles > 0;
-        }
-
-        //
-        // Handler for Full Scan settings changes that require ion type changes
-        //
-        private void OnFullScanEnabledChanged(FullScanSettingsControl.FullScanEnabledChangeEventArgs e)
-        {
-            if (e.MS1Enabled.HasValue && 
-                (TransitionSettingsControl.PeptideIonTypes.Contains(IonType.precursor) != e.MS1Enabled.Value)) // Full-Scan settings adjusted ion types to include or exclude "p"
-            {
-                var list = TransitionSettingsControl.PeptideIonTypes.ToList();
-                if (e.MS1Enabled.Value)
-                    list.Add(IonType.precursor); // MS1 full scan isn't possible without precursors enabled, so be helpful and do so
-                else if (!TransitionSettingsControl.InitialPeptideIonTypes.Contains(IonType.precursor))
-                    list.Remove(IonType.precursor); // Only remove this if it wasn't there at the start
-                if (list.Count > 0)
-                    TransitionSettingsControl.PeptideIonTypes = list.ToArray();
-            }
-            // FUTURE(bspratt): handle small mol ion types when this gets extended for UIModes
-        }
-
-        #region Functional testing support
-
-        public IFormView ShowingFormView
-        {
-            get
-            {
-                int selectedIndex = 0;
-                Invoke(new Action(() => selectedIndex = wizardPagesImportPeptideSearch.SelectedIndex));
-                if (selectedIndex == (int)Pages.full_scan_settings_page && !IsDdaWorkflow)
-                {
-                    if (TransitionSettingsControl.IonFilter)
-                        return new ImsFullScanPage();
-                    else
-                        return new Ms2FullScanPage();
-                }
-                if (selectedIndex == (int) Pages.chromatograms_page && WorkflowType == Workflow.dia)
-                    return new ChromatogramsDiaPage();
-                return TAB_PAGES[selectedIndex];
-            }
-        }
-
-        public bool IsNextButtonEnabled
-        {
-            get { return btnNext.Enabled; }
-        }
-
-        public bool ClickNextButton()
-        {
-            if (IsNextButtonEnabled)
-            {
-                btnNext.PerformClick();
-                return true;
-            }
-            return false;
-        }
-
-        public void ClickNextButtonNoCheck()
-        {
-            btnNext.PerformClick();
-        }
-
-        public bool IsBackButtonVisible
-        {
-            get { return btnBack.Visible; }
-        }
-
-        public bool ClickBackButton()
-        {
-            if (IsBackButtonVisible)
-            {
-                btnBack.PerformClick();
-                return true;
-            }
-            return false;
-        }
-
-        public void ClickCancelButton()
-        {
-            CancelButton.PerformClick();
-        }
-
-        public bool IsEarlyFinishButtonEnabled
-        {
-            get { return btnEarlyFinish.Enabled; }
-        }
-
-        public bool ClickEarlyFinishButton()
-        {
-            if (IsEarlyFinishButtonEnabled)
-            {
-                btnEarlyFinish.PerformClick();
-                return true;
-            }
-
-            return false;
-        }
-
-        #endregion
-    }
-}
+﻿/*
+ * Original author: Tahmina Jahan <tabaker .at. u.washington.edu>,
+ *                  UWPR, Department of Genome Sciences, UW
+ *
+ * Copyright 2012 University of Washington - Seattle, WA
+ * 
+ * Licensed under the Apache License, Version 2.0 (the "License");
+ * you may not use this file except in compliance with the License.
+ * You may obtain a copy of the License at
+ *
+ *     http://www.apache.org/licenses/LICENSE-2.0
+ *
+ * Unless required by applicable law or agreed to in writing, software
+ * distributed under the License is distributed on an "AS IS" BASIS,
+ * WITHOUT WARRANTIES OR CONDITIONS OF ANY KIND, either express or implied.
+ * See the License for the specific language governing permissions and
+ * limitations under the License.
+ */
+
+using System;
+using System.Collections.Generic;
+using System.ComponentModel;
+using System.Drawing;
+using System.IO;
+using System.Linq;
+using System.Windows.Forms;
+using pwiz.BiblioSpec;
+using pwiz.Common.SystemUtil;
+using pwiz.Skyline.Alerts;
+using pwiz.Skyline.Controls;
+using pwiz.Skyline.Model;
+using pwiz.Skyline.Model.AuditLog;
+using pwiz.Skyline.Model.DocSettings;
+using pwiz.Skyline.Model.Lib;
+using pwiz.Skyline.Model.Proteome;
+using pwiz.Skyline.Model.Results;
+using pwiz.Skyline.Properties;
+using pwiz.Skyline.SettingsUI;
+using pwiz.Skyline.Util;
+using pwiz.Skyline.Util.Extensions;
+
+namespace pwiz.Skyline.FileUI.PeptideSearch
+{
+    public interface IModifyDocumentContainer : IDocumentContainer
+    {
+        void ModifyDocumentNoUndo(Func<SrmDocument, SrmDocument> act);
+        void ModifyDocument(string description, Func<SrmDocument, SrmDocument> act, Func<SrmDocumentPair, AuditLogEntry> logFunc);
+    }
+
+    public sealed partial class ImportPeptideSearchDlg : FormEx, IAuditLogModifier<ImportPeptideSearchDlg.ImportPeptideSearchSettings>, IMultipleViewProvider, IModifyDocumentContainer
+    {
+        public enum Pages
+        {
+            spectra_page,
+            chromatograms_page,
+            match_modifications_page,
+            transition_settings_page,
+            full_scan_settings_page,
+            import_fasta_page,
+            converter_settings_page,
+            dda_search_settings_page,
+            dda_search_page
+        }
+
+        public enum InputFile
+        {
+            search_result,
+            dda_raw,
+            dia_raw
+        }
+
+        public enum Workflow
+        {
+            dda,
+            prm,
+            dia,
+            feature_detection
+        }
+
+        public class SpectraPage : IFormView { }
+        public class ChromatogramsPage : IFormView { }
+        public class ChromatogramsDiaPage : IFormView { }
+        public class MatchModsPage : IFormView { }
+        public class TransitionSettingsPage : IFormView { }
+        public class Ms1FullScanPage : IFormView { }
+        public class Ms2FullScanPage : IFormView { }
+        public class ImsFullScanPage : IFormView { }
+        public class FastaPage : IFormView { }
+        public class ConverterSettingsPage : IFormView { }
+        public class DDASearchSettingsPage : IFormView { }
+        public class DDASearchPage : IFormView { }
+
+        private static readonly IFormView[] TAB_PAGES =
+        {
+            new SpectraPage(), new ChromatogramsPage(), new MatchModsPage(), new TransitionSettingsPage(), new Ms1FullScanPage(), new FastaPage(), new ConverterSettingsPage(), new DDASearchSettingsPage(), new DDASearchPage()
+        };
+
+        private readonly Stack<SrmDocument> _documents;
+        public bool IsAutomatedTest; // Testing support
+
+        public ImportPeptideSearchDlg(SkylineWindow skylineWindow, LibraryManager libraryManager, Workflow? workflowType, bool useExistingLibrary = false)
+        {
+            SkylineWindow = skylineWindow;
+            _documents = new Stack<SrmDocument>();
+            IsAutomatedTest = false;
+            SetDocument(skylineWindow.Document, null);
+
+            ImportPeptideSearch = new ImportPeptideSearch()
+                { IsFeatureDetection = workflowType == Workflow.feature_detection };
+
+            InitializeComponent();
+
+            // UI mode may change the indexing of tab pages, set up a map to deal with that
+            _tabPageNames = new Dictionary<Pages, string>();
+            for (int i = 0; i < wizardPagesImportPeptideSearch.TabPages.Count; i++)
+            {
+                _tabPageNames[(Pages)i] = wizardPagesImportPeptideSearch.TabPages[i].Name;
+            }
+
+            Icon = Resources.Skyline;
+
+            btnEarlyFinish.Location = btnBack.Location;
+
+            CurrentPage = Pages.spectra_page;
+            btnNext.Text = PeptideSearchResources.ImportPeptideSearchDlg_ImportPeptideSearchDlg_Next;
+            AcceptButton = btnNext;
+            btnNext.Enabled = HasUnmatchedLibraryRuns(Document);
+
+            // Create and add wizard pages
+            BuildPepSearchLibControl = new BuildPeptideSearchLibraryControl(this, ImportPeptideSearch, libraryManager)
+            {
+                Dock = DockStyle.Fill,
+            };
+            BuildPepSearchLibControl.InputFilesChanged += BuildPepSearchLibForm_OnInputFilesChanged;
+
+            buildLibraryPanel.Controls.Add(BuildPepSearchLibControl);
+
+            ImportFastaControl = new ImportFastaControl(this, SkylineWindow.SequenceTree);
+            AddPageControl(ImportFastaControl, importFastaPage, 2, 60);
+
+            MatchModificationsControl = new MatchModificationsControl(this, ImportPeptideSearch);
+            AddPageControl(MatchModificationsControl, matchModificationsPage, 2, 60);
+
+            TransitionSettingsControl = new TransitionSettingsControl(this);
+            AddPageControl(TransitionSettingsControl, transitionSettingsUiPage, 18, 60);
+
+            MakeFullScanSettingsControl(workflowType);
+
+            ImportResultsDDAControl = new ImportResultsControl(ImportPeptideSearch, DocumentFilePath);
+            AddPageControl(ImportResultsDDAControl, getChromatogramsPage, 2, 60);
+            ImportResultsControl = ImportResultsDDAControl;
+
+            ConverterSettingsControl = new ConverterSettingsControl(this, ImportPeptideSearch, () => FullScanSettingsControl);
+            AddPageControl(ConverterSettingsControl, converterSettingsPage, 18, 50);
+
+            var isFeatureDetection = workflowType is Workflow.feature_detection;
+
+            if (!useExistingLibrary)
+            {
+                SearchSettingsControl = new SearchSettingsControl(this, ImportPeptideSearch);
+                AddPageControl(SearchSettingsControl, ddaSearchSettingsPage, 18, isFeatureDetection ? this.buildSpectralLibraryTitlePanel.Bottom : 50);
+            }
+
+            SearchControl = new DDASearchControl(ImportPeptideSearch);
+            AddPageControl(SearchControl, ddaSearchPage, isFeatureDetection ? 3 : 18, 50);
+
+            _pagesToSkip = new HashSet<Pages>();
+
+            if (workflowType.HasValue)
+            {
+                if (isFeatureDetection)
+                {
+                    this.Text = PeptideSearchResources.ImportPeptideSearchDlg_ImportPeptideSearchDlg_Feature_Detection;
+                    label14.Text =
+                        PeptideSearchResources.BuildPeptideSearchLibraryControl_btnAddFile_Click_Select_Files_to_Search; // Was "Spectral Library"
+                    lblDDASearch.Text = PeptideSearchResources.ImportPeptideSearchDlg_ImportPeptideSearchDlg_Feature_Detection; // Was "DDA Search"
+                    // Set some defaults
+                    SearchSettingsControl.HardklorSignalToNoise = 3;
+                    SearchSettingsControl.HardklorCorrelationThreshold = .95;
+                }
+
+                BuildPepSearchLibControl.ForceWorkflow(workflowType.Value);
+
+                if (isFeatureDetection)
+                {
+                    Height = BuildPepSearchLibControl.Bottom;
+                }
+            }
+        }
+
+        private void MakeFullScanSettingsControl(Workflow? workflowType)
+        {
+            if (FullScanSettingsControl != null)
+            {
+                ms1FullScanSettingsPage.Controls.Remove(FullScanSettingsControl);
+            }
+
+            var isFeatureDetection = workflowType is Workflow.feature_detection;
+            FullScanSettingsControl = new FullScanSettingsControl(this,
+                isFeatureDetection ? ImportPeptideSearch.eFeatureDetectionPhase.fullscan_settings : ImportPeptideSearch.eFeatureDetectionPhase.none);
+            AddPageControl(FullScanSettingsControl, ms1FullScanSettingsPage, isFeatureDetection ? 0 : 18, isFeatureDetection ? 43 : 50);
+
+            FullScanSettingsControl.FullScanEnabledChanged += OnFullScanEnabledChanged; // Adjusts ion settings when full scan settings change
+        }
+
+        private static void AddPageControl<TControl>(TControl pageControl, TabPage tabPage, int border, int header)
+            where TControl : UserControl
+        {
+            pageControl.Anchor = AnchorStyles.Top | AnchorStyles.Bottom | AnchorStyles.Left | AnchorStyles.Right;
+            pageControl.Location = new Point(border, header);
+            pageControl.Width = tabPage.Width - border * 2;
+            pageControl.Height = tabPage.Height - header - border;
+            tabPage.Controls.Add(pageControl);
+        }
+
+        public SrmDocument Document
+        {
+            get
+            {
+                if (_documents.Count == 0)
+                    return null;
+                return _documents.Peek();
+            }
+        }
+
+        public string DocumentFilePath { get { return SkylineWindow.DocumentFilePath; } }
+        public bool SetDocument(SrmDocument docNew, SrmDocument docOriginal)
+        {
+            if (!ReferenceEquals(Document, docOriginal))
+                return false;
+
+            _documents.Push(docNew);
+            return true;
+        }
+
+        public void Listen(EventHandler<DocumentChangedEventArgs> listener)
+        {
+            throw new NotImplementedException();
+        }
+
+        public void Unlisten(EventHandler<DocumentChangedEventArgs> listener)
+        {
+            throw new NotImplementedException();
+        }
+
+        public bool IsClosing { get { throw new NotImplementedException(); } }
+        public IEnumerable<BackgroundLoader> BackgroundLoaders { get { throw new NotImplementedException(); } }
+        public void AddBackgroundLoader(BackgroundLoader loader)
+        {
+            throw new NotImplementedException();
+        }
+
+        public void RemoveBackgroundLoader(BackgroundLoader loader)
+        {
+            throw new NotImplementedException();
+        }
+
+        public void ModifyDocumentNoUndo(Func<SrmDocument, SrmDocument> act)
+        {
+            ModifyDocument(null, act, null);
+        }
+
+        public void ModifyDocument(string description, Func<SrmDocument, SrmDocument> act, Func<SrmDocumentPair, AuditLogEntry> logFunc)
+        {
+            var docNew = act(Document);
+            if (ReferenceEquals(docNew, Document))
+                return;
+
+            SetDocument(docNew, Document);
+        }
+
+        public ImportPeptideSearchSettings FormSettings
+        {
+            get
+            {
+                var skippedTransitionPage = _pagesToSkip.Contains(Pages.transition_settings_page);
+                SearchSettingsControl.DdaSearchSettings ddaSearchSettings;
+                if (ImportPeptideSearch.IsDDASearch && !BuildPepSearchLibControl.UseExistingLibrary &&
+                    !ImportPeptideSearch.IsFeatureDetection)
+                {
+                    ddaSearchSettings = SearchSettingsControl.SearchSettings;
+                }
+                else
+                {
+                    ddaSearchSettings = null;
+                }
+                return new ImportPeptideSearchSettings(
+                    ImportResultsControl.ImportSettings,
+                    MatchModificationsControl.ModificationSettings,
+                    skippedTransitionPage ? null : TransitionSettingsControl.FilterAndLibrariesSettings,
+                    FullScanSettingsControl.FullScan,
+                    ImportFastaControl.ImportSettings,
+                    ImportFastaControl.AssociateProteinsSettings,
+                    ddaSearchSettings,
+                    ConverterSettingsControl.ConverterSettings,
+                    ImportPeptideSearch.SettingsHardklor,
+                    ModeUI);
+            }
+        }
+
+        public class ImportPeptideSearchSettings : AuditLogOperationSettings<ImportPeptideSearchSettings>, IAuditLogComparable
+        {
+            private SrmDocument.DOCUMENT_TYPE _docType;
+            public override MessageInfo MessageInfo
+            {
+                get { return new MessageInfo(MessageType.imported_peptide_search, _docType); }
+            }
+
+            public ImportPeptideSearchSettings(
+                ImportResultsSettings importResultsSettings,
+                MatchModificationsControl.MatchModificationsSettings modificationsSettings,
+                TransitionSettingsControl.TransitionFilterAndLibrariesSettings filterAndLibSettings,
+                TransitionFullScan fullScanSettings,
+                ImportFastaControl.ImportFastaSettings importFastaSettings,
+                AssociateProteinsSettings associateProteinsSettings,
+                SearchSettingsControl.DdaSearchSettings ddaSearchSettings,
+                ConverterSettingsControl.DdaConverterSettings ddaConverterSettings,
+                ImportPeptideSearch.HardklorSettings hardklorSearchSettings,
+                SrmDocument.DOCUMENT_TYPE docType)
+            {
+                ImportResultsSettings = importResultsSettings;
+                ModificationsSettings = modificationsSettings;
+                FilterAndLibrariesSettings = filterAndLibSettings;
+                FullScanSettings = fullScanSettings;
+                ImportFastaSettings = importFastaSettings;
+                AssociateProteinsSettings = associateProteinsSettings;
+                DdaSearchSettings = ddaSearchSettings;
+                DdaConverterSettings = ddaConverterSettings;
+                HardklorSearchSettings = hardklorSearchSettings;
+                _docType = docType;
+            }
+
+            // Extract Chromatograms
+            [TrackChildren]
+            public ImportResultsSettings ImportResultsSettings { get; private set; }
+
+            // Add Modifications
+            [TrackChildren]
+            public MatchModificationsControl.MatchModificationsSettings ModificationsSettings { get; private set; }
+
+            // Transition
+            [TrackChildren(defaultValues:typeof(DefaultValuesNull))]
+            public TransitionSettingsControl.TransitionFilterAndLibrariesSettings FilterAndLibrariesSettings { get; private set; }
+
+            // Full scan
+            [TrackChildren]
+            public TransitionFullScan FullScanSettings { get; private set; }
+
+            // Import FASTA
+            [TrackChildren]
+            public ImportFastaControl.ImportFastaSettings ImportFastaSettings { get; private set; }
+
+            // Associate proteins
+            [TrackChildren(defaultValues:typeof(DefaultValuesNull))]
+            public AssociateProteinsSettings AssociateProteinsSettings { get; private set; }
+
+            // DDA search settings
+            [TrackChildren]
+            public SearchSettingsControl.DdaSearchSettings DdaSearchSettings { get; private set; }
+
+            // DDA converter settings
+            [TrackChildren]
+            public ConverterSettingsControl.DdaConverterSettings DdaConverterSettings { get; private set; }
+
+            // Hardklor settings
+            [TrackChildren]
+            public ImportPeptideSearch.HardklorSettings HardklorSearchSettings { get; private set; }
+
+            public object GetDefaultObject(ObjectInfo<object> info)
+            {
+                var doc = info.OldRootObject as SrmDocument;
+                if (doc == null)
+                    return null;
+
+                return new ImportPeptideSearchSettings(
+                    ImportResultsSettings.DEFAULT,
+                    MatchModificationsControl.MatchModificationsSettings.DEFAULT,
+                    TransitionSettingsControl.TransitionFilterAndLibrariesSettings.GetDefault(doc.Settings.TransitionSettings),
+                    doc.Settings.TransitionSettings.FullScan,
+                    ImportFastaControl.ImportFastaSettings.GetDefault(doc.Settings.PeptideSettings),
+                    AssociateProteinsSettings.DEFAULT,
+                    null,
+                    null,
+                    null,
+                    SrmDocument.DOCUMENT_TYPE.proteomic);
+            }
+        }
+
+        public ImportPeptideSearchDlg(SkylineWindow skylineWindow, LibraryManager libraryManager, Workflow workflowType,
+            IList<ImportPeptideSearch.FoundResultsFile> resultFiles, ImportFastaControl.ImportFastaSettings fastaSettings,
+            IEnumerable<string> existingLibraryFilepaths)
+            : this(skylineWindow, libraryManager, workflowType, true)
+        {
+            BuildPepSearchLibControl.ForceWorkflow(workflowType);
+
+            BuildPepSearchLibControl.UseExistingLibrary = true;
+            BuildPepSearchLibControl.ExistingLibraryPath = existingLibraryFilepaths.First();
+
+            ImportFastaControl.SetFastaContent(fastaSettings.FastaFile.Path, true);
+            ImportFastaControl.Enzyme = fastaSettings.Enzyme;
+            ImportFastaControl.MaxMissedCleavages = fastaSettings.MaxMissedCleavages;
+
+            NextPage(); // skip use existing library page
+
+            ImportResultsControl.FoundResultsFiles = resultFiles;
+
+            _pagesToSkip.Add(Pages.match_modifications_page);
+        }
+
+        public void AdjustHeightForFullScanSettings()
+        {
+            if (IsDdaWorkflow)
+                return;
+
+            var tab = Controls.OfType<WizardPages>().First().TabPages[(int) Pages.full_scan_settings_page];
+            var panel = tab.Controls.OfType<Control>().OrderBy(c => c.Top).First(); // Location of panel containing the FullScan control
+            var tabHeight = tab.Height;
+            var marginBottom = FullScanSettingsControl.Top - panel.Bottom;
+            var neededHeight = FullScanSettingsControl.Bottom + marginBottom;
+            var change = neededHeight - tabHeight; // May need more real estate to ask about using ion mobility data, or less if no MS2 settings
+
+            MinimumSize = new Size(MinimumSize.Width, MinimumSize.Height + change);
+            if (change < 0)
+            {
+                Height += change;
+            }
+        }
+
+        private SkylineWindow SkylineWindow { get; set; }
+        private ImportPeptideSearch ImportPeptideSearch { get; set; }
+        public TransitionSettings TransitionSettings { get { return Document.Settings.TransitionSettings; } }
+        public TransitionFullScan FullScan { get { return TransitionSettings.FullScan; } }
+
+        private bool _modificationSettingsChanged;
+        private bool _transitionSettingsChanged;
+        private bool _fullScanSettingsChanged;
+        private bool _expandedDdaSearchLog;
+        private PeptideLibraries _existingLibraries;
+
+        public bool HasPeakBoundaries { get; private set; }
+
+        public BuildPeptideSearchLibraryControl BuildPepSearchLibControl { get; private set; }
+        public ImportFastaControl ImportFastaControl { get; private set; }
+        public TransitionSettingsControl TransitionSettingsControl { get; private set; }
+        public FullScanSettingsControl FullScanSettingsControl { get; private set; }
+        public IImportResultsControl ImportResultsControl { get; private set; }
+        public MatchModificationsControl MatchModificationsControl { get; private set; }
+        public ConverterSettingsControl ConverterSettingsControl { get; private set; }
+        public SearchSettingsControl SearchSettingsControl { get; private set; }
+        public DDASearchControl SearchControl { get; private set; }
+
+        public ImportResultsControl ImportResultsDDAControl { get; private set; }
+        public ImportResultsDIAControl ImportResultsDIAControl { get; private set; }
+
+
+        public Workflow WorkflowType
+        {
+            get { return BuildPepSearchLibControl.WorkflowType; }
+        }
+
+        public bool IsDdaWorkflow => WorkflowType == Workflow.dda || WorkflowType == Workflow.feature_detection;
+        public bool IsFeatureDetectionWorkflow => WorkflowType == Workflow.feature_detection;
+
+        public InputFile InputFileType => BuildPepSearchLibControl.InputFileType;
+
+        private bool FastaOptional
+        {
+            get { return (!BuildPepSearchLibControl.FilterForDocumentPeptides && Document.PeptideCount > 0) &&
+                         !BuildPepSearchLibControl.PerformDDASearch; }
+        }
+
+        private Pages LastPage
+        {
+            get
+            {
+                int lastPage = (int)(Enum.GetValues(typeof(Pages)).Cast<Pages>().Max()); 
+                for (; lastPage >= (int) Pages.match_modifications_page; lastPage--)
+                {
+                    if (!_pagesToSkip.Contains((Pages) lastPage))
+                        break;
+                }
+                return (Pages) lastPage;
+            }
+        }
+
+        private readonly HashSet<Pages> _pagesToSkip;
+
+        private static bool HasUnmatchedLibraryRuns(SrmDocument doc)
+        {
+            var libraries = doc.Settings.PeptideSettings.Libraries;
+            if (!libraries.HasLibraries || !libraries.HasDocumentLibrary)
+                return false;
+            for (int i = 0; i < libraries.LibrarySpecs.Count; i++)
+            {
+                if (libraries.LibrarySpecs[i].IsDocumentLibrary)
+                {
+                    var documentLibrary = libraries.Libraries[i];
+                    // CONSIDER: Load the library?
+                    if (documentLibrary == null)
+                        return false;
+                    foreach (var dataFile in documentLibrary.LibraryFiles.FilePaths)
+                    {
+                        if (!doc.Settings.HasResults ||
+                                doc.Settings.MeasuredResults.FindMatchingMSDataFile(MsDataFileUri.Parse(dataFile)) == null)
+                            return true;
+                    }
+                }
+            }
+            return false;
+        }
+
+        private Dictionary<Pages, string> _tabPageNames; // In small mol UI mode, some pages go away and indexing is not straightforward
+        public Pages CurrentPage
+        {
+            get
+            {
+                var index = wizardPagesImportPeptideSearch.SelectedIndex;
+                var tabName = wizardPagesImportPeptideSearch.TabPages[index].Name;
+                return _tabPageNames.FirstOrDefault(x => Equals(x.Value, tabName)).Key;
+            }
+            private set
+            {
+                var tabName = _tabPageNames[value];
+                var index = wizardPagesImportPeptideSearch.TabPages.IndexOfKey(tabName);
+                wizardPagesImportPeptideSearch.SelectedIndex = Math.Min(index, wizardPagesImportPeptideSearch.TabCount); 
+            }
+        }
+
+        private void btnNext_Click(object sender, EventArgs e)
+        {
+            NextPage();
+        }
+
+        private void NextPage()
+        {
+            switch (CurrentPage)
+            {
+                case Pages.spectra_page:
+                {
+                    _pagesToSkip.Clear();
+
+                    if (!BuildPepSearchLibControl.ValidateCutoffScore())
+                    {
+                        return;
+                    }
+                    ImportPeptideSearch.IsDDASearch = BuildPepSearchLibControl.PerformDDASearch && !IsFeatureDetectionWorkflow;
+                    ImportFastaControl.IsDDASearch = BuildPepSearchLibControl.PerformDDASearch && !IsFeatureDetectionWorkflow;
+                    if (!BuildPepSearchLibControl.UseExistingLibrary)
+                    {
+                        if (!BuildPepSearchLibControl.PerformDDASearch)
+                        {
+                             HasPeakBoundaries = BuildPepSearchLibControl.SearchFilenames.All(f => f.EndsWith(BiblioSpecLiteBuilder.EXT_TSV));
+                                if (BuildPepSearchLibControl.SearchFilenames.Any(f => f.EndsWith(BiblioSpecLiteBuilder.EXT_TSV)) && !HasPeakBoundaries)
+                                {
+                                    MessageDlg.Show(this, PeptideSearchResources.ImportPeptideSearchDlg_NextPage_Cannot_build_library_from_OpenSWATH_results_mixed_with_results_from_other_tools_);
+                                    return;
+                                }
+                            }
+                        }
+
+                    var eCancel = new CancelEventArgs();
+                    if (!BuildPepSearchLibControl.PerformDDASearch && !BuildPeptideSearchLibrary(eCancel, IsFeatureDetectionWorkflow))
+                    {
+                        // Page shows error
+                        if (eCancel.Cancel)
+                            return;
+                        CloseWizard(DialogResult.Cancel);
+                    }
+
+                    // The user had the option to finish right after 
+                    // building the peptide search library, but they
+                    // did not, so hide the "early finish" button for
+                    // the rest of the wizard pages.
+                    ShowEarlyFinish(false);
+
+                    if (BuildPepSearchLibControl.PerformDDASearch)
+                        _pagesToSkip.Add(Pages.chromatograms_page);
+
+                    lblFasta.Text = FastaOptional
+                        ? PeptideSearchResources.ImportPeptideSearchDlg_NextPage_Import_FASTA__optional_
+                        : PeptideSearchResources.ImportPeptideSearchDlg_NextPage_Import_FASTA__required_;
+
+                    // The next page is going to be the chromatograms page.
+                    var oldImportResultsControl = (Control) ImportResultsControl;
+                    getChromatogramsPage.Controls.Remove(oldImportResultsControl);
+
+                    if (WorkflowType != Workflow.dia || HasPeakBoundaries)
+                    {
+                        if (!(ImportResultsControl is ImportResultsControl))
+                        {
+                            ImportResultsControl = new ImportResultsControl(ImportPeptideSearch, DocumentFilePath)
+                            {
+                                Anchor = oldImportResultsControl.Anchor,
+                                Location = oldImportResultsControl.Location,
+                                Size = oldImportResultsControl.Size
+                            };
+                        }
+
+                        ((ImportResultsControl) ImportResultsControl).InitializeChromatogramsPage(Document);
+                        if (IsDdaWorkflow)
+                        {
+                            _pagesToSkip.Add(Pages.transition_settings_page);
+                        }
+
+                        if (IsFeatureDetectionWorkflow)
+                        {
+                            _pagesToSkip.Add(Pages.match_modifications_page);
+                            _pagesToSkip.Add(Pages.import_fasta_page);
+                        }
+                    }
+                        else
+                        {
+                            // DIA workflow, replace old ImportResultsControl
+                            if (!(ImportResultsControl is ImportResultsDIAControl))
+                            {
+                                ImportResultsDIAControl = new ImportResultsDIAControl(this)
+                                {
+                                    Anchor = oldImportResultsControl.Anchor,
+                                    Location = oldImportResultsControl.Location,
+                                    Size = oldImportResultsControl.Size
+                                };
+                                ImportResultsControl = ImportResultsDIAControl;
+                            }
+
+                            if (BuildPepSearchLibControl.PerformDDASearch)
+                                ImportResultsDIAControl.FoundResultsFiles = BuildPepSearchLibControl.DdaSearchDataSources.Select(o =>
+                                    new ImportPeptideSearch.FoundResultsFile(o.GetFileName(), o.GetFilePath())).ToList();
+                    }
+                    getChromatogramsPage.Controls.Add((Control)ImportResultsControl);
+
+                    TransitionSettingsControl.Initialize(WorkflowType);
+
+                    if (!BuildPepSearchLibControl.PerformDDASearch)
+                    {
+                        ImportResultsControl.ResultsFilesChanged += ImportResultsControl_OnResultsFilesChanged;
+                    }
+                    else
+                    {
+                        if (IsDdaWorkflow || !BuildPepSearchLibControl.DIAConversionNeeded)
+                            _pagesToSkip.Add(Pages.converter_settings_page);
+
+                        ImportPeptideSearch.SpectrumSourceFiles.Clear();
+
+                        // in PerformDDA mode, set SpectrumSourceFiles and offer to remove prefix
+                            var uniqueNames = Helpers.EnsureUniqueNames(BuildPepSearchLibControl.DdaSearchDataSources.Select(s => s.GetFileName()).ToList());
+                        for (var i = 0; i < BuildPepSearchLibControl.DdaSearchDataSources.Length; i++)
+                        {
+                            var source = BuildPepSearchLibControl.DdaSearchDataSources[i];
+                            ImportPeptideSearch.SpectrumSourceFiles.Add(uniqueNames[i],
+                                    new ImportPeptideSearch.FoundResultsFilePossibilities(uniqueNames[i]) {ExactMatch = source.ToString()});
+                        }
+                        ShowRemovePrefixDialog();
+                    }
+
+                    // Set up full scan settings page
+                    var lib = BuildPepSearchLibControl.ImportPeptideSearch.DocLib;
+                    var libIonMobilities = lib != null && PeptideLibraries.HasIonMobilities(lib, null);
+                    FullScanSettingsControl.ModifyOptionsForImportPeptideSearchWizard(WorkflowType, libIonMobilities);
+                    AdjustHeightForFullScanSettings();
+
+                    bool hasMatchedMods = MatchModificationsControl.Initialize(Document);
+                        if (BuildPepSearchLibControl.FilterForDocumentPeptides && !BuildPepSearchLibControl.PerformDDASearch)
+                        _pagesToSkip.Add(Pages.import_fasta_page);
+                    if (!BuildPepSearchLibControl.PerformDDASearch)
+                    {
+                        _pagesToSkip.Add(Pages.converter_settings_page);
+                        _pagesToSkip.Add(Pages.dda_search_page);
+                        _pagesToSkip.Add(Pages.dda_search_settings_page);
+                    }
+
+                    // Decoy options enabled only for DIA
+                    ImportFastaControl.RequirePrecursorTransition = WorkflowType != Workflow.dia;
+                    ImportFastaControl.DecoyGenerationEnabled = WorkflowType == Workflow.dia && !HasPeakBoundaries;
+                }
+                    break;
+
+                case Pages.chromatograms_page:
+                {
+                    if (!ImportPeptideSearch.VerifyRetentionTimes(ImportResultsControl.FoundResultsFiles.Select(f => f.Path)))
+                    {
+                        MessageDlg.Show(this, TextUtil.LineSeparate(Resources.ImportPeptideSearchDlg_NextPage_The_document_specific_spectral_library_does_not_have_valid_retention_times_,
+                                Resources.ImportPeptideSearchDlg_NextPage_Please_check_your_peptide_search_pipeline_or_contact_Skyline_support_to_ensure_retention_times_appear_in_your_spectral_libraries_));
+                        CloseWizard(DialogResult.Cancel);
+                    }
+                    var anyResults = ImportResultsControl.FoundResultsFiles.Any();
+                    if (!anyResults)
+                    {
+                        using (var dlg = new MultiButtonMsgDlg(
+                            PeptideSearchResources.ImportPeptideSearchDlg_NextPage_No_results_files_were_specified__Are_you_sure_you_want_to_continue__Continuing_will_create_a_template_document_with_no_imported_results_,
+                            MultiButtonMsgDlg.BUTTON_YES, MultiButtonMsgDlg.BUTTON_NO, false))
+                        {
+                            if (dlg.ShowDialog(this) == DialogResult.No)
+                            {
+                                return;
+                            }
+                        }
+                    }
+                    else if (ImportResultsControl.ResultsFilesMissing)
+                    {
+                        using (var dlg = new MultiButtonMsgDlg(
+                            PeptideSearchResources.ImportPeptideSearchDlg_NextPage_Some_results_files_are_still_missing__Are_you_sure_you_want_to_continue_,
+                            MultiButtonMsgDlg.BUTTON_YES, MultiButtonMsgDlg.BUTTON_NO, false))
+                        {
+                            if (dlg.ShowDialog(this) == DialogResult.No)
+                            {
+                                return;
+                            }
+                        }
+                    }
+
+                    ShowRemovePrefixDialog();
+                    ImportFastaControl.IsImportingResults = anyResults;
+
+                    if (ImportFastaControl.DecoyGenerationEnabled)
+                    {
+                        if (anyResults)
+                        {
+                            ImportFastaControl.DecoyGenerationMethod = DecoyGeneration.SHUFFLE_SEQUENCE;
+                            ImportFastaControl.NumDecoys = 1;
+                        }
+                        else
+                        {
+                            // template document, default to not generating decoys
+                            ImportFastaControl.DecoyGenerationMethod = string.Empty;
+                            ImportFastaControl.NumDecoys = 0;
+                        }
+                    }
+                }
+                    break;
+
+                case Pages.match_modifications_page:
+                    if (!UpdateModificationSettings())
+                    {
+                        return;
+                    }
+                    break;
+
+                case Pages.transition_settings_page:
+                    // Try to accept changes to transition settings
+                    if (!UpdateTransitionSettings())
+                    {
+                        return;
+                    }
+                    if (!TransitionSettings.Filter.PeptideIonTypes.Contains(IonType.precursor))
+                    {
+                        FullScanSettingsControl.PrecursorIsotopesCurrent = FullScanPrecursorIsotopes.None;
+                    }
+                    break;
+
+                case Pages.full_scan_settings_page:
+                    // Try to accept changes to MS1 full-scan settings
+                    if (!UpdateFullScanSettings())
+                    {
+                        // We can't allow the user to progress any further until
+                        // we can verify that the MS1 full scan settings are valid.
+                        return;
+                    }
+                    SearchSettingsControl?.UpdateControls(); // Feature Finding controls depend on FullScan settings
+                    break;
+
+                case Pages.import_fasta_page: // This is the last page (if there is no dda search)
+                    if (ImportPeptideSearch.IsDDASearch)
+                    {
+                        ImportPeptideSearch.CutoffScore = BuildPepSearchLibControl.CutOffScore ?? 0;
+
+                        if (!File.Exists(ImportFastaControl.FastaFile))
+                        {
+                            MessageDlg.Show(this, PeptideSearchResources.ImportPeptideSearchDlg_NextPage_FastFileMissing_DDASearch);
+                            return;
+                        }
+
+                        if (WorkflowType == Workflow.dia && BuildPepSearchLibControl.DIAConversionNeeded)
+                            ConverterSettingsControl.InitializeProtocol(ConverterSettingsControl.Protocol.dia_umpire);
+                        break;
+                    }
+                    else
+                    {
+                        if (FastaOptional && !ImportFastaControl.ContainsFastaContent || ImportFastaControl.ImportFasta(ImportPeptideSearch.IrtStandard))
+                        {
+                            WizardFinish();
+                        }
+                        return;
+                    }
+                case Pages.converter_settings_page:
+                    if (WorkflowType == Workflow.dia && BuildPepSearchLibControl.DIAConversionNeeded)
+                    {
+                        if (FullScanSettingsControl.IsolationScheme.PrespecifiedIsolationWindows.Count == 0)
+                        {
+                            MessageDlg.Show(this, PeptideSearchResources.ImportPeptideSearchDlg_NextPage_No_isolation_windows_are_configured__);
+
+                            return;
+                        }
+                        else
+                            ImportPeptideSearch.DdaConverter = ConverterSettingsControl.GetDiaUmpireConverter();
+                    }
+                    break;
+                case Pages.dda_search_settings_page:
+                    bool valid = SearchSettingsControl.SaveAllSettings(!IsAutomatedTest);
+                    if (!valid) return;
+                    InitiateSearch();
+                    break;
+
+                case Pages.dda_search_page: // this is really the last page
+                    var eCancel2 = new CancelEventArgs();
+                    //change search files to result files
+                    BuildPepSearchLibControl.Grid.IsFileOnly = false;
+                    var scoreThreshold = IsFeatureDetectionWorkflow
+                        ? BuildPepSearchLibControl.CutOffScore ?? 0
+                        : (1 - (BuildPepSearchLibControl.CutOffScore ?? 0));
+                    var scoreType = IsFeatureDetectionWorkflow
+                        ? ScoreType.HardklorCorrelationScore
+                        : ScoreType.GenericQValue;
+                    BuildPepSearchLibControl.Grid.Files = ImportPeptideSearch.SearchEngine.SpectrumFileNames.Select(f =>
+                        new BuildLibraryGridView.File(ImportPeptideSearch.SearchEngine.GetSearchResultFilepath(f), scoreType, scoreThreshold));
+                    BuildPepSearchLibControl.ImportPeptideSearch.SearchFilenames = BuildPepSearchLibControl.Grid.FilePaths.ToArray();
+                    _existingLibraries = Document.Settings.PeptideSettings.Libraries;
+                    if (IsFeatureDetectionWorkflow)
+                    {
+                        // Disable navigation while the library build is happening
+                        btnBack.Enabled = false;
+                        btnNext.Enabled = false; 
+                    }
+
+                    if (!BuildPeptideSearchLibrary(eCancel2, IsFeatureDetectionWorkflow))
+                        return;
+
+                    if (IsFeatureDetectionWorkflow)
+                    {
+                        // Load detected features after search
+                        using (var longWaitDlg = new LongWaitDlg())
+                        {
+                            longWaitDlg.Text = PeptideSearchResources.ImportPeptideSearchDlg_ImportPeptideSearchDlg_Feature_Detection;
+                            longWaitDlg.Message = Resources.ImportPeptideSearchDlg_NextPage_Adding_detected_features_to_document;
+                            longWaitDlg.PerformWork(this, 1000, AddDetectedFeaturesToDocument);
+                        }
+                    }
+                    //load proteins after search
+                    else if (!ImportFastaControl.ImportFasta(ImportPeptideSearch.IrtStandard))
+                        return;
+
+                    ImportPeptideSearch.SearchEngine.Dispose();
+
+                    WizardFinish();
+                    return;
+
+            }
+
+            var newPage = CurrentPage + 1;
+            while (_pagesToSkip.Contains(newPage))
+                ++newPage;
+
+            // Skip import FASTA if user filters for document peptides
+            if (newPage > Pages.import_fasta_page && !ImportPeptideSearch.IsDDASearch && !ImportPeptideSearch.IsFeatureDetection)
+            {
+                WizardFinish();
+                return;
+            }
+
+            CurrentPage = newPage;
+            UpdateButtons();
+        }
+
+        private void AddDetectedFeaturesToDocument(IProgressMonitor progressMonitor)
+        {
+            // Add the library molecules to the document
+            var status = new ProgressStatus(Resources.ImportPeptideSearchDlg_NextPage_Adding_detected_features_to_document);
+            progressMonitor.UpdateProgress(status);
+            Assume.IsTrue(!Equals(Document.Settings.PeptideSettings.Libraries.LibrarySpecs, _existingLibraries.LibrarySpecs));
+            var docNew = Document;
+            foreach (var lib in Document.Settings.PeptideSettings.Libraries.Libraries.Where(l =>
+                         !_existingLibraries.Libraries.Contains(l)))
+            {
+                var adducts = new HashSet<Adduct>(Document.Settings.TransitionSettings.Filter.SmallMoleculeFragmentAdducts);
+                if (lib != null)
+                {
+                    var nodes = new List<PeptideDocNode>();
+                    var keyCount = lib.Keys.Count();
+                    var processed = 0;
+                    foreach (var key in lib.Keys)
+                    {
+                        progressMonitor.UpdateProgress(status.ChangePercentComplete(80 * (processed++ / keyCount)));
+                        // Filter on user-requested charge state
+                        if (!TransitionSettings.Filter.PeptidePrecursorCharges.Any(charge => Equals(charge.AdductCharge, key.Adduct.AdductCharge)))
+                        {
+                            continue;
+                        }
+                        Assume.IsTrue(lib.TryLoadSpectrum(key, out SpectrumPeaksInfo spectrum));
+                        var customMolecule =
+                            CustomMolecule.FromSmallMoleculeLibraryAttributes(
+                                key.SmallMoleculeLibraryAttributes);
+                        var mass = customMolecule.GetMass(MassType.Monoisotopic);
+                        var peptide = new Peptide(customMolecule);
+                        var precursor = new TransitionGroup(peptide, key.Adduct,
+                            IsotopeLabelType.light);
+                        var precursorTransition = new Transition(precursor, key.Adduct, null,
+                            customMolecule,
+                            IonType.precursor);
+                        var precursorTransitionDocNode = new TransitionDocNode(precursorTransition,
+                            Annotations.EMPTY, null, mass,
+                            TransitionDocNode.TransitionQuantInfo.DEFAULT, null,
+                            null);
+                        var precursorDocNode = new TransitionGroupDocNode(precursor, Annotations.EMPTY,
+                            Document.Settings, null, null, null, null,
+                            new[] { precursorTransitionDocNode },
+                            false); // We will turn on autoManage in the next step
+                        var peptideDocNode = new PeptideDocNode(peptide, Document.Settings, null, null,
+                            null,
+                            new[] { precursorDocNode }, false); // We will turn on autoManage in the next step
+                        nodes.Add(peptideDocNode);
+                        adducts.Add(key.Adduct);
+                    }
+
+                    var newPeptideGroup = new PeptideGroup();
+                    var newPeptideGroupDocNode = new PeptideGroupDocNode(newPeptideGroup,
+                        Annotations.EMPTY,
+                        lib.Name,
+                        null, nodes.ToArray(), true);
+
+                    // Make sure that transition settings filters include any newly used adduct types, and both precursor and fragment ions
+                    var transitionSettings = Document.Settings.TransitionSettings;
+                    var filter = transitionSettings.Filter
+                        .ChangeSmallMoleculeFragmentAdducts(adducts.ToList())
+                        .ChangeSmallMoleculePrecursorAdducts(adducts.ToList())
+                        .ChangeSmallMoleculeIonTypes(new[] { IonType.custom, IonType.precursor });
+                    var newTransitionSettings = transitionSettings.ChangeFilter(filter);
+                    progressMonitor.UpdateProgress(status.ChangePercentComplete(90));
+
+                    // Add new nodes with auto select enabled, being careful not to mess with any existing nodes
+                    var docTmp = (SrmDocument)(Document.ChangeChildren(new List<DocNode>(){newPeptideGroupDocNode})); // Temp doc with just the new nodes
+                    docTmp = docTmp.ChangeSettings(docTmp.Settings.ChangeTransitionSettings(newTransitionSettings)); // Update the settings
+                    // Now apply auto pick so that M+1, M+2 etc precursors get created 
+                    docTmp = ImportPeptideSearch.ChangeAutoManageChildren(docTmp, PickLevel.precursors | PickLevel.transitions, true);
+
+                    // Copy the resulting nodes to the actual doc, and update its settings too
+                    docNew = ((SrmDocument)docNew.Add(docTmp.MoleculeGroups.First())).
+                        ChangeSettings(docTmp.Settings.ChangeTransitionSettings(newTransitionSettings));
+                }
+
+                progressMonitor.UpdateProgress(status.ChangePercentComplete(100));
+                SetDocument(docNew, Document);
+
+                // Update UI for new content type
+                GetModeUIHelper().ModeUI = Document.HasPeptides
+                    ? SrmDocument.DOCUMENT_TYPE.mixed
+                    : SrmDocument.DOCUMENT_TYPE.small_molecules;
+            }
+        }
+
+        private void InitiateSearch()
+        {
+            ImportFastaControl.UpdateDigestSettings();
+            ImportPeptideSearch.SearchEngine.SetEnzyme(Document.Settings.PeptideSettings.Enzyme,
+                Document.Settings.PeptideSettings.DigestSettings.MaxMissedCleavages);
+            ImportPeptideSearch.SearchEngine.SetSpectrumFiles(BuildPepSearchLibControl.DdaSearchDataSources);
+            ImportPeptideSearch.DdaConverter?.SetSpectrumFiles(BuildPepSearchLibControl.DdaSearchDataSources);
+            ImportPeptideSearch.SearchEngine.SetFastaFiles(ImportFastaControl.FastaFile);
+            SearchControl.SearchFinished -= SearchControlSearchFinished;
+            SearchControl.SearchFinished -= SearchControlSearchStepFinished;
+            if (ImportPeptideSearch.RemainingStepsInSearch > 1)
+            {
+                SearchControl.SearchFinished += SearchControlSearchStepFinished; // Two step search, e.g. Hardklor then Bullseye
+            }
+            else
+            {
+                SearchControl.SearchFinished += SearchControlSearchFinished;
+            }
+            btnNext.Enabled = false;
+            btnCancel.Enabled = false;
+            btnBack.Enabled = false;
+            ControlBox = false;
+
+            AbstractDdaConverter.MsdataFileFormat requiredFormat =
+                IsFeatureDetectionWorkflow
+                    ? AbstractDdaConverter.MsdataFileFormat.mzML // Hardklor reads only mzML
+                    : AbstractDdaConverter.MsdataFileFormat.mz5;
+            if (ImportPeptideSearch.DdaConverter == null &&
+                BuildPepSearchLibControl.DdaSearchDataSources.Any(f =>
+                    ImportPeptideSearch.SearchEngine.GetSearchFileNeedsConversion(f, out requiredFormat)))
+            {
+                ImportPeptideSearch.DdaConverter = IsFeatureDetectionWorkflow
+                    ? ConverterSettingsControl.GetHardklorConverter()
+                    : ConverterSettingsControl.GetMsconvertConverter();
+                ImportPeptideSearch.DdaConverter.SetSpectrumFiles(BuildPepSearchLibControl.DdaSearchDataSources);
+                ImportPeptideSearch.DdaConverter.SetRequiredOutputFormat(requiredFormat);
+            }
+            else if (ImportPeptideSearch.DdaConverter != null &&
+                     ImportPeptideSearch.DdaConverter.ConvertedSpectrumSources.Any(f =>
+                         ImportPeptideSearch.SearchEngine.GetSearchFileNeedsConversion(f, out requiredFormat)))
+            {
+                ImportPeptideSearch.DdaConverter.SetRequiredOutputFormat(requiredFormat);
+            }
+
+            if (ImportPeptideSearch.DdaConverter == null &&
+                BuildPepSearchLibControl.DdaSearchDataSources.Any(f => ImportPeptideSearch.SearchEngine.GetSearchFileNeedsConversion(f, out requiredFormat)))
+            {
+                ImportPeptideSearch.DdaConverter = ConverterSettingsControl.GetMsconvertConverter();
+                ImportPeptideSearch.DdaConverter.SetSpectrumFiles(BuildPepSearchLibControl.DdaSearchDataSources);
+                ImportPeptideSearch.DdaConverter.SetRequiredOutputFormat(requiredFormat);
+            }
+            else if (ImportPeptideSearch.DdaConverter != null &&
+                     ImportPeptideSearch.DdaConverter.ConvertedSpectrumSources.Any(f => ImportPeptideSearch.SearchEngine.GetSearchFileNeedsConversion(f, out requiredFormat)))
+            {
+                ImportPeptideSearch.DdaConverter.SetRequiredOutputFormat(requiredFormat);
+            }
+
+            if (!_expandedDdaSearchLog)
+            {
+                // No longer necessary after widening the form for new library build grid
+                // Width = Math.Min(Screen.FromControl(this).WorkingArea.Width, (int) (Width * 1.0)); // give more space for search log
+                _expandedDdaSearchLog = true;
+            }
+
+            SearchControl.RunSearch();
+        }
+
+        private void ShowRemovePrefixDialog()
+        {
+            var foundResults = ImportResultsControl.FoundResultsFiles;
+            if (foundResults.Count <= 1)
+                return;
+
+            // Older Resharper code inspection implementations insist on warning here
+            // Resharper disable PossibleMultipleEnumeration
+            string[] resultNames = foundResults.Select(f => f.Name).ToArray();
+            string prefix = ImportResultsDlg.GetCommonPrefix(resultNames);
+            string suffix = ImportResultsDlg.GetCommonSuffix(resultNames);
+            // Resharper restore PossibleMultipleEnumeration
+            if (!string.IsNullOrEmpty(prefix) || !string.IsNullOrEmpty(suffix))
+            {
+                using (var dlgName = new ImportResultsNameDlg(prefix, suffix, resultNames))
+                {
+                    var result = dlgName.ShowDialog(this);
+                    if (result != DialogResult.Cancel && dlgName.IsRemove)
+                    {
+                        ImportResultsControl.FoundResultsFiles = ImportResultsControl.FoundResultsFiles.Select(f =>
+                            new ImportPeptideSearch.FoundResultsFile(dlgName.ApplyNameChange(f.Name), f.Path)).ToList();
+
+                        ImportResultsControl.Prefix =
+                            string.IsNullOrEmpty(prefix) ? null : prefix;
+                        ImportResultsControl.Suffix =
+                            string.IsNullOrEmpty(suffix) ? null : suffix;
+                    }
+                }
+            }
+        }
+
+        private void SearchControlSearchStepFinished(bool success)
+        {
+            if (success)
+            {
+                if (ImportPeptideSearch.RemainingStepsInSearch <= 1)
+                {
+                    SearchControl.SearchFinished -= SearchControlSearchStepFinished;
+                    SearchControl.SearchFinished += SearchControlSearchFinished;
+                    SearchControlSearchFinished(true);
+                }
+            }
+            else
+            {
+                SearchControl.SearchFinished -= SearchControlSearchStepFinished;
+                SearchControlSearchFinished(false);
+            }
+        }
+
+        private void SearchControlSearchFinished(bool success)
+        {
+            btnCancel.Enabled = true;
+            btnBack.Enabled = true;
+            ControlBox = true;
+            btnNext.Enabled = success;
+        }
+
+        private void btnBack_Click(object sender, EventArgs e)
+        {
+            PreviousPage();
+        }
+
+        private void PreviousPage()
+        {
+            var newPage = CurrentPage - 1;
+            while (_pagesToSkip.Contains(newPage) && newPage > Pages.spectra_page)
+            {
+                --newPage;
+            }
+            CurrentPage = newPage;
+            UpdateButtons();
+
+            switch (CurrentPage)
+            {
+                default:
+                    return;
+                case Pages.spectra_page:
+                    MakeFullScanSettingsControl(WorkflowType); // reset UI to default
+                    break;
+                case Pages.chromatograms_page:
+                    // This page doesn't modify the document, no undo needed
+                    break;
+                case Pages.match_modifications_page:
+                    if (_modificationSettingsChanged)
+                    {
+                        _documents.Pop();
+                        _modificationSettingsChanged = false;
+                    }
+                    break;
+                case Pages.transition_settings_page:
+                    if (_transitionSettingsChanged)
+                    {
+                        _documents.Pop();
+                        _transitionSettingsChanged = false;
+                    }
+                    break;
+                case Pages.full_scan_settings_page:
+                    if (_fullScanSettingsChanged)
+                    {
+                        _documents.Pop();
+                        _fullScanSettingsChanged = false;
+                    }
+                    btnNext.Enabled = true;
+                    break;
+                case Pages.dda_search_settings_page:
+                    btnNext.Enabled = true;
+                    break;
+                case Pages.dda_search_page:
+                    SearchControl.SearchFinished -= SearchControlSearchFinished;
+                    break;
+            }
+        }
+
+        private void UpdateButtons()
+        {
+            if (CurrentPage <= Pages.chromatograms_page)
+            {
+                btnBack.Hide();
+                btnEarlyFinish.Location = btnBack.Location;
+            }
+            else if (!btnBack.Visible)
+            {
+                btnEarlyFinish.Left = btnBack.Left - btnBack.Width - 6;
+                btnBack.Show();
+            }
+
+            btnNext.Text = CurrentPage != LastPage
+                ? PeptideSearchResources.ImportPeptideSearchDlg_ImportPeptideSearchDlg_Next
+                : PeptideSearchResources.ImportPeptideSearchDlg_NextPage_Finish;
+        }
+
+        private bool UpdateModificationSettings()
+        {
+            var newSettings = MatchModificationsControl.AddCheckedModifications(Document);
+            if (ReferenceEquals(Document.Settings, newSettings))
+                return true;
+
+            ModifyDocumentNoUndo(doc => doc.ChangeSettings(newSettings));
+            Document.Settings.UpdateDefaultModifications(true, true);
+            _modificationSettingsChanged = true;
+            return true;
+        }
+
+        private bool UpdateTransitionSettings()
+        {
+            TransitionSettings newTransitionSettings = TransitionSettingsControl.GetTransitionSettings(this);
+            if (newTransitionSettings == null)
+                return false;
+
+            TransitionSettingsControl.SetFields(newTransitionSettings);
+
+            // Only update, if anything changed
+            Helpers.AssignIfEquals(ref newTransitionSettings, TransitionSettings);
+            if (Equals(newTransitionSettings, TransitionSettings))
+                return true;
+
+            ModifyDocumentNoUndo(doc => doc.ChangeSettings(doc.Settings.ChangeTransitionSettings(newTransitionSettings)));
+            _transitionSettingsChanged = true;
+            return true;
+        }
+
+        private bool UpdateFullScanSettings()
+        {
+            var helper = new MessageBoxHelper(this);
+
+            // Validate and store MS1 full-scan settings
+
+            // If high resolution MS1 filtering is enabled, make sure precursor m/z type
+            // is monoisotopic and isotope enrichments are set
+            var precursorIsotopes = FullScanSettingsControl.PrecursorIsotopesCurrent;
+            var precursorAnalyzerType = FullScanSettingsControl.PrecursorMassAnalyzer;
+            var precursorMassType = TransitionSettings.Prediction.PrecursorMassType;
+            if (precursorIsotopes == FullScanPrecursorIsotopes.None)
+            {
+                if (IsDdaWorkflow)
+                {
+                    MessageDlg.Show(this, PeptideSearchResources.ImportPeptideSearchDlg_UpdateFullScanSettings_Full_scan_MS1_filtering_must_be_enabled_in_order_to_import_a_peptide_search_);
+                    return false;
+                }
+                else if (FullScanSettingsControl.AcquisitionMethod == FullScanAcquisitionMethod.None)
+                {
+                    MessageDlg.Show(this, PeptideSearchResources.ImportPeptideSearchDlg_UpdateFullScanSettings_Full_scan_MS1_or_MS_MS_filtering_must_be_enabled_in_order_to_import_a_peptide_search_);
+                    return false;
+                }
+            }
+            else if (precursorAnalyzerType != FullScanMassAnalyzerType.qit)
+            {
+                precursorMassType = MassType.Monoisotopic;
+                if (FullScanSettingsControl.Enrichments == null)
+                {
+                    MessageDlg.Show(GetParentForm(this), Resources.TransitionSettingsUI_OkDialog_Isotope_enrichment_settings_are_required_for_MS1_filtering_on_high_resolution_mass_spectrometers);
+                    return false;
+                }
+            }
+
+            if (FullScanSettingsControl.IsolationScheme == null && FullScanSettingsControl.AcquisitionMethod == FullScanAcquisitionMethod.DIA)
+            {
+                MessageDlg.Show(this, Resources.TransitionSettingsUI_OkDialog_An_isolation_scheme_is_required_to_match_multiple_precursors);
+                return false;
+            }
+
+            // FUTURE(bspratt): deal with small mol iontypes etc if we extend this to non=peptide searches
+
+            TransitionFilter filter = TransitionSettings.Filter;
+            if (FullScanSettingsControl.PrecursorChargesTextBox.Visible)
+            {
+                Adduct[] precursorCharges;
+                if (!TransitionSettingsControl.ValidateAdductListTextBox(helper, FullScanSettingsControl.PrecursorChargesTextBox, true, TransitionGroup.MIN_PRECURSOR_CHARGE, TransitionGroup.MAX_PRECURSOR_CHARGE, out precursorCharges))
+                    return false;
+                precursorCharges = precursorCharges.Distinct().ToArray();
+                FullScanSettingsControl.PrecursorChargesString = TransitionFilter.AdductListToString(precursorCharges);
+                filter = TransitionSettings.Filter.ChangePeptidePrecursorCharges(precursorCharges);
+            }
+            if (IsDdaWorkflow && !filter.PeptideIonTypes.Contains(IonType.precursor))
+                filter = filter.ChangePeptideIonTypes(new[] { IonType.precursor });
+            if (!filter.AutoSelect)
+                filter = filter.ChangeAutoSelect(true);
+            Helpers.AssignIfEquals(ref filter, TransitionSettings.Filter);
+
+            if (FullScanSettingsControl.IsDIA() && filter.ExclusionUseDIAWindow && FullScanSettingsControl.IsolationScheme != null)
+            {
+                if (FullScanSettingsControl.IsolationScheme.IsAllIons)
+                {
+                    MessageDlg.Show(this, Resources.TransitionSettingsUI_OkDialog_Cannot_use_DIA_window_for_precusor_exclusion_when__All_Ions__is_selected_as_the_isolation_scheme___To_use_the_DIA_window_for_precusor_exclusion__change_the_isolation_scheme_in_the_Full_Scan_settings_);
+                    return false;
+                }
+                if (FullScanSettingsControl.IsolationScheme.FromResults)
+                {
+                    MessageDlg.Show(this, Resources.TransitionSettingsUI_OkDialog_Cannot_use_DIA_window_for_precursor_exclusion_when_isolation_scheme_does_not_contain_prespecified_windows___Please_select_an_isolation_scheme_with_prespecified_windows_);
+                    return false;
+                }
+            }
+
+            TransitionFullScan fullScan;
+            if (!FullScanSettingsControl.ValidateFullScanSettings(helper, out fullScan))
+                return false;
+
+            Helpers.AssignIfEquals(ref fullScan, TransitionSettings.FullScan);
+
+            var prediction = TransitionSettings.Prediction.ChangePrecursorMassType(precursorMassType);
+            Helpers.AssignIfEquals(ref prediction, TransitionSettings.Prediction);
+
+            // Did user change the "use spectral library ion mobility" values?
+            var ionMobilityFilteringOriginal = Document.Settings.TransitionSettings.IonMobilityFiltering;
+            var ionMobilityFiltering = ionMobilityFilteringOriginal;
+            if (FullScanSettingsControl.IonMobilityFiltering.Visible)
+            {
+                try
+                {
+                    ionMobilityFiltering =
+                        FullScanSettingsControl.IonMobilityFiltering.ValidateIonMobilitySettings(true);
+                    if (ionMobilityFiltering == null)
+                    {
+                        return false;
+                    }
+
+                    Helpers.AssignIfEquals(ref ionMobilityFiltering, ionMobilityFilteringOriginal);
+                }
+                catch (Exception)
+                {
+                    return false;
+                }
+            }
+
+            TransitionSettings transitionSettings;
+            try
+            {
+                transitionSettings = new TransitionSettings(prediction, filter,
+                    TransitionSettings.Libraries, TransitionSettings.Integration, TransitionSettings.Instrument, fullScan, ionMobilityFiltering);
+
+                Helpers.AssignIfEquals(ref transitionSettings, TransitionSettings);
+            }
+            catch (Exception x)
+            {
+                MessageDlg.Show(this, x.Message);
+                return false;
+            }
+
+            // Only update, if anything changed
+            if (ReferenceEquals(transitionSettings, TransitionSettings))
+                return true;
+
+            ModifyDocumentNoUndo(doc =>
+            {
+                var settingsNew = doc.Settings;
+                if (!ReferenceEquals(transitionSettings, TransitionSettings))
+                    settingsNew = settingsNew.ChangeTransitionSettings(transitionSettings);
+                return doc.ChangeSettings(settingsNew);
+            });
+            _fullScanSettingsChanged = true;
+            return true;
+        }
+
+        private void ShowEarlyFinish(bool show)
+        {
+            btnEarlyFinish.Visible = show;
+        }
+
+        // In feature detection, the MS1 resolution values we solicit from the user are for Hardklor's peak finding
+        // purposes. This function translates those settings to be give the same tolerance sense to Skyline's chromatogram
+        // extraction logic.
+        private void UpdateFullScanSettingsForFeatureDetection()
+        {
+            if (!IsFeatureDetectionWorkflow)
+            {
+                return; // No need
+            }
+
+            var precursorRes = TransitionSettings.FullScan.PrecursorRes ?? 0;
+            if (Equals(TransitionSettings.FullScan.PrecursorMassAnalyzer, FullScanMassAnalyzerType.qit))
+            { 
+                precursorRes = precursorRes / 5000.0; // per Hardklor source code CHardklor2::CalcFWHM(double mz, double res, int iType)
+            }
+            var newFullScanSettings = Document.Settings.TransitionSettings.FullScan.ChangePrecursorResolution(
+                TransitionSettings.FullScan.PrecursorMassAnalyzer, precursorRes,
+                TransitionSettings.FullScan.PrecursorMassAnalyzer == FullScanMassAnalyzerType.orbitrap ||
+                TransitionSettings.FullScan.PrecursorMassAnalyzer == FullScanMassAnalyzerType.ft_icr ?
+                    FullScanSettingsControl.HARDKLOR_PRECURSOR_RES_MZ : (double?)null);
+            var newTransitionSettings = Document.Settings.TransitionSettings.ChangeFullScan(newFullScanSettings);
+            var docNew = Document.ChangeSettings(Document.Settings.ChangeTransitionSettings(newTransitionSettings));
+            SetDocument(docNew, Document);
+        }
+
+        public void WizardFinish()
+        {
+            Settings.Default.ImportResultsSimultaneousFiles = ImportResultsControl.SimultaneousFiles;
+            Settings.Default.ImportResultsDoAutoRetry = ImportResultsControl.DoAutoRetry;
+
+            // Import results only on "finish"
+            var namedResults = ImportPeptideSearch.EnsureUniqueNames(ImportResultsControl.FoundResultsFiles)
+                .Select(kvp => new KeyValuePair<string, MsDataFileUri[]>(kvp.Name, new[] { new MsDataFilePath(kvp.Path) }))
+                .ToList();
+
+            // Ask about lockmass correction, if needed - lockmass settings in namedResults will be updated by this call as needed
+            if (!ImportResultsLockMassDlg.UpdateNamedResultsParameters(this, Document, ref namedResults))
+            {
+                CloseWizard(DialogResult.Cancel);  // User cancelled, no change
+            }
+            else
+            {
+                UpdateFullScanSettingsForFeatureDetection(); // Tweak full scan filter values if needed
+                SkylineWindow.ModifyDocument(
+                    PeptideSearchResources.ImportResultsControl_GetPeptideSearchChromatograms_Import_results,
+                    doc => SkylineWindow.ImportResults(Document, namedResults, ExportOptimize.NONE), FormSettings.EntryCreator.Create);
+                
+                CloseWizard(DialogResult.OK);
+            }
+        }
+
+        private bool BuildPeptideSearchLibrary(CancelEventArgs e, bool isFeatureDetection, bool showWarnings = true)
+        {
+            var result = BuildPepSearchLibControl.BuildOrUsePeptideSearchLibrary(e, showWarnings, isFeatureDetection);
+            if (result)
+            {
+                Func<SrmDocumentPair, AuditLogEntry> logFunc;
+                if (BuildPepSearchLibControl.UseExistingLibrary)
+                {
+                    logFunc = AuditLogEntry.SettingsLogFunction;
+                }
+                else
+                {
+                    logFunc = BuildPepSearchLibControl.BuildLibrarySettings.EntryCreator.Create;
+                }
+                SkylineWindow.ModifyDocument(!isFeatureDetection ?
+                        PeptideSearchResources.BuildPeptideSearchLibraryControl_BuildPeptideSearchLibrary_Add_document_spectral_library:
+                        Resources.BuildPeptideSearchLibraryControl_BuildPeptideSearchLibrary_Add_spectral_library
+                    ,
+                    doc => Document, logFunc);
+                SetDocument(SkylineWindow.Document, _documents.Peek());
+            }
+
+            return result;
+        }
+
+        private bool AddExistingLibrary(string libraryPath)
+        {
+            var doc = SkylineWindow.Document;
+            var peptideLibraries = doc.Settings.PeptideSettings.Libraries;
+            var existingLib = peptideLibraries.LibrarySpecs.FirstOrDefault(spec => spec.FilePath == libraryPath);
+            if (existingLib != null)
+            {
+                return true;
+            }
+
+            LibrarySpec librarySpec =
+                Settings.Default.SpectralLibraryList.FirstOrDefault(spec => spec.FilePath == libraryPath);
+            if (librarySpec == null)
+            {
+                var existingNames = new HashSet<string>();
+                existingNames.UnionWith(Settings.Default.SpectralLibraryList.Select(spec => spec.Name));
+                existingNames.UnionWith(peptideLibraries.LibrarySpecs.Select(spec => spec.Name));
+                string libraryName =
+                    Helpers.GetUniqueName(Path.GetFileNameWithoutExtension(libraryPath), existingNames);
+                librarySpec = LibrarySpec.CreateFromPath(libraryName, libraryPath);
+            }
+
+            peptideLibraries =
+                peptideLibraries.ChangeLibrarySpecs(peptideLibraries.LibrarySpecs.Append(librarySpec).ToArray());
+            var newSettings =
+                doc.Settings.ChangePeptideSettings(doc.Settings.PeptideSettings.ChangeLibraries(peptideLibraries));
+
+            return SkylineWindow.ChangeSettings(newSettings, true);
+        }
+
+        public void WizardEarlyFinish()
+        {
+            if (CurrentPage == Pages.spectra_page)
+            {
+                if (BuildPepSearchLibControl.UseExistingLibrary)
+                {
+                    string path = BuildPepSearchLibControl.ValidateLibraryPath();
+                    if (path == null)
+                    {
+                        return;
+                    }
+
+                    if (!AddExistingLibrary(path))
+                    {
+                        return;
+                    }
+                }
+                else
+                {
+                    var eCancel = new CancelEventArgs();
+                    if (!BuildPeptideSearchLibrary(eCancel, WorkflowType == Workflow.feature_detection))
+                    {
+                        if (eCancel.Cancel)
+                            return;
+
+                        CloseWizard(DialogResult.Cancel);
+                    }
+                }
+            }
+
+            CloseWizard(DialogResult.OK);
+        }
+
+        private void btnEarlyFinish_Click(object sender, EventArgs e)
+        {
+            WizardEarlyFinish();
+        }
+
+        private void btnCancel_Click(object sender, EventArgs e)
+        {
+            CloseWizard(DialogResult.Cancel);
+        }
+
+        public void CloseWizard(DialogResult result)
+        {
+            DialogResult = result;
+        }
+
+        protected override void OnFormClosing(FormClosingEventArgs e)
+        {
+            // Close file handles to the peptide search library
+            ImportPeptideSearch.ClosePeptideSearchLibraryStreams(Document);
+
+            // Cancel and dispose DDA SearchEngine
+            SearchControl?.Cancel();
+            ImportPeptideSearch.SearchEngine?.Dispose();
+
+            base.OnFormClosing(e);
+        }
+
+        private void BuildPepSearchLibForm_OnInputFilesChanged(object sender, EventArgs e)
+        {
+            var isReady = BuildPepSearchLibControl.IsReady;
+            btnNext.Enabled = isReady;
+            if (btnEarlyFinish.Visible)
+            {
+                btnEarlyFinish.Enabled = isReady && !BuildPepSearchLibControl.PerformDDASearch;
+            }
+        }
+
+        private void ImportResultsControl_OnResultsFilesChanged(object sender,
+            ImportResultsControl.ResultsFilesEventArgs e)
+        {
+            btnNext.Enabled = e.NumFoundFiles > 0;
+        }
+
+        //
+        // Handler for Full Scan settings changes that require ion type changes
+        //
+        private void OnFullScanEnabledChanged(FullScanSettingsControl.FullScanEnabledChangeEventArgs e)
+        {
+            if (e.MS1Enabled.HasValue && 
+                (TransitionSettingsControl.PeptideIonTypes.Contains(IonType.precursor) != e.MS1Enabled.Value)) // Full-Scan settings adjusted ion types to include or exclude "p"
+            {
+                var list = TransitionSettingsControl.PeptideIonTypes.ToList();
+                if (e.MS1Enabled.Value)
+                    list.Add(IonType.precursor); // MS1 full scan isn't possible without precursors enabled, so be helpful and do so
+                else if (!TransitionSettingsControl.InitialPeptideIonTypes.Contains(IonType.precursor))
+                    list.Remove(IonType.precursor); // Only remove this if it wasn't there at the start
+                if (list.Count > 0)
+                    TransitionSettingsControl.PeptideIonTypes = list.ToArray();
+            }
+            // FUTURE(bspratt): handle small mol ion types when this gets extended for UIModes
+        }
+
+        #region Functional testing support
+
+        public IFormView ShowingFormView
+        {
+            get
+            {
+                int selectedIndex = 0;
+                Invoke(new Action(() => selectedIndex = wizardPagesImportPeptideSearch.SelectedIndex));
+                if (selectedIndex == (int)Pages.full_scan_settings_page && !IsDdaWorkflow)
+                {
+                    if (TransitionSettingsControl.IonFilter)
+                        return new ImsFullScanPage();
+                    else
+                        return new Ms2FullScanPage();
+                }
+                if (selectedIndex == (int) Pages.chromatograms_page && WorkflowType == Workflow.dia)
+                    return new ChromatogramsDiaPage();
+                return TAB_PAGES[selectedIndex];
+            }
+        }
+
+        public bool IsNextButtonEnabled
+        {
+            get { return btnNext.Enabled; }
+        }
+
+        public bool ClickNextButton()
+        {
+            if (IsNextButtonEnabled)
+            {
+                btnNext.PerformClick();
+                return true;
+            }
+            return false;
+        }
+
+        public void ClickNextButtonNoCheck()
+        {
+            btnNext.PerformClick();
+        }
+
+        public bool IsBackButtonVisible
+        {
+            get { return btnBack.Visible; }
+        }
+
+        public bool ClickBackButton()
+        {
+            if (IsBackButtonVisible)
+            {
+                btnBack.PerformClick();
+                return true;
+            }
+            return false;
+        }
+
+        public void ClickCancelButton()
+        {
+            CancelButton.PerformClick();
+        }
+
+        public bool IsEarlyFinishButtonEnabled
+        {
+            get { return btnEarlyFinish.Enabled; }
+        }
+
+        public bool ClickEarlyFinishButton()
+        {
+            if (IsEarlyFinishButtonEnabled)
+            {
+                btnEarlyFinish.PerformClick();
+                return true;
+            }
+
+            return false;
+        }
+
+        #endregion
+    }
+}