﻿namespace pwiz.Skyline.FileUI.PeptideSearch
{
    partial class SearchSettingsControl
    {
        /// <summary>
        /// Required designer variable.
        /// </summary>
        private System.ComponentModel.IContainer components = null;

        /// <summary>
        /// Clean up any resources being used.
        /// </summary>
        /// <param name="disposing">true if managed resources should be disposed; otherwise, false.</param>
        protected override void Dispose(bool disposing)
        {
            if (disposing && (components != null))
            {
                components.Dispose();
            }
            base.Dispose(disposing);
        }

        #region Windows Form Designer generated code

        /// <summary>
        /// Required method for Designer support - do not modify
        /// the contents of this method with the code editor.
        /// </summary>
        private void InitializeComponent()
        {
            this.components = new System.ComponentModel.Container();
            System.ComponentModel.ComponentResourceManager resources = new System.ComponentModel.ComponentResourceManager(typeof(SearchSettingsControl));
            this.cbMS1TolUnit = new System.Windows.Forms.ComboBox();
            this.lblMs1Tolerance = new System.Windows.Forms.Label();
            this.txtMS1Tolerance = new System.Windows.Forms.TextBox();
            this.txtMS2Tolerance = new System.Windows.Forms.TextBox();
            this.lblMs2Tolerance = new System.Windows.Forms.Label();
            this.cbMS2TolUnit = new System.Windows.Forms.ComboBox();
            this.lblFragmentIons = new System.Windows.Forms.Label();
            this.cbFragmentIons = new System.Windows.Forms.ComboBox();
            this.btnAdditionalSettings = new System.Windows.Forms.Button();
            this.pBLogo = new System.Windows.Forms.PictureBox();
            this.label1 = new System.Windows.Forms.Label();
            this.label3 = new System.Windows.Forms.Label();
            this.lblMaxVariableMods = new System.Windows.Forms.Label();
            this.cbMaxVariableMods = new System.Windows.Forms.ComboBox();
            this.searchEngineComboBox = new System.Windows.Forms.ComboBox();
            this.label2 = new System.Windows.Forms.Label();
            this.cbMs2Analyzer = new System.Windows.Forms.ComboBox();
            this.lblMs2Analyzer = new System.Windows.Forms.Label();
            this.groupBoxHardklor = new System.Windows.Forms.GroupBox();
            this.labelPPM = new System.Windows.Forms.Label();
            this.textHardklorMinIntensityPPM = new System.Windows.Forms.TextBox();
            this.labelMinIntensityPPM = new System.Windows.Forms.Label();
            this.textHardklorMinIdotP = new System.Windows.Forms.TextBox();
            this.labelHardklorMinIdotP = new System.Windows.Forms.Label();
            this.textHardklorSignalToNoise = new System.Windows.Forms.TextBox();
            this.lblHardklorSignalToNoise = new System.Windows.Forms.Label();
            this.toolTip1 = new System.Windows.Forms.ToolTip(this.components);
<<<<<<< HEAD
            this.textCutoff = new System.Windows.Forms.TextBox();
            this.labelCutoff = new System.Windows.Forms.Label();
=======
            this.lblSearchEngineBlurb = new System.Windows.Forms.Label();
>>>>>>> 86a15043
            ((System.ComponentModel.ISupportInitialize)(this.pBLogo)).BeginInit();
            this.groupBoxHardklor.SuspendLayout();
            this.SuspendLayout();
            // 
            // cbMS1TolUnit
            // 
            this.cbMS1TolUnit.DropDownStyle = System.Windows.Forms.ComboBoxStyle.DropDownList;
            this.cbMS1TolUnit.FormattingEnabled = true;
            resources.ApplyResources(this.cbMS1TolUnit, "cbMS1TolUnit");
            this.cbMS1TolUnit.Name = "cbMS1TolUnit";
            // 
            // lblMs1Tolerance
            // 
            resources.ApplyResources(this.lblMs1Tolerance, "lblMs1Tolerance");
            this.lblMs1Tolerance.Name = "lblMs1Tolerance";
            // 
            // txtMS1Tolerance
            // 
            resources.ApplyResources(this.txtMS1Tolerance, "txtMS1Tolerance");
            this.txtMS1Tolerance.Name = "txtMS1Tolerance";
            // 
            // txtMS2Tolerance
            // 
            resources.ApplyResources(this.txtMS2Tolerance, "txtMS2Tolerance");
            this.txtMS2Tolerance.Name = "txtMS2Tolerance";
            // 
            // lblMs2Tolerance
            // 
            resources.ApplyResources(this.lblMs2Tolerance, "lblMs2Tolerance");
            this.lblMs2Tolerance.Name = "lblMs2Tolerance";
            // 
            // cbMS2TolUnit
            // 
            this.cbMS2TolUnit.DropDownStyle = System.Windows.Forms.ComboBoxStyle.DropDownList;
            this.cbMS2TolUnit.FormattingEnabled = true;
            resources.ApplyResources(this.cbMS2TolUnit, "cbMS2TolUnit");
            this.cbMS2TolUnit.Name = "cbMS2TolUnit";
            // 
            // lblFragmentIons
            // 
            resources.ApplyResources(this.lblFragmentIons, "lblFragmentIons");
            this.lblFragmentIons.Name = "lblFragmentIons";
            // 
            // cbFragmentIons
            // 
            this.cbFragmentIons.DropDownStyle = System.Windows.Forms.ComboBoxStyle.DropDownList;
            this.cbFragmentIons.FormattingEnabled = true;
            resources.ApplyResources(this.cbFragmentIons, "cbFragmentIons");
            this.cbFragmentIons.Name = "cbFragmentIons";
            // 
            // btnAdditionalSettings
            // 
            resources.ApplyResources(this.btnAdditionalSettings, "btnAdditionalSettings");
            this.btnAdditionalSettings.Name = "btnAdditionalSettings";
            this.btnAdditionalSettings.UseVisualStyleBackColor = true;
            this.btnAdditionalSettings.Click += new System.EventHandler(this.btnAdditionalSettings_Click);
            // 
            // pBLogo
            // 
            resources.ApplyResources(this.pBLogo, "pBLogo");
            this.pBLogo.Name = "pBLogo";
            this.pBLogo.TabStop = false;
            // 
            // label1
            // 
            resources.ApplyResources(this.label1, "label1");
            this.label1.Name = "label1";
            // 
            // label3
            // 
            resources.ApplyResources(this.label3, "label3");
            this.label3.Name = "label3";
            // 
            // lblMaxVariableMods
            // 
            resources.ApplyResources(this.lblMaxVariableMods, "lblMaxVariableMods");
            this.lblMaxVariableMods.Name = "lblMaxVariableMods";
            // 
            // cbMaxVariableMods
            // 
            this.cbMaxVariableMods.DropDownStyle = System.Windows.Forms.ComboBoxStyle.DropDownList;
            this.cbMaxVariableMods.FormattingEnabled = true;
            this.cbMaxVariableMods.Items.AddRange(new object[] {
            resources.GetString("cbMaxVariableMods.Items"),
            resources.GetString("cbMaxVariableMods.Items1"),
            resources.GetString("cbMaxVariableMods.Items2"),
            resources.GetString("cbMaxVariableMods.Items3"),
            resources.GetString("cbMaxVariableMods.Items4"),
            resources.GetString("cbMaxVariableMods.Items5"),
            resources.GetString("cbMaxVariableMods.Items6"),
            resources.GetString("cbMaxVariableMods.Items7"),
            resources.GetString("cbMaxVariableMods.Items8"),
            resources.GetString("cbMaxVariableMods.Items9")});
            resources.ApplyResources(this.cbMaxVariableMods, "cbMaxVariableMods");
            this.cbMaxVariableMods.Name = "cbMaxVariableMods";
            // 
            // searchEngineComboBox
            // 
            this.searchEngineComboBox.DropDownStyle = System.Windows.Forms.ComboBoxStyle.DropDownList;
            this.searchEngineComboBox.FormattingEnabled = true;
            this.searchEngineComboBox.Items.AddRange(new object[] {
            resources.GetString("searchEngineComboBox.Items"),
            resources.GetString("searchEngineComboBox.Items1"),
            resources.GetString("searchEngineComboBox.Items2")});
            resources.ApplyResources(this.searchEngineComboBox, "searchEngineComboBox");
            this.searchEngineComboBox.Name = "searchEngineComboBox";
            // 
            // label2
            // 
            resources.ApplyResources(this.label2, "label2");
            this.label2.Name = "label2";
            // 
            // cbMs2Analyzer
            // 
            this.cbMs2Analyzer.DropDownStyle = System.Windows.Forms.ComboBoxStyle.DropDownList;
            this.cbMs2Analyzer.FormattingEnabled = true;
            resources.ApplyResources(this.cbMs2Analyzer, "cbMs2Analyzer");
            this.cbMs2Analyzer.Name = "cbMs2Analyzer";
            // 
            // lblMs2Analyzer
            // 
            resources.ApplyResources(this.lblMs2Analyzer, "lblMs2Analyzer");
            this.lblMs2Analyzer.Name = "lblMs2Analyzer";
            // 
            // groupBoxHardklor
            // 
            this.groupBoxHardklor.Controls.Add(this.labelPPM);
            this.groupBoxHardklor.Controls.Add(this.textHardklorMinIntensityPPM);
            this.groupBoxHardklor.Controls.Add(this.labelMinIntensityPPM);
            this.groupBoxHardklor.Controls.Add(this.textHardklorMinIdotP);
            this.groupBoxHardklor.Controls.Add(this.labelHardklorMinIdotP);
            this.groupBoxHardklor.Controls.Add(this.textHardklorSignalToNoise);
            this.groupBoxHardklor.Controls.Add(this.lblHardklorSignalToNoise);
            resources.ApplyResources(this.groupBoxHardklor, "groupBoxHardklor");
            this.groupBoxHardklor.Name = "groupBoxHardklor";
            this.groupBoxHardklor.TabStop = false;
            // 
            // labelPPM
            // 
            resources.ApplyResources(this.labelPPM, "labelPPM");
            this.labelPPM.Name = "labelPPM";
            // 
            // textHardklorMinIntensityPPM
            // 
            resources.ApplyResources(this.textHardklorMinIntensityPPM, "textHardklorMinIntensityPPM");
            this.textHardklorMinIntensityPPM.Name = "textHardklorMinIntensityPPM";
            this.toolTip1.SetToolTip(this.textHardklorMinIntensityPPM, resources.GetString("textHardklorMinIntensityPPM.ToolTip"));
            // 
            // labelMinIntensityPPM
            // 
            resources.ApplyResources(this.labelMinIntensityPPM, "labelMinIntensityPPM");
            this.labelMinIntensityPPM.Name = "labelMinIntensityPPM";
            // 
            // textHardklorMinIdotP
            // 
            resources.ApplyResources(this.textHardklorMinIdotP, "textHardklorMinIdotP");
            this.textHardklorMinIdotP.Name = "textHardklorMinIdotP";
            // 
            // labelHardklorMinIdotP
            // 
            resources.ApplyResources(this.labelHardklorMinIdotP, "labelHardklorMinIdotP");
            this.labelHardklorMinIdotP.Name = "labelHardklorMinIdotP";
            // 
            // textHardklorSignalToNoise
            // 
            resources.ApplyResources(this.textHardklorSignalToNoise, "textHardklorSignalToNoise");
            this.textHardklorSignalToNoise.Name = "textHardklorSignalToNoise";
            this.toolTip1.SetToolTip(this.textHardklorSignalToNoise, resources.GetString("textHardklorSignalToNoise.ToolTip"));
            // 
            // lblHardklorSignalToNoise
            // 
            resources.ApplyResources(this.lblHardklorSignalToNoise, "lblHardklorSignalToNoise");
            this.lblHardklorSignalToNoise.Name = "lblHardklorSignalToNoise";
            // 
<<<<<<< HEAD
            // textCutoff
            // 
            resources.ApplyResources(this.textCutoff, "textCutoff");
            this.textCutoff.Name = "textCutoff";
            this.toolTip1.SetToolTip(this.textCutoff, resources.GetString("textCutoff.ToolTip"));
            // 
            // labelCutoff
            // 
            resources.ApplyResources(this.labelCutoff, "labelCutoff");
            this.labelCutoff.Name = "labelCutoff";
=======
            // lblSearchEngineBlurb
            // 
            resources.ApplyResources(this.lblSearchEngineBlurb, "lblSearchEngineBlurb");
            this.lblSearchEngineBlurb.Name = "lblSearchEngineBlurb";
>>>>>>> 86a15043
            // 
            // SearchSettingsControl
            // 
            resources.ApplyResources(this, "$this");
            this.AutoScaleMode = System.Windows.Forms.AutoScaleMode.Font;
<<<<<<< HEAD
            this.Controls.Add(this.labelCutoff);
            this.Controls.Add(this.textCutoff);
=======
            this.Controls.Add(this.lblSearchEngineBlurb);
>>>>>>> 86a15043
            this.Controls.Add(this.groupBoxHardklor);
            this.Controls.Add(this.cbMs2Analyzer);
            this.Controls.Add(this.lblMs2Analyzer);
            this.Controls.Add(this.label2);
            this.Controls.Add(this.searchEngineComboBox);
            this.Controls.Add(this.cbMaxVariableMods);
            this.Controls.Add(this.lblMaxVariableMods);
            this.Controls.Add(this.label3);
            this.Controls.Add(this.label1);
            this.Controls.Add(this.pBLogo);
            this.Controls.Add(this.btnAdditionalSettings);
            this.Controls.Add(this.cbFragmentIons);
            this.Controls.Add(this.lblFragmentIons);
            this.Controls.Add(this.txtMS2Tolerance);
            this.Controls.Add(this.lblMs2Tolerance);
            this.Controls.Add(this.cbMS2TolUnit);
            this.Controls.Add(this.txtMS1Tolerance);
            this.Controls.Add(this.lblMs1Tolerance);
            this.Controls.Add(this.cbMS1TolUnit);
            this.Name = "SearchSettingsControl";
            ((System.ComponentModel.ISupportInitialize)(this.pBLogo)).EndInit();
            this.groupBoxHardklor.ResumeLayout(false);
            this.groupBoxHardklor.PerformLayout();
            this.ResumeLayout(false);
            this.PerformLayout();

        }

        #endregion
        private System.Windows.Forms.ComboBox cbMS1TolUnit;
        private System.Windows.Forms.Label lblMs1Tolerance;
        private System.Windows.Forms.TextBox txtMS1Tolerance;
        private System.Windows.Forms.TextBox txtMS2Tolerance;
        private System.Windows.Forms.Label lblMs2Tolerance;
        private System.Windows.Forms.ComboBox cbMS2TolUnit;
        private System.Windows.Forms.Label lblFragmentIons;
        private System.Windows.Forms.ComboBox cbFragmentIons;
        private System.Windows.Forms.Button btnAdditionalSettings;
        private System.Windows.Forms.PictureBox pBLogo;
        private System.Windows.Forms.Label label1;
        private System.Windows.Forms.Label label3;
        private System.Windows.Forms.Label lblMaxVariableMods;
        private System.Windows.Forms.ComboBox cbMaxVariableMods;
        private System.Windows.Forms.ComboBox searchEngineComboBox;
        private System.Windows.Forms.Label label2;
        private System.Windows.Forms.ComboBox cbMs2Analyzer;
        private System.Windows.Forms.Label lblMs2Analyzer;
        private System.Windows.Forms.GroupBox groupBoxHardklor;
        private System.Windows.Forms.TextBox textHardklorMinIdotP;
        private System.Windows.Forms.Label labelHardklorMinIdotP;
        private System.Windows.Forms.TextBox textHardklorSignalToNoise;
        private System.Windows.Forms.Label lblHardklorSignalToNoise;
        private System.Windows.Forms.Label labelMinIntensityPPM;
        private System.Windows.Forms.TextBox textHardklorMinIntensityPPM;
        private System.Windows.Forms.Label labelPPM;
        private System.Windows.Forms.ToolTip toolTip1;
<<<<<<< HEAD
        private System.Windows.Forms.Label labelCutoff;
        private System.Windows.Forms.TextBox textCutoff;
=======
        private System.Windows.Forms.Label lblSearchEngineBlurb;
>>>>>>> 86a15043
    }
}<|MERGE_RESOLUTION|>--- conflicted
+++ resolved
@@ -57,12 +57,9 @@
             this.textHardklorSignalToNoise = new System.Windows.Forms.TextBox();
             this.lblHardklorSignalToNoise = new System.Windows.Forms.Label();
             this.toolTip1 = new System.Windows.Forms.ToolTip(this.components);
-<<<<<<< HEAD
             this.textCutoff = new System.Windows.Forms.TextBox();
             this.labelCutoff = new System.Windows.Forms.Label();
-=======
             this.lblSearchEngineBlurb = new System.Windows.Forms.Label();
->>>>>>> 86a15043
             ((System.ComponentModel.ISupportInitialize)(this.pBLogo)).BeginInit();
             this.groupBoxHardklor.SuspendLayout();
             this.SuspendLayout();
@@ -237,7 +234,6 @@
             resources.ApplyResources(this.lblHardklorSignalToNoise, "lblHardklorSignalToNoise");
             this.lblHardklorSignalToNoise.Name = "lblHardklorSignalToNoise";
             // 
-<<<<<<< HEAD
             // textCutoff
             // 
             resources.ApplyResources(this.textCutoff, "textCutoff");
@@ -248,23 +244,19 @@
             // 
             resources.ApplyResources(this.labelCutoff, "labelCutoff");
             this.labelCutoff.Name = "labelCutoff";
-=======
+            // 
             // lblSearchEngineBlurb
             // 
             resources.ApplyResources(this.lblSearchEngineBlurb, "lblSearchEngineBlurb");
             this.lblSearchEngineBlurb.Name = "lblSearchEngineBlurb";
->>>>>>> 86a15043
             // 
             // SearchSettingsControl
             // 
             resources.ApplyResources(this, "$this");
             this.AutoScaleMode = System.Windows.Forms.AutoScaleMode.Font;
-<<<<<<< HEAD
             this.Controls.Add(this.labelCutoff);
             this.Controls.Add(this.textCutoff);
-=======
             this.Controls.Add(this.lblSearchEngineBlurb);
->>>>>>> 86a15043
             this.Controls.Add(this.groupBoxHardklor);
             this.Controls.Add(this.cbMs2Analyzer);
             this.Controls.Add(this.lblMs2Analyzer);
@@ -321,11 +313,8 @@
         private System.Windows.Forms.TextBox textHardklorMinIntensityPPM;
         private System.Windows.Forms.Label labelPPM;
         private System.Windows.Forms.ToolTip toolTip1;
-<<<<<<< HEAD
         private System.Windows.Forms.Label labelCutoff;
         private System.Windows.Forms.TextBox textCutoff;
-=======
         private System.Windows.Forms.Label lblSearchEngineBlurb;
->>>>>>> 86a15043
     }
 }