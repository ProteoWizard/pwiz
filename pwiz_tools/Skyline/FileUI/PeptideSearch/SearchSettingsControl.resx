﻿<?xml version="1.0" encoding="utf-8"?>
<root>
  <!-- 
    Microsoft ResX Schema 
    
    Version 2.0
    
    The primary goals of this format is to allow a simple XML format 
    that is mostly human readable. The generation and parsing of the 
    various data types are done through the TypeConverter classes 
    associated with the data types.
    
    Example:
    
    ... ado.net/XML headers & schema ...
    <resheader name="resmimetype">text/microsoft-resx</resheader>
    <resheader name="version">2.0</resheader>
    <resheader name="reader">System.Resources.ResXResourceReader, System.Windows.Forms, ...</resheader>
    <resheader name="writer">System.Resources.ResXResourceWriter, System.Windows.Forms, ...</resheader>
    <data name="Name1"><value>this is my long string</value><comment>this is a comment</comment></data>
    <data name="Color1" type="System.Drawing.Color, System.Drawing">Blue</data>
    <data name="Bitmap1" mimetype="application/x-microsoft.net.object.binary.base64">
        <value>[base64 mime encoded serialized .NET Framework object]</value>
    </data>
    <data name="Icon1" type="System.Drawing.Icon, System.Drawing" mimetype="application/x-microsoft.net.object.bytearray.base64">
        <value>[base64 mime encoded string representing a byte array form of the .NET Framework object]</value>
        <comment>This is a comment</comment>
    </data>
                
    There are any number of "resheader" rows that contain simple 
    name/value pairs.
    
    Each data row contains a name, and value. The row also contains a 
    type or mimetype. Type corresponds to a .NET class that support 
    text/value conversion through the TypeConverter architecture. 
    Classes that don't support this are serialized and stored with the 
    mimetype set.
    
    The mimetype is used for serialized objects, and tells the 
    ResXResourceReader how to depersist the object. This is currently not 
    extensible. For a given mimetype the value must be set accordingly:
    
    Note - application/x-microsoft.net.object.binary.base64 is the format 
    that the ResXResourceWriter will generate, however the reader can 
    read any of the formats listed below.
    
    mimetype: application/x-microsoft.net.object.binary.base64
    value   : The object must be serialized with 
            : System.Runtime.Serialization.Formatters.Binary.BinaryFormatter
            : and then encoded with base64 encoding.
    
    mimetype: application/x-microsoft.net.object.soap.base64
    value   : The object must be serialized with 
            : System.Runtime.Serialization.Formatters.Soap.SoapFormatter
            : and then encoded with base64 encoding.

    mimetype: application/x-microsoft.net.object.bytearray.base64
    value   : The object must be serialized into a byte array 
            : using a System.ComponentModel.TypeConverter
            : and then encoded with base64 encoding.
    -->
  <xsd:schema id="root" xmlns="" xmlns:xsd="http://www.w3.org/2001/XMLSchema" xmlns:msdata="urn:schemas-microsoft-com:xml-msdata">
    <xsd:import namespace="http://www.w3.org/XML/1998/namespace" />
    <xsd:element name="root" msdata:IsDataSet="true">
      <xsd:complexType>
        <xsd:choice maxOccurs="unbounded">
          <xsd:element name="metadata">
            <xsd:complexType>
              <xsd:sequence>
                <xsd:element name="value" type="xsd:string" minOccurs="0" />
              </xsd:sequence>
              <xsd:attribute name="name" use="required" type="xsd:string" />
              <xsd:attribute name="type" type="xsd:string" />
              <xsd:attribute name="mimetype" type="xsd:string" />
              <xsd:attribute ref="xml:space" />
            </xsd:complexType>
          </xsd:element>
          <xsd:element name="assembly">
            <xsd:complexType>
              <xsd:attribute name="alias" type="xsd:string" />
              <xsd:attribute name="name" type="xsd:string" />
            </xsd:complexType>
          </xsd:element>
          <xsd:element name="data">
            <xsd:complexType>
              <xsd:sequence>
                <xsd:element name="value" type="xsd:string" minOccurs="0" msdata:Ordinal="1" />
                <xsd:element name="comment" type="xsd:string" minOccurs="0" msdata:Ordinal="2" />
              </xsd:sequence>
              <xsd:attribute name="name" type="xsd:string" use="required" msdata:Ordinal="1" />
              <xsd:attribute name="type" type="xsd:string" msdata:Ordinal="3" />
              <xsd:attribute name="mimetype" type="xsd:string" msdata:Ordinal="4" />
              <xsd:attribute ref="xml:space" />
            </xsd:complexType>
          </xsd:element>
          <xsd:element name="resheader">
            <xsd:complexType>
              <xsd:sequence>
                <xsd:element name="value" type="xsd:string" minOccurs="0" msdata:Ordinal="1" />
              </xsd:sequence>
              <xsd:attribute name="name" type="xsd:string" use="required" />
            </xsd:complexType>
          </xsd:element>
        </xsd:choice>
      </xsd:complexType>
    </xsd:element>
  </xsd:schema>
  <resheader name="resmimetype">
    <value>text/microsoft-resx</value>
  </resheader>
  <resheader name="version">
    <value>2.0</value>
  </resheader>
  <resheader name="reader">
    <value>System.Resources.ResXResourceReader, System.Windows.Forms, Version=4.0.0.0, Culture=neutral, PublicKeyToken=b77a5c561934e089</value>
  </resheader>
  <resheader name="writer">
    <value>System.Resources.ResXResourceWriter, System.Windows.Forms, Version=4.0.0.0, Culture=neutral, PublicKeyToken=b77a5c561934e089</value>
  </resheader>
  <assembly alias="System.Drawing" name="System.Drawing, Version=4.0.0.0, Culture=neutral, PublicKeyToken=b03f5f7f11d50a3a" />
  <data name="cbMS1TolUnit.Location" type="System.Drawing.Point, System.Drawing">
    <value>153, 106</value>
  </data>
  <data name="cbMS1TolUnit.Size" type="System.Drawing.Size, System.Drawing">
    <value>70, 21</value>
  </data>
  <assembly alias="mscorlib" name="mscorlib, Version=4.0.0.0, Culture=neutral, PublicKeyToken=b77a5c561934e089" />
  <data name="cbMS1TolUnit.TabIndex" type="System.Int32, mscorlib">
    <value>5</value>
  </data>
  <data name="&gt;&gt;cbMS1TolUnit.Name" xml:space="preserve">
    <value>cbMS1TolUnit</value>
  </data>
  <data name="&gt;&gt;cbMS1TolUnit.Type" xml:space="preserve">
    <value>System.Windows.Forms.ComboBox, System.Windows.Forms, Version=4.0.0.0, Culture=neutral, PublicKeyToken=b77a5c561934e089</value>
  </data>
  <data name="&gt;&gt;cbMS1TolUnit.Parent" xml:space="preserve">
    <value>$this</value>
  </data>
  <data name="&gt;&gt;cbMS1TolUnit.ZOrder" xml:space="preserve">
<<<<<<< HEAD
    <value>20</value>
=======
    <value>19</value>
>>>>>>> 86a15043
  </data>
  <data name="lblMs1Tolerance.AutoSize" type="System.Boolean, mscorlib">
    <value>True</value>
  </data>
  <data name="lblMs1Tolerance.Location" type="System.Drawing.Point, System.Drawing">
    <value>13, 89</value>
  </data>
  <data name="lblMs1Tolerance.Size" type="System.Drawing.Size, System.Drawing">
    <value>79, 13</value>
  </data>
  <data name="lblMs1Tolerance.TabIndex" type="System.Int32, mscorlib">
    <value>2</value>
  </data>
  <data name="lblMs1Tolerance.Text" xml:space="preserve">
    <value>MS&amp;1 tolerance:</value>
  </data>
  <data name="&gt;&gt;lblMs1Tolerance.Name" xml:space="preserve">
    <value>lblMs1Tolerance</value>
  </data>
  <data name="&gt;&gt;lblMs1Tolerance.Type" xml:space="preserve">
    <value>System.Windows.Forms.Label, System.Windows.Forms, Version=4.0.0.0, Culture=neutral, PublicKeyToken=b77a5c561934e089</value>
  </data>
  <data name="&gt;&gt;lblMs1Tolerance.Parent" xml:space="preserve">
    <value>$this</value>
  </data>
  <data name="&gt;&gt;lblMs1Tolerance.ZOrder" xml:space="preserve">
<<<<<<< HEAD
    <value>19</value>
=======
    <value>18</value>
>>>>>>> 86a15043
  </data>
  <data name="txtMS1Tolerance.Location" type="System.Drawing.Point, System.Drawing">
    <value>13, 106</value>
  </data>
  <data name="txtMS1Tolerance.Size" type="System.Drawing.Size, System.Drawing">
    <value>121, 20</value>
  </data>
  <data name="txtMS1Tolerance.TabIndex" type="System.Int32, mscorlib">
    <value>3</value>
  </data>
  <data name="&gt;&gt;txtMS1Tolerance.Name" xml:space="preserve">
    <value>txtMS1Tolerance</value>
  </data>
  <data name="&gt;&gt;txtMS1Tolerance.Type" xml:space="preserve">
    <value>System.Windows.Forms.TextBox, System.Windows.Forms, Version=4.0.0.0, Culture=neutral, PublicKeyToken=b77a5c561934e089</value>
  </data>
  <data name="&gt;&gt;txtMS1Tolerance.Parent" xml:space="preserve">
    <value>$this</value>
  </data>
  <data name="&gt;&gt;txtMS1Tolerance.ZOrder" xml:space="preserve">
<<<<<<< HEAD
    <value>18</value>
=======
    <value>17</value>
>>>>>>> 86a15043
  </data>
  <data name="txtMS2Tolerance.Location" type="System.Drawing.Point, System.Drawing">
    <value>13, 146</value>
  </data>
  <data name="txtMS2Tolerance.Size" type="System.Drawing.Size, System.Drawing">
    <value>121, 20</value>
  </data>
  <data name="txtMS2Tolerance.TabIndex" type="System.Int32, mscorlib">
    <value>7</value>
  </data>
  <data name="&gt;&gt;txtMS2Tolerance.Name" xml:space="preserve">
    <value>txtMS2Tolerance</value>
  </data>
  <data name="&gt;&gt;txtMS2Tolerance.Type" xml:space="preserve">
    <value>System.Windows.Forms.TextBox, System.Windows.Forms, Version=4.0.0.0, Culture=neutral, PublicKeyToken=b77a5c561934e089</value>
  </data>
  <data name="&gt;&gt;txtMS2Tolerance.Parent" xml:space="preserve">
    <value>$this</value>
  </data>
  <data name="&gt;&gt;txtMS2Tolerance.ZOrder" xml:space="preserve">
<<<<<<< HEAD
    <value>15</value>
=======
    <value>14</value>
>>>>>>> 86a15043
  </data>
  <data name="lblMs2Tolerance.AutoSize" type="System.Boolean, mscorlib">
    <value>True</value>
  </data>
  <data name="lblMs2Tolerance.Location" type="System.Drawing.Point, System.Drawing">
    <value>13, 130</value>
  </data>
  <data name="lblMs2Tolerance.Size" type="System.Drawing.Size, System.Drawing">
    <value>79, 13</value>
  </data>
  <data name="lblMs2Tolerance.TabIndex" type="System.Int32, mscorlib">
    <value>6</value>
  </data>
  <data name="lblMs2Tolerance.Text" xml:space="preserve">
    <value>MS&amp;2 tolerance:</value>
  </data>
  <data name="&gt;&gt;lblMs2Tolerance.Name" xml:space="preserve">
    <value>lblMs2Tolerance</value>
  </data>
  <data name="&gt;&gt;lblMs2Tolerance.Type" xml:space="preserve">
    <value>System.Windows.Forms.Label, System.Windows.Forms, Version=4.0.0.0, Culture=neutral, PublicKeyToken=b77a5c561934e089</value>
  </data>
  <data name="&gt;&gt;lblMs2Tolerance.Parent" xml:space="preserve">
    <value>$this</value>
  </data>
  <data name="&gt;&gt;lblMs2Tolerance.ZOrder" xml:space="preserve">
<<<<<<< HEAD
    <value>16</value>
=======
    <value>15</value>
>>>>>>> 86a15043
  </data>
  <data name="cbMS2TolUnit.Location" type="System.Drawing.Point, System.Drawing">
    <value>153, 146</value>
  </data>
  <data name="cbMS2TolUnit.Size" type="System.Drawing.Size, System.Drawing">
    <value>70, 21</value>
  </data>
  <data name="cbMS2TolUnit.TabIndex" type="System.Int32, mscorlib">
    <value>9</value>
  </data>
  <data name="&gt;&gt;cbMS2TolUnit.Name" xml:space="preserve">
    <value>cbMS2TolUnit</value>
  </data>
  <data name="&gt;&gt;cbMS2TolUnit.Type" xml:space="preserve">
    <value>System.Windows.Forms.ComboBox, System.Windows.Forms, Version=4.0.0.0, Culture=neutral, PublicKeyToken=b77a5c561934e089</value>
  </data>
  <data name="&gt;&gt;cbMS2TolUnit.Parent" xml:space="preserve">
    <value>$this</value>
  </data>
  <data name="&gt;&gt;cbMS2TolUnit.ZOrder" xml:space="preserve">
<<<<<<< HEAD
    <value>17</value>
=======
    <value>16</value>
>>>>>>> 86a15043
  </data>
  <data name="lblFragmentIons.AutoSize" type="System.Boolean, mscorlib">
    <value>True</value>
  </data>
  <data name="lblFragmentIons.Location" type="System.Drawing.Point, System.Drawing">
    <value>13, 174</value>
  </data>
  <data name="lblFragmentIons.Size" type="System.Drawing.Size, System.Drawing">
    <value>76, 13</value>
  </data>
  <data name="lblFragmentIons.TabIndex" type="System.Int32, mscorlib">
    <value>10</value>
  </data>
  <data name="lblFragmentIons.Text" xml:space="preserve">
    <value>&amp;Fragment ions:</value>
  </data>
  <data name="&gt;&gt;lblFragmentIons.Name" xml:space="preserve">
    <value>lblFragmentIons</value>
  </data>
  <data name="&gt;&gt;lblFragmentIons.Type" xml:space="preserve">
    <value>System.Windows.Forms.Label, System.Windows.Forms, Version=4.0.0.0, Culture=neutral, PublicKeyToken=b77a5c561934e089</value>
  </data>
  <data name="&gt;&gt;lblFragmentIons.Parent" xml:space="preserve">
    <value>$this</value>
  </data>
  <data name="&gt;&gt;lblFragmentIons.ZOrder" xml:space="preserve">
<<<<<<< HEAD
    <value>14</value>
=======
    <value>13</value>
>>>>>>> 86a15043
  </data>
  <data name="cbFragmentIons.Location" type="System.Drawing.Point, System.Drawing">
    <value>13, 190</value>
  </data>
  <data name="cbFragmentIons.Size" type="System.Drawing.Size, System.Drawing">
    <value>210, 21</value>
  </data>
  <data name="cbFragmentIons.TabIndex" type="System.Int32, mscorlib">
    <value>11</value>
  </data>
  <data name="&gt;&gt;cbFragmentIons.Name" xml:space="preserve">
    <value>cbFragmentIons</value>
  </data>
  <data name="&gt;&gt;cbFragmentIons.Type" xml:space="preserve">
    <value>System.Windows.Forms.ComboBox, System.Windows.Forms, Version=4.0.0.0, Culture=neutral, PublicKeyToken=b77a5c561934e089</value>
  </data>
  <data name="&gt;&gt;cbFragmentIons.Parent" xml:space="preserve">
    <value>$this</value>
  </data>
  <data name="&gt;&gt;cbFragmentIons.ZOrder" xml:space="preserve">
<<<<<<< HEAD
    <value>13</value>
=======
    <value>12</value>
>>>>>>> 86a15043
  </data>
  <assembly alias="System.Windows.Forms" name="System.Windows.Forms, Version=4.0.0.0, Culture=neutral, PublicKeyToken=b77a5c561934e089" />
  <data name="btnAdditionalSettings.Anchor" type="System.Windows.Forms.AnchorStyles, System.Windows.Forms">
    <value>Bottom, Left</value>
  </data>
  <data name="btnAdditionalSettings.Location" type="System.Drawing.Point, System.Drawing">
    <value>13, 399</value>
  </data>
  <data name="btnAdditionalSettings.Size" type="System.Drawing.Size, System.Drawing">
    <value>107, 23</value>
  </data>
  <data name="btnAdditionalSettings.TabIndex" type="System.Int32, mscorlib">
    <value>17</value>
  </data>
  <data name="btnAdditionalSettings.Text" xml:space="preserve">
    <value>A&amp;dditional Settings</value>
  </data>
  <data name="&gt;&gt;btnAdditionalSettings.Name" xml:space="preserve">
    <value>btnAdditionalSettings</value>
  </data>
  <data name="&gt;&gt;btnAdditionalSettings.Type" xml:space="preserve">
    <value>System.Windows.Forms.Button, System.Windows.Forms, Version=4.0.0.0, Culture=neutral, PublicKeyToken=b77a5c561934e089</value>
  </data>
  <data name="&gt;&gt;btnAdditionalSettings.Parent" xml:space="preserve">
    <value>$this</value>
  </data>
  <data name="&gt;&gt;btnAdditionalSettings.ZOrder" xml:space="preserve">
<<<<<<< HEAD
    <value>12</value>
=======
    <value>11</value>
>>>>>>> 86a15043
  </data>
  <data name="pBLogo.Anchor" type="System.Windows.Forms.AnchorStyles, System.Windows.Forms">
    <value>Top, Right</value>
  </data>
  <data name="pBLogo.Location" type="System.Drawing.Point, System.Drawing">
    <value>323, 4</value>
  </data>
  <data name="pBLogo.Size" type="System.Drawing.Size, System.Drawing">
    <value>55, 50</value>
  </data>
  <data name="pBLogo.TabIndex" type="System.Int32, mscorlib">
    <value>22</value>
  </data>
  <data name="&gt;&gt;pBLogo.Name" xml:space="preserve">
    <value>pBLogo</value>
  </data>
  <data name="&gt;&gt;pBLogo.Type" xml:space="preserve">
    <value>System.Windows.Forms.PictureBox, System.Windows.Forms, Version=4.0.0.0, Culture=neutral, PublicKeyToken=b77a5c561934e089</value>
  </data>
  <data name="&gt;&gt;pBLogo.Parent" xml:space="preserve">
    <value>$this</value>
  </data>
  <data name="&gt;&gt;pBLogo.ZOrder" xml:space="preserve">
<<<<<<< HEAD
    <value>11</value>
=======
    <value>10</value>
>>>>>>> 86a15043
  </data>
  <data name="label1.AutoSize" type="System.Boolean, mscorlib">
    <value>True</value>
  </data>
  <data name="label1.Location" type="System.Drawing.Point, System.Drawing">
    <value>153, 89</value>
  </data>
  <data name="label1.Size" type="System.Drawing.Size, System.Drawing">
    <value>29, 13</value>
  </data>
  <data name="label1.TabIndex" type="System.Int32, mscorlib">
    <value>4</value>
  </data>
  <data name="label1.Text" xml:space="preserve">
    <value>Unit:</value>
  </data>
  <data name="&gt;&gt;label1.Name" xml:space="preserve">
    <value>label1</value>
  </data>
  <data name="&gt;&gt;label1.Type" xml:space="preserve">
    <value>System.Windows.Forms.Label, System.Windows.Forms, Version=4.0.0.0, Culture=neutral, PublicKeyToken=b77a5c561934e089</value>
  </data>
  <data name="&gt;&gt;label1.Parent" xml:space="preserve">
    <value>$this</value>
  </data>
  <data name="&gt;&gt;label1.ZOrder" xml:space="preserve">
<<<<<<< HEAD
    <value>10</value>
=======
    <value>9</value>
>>>>>>> 86a15043
  </data>
  <data name="label3.AutoSize" type="System.Boolean, mscorlib">
    <value>True</value>
  </data>
  <data name="label3.Location" type="System.Drawing.Point, System.Drawing">
    <value>153, 130</value>
  </data>
  <data name="label3.Size" type="System.Drawing.Size, System.Drawing">
    <value>29, 13</value>
  </data>
  <data name="label3.TabIndex" type="System.Int32, mscorlib">
    <value>8</value>
  </data>
  <data name="label3.Text" xml:space="preserve">
    <value>Unit:</value>
  </data>
  <data name="&gt;&gt;label3.Name" xml:space="preserve">
    <value>label3</value>
  </data>
  <data name="&gt;&gt;label3.Type" xml:space="preserve">
    <value>System.Windows.Forms.Label, System.Windows.Forms, Version=4.0.0.0, Culture=neutral, PublicKeyToken=b77a5c561934e089</value>
  </data>
  <data name="&gt;&gt;label3.Parent" xml:space="preserve">
    <value>$this</value>
  </data>
  <data name="&gt;&gt;label3.ZOrder" xml:space="preserve">
<<<<<<< HEAD
    <value>9</value>
=======
    <value>8</value>
>>>>>>> 86a15043
  </data>
  <data name="lblMaxVariableMods.AutoSize" type="System.Boolean, mscorlib">
    <value>True</value>
  </data>
  <data name="lblMaxVariableMods.ImeMode" type="System.Windows.Forms.ImeMode, System.Windows.Forms">
    <value>NoControl</value>
  </data>
  <data name="lblMaxVariableMods.Location" type="System.Drawing.Point, System.Drawing">
    <value>13, 274</value>
  </data>
  <data name="lblMaxVariableMods.Size" type="System.Drawing.Size, System.Drawing">
    <value>98, 13</value>
  </data>
  <data name="lblMaxVariableMods.TabIndex" type="System.Int32, mscorlib">
    <value>14</value>
  </data>
  <data name="lblMaxVariableMods.Text" xml:space="preserve">
    <value>Max &amp;variable mods:</value>
  </data>
  <data name="&gt;&gt;lblMaxVariableMods.Name" xml:space="preserve">
    <value>lblMaxVariableMods</value>
  </data>
  <data name="&gt;&gt;lblMaxVariableMods.Type" xml:space="preserve">
    <value>System.Windows.Forms.Label, System.Windows.Forms, Version=4.0.0.0, Culture=neutral, PublicKeyToken=b77a5c561934e089</value>
  </data>
  <data name="&gt;&gt;lblMaxVariableMods.Parent" xml:space="preserve">
    <value>$this</value>
  </data>
  <data name="&gt;&gt;lblMaxVariableMods.ZOrder" xml:space="preserve">
<<<<<<< HEAD
    <value>8</value>
=======
    <value>7</value>
>>>>>>> 86a15043
  </data>
  <data name="cbMaxVariableMods.Items" xml:space="preserve">
    <value>0</value>
  </data>
  <data name="cbMaxVariableMods.Items1" xml:space="preserve">
    <value>1</value>
  </data>
  <data name="cbMaxVariableMods.Items2" xml:space="preserve">
    <value>2</value>
  </data>
  <data name="cbMaxVariableMods.Items3" xml:space="preserve">
    <value>3</value>
  </data>
  <data name="cbMaxVariableMods.Items4" xml:space="preserve">
    <value>4</value>
  </data>
  <data name="cbMaxVariableMods.Items5" xml:space="preserve">
    <value>5</value>
  </data>
  <data name="cbMaxVariableMods.Items6" xml:space="preserve">
    <value>6</value>
  </data>
  <data name="cbMaxVariableMods.Items7" xml:space="preserve">
    <value>7</value>
  </data>
  <data name="cbMaxVariableMods.Items8" xml:space="preserve">
    <value>8</value>
  </data>
  <data name="cbMaxVariableMods.Items9" xml:space="preserve">
    <value>9</value>
  </data>
  <data name="cbMaxVariableMods.Location" type="System.Drawing.Point, System.Drawing">
    <value>13, 290</value>
  </data>
  <data name="cbMaxVariableMods.Size" type="System.Drawing.Size, System.Drawing">
    <value>44, 21</value>
  </data>
  <data name="cbMaxVariableMods.TabIndex" type="System.Int32, mscorlib">
    <value>15</value>
  </data>
  <data name="&gt;&gt;cbMaxVariableMods.Name" xml:space="preserve">
    <value>cbMaxVariableMods</value>
  </data>
  <data name="&gt;&gt;cbMaxVariableMods.Type" xml:space="preserve">
    <value>System.Windows.Forms.ComboBox, System.Windows.Forms, Version=4.0.0.0, Culture=neutral, PublicKeyToken=b77a5c561934e089</value>
  </data>
  <data name="&gt;&gt;cbMaxVariableMods.Parent" xml:space="preserve">
    <value>$this</value>
  </data>
  <data name="&gt;&gt;cbMaxVariableMods.ZOrder" xml:space="preserve">
<<<<<<< HEAD
    <value>7</value>
=======
    <value>6</value>
>>>>>>> 86a15043
  </data>
  <data name="searchEngineComboBox.Items" xml:space="preserve">
    <value>MSAmanda</value>
  </data>
  <data name="searchEngineComboBox.Items1" xml:space="preserve">
    <value>MS-GF+</value>
  </data>
  <data name="searchEngineComboBox.Items2" xml:space="preserve">
    <value>MSFragger</value>
  </data>
  <data name="searchEngineComboBox.Location" type="System.Drawing.Point, System.Drawing">
    <value>16, 39</value>
  </data>
  <data name="searchEngineComboBox.Size" type="System.Drawing.Size, System.Drawing">
    <value>118, 21</value>
  </data>
  <data name="searchEngineComboBox.TabIndex" type="System.Int32, mscorlib">
    <value>1</value>
  </data>
  <data name="&gt;&gt;searchEngineComboBox.Name" xml:space="preserve">
    <value>searchEngineComboBox</value>
  </data>
  <data name="&gt;&gt;searchEngineComboBox.Type" xml:space="preserve">
    <value>System.Windows.Forms.ComboBox, System.Windows.Forms, Version=4.0.0.0, Culture=neutral, PublicKeyToken=b77a5c561934e089</value>
  </data>
  <data name="&gt;&gt;searchEngineComboBox.Parent" xml:space="preserve">
    <value>$this</value>
  </data>
  <data name="&gt;&gt;searchEngineComboBox.ZOrder" xml:space="preserve">
<<<<<<< HEAD
    <value>6</value>
=======
    <value>5</value>
>>>>>>> 86a15043
  </data>
  <data name="label2.AutoSize" type="System.Boolean, mscorlib">
    <value>True</value>
  </data>
  <data name="label2.ImeMode" type="System.Windows.Forms.ImeMode, System.Windows.Forms">
    <value>NoControl</value>
  </data>
  <data name="label2.Location" type="System.Drawing.Point, System.Drawing">
    <value>13, 23</value>
  </data>
  <data name="label2.Size" type="System.Drawing.Size, System.Drawing">
    <value>79, 13</value>
  </data>
  <data name="label2.TabIndex" type="System.Int32, mscorlib">
    <value>0</value>
  </data>
  <data name="label2.Text" xml:space="preserve">
    <value>&amp;Search engine:</value>
  </data>
  <data name="&gt;&gt;label2.Name" xml:space="preserve">
    <value>label2</value>
  </data>
  <data name="&gt;&gt;label2.Type" xml:space="preserve">
    <value>System.Windows.Forms.Label, System.Windows.Forms, Version=4.0.0.0, Culture=neutral, PublicKeyToken=b77a5c561934e089</value>
  </data>
  <data name="&gt;&gt;label2.Parent" xml:space="preserve">
    <value>$this</value>
  </data>
  <data name="&gt;&gt;label2.ZOrder" xml:space="preserve">
<<<<<<< HEAD
    <value>5</value>
=======
    <value>4</value>
>>>>>>> 86a15043
  </data>
  <data name="cbMs2Analyzer.Location" type="System.Drawing.Point, System.Drawing">
    <value>13, 239</value>
  </data>
  <data name="cbMs2Analyzer.Size" type="System.Drawing.Size, System.Drawing">
    <value>210, 21</value>
  </data>
  <data name="cbMs2Analyzer.TabIndex" type="System.Int32, mscorlib">
    <value>13</value>
  </data>
  <data name="&gt;&gt;cbMs2Analyzer.Name" xml:space="preserve">
    <value>cbMs2Analyzer</value>
  </data>
  <data name="&gt;&gt;cbMs2Analyzer.Type" xml:space="preserve">
    <value>System.Windows.Forms.ComboBox, System.Windows.Forms, Version=4.0.0.0, Culture=neutral, PublicKeyToken=b77a5c561934e089</value>
  </data>
  <data name="&gt;&gt;cbMs2Analyzer.Parent" xml:space="preserve">
    <value>$this</value>
  </data>
  <data name="&gt;&gt;cbMs2Analyzer.ZOrder" xml:space="preserve">
<<<<<<< HEAD
    <value>3</value>
=======
    <value>2</value>
>>>>>>> 86a15043
  </data>
  <data name="lblMs2Analyzer.AutoSize" type="System.Boolean, mscorlib">
    <value>True</value>
  </data>
  <data name="lblMs2Analyzer.ImeMode" type="System.Windows.Forms.ImeMode, System.Windows.Forms">
    <value>NoControl</value>
  </data>
  <data name="lblMs2Analyzer.Location" type="System.Drawing.Point, System.Drawing">
    <value>13, 223</value>
  </data>
  <data name="lblMs2Analyzer.Size" type="System.Drawing.Size, System.Drawing">
    <value>74, 13</value>
  </data>
  <data name="lblMs2Analyzer.TabIndex" type="System.Int32, mscorlib">
    <value>12</value>
  </data>
  <data name="lblMs2Analyzer.Text" xml:space="preserve">
    <value>MS2 &amp;analyzer:</value>
  </data>
  <data name="&gt;&gt;lblMs2Analyzer.Name" xml:space="preserve">
    <value>lblMs2Analyzer</value>
  </data>
  <data name="&gt;&gt;lblMs2Analyzer.Type" xml:space="preserve">
    <value>System.Windows.Forms.Label, System.Windows.Forms, Version=4.0.0.0, Culture=neutral, PublicKeyToken=b77a5c561934e089</value>
  </data>
  <data name="&gt;&gt;lblMs2Analyzer.Parent" xml:space="preserve">
    <value>$this</value>
  </data>
  <data name="&gt;&gt;lblMs2Analyzer.ZOrder" xml:space="preserve">
<<<<<<< HEAD
    <value>4</value>
=======
    <value>3</value>
  </data>
  <data name="&gt;&gt;labelPPM.Name" xml:space="preserve">
    <value>labelPPM</value>
  </data>
  <data name="&gt;&gt;labelPPM.Type" xml:space="preserve">
    <value>System.Windows.Forms.Label, System.Windows.Forms, Version=4.0.0.0, Culture=neutral, PublicKeyToken=b77a5c561934e089</value>
  </data>
  <data name="&gt;&gt;labelPPM.Parent" xml:space="preserve">
    <value>groupBoxHardklor</value>
  </data>
  <data name="&gt;&gt;labelPPM.ZOrder" xml:space="preserve">
    <value>0</value>
  </data>
  <data name="&gt;&gt;textHardklorMinIntensityPPM.Name" xml:space="preserve">
    <value>textHardklorMinIntensityPPM</value>
  </data>
  <data name="&gt;&gt;textHardklorMinIntensityPPM.Type" xml:space="preserve">
    <value>System.Windows.Forms.TextBox, System.Windows.Forms, Version=4.0.0.0, Culture=neutral, PublicKeyToken=b77a5c561934e089</value>
  </data>
  <data name="&gt;&gt;textHardklorMinIntensityPPM.Parent" xml:space="preserve">
    <value>groupBoxHardklor</value>
  </data>
  <data name="&gt;&gt;textHardklorMinIntensityPPM.ZOrder" xml:space="preserve">
    <value>1</value>
  </data>
  <data name="&gt;&gt;labelMinIntensityPPM.Name" xml:space="preserve">
    <value>labelMinIntensityPPM</value>
  </data>
  <data name="&gt;&gt;labelMinIntensityPPM.Type" xml:space="preserve">
    <value>System.Windows.Forms.Label, System.Windows.Forms, Version=4.0.0.0, Culture=neutral, PublicKeyToken=b77a5c561934e089</value>
  </data>
  <data name="&gt;&gt;labelMinIntensityPPM.Parent" xml:space="preserve">
    <value>groupBoxHardklor</value>
  </data>
  <data name="&gt;&gt;labelMinIntensityPPM.ZOrder" xml:space="preserve">
    <value>2</value>
>>>>>>> 86a15043
  </data>
  <data name="&gt;&gt;textHardklorMinIdotP.Name" xml:space="preserve">
    <value>textHardklorMinIdotP</value>
  </data>
  <data name="&gt;&gt;textHardklorMinIdotP.Type" xml:space="preserve">
    <value>System.Windows.Forms.TextBox, System.Windows.Forms, Version=4.0.0.0, Culture=neutral, PublicKeyToken=b77a5c561934e089</value>
  </data>
  <data name="&gt;&gt;textHardklorMinIdotP.Parent" xml:space="preserve">
    <value>groupBoxHardklor</value>
  </data>
  <data name="&gt;&gt;textHardklorMinIdotP.ZOrder" xml:space="preserve">
    <value>3</value>
  </data>
  <data name="&gt;&gt;labelHardklorMinIdotP.Name" xml:space="preserve">
    <value>labelHardklorMinIdotP</value>
  </data>
  <data name="&gt;&gt;labelHardklorMinIdotP.Type" xml:space="preserve">
    <value>System.Windows.Forms.Label, System.Windows.Forms, Version=4.0.0.0, Culture=neutral, PublicKeyToken=b77a5c561934e089</value>
  </data>
  <data name="&gt;&gt;labelHardklorMinIdotP.Parent" xml:space="preserve">
    <value>groupBoxHardklor</value>
  </data>
  <data name="&gt;&gt;labelHardklorMinIdotP.ZOrder" xml:space="preserve">
    <value>4</value>
  </data>
  <data name="&gt;&gt;textHardklorSignalToNoise.Name" xml:space="preserve">
    <value>textHardklorSignalToNoise</value>
  </data>
  <data name="&gt;&gt;textHardklorSignalToNoise.Type" xml:space="preserve">
    <value>System.Windows.Forms.TextBox, System.Windows.Forms, Version=4.0.0.0, Culture=neutral, PublicKeyToken=b77a5c561934e089</value>
  </data>
  <data name="&gt;&gt;textHardklorSignalToNoise.Parent" xml:space="preserve">
    <value>groupBoxHardklor</value>
  </data>
  <data name="&gt;&gt;textHardklorSignalToNoise.ZOrder" xml:space="preserve">
    <value>5</value>
  </data>
  <data name="&gt;&gt;lblHardklorSignalToNoise.Name" xml:space="preserve">
    <value>lblHardklorSignalToNoise</value>
  </data>
  <data name="&gt;&gt;lblHardklorSignalToNoise.Type" xml:space="preserve">
    <value>System.Windows.Forms.Label, System.Windows.Forms, Version=4.0.0.0, Culture=neutral, PublicKeyToken=b77a5c561934e089</value>
  </data>
  <data name="&gt;&gt;lblHardklorSignalToNoise.Parent" xml:space="preserve">
    <value>groupBoxHardklor</value>
  </data>
  <data name="&gt;&gt;lblHardklorSignalToNoise.ZOrder" xml:space="preserve">
    <value>6</value>
  </data>
  <data name="groupBoxHardklor.Location" type="System.Drawing.Point, System.Drawing">
    <value>178, 254</value>
  </data>
  <data name="groupBoxHardklor.Size" type="System.Drawing.Size, System.Drawing">
    <value>200, 168</value>
  </data>
  <data name="groupBoxHardklor.TabIndex" type="System.Int32, mscorlib">
    <value>16</value>
  </data>
  <data name="groupBoxHardklor.Text" xml:space="preserve">
    <value>Search parameters</value>
  </data>
  <data name="&gt;&gt;groupBoxHardklor.Name" xml:space="preserve">
    <value>groupBoxHardklor</value>
  </data>
  <data name="&gt;&gt;groupBoxHardklor.Type" xml:space="preserve">
    <value>System.Windows.Forms.GroupBox, System.Windows.Forms, Version=4.0.0.0, Culture=neutral, PublicKeyToken=b77a5c561934e089</value>
  </data>
  <data name="&gt;&gt;groupBoxHardklor.Parent" xml:space="preserve">
    <value>$this</value>
  </data>
  <data name="&gt;&gt;groupBoxHardklor.ZOrder" xml:space="preserve">
    <value>1</value>
  </data>
  <data name="labelPPM.AutoSize" type="System.Boolean, mscorlib">
    <value>True</value>
  </data>
  <data name="labelPPM.Location" type="System.Drawing.Point, System.Drawing">
    <value>66, 138</value>
  </data>
  <data name="labelPPM.Size" type="System.Drawing.Size, System.Drawing">
    <value>30, 13</value>
  </data>
  <data name="labelPPM.TabIndex" type="System.Int32, mscorlib">
    <value>6</value>
  </data>
  <data name="labelPPM.Text" xml:space="preserve">
    <value>PPM</value>
  </data>
  <data name="&gt;&gt;labelPPM.Name" xml:space="preserve">
    <value>labelPPM</value>
  </data>
  <data name="&gt;&gt;labelPPM.Type" xml:space="preserve">
    <value>System.Windows.Forms.Label, System.Windows.Forms, Version=4.0.0.0, Culture=neutral, PublicKeyToken=b77a5c561934e089</value>
  </data>
  <data name="&gt;&gt;labelPPM.Parent" xml:space="preserve">
    <value>groupBoxHardklor</value>
  </data>
  <data name="&gt;&gt;labelPPM.ZOrder" xml:space="preserve">
    <value>0</value>
  </data>
  <metadata name="toolTip1.TrayLocation" type="System.Drawing.Point, System.Drawing, Version=4.0.0.0, Culture=neutral, PublicKeyToken=b03f5f7f11d50a3a">
    <value>17, 17</value>
  </metadata>
  <data name="textHardklorMinIntensityPPM.Location" type="System.Drawing.Point, System.Drawing">
    <value>17, 135</value>
  </data>
  <data name="textHardklorMinIntensityPPM.Size" type="System.Drawing.Size, System.Drawing">
    <value>46, 20</value>
  </data>
  <data name="textHardklorMinIntensityPPM.TabIndex" type="System.Int32, mscorlib">
    <value>5</value>
  </data>
  <data name="textHardklorMinIntensityPPM.ToolTip" xml:space="preserve">
    <value>Ignore features whose intensity relative to the sum of all detected feature intensities in a sample is less than this</value>
  </data>
  <data name="&gt;&gt;textHardklorMinIntensityPPM.Name" xml:space="preserve">
    <value>textHardklorMinIntensityPPM</value>
  </data>
  <data name="&gt;&gt;textHardklorMinIntensityPPM.Type" xml:space="preserve">
    <value>System.Windows.Forms.TextBox, System.Windows.Forms, Version=4.0.0.0, Culture=neutral, PublicKeyToken=b77a5c561934e089</value>
  </data>
  <data name="&gt;&gt;textHardklorMinIntensityPPM.Parent" xml:space="preserve">
    <value>groupBoxHardklor</value>
  </data>
  <data name="&gt;&gt;textHardklorMinIntensityPPM.ZOrder" xml:space="preserve">
    <value>1</value>
  </data>
  <data name="labelMinIntensityPPM.AutoSize" type="System.Boolean, mscorlib">
    <value>True</value>
  </data>
  <data name="labelMinIntensityPPM.Location" type="System.Drawing.Point, System.Drawing">
    <value>14, 119</value>
  </data>
  <data name="labelMinIntensityPPM.Size" type="System.Drawing.Size, System.Drawing">
    <value>118, 13</value>
  </data>
  <data name="labelMinIntensityPPM.TabIndex" type="System.Int32, mscorlib">
    <value>4</value>
  </data>
  <data name="labelMinIntensityPPM.Text" xml:space="preserve">
    <value>Min &amp;intensity proportion:</value>
  </data>
  <data name="&gt;&gt;labelMinIntensityPPM.Name" xml:space="preserve">
    <value>labelMinIntensityPPM</value>
  </data>
  <data name="&gt;&gt;labelMinIntensityPPM.Type" xml:space="preserve">
    <value>System.Windows.Forms.Label, System.Windows.Forms, Version=4.0.0.0, Culture=neutral, PublicKeyToken=b77a5c561934e089</value>
  </data>
  <data name="&gt;&gt;labelMinIntensityPPM.Parent" xml:space="preserve">
    <value>groupBoxHardklor</value>
  </data>
  <data name="&gt;&gt;labelMinIntensityPPM.ZOrder" xml:space="preserve">
    <value>2</value>
  </data>
  <data name="textHardklorMinIdotP.Location" type="System.Drawing.Point, System.Drawing">
    <value>17, 36</value>
  </data>
  <data name="textHardklorMinIdotP.Size" type="System.Drawing.Size, System.Drawing">
    <value>76, 20</value>
  </data>
  <data name="textHardklorMinIdotP.TabIndex" type="System.Int32, mscorlib">
    <value>1</value>
  </data>
  <data name="&gt;&gt;textHardklorMinIdotP.Name" xml:space="preserve">
    <value>textHardklorMinIdotP</value>
  </data>
  <data name="&gt;&gt;textHardklorMinIdotP.Type" xml:space="preserve">
    <value>System.Windows.Forms.TextBox, System.Windows.Forms, Version=4.0.0.0, Culture=neutral, PublicKeyToken=b77a5c561934e089</value>
  </data>
  <data name="&gt;&gt;textHardklorMinIdotP.Parent" xml:space="preserve">
    <value>groupBoxHardklor</value>
  </data>
  <data name="&gt;&gt;textHardklorMinIdotP.ZOrder" xml:space="preserve">
    <value>3</value>
  </data>
  <data name="labelHardklorMinIdotP.AutoSize" type="System.Boolean, mscorlib">
    <value>True</value>
  </data>
  <data name="labelHardklorMinIdotP.ImeMode" type="System.Windows.Forms.ImeMode, System.Windows.Forms">
    <value>NoControl</value>
  </data>
  <data name="labelHardklorMinIdotP.Location" type="System.Drawing.Point, System.Drawing">
    <value>14, 20</value>
  </data>
  <data name="labelHardklorMinIdotP.Size" type="System.Drawing.Size, System.Drawing">
    <value>121, 13</value>
  </data>
  <data name="labelHardklorMinIdotP.TabIndex" type="System.Int32, mscorlib">
    <value>0</value>
  </data>
  <data name="labelHardklorMinIdotP.Text" xml:space="preserve">
    <value>Min isotope &amp;dot product:</value>
  </data>
  <data name="&gt;&gt;labelHardklorMinIdotP.Name" xml:space="preserve">
    <value>labelHardklorMinIdotP</value>
  </data>
  <data name="&gt;&gt;labelHardklorMinIdotP.Type" xml:space="preserve">
    <value>System.Windows.Forms.Label, System.Windows.Forms, Version=4.0.0.0, Culture=neutral, PublicKeyToken=b77a5c561934e089</value>
  </data>
  <data name="&gt;&gt;labelHardklorMinIdotP.Parent" xml:space="preserve">
    <value>groupBoxHardklor</value>
  </data>
  <data name="&gt;&gt;labelHardklorMinIdotP.ZOrder" xml:space="preserve">
    <value>4</value>
  </data>
  <data name="textHardklorSignalToNoise.Location" type="System.Drawing.Point, System.Drawing">
    <value>17, 85</value>
  </data>
  <data name="textHardklorSignalToNoise.Size" type="System.Drawing.Size, System.Drawing">
    <value>76, 20</value>
  </data>
  <data name="textHardklorSignalToNoise.TabIndex" type="System.Int32, mscorlib">
    <value>3</value>
  </data>
  <data name="textHardklorSignalToNoise.ToolTip" xml:space="preserve">
    <value>Sets Hardklor configuration's signal-to-noise threshold, i.e. the relative abundance a peak must exceed in the spectrum window to be considered in the scoring algorithm.
Note that this is a local noise threshold for the area of the spectrum that the peptide was identified in.</value>
  </data>
  <data name="&gt;&gt;textHardklorSignalToNoise.Name" xml:space="preserve">
    <value>textHardklorSignalToNoise</value>
  </data>
  <data name="&gt;&gt;textHardklorSignalToNoise.Type" xml:space="preserve">
    <value>System.Windows.Forms.TextBox, System.Windows.Forms, Version=4.0.0.0, Culture=neutral, PublicKeyToken=b77a5c561934e089</value>
  </data>
  <data name="&gt;&gt;textHardklorSignalToNoise.Parent" xml:space="preserve">
    <value>groupBoxHardklor</value>
  </data>
  <data name="&gt;&gt;textHardklorSignalToNoise.ZOrder" xml:space="preserve">
    <value>5</value>
  </data>
  <data name="lblHardklorSignalToNoise.AutoSize" type="System.Boolean, mscorlib">
    <value>True</value>
  </data>
  <data name="lblHardklorSignalToNoise.ImeMode" type="System.Windows.Forms.ImeMode, System.Windows.Forms">
    <value>NoControl</value>
  </data>
  <data name="lblHardklorSignalToNoise.Location" type="System.Drawing.Point, System.Drawing">
    <value>14, 69</value>
  </data>
  <data name="lblHardklorSignalToNoise.Size" type="System.Drawing.Size, System.Drawing">
    <value>97, 13</value>
  </data>
  <data name="lblHardklorSignalToNoise.TabIndex" type="System.Int32, mscorlib">
    <value>2</value>
  </data>
  <data name="lblHardklorSignalToNoise.Text" xml:space="preserve">
    <value>Min &amp;signal to noise:</value>
  </data>
  <data name="&gt;&gt;lblHardklorSignalToNoise.Name" xml:space="preserve">
    <value>lblHardklorSignalToNoise</value>
  </data>
  <data name="&gt;&gt;lblHardklorSignalToNoise.Type" xml:space="preserve">
    <value>System.Windows.Forms.Label, System.Windows.Forms, Version=4.0.0.0, Culture=neutral, PublicKeyToken=b77a5c561934e089</value>
  </data>
  <data name="&gt;&gt;lblHardklorSignalToNoise.Parent" xml:space="preserve">
    <value>groupBoxHardklor</value>
  </data>
  <data name="&gt;&gt;lblHardklorSignalToNoise.ZOrder" xml:space="preserve">
    <value>6</value>
  </data>
  <metadata name="toolTip1.TrayLocation" type="System.Drawing.Point, System.Drawing, Version=4.0.0.0, Culture=neutral, PublicKeyToken=b03f5f7f11d50a3a">
    <value>17, 17</value>
  </metadata>
  <data name="lblSearchEngineBlurb.Anchor" type="System.Windows.Forms.AnchorStyles, System.Windows.Forms">
    <value>Top, Right</value>
  </data>
  <data name="lblSearchEngineBlurb.Location" type="System.Drawing.Point, System.Drawing">
    <value>348, 57</value>
  </data>
  <data name="lblSearchEngineBlurb.Size" type="System.Drawing.Size, System.Drawing">
    <value>36, 230</value>
  </data>
  <data name="lblSearchEngineBlurb.TabIndex" type="System.Int32, mscorlib">
    <value>23</value>
  </data>
  <data name="lblSearchEngineBlurb.Text" xml:space="preserve">
    <value>(blurb)</value>
  </data>
  <data name="&gt;&gt;lblSearchEngineBlurb.Name" xml:space="preserve">
    <value>lblSearchEngineBlurb</value>
  </data>
  <data name="&gt;&gt;lblSearchEngineBlurb.Type" xml:space="preserve">
    <value>System.Windows.Forms.Label, System.Windows.Forms, Version=4.0.0.0, Culture=neutral, PublicKeyToken=b77a5c561934e089</value>
  </data>
  <data name="&gt;&gt;lblSearchEngineBlurb.Parent" xml:space="preserve">
    <value>$this</value>
  </data>
<<<<<<< HEAD
  <data name="&gt;&gt;groupBoxHardklor.ZOrder" xml:space="preserve">
    <value>2</value>
  </data>
  <data name="textCutoff.Location" type="System.Drawing.Point, System.Drawing">
    <value>13, 339</value>
  </data>
  <data name="textCutoff.Size" type="System.Drawing.Size, System.Drawing">
    <value>70, 20</value>
  </data>
  <data name="textCutoff.TabIndex" type="System.Int32, mscorlib">
    <value>24</value>
  </data>
  <data name="textCutoff.ToolTip" xml:space="preserve">
    <value>A score from 1.0 - 0, with 1.0 most likely to be correct,
used to provide a cut-off for spectra in the results that will
be included in the library.

For TPP pepXML this is the minimum PeptideProphet probability.
For Mascot this is 1 - the maximum expectation value.
For SEQUEST SQT this is 1 - the maximum FDR.</value>
  </data>
  <data name="&gt;&gt;textCutoff.Name" xml:space="preserve">
    <value>textCutoff</value>
  </data>
  <data name="&gt;&gt;textCutoff.Type" xml:space="preserve">
    <value>System.Windows.Forms.TextBox, System.Windows.Forms, Version=4.0.0.0, Culture=neutral, PublicKeyToken=b77a5c561934e089</value>
  </data>
  <data name="&gt;&gt;textCutoff.Parent" xml:space="preserve">
    <value>$this</value>
  </data>
  <data name="&gt;&gt;textCutoff.ZOrder" xml:space="preserve">
    <value>1</value>
  </data>
  <data name="labelCutoff.AutoSize" type="System.Boolean, mscorlib">
    <value>True</value>
  </data>
  <data name="labelCutoff.ImeMode" type="System.Windows.Forms.ImeMode, System.Windows.Forms">
    <value>NoControl</value>
  </data>
  <data name="labelCutoff.Location" type="System.Drawing.Point, System.Drawing">
    <value>13, 323</value>
  </data>
  <data name="labelCutoff.Size" type="System.Drawing.Size, System.Drawing">
    <value>70, 13</value>
  </data>
  <data name="labelCutoff.TabIndex" type="System.Int32, mscorlib">
    <value>23</value>
  </data>
  <data name="labelCutoff.Text" xml:space="preserve">
    <value>&amp;Cut-off score:</value>
  </data>
  <data name="&gt;&gt;labelCutoff.Name" xml:space="preserve">
    <value>labelCutoff</value>
  </data>
  <data name="&gt;&gt;labelCutoff.Type" xml:space="preserve">
    <value>System.Windows.Forms.Label, System.Windows.Forms, Version=4.0.0.0, Culture=neutral, PublicKeyToken=b77a5c561934e089</value>
  </data>
  <data name="&gt;&gt;labelCutoff.Parent" xml:space="preserve">
    <value>$this</value>
  </data>
  <data name="&gt;&gt;labelCutoff.ZOrder" xml:space="preserve">
=======
  <data name="&gt;&gt;lblSearchEngineBlurb.ZOrder" xml:space="preserve">
>>>>>>> 86a15043
    <value>0</value>
  </data>
  <metadata name="$this.Localizable" type="System.Boolean, mscorlib, Version=4.0.0.0, Culture=neutral, PublicKeyToken=b77a5c561934e089">
    <value>True</value>
  </metadata>
  <data name="$this.AutoScaleDimensions" type="System.Drawing.SizeF, System.Drawing">
    <value>6, 13</value>
  </data>
  <data name="$this.Size" type="System.Drawing.Size, System.Drawing">
    <value>381, 425</value>
  </data>
  <data name="&gt;&gt;toolTip1.Name" xml:space="preserve">
    <value>toolTip1</value>
  </data>
  <data name="&gt;&gt;toolTip1.Type" xml:space="preserve">
    <value>System.Windows.Forms.ToolTip, System.Windows.Forms, Version=4.0.0.0, Culture=neutral, PublicKeyToken=b77a5c561934e089</value>
  </data>
  <data name="&gt;&gt;$this.Name" xml:space="preserve">
    <value>SearchSettingsControl</value>
  </data>
  <data name="&gt;&gt;$this.Type" xml:space="preserve">
    <value>System.Windows.Forms.UserControl, System.Windows.Forms, Version=4.0.0.0, Culture=neutral, PublicKeyToken=b77a5c561934e089</value>
  </data>
</root><|MERGE_RESOLUTION|>--- conflicted
+++ resolved
@@ -138,11 +138,7 @@
     <value>$this</value>
   </data>
   <data name="&gt;&gt;cbMS1TolUnit.ZOrder" xml:space="preserve">
-<<<<<<< HEAD
-    <value>20</value>
-=======
-    <value>19</value>
->>>>>>> 86a15043
+    <value>21</value>
   </data>
   <data name="lblMs1Tolerance.AutoSize" type="System.Boolean, mscorlib">
     <value>True</value>
@@ -169,11 +165,7 @@
     <value>$this</value>
   </data>
   <data name="&gt;&gt;lblMs1Tolerance.ZOrder" xml:space="preserve">
-<<<<<<< HEAD
-    <value>19</value>
-=======
-    <value>18</value>
->>>>>>> 86a15043
+    <value>20</value>
   </data>
   <data name="txtMS1Tolerance.Location" type="System.Drawing.Point, System.Drawing">
     <value>13, 106</value>
@@ -194,11 +186,7 @@
     <value>$this</value>
   </data>
   <data name="&gt;&gt;txtMS1Tolerance.ZOrder" xml:space="preserve">
-<<<<<<< HEAD
-    <value>18</value>
-=======
-    <value>17</value>
->>>>>>> 86a15043
+    <value>19</value>
   </data>
   <data name="txtMS2Tolerance.Location" type="System.Drawing.Point, System.Drawing">
     <value>13, 146</value>
@@ -219,11 +207,7 @@
     <value>$this</value>
   </data>
   <data name="&gt;&gt;txtMS2Tolerance.ZOrder" xml:space="preserve">
-<<<<<<< HEAD
-    <value>15</value>
-=======
-    <value>14</value>
->>>>>>> 86a15043
+    <value>16</value>
   </data>
   <data name="lblMs2Tolerance.AutoSize" type="System.Boolean, mscorlib">
     <value>True</value>
@@ -250,11 +234,7 @@
     <value>$this</value>
   </data>
   <data name="&gt;&gt;lblMs2Tolerance.ZOrder" xml:space="preserve">
-<<<<<<< HEAD
-    <value>16</value>
-=======
-    <value>15</value>
->>>>>>> 86a15043
+    <value>17</value>
   </data>
   <data name="cbMS2TolUnit.Location" type="System.Drawing.Point, System.Drawing">
     <value>153, 146</value>
@@ -275,11 +255,7 @@
     <value>$this</value>
   </data>
   <data name="&gt;&gt;cbMS2TolUnit.ZOrder" xml:space="preserve">
-<<<<<<< HEAD
-    <value>17</value>
-=======
-    <value>16</value>
->>>>>>> 86a15043
+    <value>18</value>
   </data>
   <data name="lblFragmentIons.AutoSize" type="System.Boolean, mscorlib">
     <value>True</value>
@@ -306,11 +282,7 @@
     <value>$this</value>
   </data>
   <data name="&gt;&gt;lblFragmentIons.ZOrder" xml:space="preserve">
-<<<<<<< HEAD
-    <value>14</value>
-=======
-    <value>13</value>
->>>>>>> 86a15043
+    <value>15</value>
   </data>
   <data name="cbFragmentIons.Location" type="System.Drawing.Point, System.Drawing">
     <value>13, 190</value>
@@ -331,11 +303,7 @@
     <value>$this</value>
   </data>
   <data name="&gt;&gt;cbFragmentIons.ZOrder" xml:space="preserve">
-<<<<<<< HEAD
-    <value>13</value>
-=======
-    <value>12</value>
->>>>>>> 86a15043
+    <value>14</value>
   </data>
   <assembly alias="System.Windows.Forms" name="System.Windows.Forms, Version=4.0.0.0, Culture=neutral, PublicKeyToken=b77a5c561934e089" />
   <data name="btnAdditionalSettings.Anchor" type="System.Windows.Forms.AnchorStyles, System.Windows.Forms">
@@ -348,7 +316,7 @@
     <value>107, 23</value>
   </data>
   <data name="btnAdditionalSettings.TabIndex" type="System.Int32, mscorlib">
-    <value>17</value>
+    <value>19</value>
   </data>
   <data name="btnAdditionalSettings.Text" xml:space="preserve">
     <value>A&amp;dditional Settings</value>
@@ -363,11 +331,7 @@
     <value>$this</value>
   </data>
   <data name="&gt;&gt;btnAdditionalSettings.ZOrder" xml:space="preserve">
-<<<<<<< HEAD
-    <value>12</value>
-=======
-    <value>11</value>
->>>>>>> 86a15043
+    <value>13</value>
   </data>
   <data name="pBLogo.Anchor" type="System.Windows.Forms.AnchorStyles, System.Windows.Forms">
     <value>Top, Right</value>
@@ -391,11 +355,7 @@
     <value>$this</value>
   </data>
   <data name="&gt;&gt;pBLogo.ZOrder" xml:space="preserve">
-<<<<<<< HEAD
-    <value>11</value>
-=======
-    <value>10</value>
->>>>>>> 86a15043
+    <value>12</value>
   </data>
   <data name="label1.AutoSize" type="System.Boolean, mscorlib">
     <value>True</value>
@@ -422,11 +382,7 @@
     <value>$this</value>
   </data>
   <data name="&gt;&gt;label1.ZOrder" xml:space="preserve">
-<<<<<<< HEAD
-    <value>10</value>
-=======
-    <value>9</value>
->>>>>>> 86a15043
+    <value>11</value>
   </data>
   <data name="label3.AutoSize" type="System.Boolean, mscorlib">
     <value>True</value>
@@ -453,11 +409,7 @@
     <value>$this</value>
   </data>
   <data name="&gt;&gt;label3.ZOrder" xml:space="preserve">
-<<<<<<< HEAD
-    <value>9</value>
-=======
-    <value>8</value>
->>>>>>> 86a15043
+    <value>10</value>
   </data>
   <data name="lblMaxVariableMods.AutoSize" type="System.Boolean, mscorlib">
     <value>True</value>
@@ -487,11 +439,7 @@
     <value>$this</value>
   </data>
   <data name="&gt;&gt;lblMaxVariableMods.ZOrder" xml:space="preserve">
-<<<<<<< HEAD
-    <value>8</value>
-=======
-    <value>7</value>
->>>>>>> 86a15043
+    <value>9</value>
   </data>
   <data name="cbMaxVariableMods.Items" xml:space="preserve">
     <value>0</value>
@@ -542,11 +490,7 @@
     <value>$this</value>
   </data>
   <data name="&gt;&gt;cbMaxVariableMods.ZOrder" xml:space="preserve">
-<<<<<<< HEAD
-    <value>7</value>
-=======
-    <value>6</value>
->>>>>>> 86a15043
+    <value>8</value>
   </data>
   <data name="searchEngineComboBox.Items" xml:space="preserve">
     <value>MSAmanda</value>
@@ -576,11 +520,7 @@
     <value>$this</value>
   </data>
   <data name="&gt;&gt;searchEngineComboBox.ZOrder" xml:space="preserve">
-<<<<<<< HEAD
-    <value>6</value>
-=======
-    <value>5</value>
->>>>>>> 86a15043
+    <value>7</value>
   </data>
   <data name="label2.AutoSize" type="System.Boolean, mscorlib">
     <value>True</value>
@@ -610,11 +550,7 @@
     <value>$this</value>
   </data>
   <data name="&gt;&gt;label2.ZOrder" xml:space="preserve">
-<<<<<<< HEAD
-    <value>5</value>
-=======
-    <value>4</value>
->>>>>>> 86a15043
+    <value>6</value>
   </data>
   <data name="cbMs2Analyzer.Location" type="System.Drawing.Point, System.Drawing">
     <value>13, 239</value>
@@ -635,11 +571,7 @@
     <value>$this</value>
   </data>
   <data name="&gt;&gt;cbMs2Analyzer.ZOrder" xml:space="preserve">
-<<<<<<< HEAD
-    <value>3</value>
-=======
-    <value>2</value>
->>>>>>> 86a15043
+    <value>4</value>
   </data>
   <data name="lblMs2Analyzer.AutoSize" type="System.Boolean, mscorlib">
     <value>True</value>
@@ -669,10 +601,22 @@
     <value>$this</value>
   </data>
   <data name="&gt;&gt;lblMs2Analyzer.ZOrder" xml:space="preserve">
-<<<<<<< HEAD
-    <value>4</value>
-=======
-    <value>3</value>
+    <value>5</value>
+  </data>
+  <data name="labelPPM.AutoSize" type="System.Boolean, mscorlib">
+    <value>True</value>
+  </data>
+  <data name="labelPPM.Location" type="System.Drawing.Point, System.Drawing">
+    <value>66, 138</value>
+  </data>
+  <data name="labelPPM.Size" type="System.Drawing.Size, System.Drawing">
+    <value>30, 13</value>
+  </data>
+  <data name="labelPPM.TabIndex" type="System.Int32, mscorlib">
+    <value>6</value>
+  </data>
+  <data name="labelPPM.Text" xml:space="preserve">
+    <value>PPM</value>
   </data>
   <data name="&gt;&gt;labelPPM.Name" xml:space="preserve">
     <value>labelPPM</value>
@@ -686,142 +630,18 @@
   <data name="&gt;&gt;labelPPM.ZOrder" xml:space="preserve">
     <value>0</value>
   </data>
-  <data name="&gt;&gt;textHardklorMinIntensityPPM.Name" xml:space="preserve">
-    <value>textHardklorMinIntensityPPM</value>
-  </data>
-  <data name="&gt;&gt;textHardklorMinIntensityPPM.Type" xml:space="preserve">
-    <value>System.Windows.Forms.TextBox, System.Windows.Forms, Version=4.0.0.0, Culture=neutral, PublicKeyToken=b77a5c561934e089</value>
-  </data>
-  <data name="&gt;&gt;textHardklorMinIntensityPPM.Parent" xml:space="preserve">
-    <value>groupBoxHardklor</value>
-  </data>
-  <data name="&gt;&gt;textHardklorMinIntensityPPM.ZOrder" xml:space="preserve">
-    <value>1</value>
-  </data>
-  <data name="&gt;&gt;labelMinIntensityPPM.Name" xml:space="preserve">
-    <value>labelMinIntensityPPM</value>
-  </data>
-  <data name="&gt;&gt;labelMinIntensityPPM.Type" xml:space="preserve">
-    <value>System.Windows.Forms.Label, System.Windows.Forms, Version=4.0.0.0, Culture=neutral, PublicKeyToken=b77a5c561934e089</value>
-  </data>
-  <data name="&gt;&gt;labelMinIntensityPPM.Parent" xml:space="preserve">
-    <value>groupBoxHardklor</value>
-  </data>
-  <data name="&gt;&gt;labelMinIntensityPPM.ZOrder" xml:space="preserve">
-    <value>2</value>
->>>>>>> 86a15043
-  </data>
-  <data name="&gt;&gt;textHardklorMinIdotP.Name" xml:space="preserve">
-    <value>textHardklorMinIdotP</value>
-  </data>
-  <data name="&gt;&gt;textHardklorMinIdotP.Type" xml:space="preserve">
-    <value>System.Windows.Forms.TextBox, System.Windows.Forms, Version=4.0.0.0, Culture=neutral, PublicKeyToken=b77a5c561934e089</value>
-  </data>
-  <data name="&gt;&gt;textHardklorMinIdotP.Parent" xml:space="preserve">
-    <value>groupBoxHardklor</value>
-  </data>
-  <data name="&gt;&gt;textHardklorMinIdotP.ZOrder" xml:space="preserve">
-    <value>3</value>
-  </data>
-  <data name="&gt;&gt;labelHardklorMinIdotP.Name" xml:space="preserve">
-    <value>labelHardklorMinIdotP</value>
-  </data>
-  <data name="&gt;&gt;labelHardklorMinIdotP.Type" xml:space="preserve">
-    <value>System.Windows.Forms.Label, System.Windows.Forms, Version=4.0.0.0, Culture=neutral, PublicKeyToken=b77a5c561934e089</value>
-  </data>
-  <data name="&gt;&gt;labelHardklorMinIdotP.Parent" xml:space="preserve">
-    <value>groupBoxHardklor</value>
-  </data>
-  <data name="&gt;&gt;labelHardklorMinIdotP.ZOrder" xml:space="preserve">
-    <value>4</value>
-  </data>
-  <data name="&gt;&gt;textHardklorSignalToNoise.Name" xml:space="preserve">
-    <value>textHardklorSignalToNoise</value>
-  </data>
-  <data name="&gt;&gt;textHardklorSignalToNoise.Type" xml:space="preserve">
-    <value>System.Windows.Forms.TextBox, System.Windows.Forms, Version=4.0.0.0, Culture=neutral, PublicKeyToken=b77a5c561934e089</value>
-  </data>
-  <data name="&gt;&gt;textHardklorSignalToNoise.Parent" xml:space="preserve">
-    <value>groupBoxHardklor</value>
-  </data>
-  <data name="&gt;&gt;textHardklorSignalToNoise.ZOrder" xml:space="preserve">
+  <data name="textHardklorMinIntensityPPM.Location" type="System.Drawing.Point, System.Drawing">
+    <value>17, 135</value>
+  </data>
+  <data name="textHardklorMinIntensityPPM.Size" type="System.Drawing.Size, System.Drawing">
+    <value>46, 20</value>
+  </data>
+  <data name="textHardklorMinIntensityPPM.TabIndex" type="System.Int32, mscorlib">
     <value>5</value>
-  </data>
-  <data name="&gt;&gt;lblHardklorSignalToNoise.Name" xml:space="preserve">
-    <value>lblHardklorSignalToNoise</value>
-  </data>
-  <data name="&gt;&gt;lblHardklorSignalToNoise.Type" xml:space="preserve">
-    <value>System.Windows.Forms.Label, System.Windows.Forms, Version=4.0.0.0, Culture=neutral, PublicKeyToken=b77a5c561934e089</value>
-  </data>
-  <data name="&gt;&gt;lblHardklorSignalToNoise.Parent" xml:space="preserve">
-    <value>groupBoxHardklor</value>
-  </data>
-  <data name="&gt;&gt;lblHardklorSignalToNoise.ZOrder" xml:space="preserve">
-    <value>6</value>
-  </data>
-  <data name="groupBoxHardklor.Location" type="System.Drawing.Point, System.Drawing">
-    <value>178, 254</value>
-  </data>
-  <data name="groupBoxHardklor.Size" type="System.Drawing.Size, System.Drawing">
-    <value>200, 168</value>
-  </data>
-  <data name="groupBoxHardklor.TabIndex" type="System.Int32, mscorlib">
-    <value>16</value>
-  </data>
-  <data name="groupBoxHardklor.Text" xml:space="preserve">
-    <value>Search parameters</value>
-  </data>
-  <data name="&gt;&gt;groupBoxHardklor.Name" xml:space="preserve">
-    <value>groupBoxHardklor</value>
-  </data>
-  <data name="&gt;&gt;groupBoxHardklor.Type" xml:space="preserve">
-    <value>System.Windows.Forms.GroupBox, System.Windows.Forms, Version=4.0.0.0, Culture=neutral, PublicKeyToken=b77a5c561934e089</value>
-  </data>
-  <data name="&gt;&gt;groupBoxHardklor.Parent" xml:space="preserve">
-    <value>$this</value>
-  </data>
-  <data name="&gt;&gt;groupBoxHardklor.ZOrder" xml:space="preserve">
-    <value>1</value>
-  </data>
-  <data name="labelPPM.AutoSize" type="System.Boolean, mscorlib">
-    <value>True</value>
-  </data>
-  <data name="labelPPM.Location" type="System.Drawing.Point, System.Drawing">
-    <value>66, 138</value>
-  </data>
-  <data name="labelPPM.Size" type="System.Drawing.Size, System.Drawing">
-    <value>30, 13</value>
-  </data>
-  <data name="labelPPM.TabIndex" type="System.Int32, mscorlib">
-    <value>6</value>
-  </data>
-  <data name="labelPPM.Text" xml:space="preserve">
-    <value>PPM</value>
-  </data>
-  <data name="&gt;&gt;labelPPM.Name" xml:space="preserve">
-    <value>labelPPM</value>
-  </data>
-  <data name="&gt;&gt;labelPPM.Type" xml:space="preserve">
-    <value>System.Windows.Forms.Label, System.Windows.Forms, Version=4.0.0.0, Culture=neutral, PublicKeyToken=b77a5c561934e089</value>
-  </data>
-  <data name="&gt;&gt;labelPPM.Parent" xml:space="preserve">
-    <value>groupBoxHardklor</value>
-  </data>
-  <data name="&gt;&gt;labelPPM.ZOrder" xml:space="preserve">
-    <value>0</value>
   </data>
   <metadata name="toolTip1.TrayLocation" type="System.Drawing.Point, System.Drawing, Version=4.0.0.0, Culture=neutral, PublicKeyToken=b03f5f7f11d50a3a">
     <value>17, 17</value>
   </metadata>
-  <data name="textHardklorMinIntensityPPM.Location" type="System.Drawing.Point, System.Drawing">
-    <value>17, 135</value>
-  </data>
-  <data name="textHardklorMinIntensityPPM.Size" type="System.Drawing.Size, System.Drawing">
-    <value>46, 20</value>
-  </data>
-  <data name="textHardklorMinIntensityPPM.TabIndex" type="System.Int32, mscorlib">
-    <value>5</value>
-  </data>
   <data name="textHardklorMinIntensityPPM.ToolTip" xml:space="preserve">
     <value>Ignore features whose intensity relative to the sum of all detected feature intensities in a sample is less than this</value>
   </data>
@@ -970,36 +790,29 @@
   <data name="&gt;&gt;lblHardklorSignalToNoise.ZOrder" xml:space="preserve">
     <value>6</value>
   </data>
-  <metadata name="toolTip1.TrayLocation" type="System.Drawing.Point, System.Drawing, Version=4.0.0.0, Culture=neutral, PublicKeyToken=b03f5f7f11d50a3a">
-    <value>17, 17</value>
-  </metadata>
-  <data name="lblSearchEngineBlurb.Anchor" type="System.Windows.Forms.AnchorStyles, System.Windows.Forms">
-    <value>Top, Right</value>
-  </data>
-  <data name="lblSearchEngineBlurb.Location" type="System.Drawing.Point, System.Drawing">
-    <value>348, 57</value>
-  </data>
-  <data name="lblSearchEngineBlurb.Size" type="System.Drawing.Size, System.Drawing">
-    <value>36, 230</value>
-  </data>
-  <data name="lblSearchEngineBlurb.TabIndex" type="System.Int32, mscorlib">
-    <value>23</value>
-  </data>
-  <data name="lblSearchEngineBlurb.Text" xml:space="preserve">
-    <value>(blurb)</value>
-  </data>
-  <data name="&gt;&gt;lblSearchEngineBlurb.Name" xml:space="preserve">
-    <value>lblSearchEngineBlurb</value>
-  </data>
-  <data name="&gt;&gt;lblSearchEngineBlurb.Type" xml:space="preserve">
-    <value>System.Windows.Forms.Label, System.Windows.Forms, Version=4.0.0.0, Culture=neutral, PublicKeyToken=b77a5c561934e089</value>
-  </data>
-  <data name="&gt;&gt;lblSearchEngineBlurb.Parent" xml:space="preserve">
-    <value>$this</value>
-  </data>
-<<<<<<< HEAD
+  <data name="groupBoxHardklor.Location" type="System.Drawing.Point, System.Drawing">
+    <value>178, 254</value>
+  </data>
+  <data name="groupBoxHardklor.Size" type="System.Drawing.Size, System.Drawing">
+    <value>200, 168</value>
+  </data>
+  <data name="groupBoxHardklor.TabIndex" type="System.Int32, mscorlib">
+    <value>18</value>
+  </data>
+  <data name="groupBoxHardklor.Text" xml:space="preserve">
+    <value>Search parameters</value>
+  </data>
+  <data name="&gt;&gt;groupBoxHardklor.Name" xml:space="preserve">
+    <value>groupBoxHardklor</value>
+  </data>
+  <data name="&gt;&gt;groupBoxHardklor.Type" xml:space="preserve">
+    <value>System.Windows.Forms.GroupBox, System.Windows.Forms, Version=4.0.0.0, Culture=neutral, PublicKeyToken=b77a5c561934e089</value>
+  </data>
+  <data name="&gt;&gt;groupBoxHardklor.Parent" xml:space="preserve">
+    <value>$this</value>
+  </data>
   <data name="&gt;&gt;groupBoxHardklor.ZOrder" xml:space="preserve">
-    <value>2</value>
+    <value>3</value>
   </data>
   <data name="textCutoff.Location" type="System.Drawing.Point, System.Drawing">
     <value>13, 339</value>
@@ -1008,7 +821,7 @@
     <value>70, 20</value>
   </data>
   <data name="textCutoff.TabIndex" type="System.Int32, mscorlib">
-    <value>24</value>
+    <value>17</value>
   </data>
   <data name="textCutoff.ToolTip" xml:space="preserve">
     <value>A score from 1.0 - 0, with 1.0 most likely to be correct,
@@ -1044,7 +857,7 @@
     <value>70, 13</value>
   </data>
   <data name="labelCutoff.TabIndex" type="System.Int32, mscorlib">
-    <value>23</value>
+    <value>16</value>
   </data>
   <data name="labelCutoff.Text" xml:space="preserve">
     <value>&amp;Cut-off score:</value>
@@ -1059,10 +872,34 @@
     <value>$this</value>
   </data>
   <data name="&gt;&gt;labelCutoff.ZOrder" xml:space="preserve">
-=======
+    <value>0</value>
+  </data>
+  <data name="lblSearchEngineBlurb.Anchor" type="System.Windows.Forms.AnchorStyles, System.Windows.Forms">
+    <value>Top, Right</value>
+  </data>
+  <data name="lblSearchEngineBlurb.Location" type="System.Drawing.Point, System.Drawing">
+    <value>348, 57</value>
+  </data>
+  <data name="lblSearchEngineBlurb.Size" type="System.Drawing.Size, System.Drawing">
+    <value>36, 230</value>
+  </data>
+  <data name="lblSearchEngineBlurb.TabIndex" type="System.Int32, mscorlib">
+    <value>20</value>
+  </data>
+  <data name="lblSearchEngineBlurb.Text" xml:space="preserve">
+    <value>(blurb)</value>
+  </data>
+  <data name="&gt;&gt;lblSearchEngineBlurb.Name" xml:space="preserve">
+    <value>lblSearchEngineBlurb</value>
+  </data>
+  <data name="&gt;&gt;lblSearchEngineBlurb.Type" xml:space="preserve">
+    <value>System.Windows.Forms.Label, System.Windows.Forms, Version=4.0.0.0, Culture=neutral, PublicKeyToken=b77a5c561934e089</value>
+  </data>
+  <data name="&gt;&gt;lblSearchEngineBlurb.Parent" xml:space="preserve">
+    <value>$this</value>
+  </data>
   <data name="&gt;&gt;lblSearchEngineBlurb.ZOrder" xml:space="preserve">
->>>>>>> 86a15043
-    <value>0</value>
+    <value>2</value>
   </data>
   <metadata name="$this.Localizable" type="System.Boolean, mscorlib, Version=4.0.0.0, Culture=neutral, PublicKeyToken=b77a5c561934e089">
     <value>True</value>
