namespace pwiz.Skyline.FileUI.PeptideSearch
{
    partial class BuildPeptideSearchLibraryControl
    {
        /// <summary> 
        /// Required designer variable.
        /// </summary>
        private System.ComponentModel.IContainer components = null;

        /// <summary> 
        /// Clean up any resources being used.
        /// </summary>
        /// <param name="disposing">true if managed resources should be disposed; otherwise, false.</param>
        protected override void Dispose(bool disposing)
        {
            if (disposing && (components != null))
            {
                components.Dispose();
            }
            base.Dispose(disposing);
        }

        #region Component Designer generated code

        /// <summary> 
        /// Required method for Designer support - do not modify 
        /// the contents of this method with the code editor.
        /// </summary>
        private void InitializeComponent()
        {
            this.components = new System.ComponentModel.Container();
            System.ComponentModel.ComponentResourceManager resources = new System.ComponentModel.ComponentResourceManager(typeof(BuildPeptideSearchLibraryControl));
            this.grpWorkflow = new System.Windows.Forms.GroupBox();
            this.radioDIA = new System.Windows.Forms.RadioButton();
            this.radioPRM = new System.Windows.Forms.RadioButton();
            this.radioDDA = new System.Windows.Forms.RadioButton();
            this.panel1 = new System.Windows.Forms.Panel();
            this.radioButtonNewLibrary = new System.Windows.Forms.RadioButton();
            this.radioExistingLibrary = new System.Windows.Forms.RadioButton();
            this.panelChooseFile = new System.Windows.Forms.Panel();
            this.tbxLibraryPath = new System.Windows.Forms.TextBox();
            this.btnBrowse = new System.Windows.Forms.Button();
            this.lblLibraryPath = new System.Windows.Forms.Label();
            this.panelPeptideSearch = new System.Windows.Forms.Panel();
            this.gridSearchFiles = new pwiz.Skyline.FileUI.PeptideSearch.BuildLibraryGridView();
            this.lblStandardPeptides = new System.Windows.Forms.Label();
            this.comboStandards = new System.Windows.Forms.ComboBox();
            this.cbIncludeAmbiguousMatches = new System.Windows.Forms.CheckBox();
            this.cbFilterForDocumentPeptides = new System.Windows.Forms.CheckBox();
            this.btnRemFile = new System.Windows.Forms.Button();
            this.lblFileCaption = new System.Windows.Forms.Label();
            this.btnAddFile = new System.Windows.Forms.Button();
            this.panelSearchThreshold = new System.Windows.Forms.Panel();
            this.label1 = new System.Windows.Forms.Label();
            this.textCutoff = new System.Windows.Forms.TextBox();
<<<<<<< HEAD
            this.helpTip = new System.Windows.Forms.ToolTip(this.components);
=======
            this.diaToolTip = new System.Windows.Forms.ToolTip(this.components);
>>>>>>> 6bc611ca
            this.dataGridViewTextBoxColumn1 = new System.Windows.Forms.DataGridViewTextBoxColumn();
            this.dataGridViewTextBoxColumn2 = new System.Windows.Forms.DataGridViewTextBoxColumn();
            this.dataGridViewTextBoxColumn3 = new System.Windows.Forms.DataGridViewTextBoxColumn();
            this.dataGridViewTextBoxColumn4 = new System.Windows.Forms.DataGridViewTextBoxColumn();
            this.grpWorkflow.SuspendLayout();
            this.panel1.SuspendLayout();
            this.panelChooseFile.SuspendLayout();
            this.panelPeptideSearch.SuspendLayout();
            ((System.ComponentModel.ISupportInitialize)(this.gridSearchFiles)).BeginInit();
            this.panelSearchThreshold.SuspendLayout();
            this.SuspendLayout();
            // 
            // grpWorkflow
            // 
            this.grpWorkflow.Controls.Add(this.radioDIA);
            this.grpWorkflow.Controls.Add(this.radioPRM);
            this.grpWorkflow.Controls.Add(this.radioDDA);
            resources.ApplyResources(this.grpWorkflow, "grpWorkflow");
            this.grpWorkflow.Name = "grpWorkflow";
            this.grpWorkflow.TabStop = false;
            // 
            // radioDIA
            // 
            resources.ApplyResources(this.radioDIA, "radioDIA");
            this.radioDIA.Name = "radioDIA";
            this.helpTip.SetToolTip(this.radioDIA, resources.GetString("radioDIA.ToolTip"));
            this.radioDIA.UseVisualStyleBackColor = true;
            this.radioDIA.CheckedChanged += new System.EventHandler(this.radioDIA_CheckedChanged);
            // 
            // radioPRM
            // 
            resources.ApplyResources(this.radioPRM, "radioPRM");
            this.radioPRM.Name = "radioPRM";
            this.helpTip.SetToolTip(this.radioPRM, resources.GetString("radioPRM.ToolTip"));
            this.radioPRM.UseVisualStyleBackColor = true;
            this.radioPRM.CheckedChanged += new System.EventHandler(this.radioPRM_CheckedChanged);
            // 
            // radioDDA
            // 
            resources.ApplyResources(this.radioDDA, "radioDDA");
            this.radioDDA.Checked = true;
            this.radioDDA.Name = "radioDDA";
            this.radioDDA.TabStop = true;
            this.helpTip.SetToolTip(this.radioDDA, resources.GetString("radioDDA.ToolTip"));
            this.radioDDA.UseVisualStyleBackColor = true;
            this.radioDDA.CheckedChanged += new System.EventHandler(this.radioDDA_CheckedChanged);
            // 
            // panel1
            // 
            this.panel1.Controls.Add(this.radioButtonNewLibrary);
            this.panel1.Controls.Add(this.radioExistingLibrary);
            resources.ApplyResources(this.panel1, "panel1");
            this.panel1.Name = "panel1";
            // 
            // radioButtonNewLibrary
            // 
            resources.ApplyResources(this.radioButtonNewLibrary, "radioButtonNewLibrary");
            this.radioButtonNewLibrary.Checked = true;
            this.radioButtonNewLibrary.Name = "radioButtonNewLibrary";
            this.radioButtonNewLibrary.TabStop = true;
            this.helpTip.SetToolTip(this.radioButtonNewLibrary, resources.GetString("radioButtonNewLibrary.ToolTip"));
            this.radioButtonNewLibrary.UseVisualStyleBackColor = true;
            this.radioButtonNewLibrary.CheckedChanged += new System.EventHandler(this.radioButtonLibrary_CheckedChanged);
            // 
            // radioExistingLibrary
            // 
            resources.ApplyResources(this.radioExistingLibrary, "radioExistingLibrary");
            this.radioExistingLibrary.Name = "radioExistingLibrary";
            this.radioExistingLibrary.UseVisualStyleBackColor = true;
            this.radioExistingLibrary.CheckedChanged += new System.EventHandler(this.radioButtonLibrary_CheckedChanged);
            // 
            // panelChooseFile
            // 
            this.panelChooseFile.Controls.Add(this.tbxLibraryPath);
            this.panelChooseFile.Controls.Add(this.btnBrowse);
            this.panelChooseFile.Controls.Add(this.lblLibraryPath);
            resources.ApplyResources(this.panelChooseFile, "panelChooseFile");
            this.panelChooseFile.Name = "panelChooseFile";
            // 
            // tbxLibraryPath
            // 
            resources.ApplyResources(this.tbxLibraryPath, "tbxLibraryPath");
            this.tbxLibraryPath.Name = "tbxLibraryPath";
            this.helpTip.SetToolTip(this.tbxLibraryPath, resources.GetString("tbxLibraryPath.ToolTip"));
            this.tbxLibraryPath.TextChanged += new System.EventHandler(this.tbxLibraryPath_TextChanged);
            // 
            // btnBrowse
            // 
            resources.ApplyResources(this.btnBrowse, "btnBrowse");
            this.btnBrowse.Name = "btnBrowse";
            this.btnBrowse.UseVisualStyleBackColor = true;
            this.btnBrowse.Click += new System.EventHandler(this.btnBrowse_Click);
            // 
            // lblLibraryPath
            // 
            resources.ApplyResources(this.lblLibraryPath, "lblLibraryPath");
            this.lblLibraryPath.Name = "lblLibraryPath";
            // 
            // panelPeptideSearch
            // 
            this.panelPeptideSearch.Controls.Add(this.gridSearchFiles);
            this.panelPeptideSearch.Controls.Add(this.lblStandardPeptides);
            this.panelPeptideSearch.Controls.Add(this.comboStandards);
            this.panelPeptideSearch.Controls.Add(this.cbIncludeAmbiguousMatches);
            this.panelPeptideSearch.Controls.Add(this.cbFilterForDocumentPeptides);
            this.panelPeptideSearch.Controls.Add(this.btnRemFile);
            this.panelPeptideSearch.Controls.Add(this.lblFileCaption);
            this.panelPeptideSearch.Controls.Add(this.btnAddFile);
            resources.ApplyResources(this.panelPeptideSearch, "panelPeptideSearch");
            this.panelPeptideSearch.Name = "panelPeptideSearch";
            // 
            // gridSearchFiles
            // 
            this.gridSearchFiles.AllowUserToAddRows = false;
            resources.ApplyResources(this.gridSearchFiles, "gridSearchFiles");
            this.gridSearchFiles.ColumnHeadersHeightSizeMode = System.Windows.Forms.DataGridViewColumnHeadersHeightSizeMode.AutoSize;
            this.gridSearchFiles.Name = "gridSearchFiles";
            this.gridSearchFiles.SelectionChanged += new System.EventHandler(this.gridSearchFiles_SelectedIndexChanged);
            // 
            // lblStandardPeptides
            // 
            resources.ApplyResources(this.lblStandardPeptides, "lblStandardPeptides");
            this.lblStandardPeptides.Name = "lblStandardPeptides";
            // 
            // comboStandards
            // 
            resources.ApplyResources(this.comboStandards, "comboStandards");
            this.comboStandards.DropDownStyle = System.Windows.Forms.ComboBoxStyle.DropDownList;
            this.comboStandards.FormattingEnabled = true;
            this.comboStandards.Name = "comboStandards";
            this.helpTip.SetToolTip(this.comboStandards, resources.GetString("comboStandards.ToolTip"));
            this.comboStandards.SelectedIndexChanged += new System.EventHandler(this.comboStandards_SelectedIndexChanged);
            // 
            // cbIncludeAmbiguousMatches
            // 
            resources.ApplyResources(this.cbIncludeAmbiguousMatches, "cbIncludeAmbiguousMatches");
            this.cbIncludeAmbiguousMatches.Name = "cbIncludeAmbiguousMatches";
            this.helpTip.SetToolTip(this.cbIncludeAmbiguousMatches, resources.GetString("cbIncludeAmbiguousMatches.ToolTip"));
            this.cbIncludeAmbiguousMatches.UseVisualStyleBackColor = true;
            // 
            // cbFilterForDocumentPeptides
            // 
            resources.ApplyResources(this.cbFilterForDocumentPeptides, "cbFilterForDocumentPeptides");
            this.cbFilterForDocumentPeptides.Name = "cbFilterForDocumentPeptides";
            this.helpTip.SetToolTip(this.cbFilterForDocumentPeptides, resources.GetString("cbFilterForDocumentPeptides.ToolTip"));
            this.cbFilterForDocumentPeptides.UseVisualStyleBackColor = true;
            // 
            // btnRemFile
            // 
            resources.ApplyResources(this.btnRemFile, "btnRemFile");
            this.btnRemFile.Name = "btnRemFile";
            this.btnRemFile.UseVisualStyleBackColor = true;
            this.btnRemFile.Click += new System.EventHandler(this.btnRemFile_Click);
            // 
            // lblFileCaption
            // 
            resources.ApplyResources(this.lblFileCaption, "lblFileCaption");
            this.lblFileCaption.Name = "lblFileCaption";
            // 
            // btnAddFile
            // 
            resources.ApplyResources(this.btnAddFile, "btnAddFile");
            this.btnAddFile.Name = "btnAddFile";
            this.btnAddFile.UseVisualStyleBackColor = true;
            this.btnAddFile.Click += new System.EventHandler(this.btnAddFile_Click);
            // 
            // panelSearchThreshold
            // 
            this.panelSearchThreshold.Controls.Add(this.label1);
            this.panelSearchThreshold.Controls.Add(this.textCutoff);
            resources.ApplyResources(this.panelSearchThreshold, "panelSearchThreshold");
            this.panelSearchThreshold.Name = "panelSearchThreshold";
            // 
            // label1
            // 
            resources.ApplyResources(this.label1, "label1");
            this.label1.Name = "label1";
            // 
            // textCutoff
            // 
            resources.ApplyResources(this.textCutoff, "textCutoff");
            this.textCutoff.Name = "textCutoff";
<<<<<<< HEAD
            this.helpTip.SetToolTip(this.textCutoff, resources.GetString("textCutoff.ToolTip"));
=======
>>>>>>> 6bc611ca
            // 
            // dataGridViewTextBoxColumn1
            // 
            this.dataGridViewTextBoxColumn1.Frozen = true;
            resources.ApplyResources(this.dataGridViewTextBoxColumn1, "dataGridViewTextBoxColumn1");
            this.dataGridViewTextBoxColumn1.Name = "dataGridViewTextBoxColumn1";
            this.dataGridViewTextBoxColumn1.ReadOnly = true;
            // 
            // dataGridViewTextBoxColumn2
            // 
            this.dataGridViewTextBoxColumn2.AutoSizeMode = System.Windows.Forms.DataGridViewAutoSizeColumnMode.Fill;
            this.dataGridViewTextBoxColumn2.Frozen = true;
            resources.ApplyResources(this.dataGridViewTextBoxColumn2, "dataGridViewTextBoxColumn2");
            this.dataGridViewTextBoxColumn2.Name = "dataGridViewTextBoxColumn2";
            this.dataGridViewTextBoxColumn2.ReadOnly = true;
            // 
            // dataGridViewTextBoxColumn3
            // 
            this.dataGridViewTextBoxColumn3.AutoSizeMode = System.Windows.Forms.DataGridViewAutoSizeColumnMode.DisplayedCells;
            this.dataGridViewTextBoxColumn3.Frozen = true;
            resources.ApplyResources(this.dataGridViewTextBoxColumn3, "dataGridViewTextBoxColumn3");
            this.dataGridViewTextBoxColumn3.Name = "dataGridViewTextBoxColumn3";
            this.dataGridViewTextBoxColumn3.ReadOnly = true;
            // 
            // dataGridViewTextBoxColumn4
            // 
            this.dataGridViewTextBoxColumn4.AutoSizeMode = System.Windows.Forms.DataGridViewAutoSizeColumnMode.DisplayedCells;
            resources.ApplyResources(this.dataGridViewTextBoxColumn4, "dataGridViewTextBoxColumn4");
            this.dataGridViewTextBoxColumn4.Name = "dataGridViewTextBoxColumn4";
            // 
            // BuildPeptideSearchLibraryControl
            // 
            resources.ApplyResources(this, "$this");
            this.AutoScaleMode = System.Windows.Forms.AutoScaleMode.Font;
            this.BackColor = System.Drawing.SystemColors.Control;
            this.Controls.Add(this.grpWorkflow);
            this.Controls.Add(this.panelPeptideSearch);
            this.Controls.Add(this.panelSearchThreshold);
            this.Controls.Add(this.panelChooseFile);
            this.Controls.Add(this.panel1);
            this.Name = "BuildPeptideSearchLibraryControl";
            this.grpWorkflow.ResumeLayout(false);
            this.panel1.ResumeLayout(false);
            this.panel1.PerformLayout();
            this.panelChooseFile.ResumeLayout(false);
            this.panelChooseFile.PerformLayout();
            this.panelPeptideSearch.ResumeLayout(false);
            this.panelPeptideSearch.PerformLayout();
            ((System.ComponentModel.ISupportInitialize)(this.gridSearchFiles)).EndInit();
            this.panelSearchThreshold.ResumeLayout(false);
            this.panelSearchThreshold.PerformLayout();
            this.ResumeLayout(false);

        }

        #endregion
        private System.Windows.Forms.GroupBox grpWorkflow;
        private System.Windows.Forms.RadioButton radioDDA;
        private System.Windows.Forms.RadioButton radioDIA;
        private System.Windows.Forms.RadioButton radioPRM;
        private System.Windows.Forms.Panel panel1;
        private System.Windows.Forms.RadioButton radioButtonNewLibrary;
        private System.Windows.Forms.RadioButton radioExistingLibrary;
        private System.Windows.Forms.Panel panelChooseFile;
        private System.Windows.Forms.TextBox tbxLibraryPath;
        private System.Windows.Forms.Button btnBrowse;
        private System.Windows.Forms.Label lblLibraryPath;
        private System.Windows.Forms.Panel panelPeptideSearch;
        private System.Windows.Forms.Label lblStandardPeptides;
        private System.Windows.Forms.ComboBox comboStandards;
        private System.Windows.Forms.CheckBox cbIncludeAmbiguousMatches;
        private System.Windows.Forms.CheckBox cbFilterForDocumentPeptides;
        private System.Windows.Forms.Button btnRemFile;
        private System.Windows.Forms.Label lblFileCaption;
        private System.Windows.Forms.Button btnAddFile;
        private BuildLibraryGridView gridSearchFiles;
        private System.Windows.Forms.DataGridViewTextBoxColumn dataGridViewTextBoxColumn1;
        private System.Windows.Forms.DataGridViewTextBoxColumn dataGridViewTextBoxColumn2;
        private System.Windows.Forms.DataGridViewTextBoxColumn dataGridViewTextBoxColumn3;
        private System.Windows.Forms.DataGridViewTextBoxColumn dataGridViewTextBoxColumn4;
        private System.Windows.Forms.Panel panelSearchThreshold;
        private System.Windows.Forms.Label label1;
        private System.Windows.Forms.TextBox textCutoff;
        private System.Windows.Forms.ToolTip helpTip;
    }
}
<|MERGE_RESOLUTION|>--- conflicted
+++ resolved
@@ -1,332 +1,325 @@
-namespace pwiz.Skyline.FileUI.PeptideSearch
-{
-    partial class BuildPeptideSearchLibraryControl
-    {
-        /// <summary> 
-        /// Required designer variable.
-        /// </summary>
-        private System.ComponentModel.IContainer components = null;
-
-        /// <summary> 
-        /// Clean up any resources being used.
-        /// </summary>
-        /// <param name="disposing">true if managed resources should be disposed; otherwise, false.</param>
-        protected override void Dispose(bool disposing)
-        {
-            if (disposing && (components != null))
-            {
-                components.Dispose();
-            }
-            base.Dispose(disposing);
-        }
-
-        #region Component Designer generated code
-
-        /// <summary> 
-        /// Required method for Designer support - do not modify 
-        /// the contents of this method with the code editor.
-        /// </summary>
-        private void InitializeComponent()
-        {
-            this.components = new System.ComponentModel.Container();
-            System.ComponentModel.ComponentResourceManager resources = new System.ComponentModel.ComponentResourceManager(typeof(BuildPeptideSearchLibraryControl));
-            this.grpWorkflow = new System.Windows.Forms.GroupBox();
-            this.radioDIA = new System.Windows.Forms.RadioButton();
-            this.radioPRM = new System.Windows.Forms.RadioButton();
-            this.radioDDA = new System.Windows.Forms.RadioButton();
-            this.panel1 = new System.Windows.Forms.Panel();
-            this.radioButtonNewLibrary = new System.Windows.Forms.RadioButton();
-            this.radioExistingLibrary = new System.Windows.Forms.RadioButton();
-            this.panelChooseFile = new System.Windows.Forms.Panel();
-            this.tbxLibraryPath = new System.Windows.Forms.TextBox();
-            this.btnBrowse = new System.Windows.Forms.Button();
-            this.lblLibraryPath = new System.Windows.Forms.Label();
-            this.panelPeptideSearch = new System.Windows.Forms.Panel();
-            this.gridSearchFiles = new pwiz.Skyline.FileUI.PeptideSearch.BuildLibraryGridView();
-            this.lblStandardPeptides = new System.Windows.Forms.Label();
-            this.comboStandards = new System.Windows.Forms.ComboBox();
-            this.cbIncludeAmbiguousMatches = new System.Windows.Forms.CheckBox();
-            this.cbFilterForDocumentPeptides = new System.Windows.Forms.CheckBox();
-            this.btnRemFile = new System.Windows.Forms.Button();
-            this.lblFileCaption = new System.Windows.Forms.Label();
-            this.btnAddFile = new System.Windows.Forms.Button();
-            this.panelSearchThreshold = new System.Windows.Forms.Panel();
-            this.label1 = new System.Windows.Forms.Label();
-            this.textCutoff = new System.Windows.Forms.TextBox();
-<<<<<<< HEAD
-            this.helpTip = new System.Windows.Forms.ToolTip(this.components);
-=======
-            this.diaToolTip = new System.Windows.Forms.ToolTip(this.components);
->>>>>>> 6bc611ca
-            this.dataGridViewTextBoxColumn1 = new System.Windows.Forms.DataGridViewTextBoxColumn();
-            this.dataGridViewTextBoxColumn2 = new System.Windows.Forms.DataGridViewTextBoxColumn();
-            this.dataGridViewTextBoxColumn3 = new System.Windows.Forms.DataGridViewTextBoxColumn();
-            this.dataGridViewTextBoxColumn4 = new System.Windows.Forms.DataGridViewTextBoxColumn();
-            this.grpWorkflow.SuspendLayout();
-            this.panel1.SuspendLayout();
-            this.panelChooseFile.SuspendLayout();
-            this.panelPeptideSearch.SuspendLayout();
-            ((System.ComponentModel.ISupportInitialize)(this.gridSearchFiles)).BeginInit();
-            this.panelSearchThreshold.SuspendLayout();
-            this.SuspendLayout();
-            // 
-            // grpWorkflow
-            // 
-            this.grpWorkflow.Controls.Add(this.radioDIA);
-            this.grpWorkflow.Controls.Add(this.radioPRM);
-            this.grpWorkflow.Controls.Add(this.radioDDA);
-            resources.ApplyResources(this.grpWorkflow, "grpWorkflow");
-            this.grpWorkflow.Name = "grpWorkflow";
-            this.grpWorkflow.TabStop = false;
-            // 
-            // radioDIA
-            // 
-            resources.ApplyResources(this.radioDIA, "radioDIA");
-            this.radioDIA.Name = "radioDIA";
-            this.helpTip.SetToolTip(this.radioDIA, resources.GetString("radioDIA.ToolTip"));
-            this.radioDIA.UseVisualStyleBackColor = true;
-            this.radioDIA.CheckedChanged += new System.EventHandler(this.radioDIA_CheckedChanged);
-            // 
-            // radioPRM
-            // 
-            resources.ApplyResources(this.radioPRM, "radioPRM");
-            this.radioPRM.Name = "radioPRM";
-            this.helpTip.SetToolTip(this.radioPRM, resources.GetString("radioPRM.ToolTip"));
-            this.radioPRM.UseVisualStyleBackColor = true;
-            this.radioPRM.CheckedChanged += new System.EventHandler(this.radioPRM_CheckedChanged);
-            // 
-            // radioDDA
-            // 
-            resources.ApplyResources(this.radioDDA, "radioDDA");
-            this.radioDDA.Checked = true;
-            this.radioDDA.Name = "radioDDA";
-            this.radioDDA.TabStop = true;
-            this.helpTip.SetToolTip(this.radioDDA, resources.GetString("radioDDA.ToolTip"));
-            this.radioDDA.UseVisualStyleBackColor = true;
-            this.radioDDA.CheckedChanged += new System.EventHandler(this.radioDDA_CheckedChanged);
-            // 
-            // panel1
-            // 
-            this.panel1.Controls.Add(this.radioButtonNewLibrary);
-            this.panel1.Controls.Add(this.radioExistingLibrary);
-            resources.ApplyResources(this.panel1, "panel1");
-            this.panel1.Name = "panel1";
-            // 
-            // radioButtonNewLibrary
-            // 
-            resources.ApplyResources(this.radioButtonNewLibrary, "radioButtonNewLibrary");
-            this.radioButtonNewLibrary.Checked = true;
-            this.radioButtonNewLibrary.Name = "radioButtonNewLibrary";
-            this.radioButtonNewLibrary.TabStop = true;
-            this.helpTip.SetToolTip(this.radioButtonNewLibrary, resources.GetString("radioButtonNewLibrary.ToolTip"));
-            this.radioButtonNewLibrary.UseVisualStyleBackColor = true;
-            this.radioButtonNewLibrary.CheckedChanged += new System.EventHandler(this.radioButtonLibrary_CheckedChanged);
-            // 
-            // radioExistingLibrary
-            // 
-            resources.ApplyResources(this.radioExistingLibrary, "radioExistingLibrary");
-            this.radioExistingLibrary.Name = "radioExistingLibrary";
-            this.radioExistingLibrary.UseVisualStyleBackColor = true;
-            this.radioExistingLibrary.CheckedChanged += new System.EventHandler(this.radioButtonLibrary_CheckedChanged);
-            // 
-            // panelChooseFile
-            // 
-            this.panelChooseFile.Controls.Add(this.tbxLibraryPath);
-            this.panelChooseFile.Controls.Add(this.btnBrowse);
-            this.panelChooseFile.Controls.Add(this.lblLibraryPath);
-            resources.ApplyResources(this.panelChooseFile, "panelChooseFile");
-            this.panelChooseFile.Name = "panelChooseFile";
-            // 
-            // tbxLibraryPath
-            // 
-            resources.ApplyResources(this.tbxLibraryPath, "tbxLibraryPath");
-            this.tbxLibraryPath.Name = "tbxLibraryPath";
-            this.helpTip.SetToolTip(this.tbxLibraryPath, resources.GetString("tbxLibraryPath.ToolTip"));
-            this.tbxLibraryPath.TextChanged += new System.EventHandler(this.tbxLibraryPath_TextChanged);
-            // 
-            // btnBrowse
-            // 
-            resources.ApplyResources(this.btnBrowse, "btnBrowse");
-            this.btnBrowse.Name = "btnBrowse";
-            this.btnBrowse.UseVisualStyleBackColor = true;
-            this.btnBrowse.Click += new System.EventHandler(this.btnBrowse_Click);
-            // 
-            // lblLibraryPath
-            // 
-            resources.ApplyResources(this.lblLibraryPath, "lblLibraryPath");
-            this.lblLibraryPath.Name = "lblLibraryPath";
-            // 
-            // panelPeptideSearch
-            // 
-            this.panelPeptideSearch.Controls.Add(this.gridSearchFiles);
-            this.panelPeptideSearch.Controls.Add(this.lblStandardPeptides);
-            this.panelPeptideSearch.Controls.Add(this.comboStandards);
-            this.panelPeptideSearch.Controls.Add(this.cbIncludeAmbiguousMatches);
-            this.panelPeptideSearch.Controls.Add(this.cbFilterForDocumentPeptides);
-            this.panelPeptideSearch.Controls.Add(this.btnRemFile);
-            this.panelPeptideSearch.Controls.Add(this.lblFileCaption);
-            this.panelPeptideSearch.Controls.Add(this.btnAddFile);
-            resources.ApplyResources(this.panelPeptideSearch, "panelPeptideSearch");
-            this.panelPeptideSearch.Name = "panelPeptideSearch";
-            // 
-            // gridSearchFiles
-            // 
-            this.gridSearchFiles.AllowUserToAddRows = false;
-            resources.ApplyResources(this.gridSearchFiles, "gridSearchFiles");
-            this.gridSearchFiles.ColumnHeadersHeightSizeMode = System.Windows.Forms.DataGridViewColumnHeadersHeightSizeMode.AutoSize;
-            this.gridSearchFiles.Name = "gridSearchFiles";
-            this.gridSearchFiles.SelectionChanged += new System.EventHandler(this.gridSearchFiles_SelectedIndexChanged);
-            // 
-            // lblStandardPeptides
-            // 
-            resources.ApplyResources(this.lblStandardPeptides, "lblStandardPeptides");
-            this.lblStandardPeptides.Name = "lblStandardPeptides";
-            // 
-            // comboStandards
-            // 
-            resources.ApplyResources(this.comboStandards, "comboStandards");
-            this.comboStandards.DropDownStyle = System.Windows.Forms.ComboBoxStyle.DropDownList;
-            this.comboStandards.FormattingEnabled = true;
-            this.comboStandards.Name = "comboStandards";
-            this.helpTip.SetToolTip(this.comboStandards, resources.GetString("comboStandards.ToolTip"));
-            this.comboStandards.SelectedIndexChanged += new System.EventHandler(this.comboStandards_SelectedIndexChanged);
-            // 
-            // cbIncludeAmbiguousMatches
-            // 
-            resources.ApplyResources(this.cbIncludeAmbiguousMatches, "cbIncludeAmbiguousMatches");
-            this.cbIncludeAmbiguousMatches.Name = "cbIncludeAmbiguousMatches";
-            this.helpTip.SetToolTip(this.cbIncludeAmbiguousMatches, resources.GetString("cbIncludeAmbiguousMatches.ToolTip"));
-            this.cbIncludeAmbiguousMatches.UseVisualStyleBackColor = true;
-            // 
-            // cbFilterForDocumentPeptides
-            // 
-            resources.ApplyResources(this.cbFilterForDocumentPeptides, "cbFilterForDocumentPeptides");
-            this.cbFilterForDocumentPeptides.Name = "cbFilterForDocumentPeptides";
-            this.helpTip.SetToolTip(this.cbFilterForDocumentPeptides, resources.GetString("cbFilterForDocumentPeptides.ToolTip"));
-            this.cbFilterForDocumentPeptides.UseVisualStyleBackColor = true;
-            // 
-            // btnRemFile
-            // 
-            resources.ApplyResources(this.btnRemFile, "btnRemFile");
-            this.btnRemFile.Name = "btnRemFile";
-            this.btnRemFile.UseVisualStyleBackColor = true;
-            this.btnRemFile.Click += new System.EventHandler(this.btnRemFile_Click);
-            // 
-            // lblFileCaption
-            // 
-            resources.ApplyResources(this.lblFileCaption, "lblFileCaption");
-            this.lblFileCaption.Name = "lblFileCaption";
-            // 
-            // btnAddFile
-            // 
-            resources.ApplyResources(this.btnAddFile, "btnAddFile");
-            this.btnAddFile.Name = "btnAddFile";
-            this.btnAddFile.UseVisualStyleBackColor = true;
-            this.btnAddFile.Click += new System.EventHandler(this.btnAddFile_Click);
-            // 
-            // panelSearchThreshold
-            // 
-            this.panelSearchThreshold.Controls.Add(this.label1);
-            this.panelSearchThreshold.Controls.Add(this.textCutoff);
-            resources.ApplyResources(this.panelSearchThreshold, "panelSearchThreshold");
-            this.panelSearchThreshold.Name = "panelSearchThreshold";
-            // 
-            // label1
-            // 
-            resources.ApplyResources(this.label1, "label1");
-            this.label1.Name = "label1";
-            // 
-            // textCutoff
-            // 
-            resources.ApplyResources(this.textCutoff, "textCutoff");
-            this.textCutoff.Name = "textCutoff";
-<<<<<<< HEAD
-            this.helpTip.SetToolTip(this.textCutoff, resources.GetString("textCutoff.ToolTip"));
-=======
->>>>>>> 6bc611ca
-            // 
-            // dataGridViewTextBoxColumn1
-            // 
-            this.dataGridViewTextBoxColumn1.Frozen = true;
-            resources.ApplyResources(this.dataGridViewTextBoxColumn1, "dataGridViewTextBoxColumn1");
-            this.dataGridViewTextBoxColumn1.Name = "dataGridViewTextBoxColumn1";
-            this.dataGridViewTextBoxColumn1.ReadOnly = true;
-            // 
-            // dataGridViewTextBoxColumn2
-            // 
-            this.dataGridViewTextBoxColumn2.AutoSizeMode = System.Windows.Forms.DataGridViewAutoSizeColumnMode.Fill;
-            this.dataGridViewTextBoxColumn2.Frozen = true;
-            resources.ApplyResources(this.dataGridViewTextBoxColumn2, "dataGridViewTextBoxColumn2");
-            this.dataGridViewTextBoxColumn2.Name = "dataGridViewTextBoxColumn2";
-            this.dataGridViewTextBoxColumn2.ReadOnly = true;
-            // 
-            // dataGridViewTextBoxColumn3
-            // 
-            this.dataGridViewTextBoxColumn3.AutoSizeMode = System.Windows.Forms.DataGridViewAutoSizeColumnMode.DisplayedCells;
-            this.dataGridViewTextBoxColumn3.Frozen = true;
-            resources.ApplyResources(this.dataGridViewTextBoxColumn3, "dataGridViewTextBoxColumn3");
-            this.dataGridViewTextBoxColumn3.Name = "dataGridViewTextBoxColumn3";
-            this.dataGridViewTextBoxColumn3.ReadOnly = true;
-            // 
-            // dataGridViewTextBoxColumn4
-            // 
-            this.dataGridViewTextBoxColumn4.AutoSizeMode = System.Windows.Forms.DataGridViewAutoSizeColumnMode.DisplayedCells;
-            resources.ApplyResources(this.dataGridViewTextBoxColumn4, "dataGridViewTextBoxColumn4");
-            this.dataGridViewTextBoxColumn4.Name = "dataGridViewTextBoxColumn4";
-            // 
-            // BuildPeptideSearchLibraryControl
-            // 
-            resources.ApplyResources(this, "$this");
-            this.AutoScaleMode = System.Windows.Forms.AutoScaleMode.Font;
-            this.BackColor = System.Drawing.SystemColors.Control;
-            this.Controls.Add(this.grpWorkflow);
-            this.Controls.Add(this.panelPeptideSearch);
-            this.Controls.Add(this.panelSearchThreshold);
-            this.Controls.Add(this.panelChooseFile);
-            this.Controls.Add(this.panel1);
-            this.Name = "BuildPeptideSearchLibraryControl";
-            this.grpWorkflow.ResumeLayout(false);
-            this.panel1.ResumeLayout(false);
-            this.panel1.PerformLayout();
-            this.panelChooseFile.ResumeLayout(false);
-            this.panelChooseFile.PerformLayout();
-            this.panelPeptideSearch.ResumeLayout(false);
-            this.panelPeptideSearch.PerformLayout();
-            ((System.ComponentModel.ISupportInitialize)(this.gridSearchFiles)).EndInit();
-            this.panelSearchThreshold.ResumeLayout(false);
-            this.panelSearchThreshold.PerformLayout();
-            this.ResumeLayout(false);
-
-        }
-
-        #endregion
-        private System.Windows.Forms.GroupBox grpWorkflow;
-        private System.Windows.Forms.RadioButton radioDDA;
-        private System.Windows.Forms.RadioButton radioDIA;
-        private System.Windows.Forms.RadioButton radioPRM;
-        private System.Windows.Forms.Panel panel1;
-        private System.Windows.Forms.RadioButton radioButtonNewLibrary;
-        private System.Windows.Forms.RadioButton radioExistingLibrary;
-        private System.Windows.Forms.Panel panelChooseFile;
-        private System.Windows.Forms.TextBox tbxLibraryPath;
-        private System.Windows.Forms.Button btnBrowse;
-        private System.Windows.Forms.Label lblLibraryPath;
-        private System.Windows.Forms.Panel panelPeptideSearch;
-        private System.Windows.Forms.Label lblStandardPeptides;
-        private System.Windows.Forms.ComboBox comboStandards;
-        private System.Windows.Forms.CheckBox cbIncludeAmbiguousMatches;
-        private System.Windows.Forms.CheckBox cbFilterForDocumentPeptides;
-        private System.Windows.Forms.Button btnRemFile;
-        private System.Windows.Forms.Label lblFileCaption;
-        private System.Windows.Forms.Button btnAddFile;
-        private BuildLibraryGridView gridSearchFiles;
-        private System.Windows.Forms.DataGridViewTextBoxColumn dataGridViewTextBoxColumn1;
-        private System.Windows.Forms.DataGridViewTextBoxColumn dataGridViewTextBoxColumn2;
-        private System.Windows.Forms.DataGridViewTextBoxColumn dataGridViewTextBoxColumn3;
-        private System.Windows.Forms.DataGridViewTextBoxColumn dataGridViewTextBoxColumn4;
-        private System.Windows.Forms.Panel panelSearchThreshold;
-        private System.Windows.Forms.Label label1;
-        private System.Windows.Forms.TextBox textCutoff;
-        private System.Windows.Forms.ToolTip helpTip;
-    }
-}
+namespace pwiz.Skyline.FileUI.PeptideSearch
+{
+    partial class BuildPeptideSearchLibraryControl
+    {
+        /// <summary> 
+        /// Required designer variable.
+        /// </summary>
+        private System.ComponentModel.IContainer components = null;
+
+        /// <summary> 
+        /// Clean up any resources being used.
+        /// </summary>
+        /// <param name="disposing">true if managed resources should be disposed; otherwise, false.</param>
+        protected override void Dispose(bool disposing)
+        {
+            if (disposing && (components != null))
+            {
+                components.Dispose();
+            }
+            base.Dispose(disposing);
+        }
+
+        #region Component Designer generated code
+
+        /// <summary> 
+        /// Required method for Designer support - do not modify 
+        /// the contents of this method with the code editor.
+        /// </summary>
+        private void InitializeComponent()
+        {
+            this.components = new System.ComponentModel.Container();
+            System.ComponentModel.ComponentResourceManager resources = new System.ComponentModel.ComponentResourceManager(typeof(BuildPeptideSearchLibraryControl));
+            this.grpWorkflow = new System.Windows.Forms.GroupBox();
+            this.radioDIA = new System.Windows.Forms.RadioButton();
+            this.radioPRM = new System.Windows.Forms.RadioButton();
+            this.radioDDA = new System.Windows.Forms.RadioButton();
+            this.panel1 = new System.Windows.Forms.Panel();
+            this.radioButtonNewLibrary = new System.Windows.Forms.RadioButton();
+            this.radioExistingLibrary = new System.Windows.Forms.RadioButton();
+            this.panelChooseFile = new System.Windows.Forms.Panel();
+            this.tbxLibraryPath = new System.Windows.Forms.TextBox();
+            this.btnBrowse = new System.Windows.Forms.Button();
+            this.lblLibraryPath = new System.Windows.Forms.Label();
+            this.panelPeptideSearch = new System.Windows.Forms.Panel();
+            this.gridSearchFiles = new pwiz.Skyline.FileUI.PeptideSearch.BuildLibraryGridView();
+            this.lblStandardPeptides = new System.Windows.Forms.Label();
+            this.comboStandards = new System.Windows.Forms.ComboBox();
+            this.cbIncludeAmbiguousMatches = new System.Windows.Forms.CheckBox();
+            this.cbFilterForDocumentPeptides = new System.Windows.Forms.CheckBox();
+            this.btnRemFile = new System.Windows.Forms.Button();
+            this.lblFileCaption = new System.Windows.Forms.Label();
+            this.btnAddFile = new System.Windows.Forms.Button();
+            this.panelSearchThreshold = new System.Windows.Forms.Panel();
+            this.label1 = new System.Windows.Forms.Label();
+            this.textCutoff = new System.Windows.Forms.TextBox();
+            this.helpTip = new System.Windows.Forms.ToolTip(this.components);
+            this.dataGridViewTextBoxColumn1 = new System.Windows.Forms.DataGridViewTextBoxColumn();
+            this.dataGridViewTextBoxColumn2 = new System.Windows.Forms.DataGridViewTextBoxColumn();
+            this.dataGridViewTextBoxColumn3 = new System.Windows.Forms.DataGridViewTextBoxColumn();
+            this.dataGridViewTextBoxColumn4 = new System.Windows.Forms.DataGridViewTextBoxColumn();
+            this.grpWorkflow.SuspendLayout();
+            this.panel1.SuspendLayout();
+            this.panelChooseFile.SuspendLayout();
+            this.panelPeptideSearch.SuspendLayout();
+            ((System.ComponentModel.ISupportInitialize)(this.gridSearchFiles)).BeginInit();
+            this.panelSearchThreshold.SuspendLayout();
+            this.SuspendLayout();
+            // 
+            // grpWorkflow
+            // 
+            this.grpWorkflow.Controls.Add(this.radioDIA);
+            this.grpWorkflow.Controls.Add(this.radioPRM);
+            this.grpWorkflow.Controls.Add(this.radioDDA);
+            resources.ApplyResources(this.grpWorkflow, "grpWorkflow");
+            this.grpWorkflow.Name = "grpWorkflow";
+            this.grpWorkflow.TabStop = false;
+            // 
+            // radioDIA
+            // 
+            resources.ApplyResources(this.radioDIA, "radioDIA");
+            this.radioDIA.Name = "radioDIA";
+            this.helpTip.SetToolTip(this.radioDIA, resources.GetString("radioDIA.ToolTip"));
+            this.radioDIA.UseVisualStyleBackColor = true;
+            this.radioDIA.CheckedChanged += new System.EventHandler(this.radioDIA_CheckedChanged);
+            // 
+            // radioPRM
+            // 
+            resources.ApplyResources(this.radioPRM, "radioPRM");
+            this.radioPRM.Name = "radioPRM";
+            this.helpTip.SetToolTip(this.radioPRM, resources.GetString("radioPRM.ToolTip"));
+            this.radioPRM.UseVisualStyleBackColor = true;
+            this.radioPRM.CheckedChanged += new System.EventHandler(this.radioPRM_CheckedChanged);
+            // 
+            // radioDDA
+            // 
+            resources.ApplyResources(this.radioDDA, "radioDDA");
+            this.radioDDA.Checked = true;
+            this.radioDDA.Name = "radioDDA";
+            this.radioDDA.TabStop = true;
+            this.helpTip.SetToolTip(this.radioDDA, resources.GetString("radioDDA.ToolTip"));
+            this.radioDDA.UseVisualStyleBackColor = true;
+            this.radioDDA.CheckedChanged += new System.EventHandler(this.radioDDA_CheckedChanged);
+            // 
+            // panel1
+            // 
+            this.panel1.Controls.Add(this.radioButtonNewLibrary);
+            this.panel1.Controls.Add(this.radioExistingLibrary);
+            resources.ApplyResources(this.panel1, "panel1");
+            this.panel1.Name = "panel1";
+            // 
+            // radioButtonNewLibrary
+            // 
+            resources.ApplyResources(this.radioButtonNewLibrary, "radioButtonNewLibrary");
+            this.radioButtonNewLibrary.Checked = true;
+            this.radioButtonNewLibrary.Name = "radioButtonNewLibrary";
+            this.radioButtonNewLibrary.TabStop = true;
+            this.helpTip.SetToolTip(this.radioButtonNewLibrary, resources.GetString("radioButtonNewLibrary.ToolTip"));
+            this.radioButtonNewLibrary.UseVisualStyleBackColor = true;
+            this.radioButtonNewLibrary.CheckedChanged += new System.EventHandler(this.radioButtonLibrary_CheckedChanged);
+            // 
+            // radioExistingLibrary
+            // 
+            resources.ApplyResources(this.radioExistingLibrary, "radioExistingLibrary");
+            this.radioExistingLibrary.Name = "radioExistingLibrary";
+            this.radioExistingLibrary.UseVisualStyleBackColor = true;
+            this.radioExistingLibrary.CheckedChanged += new System.EventHandler(this.radioButtonLibrary_CheckedChanged);
+            // 
+            // panelChooseFile
+            // 
+            this.panelChooseFile.Controls.Add(this.tbxLibraryPath);
+            this.panelChooseFile.Controls.Add(this.btnBrowse);
+            this.panelChooseFile.Controls.Add(this.lblLibraryPath);
+            resources.ApplyResources(this.panelChooseFile, "panelChooseFile");
+            this.panelChooseFile.Name = "panelChooseFile";
+            // 
+            // tbxLibraryPath
+            // 
+            resources.ApplyResources(this.tbxLibraryPath, "tbxLibraryPath");
+            this.tbxLibraryPath.Name = "tbxLibraryPath";
+            this.helpTip.SetToolTip(this.tbxLibraryPath, resources.GetString("tbxLibraryPath.ToolTip"));
+            this.tbxLibraryPath.TextChanged += new System.EventHandler(this.tbxLibraryPath_TextChanged);
+            // 
+            // btnBrowse
+            // 
+            resources.ApplyResources(this.btnBrowse, "btnBrowse");
+            this.btnBrowse.Name = "btnBrowse";
+            this.btnBrowse.UseVisualStyleBackColor = true;
+            this.btnBrowse.Click += new System.EventHandler(this.btnBrowse_Click);
+            // 
+            // lblLibraryPath
+            // 
+            resources.ApplyResources(this.lblLibraryPath, "lblLibraryPath");
+            this.lblLibraryPath.Name = "lblLibraryPath";
+            // 
+            // panelPeptideSearch
+            // 
+            this.panelPeptideSearch.Controls.Add(this.gridSearchFiles);
+            this.panelPeptideSearch.Controls.Add(this.lblStandardPeptides);
+            this.panelPeptideSearch.Controls.Add(this.comboStandards);
+            this.panelPeptideSearch.Controls.Add(this.cbIncludeAmbiguousMatches);
+            this.panelPeptideSearch.Controls.Add(this.cbFilterForDocumentPeptides);
+            this.panelPeptideSearch.Controls.Add(this.btnRemFile);
+            this.panelPeptideSearch.Controls.Add(this.lblFileCaption);
+            this.panelPeptideSearch.Controls.Add(this.btnAddFile);
+            resources.ApplyResources(this.panelPeptideSearch, "panelPeptideSearch");
+            this.panelPeptideSearch.Name = "panelPeptideSearch";
+            // 
+            // gridSearchFiles
+            // 
+            this.gridSearchFiles.AllowUserToAddRows = false;
+            resources.ApplyResources(this.gridSearchFiles, "gridSearchFiles");
+            this.gridSearchFiles.ColumnHeadersHeightSizeMode = System.Windows.Forms.DataGridViewColumnHeadersHeightSizeMode.AutoSize;
+            this.gridSearchFiles.Name = "gridSearchFiles";
+            this.gridSearchFiles.SelectionChanged += new System.EventHandler(this.gridSearchFiles_SelectedIndexChanged);
+            // 
+            // lblStandardPeptides
+            // 
+            resources.ApplyResources(this.lblStandardPeptides, "lblStandardPeptides");
+            this.lblStandardPeptides.Name = "lblStandardPeptides";
+            // 
+            // comboStandards
+            // 
+            resources.ApplyResources(this.comboStandards, "comboStandards");
+            this.comboStandards.DropDownStyle = System.Windows.Forms.ComboBoxStyle.DropDownList;
+            this.comboStandards.FormattingEnabled = true;
+            this.comboStandards.Name = "comboStandards";
+            this.helpTip.SetToolTip(this.comboStandards, resources.GetString("comboStandards.ToolTip"));
+            this.comboStandards.SelectedIndexChanged += new System.EventHandler(this.comboStandards_SelectedIndexChanged);
+            // 
+            // cbIncludeAmbiguousMatches
+            // 
+            resources.ApplyResources(this.cbIncludeAmbiguousMatches, "cbIncludeAmbiguousMatches");
+            this.cbIncludeAmbiguousMatches.Name = "cbIncludeAmbiguousMatches";
+            this.helpTip.SetToolTip(this.cbIncludeAmbiguousMatches, resources.GetString("cbIncludeAmbiguousMatches.ToolTip"));
+            this.cbIncludeAmbiguousMatches.UseVisualStyleBackColor = true;
+            // 
+            // cbFilterForDocumentPeptides
+            // 
+            resources.ApplyResources(this.cbFilterForDocumentPeptides, "cbFilterForDocumentPeptides");
+            this.cbFilterForDocumentPeptides.Name = "cbFilterForDocumentPeptides";
+            this.helpTip.SetToolTip(this.cbFilterForDocumentPeptides, resources.GetString("cbFilterForDocumentPeptides.ToolTip"));
+            this.cbFilterForDocumentPeptides.UseVisualStyleBackColor = true;
+            // 
+            // btnRemFile
+            // 
+            resources.ApplyResources(this.btnRemFile, "btnRemFile");
+            this.btnRemFile.Name = "btnRemFile";
+            this.btnRemFile.UseVisualStyleBackColor = true;
+            this.btnRemFile.Click += new System.EventHandler(this.btnRemFile_Click);
+            // 
+            // lblFileCaption
+            // 
+            resources.ApplyResources(this.lblFileCaption, "lblFileCaption");
+            this.lblFileCaption.Name = "lblFileCaption";
+            // 
+            // btnAddFile
+            // 
+            resources.ApplyResources(this.btnAddFile, "btnAddFile");
+            this.btnAddFile.Name = "btnAddFile";
+            this.btnAddFile.UseVisualStyleBackColor = true;
+            this.btnAddFile.Click += new System.EventHandler(this.btnAddFile_Click);
+            // 
+            // panelSearchThreshold
+            // 
+            this.panelSearchThreshold.Controls.Add(this.label1);
+            this.panelSearchThreshold.Controls.Add(this.textCutoff);
+            resources.ApplyResources(this.panelSearchThreshold, "panelSearchThreshold");
+            this.panelSearchThreshold.Name = "panelSearchThreshold";
+            // 
+            // label1
+            // 
+            resources.ApplyResources(this.label1, "label1");
+            this.label1.Name = "label1";
+            // 
+            // textCutoff
+            // 
+            resources.ApplyResources(this.textCutoff, "textCutoff");
+            this.textCutoff.Name = "textCutoff";
+            this.helpTip.SetToolTip(this.textCutoff, resources.GetString("textCutoff.ToolTip"));
+            // 
+            // dataGridViewTextBoxColumn1
+            // 
+            this.dataGridViewTextBoxColumn1.Frozen = true;
+            resources.ApplyResources(this.dataGridViewTextBoxColumn1, "dataGridViewTextBoxColumn1");
+            this.dataGridViewTextBoxColumn1.Name = "dataGridViewTextBoxColumn1";
+            this.dataGridViewTextBoxColumn1.ReadOnly = true;
+            // 
+            // dataGridViewTextBoxColumn2
+            // 
+            this.dataGridViewTextBoxColumn2.AutoSizeMode = System.Windows.Forms.DataGridViewAutoSizeColumnMode.Fill;
+            this.dataGridViewTextBoxColumn2.Frozen = true;
+            resources.ApplyResources(this.dataGridViewTextBoxColumn2, "dataGridViewTextBoxColumn2");
+            this.dataGridViewTextBoxColumn2.Name = "dataGridViewTextBoxColumn2";
+            this.dataGridViewTextBoxColumn2.ReadOnly = true;
+            // 
+            // dataGridViewTextBoxColumn3
+            // 
+            this.dataGridViewTextBoxColumn3.AutoSizeMode = System.Windows.Forms.DataGridViewAutoSizeColumnMode.DisplayedCells;
+            this.dataGridViewTextBoxColumn3.Frozen = true;
+            resources.ApplyResources(this.dataGridViewTextBoxColumn3, "dataGridViewTextBoxColumn3");
+            this.dataGridViewTextBoxColumn3.Name = "dataGridViewTextBoxColumn3";
+            this.dataGridViewTextBoxColumn3.ReadOnly = true;
+            // 
+            // dataGridViewTextBoxColumn4
+            // 
+            this.dataGridViewTextBoxColumn4.AutoSizeMode = System.Windows.Forms.DataGridViewAutoSizeColumnMode.DisplayedCells;
+            resources.ApplyResources(this.dataGridViewTextBoxColumn4, "dataGridViewTextBoxColumn4");
+            this.dataGridViewTextBoxColumn4.Name = "dataGridViewTextBoxColumn4";
+            // 
+            // BuildPeptideSearchLibraryControl
+            // 
+            resources.ApplyResources(this, "$this");
+            this.AutoScaleMode = System.Windows.Forms.AutoScaleMode.Font;
+            this.BackColor = System.Drawing.SystemColors.Control;
+            this.Controls.Add(this.grpWorkflow);
+            this.Controls.Add(this.panelPeptideSearch);
+            this.Controls.Add(this.panelSearchThreshold);
+            this.Controls.Add(this.panelChooseFile);
+            this.Controls.Add(this.panel1);
+            this.Name = "BuildPeptideSearchLibraryControl";
+            this.grpWorkflow.ResumeLayout(false);
+            this.panel1.ResumeLayout(false);
+            this.panel1.PerformLayout();
+            this.panelChooseFile.ResumeLayout(false);
+            this.panelChooseFile.PerformLayout();
+            this.panelPeptideSearch.ResumeLayout(false);
+            this.panelPeptideSearch.PerformLayout();
+            ((System.ComponentModel.ISupportInitialize)(this.gridSearchFiles)).EndInit();
+            this.panelSearchThreshold.ResumeLayout(false);
+            this.panelSearchThreshold.PerformLayout();
+            this.ResumeLayout(false);
+
+        }
+
+        #endregion
+        private System.Windows.Forms.GroupBox grpWorkflow;
+        private System.Windows.Forms.RadioButton radioDDA;
+        private System.Windows.Forms.RadioButton radioDIA;
+        private System.Windows.Forms.RadioButton radioPRM;
+        private System.Windows.Forms.Panel panel1;
+        private System.Windows.Forms.RadioButton radioButtonNewLibrary;
+        private System.Windows.Forms.RadioButton radioExistingLibrary;
+        private System.Windows.Forms.Panel panelChooseFile;
+        private System.Windows.Forms.TextBox tbxLibraryPath;
+        private System.Windows.Forms.Button btnBrowse;
+        private System.Windows.Forms.Label lblLibraryPath;
+        private System.Windows.Forms.Panel panelPeptideSearch;
+        private System.Windows.Forms.Label lblStandardPeptides;
+        private System.Windows.Forms.ComboBox comboStandards;
+        private System.Windows.Forms.CheckBox cbIncludeAmbiguousMatches;
+        private System.Windows.Forms.CheckBox cbFilterForDocumentPeptides;
+        private System.Windows.Forms.Button btnRemFile;
+        private System.Windows.Forms.Label lblFileCaption;
+        private System.Windows.Forms.Button btnAddFile;
+        private BuildLibraryGridView gridSearchFiles;
+        private System.Windows.Forms.DataGridViewTextBoxColumn dataGridViewTextBoxColumn1;
+        private System.Windows.Forms.DataGridViewTextBoxColumn dataGridViewTextBoxColumn2;
+        private System.Windows.Forms.DataGridViewTextBoxColumn dataGridViewTextBoxColumn3;
+        private System.Windows.Forms.DataGridViewTextBoxColumn dataGridViewTextBoxColumn4;
+        private System.Windows.Forms.Panel panelSearchThreshold;
+        private System.Windows.Forms.Label label1;
+        private System.Windows.Forms.TextBox textCutoff;
+        private System.Windows.Forms.ToolTip helpTip;
+    }
+}