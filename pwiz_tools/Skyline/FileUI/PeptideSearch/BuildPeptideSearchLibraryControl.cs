--- conflicted
+++ resolved
@@ -1,753 +1,740 @@
-﻿/*
- * Original author: Tahmina Jahan <tabaker .at. u.washington.edu>,
- *                  UWPR, Department of Genome Sciences, UW
- *
- * Copyright 2012 University of Washington - Seattle, WA
- * 
- * Licensed under the Apache License, Version 2.0 (the "License");
- * you may not use this file except in compliance with the License.
- * You may obtain a copy of the License at
- *
- *     http://www.apache.org/licenses/LICENSE-2.0
- *
- * Unless required by applicable law or agreed to in writing, software
- * distributed under the License is distributed on an "AS IS" BASIS,
- * WITHOUT WARRANTIES OR CONDITIONS OF ANY KIND, either express or implied.
- * See the License for the specific language governing permissions and
- * limitations under the License.
- */
-
-using pwiz.Common.SystemUtil;
-using pwiz.Skyline.Alerts;
-using pwiz.Skyline.Controls;
-using pwiz.Skyline.Model;
-using pwiz.Skyline.Model.AuditLog;
-using pwiz.Skyline.Model.Irt;
-using pwiz.Skyline.Model.Lib;
-using pwiz.Skyline.Properties;
-using pwiz.Skyline.SettingsUI;
-using pwiz.Skyline.Util;
-using pwiz.Skyline.Util.Extensions;
-using System;
-using System.Collections.Generic;
-using System.ComponentModel;
-using System.Data.SQLite;
-using System.Globalization;
-using System.IO;
-using System.Linq;
-using System.Windows.Forms;
-using pwiz.Common.Database;
-using pwiz.Skyline.Model.Results;
-using BiblioSpecLiteLibrary = pwiz.Skyline.Model.Lib.BiblioSpecLiteLibrary;
-
-namespace pwiz.Skyline.FileUI.PeptideSearch
-{
-    public partial class BuildPeptideSearchLibraryControl : UserControl
-    {
-        public BuildLibraryGridView Grid { get; }
-        private readonly SettingsListComboDriver<IrtStandard> _driverStandards;
-        private MsDataFileUri[] _ddaSearchDataSources = Array.Empty<MsDataFileUri>();
-        private bool _isFeatureDetectionWorkflow;
-
-        public BuildPeptideSearchLibraryControl(IModifyDocumentContainer documentContainer, ImportPeptideSearch importPeptideSearch, LibraryManager libraryManager)
-        {
-            DocumentContainer = documentContainer;
-            ImportPeptideSearch = importPeptideSearch;
-            LibraryManager = libraryManager;
-
-            InitializeComponent();
-
-            Grid = gridSearchFiles;
-            Grid.FilesChanged += OnGridChange;
-
-            CutOffScore = ImportPeptideSearch.CutoffScore;
-
-            if (DocumentContainer.Document.PeptideCount == 0)
-                cbFilterForDocumentPeptides.Hide();
-
-            comboInputFileType.Items.AddRange(new[]
-            {
-                EnumNames.InputFile_search_result,
-                EnumNames.InputFile_dda_raw,
-                EnumNames.InputFile_dia_raw
-            });
-
-            _driverStandards = new SettingsListComboDriver<IrtStandard>(comboStandards, Settings.Default.IrtStandardList);
-            _driverStandards.LoadList(IrtStandard.EMPTY.GetKey());
-
-            comboInputFileType.SelectedIndex = 0;
-        }
-
-        private BuildPeptideSearchLibrarySettings _buildPeptideSearchLibrarySettings;
-        public BuildPeptideSearchLibrarySettings BuildLibrarySettings
-        {
-            get
-            {
-                return _buildPeptideSearchLibrarySettings ??= new BuildPeptideSearchLibrarySettings(this);
-            }
-        }
-
-        public class BuildPeptideSearchLibrarySettings : AuditLogOperationSettings<BuildPeptideSearchLibrarySettings>
-        {
-            private SrmDocument.DOCUMENT_TYPE _docType;
-
-            public static BuildPeptideSearchLibrarySettings DEFAULT = new BuildPeptideSearchLibrarySettings(null, null, null, false,
-                false, ImportPeptideSearchDlg.Workflow.dda, ImportPeptideSearchDlg.InputFile.search_result, SrmDocument.DOCUMENT_TYPE.proteomic);
-
-            public override MessageInfo MessageInfo
-            {
-                get
-                {
-                    return new MessageInfo(MessageType.added_spectral_library, _docType,
-                       string.IsNullOrEmpty(LibraryName) ? Settings.Default.SpectralLibraryList.First().Name : LibraryName);
-                }
-            }
-
-            public BuildPeptideSearchLibrarySettings(BuildPeptideSearchLibraryControl control) : this(control.CutOffScore,
-                control.Grid.Files, control.IrtStandards, control.IncludeAmbiguousMatches,
-                control.FilterForDocumentPeptides, control.WorkflowType, control.InputFileType, control.ModeUI)
-            {
-            }
-
-            public BuildPeptideSearchLibrarySettings(double? cutoffScore, IEnumerable<BuildLibraryGridView.File> files, IrtStandard standard,
-                bool includeAmbiguousMatches, bool filterForDocumentPeptides,
-                ImportPeptideSearchDlg.Workflow workFlow, ImportPeptideSearchDlg.InputFile inputFileType, SrmDocument.DOCUMENT_TYPE docType)
-            {
-                if (workFlow != ImportPeptideSearchDlg.Workflow.feature_detection) // This gets set elsewhere for this workflow
-                {
-                    CutoffScore = cutoffScore;
-                }
-                SearchFileNames = files?.ToArray() ?? Array.Empty<BuildLibraryGridView.File>();
-                Standard = standard;
-                IncludeAmbiguousMatches = includeAmbiguousMatches;
-                FilterForDocumentPeptides = filterForDocumentPeptides;
-                WorkFlow = workFlow;
-                InputFileType = inputFileType;
-                _docType = docType;
-            }
-
-            [Track(defaultValues: typeof(DefaultValuesNull))]
-            public double? CutoffScore { get; private set; }
-            [Track]
-            public BuildLibraryGridView.File[] SearchFileNames { get; private set; }
-            [Track]
-            public IrtStandard Standard { get; private set; }
-            [Track]
-            public bool IncludeAmbiguousMatches { get; private set; }
-            [Track]
-            public bool FilterForDocumentPeptides { get; private set; }
-            [Track(ignoreDefaultParent: true)]
-            public ImportPeptideSearchDlg.Workflow WorkFlow { get; private set; }
-            [Track(ignoreDefaultParent: true)]
-            public ImportPeptideSearchDlg.InputFile InputFileType { get; private set; }
-
-            public string LibraryName; // Name of the library being built
-
-            public object GetDefaultObject(ObjectInfo<object> info)
-            {
-                return DEFAULT;
-            }
-        }
-
-        public event EventHandler InputFilesChanged;
-
-        private void FireInputFilesChanged()
-        {
-            InputFilesChanged?.Invoke(this, EventArgs.Empty);
-            gridSearchFiles_SelectedIndexChanged(this, EventArgs.Empty);
-        }
-
-        private IModifyDocumentContainer DocumentContainer { get; set; }
-        private LibraryManager LibraryManager { get; set; }
-        public ImportPeptideSearch ImportPeptideSearch { get; set; }
-
-        private SrmDocument.DOCUMENT_TYPE ModeUI => (WizardForm is FormEx parent) ? parent.ModeUI : SrmDocument.DOCUMENT_TYPE.none;
-
-        private Form WizardForm => FormEx.GetParentForm(this);
-
-        public IrtStandard IrtStandards
-        {
-            get { return _driverStandards.SelectedItem; }
-            set
-            {
-                var index = 0;
-                if (value != null)
-                {
-                    for (var i = 0; i < comboStandards.Items.Count; i++)
-                    {
-                        if (comboStandards.Items[i].ToString().Equals(value.GetKey()))
-                        {
-                            index = i;
-                            break;
-                        }
-                    }
-                }
-                comboStandards.SelectedIndex = index;
-                _driverStandards.SelectedIndexChangedEvent(null, null);
-            }
-        }
-
-        public bool? PreferEmbeddedSpectra { get; set; }
-        public bool DebugMode { get; set; }
-
-        public ImportPeptideSearchDlg.Workflow WorkflowType
-        {
-            get
-            {
-                if (_isFeatureDetectionWorkflow)
-                    return ImportPeptideSearchDlg.Workflow.feature_detection;
-                if (radioPRM.Checked)
-                    return ImportPeptideSearchDlg.Workflow.prm;
-                if (radioDIA.Checked)
-                    return ImportPeptideSearchDlg.Workflow.dia;
-                return ImportPeptideSearchDlg.Workflow.dda;
-            }
-            set
-            {
-                switch (value)
-                {
-                    case ImportPeptideSearchDlg.Workflow.prm:
-                        radioPRM.Checked = true;
-                        break;
-                    case ImportPeptideSearchDlg.Workflow.dia:
-                        radioDIA.Checked = true;
-                        break;
-                    case ImportPeptideSearchDlg.Workflow.feature_detection:
-                        _isFeatureDetectionWorkflow = true;
-                        radioDDA.Checked = true;
-                        break;
-                    default:
-                        radioDDA.Checked = true;
-                        break;
-                }
-            }
-        }
-
-        public ImportPeptideSearchDlg.InputFile InputFileType
-        {
-            get { return (ImportPeptideSearchDlg.InputFile) comboInputFileType.SelectedIndex; }
-            set { comboInputFileType.SelectedIndex = (int) value; }
-        }
-
-        public bool FilterForDocumentPeptides
-        {
-            get { return cbFilterForDocumentPeptides.Checked; }
-            set { cbFilterForDocumentPeptides.Checked = value; }
-        }
-
-        public string[] SearchFilenames
-        {
-            get => ImportPeptideSearch.SearchFilenames;
-            set => Grid.FilePaths = value;
-        }
-
-        public MsDataFileUri[] DdaSearchDataSources
-        {
-            get => _ddaSearchDataSources;
-            set => Grid.FileUris = value;
-        }
-
-        private void btnRemFile_Click(object sender, EventArgs e)
-        {
-            Grid.Remove(Grid.SelectedFiles);
-        }
-
-        private void gridSearchFiles_SelectedIndexChanged(object sender, EventArgs e)
-        {
-            btnRemFile.Enabled = Grid.SelectedFiles.Any();
-        }
-
-        private void btnAddFile_Click(object sender, EventArgs e)
-        {
-            if (PerformDDASearch)
-            {
-                MsDataFileUri[] dataSources;
-                using (var dlg = new OpenDataSourceDialog(Settings.Default.RemoteAccountList))
-                {
-<<<<<<< HEAD
-                    dlg.Text = _isFeatureDetectionWorkflow ? 
-                        Resources.ImportPeptideSearchDlg_ImportPeptideSearchDlg_Select_Files_to_Search :
-                        Resources.ImportResultsControl_browseToResultsFileButton_Click_Import_Peptide_Search;
-                    dlg.InitialDirectory = new MsDataFilePath(Path.GetDirectoryName(DocumentContainer.DocumentFilePath));
-                    dlg.Text = Resources.ImportResultsControl_browseToResultsFileButton_Click_Import_Peptide_Search;
-=======
-                    dlg.Text = PeptideSearchResources.ImportResultsControl_browseToResultsFileButton_Click_Import_Peptide_Search;
->>>>>>> 83ded86a
-                    dlg.InitialDirectory = new MsDataFilePath(Path.GetDirectoryName(DocumentContainer.DocumentFilePath));
-                    // Use saved source type, if there is one.
-                    //string sourceType = Settings.Default.SrmResultsSourceType;
-                    //if (!string.IsNullOrEmpty(sourceType))
-                    //    dlg.SourceTypeName = sourceType;
-
-                    if (dlg.ShowDialog(this) != DialogResult.OK)
-                        return;
-
-                    dataSources = dlg.DataSources;
-                }
-
-                if (dataSources == null || dataSources.Length == 0)
-                {
-                    MessageDlg.Show(this, Resources.ImportResultsDlg_GetDataSourcePathsFile_No_results_files_chosen);
-                    return;
-                }
-
-                DdaSearchDataSources = DdaSearchDataSources.Union(dataSources).ToArray();
-            }
-            else
-            {
-                string[] addFiles = BuildLibraryDlg.ShowAddFile(WizardForm, Path.GetDirectoryName(DocumentContainer.DocumentFilePath));
-                if (addFiles != null)
-                {
-                    AddSearchFiles(addFiles);
-                }
-            }
-        }
-
-        public void AddSearchFiles(IEnumerable<string> fileNames)
-        {
-            SearchFilenames = BuildLibraryDlg.AddInputFiles(WizardForm, SearchFilenames, fileNames, PerformDDASearch);
-        }
-
-        // For test purposes, lets us test error handling
-        public string CutOffScoreText
-        {
-            set { textCutoff.Text = value; } // Can be a null or empty string under some circumstances
-        }
-
-        public bool NeedsCutoffScore => comboInputFileType.SelectedIndex > 0; // Only needed if Skyline is conducting the search
-
-        private double? _cutoffScore; // May be null when Skyline is not doing the search
-
-        public double? CutOffScore
-        {
-            // Only valid when Skyline performs the search
-            get { return NeedsCutoffScore ? _cutoffScore : null; }
-            set
-            {
-                _cutoffScore = value;
-                textCutoff.Text = _cutoffScore.HasValue ? _cutoffScore.Value.ToString(CultureInfo.CurrentCulture) : string.Empty;
-            }
-        }
-
-        public bool ValidateCutoffScore()
-        {
-            if (!NeedsCutoffScore)
-            {
-                return true; // Doesn't matter what's in the text box, we won't use it
-            }
-            var helper = new MessageBoxHelper(this.ParentForm);
-            if (helper.ValidateDecimalTextBox(textCutoff, out var cutoffScore))
-            {
-                _cutoffScore = cutoffScore;
-                return true;
-            }
-            return false;
-        }
-
-        public bool IncludeAmbiguousMatches
-        {
-            get { return cbIncludeAmbiguousMatches.Checked; }
-            set { cbIncludeAmbiguousMatches.Checked = value; }
-        }
-
-        public bool BuildOrUsePeptideSearchLibrary(CancelEventArgs e, bool showWarnings, bool isFeatureDetection)
-        {
-            return UseExistingLibrary ? AddExistingLibrary(e) : BuildPeptideSearchLibrary(e, showWarnings, isFeatureDetection);
-        }
-
-        public string LastBuildCommandArgs { get; private set; }
-        public string LastBuildOutput { get; private set; }
-
-        private bool BuildPeptideSearchLibrary(CancelEventArgs e, bool showWarnings, bool isFeatureDetection)
-        {
-            // Nothing to build, if no search files were specified
-            if (!SearchFilenames.Any())
-            {
-                var libraries = DocumentContainer.Document.Settings.PeptideSettings.Libraries;
-                if (!libraries.HasLibraries)
-                    return false;
-                var libSpec = libraries.LibrarySpecs.FirstOrDefault(s => s.IsDocumentLibrary);
-                return libSpec != null && LoadPeptideSearchLibrary(libSpec);
-            }
-
-            if (!Grid.Validate(WizardForm, e, showWarnings, out var thresholdsByFile))
-                return false;
-
-            BiblioSpecLiteBuilder builder;
-            try
-            {
-                builder = ImportPeptideSearch.GetLibBuilder(DocumentContainer.Document, DocumentContainer.DocumentFilePath, cbIncludeAmbiguousMatches.Checked, isFeatureDetection);
-                builder.ScoreThresholdsByFile = thresholdsByFile;
-                builder.PreferEmbeddedSpectra = PreferEmbeddedSpectra;
-                builder.DebugMode = DebugMode;
-            }
-            catch (FileEx.DeleteException de)
-            {
-                MessageDlg.ShowException(this, de);
-                return false;
-            }
-
-            bool retry = false;
-            do
-            {
-                using (var longWaitDlg = new LongWaitDlg())
-                {
-<<<<<<< HEAD
-                    longWaitDlg.Text = isFeatureDetection ?
-                        Resources.BuildPeptideSearchLibraryControl_BuildPeptideSearchLibrary_Building_Detected_Features_Library :
-                        Resources.BuildPeptideSearchLibraryControl_BuildPeptideSearchLibrary_Building_Peptide_Search_Library;
-                    longWaitDlg.Message = isFeatureDetection ?
-                        Resources.BuildPeptideSearchLibraryControl_BuildPeptideSearchLibrary_Building_Detected_Features_Library :
-                        Resources.BuildPeptideSearchLibraryControl_BuildPeptideSearchLibrary_Building_document_library_for_peptide_search_;
-                    longWaitDlg.Text = Resources.BuildPeptideSearchLibraryControl_BuildPeptideSearchLibrary_Building_Peptide_Search_Library;
-                    longWaitDlg.Message = Resources.BuildPeptideSearchLibraryControl_BuildPeptideSearchLibrary_Building_document_library_for_peptide_search_;
-=======
-                    longWaitDlg.Text = PeptideSearchResources.BuildPeptideSearchLibraryControl_BuildPeptideSearchLibrary_Building_Peptide_Search_Library;
-                    longWaitDlg.Message = PeptideSearchResources.BuildPeptideSearchLibraryControl_BuildPeptideSearchLibrary_Building_document_library_for_peptide_search_;
->>>>>>> 83ded86a
-                    // Disable the wizard, because the LongWaitDlg does not
-                    try
-                    {
-                        ImportPeptideSearch.ClosePeptideSearchLibraryStreams(DocumentContainer.Document);
-                        var buildState = new LibraryManager.BuildState(null, null);
-                        var status = longWaitDlg.PerformWork(WizardForm, 800,
-                            monitor => LibraryManager.BuildLibraryBackground(DocumentContainer, builder, monitor, buildState));
-                        LastBuildCommandArgs = buildState.BuildCommandArgs;
-                        LastBuildOutput = buildState.BuildOutput;
-                        if (status.IsError)
-                        {
-                            // E.g. could not find external raw data for MaxQuant msms.txt; ask user if they want to retry with "prefer embedded spectra" option
-                            if (BiblioSpecLiteBuilder.IsLibraryMissingExternalSpectraError(status.ErrorException))
-                            {
-                                var response = ShowLibraryMissingExternalSpectraError(WizardForm, status.ErrorException);
-                                if (response == UpdateProgressResponse.cancel)
-                                    return false;
-                                else if (response == UpdateProgressResponse.normal)
-                                    builder.PreferEmbeddedSpectra = true;
-
-                                retry = true;
-                            }
-                            else
-                            {
-                                MessageDlg.ShowException(WizardForm, status.ErrorException);
-                                return false;
-                            }
-                        }
-                    }
-                    catch (Exception x)
-                    {
-                        MessageDlg.ShowWithException(WizardForm, TextUtil.LineSeparate(string.Format(PeptideSearchResources.BuildPeptideSearchLibraryControl_BuildPeptideSearchLibrary_Failed_to_build_the_library__0__,
-                            Path.GetFileName(BiblioSpecLiteSpec.GetLibraryFileName(DocumentContainer.DocumentFilePath))), x.Message), x);
-                        return false;
-                    }
-                }
-            } while (retry) ;
-
-            var docLibSpec = builder.LibrarySpec;
-            BuildLibrarySettings.LibraryName = docLibSpec.Name;
-            if (isFeatureDetection)
-            {
-                Settings.Default.SpectralLibraryList.Add(docLibSpec); // Won't displace the current document library
-            }
-            else
-            {
-                docLibSpec = builder.LibrarySpec.ChangeDocumentLibrary(true);
-                Settings.Default.SpectralLibraryList.Insert(0, docLibSpec);
-            }
-
-            // Go ahead and load the library - we'll need it for 
-            // the modifications and chromatograms page.
-            if (!LoadPeptideSearchLibrary(docLibSpec))
-                return false;
-
-            IrtStandard outStandard = null;
-            var addedIrts = !isFeatureDetection && LibraryBuildNotificationHandler.AddIrts(IrtRegressionType.DEFAULT,
-                ImportPeptideSearch.DocLib, docLibSpec, _driverStandards.SelectedItem, WizardForm, false, out outStandard);
-
-            var docNew = ImportPeptideSearch.AddDocumentSpectralLibrary(DocumentContainer.Document, docLibSpec);
-            if (docNew == null)
-                return false;
-
-            if (addedIrts)
-                docNew = ImportPeptideSearch.AddRetentionTimePredictor(docNew, docLibSpec);
-
-            DocumentContainer.ModifyDocumentNoUndo(doc => docNew);
-
-            if (!string.IsNullOrEmpty(builder.AmbiguousMatchesMessage))
-            {
-                MessageDlg.Show(WizardForm, builder.AmbiguousMatchesMessage);
-            }
-            if (!isFeatureDetection)
-            {
-                ImportPeptideSearch.IrtStandard = outStandard;
-            }
-            return true;
-        }
-
-        private bool AddExistingLibrary(CancelEventArgs e)
-        {
-            string libraryPath = ValidateLibraryPath();
-            if (libraryPath == null)
-            {
-                e.Cancel = true;
-                return false;
-            }
-
-            var peptideLibraries = DocumentContainer.Document.Settings.PeptideSettings.Libraries;
-            var docLibSpec = peptideLibraries.LibrarySpecs.FirstOrDefault(spec => spec.FilePath == libraryPath);
-            if (docLibSpec == null)
-            {
-                docLibSpec =
-                    Settings.Default.SpectralLibraryList.FirstOrDefault(spec => spec.FilePath == libraryPath);
-                if (docLibSpec == null)
-                {
-                    var existingNames = new HashSet<string>();
-                    existingNames.UnionWith(Settings.Default.SpectralLibraryList.Select(spec => spec.Name));
-                    existingNames.UnionWith(peptideLibraries.LibrarySpecs.Select(spec => spec.Name));
-                    string libraryName =
-                        Helpers.GetUniqueName(Path.GetFileNameWithoutExtension(libraryPath), existingNames);
-                    docLibSpec = LibrarySpec.CreateFromPath(libraryName, libraryPath);
-                    if (docLibSpec == null)
-                    {
-                        MessageDlg.Show(WizardForm, string.Format(Resources.EditLibraryDlg_OkDialog_The_file__0__is_not_a_supported_spectral_library_file_format, libraryPath));
-                        return false;
-                    }
-                    Settings.Default.SpectralLibraryList.SetValue(docLibSpec);
-                }
-            }
-            if (!LoadPeptideSearchLibrary(docLibSpec))
-            {
-                return false;
-            }
-
-            var docNew = ImportPeptideSearch.AddDocumentSpectralLibrary(DocumentContainer.Document, docLibSpec);
-            if (docNew == null)
-                return false;
-            if (docNew.Settings.PeptideSettings.Libraries.LibrarySpecs.Count ==
-                DocumentContainer.Document.Settings.PeptideSettings.Libraries.LibrarySpecs.Count)
-                return false;
-
-            var blib = ImportPeptideSearch.DocLib as BiblioSpecLiteLibrary;
-            if (blib?.ReadStream is ConnectionId<SQLiteConnection> connection && SqliteOperations.TableExists(connection.Connection, @"IrtLibrary"))
-            {
-                using (var dlg = new MultiButtonMsgDlg(
-                           PeptideSearchResources.BuildPeptideSearchLibraryControl_AddExistingLibrary_This_library_contains_iRT_values__Do_you_want_to_create_a_retention_time_predictor_with_these_values_,
-                           MultiButtonMsgDlg.BUTTON_YES, MultiButtonMsgDlg.BUTTON_NO, false))
-                {
-                    if (dlg.ShowDialog(WizardForm) == DialogResult.Yes)
-                    {
-                        docNew = ImportPeptideSearch.AddRetentionTimePredictor(docNew, docLibSpec);
-                    }
-                }
-            }
-
-            DocumentContainer.ModifyDocumentNoUndo(doc => docNew);
-            return true;
-        }
-
-
-        /// <summary>
-        /// Shows a dialog prompting user to decide whether to use embedded spectra when external spectra are preferred but cannot be found.
-        /// Returns 'normal' if the user wants Embedded spectra, 'option1' to retry finding the external spectra, or to 'cancel' to abort the library build.
-        /// </summary>
-        public static UpdateProgressResponse ShowLibraryMissingExternalSpectraError(Control parentWindow, Exception errorException)
-        {
-            // E.g. could not find external raw data for MaxQuant msms.txt; ask user if they want to retry with "prefer embedded spectra" option
-            if (!BiblioSpecLiteBuilder.IsLibraryMissingExternalSpectraError(errorException, out IList<string> spectrumFilenames, out IList<string> directoriesSearched, out string resultsFilepath))
-                throw new InvalidOperationException(@"IsLibraryMissingExternalSpectraError returned false");
-
-            string extraHelp = PeptideSearchResources.VendorIssueHelper_ShowLibraryMissingExternalSpectraError_ButtonDescriptions;
-
-            string messageFormat = spectrumFilenames.Count > 1
-                ? Resources.VendorIssueHelper_ShowLibraryMissingExternalSpectrumFilesError
-                : Resources.VendorIssueHelper_ShowLibraryMissingExternalSpectrumFileError;
-
-            // TODO: parse supported file extensions from BiblioSpec or ProteoWizard
-            var dialogResult = MultiButtonMsgDlg.Show(parentWindow,
-                string.Format(messageFormat,
-                    resultsFilepath, string.Join(Environment.NewLine, spectrumFilenames),
-                    string.Join(Environment.NewLine, directoriesSearched),
-                    BiblioSpecLiteBuilder.BiblioSpecSupportedFileExtensions) + extraHelp,
-                PeptideSearchResources.BiblioSpecLiteBuilder_Embedded,
-                PeptideSearchResources.AlertDlg_GetDefaultButtonText__Retry, true);
-
-            switch (dialogResult)
-            {
-                case DialogResult.Cancel: return UpdateProgressResponse.cancel;
-                case DialogResult.Yes: return UpdateProgressResponse.normal;
-                case DialogResult.No: return UpdateProgressResponse.option1;
-
-                default:
-                    throw new ArgumentOutOfRangeException();
-            }
-        }
-
-        private bool LoadPeptideSearchLibrary(LibrarySpec docLibSpec)
-        {
-            if (docLibSpec == null)
-                return false;
-
-            using (var longWait = new LongWaitDlg())
-            {
-                longWait.Text = PeptideSearchResources.BuildPeptideSearchLibraryControl_LoadPeptideSearchLibrary_Loading_Library;
-                try
-                {
-                    var status = longWait.PerformWork(WizardForm, 800, monitor => ImportPeptideSearch.LoadPeptideSearchLibrary(LibraryManager, docLibSpec, monitor));
-                    if (status.IsError)
-                    {
-                        MessageDlg.ShowException(WizardForm, status.ErrorException);
-                    }
-                }
-                catch (Exception x)
-                {
-                    MessageDlg.ShowWithException(WizardForm,
-                        TextUtil.LineSeparate(string.Format(PeptideSearchResources.BuildPeptideSearchLibraryControl_LoadPeptideSearchLibrary_An_error_occurred_attempting_to_import_the__0__library_,
-                            docLibSpec.Name), x.Message), x);
-                }
-            }
-            return ImportPeptideSearch.HasDocLib;
-        }
-
-        public void ForceWorkflow(ImportPeptideSearchDlg.Workflow workflowType)
-        {
-            WorkflowType = workflowType;
-            grpWorkflow.Hide();
-            if (WorkflowType == ImportPeptideSearchDlg.Workflow.feature_detection)
-            {
-                // Initialize then hide various controls that Hardklor doesn't need
-                panel1.Hide();
-                radioButtonNewLibrary.Checked = true;
-                radioButtonNewLibrary.Hide();
-                radioExistingLibrary.Hide();
-                label2.Hide();
-                comboInputFileType.SelectedIndex = (int)ImportPeptideSearchDlg.InputFile.dda_raw;
-                comboInputFileType.Hide();
-                lblStandardPeptides.Hide();
-                comboStandards.Hide();
-                cbIncludeAmbiguousMatches.Hide();
-                cbFilterForDocumentPeptides.Hide();
-
-                panelPeptideSearch.Top = panel1.Top;
-                var bump = label2.Top - panelChooseFile.Top;
-                panelChooseFile.Top = 12;
-                lblFileCaption.Top += bump;
-                gridSearchFiles.Top += bump;
-                btnAddFile.Top += bump;
-                btnRemFile.Top += bump;
-                panelPeptideSearch.Height = gridSearchFiles.Bottom;
-                Height = panelPeptideSearch.Height;
-            }
-        }
-
-        private void radioButtonLibrary_CheckedChanged(object sender, EventArgs e)
-        {
-            UpdateUseExistingLibrary();
-        }
-
-        public void UpdateUseExistingLibrary()
-        {
-            panelChooseFile.Visible = UseExistingLibrary;
-            panelPeptideSearch.Visible = !UseExistingLibrary;
-            FireInputFilesChanged();
-        }
-
-        public bool UseExistingLibrary
-        {
-            get { return radioExistingLibrary.Checked; }
-            set
-            {
-                radioExistingLibrary.Checked = value;
-                radioButtonNewLibrary.Checked = !value;
-            }
-        }
-
-        public bool IsReady => UseExistingLibrary ? !string.IsNullOrEmpty(tbxLibraryPath.Text) : Grid.IsReady;
-
-        public string ExistingLibraryPath
-        {
-            get { return tbxLibraryPath.Text; }
-            set { tbxLibraryPath.Text = value; }
-        }
-
-        public string ValidateLibraryPath()
-        {
-            if (!EditLibraryDlg.ValidateLibraryPath(this, ExistingLibraryPath))
-            {
-                tbxLibraryPath.Focus();
-                return null;
-            }
-
-            return ExistingLibraryPath;
-        }
-
-        private void btnBrowse_Click(object sender, EventArgs e)
-        {
-            string newPath = EditLibraryDlg.GetLibraryPath(this, ExistingLibraryPath);
-            if (newPath != null)
-            {
-                tbxLibraryPath.Text = newPath;
-            }
-        }
-
-        private void tbxLibraryPath_TextChanged(object sender, EventArgs e)
-        {
-            FireInputFilesChanged();
-        }
-
-        public void UpdatePerformDDASearch()
-        {
-            //panelChooseFile.Visible = !PerformDDASearch;
-            lblFileCaption.Text = PerformDDASearch
-                ? PeptideSearchResources.BuildPeptideSearchLibraryControl_Files_to_search_
-                : PeptideSearchResources.BuildPeptideSearchLibraryControl_Result_files_;
-            //peptideSearchSplitContainer.Visible = PerformDDASearch;
-
-            Grid.FilesChanged -= OnGridChange;
-            if (PerformDDASearch)
-            {
-                Grid.IsFileOnly = true;
-                Grid.FileUris = _ddaSearchDataSources;
-                panelSearchThreshold.Visible = !_isFeatureDetectionWorkflow; // We'll get the search threshold in a different tab if we're doing feature detection
-            }
-            else
-            {
-                Grid.IsFileOnly = false;
-                Grid.FilePaths = ImportPeptideSearch.SearchFilenames;
-                panelSearchThreshold.Visible = false;
-            }
-            Grid.FilesChanged += OnGridChange;
-        }
-
-        public bool PerformDDASearch
-        {
-            get { return InputFileType != ImportPeptideSearchDlg.InputFile.search_result; }
-            set
-            {
-                InputFileType = value ? ImportPeptideSearchDlg.InputFile.dda_raw : ImportPeptideSearchDlg.InputFile.search_result;
-                UpdatePerformDDASearch();
-            }
-        }
-
-        public bool DIAConversionNeeded => InputFileType == ImportPeptideSearchDlg.InputFile.dia_raw;
-
-        private void OnGridChange(object sender, EventArgs e)
-        {
-            if (!PerformDDASearch)
-                ImportPeptideSearch.SearchFilenames = Grid.FilePaths.ToArray();
-            else
-                _ddaSearchDataSources = Grid.FileUris.ToArray();
-            FireInputFilesChanged();
-        }
-
-        private void comboStandards_SelectedIndexChanged(object sender, EventArgs e)
-        {
-            _driverStandards.SelectedIndexChangedEvent(sender, e);
-        }
-
-        private void comboInputFileType_SelectedIndexChanged(object sender, EventArgs e)
-        {
-            UpdatePerformDDASearch();
-        }
-
-    }
-}
+﻿/*
+ * Original author: Tahmina Jahan <tabaker .at. u.washington.edu>,
+ *                  UWPR, Department of Genome Sciences, UW
+ *
+ * Copyright 2012 University of Washington - Seattle, WA
+ * 
+ * Licensed under the Apache License, Version 2.0 (the "License");
+ * you may not use this file except in compliance with the License.
+ * You may obtain a copy of the License at
+ *
+ *     http://www.apache.org/licenses/LICENSE-2.0
+ *
+ * Unless required by applicable law or agreed to in writing, software
+ * distributed under the License is distributed on an "AS IS" BASIS,
+ * WITHOUT WARRANTIES OR CONDITIONS OF ANY KIND, either express or implied.
+ * See the License for the specific language governing permissions and
+ * limitations under the License.
+ */
+
+using pwiz.Common.SystemUtil;
+using pwiz.Skyline.Alerts;
+using pwiz.Skyline.Controls;
+using pwiz.Skyline.Model;
+using pwiz.Skyline.Model.AuditLog;
+using pwiz.Skyline.Model.Irt;
+using pwiz.Skyline.Model.Lib;
+using pwiz.Skyline.Properties;
+using pwiz.Skyline.SettingsUI;
+using pwiz.Skyline.Util;
+using pwiz.Skyline.Util.Extensions;
+using System;
+using System.Collections.Generic;
+using System.ComponentModel;
+using System.Data.SQLite;
+using System.Globalization;
+using System.IO;
+using System.Linq;
+using System.Windows.Forms;
+using pwiz.Common.Database;
+using pwiz.Skyline.Model.Results;
+using BiblioSpecLiteLibrary = pwiz.Skyline.Model.Lib.BiblioSpecLiteLibrary;
+
+namespace pwiz.Skyline.FileUI.PeptideSearch
+{
+    public partial class BuildPeptideSearchLibraryControl : UserControl
+    {
+        public BuildLibraryGridView Grid { get; }
+        private readonly SettingsListComboDriver<IrtStandard> _driverStandards;
+        private MsDataFileUri[] _ddaSearchDataSources = Array.Empty<MsDataFileUri>();
+        private bool _isFeatureDetectionWorkflow;
+
+        public BuildPeptideSearchLibraryControl(IModifyDocumentContainer documentContainer, ImportPeptideSearch importPeptideSearch, LibraryManager libraryManager)
+        {
+            DocumentContainer = documentContainer;
+            ImportPeptideSearch = importPeptideSearch;
+            LibraryManager = libraryManager;
+
+            InitializeComponent();
+
+            Grid = gridSearchFiles;
+            Grid.FilesChanged += OnGridChange;
+
+            CutOffScore = ImportPeptideSearch.CutoffScore;
+
+            if (DocumentContainer.Document.PeptideCount == 0)
+                cbFilterForDocumentPeptides.Hide();
+
+            comboInputFileType.Items.AddRange(new[]
+            {
+                EnumNames.InputFile_search_result,
+                EnumNames.InputFile_dda_raw,
+                EnumNames.InputFile_dia_raw
+            });
+
+            _driverStandards = new SettingsListComboDriver<IrtStandard>(comboStandards, Settings.Default.IrtStandardList);
+            _driverStandards.LoadList(IrtStandard.EMPTY.GetKey());
+
+            comboInputFileType.SelectedIndex = 0;
+        }
+
+        private BuildPeptideSearchLibrarySettings _buildPeptideSearchLibrarySettings;
+        public BuildPeptideSearchLibrarySettings BuildLibrarySettings
+        {
+            get
+            {
+                return _buildPeptideSearchLibrarySettings ??= new BuildPeptideSearchLibrarySettings(this);
+            }
+        }
+
+        public class BuildPeptideSearchLibrarySettings : AuditLogOperationSettings<BuildPeptideSearchLibrarySettings>
+        {
+            private SrmDocument.DOCUMENT_TYPE _docType;
+
+            public static BuildPeptideSearchLibrarySettings DEFAULT = new BuildPeptideSearchLibrarySettings(null, null, null, false,
+                false, ImportPeptideSearchDlg.Workflow.dda, ImportPeptideSearchDlg.InputFile.search_result, SrmDocument.DOCUMENT_TYPE.proteomic);
+
+            public override MessageInfo MessageInfo
+            {
+                get
+                {
+                    return new MessageInfo(MessageType.added_spectral_library, _docType,
+                       string.IsNullOrEmpty(LibraryName) ? Settings.Default.SpectralLibraryList.First().Name : LibraryName);
+                }
+            }
+
+            public BuildPeptideSearchLibrarySettings(BuildPeptideSearchLibraryControl control) : this(control.CutOffScore,
+                control.Grid.Files, control.IrtStandards, control.IncludeAmbiguousMatches,
+                control.FilterForDocumentPeptides, control.WorkflowType, control.InputFileType, control.ModeUI)
+            {
+            }
+
+            public BuildPeptideSearchLibrarySettings(double? cutoffScore, IEnumerable<BuildLibraryGridView.File> files, IrtStandard standard,
+                bool includeAmbiguousMatches, bool filterForDocumentPeptides,
+                ImportPeptideSearchDlg.Workflow workFlow, ImportPeptideSearchDlg.InputFile inputFileType, SrmDocument.DOCUMENT_TYPE docType)
+            {
+                if (workFlow != ImportPeptideSearchDlg.Workflow.feature_detection) // This gets set elsewhere for this workflow
+                {
+                    CutoffScore = cutoffScore;
+                }
+                SearchFileNames = files?.ToArray() ?? Array.Empty<BuildLibraryGridView.File>();
+                Standard = standard;
+                IncludeAmbiguousMatches = includeAmbiguousMatches;
+                FilterForDocumentPeptides = filterForDocumentPeptides;
+                WorkFlow = workFlow;
+                InputFileType = inputFileType;
+                _docType = docType;
+            }
+
+            [Track(defaultValues: typeof(DefaultValuesNull))]
+            public double? CutoffScore { get; private set; }
+            [Track]
+            public BuildLibraryGridView.File[] SearchFileNames { get; private set; }
+            [Track]
+            public IrtStandard Standard { get; private set; }
+            [Track]
+            public bool IncludeAmbiguousMatches { get; private set; }
+            [Track]
+            public bool FilterForDocumentPeptides { get; private set; }
+            [Track(ignoreDefaultParent: true)]
+            public ImportPeptideSearchDlg.Workflow WorkFlow { get; private set; }
+            [Track(ignoreDefaultParent: true)]
+            public ImportPeptideSearchDlg.InputFile InputFileType { get; private set; }
+
+            public string LibraryName; // Name of the library being built
+
+            public object GetDefaultObject(ObjectInfo<object> info)
+            {
+                return DEFAULT;
+            }
+        }
+
+        public event EventHandler InputFilesChanged;
+
+        private void FireInputFilesChanged()
+        {
+            InputFilesChanged?.Invoke(this, EventArgs.Empty);
+            gridSearchFiles_SelectedIndexChanged(this, EventArgs.Empty);
+        }
+
+        private IModifyDocumentContainer DocumentContainer { get; set; }
+        private LibraryManager LibraryManager { get; set; }
+        public ImportPeptideSearch ImportPeptideSearch { get; set; }
+
+        private SrmDocument.DOCUMENT_TYPE ModeUI => (WizardForm is FormEx parent) ? parent.ModeUI : SrmDocument.DOCUMENT_TYPE.none;
+
+        private Form WizardForm => FormEx.GetParentForm(this);
+
+        public IrtStandard IrtStandards
+        {
+            get { return _driverStandards.SelectedItem; }
+            set
+            {
+                var index = 0;
+                if (value != null)
+                {
+                    for (var i = 0; i < comboStandards.Items.Count; i++)
+                    {
+                        if (comboStandards.Items[i].ToString().Equals(value.GetKey()))
+                        {
+                            index = i;
+                            break;
+                        }
+                    }
+                }
+                comboStandards.SelectedIndex = index;
+                _driverStandards.SelectedIndexChangedEvent(null, null);
+            }
+        }
+
+        public bool? PreferEmbeddedSpectra { get; set; }
+        public bool DebugMode { get; set; }
+
+        public ImportPeptideSearchDlg.Workflow WorkflowType
+        {
+            get
+            {
+                if (_isFeatureDetectionWorkflow)
+                    return ImportPeptideSearchDlg.Workflow.feature_detection;
+                if (radioPRM.Checked)
+                    return ImportPeptideSearchDlg.Workflow.prm;
+                if (radioDIA.Checked)
+                    return ImportPeptideSearchDlg.Workflow.dia;
+                return ImportPeptideSearchDlg.Workflow.dda;
+            }
+            set
+            {
+                switch (value)
+                {
+                    case ImportPeptideSearchDlg.Workflow.prm:
+                        radioPRM.Checked = true;
+                        break;
+                    case ImportPeptideSearchDlg.Workflow.dia:
+                        radioDIA.Checked = true;
+                        break;
+                    case ImportPeptideSearchDlg.Workflow.feature_detection:
+                        _isFeatureDetectionWorkflow = true;
+                        radioDDA.Checked = true;
+                        break;
+                    default:
+                        radioDDA.Checked = true;
+                        break;
+                }
+            }
+        }
+
+        public ImportPeptideSearchDlg.InputFile InputFileType
+        {
+            get { return (ImportPeptideSearchDlg.InputFile) comboInputFileType.SelectedIndex; }
+            set { comboInputFileType.SelectedIndex = (int) value; }
+        }
+
+        public bool FilterForDocumentPeptides
+        {
+            get { return cbFilterForDocumentPeptides.Checked; }
+            set { cbFilterForDocumentPeptides.Checked = value; }
+        }
+
+        public string[] SearchFilenames
+        {
+            get => ImportPeptideSearch.SearchFilenames;
+            set => Grid.FilePaths = value;
+        }
+
+        public MsDataFileUri[] DdaSearchDataSources
+        {
+            get => _ddaSearchDataSources;
+            set => Grid.FileUris = value;
+        }
+
+        private void btnRemFile_Click(object sender, EventArgs e)
+        {
+            Grid.Remove(Grid.SelectedFiles);
+        }
+
+        private void gridSearchFiles_SelectedIndexChanged(object sender, EventArgs e)
+        {
+            btnRemFile.Enabled = Grid.SelectedFiles.Any();
+        }
+
+        private void btnAddFile_Click(object sender, EventArgs e)
+        {
+            if (PerformDDASearch)
+            {
+                MsDataFileUri[] dataSources;
+                using (var dlg = new OpenDataSourceDialog(Settings.Default.RemoteAccountList))
+                {
+                    dlg.Text = _isFeatureDetectionWorkflow ?
+                        PeptideSearchResources.BuildPeptideSearchLibraryControl_btnAddFile_Click_Select_Files_to_Search :
+                        PeptideSearchResources.ImportResultsControl_browseToResultsFileButton_Click_Import_Peptide_Search;
+                    dlg.InitialDirectory = new MsDataFilePath(Path.GetDirectoryName(DocumentContainer.DocumentFilePath));
+                    // Use saved source type, if there is one.
+                    //string sourceType = Settings.Default.SrmResultsSourceType;
+                    //if (!string.IsNullOrEmpty(sourceType))
+                    //    dlg.SourceTypeName = sourceType;
+
+                    if (dlg.ShowDialog(this) != DialogResult.OK)
+                        return;
+
+                    dataSources = dlg.DataSources;
+                }
+
+                if (dataSources == null || dataSources.Length == 0)
+                {
+                    MessageDlg.Show(this, Resources.ImportResultsDlg_GetDataSourcePathsFile_No_results_files_chosen);
+                    return;
+                }
+
+                DdaSearchDataSources = DdaSearchDataSources.Union(dataSources).ToArray();
+            }
+            else
+            {
+                string[] addFiles = BuildLibraryDlg.ShowAddFile(WizardForm, Path.GetDirectoryName(DocumentContainer.DocumentFilePath));
+                if (addFiles != null)
+                {
+                    AddSearchFiles(addFiles);
+                }
+            }
+        }
+
+        public void AddSearchFiles(IEnumerable<string> fileNames)
+        {
+            SearchFilenames = BuildLibraryDlg.AddInputFiles(WizardForm, SearchFilenames, fileNames, PerformDDASearch);
+        }
+
+        // For test purposes, lets us test error handling
+        public string CutOffScoreText
+        {
+            set { textCutoff.Text = value; } // Can be a null or empty string under some circumstances
+        }
+
+        public bool NeedsCutoffScore => comboInputFileType.SelectedIndex > 0; // Only needed if Skyline is conducting the search
+
+        private double? _cutoffScore; // May be null when Skyline is not doing the search
+
+        public double? CutOffScore
+        {
+            // Only valid when Skyline performs the search
+            get { return NeedsCutoffScore ? _cutoffScore : null; }
+            set
+            {
+                _cutoffScore = value;
+                textCutoff.Text = _cutoffScore.HasValue ? _cutoffScore.Value.ToString(CultureInfo.CurrentCulture) : string.Empty;
+            }
+        }
+
+        public bool ValidateCutoffScore()
+        {
+            if (!NeedsCutoffScore)
+            {
+                return true; // Doesn't matter what's in the text box, we won't use it
+            }
+            var helper = new MessageBoxHelper(this.ParentForm);
+            if (helper.ValidateDecimalTextBox(textCutoff, out var cutoffScore))
+            {
+                _cutoffScore = cutoffScore;
+                return true;
+            }
+            return false;
+        }
+
+        public bool IncludeAmbiguousMatches
+        {
+            get { return cbIncludeAmbiguousMatches.Checked; }
+            set { cbIncludeAmbiguousMatches.Checked = value; }
+        }
+
+        public bool BuildOrUsePeptideSearchLibrary(CancelEventArgs e, bool showWarnings, bool isFeatureDetection)
+        {
+            return UseExistingLibrary ? AddExistingLibrary(e) : BuildPeptideSearchLibrary(e, showWarnings, isFeatureDetection);
+        }
+
+        public string LastBuildCommandArgs { get; private set; }
+        public string LastBuildOutput { get; private set; }
+
+        private bool BuildPeptideSearchLibrary(CancelEventArgs e, bool showWarnings, bool isFeatureDetection)
+        {
+            // Nothing to build, if no search files were specified
+            if (!SearchFilenames.Any())
+            {
+                var libraries = DocumentContainer.Document.Settings.PeptideSettings.Libraries;
+                if (!libraries.HasLibraries)
+                    return false;
+                var libSpec = libraries.LibrarySpecs.FirstOrDefault(s => s.IsDocumentLibrary);
+                return libSpec != null && LoadPeptideSearchLibrary(libSpec);
+            }
+
+            if (!Grid.Validate(WizardForm, e, showWarnings, out var thresholdsByFile))
+                return false;
+
+            BiblioSpecLiteBuilder builder;
+            try
+            {
+                builder = ImportPeptideSearch.GetLibBuilder(DocumentContainer.Document, DocumentContainer.DocumentFilePath, cbIncludeAmbiguousMatches.Checked, isFeatureDetection);
+                builder.ScoreThresholdsByFile = thresholdsByFile;
+                builder.PreferEmbeddedSpectra = PreferEmbeddedSpectra;
+                builder.DebugMode = DebugMode;
+            }
+            catch (FileEx.DeleteException de)
+            {
+                MessageDlg.ShowException(this, de);
+                return false;
+            }
+
+            bool retry = false;
+            do
+            {
+                using (var longWaitDlg = new LongWaitDlg())
+                {
+                    longWaitDlg.Text = isFeatureDetection ?
+                        Resources.BuildPeptideSearchLibraryControl_BuildPeptideSearchLibrary_Building_Detected_Features_Library :
+                        PeptideSearchResources.BuildPeptideSearchLibraryControl_BuildPeptideSearchLibrary_Building_Peptide_Search_Library;
+                    longWaitDlg.Message = isFeatureDetection ?
+                        Resources.BuildPeptideSearchLibraryControl_BuildPeptideSearchLibrary_Building_Detected_Features_Library :
+                        PeptideSearchResources.BuildPeptideSearchLibraryControl_BuildPeptideSearchLibrary_Building_document_library_for_peptide_search_;
+                    // Disable the wizard, because the LongWaitDlg does not
+                    try
+                    {
+                        ImportPeptideSearch.ClosePeptideSearchLibraryStreams(DocumentContainer.Document);
+                        var buildState = new LibraryManager.BuildState(null, null);
+                        var status = longWaitDlg.PerformWork(WizardForm, 800,
+                            monitor => LibraryManager.BuildLibraryBackground(DocumentContainer, builder, monitor, buildState));
+                        LastBuildCommandArgs = buildState.BuildCommandArgs;
+                        LastBuildOutput = buildState.BuildOutput;
+                        if (status.IsError)
+                        {
+                            // E.g. could not find external raw data for MaxQuant msms.txt; ask user if they want to retry with "prefer embedded spectra" option
+                            if (BiblioSpecLiteBuilder.IsLibraryMissingExternalSpectraError(status.ErrorException))
+                            {
+                                var response = ShowLibraryMissingExternalSpectraError(WizardForm, status.ErrorException);
+                                if (response == UpdateProgressResponse.cancel)
+                                    return false;
+                                else if (response == UpdateProgressResponse.normal)
+                                    builder.PreferEmbeddedSpectra = true;
+
+                                retry = true;
+                            }
+                            else
+                            {
+                                MessageDlg.ShowException(WizardForm, status.ErrorException);
+                                return false;
+                            }
+                        }
+                    }
+                    catch (Exception x)
+                    {
+                        MessageDlg.ShowWithException(WizardForm, TextUtil.LineSeparate(string.Format(PeptideSearchResources.BuildPeptideSearchLibraryControl_BuildPeptideSearchLibrary_Failed_to_build_the_library__0__,
+                            Path.GetFileName(BiblioSpecLiteSpec.GetLibraryFileName(DocumentContainer.DocumentFilePath))), x.Message), x);
+                        return false;
+                    }
+                }
+            } while (retry) ;
+
+            var docLibSpec = builder.LibrarySpec;
+            BuildLibrarySettings.LibraryName = docLibSpec.Name;
+            if (isFeatureDetection)
+            {
+                Settings.Default.SpectralLibraryList.Add(docLibSpec); // Won't displace the current document library
+            }
+            else
+            {
+                docLibSpec = builder.LibrarySpec.ChangeDocumentLibrary(true);
+                Settings.Default.SpectralLibraryList.Insert(0, docLibSpec);
+            }
+
+            // Go ahead and load the library - we'll need it for 
+            // the modifications and chromatograms page.
+            if (!LoadPeptideSearchLibrary(docLibSpec))
+                return false;
+
+            IrtStandard outStandard = null;
+            var addedIrts = !isFeatureDetection && LibraryBuildNotificationHandler.AddIrts(IrtRegressionType.DEFAULT,
+                ImportPeptideSearch.DocLib, docLibSpec, _driverStandards.SelectedItem, WizardForm, false, out outStandard);
+
+            var docNew = ImportPeptideSearch.AddDocumentSpectralLibrary(DocumentContainer.Document, docLibSpec);
+            if (docNew == null)
+                return false;
+
+            if (addedIrts)
+                docNew = ImportPeptideSearch.AddRetentionTimePredictor(docNew, docLibSpec);
+
+            DocumentContainer.ModifyDocumentNoUndo(doc => docNew);
+
+            if (!string.IsNullOrEmpty(builder.AmbiguousMatchesMessage))
+            {
+                MessageDlg.Show(WizardForm, builder.AmbiguousMatchesMessage);
+            }
+            if (!isFeatureDetection)
+            {
+                ImportPeptideSearch.IrtStandard = outStandard;
+            }
+            return true;
+        }
+
+        private bool AddExistingLibrary(CancelEventArgs e)
+        {
+            string libraryPath = ValidateLibraryPath();
+            if (libraryPath == null)
+            {
+                e.Cancel = true;
+                return false;
+            }
+
+            var peptideLibraries = DocumentContainer.Document.Settings.PeptideSettings.Libraries;
+            var docLibSpec = peptideLibraries.LibrarySpecs.FirstOrDefault(spec => spec.FilePath == libraryPath);
+            if (docLibSpec == null)
+            {
+                docLibSpec =
+                    Settings.Default.SpectralLibraryList.FirstOrDefault(spec => spec.FilePath == libraryPath);
+                if (docLibSpec == null)
+                {
+                    var existingNames = new HashSet<string>();
+                    existingNames.UnionWith(Settings.Default.SpectralLibraryList.Select(spec => spec.Name));
+                    existingNames.UnionWith(peptideLibraries.LibrarySpecs.Select(spec => spec.Name));
+                    string libraryName =
+                        Helpers.GetUniqueName(Path.GetFileNameWithoutExtension(libraryPath), existingNames);
+                    docLibSpec = LibrarySpec.CreateFromPath(libraryName, libraryPath);
+                    if (docLibSpec == null)
+                    {
+                        MessageDlg.Show(WizardForm, string.Format(Resources.EditLibraryDlg_OkDialog_The_file__0__is_not_a_supported_spectral_library_file_format, libraryPath));
+                        return false;
+                    }
+                    Settings.Default.SpectralLibraryList.SetValue(docLibSpec);
+                }
+            }
+            if (!LoadPeptideSearchLibrary(docLibSpec))
+            {
+                return false;
+            }
+
+            var docNew = ImportPeptideSearch.AddDocumentSpectralLibrary(DocumentContainer.Document, docLibSpec);
+            if (docNew == null)
+                return false;
+            if (docNew.Settings.PeptideSettings.Libraries.LibrarySpecs.Count ==
+                DocumentContainer.Document.Settings.PeptideSettings.Libraries.LibrarySpecs.Count)
+                return false;
+
+            var blib = ImportPeptideSearch.DocLib as BiblioSpecLiteLibrary;
+            if (blib?.ReadStream is ConnectionId<SQLiteConnection> connection && SqliteOperations.TableExists(connection.Connection, @"IrtLibrary"))
+            {
+                using (var dlg = new MultiButtonMsgDlg(
+                           PeptideSearchResources.BuildPeptideSearchLibraryControl_AddExistingLibrary_This_library_contains_iRT_values__Do_you_want_to_create_a_retention_time_predictor_with_these_values_,
+                           MultiButtonMsgDlg.BUTTON_YES, MultiButtonMsgDlg.BUTTON_NO, false))
+                {
+                    if (dlg.ShowDialog(WizardForm) == DialogResult.Yes)
+                    {
+                        docNew = ImportPeptideSearch.AddRetentionTimePredictor(docNew, docLibSpec);
+                    }
+                }
+            }
+
+            DocumentContainer.ModifyDocumentNoUndo(doc => docNew);
+            return true;
+        }
+
+
+        /// <summary>
+        /// Shows a dialog prompting user to decide whether to use embedded spectra when external spectra are preferred but cannot be found.
+        /// Returns 'normal' if the user wants Embedded spectra, 'option1' to retry finding the external spectra, or to 'cancel' to abort the library build.
+        /// </summary>
+        public static UpdateProgressResponse ShowLibraryMissingExternalSpectraError(Control parentWindow, Exception errorException)
+        {
+            // E.g. could not find external raw data for MaxQuant msms.txt; ask user if they want to retry with "prefer embedded spectra" option
+            if (!BiblioSpecLiteBuilder.IsLibraryMissingExternalSpectraError(errorException, out IList<string> spectrumFilenames, out IList<string> directoriesSearched, out string resultsFilepath))
+                throw new InvalidOperationException(@"IsLibraryMissingExternalSpectraError returned false");
+
+            string extraHelp = PeptideSearchResources.VendorIssueHelper_ShowLibraryMissingExternalSpectraError_ButtonDescriptions;
+
+            string messageFormat = spectrumFilenames.Count > 1
+                ? Resources.VendorIssueHelper_ShowLibraryMissingExternalSpectrumFilesError
+                : Resources.VendorIssueHelper_ShowLibraryMissingExternalSpectrumFileError;
+
+            // TODO: parse supported file extensions from BiblioSpec or ProteoWizard
+            var dialogResult = MultiButtonMsgDlg.Show(parentWindow,
+                string.Format(messageFormat,
+                    resultsFilepath, string.Join(Environment.NewLine, spectrumFilenames),
+                    string.Join(Environment.NewLine, directoriesSearched),
+                    BiblioSpecLiteBuilder.BiblioSpecSupportedFileExtensions) + extraHelp,
+                PeptideSearchResources.BiblioSpecLiteBuilder_Embedded,
+                PeptideSearchResources.AlertDlg_GetDefaultButtonText__Retry, true);
+
+            switch (dialogResult)
+            {
+                case DialogResult.Cancel: return UpdateProgressResponse.cancel;
+                case DialogResult.Yes: return UpdateProgressResponse.normal;
+                case DialogResult.No: return UpdateProgressResponse.option1;
+
+                default:
+                    throw new ArgumentOutOfRangeException();
+            }
+        }
+
+        private bool LoadPeptideSearchLibrary(LibrarySpec docLibSpec)
+        {
+            if (docLibSpec == null)
+                return false;
+
+            using (var longWait = new LongWaitDlg())
+            {
+                longWait.Text = PeptideSearchResources.BuildPeptideSearchLibraryControl_LoadPeptideSearchLibrary_Loading_Library;
+                try
+                {
+                    var status = longWait.PerformWork(WizardForm, 800, monitor => ImportPeptideSearch.LoadPeptideSearchLibrary(LibraryManager, docLibSpec, monitor));
+                    if (status.IsError)
+                    {
+                        MessageDlg.ShowException(WizardForm, status.ErrorException);
+                    }
+                }
+                catch (Exception x)
+                {
+                    MessageDlg.ShowWithException(WizardForm,
+                        TextUtil.LineSeparate(string.Format(PeptideSearchResources.BuildPeptideSearchLibraryControl_LoadPeptideSearchLibrary_An_error_occurred_attempting_to_import_the__0__library_,
+                            docLibSpec.Name), x.Message), x);
+                }
+            }
+            return ImportPeptideSearch.HasDocLib;
+        }
+
+        public void ForceWorkflow(ImportPeptideSearchDlg.Workflow workflowType)
+        {
+            WorkflowType = workflowType;
+            grpWorkflow.Hide();
+            if (WorkflowType == ImportPeptideSearchDlg.Workflow.feature_detection)
+            {
+                // Initialize then hide various controls that Hardklor doesn't need
+                panel1.Hide();
+                radioButtonNewLibrary.Checked = true;
+                radioButtonNewLibrary.Hide();
+                radioExistingLibrary.Hide();
+                label2.Hide();
+                comboInputFileType.SelectedIndex = (int)ImportPeptideSearchDlg.InputFile.dda_raw;
+                comboInputFileType.Hide();
+                lblStandardPeptides.Hide();
+                comboStandards.Hide();
+                cbIncludeAmbiguousMatches.Hide();
+                cbFilterForDocumentPeptides.Hide();
+
+                panelPeptideSearch.Top = panel1.Top;
+                var bump = label2.Top - panelChooseFile.Top;
+                panelChooseFile.Top = 12;
+                lblFileCaption.Top += bump;
+                gridSearchFiles.Top += bump;
+                btnAddFile.Top += bump;
+                btnRemFile.Top += bump;
+                panelPeptideSearch.Height = gridSearchFiles.Bottom;
+                Height = panelPeptideSearch.Height;
+            }
+        }
+
+        private void radioButtonLibrary_CheckedChanged(object sender, EventArgs e)
+        {
+            UpdateUseExistingLibrary();
+        }
+
+        public void UpdateUseExistingLibrary()
+        {
+            panelChooseFile.Visible = UseExistingLibrary;
+            panelPeptideSearch.Visible = !UseExistingLibrary;
+            FireInputFilesChanged();
+        }
+
+        public bool UseExistingLibrary
+        {
+            get { return radioExistingLibrary.Checked; }
+            set
+            {
+                radioExistingLibrary.Checked = value;
+                radioButtonNewLibrary.Checked = !value;
+            }
+        }
+
+        public bool IsReady => UseExistingLibrary ? !string.IsNullOrEmpty(tbxLibraryPath.Text) : Grid.IsReady;
+
+        public string ExistingLibraryPath
+        {
+            get { return tbxLibraryPath.Text; }
+            set { tbxLibraryPath.Text = value; }
+        }
+
+        public string ValidateLibraryPath()
+        {
+            if (!EditLibraryDlg.ValidateLibraryPath(this, ExistingLibraryPath))
+            {
+                tbxLibraryPath.Focus();
+                return null;
+            }
+
+            return ExistingLibraryPath;
+        }
+
+        private void btnBrowse_Click(object sender, EventArgs e)
+        {
+            string newPath = EditLibraryDlg.GetLibraryPath(this, ExistingLibraryPath);
+            if (newPath != null)
+            {
+                tbxLibraryPath.Text = newPath;
+            }
+        }
+
+        private void tbxLibraryPath_TextChanged(object sender, EventArgs e)
+        {
+            FireInputFilesChanged();
+        }
+
+        public void UpdatePerformDDASearch()
+        {
+            //panelChooseFile.Visible = !PerformDDASearch;
+            lblFileCaption.Text = PerformDDASearch
+                ? PeptideSearchResources.BuildPeptideSearchLibraryControl_Files_to_search_
+                : PeptideSearchResources.BuildPeptideSearchLibraryControl_Result_files_;
+            //peptideSearchSplitContainer.Visible = PerformDDASearch;
+
+            Grid.FilesChanged -= OnGridChange;
+            if (PerformDDASearch)
+            {
+                Grid.IsFileOnly = true;
+                Grid.FileUris = _ddaSearchDataSources;
+                panelSearchThreshold.Visible = !_isFeatureDetectionWorkflow; // We'll get the search threshold in a different tab if we're doing feature detection
+            }
+            else
+            {
+                Grid.IsFileOnly = false;
+                Grid.FilePaths = ImportPeptideSearch.SearchFilenames;
+                panelSearchThreshold.Visible = false;
+            }
+            Grid.FilesChanged += OnGridChange;
+        }
+
+        public bool PerformDDASearch
+        {
+            get { return InputFileType != ImportPeptideSearchDlg.InputFile.search_result; }
+            set
+            {
+                InputFileType = value ? ImportPeptideSearchDlg.InputFile.dda_raw : ImportPeptideSearchDlg.InputFile.search_result;
+                UpdatePerformDDASearch();
+            }
+        }
+
+        public bool DIAConversionNeeded => InputFileType == ImportPeptideSearchDlg.InputFile.dia_raw;
+
+        private void OnGridChange(object sender, EventArgs e)
+        {
+            if (!PerformDDASearch)
+                ImportPeptideSearch.SearchFilenames = Grid.FilePaths.ToArray();
+            else
+                _ddaSearchDataSources = Grid.FileUris.ToArray();
+            FireInputFilesChanged();
+        }
+
+        private void comboStandards_SelectedIndexChanged(object sender, EventArgs e)
+        {
+            _driverStandards.SelectedIndexChangedEvent(sender, e);
+        }
+
+        private void comboInputFileType_SelectedIndexChanged(object sender, EventArgs e)
+        {
+            UpdatePerformDDASearch();
+        }
+
+    }
+}