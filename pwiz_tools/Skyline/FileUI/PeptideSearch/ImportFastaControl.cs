--- conflicted
+++ resolved
@@ -1,4 +1,3 @@
-<<<<<<< HEAD
 /*
  * Original author: Tahmina Jahan <tabaker .at. u.washington.edu>,
  *                  UWPR, Department of Genome Sciences, UW
@@ -401,9 +400,9 @@
                     return false;
                 }
 
-                if (MessageBox.Show(WizardForm, TextUtil.LineSeparate(Resources.ImportFastaControl_ImportFasta_The_document_does_not_contain_any_precursor_transitions_,
+                if (MultiButtonMsgDlg.Show(WizardForm, TextUtil.LineSeparate(Resources.ImportFastaControl_ImportFasta_The_document_does_not_contain_any_precursor_transitions_,
                                                                       Resources.ImportFastaControl_ImportFasta_Would_you_like_to_change_the_document_settings_to_automatically_pick_the_precursor_transitions_specified_in_the_full_scan_settings_),
-                                    Program.Name, MessageBoxButtons.OKCancel) != DialogResult.OK)
+                    MessageBoxButtons.OKCancel) != DialogResult.OK)
                     return false;
 
                 DocumentContainer.ModifyDocumentNoUndo(doc => ImportPeptideSearch.ChangeAutoManageChildren(doc, PickLevel.transitions, true));
@@ -562,507 +561,4 @@
             }
         }
     }
-=======
-/*
- * Original author: Tahmina Jahan <tabaker .at. u.washington.edu>,
- *                  UWPR, Department of Genome Sciences, UW
- *
- * Copyright 2012 University of Washington - Seattle, WA
- * 
- * Licensed under the Apache License, Version 2.0 (the "License");
- * you may not use this file except in compliance with the License.
- * You may obtain a copy of the License at
- *
- *     http://www.apache.org/licenses/LICENSE-2.0
- *
- * Unless required by applicable law or agreed to in writing, software
- * distributed under the License is distributed on an "AS IS" BASIS,
- * WITHOUT WARRANTIES OR CONDITIONS OF ANY KIND, either express or implied.
- * See the License for the specific language governing permissions and
- * limitations under the License.
- */
-
-using System;
-using System.Collections.Generic;
-using System.IO;
-using System.Linq;
-using System.Text;
-using System.Windows.Forms;
-using pwiz.Common.SystemUtil;
-using pwiz.Skyline.Alerts;
-using pwiz.Skyline.Controls;
-using pwiz.Skyline.Controls.SeqNode;
-using pwiz.Skyline.EditUI;
-using pwiz.Skyline.Model;
-using pwiz.Skyline.Model.AuditLog;
-using pwiz.Skyline.Model.DocSettings;
-using pwiz.Skyline.Model.DocSettings.Extensions;
-using pwiz.Skyline.Model.Irt;
-using pwiz.Skyline.Properties;
-using pwiz.Skyline.SettingsUI;
-using pwiz.Skyline.Util;
-using pwiz.Skyline.Util.Extensions;
-
-namespace pwiz.Skyline.FileUI.PeptideSearch
-{
-    public partial class ImportFastaControl : UserControl
-    {
-        private readonly SequenceTree _sequenceTree;
-
-        public ImportFastaControl(IModifyDocumentContainer documentContainer, SequenceTree sequenceTree)
-        {
-            DocumentContainer = documentContainer;
-            _sequenceTree = sequenceTree;
-
-            InitializeComponent();
-
-            ImportFastaHelper = new ImportFastaHelper(tbxFasta, tbxError, panelError, helpTipFasta);
-
-            tbxFastaHeightDifference = Height - tbxFasta.Height;
-
-            _driverEnzyme = new SettingsListComboDriver<Enzyme>(comboEnzyme, Settings.Default.EnzymeList);
-            _driverEnzyme.LoadList(DocumentContainer.Document.Settings.PeptideSettings.Enzyme.GetKey());
-
-            MaxMissedCleavages = documentContainer.Document.Settings.PeptideSettings.DigestSettings.MaxMissedCleavages;
-            cbDecoyMethod.Items.Add(string.Empty);
-            cbDecoyMethod.Items.Add(DecoyGeneration.SHUFFLE_SEQUENCE);
-            cbDecoyMethod.Items.Add(DecoyGeneration.REVERSE_SEQUENCE);
-            cbDecoyMethod.SelectedIndex = 0;
-        }
-
-        private IModifyDocumentContainer DocumentContainer { get; set; }
-        private Form WizardForm { get { return FormEx.GetParentForm(this); } }
-
-        private ImportFastaHelper ImportFastaHelper { get; set; }
-        private readonly SettingsListComboDriver<Enzyme> _driverEnzyme;
-
-        private const long MAX_FASTA_TEXTBOX_LENGTH = 5 << 20;    // 5 MB
-        private bool _fastaFile
-        {
-            get { return !tbxFasta.Multiline; }
-            set
-            {
-                tbxFasta.Multiline = !value;
-                if (tbxFasta.Multiline)
-                    tbxFasta.Height = Height - tbxFastaHeightDifference;
-            }
-        }
-        private readonly int tbxFastaHeightDifference;
-        private bool _isDdaSearch;
-
-        public bool ContainsFastaContent { get { return !string.IsNullOrWhiteSpace(tbxFasta.Text); } }
-
-        public bool IsDDASearch
-        {
-            get => _isDdaSearch;
-            set
-            {
-                _isDdaSearch = value;
-                _fastaFile = true;
-            }
-        }
-
-        public ImportFastaSettings ImportSettings
-        {
-            get { return new ImportFastaSettings(this); }
-        }
-
-        public class ImportFastaSettings
-        {
-            public ImportFastaSettings(ImportFastaControl control) : this(control.Enzyme, control.MaxMissedCleavages,
-                control.FastaFile, control.FastaText, control.DecoyGenerationMethod, control.NumDecoys,
-                control.AutoTrain)
-            {
-            }
-
-            public static ImportFastaSettings GetDefault(PeptideSettings peptideSettings)
-            {
-                return new ImportFastaSettings(peptideSettings.Enzyme,
-                    peptideSettings.DigestSettings.MaxMissedCleavages, null, null, string.Empty, null, false);
-            }
-
-            public ImportFastaSettings(Enzyme enzyme, int maxMissedCleavages, string fastaFile, string fastaText, string decoyGenerationMethod, double? numDecoys, bool autoTrain)
-            {
-                Enzyme = enzyme;
-                MaxMissedCleavages = maxMissedCleavages;
-                FastaFile = AuditLogPath.Create(fastaFile);
-                FastaText = fastaText;
-                DecoyGenerationMethod = decoyGenerationMethod;
-                NumDecoys = numDecoys;
-                AutoTrain = autoTrain;
-            }
-
-            private class FastaTextDefault : DefaultValues
-            {
-                public override bool IsDefault(object obj, object parentObject)
-                {
-                    return !string.IsNullOrEmpty(((ImportFastaSettings) parentObject).FastaText);
-                }
-            }
-
-            [Track]
-            public Enzyme Enzyme { get; private set; }
-            [Track]
-            public int MaxMissedCleavages { get; private set; }
-            [Track(defaultValues:typeof(DefaultValuesNull))]
-            public AuditLogPath FastaFile { get; private set; }
-            [Track(defaultValues: typeof(FastaTextDefault))]
-            public string FastaText { get; private set; }
-            [Track]
-            public string DecoyGenerationMethod { get; private set; }
-            [Track]
-            public double? NumDecoys { get; private set; }
-            [Track]
-            public bool AutoTrain { get; private set; }
-        }
-
-        public Enzyme Enzyme
-        {
-            get { return Settings.Default.GetEnzymeByName(comboEnzyme.SelectedItem.ToString()); }
-            set { comboEnzyme.SelectedItem = value; }
-        }
-
-        public int MaxMissedCleavages
-        {
-            get { return int.Parse(cbMissedCleavages.SelectedItem.ToString()); }
-            set
-            {
-                cbMissedCleavages.SelectedItem = value.ToString(LocalizationHelper.CurrentCulture);
-                if (cbMissedCleavages.SelectedIndex < 0)
-                    cbMissedCleavages.SelectedIndex = 0;
-            }
-        }
-
-        public bool RequirePrecursorTransition { private get; set; }
-
-        public bool IsImportingResults { private get; set; }
-
-        public bool DecoyGenerationEnabled
-        {
-            get { return panelDecoys.Visible; }
-            set { panelDecoys.Visible = value; }
-        }
-
-        public string DecoyGenerationMethod
-        {
-            get { return DecoyGenerationEnabled ? cbDecoyMethod.SelectedItem.ToString() : string.Empty; }
-            set
-            {
-                cbDecoyMethod.SelectedItem = value;
-                if (cbDecoyMethod.SelectedIndex < 0)
-                    cbDecoyMethod.SelectedIndex = 0;
-            }
-        }
-
-        public double? NumDecoys
-        {
-            get
-            {
-                double numDecoys;
-                return DecoyGenerationEnabled && double.TryParse(txtNumDecoys.Text, out numDecoys) ? (double?) numDecoys : null;
-            }
-            set { txtNumDecoys.Text = value.ToString(); }
-        }
-
-        public bool AutoTrain
-        {
-            get { return DecoyGenerationEnabled && cbAutoTrain.Checked; }
-            set { cbAutoTrain.Checked = value; }
-        }
-
-        public string FastaFile { get; private set; }
-        public string FastaText { get; private set; }
-
-        private void browseFastaBtn_Click(object sender, EventArgs e)
-        {
-            string initialDir = Settings.Default.FastaDirectory;
-            if (string.IsNullOrEmpty(initialDir))
-            {
-                initialDir = Path.GetDirectoryName(DocumentContainer.DocumentFilePath);
-            }
-            using (OpenFileDialog dlg = new OpenFileDialog
-            {
-                Title = Resources.ImportFastaControl_browseFastaBtn_Click_Open_FASTA,
-                InitialDirectory = initialDir,
-                CheckPathExists = true
-                // FASTA files often have no extension as well as .fasta and others
-            })
-            {
-                if (dlg.ShowDialog(WizardForm) == DialogResult.OK)
-                {
-                    SetFastaContent(dlg.FileName);
-                }
-            }
-
-        }
-
-        private void tbxFasta_TextChanged(object sender, EventArgs e)
-        {
-            ImportFastaHelper.ClearFastaError();
-            if (_fastaFile)
-            {
-                FastaFile = tbxFasta.Text;
-                if (!File.Exists(FastaFile))
-                    ImportFastaHelper.ShowFastaError(Resources.ToolDescription_RunTool_File_not_found_);
-            }
-        }
-
-        public void SetFastaContent(string fastaFilePath)
-        {
-            try
-            {
-                FastaFile = fastaFilePath;
-
-                var fileInfo = new FileInfo(fastaFilePath);
-                if (IsDDASearch || fileInfo.Length > MAX_FASTA_TEXTBOX_LENGTH)
-                {
-                    _fastaFile = true;
-                    tbxFasta.Text = fastaFilePath;
-                }
-                else
-                {
-                    _fastaFile = false;
-                    tbxFasta.Text = GetFastaFileContent(fastaFilePath);
-                }
-            }
-            catch (Exception x)
-            {
-                MessageDlg.ShowWithException(WizardForm, TextUtil.LineSeparate(string.Format(Resources.ImportFastaControl_SetFastaContent_Error_adding_FASTA_file__0__, fastaFilePath), x.Message), x);
-            }
-        }
-
-        private string GetFastaFileContent(string fastaFileName)
-        {
-            string fastaText = string.Empty;
-            try
-            {
-                using (var readerFasta = new StreamReader(fastaFileName))
-                {
-                    var sb = new StringBuilder();
-                    string line;
-                    while ((line = readerFasta.ReadLine()) != null)
-                        sb.AppendLine(line);
-                    fastaText = sb.ToString();
-                }
-            }
-            catch (Exception x)
-            {
-                MessageDlg.ShowWithException(WizardForm, TextUtil.LineSeparate(string.Format(Resources.ImportFastaControl_GetFastaFileContent_Failed_reading_the_file__0__, fastaFileName), x.Message), x);
-            }
-
-            return fastaText;
-        }
-
-        private bool VerifyAtLeastOnePrecursorTransition(SrmDocument doc)
-        {
-            if (!HasPrecursorTransitions(doc))
-            {
-                MessageDlg.Show(WizardForm, Resources.ImportFastaControl_VerifyAtLeastOnePrecursorTransition_The_document_must_contain_at_least_one_precursor_transition_in_order_to_proceed_);
-                return false;
-            }
-
-            return true;
-        }
-
-        private static bool HasPrecursorTransitions(SrmDocument doc)
-        {
-            return doc.PeptideTransitions.Any(nodeTran => nodeTran.Transition.IonType == IonType.precursor);
-        }
-
-        public bool ImportFasta(IrtStandard irtStandard)
-        {
-            var settings = DocumentContainer.Document.Settings;
-            var peptideSettings = settings.PeptideSettings;
-            int missedCleavages = MaxMissedCleavages;
-            var enzyme = Enzyme;
-            if (!Equals(missedCleavages, peptideSettings.DigestSettings.MaxMissedCleavages) || !Equals(enzyme, peptideSettings.Enzyme))
-            {
-                var digest = new DigestSettings(missedCleavages, peptideSettings.DigestSettings.ExcludeRaggedEnds);
-                peptideSettings = peptideSettings.ChangeDigestSettings(digest).ChangeEnzyme(enzyme);
-                DocumentContainer.ModifyDocumentNoUndo(doc =>
-                    doc.ChangeSettings(settings.ChangePeptideSettings(peptideSettings)));
-            }
-
-            if (!string.IsNullOrEmpty(DecoyGenerationMethod))
-            {
-                if (!NumDecoys.HasValue || NumDecoys <= 0)
-                {
-                    MessageDlg.Show(WizardForm, Resources.ImportFastaControl_ImportFasta_Please_enter_a_valid_number_of_decoys_per_target_greater_than_0_);
-                    txtNumDecoys.Focus();
-                    return false;
-                }
-                else if (Equals(DecoyGenerationMethod, DecoyGeneration.REVERSE_SEQUENCE) && NumDecoys > 1)
-                {
-                    MessageDlg.Show(WizardForm, Resources.ImportFastaControl_ImportFasta_A_maximum_of_one_decoy_per_target_may_be_generated_when_using_reversed_decoys_);
-                    txtNumDecoys.Focus();
-                    return false;
-                }
-            }
-
-            if (!ContainsFastaContent) // The user didn't specify any FASTA content
-            {
-                var docCurrent = DocumentContainer.Document;
-                // If the document has precursor transitions already, then just trust the user
-                // knows what they are doing, and this document is already set up for MS1 filtering
-                if (HasPrecursorTransitions(docCurrent)&& !IsDDASearch)
-                    return true;
-
-                if (docCurrent.PeptideCount == 0|| IsDDASearch)
-                {
-                    MessageDlg.Show(WizardForm, TextUtil.LineSeparate(Resources.ImportFastaControl_ImportFasta_The_document_does_not_contain_any_peptides_,
-                                                                      Resources.ImportFastaControl_ImportFasta_Please_import_FASTA_to_add_peptides_to_the_document_));
-                    return false;
-                }
-
-                if (MultiButtonMsgDlg.Show(WizardForm, TextUtil.LineSeparate(Resources.ImportFastaControl_ImportFasta_The_document_does_not_contain_any_precursor_transitions_,
-                                                                      Resources.ImportFastaControl_ImportFasta_Would_you_like_to_change_the_document_settings_to_automatically_pick_the_precursor_transitions_specified_in_the_full_scan_settings_),
-                    MessageBoxButtons.OKCancel) != DialogResult.OK)
-                    return false;
-
-                DocumentContainer.ModifyDocumentNoUndo(doc => ImportPeptideSearch.ChangeAutoManageChildren(doc, PickLevel.transitions, true));
-            }
-            else // The user specified some FASTA content
-            {
-                // If the user is about to add any new transitions by importing
-                // FASTA, set FragmentType='p' and AutoSelect=true
-                var docCurrent = DocumentContainer.Document;
-                var docNew = ImportPeptideSearch.PrepareImportFasta(docCurrent);
-
-                var nodeInsert = _sequenceTree.SelectedNode as SrmTreeNode;
-                IdentityPath selectedPath = nodeInsert != null ? nodeInsert.Path : null;
-                var newPeptideGroups = new List<PeptideGroupDocNode>();
-
-                if (!_fastaFile)
-                {
-                    FastaText = tbxFasta.Text;
-                    PasteError error = null;
-                    // Import FASTA as content
-                    using (var longWaitDlg = new LongWaitDlg(DocumentContainer) {Text = Resources.ImportFastaControl_ImportFasta_Insert_FASTA})
-                    {
-                        var docImportFasta = docNew;
-                        longWaitDlg.PerformWork(WizardForm, 1000, longWaitBroker =>
-                        {
-                            docImportFasta = ImportFastaHelper.AddFasta(docImportFasta, longWaitBroker, ref selectedPath, out newPeptideGroups, out error);
-                        });
-                        docNew = docImportFasta;
-                    }
-                    // Document will be null if there was an error
-                    if (docNew == null)
-                    {
-                        ImportFastaHelper.ShowFastaError(error);
-                        return false;
-                    }
-                }
-                else
-                {
-                    // Import FASTA as file
-                    var fastaPath = tbxFasta.Text;
-                    try
-                    {
-                        using (var longWaitDlg = new LongWaitDlg(DocumentContainer) {Text = Resources.ImportFastaControl_ImportFasta_Insert_FASTA})
-                        {
-                            IdentityPath to = selectedPath;
-                            var docImportFasta = docNew;
-                            longWaitDlg.PerformWork(WizardForm, 1000, longWaitBroker =>
-                            {
-                                IdentityPath nextAdd;
-                                docImportFasta = ImportPeptideSearch.ImportFasta(docImportFasta, fastaPath, longWaitBroker, to, out selectedPath, out nextAdd, out newPeptideGroups);
-                            });
-                            docNew = docImportFasta;
-                        }
-                    }
-                    catch (Exception x)
-                    {
-                        MessageDlg.ShowWithException(this, string.Format(Resources.SkylineWindow_ImportFastaFile_Failed_reading_the_file__0__1__,
-                                                            fastaPath, x.Message), x);
-                        return false;
-                    }
-                }
-
-                if (!newPeptideGroups.Any())
-                {
-                    MessageDlg.Show(this, Resources.ImportFastaControl_ImportFasta_Importing_the_FASTA_did_not_create_any_target_proteins_);
-                    return false;
-                }
-
-                // Filter proteins based on number of peptides and add decoys
-                using (var dlg = new PeptidesPerProteinDlg(docNew, newPeptideGroups, DecoyGenerationMethod, NumDecoys ?? 0))
-                {
-                    docNew = dlg.ShowDialog(WizardForm) == DialogResult.OK ? dlg.DocumentFinal : null;
-                }
-
-                // Document will be null if user was given option to keep or remove empty proteins and pressed cancel
-                if (docNew == null)
-                    return false;
-
-                // Add iRT standards if not present
-                if (irtStandard != null && irtStandard.HasDocument)
-                {
-                    var standardMap = new TargetMap<bool>(irtStandard.Peptides.Select(pep => new KeyValuePair<Target, bool>(pep.ModifiedTarget, true)));
-                    var docStandards = new TargetMap<bool>(docNew.Peptides
-                        .Where(nodePep => standardMap.ContainsKey(nodePep.ModifiedTarget)).Select(nodePep =>
-                            new KeyValuePair<Target, bool>(nodePep.ModifiedTarget, true)));
-                    if (irtStandard.Peptides.Any(pep => !docStandards.ContainsKey(pep.ModifiedTarget)))
-                    {
-                        docNew = irtStandard.ImportTo(docNew);
-                    }
-                }
-
-                if (AutoTrain)
-                {
-                    if (!docNew.Peptides.Any(pep => pep.IsDecoy))
-                    {
-                        MessageDlg.Show(this, Resources.ImportFastaControl_ImportFasta_Cannot_automatically_train_mProphet_model_without_decoys__but_decoy_options_resulted_in_no_decoys_being_generated__Please_increase_number_of_decoys_per_target__or_disable_automatic_training_of_mProphet_model_);
-                        return false;
-                    }
-                    docNew = docNew.ChangeSettings(docNew.Settings.ChangePeptideIntegration(integration => integration.ChangeAutoTrain(true)));
-                }
-
-                DocumentContainer.ModifyDocumentNoUndo(doc =>
-                {
-                    if (!ReferenceEquals(doc, docCurrent))
-                        throw new InvalidDataException(Resources.SkylineWindow_ImportFasta_Unexpected_document_change_during_operation);
-                    return docNew;
-                });
-
-                if (RequirePrecursorTransition && !VerifyAtLeastOnePrecursorTransition(DocumentContainer.Document))
-                    return false;
-            }
-
-            return true;
-        }
-
-        private void clearBtn_Click(object sender, EventArgs e)
-        {
-            _fastaFile = IsDDASearch;
-            tbxFasta.Clear();
-        }
-
-        private void enzyme_SelectedIndexChanged(object sender, EventArgs e)
-        {
-            _driverEnzyme.SelectedIndexChangedEvent(sender, e);
-        }
-
-        private void cbDecoyMethod_SelectedIndexChanged(object sender, EventArgs e)
-        {
-            var decoys = cbDecoyMethod.SelectedIndex != 0;
-            txtNumDecoys.Enabled = decoys;
-            cbAutoTrain.Enabled = decoys;
-            if (!decoys)
-            {
-                cbAutoTrain.Checked = false;
-            }
-        }
-
-        private void cbAutoTrain_CheckedChanged(object sender, EventArgs e)
-        {
-            if (!IsImportingResults && cbAutoTrain.Checked)
-            {
-                MessageDlg.Show(WizardForm,
-                    Resources.ImportFastaControl_cbAutoTrain_CheckedChanged_Cannot_automatically_train_mProphet_model_since_no_results_files_are_being_imported__Continue_without_automatically_training_an_mProphet_model__or_go_back_and_add_at_least_one_results_file_);
-                cbAutoTrain.Checked = false;
-            }
-        }
-    }
->>>>>>> 7b045f4e
 }