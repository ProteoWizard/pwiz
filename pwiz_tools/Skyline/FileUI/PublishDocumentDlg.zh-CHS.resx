--- conflicted
+++ resolved
@@ -1,379 +1,371 @@
-<?xml version="1.0" encoding="utf-8"?>
-<root>
-  <!-- 
-    Microsoft ResX Schema 
-    
-    Version 2.0
-    
-    The primary goals of this format is to allow a simple XML format 
-    that is mostly human readable. The generation and parsing of the 
-    various data types are done through the TypeConverter classes 
-    associated with the data types.
-    
-    Example:
-    
-    ... ado.net/XML headers & schema ...
-    <resheader name="resmimetype">text/microsoft-resx</resheader>
-    <resheader name="version">2.0</resheader>
-    <resheader name="reader">System.Resources.ResXResourceReader, System.Windows.Forms, ...</resheader>
-    <resheader name="writer">System.Resources.ResXResourceWriter, System.Windows.Forms, ...</resheader>
-    <data name="Name1"><value>this is my long string</value><comment>this is a comment</comment></data>
-    <data name="Color1" type="System.Drawing.Color, System.Drawing">Blue</data>
-    <data name="Bitmap1" mimetype="application/x-microsoft.net.object.binary.base64">
-        <value>[base64 mime encoded serialized .NET Framework object]</value>
-    </data>
-    <data name="Icon1" type="System.Drawing.Icon, System.Drawing" mimetype="application/x-microsoft.net.object.bytearray.base64">
-        <value>[base64 mime encoded string representing a byte array form of the .NET Framework object]</value>
-        <comment>This is a comment</comment>
-    </data>
-                
-    There are any number of "resheader" rows that contain simple 
-    name/value pairs.
-    
-    Each data row contains a name, and value. The row also contains a 
-    type or mimetype. Type corresponds to a .NET class that support 
-    text/value conversion through the TypeConverter architecture. 
-    Classes that don't support this are serialized and stored with the 
-    mimetype set.
-    
-    The mimetype is used for serialized objects, and tells the 
-    ResXResourceReader how to depersist the object. This is currently not 
-    extensible. For a given mimetype the value must be set accordingly:
-    
-    Note - application/x-microsoft.net.object.binary.base64 is the format 
-    that the ResXResourceWriter will generate, however the reader can 
-    read any of the formats listed below.
-    
-    mimetype: application/x-microsoft.net.object.binary.base64
-    value   : The object must be serialized with 
-            : System.Runtime.Serialization.Formatters.Binary.BinaryFormatter
-            : and then encoded with base64 encoding.
-    
-    mimetype: application/x-microsoft.net.object.soap.base64
-    value   : The object must be serialized with 
-            : System.Runtime.Serialization.Formatters.Soap.SoapFormatter
-            : and then encoded with base64 encoding.
-
-    mimetype: application/x-microsoft.net.object.bytearray.base64
-    value   : The object must be serialized into a byte array 
-            : using a System.ComponentModel.TypeConverter
-            : and then encoded with base64 encoding.
-    -->
-  <xsd:schema id="root" xmlns="" xmlns:xsd="http://www.w3.org/2001/XMLSchema" xmlns:msdata="urn:schemas-microsoft-com:xml-msdata">
-    <xsd:import namespace="http://www.w3.org/XML/1998/namespace" />
-    <xsd:element name="root" msdata:IsDataSet="true">
-      <xsd:complexType>
-        <xsd:choice maxOccurs="unbounded">
-          <xsd:element name="metadata">
-            <xsd:complexType>
-              <xsd:sequence>
-                <xsd:element name="value" type="xsd:string" minOccurs="0" />
-              </xsd:sequence>
-              <xsd:attribute name="name" use="required" type="xsd:string" />
-              <xsd:attribute name="type" type="xsd:string" />
-              <xsd:attribute name="mimetype" type="xsd:string" />
-              <xsd:attribute ref="xml:space" />
-            </xsd:complexType>
-          </xsd:element>
-          <xsd:element name="assembly">
-            <xsd:complexType>
-              <xsd:attribute name="alias" type="xsd:string" />
-              <xsd:attribute name="name" type="xsd:string" />
-            </xsd:complexType>
-          </xsd:element>
-          <xsd:element name="data">
-            <xsd:complexType>
-              <xsd:sequence>
-                <xsd:element name="value" type="xsd:string" minOccurs="0" msdata:Ordinal="1" />
-                <xsd:element name="comment" type="xsd:string" minOccurs="0" msdata:Ordinal="2" />
-              </xsd:sequence>
-              <xsd:attribute name="name" type="xsd:string" use="required" msdata:Ordinal="1" />
-              <xsd:attribute name="type" type="xsd:string" msdata:Ordinal="3" />
-              <xsd:attribute name="mimetype" type="xsd:string" msdata:Ordinal="4" />
-              <xsd:attribute ref="xml:space" />
-            </xsd:complexType>
-          </xsd:element>
-          <xsd:element name="resheader">
-            <xsd:complexType>
-              <xsd:sequence>
-                <xsd:element name="value" type="xsd:string" minOccurs="0" msdata:Ordinal="1" />
-              </xsd:sequence>
-              <xsd:attribute name="name" type="xsd:string" use="required" />
-            </xsd:complexType>
-          </xsd:element>
-        </xsd:choice>
-      </xsd:complexType>
-    </xsd:element>
-  </xsd:schema>
-  <resheader name="resmimetype">
-    <value>text/microsoft-resx</value>
-  </resheader>
-  <resheader name="version">
-    <value>2.0</value>
-  </resheader>
-  <resheader name="reader">
-    <value>System.Resources.ResXResourceReader, System.Windows.Forms, Version=4.0.0.0, Culture=neutral, PublicKeyToken=b77a5c561934e089</value>
-  </resheader>
-  <resheader name="writer">
-    <value>System.Resources.ResXResourceWriter, System.Windows.Forms, Version=4.0.0.0, Culture=neutral, PublicKeyToken=b77a5c561934e089</value>
-  </resheader>
-  <assembly alias="mscorlib" name="mscorlib, Version=4.0.0.0, Culture=neutral, PublicKeyToken=b77a5c561934e089" />
-  <data name="lblPanoramaFolders.AutoSize" type="System.Boolean, mscorlib">
-    <value>True</value>
-  </data>
-  <assembly alias="System.Drawing" name="System.Drawing, Version=4.0.0.0, Culture=neutral, PublicKeyToken=b03f5f7f11d50a3a" />
-  <data name="lblPanoramaFolders.Location" type="System.Drawing.Point, System.Drawing">
-    <value>12, 54</value>
-  </data>
-  <data name="lblPanoramaFolders.Size" type="System.Drawing.Size, System.Drawing">
-    <value>95, 13</value>
-  </data>
-  <data name="lblPanoramaFolders.TabIndex" type="System.Int32, mscorlib">
-    <value>3</value>
-  </data>
-  <data name="lblPanoramaFolders.Text" xml:space="preserve">
-    <value>Panorama 文件夹：</value>
-  </data>
-  <data name="&gt;&gt;lblPanoramaFolders.Name" xml:space="preserve">
-    <value>lblPanoramaFolders</value>
-  </data>
-  <data name="&gt;&gt;lblPanoramaFolders.Type" xml:space="preserve">
-    <value>System.Windows.Forms.Label, System.Windows.Forms, Version=4.0.0.0, Culture=neutral, PublicKeyToken=b77a5c561934e089</value>
-  </data>
-  <data name="&gt;&gt;lblPanoramaFolders.Parent" xml:space="preserve">
-    <value>$this</value>
-  </data>
-  <data name="&gt;&gt;lblPanoramaFolders.ZOrder" xml:space="preserve">
-    <value>7</value>
-  </data>
-  <assembly alias="System.Windows.Forms" name="System.Windows.Forms, Version=4.0.0.0, Culture=neutral, PublicKeyToken=b77a5c561934e089" />
-  <data name="treeViewFolders.Anchor" type="System.Windows.Forms.AnchorStyles, System.Windows.Forms">
-    <value>Top, Bottom, Left, Right</value>
-  </data>
-  <data name="treeViewFolders.Location" type="System.Drawing.Point, System.Drawing">
-    <value>15, 70</value>
-  </data>
-  <data name="treeViewFolders.Size" type="System.Drawing.Size, System.Drawing">
-    <value>447, 220</value>
-  </data>
-  <data name="treeViewFolders.TabIndex" type="System.Int32, mscorlib">
-    <value>4</value>
-  </data>
-  <data name="&gt;&gt;treeViewFolders.Name" xml:space="preserve">
-    <value>treeViewFolders</value>
-  </data>
-  <data name="&gt;&gt;treeViewFolders.Type" xml:space="preserve">
-    <value>System.Windows.Forms.TreeView, System.Windows.Forms, Version=4.0.0.0, Culture=neutral, PublicKeyToken=b77a5c561934e089</value>
-  </data>
-  <data name="&gt;&gt;treeViewFolders.Parent" xml:space="preserve">
-    <value>$this</value>
-  </data>
-  <data name="&gt;&gt;treeViewFolders.ZOrder" xml:space="preserve">
-    <value>6</value>
-  </data>
-  <data name="btnCancel.Anchor" type="System.Windows.Forms.AnchorStyles, System.Windows.Forms">
-    <value>Bottom, Right</value>
-  </data>
-  <data name="btnCancel.Location" type="System.Drawing.Point, System.Drawing">
-    <value>387, 296</value>
-  </data>
-  <data name="btnCancel.Size" type="System.Drawing.Size, System.Drawing">
-    <value>75, 23</value>
-  </data>
-  <data name="btnCancel.TabIndex" type="System.Int32, mscorlib">
-    <value>6</value>
-  </data>
-  <data name="btnCancel.Text" xml:space="preserve">
-    <value>取消</value>
-  </data>
-  <data name="&gt;&gt;btnCancel.Name" xml:space="preserve">
-    <value>btnCancel</value>
-  </data>
-  <data name="&gt;&gt;btnCancel.Type" xml:space="preserve">
-    <value>System.Windows.Forms.Button, System.Windows.Forms, Version=4.0.0.0, Culture=neutral, PublicKeyToken=b77a5c561934e089</value>
-  </data>
-  <data name="&gt;&gt;btnCancel.Parent" xml:space="preserve">
-    <value>$this</value>
-  </data>
-  <data name="&gt;&gt;btnCancel.ZOrder" xml:space="preserve">
-    <value>5</value>
-  </data>
-  <data name="btnOK.Anchor" type="System.Windows.Forms.AnchorStyles, System.Windows.Forms">
-    <value>Bottom, Right</value>
-  </data>
-  <data name="btnOK.Location" type="System.Drawing.Point, System.Drawing">
-    <value>306, 296</value>
-  </data>
-  <data name="btnOK.Size" type="System.Drawing.Size, System.Drawing">
-    <value>75, 23</value>
-  </data>
-  <data name="btnOK.TabIndex" type="System.Int32, mscorlib">
-    <value>5</value>
-  </data>
-  <data name="btnOK.Text" xml:space="preserve">
-    <value>确定</value>
-  </data>
-  <data name="&gt;&gt;btnOK.Name" xml:space="preserve">
-    <value>btnOK</value>
-  </data>
-  <data name="&gt;&gt;btnOK.Type" xml:space="preserve">
-    <value>System.Windows.Forms.Button, System.Windows.Forms, Version=4.0.0.0, Culture=neutral, PublicKeyToken=b77a5c561934e089</value>
-  </data>
-  <data name="&gt;&gt;btnOK.Parent" xml:space="preserve">
-    <value>$this</value>
-  </data>
-  <data name="&gt;&gt;btnOK.ZOrder" xml:space="preserve">
-    <value>4</value>
-  </data>
-  <data name="lblFile.AutoSize" type="System.Boolean, mscorlib">
-    <value>True</value>
-  </data>
-  <data name="lblFile.Location" type="System.Drawing.Point, System.Drawing">
-    <value>12, 9</value>
-  </data>
-  <data name="lblFile.Size" type="System.Drawing.Size, System.Drawing">
-    <value>26, 13</value>
-  </data>
-  <data name="lblFile.TabIndex" type="System.Int32, mscorlib">
-    <value>0</value>
-  </data>
-  <data name="lblFile.Text" xml:space="preserve">
-    <value>文件：</value>
-  </data>
-  <data name="&gt;&gt;lblFile.Name" xml:space="preserve">
-    <value>lblFile</value>
-  </data>
-  <data name="&gt;&gt;lblFile.Type" xml:space="preserve">
-    <value>System.Windows.Forms.Label, System.Windows.Forms, Version=4.0.0.0, Culture=neutral, PublicKeyToken=b77a5c561934e089</value>
-  </data>
-  <data name="&gt;&gt;lblFile.Parent" xml:space="preserve">
-    <value>$this</value>
-  </data>
-  <data name="&gt;&gt;lblFile.ZOrder" xml:space="preserve">
-    <value>3</value>
-  </data>
-  <data name="tbFilePath.Anchor" type="System.Windows.Forms.AnchorStyles, System.Windows.Forms">
-    <value>Top, Left, Right</value>
-  </data>
-  <data name="tbFilePath.Location" type="System.Drawing.Point, System.Drawing">
-    <value>15, 25</value>
-  </data>
-  <data name="tbFilePath.Size" type="System.Drawing.Size, System.Drawing">
-    <value>366, 20</value>
-  </data>
-  <data name="tbFilePath.TabIndex" type="System.Int32, mscorlib">
-    <value>1</value>
-  </data>
-  <data name="&gt;&gt;tbFilePath.Name" xml:space="preserve">
-    <value>tbFilePath</value>
-  </data>
-  <data name="&gt;&gt;tbFilePath.Type" xml:space="preserve">
-    <value>System.Windows.Forms.TextBox, System.Windows.Forms, Version=4.0.0.0, Culture=neutral, PublicKeyToken=b77a5c561934e089</value>
-  </data>
-  <data name="&gt;&gt;tbFilePath.Parent" xml:space="preserve">
-    <value>$this</value>
-  </data>
-  <data name="&gt;&gt;tbFilePath.ZOrder" xml:space="preserve">
-    <value>2</value>
-  </data>
-  <data name="btnBrowse.Anchor" type="System.Windows.Forms.AnchorStyles, System.Windows.Forms">
-    <value>Top, Right</value>
-  </data>
-  <data name="btnBrowse.Location" type="System.Drawing.Point, System.Drawing">
-    <value>387, 23</value>
-  </data>
-  <data name="btnBrowse.Size" type="System.Drawing.Size, System.Drawing">
-    <value>75, 23</value>
-  </data>
-  <data name="btnBrowse.TabIndex" type="System.Int32, mscorlib">
-    <value>2</value>
-  </data>
-  <data name="btnBrowse.Text" xml:space="preserve">
-    <value>浏览…</value>
-  </data>
-  <data name="&gt;&gt;btnBrowse.Name" xml:space="preserve">
-    <value>btnBrowse</value>
-  </data>
-  <data name="&gt;&gt;btnBrowse.Type" xml:space="preserve">
-    <value>System.Windows.Forms.Button, System.Windows.Forms, Version=4.0.0.0, Culture=neutral, PublicKeyToken=b77a5c561934e089</value>
-  </data>
-  <data name="&gt;&gt;btnBrowse.Parent" xml:space="preserve">
-    <value>$this</value>
-  </data>
-  <data name="&gt;&gt;btnBrowse.ZOrder" xml:space="preserve">
-    <value>1</value>
-  </data>
-  <data name="cbAnonymousServers.Anchor" type="System.Windows.Forms.AnchorStyles, System.Windows.Forms">
-    <value>Bottom, Left</value>
-  </data>
-  <data name="cbAnonymousServers.AutoSize" type="System.Boolean, mscorlib">
-    <value>True</value>
-  </data>
-  <data name="cbAnonymousServers.Location" type="System.Drawing.Point, System.Drawing">
-    <value>15, 296</value>
-  </data>
-  <data name="cbAnonymousServers.Size" type="System.Drawing.Size, System.Drawing">
-    <value>147, 17</value>
-  </data>
-  <data name="cbAnonymousServers.TabIndex" type="System.Int32, mscorlib">
-    <value>7</value>
-  </data>
-  <data name="cbAnonymousServers.Text" xml:space="preserve">
-<<<<<<< HEAD
-    <value>Show anonymous servers</value>
-=======
-    <value>显示匿名服务器</value>
->>>>>>> 83485fcc
-    <comment>Needs Review:New resource</comment>
-  </data>
-  <metadata name="toolTipShowAnonymous.TrayLocation" type="System.Drawing.Point, System.Drawing, Version=4.0.0.0, Culture=neutral, PublicKeyToken=b03f5f7f11d50a3a">
-    <value>155, 17</value>
-  </metadata>
-  <data name="cbAnonymousServers.ToolTip" xml:space="preserve">
-<<<<<<< HEAD
-    <value>Anonymous servers are not associated with a user account. A user account is required to upload documents to a server.</value>
-=======
-    <value>匿名服务器未关联用户帐户。需要有用户帐户才能向服务器上传文档。</value>
->>>>>>> 83485fcc
-    <comment>Needs Review:New resource</comment>
-  </data>
-  <data name="&gt;&gt;cbAnonymousServers.Name" xml:space="preserve">
-    <value>cbAnonymousServers</value>
-  </data>
-  <data name="&gt;&gt;cbAnonymousServers.Type" xml:space="preserve">
-    <value>System.Windows.Forms.CheckBox, System.Windows.Forms, Version=4.0.0.0, Culture=neutral, PublicKeyToken=b77a5c561934e089</value>
-  </data>
-  <data name="&gt;&gt;cbAnonymousServers.Parent" xml:space="preserve">
-    <value>$this</value>
-  </data>
-  <data name="&gt;&gt;cbAnonymousServers.ZOrder" xml:space="preserve">
-    <value>0</value>
-  </data>
-  <metadata name="$this.Localizable" type="System.Boolean, mscorlib, Version=4.0.0.0, Culture=neutral, PublicKeyToken=b77a5c561934e089">
-    <value>True</value>
-  </metadata>
-  <data name="$this.AutoScaleDimensions" type="System.Drawing.SizeF, System.Drawing">
-    <value>6, 13</value>
-  </data>
-  <data name="$this.ClientSize" type="System.Drawing.Size, System.Drawing">
-    <value>474, 326</value>
-  </data>
-  <data name="$this.StartPosition" type="System.Windows.Forms.FormStartPosition, System.Windows.Forms">
-    <value>CenterParent</value>
-  </data>
-  <data name="$this.Text" xml:space="preserve">
-    <value>上传文档</value>
-  </data>
-  <data name="&gt;&gt;toolTipShowAnonymous.Name" xml:space="preserve">
-    <value>toolTipShowAnonymous</value>
-  </data>
-  <data name="&gt;&gt;toolTipShowAnonymous.Type" xml:space="preserve">
-    <value>System.Windows.Forms.ToolTip, System.Windows.Forms, Version=4.0.0.0, Culture=neutral, PublicKeyToken=b77a5c561934e089</value>
-  </data>
-  <data name="&gt;&gt;$this.Name" xml:space="preserve">
-    <value>PublishDocumentDlg</value>
-  </data>
-  <data name="&gt;&gt;$this.Type" xml:space="preserve">
-    <value>pwiz.Skyline.Util.FormEx, Skyline, Version=1.0.0.0, Culture=neutral, PublicKeyToken=null</value>
-  </data>
+<?xml version="1.0" encoding="utf-8"?>
+<root>
+  <!-- 
+    Microsoft ResX Schema 
+    
+    Version 2.0
+    
+    The primary goals of this format is to allow a simple XML format 
+    that is mostly human readable. The generation and parsing of the 
+    various data types are done through the TypeConverter classes 
+    associated with the data types.
+    
+    Example:
+    
+    ... ado.net/XML headers & schema ...
+    <resheader name="resmimetype">text/microsoft-resx</resheader>
+    <resheader name="version">2.0</resheader>
+    <resheader name="reader">System.Resources.ResXResourceReader, System.Windows.Forms, ...</resheader>
+    <resheader name="writer">System.Resources.ResXResourceWriter, System.Windows.Forms, ...</resheader>
+    <data name="Name1"><value>this is my long string</value><comment>this is a comment</comment></data>
+    <data name="Color1" type="System.Drawing.Color, System.Drawing">Blue</data>
+    <data name="Bitmap1" mimetype="application/x-microsoft.net.object.binary.base64">
+        <value>[base64 mime encoded serialized .NET Framework object]</value>
+    </data>
+    <data name="Icon1" type="System.Drawing.Icon, System.Drawing" mimetype="application/x-microsoft.net.object.bytearray.base64">
+        <value>[base64 mime encoded string representing a byte array form of the .NET Framework object]</value>
+        <comment>This is a comment</comment>
+    </data>
+                
+    There are any number of "resheader" rows that contain simple 
+    name/value pairs.
+    
+    Each data row contains a name, and value. The row also contains a 
+    type or mimetype. Type corresponds to a .NET class that support 
+    text/value conversion through the TypeConverter architecture. 
+    Classes that don't support this are serialized and stored with the 
+    mimetype set.
+    
+    The mimetype is used for serialized objects, and tells the 
+    ResXResourceReader how to depersist the object. This is currently not 
+    extensible. For a given mimetype the value must be set accordingly:
+    
+    Note - application/x-microsoft.net.object.binary.base64 is the format 
+    that the ResXResourceWriter will generate, however the reader can 
+    read any of the formats listed below.
+    
+    mimetype: application/x-microsoft.net.object.binary.base64
+    value   : The object must be serialized with 
+            : System.Runtime.Serialization.Formatters.Binary.BinaryFormatter
+            : and then encoded with base64 encoding.
+    
+    mimetype: application/x-microsoft.net.object.soap.base64
+    value   : The object must be serialized with 
+            : System.Runtime.Serialization.Formatters.Soap.SoapFormatter
+            : and then encoded with base64 encoding.
+
+    mimetype: application/x-microsoft.net.object.bytearray.base64
+    value   : The object must be serialized into a byte array 
+            : using a System.ComponentModel.TypeConverter
+            : and then encoded with base64 encoding.
+    -->
+  <xsd:schema id="root" xmlns="" xmlns:xsd="http://www.w3.org/2001/XMLSchema" xmlns:msdata="urn:schemas-microsoft-com:xml-msdata">
+    <xsd:import namespace="http://www.w3.org/XML/1998/namespace" />
+    <xsd:element name="root" msdata:IsDataSet="true">
+      <xsd:complexType>
+        <xsd:choice maxOccurs="unbounded">
+          <xsd:element name="metadata">
+            <xsd:complexType>
+              <xsd:sequence>
+                <xsd:element name="value" type="xsd:string" minOccurs="0" />
+              </xsd:sequence>
+              <xsd:attribute name="name" use="required" type="xsd:string" />
+              <xsd:attribute name="type" type="xsd:string" />
+              <xsd:attribute name="mimetype" type="xsd:string" />
+              <xsd:attribute ref="xml:space" />
+            </xsd:complexType>
+          </xsd:element>
+          <xsd:element name="assembly">
+            <xsd:complexType>
+              <xsd:attribute name="alias" type="xsd:string" />
+              <xsd:attribute name="name" type="xsd:string" />
+            </xsd:complexType>
+          </xsd:element>
+          <xsd:element name="data">
+            <xsd:complexType>
+              <xsd:sequence>
+                <xsd:element name="value" type="xsd:string" minOccurs="0" msdata:Ordinal="1" />
+                <xsd:element name="comment" type="xsd:string" minOccurs="0" msdata:Ordinal="2" />
+              </xsd:sequence>
+              <xsd:attribute name="name" type="xsd:string" use="required" msdata:Ordinal="1" />
+              <xsd:attribute name="type" type="xsd:string" msdata:Ordinal="3" />
+              <xsd:attribute name="mimetype" type="xsd:string" msdata:Ordinal="4" />
+              <xsd:attribute ref="xml:space" />
+            </xsd:complexType>
+          </xsd:element>
+          <xsd:element name="resheader">
+            <xsd:complexType>
+              <xsd:sequence>
+                <xsd:element name="value" type="xsd:string" minOccurs="0" msdata:Ordinal="1" />
+              </xsd:sequence>
+              <xsd:attribute name="name" type="xsd:string" use="required" />
+            </xsd:complexType>
+          </xsd:element>
+        </xsd:choice>
+      </xsd:complexType>
+    </xsd:element>
+  </xsd:schema>
+  <resheader name="resmimetype">
+    <value>text/microsoft-resx</value>
+  </resheader>
+  <resheader name="version">
+    <value>2.0</value>
+  </resheader>
+  <resheader name="reader">
+    <value>System.Resources.ResXResourceReader, System.Windows.Forms, Version=4.0.0.0, Culture=neutral, PublicKeyToken=b77a5c561934e089</value>
+  </resheader>
+  <resheader name="writer">
+    <value>System.Resources.ResXResourceWriter, System.Windows.Forms, Version=4.0.0.0, Culture=neutral, PublicKeyToken=b77a5c561934e089</value>
+  </resheader>
+  <assembly alias="mscorlib" name="mscorlib, Version=4.0.0.0, Culture=neutral, PublicKeyToken=b77a5c561934e089" />
+  <data name="lblPanoramaFolders.AutoSize" type="System.Boolean, mscorlib">
+    <value>True</value>
+  </data>
+  <assembly alias="System.Drawing" name="System.Drawing, Version=4.0.0.0, Culture=neutral, PublicKeyToken=b03f5f7f11d50a3a" />
+  <data name="lblPanoramaFolders.Location" type="System.Drawing.Point, System.Drawing">
+    <value>12, 54</value>
+  </data>
+  <data name="lblPanoramaFolders.Size" type="System.Drawing.Size, System.Drawing">
+    <value>95, 13</value>
+  </data>
+  <data name="lblPanoramaFolders.TabIndex" type="System.Int32, mscorlib">
+    <value>3</value>
+  </data>
+  <data name="lblPanoramaFolders.Text" xml:space="preserve">
+    <value>Panorama 文件夹：</value>
+  </data>
+  <data name="&gt;&gt;lblPanoramaFolders.Name" xml:space="preserve">
+    <value>lblPanoramaFolders</value>
+  </data>
+  <data name="&gt;&gt;lblPanoramaFolders.Type" xml:space="preserve">
+    <value>System.Windows.Forms.Label, System.Windows.Forms, Version=4.0.0.0, Culture=neutral, PublicKeyToken=b77a5c561934e089</value>
+  </data>
+  <data name="&gt;&gt;lblPanoramaFolders.Parent" xml:space="preserve">
+    <value>$this</value>
+  </data>
+  <data name="&gt;&gt;lblPanoramaFolders.ZOrder" xml:space="preserve">
+    <value>7</value>
+  </data>
+  <assembly alias="System.Windows.Forms" name="System.Windows.Forms, Version=4.0.0.0, Culture=neutral, PublicKeyToken=b77a5c561934e089" />
+  <data name="treeViewFolders.Anchor" type="System.Windows.Forms.AnchorStyles, System.Windows.Forms">
+    <value>Top, Bottom, Left, Right</value>
+  </data>
+  <data name="treeViewFolders.Location" type="System.Drawing.Point, System.Drawing">
+    <value>15, 70</value>
+  </data>
+  <data name="treeViewFolders.Size" type="System.Drawing.Size, System.Drawing">
+    <value>447, 220</value>
+  </data>
+  <data name="treeViewFolders.TabIndex" type="System.Int32, mscorlib">
+    <value>4</value>
+  </data>
+  <data name="&gt;&gt;treeViewFolders.Name" xml:space="preserve">
+    <value>treeViewFolders</value>
+  </data>
+  <data name="&gt;&gt;treeViewFolders.Type" xml:space="preserve">
+    <value>System.Windows.Forms.TreeView, System.Windows.Forms, Version=4.0.0.0, Culture=neutral, PublicKeyToken=b77a5c561934e089</value>
+  </data>
+  <data name="&gt;&gt;treeViewFolders.Parent" xml:space="preserve">
+    <value>$this</value>
+  </data>
+  <data name="&gt;&gt;treeViewFolders.ZOrder" xml:space="preserve">
+    <value>6</value>
+  </data>
+  <data name="btnCancel.Anchor" type="System.Windows.Forms.AnchorStyles, System.Windows.Forms">
+    <value>Bottom, Right</value>
+  </data>
+  <data name="btnCancel.Location" type="System.Drawing.Point, System.Drawing">
+    <value>387, 296</value>
+  </data>
+  <data name="btnCancel.Size" type="System.Drawing.Size, System.Drawing">
+    <value>75, 23</value>
+  </data>
+  <data name="btnCancel.TabIndex" type="System.Int32, mscorlib">
+    <value>6</value>
+  </data>
+  <data name="btnCancel.Text" xml:space="preserve">
+    <value>取消</value>
+  </data>
+  <data name="&gt;&gt;btnCancel.Name" xml:space="preserve">
+    <value>btnCancel</value>
+  </data>
+  <data name="&gt;&gt;btnCancel.Type" xml:space="preserve">
+    <value>System.Windows.Forms.Button, System.Windows.Forms, Version=4.0.0.0, Culture=neutral, PublicKeyToken=b77a5c561934e089</value>
+  </data>
+  <data name="&gt;&gt;btnCancel.Parent" xml:space="preserve">
+    <value>$this</value>
+  </data>
+  <data name="&gt;&gt;btnCancel.ZOrder" xml:space="preserve">
+    <value>5</value>
+  </data>
+  <data name="btnOK.Anchor" type="System.Windows.Forms.AnchorStyles, System.Windows.Forms">
+    <value>Bottom, Right</value>
+  </data>
+  <data name="btnOK.Location" type="System.Drawing.Point, System.Drawing">
+    <value>306, 296</value>
+  </data>
+  <data name="btnOK.Size" type="System.Drawing.Size, System.Drawing">
+    <value>75, 23</value>
+  </data>
+  <data name="btnOK.TabIndex" type="System.Int32, mscorlib">
+    <value>5</value>
+  </data>
+  <data name="btnOK.Text" xml:space="preserve">
+    <value>确定</value>
+  </data>
+  <data name="&gt;&gt;btnOK.Name" xml:space="preserve">
+    <value>btnOK</value>
+  </data>
+  <data name="&gt;&gt;btnOK.Type" xml:space="preserve">
+    <value>System.Windows.Forms.Button, System.Windows.Forms, Version=4.0.0.0, Culture=neutral, PublicKeyToken=b77a5c561934e089</value>
+  </data>
+  <data name="&gt;&gt;btnOK.Parent" xml:space="preserve">
+    <value>$this</value>
+  </data>
+  <data name="&gt;&gt;btnOK.ZOrder" xml:space="preserve">
+    <value>4</value>
+  </data>
+  <data name="lblFile.AutoSize" type="System.Boolean, mscorlib">
+    <value>True</value>
+  </data>
+  <data name="lblFile.Location" type="System.Drawing.Point, System.Drawing">
+    <value>12, 9</value>
+  </data>
+  <data name="lblFile.Size" type="System.Drawing.Size, System.Drawing">
+    <value>26, 13</value>
+  </data>
+  <data name="lblFile.TabIndex" type="System.Int32, mscorlib">
+    <value>0</value>
+  </data>
+  <data name="lblFile.Text" xml:space="preserve">
+    <value>文件：</value>
+  </data>
+  <data name="&gt;&gt;lblFile.Name" xml:space="preserve">
+    <value>lblFile</value>
+  </data>
+  <data name="&gt;&gt;lblFile.Type" xml:space="preserve">
+    <value>System.Windows.Forms.Label, System.Windows.Forms, Version=4.0.0.0, Culture=neutral, PublicKeyToken=b77a5c561934e089</value>
+  </data>
+  <data name="&gt;&gt;lblFile.Parent" xml:space="preserve">
+    <value>$this</value>
+  </data>
+  <data name="&gt;&gt;lblFile.ZOrder" xml:space="preserve">
+    <value>3</value>
+  </data>
+  <data name="tbFilePath.Anchor" type="System.Windows.Forms.AnchorStyles, System.Windows.Forms">
+    <value>Top, Left, Right</value>
+  </data>
+  <data name="tbFilePath.Location" type="System.Drawing.Point, System.Drawing">
+    <value>15, 25</value>
+  </data>
+  <data name="tbFilePath.Size" type="System.Drawing.Size, System.Drawing">
+    <value>366, 20</value>
+  </data>
+  <data name="tbFilePath.TabIndex" type="System.Int32, mscorlib">
+    <value>1</value>
+  </data>
+  <data name="&gt;&gt;tbFilePath.Name" xml:space="preserve">
+    <value>tbFilePath</value>
+  </data>
+  <data name="&gt;&gt;tbFilePath.Type" xml:space="preserve">
+    <value>System.Windows.Forms.TextBox, System.Windows.Forms, Version=4.0.0.0, Culture=neutral, PublicKeyToken=b77a5c561934e089</value>
+  </data>
+  <data name="&gt;&gt;tbFilePath.Parent" xml:space="preserve">
+    <value>$this</value>
+  </data>
+  <data name="&gt;&gt;tbFilePath.ZOrder" xml:space="preserve">
+    <value>2</value>
+  </data>
+  <data name="btnBrowse.Anchor" type="System.Windows.Forms.AnchorStyles, System.Windows.Forms">
+    <value>Top, Right</value>
+  </data>
+  <data name="btnBrowse.Location" type="System.Drawing.Point, System.Drawing">
+    <value>387, 23</value>
+  </data>
+  <data name="btnBrowse.Size" type="System.Drawing.Size, System.Drawing">
+    <value>75, 23</value>
+  </data>
+  <data name="btnBrowse.TabIndex" type="System.Int32, mscorlib">
+    <value>2</value>
+  </data>
+  <data name="btnBrowse.Text" xml:space="preserve">
+    <value>浏览…</value>
+  </data>
+  <data name="&gt;&gt;btnBrowse.Name" xml:space="preserve">
+    <value>btnBrowse</value>
+  </data>
+  <data name="&gt;&gt;btnBrowse.Type" xml:space="preserve">
+    <value>System.Windows.Forms.Button, System.Windows.Forms, Version=4.0.0.0, Culture=neutral, PublicKeyToken=b77a5c561934e089</value>
+  </data>
+  <data name="&gt;&gt;btnBrowse.Parent" xml:space="preserve">
+    <value>$this</value>
+  </data>
+  <data name="&gt;&gt;btnBrowse.ZOrder" xml:space="preserve">
+    <value>1</value>
+  </data>
+  <data name="cbAnonymousServers.Anchor" type="System.Windows.Forms.AnchorStyles, System.Windows.Forms">
+    <value>Bottom, Left</value>
+  </data>
+  <data name="cbAnonymousServers.AutoSize" type="System.Boolean, mscorlib">
+    <value>True</value>
+  </data>
+  <data name="cbAnonymousServers.Location" type="System.Drawing.Point, System.Drawing">
+    <value>15, 296</value>
+  </data>
+  <data name="cbAnonymousServers.Size" type="System.Drawing.Size, System.Drawing">
+    <value>147, 17</value>
+  </data>
+  <data name="cbAnonymousServers.TabIndex" type="System.Int32, mscorlib">
+    <value>7</value>
+  </data>
+  <data name="cbAnonymousServers.Text" xml:space="preserve">
+    <value>显示匿名服务器</value>
+    <comment>Needs Review:New resource</comment>
+  </data>
+  <metadata name="toolTipShowAnonymous.TrayLocation" type="System.Drawing.Point, System.Drawing, Version=4.0.0.0, Culture=neutral, PublicKeyToken=b03f5f7f11d50a3a">
+    <value>155, 17</value>
+  </metadata>
+  <data name="cbAnonymousServers.ToolTip" xml:space="preserve">
+    <value>匿名服务器未关联用户帐户。需要有用户帐户才能向服务器上传文档。</value>
+    <comment>Needs Review:New resource</comment>
+  </data>
+  <data name="&gt;&gt;cbAnonymousServers.Name" xml:space="preserve">
+    <value>cbAnonymousServers</value>
+  </data>
+  <data name="&gt;&gt;cbAnonymousServers.Type" xml:space="preserve">
+    <value>System.Windows.Forms.CheckBox, System.Windows.Forms, Version=4.0.0.0, Culture=neutral, PublicKeyToken=b77a5c561934e089</value>
+  </data>
+  <data name="&gt;&gt;cbAnonymousServers.Parent" xml:space="preserve">
+    <value>$this</value>
+  </data>
+  <data name="&gt;&gt;cbAnonymousServers.ZOrder" xml:space="preserve">
+    <value>0</value>
+  </data>
+  <metadata name="$this.Localizable" type="System.Boolean, mscorlib, Version=4.0.0.0, Culture=neutral, PublicKeyToken=b77a5c561934e089">
+    <value>True</value>
+  </metadata>
+  <data name="$this.AutoScaleDimensions" type="System.Drawing.SizeF, System.Drawing">
+    <value>6, 13</value>
+  </data>
+  <data name="$this.ClientSize" type="System.Drawing.Size, System.Drawing">
+    <value>474, 326</value>
+  </data>
+  <data name="$this.StartPosition" type="System.Windows.Forms.FormStartPosition, System.Windows.Forms">
+    <value>CenterParent</value>
+  </data>
+  <data name="$this.Text" xml:space="preserve">
+    <value>上传文档</value>
+  </data>
+  <data name="&gt;&gt;toolTipShowAnonymous.Name" xml:space="preserve">
+    <value>toolTipShowAnonymous</value>
+  </data>
+  <data name="&gt;&gt;toolTipShowAnonymous.Type" xml:space="preserve">
+    <value>System.Windows.Forms.ToolTip, System.Windows.Forms, Version=4.0.0.0, Culture=neutral, PublicKeyToken=b77a5c561934e089</value>
+  </data>
+  <data name="&gt;&gt;$this.Name" xml:space="preserve">
+    <value>PublishDocumentDlg</value>
+  </data>
+  <data name="&gt;&gt;$this.Type" xml:space="preserve">
+    <value>pwiz.Skyline.Util.FormEx, Skyline, Version=1.0.0.0, Culture=neutral, PublicKeyToken=null</value>
+  </data>
 </root>