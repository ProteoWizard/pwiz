﻿/*
 * Original author: Alex MacLean <alex.maclean2000 .at. gmail.com>,
 *                  MacCoss Lab, Department of Genome Sciences, UW
 *
 * Copyright 2018 University of Washington - Seattle, WA
 * 
 * Licensed under the Apache License, Version 2.0 (the "License");
 * you may not use this file except in compliance with the License.
 * You may obtain a copy of the License at
 *
 *     http://www.apache.org/licenses/LICENSE-2.0
 *
 * Unless required by applicable law or agreed to in writing, software
 * distributed under the License is distributed on an "AS IS" BASIS,
 * WITHOUT WARRANTIES OR CONDITIONS OF ANY KIND, either express or implied.
 * See the License for the specific language governing permissions and
 * limitations under the License.
 */

using pwiz.Skyline.Alerts;
using pwiz.Skyline.Model;
using pwiz.Skyline.Model.DocSettings;
using pwiz.Skyline.Model.Lib;
using pwiz.Skyline.Properties;
using pwiz.Skyline.Util;
using pwiz.Skyline.Util.Extensions;
using System;
using System.Collections.Generic;
using System.Data;
using System.Drawing;
using System.Linq;
using System.Windows.Forms;
using pwiz.Skyline.Controls;

namespace pwiz.Skyline.FileUI
{
    public partial class ImportTransitionListColumnSelectDlg : ModeUIInvariantFormEx
    {
        public MassListImporter Importer { get; set; }
        public List<ComboBox> ComboBoxes { get; private set; }

        public bool WindowShown { get; private set; }

        // These are only for error checking
        private readonly SrmDocument _docCurrent;
        private readonly MassListInputs _inputs;
        private readonly IdentityPath _insertPath;

        public ImportTransitionListColumnSelectDlg(MassListImporter importer, SrmDocument docCurrent, MassListInputs inputs, IdentityPath insertPath)
        {
            Importer = importer;
            _docCurrent = docCurrent;
            _inputs = inputs;
            _insertPath = insertPath;

            InitializeComponent();

            fileLabel.Text = Importer.Inputs.InputFilename;

            InitializeComboBoxes();
            DisplayData();
            PopulateComboBoxes();
            //dataGrid.Update();
            ResizeComboBoxes();
        }

        private void DisplayData()
        {
            // The pasted data will be stored as a data table
            var table = new DataTable("TransitionList");

            // Create the first row of columns
            var numColumns = Importer.RowReader.Lines[0].ParseDsvFields(Importer.Separator).Length;
            for (var i = 0; i < numColumns; i++)
                table.Columns.Add().DataType = typeof(string);

            // These dots are a placeholder for where the combo boxes will be
            var dots = Enumerable.Repeat(@"...", numColumns).ToArray();
            // The first row will actually be combo boxes, but we use dots as a placeholder because we can't put combo boxes in a data table
            table.Rows.Add(dots);

            // Add the data
            for (var index = 0; index < Math.Min(100, Importer.RowReader.Lines.Count); index++)
            {
                var line = Importer.RowReader.Lines[index];
                table.Rows.Add(line.ParseDsvFields(Importer.Separator));
            }

            // Don't bother displaying more than 100 lines of data
            if (Importer.RowReader.Lines.Count > 100)
                table.Rows.Add(dots);

            // Set the table as the source for the DataGridView that the user sees.
            dataGrid.DataSource = table;

            var headers = Importer.RowReader.Indices.Headers;
            if (headers != null && headers.Length > 0)
            {
                for (var i = 0; i < numColumns; i++)
                {
                    dataGrid.Columns[i].HeaderText = headers[i];
                    dataGrid.Columns[i].ToolTipText =
                        string.Format(Resources.ImportTransitionListColumnSelectDlg_DisplayData_This_column_is_labeled_with_the_header___0___in_the_input_text__Use_the_dropdown_control_to_assign_its_meaning_for_import_, headers[i]);
                }
                dataGrid.ColumnHeadersVisible = true;
            }
            else
            {
                for (var i = 0; i < numColumns; i++)
                {
                    // In this case when we don't have user provided headers, we still want localized headers that can be translated,
                    // this replaces the auto generated strings with a localized version
                    dataGrid.Columns[i].HeaderText = string.Format(Resources.ImportTransitionListColumnSelectDlg_DisplayData_Column__0_, (i+1));
                    dataGrid.Columns[i].ToolTipText =
                        string.Format(Resources.ImportTransitionListColumnSelectDlg_DisplayData_The_input_text_did_not_appear_to_contain_column_headers__Use_the_dropdown_control_to_assign_column_meanings_for_import_);
                }
            }

            dataGrid.ScrollBars = dataGrid.Rows.Count * dataGrid.Rows[0].Height + dataGrid.ColumnHeadersHeight + SystemInformation.HorizontalScrollBarHeight > dataGrid.Height 
                ? ScrollBars.Both : ScrollBars.Horizontal;
        }

        private void InitializeComboBoxes()
        {
            ComboBoxes = new List<ComboBox>();
            for (var i = 0; i < Importer.RowReader.Lines[0].ParseDsvFields(Importer.Separator).Length; i++)
            {
                var combo = new ComboBox { DropDownStyle = ComboBoxStyle.DropDownList };
                ComboBoxes.Add(combo);
                comboPanelInner.Controls.Add(combo);
                combo.BringToFront();
            }
        }

        private void PopulateComboBoxes()
        {
            foreach (var comboBox in ComboBoxes)
            {
                comboBox.Text = string.Empty;
                // TODO: add in all needed column types from small molecules
                comboBox.Items.AddRange(new object[]
                {
                    Resources.ImportTransitionListColumnSelectDlg_PopulateComboBoxes_Ignore_Column,
                    Resources.ImportTransitionListColumnSelectDlg_PopulateComboBoxes_Decoy,
                    Resources.ImportTransitionListColumnSelectDlg_PopulateComboBoxes_iRT,
                    Resources.ImportTransitionListColumnSelectDlg_PopulateComboBoxes_Label_Type,
                    Resources.ImportTransitionListColumnSelectDlg_PopulateComboBoxes_Library_Intensity,
                    Resources.ImportTransitionListColumnSelectDlg_PopulateComboBoxes_Peptide_Modified_Sequence,
                    Resources.ImportTransitionListColumnSelectDlg_PopulateComboBoxes_Precursor_m_z,
                    Resources.ImportTransitionListColumnSelectDlg_PopulateComboBoxes_Product_m_z,
                    Resources.ImportTransitionListColumnSelectDlg_PopulateComboBoxes_Protein_Name,
                    Resources.ImportTransitionListColumnSelectDlg_PopulateComboBoxes_Fragment_Name,
                    Resources.PasteDlg_UpdateMoleculeType_Explicit_Retention_Time,
                    Resources.PasteDlg_UpdateMoleculeType_Explicit_Retention_Time_Window,
                    Resources.PasteDlg_UpdateMoleculeType_Explicit_Collision_Energy,
                    Resources.PasteDlg_UpdateMoleculeType_Note,
                    Resources.PasteDlg_UpdateMoleculeType_S_Lens,
                    Resources.PasteDlg_UpdateMoleculeType_Cone_Voltage,
                    Resources.PasteDlg_UpdateMoleculeType_Explicit_Ion_Mobility,
                    Resources.PasteDlg_UpdateMoleculeType_Explicit_Ion_Mobility_Units,
                    Resources.PasteDlg_UpdateMoleculeType_Explicit_Ion_Mobility_High_Energy_Offset,
                    Resources.PasteDlg_UpdateMoleculeType_Explicit_Compensation_Voltage,
                    Resources.PasteDlg_UpdateMoleculeType_Explicit_Declustering_Potential,
                    Resources.PasteDlg_UpdateMoleculeType_Collision_Cross_Section__sq_A_,
                    Resources.ImportTransitionListColumnSelectDlg_PopulateComboBoxes_Protein_Description
                    // Commented out for consistency because there is no product charge column
                    // Resources.ImportTransitionListColumnSelectDlg_PopulateComboBoxes_Precursor_Charge
                });
                comboBox.SelectedIndex = 0;
                comboBox.SelectedIndexChanged += ComboChanged;
                ComboHelper.AutoSizeDropDown(comboBox);
            }

            var columns = Importer.RowReader.Indices;

            // It's not unusual to see lines like "744.8 858.39 10 APR.AGLCQTFVYGGCR.y7.light 105 40" where protein, peptide, and label are all stuck together,
            // so that all three lay claim to a single column. In such cases, prioritize peptide.
            columns.PrioritizePeptideColumn();

            // Set the combo boxes using the detected columns first. They will be changed if the saved column positions are determined to be correct
            SetComboBoxText(columns.DecoyColumn, Resources.ImportTransitionListColumnSelectDlg_PopulateComboBoxes_Decoy);
            SetComboBoxText(columns.IrtColumn, Resources.ImportTransitionListColumnSelectDlg_PopulateComboBoxes_iRT);
            SetComboBoxText(columns.LabelTypeColumn, Resources.ImportTransitionListColumnSelectDlg_PopulateComboBoxes_Label_Type);
            SetComboBoxText(columns.LibraryColumn, Resources.ImportTransitionListColumnSelectDlg_PopulateComboBoxes_Library_Intensity);
            SetComboBoxText(columns.PeptideColumn, Resources.ImportTransitionListColumnSelectDlg_PopulateComboBoxes_Peptide_Modified_Sequence);
            SetComboBoxText(columns.PrecursorColumn, Resources.ImportTransitionListColumnSelectDlg_PopulateComboBoxes_Precursor_m_z);
            SetComboBoxText(columns.ProductColumn, Resources.ImportTransitionListColumnSelectDlg_PopulateComboBoxes_Product_m_z);
            SetComboBoxText(columns.ProteinColumn, Resources.ImportTransitionListColumnSelectDlg_PopulateComboBoxes_Protein_Name);
            SetComboBoxText(columns.FragmentNameColumn, Resources.ImportTransitionListColumnSelectDlg_PopulateComboBoxes_Fragment_Name);
            // Commented out for consistency because there is no product charge column
            // SetComboBoxText(columns.PrecursorChargeColumn, Resources.ImportTransitionListColumnSelectDlg_PopulateComboBoxes_Precursor_Charge);
            var headers = Importer.RowReader.Indices.Headers;
            // Checks if the headers of the current list are the same as the headers of the previous list,
            // because if they are then we want to prioritize user headers
            bool sameHeaders = false;
            if (headers != null)
            {
                sameHeaders = headers.ToList().SequenceEqual(Settings.Default.CustomImportTransitionListHeaders);
            }
            // If there are items on our saved column list and the file does not contain headers (or the headers are the same as the previous file),
            // and the number of columns matches the saved column count then we try using the saved columns and apply them if they work
            int savedCount = Settings.Default.CustomImportTransitionListColumnTypesList.Count;
            if (savedCount != 0 && (headers == null || sameHeaders) && savedCount == Importer.RowReader.Lines[0].ParseDsvFields(Importer.Separator).Length)
            {
                UseSavedColumnsIfValid();
            }
        }

        // Applies the saved column positions if they seem to be correct
        private void UseSavedColumnsIfValid()
        {
            // Save the detected columns so if the saved columns are invalid we can revert back
            var detectedColumns = CurrentColumnPositions();

            // Change the column positions to the saved columns so we can check if they produce valid transitions
            SetColumnPositions(Settings.Default.CustomImportTransitionListColumnTypesList);

            // Make a copy of the current transition list with 100 rows or the length of the current transition list (whichever is smaller)
            var input = new MassListInputs(Importer.RowReader.Lines.Take(100).ToArray());
            // Try importing that list to check for errors
            var insertionParams = new DocumentChecked();
            List<TransitionImportErrorInfo> testErrorList1 = null;
            insertionParams.Document = _docCurrent.ImportMassList(input, Importer, null,
                _insertPath, out insertionParams.SelectPath, out insertionParams.IrtPeptides,
                out insertionParams.LibrarySpectra, out testErrorList1, out insertionParams.PeptideGroups);

            var allError = ReferenceEquals(insertionParams.Document, _docCurrent);
            // If all transitions are errors, reset the columns to the detected columns
            if (allError)
            {
<<<<<<< HEAD
                // TODO: Ideally we need to add support here for all of the new columns that were previously small molecule only
                SetComboBoxText(columns.DecoyColumn, Resources.ImportTransitionListColumnSelectDlg_PopulateComboBoxes_Decoy);
                SetComboBoxText(columns.IrtColumn, Resources.ImportTransitionListColumnSelectDlg_PopulateComboBoxes_iRT);
                SetComboBoxText(columns.LabelTypeColumn, Resources.ImportTransitionListColumnSelectDlg_PopulateComboBoxes_Label_Type);
                SetComboBoxText(columns.LibraryColumn, Resources.ImportTransitionListColumnSelectDlg_PopulateComboBoxes_Library_Intensity);
                SetComboBoxText(columns.PeptideColumn, Resources.ImportTransitionListColumnSelectDlg_PopulateComboBoxes_Peptide_Modified_Sequence);
                SetComboBoxText(columns.PrecursorColumn, Resources.ImportTransitionListColumnSelectDlg_PopulateComboBoxes_Precursor_m_z);
                SetComboBoxText(columns.ProductColumn, Resources.ImportTransitionListColumnSelectDlg_PopulateComboBoxes_Product_m_z);
                SetComboBoxText(columns.ProteinColumn, Resources.ImportTransitionListColumnSelectDlg_PopulateComboBoxes_Protein_Name);
                SetComboBoxText(columns.FragmentNameColumn, Resources.ImportTransitionListColumnSelectDlg_PopulateComboBoxes_Fragment_Name);
                SetComboBoxText(columns.ExplicitRetentionTimeColumn, Resources.PasteDlg_UpdateMoleculeType_Explicit_Retention_Time);
                SetComboBoxText(columns.ExplicitRetentionTimeWindowColumn, Resources.PasteDlg_UpdateMoleculeType_Explicit_Retention_Time_Window);
                SetComboBoxText(columns.ExplicitCollisionEnergyColumn, Resources.PasteDlg_UpdateMoleculeType_Explicit_Collision_Energy);
                SetComboBoxText(columns.NoteColumn, Resources.PasteDlg_UpdateMoleculeType_Note);
                SetComboBoxText(columns.SLensColumn, Resources.PasteDlg_UpdateMoleculeType_S_Lens);
                SetComboBoxText(columns.ConeVoltageColumn, Resources.PasteDlg_UpdateMoleculeType_Cone_Voltage);
                SetComboBoxText(columns.ExplicitIonMobilityColumn, Resources.PasteDlg_UpdateMoleculeType_Explicit_Ion_Mobility);
                SetComboBoxText(columns.ExplicitIonMobilityUnitsColumn, Resources.PasteDlg_UpdateMoleculeType_Explicit_Ion_Mobility_Units);
                SetComboBoxText(columns.ExplicitIonMobilityHighEnergyOffsetColumn, Resources.PasteDlg_UpdateMoleculeType_Explicit_Ion_Mobility_High_Energy_Offset);
                SetComboBoxText(columns.ExplicitCompensationVoltageColumn, Resources.PasteDlg_UpdateMoleculeType_Explicit_Compensation_Voltage);
                SetComboBoxText(columns.ExplicitDeclusteringPotentialColumn, Resources.PasteDlg_UpdateMoleculeType_Explicit_Declustering_Potential);
                SetComboBoxText(columns.CollisionCrossSectionColumn, Resources.PasteDlg_UpdateMoleculeType_Collision_Cross_Section__sq_A_);
                SetComboBoxText(columns.ProteinDescriptionColumn, Resources.ImportTransitionListColumnSelectDlg_PopulateComboBoxes_Protein_Description);
                // Commented out for consistency because there is no product charge column
                // SetComboBoxText(columns.PrecursorChargeColumn, Resources.ImportTransitionListColumnSelectDlg_PopulateComboBoxes_Precursor_Charge);  
=======
                SetColumnPositions(detectedColumns);
            }
        }
        /// <summary>
        /// Returns the current column positions as a list of strings
        /// </summary>
        private List<string> CurrentColumnPositions()
        {
            return ComboBoxes.Select(combo => combo.Text).ToList();
        }

        /// <summary>
        /// Set the combo boxes and column indices given a list of column positions
        /// </summary>
        private void SetColumnPositions(IList<string> columnPositions)
        {
            for (int i = 0; i < columnPositions.Count; i++)
            {
                SetComboBoxText(i, columnPositions[i]);
>>>>>>> 6503e341
            }
        }

        public void ResizeComboBoxes()
        {
            const int gridBorderWidth = 1;
            comboPanelOuter.Location = new Point(dataGrid.Location.X + gridBorderWidth,
                dataGrid.Location.Y + (dataGrid.ColumnHeadersVisible ? dataGrid.ColumnHeadersHeight : 1));
            
            var xOffset = 0;
            var height = 0;

            for (var i = 0; i < dataGrid.Columns.Count; i++)
            {
                var column = dataGrid.Columns[i];
                var comboBox = ComboBoxes[i];

                comboBox.Location = new Point(xOffset, 0);
                comboBox.Width = column.Width; // + ((i == dataGrid.Columns.Count - 1) ? 1 : 1); Playing with missing line on last combo box
                height = Math.Max(height, comboBox.Height);
                xOffset += column.Width;
            }
            
            var scrollBars = dataGrid.ScrollBars == ScrollBars.Both;
            var scrollWidth = SystemInformation.VerticalScrollBarWidth;
            var gridWidth = dataGrid.Size.Width - (scrollBars ? scrollWidth : 0) - (2 * gridBorderWidth);
            comboPanelOuter.Size = new Size(gridWidth, height);
            comboPanelInner.Size = new Size(xOffset, height);
            comboPanelInner.Location = new Point(-dataGrid.HorizontalScrollingOffset, 0);
        }

        // Sets the text of a combo box, with error checking
        private void SetComboBoxText(int comboBoxIndex, string text)
        {
            if (comboBoxIndex < 0 || comboBoxIndex >= ComboBoxes.Count)
                return;
            ComboBoxes[comboBoxIndex].Text = text;
            SetColumnColor(ComboBoxes[comboBoxIndex]);
        }

        // Ensures two combo boxes do not have the same value. Usually newSelectedIndex will be zero, because that is IgnoreColumn.
        private void CheckForComboBoxOverlap(int indexOfPreviousComboBox, int newSelectedIndex, int indexOfNewComboBox)
        {
            if (indexOfPreviousComboBox == indexOfNewComboBox || indexOfPreviousComboBox < 0 || indexOfPreviousComboBox >= ComboBoxes.Count)
                return;
            ComboBoxes[indexOfPreviousComboBox].SelectedIndex = newSelectedIndex;
        }

        private void SetColumnColor(ComboBox comboBox)
        {
            var comboBoxIndex = ComboBoxes.IndexOf(comboBox);
            // Grey out any ignored column
            var foreColor = Equals(comboBox.Text, Resources.ImportTransitionListColumnSelectDlg_PopulateComboBoxes_Ignore_Column)
                ? SystemColors.GrayText
                : dataGrid.ForeColor;
            dataGrid.Columns[comboBoxIndex].DefaultCellStyle.ForeColor = foreColor;
        }

        private void OnColumnsShown(object sender, EventArgs e)
        {
            foreach (var comboBox in ComboBoxes)
            {
                SetColumnColor(comboBox);
            }

            WindowShown = true;
        }

        private bool comboBoxChanged;

        // Callback for when a combo box is changed. We use it to update the index of the PeptideColumnIndices and preventing combo boxes from overlapping.
        private void ComboChanged(object sender, EventArgs e)  // CONSIDER(bspratt) no charge state columns? (Seems to be because Skyline infers these and is confused when given explicit values)
        {
            var comboBox = (ComboBox) sender;
            var comboBoxIndex = ComboBoxes.IndexOf(comboBox);
            var columns = Importer.RowReader.Indices;
            comboBoxChanged = true;

            // Grey out any ignored column
            SetColumnColor(comboBox);

            // TODO: add checking here for all the new columns added from small molecule support

            if (comboBox.Text == Resources.ImportTransitionListColumnSelectDlg_PopulateComboBoxes_Decoy)
            {
                CheckForComboBoxOverlap(columns.DecoyColumn, 0, comboBoxIndex);
                columns.ResetDuplicateColumns(comboBoxIndex);
                columns.DecoyColumn = comboBoxIndex;
            }
            else if (comboBox.Text == Resources.ImportTransitionListColumnSelectDlg_PopulateComboBoxes_iRT)
            {
                CheckForComboBoxOverlap(columns.IrtColumn, 0, comboBoxIndex);
                columns.ResetDuplicateColumns(comboBoxIndex);
                columns.IrtColumn = comboBoxIndex;
            }
            else if (comboBox.Text == Resources.ImportTransitionListColumnSelectDlg_PopulateComboBoxes_Label_Type)
            {
                CheckForComboBoxOverlap(columns.LabelTypeColumn, 0, comboBoxIndex);
                columns.ResetDuplicateColumns(comboBoxIndex);
                columns.LabelTypeColumn = comboBoxIndex;
            }
            else if (comboBox.Text == Resources.ImportTransitionListColumnSelectDlg_PopulateComboBoxes_Library_Intensity)
            {
                CheckForComboBoxOverlap(columns.LibraryColumn, 0, comboBoxIndex);
                columns.ResetDuplicateColumns(comboBoxIndex);
                columns.LibraryColumn = comboBoxIndex;
            }
            else if (comboBox.Text == Resources.ImportTransitionListColumnSelectDlg_PopulateComboBoxes_Peptide_Modified_Sequence)
            {
                CheckForComboBoxOverlap(columns.PeptideColumn, 0, comboBoxIndex);
                columns.ResetDuplicateColumns(comboBoxIndex);
                columns.PeptideColumn = comboBoxIndex;
            }
            else if (comboBox.Text == Resources.ImportTransitionListColumnSelectDlg_PopulateComboBoxes_Precursor_m_z)
            {
                CheckForComboBoxOverlap(columns.PrecursorColumn, 0, comboBoxIndex);
                columns.ResetDuplicateColumns(comboBoxIndex);
                columns.PrecursorColumn = comboBoxIndex;
            }
            else if (comboBox.Text == Resources.ImportTransitionListColumnSelectDlg_PopulateComboBoxes_Product_m_z)
            {
                CheckForComboBoxOverlap(columns.ProductColumn, 0, comboBoxIndex);
                columns.ResetDuplicateColumns(comboBoxIndex);
                columns.ProductColumn = comboBoxIndex;
            }
            else if (comboBox.Text == Resources.ImportTransitionListColumnSelectDlg_PopulateComboBoxes_Protein_Name)
            {
                CheckForComboBoxOverlap(columns.ProteinColumn, 0, comboBoxIndex);
                columns.ResetDuplicateColumns(comboBoxIndex);
                columns.ProteinColumn = comboBoxIndex;
            }
            else if (comboBox.Text == Resources.ImportTransitionListColumnSelectDlg_PopulateComboBoxes_Fragment_Name)
            {
                CheckForComboBoxOverlap(columns.FragmentNameColumn, 0, comboBoxIndex);
                columns.ResetDuplicateColumns(comboBoxIndex);
                columns.FragmentNameColumn = comboBoxIndex;
            }
            else if (comboBox.Text == Resources.PasteDlg_UpdateMoleculeType_Explicit_Retention_Time)
            {
                CheckForComboBoxOverlap(columns.ExplicitRetentionTimeColumn, 0, comboBoxIndex);
                columns.ResetDuplicateColumns(comboBoxIndex);
                columns.ExplicitRetentionTimeColumn = comboBoxIndex;
            }
            else if (comboBox.Text == Resources.PasteDlg_UpdateMoleculeType_Explicit_Retention_Time_Window)
            {
                CheckForComboBoxOverlap(columns.ExplicitRetentionTimeWindowColumn, 0, comboBoxIndex);
                columns.ResetDuplicateColumns(comboBoxIndex);
                columns.ExplicitRetentionTimeWindowColumn = comboBoxIndex;
            }
            else if (comboBox.Text == Resources.PasteDlg_UpdateMoleculeType_Explicit_Collision_Energy)
            {
                CheckForComboBoxOverlap(columns.ExplicitCollisionEnergyColumn, 0, comboBoxIndex);
                columns.ResetDuplicateColumns(comboBoxIndex);
                columns.ExplicitCollisionEnergyColumn = comboBoxIndex;
            }
            else if (comboBox.Text == Resources.PasteDlg_UpdateMoleculeType_Note)
            {
                CheckForComboBoxOverlap(columns.NoteColumn, 0, comboBoxIndex);
                columns.ResetDuplicateColumns(comboBoxIndex);
                columns.NoteColumn = comboBoxIndex;
            }
            else if (comboBox.Text == Resources.PasteDlg_UpdateMoleculeType_S_Lens)
            {
                CheckForComboBoxOverlap(columns.SLensColumn, 0, comboBoxIndex);
                columns.ResetDuplicateColumns(comboBoxIndex);
                columns.SLensColumn = comboBoxIndex;
            }
            else if (comboBox.Text == Resources.PasteDlg_UpdateMoleculeType_Cone_Voltage)
            {
                CheckForComboBoxOverlap(columns.ConeVoltageColumn, 0, comboBoxIndex);
                columns.ResetDuplicateColumns(comboBoxIndex);
                columns.ConeVoltageColumn = comboBoxIndex;
            }
            else if (comboBox.Text == Resources.PasteDlg_UpdateMoleculeType_Explicit_Ion_Mobility)
            {
                CheckForComboBoxOverlap(columns.ExplicitIonMobilityColumn, 0, comboBoxIndex);
                columns.ResetDuplicateColumns(comboBoxIndex);
                columns.ExplicitIonMobilityColumn = comboBoxIndex;
            }
            else if (comboBox.Text == Resources.PasteDlg_UpdateMoleculeType_Explicit_Ion_Mobility_Units)
            {
                CheckForComboBoxOverlap(columns.ExplicitIonMobilityUnitsColumn, 0, comboBoxIndex);
                columns.ResetDuplicateColumns(comboBoxIndex);
                columns.ExplicitIonMobilityUnitsColumn = comboBoxIndex;
            }
            else if (comboBox.Text == Resources.PasteDlg_UpdateMoleculeType_Explicit_Ion_Mobility_High_Energy_Offset)
            {
                CheckForComboBoxOverlap(columns.ExplicitIonMobilityHighEnergyOffsetColumn, 0, comboBoxIndex);
                columns.ResetDuplicateColumns(comboBoxIndex);
                columns.ExplicitIonMobilityHighEnergyOffsetColumn = comboBoxIndex;
            }
            else if (comboBox.Text == Resources.PasteDlg_UpdateMoleculeType_Explicit_Compensation_Voltage)
            {
                CheckForComboBoxOverlap(columns.ExplicitCompensationVoltageColumn, 0, comboBoxIndex);
                columns.ResetDuplicateColumns(comboBoxIndex);
                columns.ExplicitCompensationVoltageColumn = comboBoxIndex;
            }
            else if (comboBox.Text == Resources.PasteDlg_UpdateMoleculeType_Explicit_Declustering_Potential)
            {
                CheckForComboBoxOverlap(columns.ExplicitDeclusteringPotentialColumn, 0, comboBoxIndex);
                columns.ResetDuplicateColumns(comboBoxIndex);
                columns.ExplicitDeclusteringPotentialColumn = comboBoxIndex;
            }
            else if (comboBox.Text == Resources.PasteDlg_UpdateMoleculeType_Collision_Cross_Section__sq_A_)
            {
                CheckForComboBoxOverlap(columns.CollisionCrossSectionColumn, 0, comboBoxIndex);
                columns.ResetDuplicateColumns(comboBoxIndex);
                columns.CollisionCrossSectionColumn = comboBoxIndex;
            }
            else if (comboBox.Text == Resources.ImportTransitionListColumnSelectDlg_PopulateComboBoxes_Protein_Description)
            {
                CheckForComboBoxOverlap(columns.ProteinDescriptionColumn, 0, comboBoxIndex);
                columns.ResetDuplicateColumns(comboBoxIndex);
                columns.ProteinDescriptionColumn = comboBoxIndex;
            }
            // Commented out for consistency because there is no product charge column
            /*else if (comboBox.Text == Resources.ImportTransitionListColumnSelectDlg_PopulateComboBoxes_Precursor_Charge)
            {
                CheckForComboBoxOverlap(columns.PrecursorChargeColumn, 0, comboBoxIndex);
                columns.ResetDuplicateColumns(comboBoxIndex);
                columns.PrecursorChargeColumn = comboBoxIndex;
            }*/
            else
            {
                if (columns.DecoyColumn == comboBoxIndex) columns.DecoyColumn = -1;
                if (columns.IrtColumn == comboBoxIndex) columns.IrtColumn = -1;
                if (columns.LabelTypeColumn == comboBoxIndex) columns.LabelTypeColumn = -1;
                if (columns.LibraryColumn == comboBoxIndex) columns.LibraryColumn = -1;
                if (columns.PeptideColumn == comboBoxIndex) columns.PeptideColumn = -1;
                if (columns.PrecursorColumn == comboBoxIndex) columns.PrecursorColumn = -1;
                if (columns.ProductColumn == comboBoxIndex) columns.ProductColumn = -1;
                if (columns.ProteinColumn == comboBoxIndex) columns.ProteinColumn = -1;
                if (columns.FragmentNameColumn == comboBoxIndex) columns.FragmentNameColumn = -1;
                // Commented out for consistency because there is no product charge column
                // if (columns.PrecursorChargeColumn == comboBoxIndex) columns.PrecursorChargeColumn = -1;

                // TODO: add support for new columns from small molecules here
                if (columns.ExplicitRetentionTimeWindowColumn == comboBoxIndex)
                    columns.ExplicitRetentionTimeWindowColumn = -1;
                if (columns.ExplicitCollisionEnergyColumn == comboBoxIndex) columns.ExplicitCollisionEnergyColumn = -1;
                if (columns.ExplicitRetentionTimeColumn == comboBoxIndex) columns.ExplicitRetentionTimeColumn = -1;
                if (columns.NoteColumn == comboBoxIndex) columns.NoteColumn = -1;
                if (columns.SLensColumn == comboBoxIndex) columns.SLensColumn = -1;
                if (columns.ConeVoltageColumn == comboBoxIndex) columns.ConeVoltageColumn = -1;
                if (columns.ExplicitIonMobilityColumn == comboBoxIndex) columns.ExplicitIonMobilityColumn = -1;
                if (columns.ExplicitIonMobilityUnitsColumn == comboBoxIndex)
                    columns.ExplicitIonMobilityUnitsColumn = -1;
                if (columns.ExplicitIonMobilityHighEnergyOffsetColumn == comboBoxIndex)
                    columns.ExplicitIonMobilityHighEnergyOffsetColumn = -1;
                if (columns.ExplicitCompensationVoltageColumn == comboBoxIndex)
                    columns.ExplicitCompensationVoltageColumn = -1;
                if (columns.ExplicitDeclusteringPotentialColumn == comboBoxIndex)
                    columns.ExplicitDeclusteringPotentialColumn = -1;
                if (columns.ProteinDescriptionColumn == comboBoxIndex)
                    columns.ProteinDescriptionColumn = -1;
            }
        }

        // Saves column positions between transition lists
        private void UpdateColumnsList()
        {
            Settings.Default.CustomImportTransitionListColumnTypesList = CurrentColumnPositions();
        }

        // Saves a list of the current document's headers, if any exist, so that they can be compared to those of the next document
        private void UpdateHeadersList()
        {
            var headers = Importer.RowReader.Indices.Headers;
            if (headers != null && headers.Length > 0)
            {
                Settings.Default.CustomImportTransitionListHeaders = headers.ToList();
            }
        }
        private void DataGrid_ColumnWidthChanged(object sender, DataGridViewColumnEventArgs e)
        {
            ResizeComboBoxes();
        }
        private void DataGrid_ColumnHeadersHeightChanged(object sender, EventArgs e)
        {
            ResizeComboBoxes();
        }

        private void DataGrid_Scroll(object sender, ScrollEventArgs e)
        {
            comboPanelInner.Location = new Point(-dataGrid.HorizontalScrollingOffset, 0);
        }

        // If a combo box was changed, save the column indices and column count when the OK button is clicked
        private void ButtonOk_Click(object sender, EventArgs e)
        {
            OkDialog();
        }

        public void OkDialog()
        {

            if (CheckForErrors(true)) // Look for errors, be silent on success
                return;

            Assume.IsNotNull(InsertionParams);
            DialogResult = DialogResult.OK;
        }

        private void ButtonCheckForErrors_Click(object sender, EventArgs e)
        {
            CheckForErrors();
        }

        public void CheckForErrors()
        {
            CheckForErrors(false);
        }

        private static List<string> MissingEssentialColumns { get; set; }
        // If an essential column is missing, add it to a list to display later
        private void CheckEssentialColumn(Tuple<int, string> column)
        {
            if (column.Item1 == -1)
            {
                MissingEssentialColumns.Add(column.Item2);
            }
        }

        public class DocumentChecked
        {
            public SrmDocument Document;
            public IdentityPath SelectPath;
            public List<MeasuredRetentionTime> IrtPeptides;
            public List<SpectrumMzInfo> LibrarySpectra;
            public List<PeptideGroupDocNode> PeptideGroups;
        }

        public DocumentChecked InsertionParams { get; private set; }

        /// <summary>
        /// Parse the mass list text, then show a status dialog if:
        ///     errors are found, or
        ///     errors are not found and "silentSuccess" arg is false
        /// Shows a special error message and forces the user to alter their entry if the list is missing Precursor m/z, Product m/z or Peptide Sequence.
        /// Return false if no errors found.
        /// </summary>
        /// <param name="silentSuccess">If true, don't show the confirmation dialog when there are no errors</param>
        /// <returns>True if list contains any errors and user does not elect to ignore them</returns>
        private bool CheckForErrors(bool silentSuccess)
        {
            var insertionParams = new DocumentChecked();
            List<TransitionImportErrorInfo> testErrorList = null;
            var errorCheckCanceled = true;

            using (var longWaitDlg = new LongWaitDlg { Text = Resources.ImportTransitionListColumnSelectDlg_CheckForErrors_Checking_for_errors___ })
            {
                longWaitDlg.PerformWork(this, 1000, progressMonitor =>
                {

                    var columns = Importer.RowReader.Indices;
                    MissingEssentialColumns = new List<string>();
                    CheckEssentialColumn(new Tuple<int, string>(columns.PeptideColumn,
                        Resources.ImportTransitionListColumnSelectDlg_PopulateComboBoxes_Peptide_Modified_Sequence));
                    CheckEssentialColumn(new Tuple<int, string>(columns.PrecursorColumn,
                        Resources.ImportTransitionListColumnSelectDlg_PopulateComboBoxes_Precursor_m_z));
                    CheckEssentialColumn(new Tuple<int, string>(columns.ProductColumn,
                        Resources.ImportTransitionListColumnSelectDlg_PopulateComboBoxes_Product_m_z));
                    insertionParams.Document = _docCurrent.ImportMassList(_inputs, Importer, progressMonitor,
                        _insertPath, out insertionParams.SelectPath, out insertionParams.IrtPeptides,
                        out insertionParams.LibrarySpectra, out testErrorList, out insertionParams.PeptideGroups);
                    errorCheckCanceled = progressMonitor.IsCanceled;
                });
            }
            var isErrorAll = ReferenceEquals(insertionParams.Document, _docCurrent);

            // If there is at least one valid transition, the document is being imported, and a combo box has been changed,
            // then save the column positions for the next transition list
            if (!isErrorAll && comboBoxChanged && silentSuccess)
            {
                UpdateHeadersList();
                UpdateColumnsList();
            }

            if (errorCheckCanceled)
            {
                return true; // User cancelled, we can't say that there are no errors
            }

            if (testErrorList != null && testErrorList.Any())
            {
                // There are errors, show them to user
                if (MissingEssentialColumns.Count != 0)
                {
                    // If the transition list is missing essential columns, tell the user in a 
                    // readable way
                    MessageDlg.Show(this, TextUtil.SpaceSeparate(Resources.ImportTransitionListErrorDlg_ImportTransitionListErrorDlg_This_transition_list_cannot_be_imported_as_it_does_not_provide_values_for_,
                        TextUtil.SpaceSeparate(MissingEssentialColumns)));
                    return true; // There are errors
                }
                else
                {
                    using (var dlg = new ImportTransitionListErrorDlg(testErrorList, isErrorAll, silentSuccess))
                    {
                        if (dlg.ShowDialog(this) != DialogResult.OK)
                            return true; // There are errors, and user does not want to ignore them
                    }
                }
            }
            else if (!silentSuccess)
            {
                // No errors, confirm this to user
                MessageDlg.Show(this, Resources.PasteDlg_ShowNoErrors_No_errors);
            }

            InsertionParams = insertionParams;
            return false; // No errors
        }

        private void dataGrid_ColumnAdded(object sender, DataGridViewColumnEventArgs e)
        {
            ResizeComboBoxes();
        }

        private void form_Resize(object sender, EventArgs e)
        {
            ResizeComboBoxes();
        }
    }
}  <|MERGE_RESOLUTION|>--- conflicted
+++ resolved
@@ -137,7 +137,6 @@
             foreach (var comboBox in ComboBoxes)
             {
                 comboBox.Text = string.Empty;
-                // TODO: add in all needed column types from small molecules
                 comboBox.Items.AddRange(new object[]
                 {
                     Resources.ImportTransitionListColumnSelectDlg_PopulateComboBoxes_Ignore_Column,
@@ -150,19 +149,6 @@
                     Resources.ImportTransitionListColumnSelectDlg_PopulateComboBoxes_Product_m_z,
                     Resources.ImportTransitionListColumnSelectDlg_PopulateComboBoxes_Protein_Name,
                     Resources.ImportTransitionListColumnSelectDlg_PopulateComboBoxes_Fragment_Name,
-                    Resources.PasteDlg_UpdateMoleculeType_Explicit_Retention_Time,
-                    Resources.PasteDlg_UpdateMoleculeType_Explicit_Retention_Time_Window,
-                    Resources.PasteDlg_UpdateMoleculeType_Explicit_Collision_Energy,
-                    Resources.PasteDlg_UpdateMoleculeType_Note,
-                    Resources.PasteDlg_UpdateMoleculeType_S_Lens,
-                    Resources.PasteDlg_UpdateMoleculeType_Cone_Voltage,
-                    Resources.PasteDlg_UpdateMoleculeType_Explicit_Ion_Mobility,
-                    Resources.PasteDlg_UpdateMoleculeType_Explicit_Ion_Mobility_Units,
-                    Resources.PasteDlg_UpdateMoleculeType_Explicit_Ion_Mobility_High_Energy_Offset,
-                    Resources.PasteDlg_UpdateMoleculeType_Explicit_Compensation_Voltage,
-                    Resources.PasteDlg_UpdateMoleculeType_Explicit_Declustering_Potential,
-                    Resources.PasteDlg_UpdateMoleculeType_Collision_Cross_Section__sq_A_,
-                    Resources.ImportTransitionListColumnSelectDlg_PopulateComboBoxes_Protein_Description
                     // Commented out for consistency because there is no product charge column
                     // Resources.ImportTransitionListColumnSelectDlg_PopulateComboBoxes_Precursor_Charge
                 });
@@ -228,33 +214,6 @@
             // If all transitions are errors, reset the columns to the detected columns
             if (allError)
             {
-<<<<<<< HEAD
-                // TODO: Ideally we need to add support here for all of the new columns that were previously small molecule only
-                SetComboBoxText(columns.DecoyColumn, Resources.ImportTransitionListColumnSelectDlg_PopulateComboBoxes_Decoy);
-                SetComboBoxText(columns.IrtColumn, Resources.ImportTransitionListColumnSelectDlg_PopulateComboBoxes_iRT);
-                SetComboBoxText(columns.LabelTypeColumn, Resources.ImportTransitionListColumnSelectDlg_PopulateComboBoxes_Label_Type);
-                SetComboBoxText(columns.LibraryColumn, Resources.ImportTransitionListColumnSelectDlg_PopulateComboBoxes_Library_Intensity);
-                SetComboBoxText(columns.PeptideColumn, Resources.ImportTransitionListColumnSelectDlg_PopulateComboBoxes_Peptide_Modified_Sequence);
-                SetComboBoxText(columns.PrecursorColumn, Resources.ImportTransitionListColumnSelectDlg_PopulateComboBoxes_Precursor_m_z);
-                SetComboBoxText(columns.ProductColumn, Resources.ImportTransitionListColumnSelectDlg_PopulateComboBoxes_Product_m_z);
-                SetComboBoxText(columns.ProteinColumn, Resources.ImportTransitionListColumnSelectDlg_PopulateComboBoxes_Protein_Name);
-                SetComboBoxText(columns.FragmentNameColumn, Resources.ImportTransitionListColumnSelectDlg_PopulateComboBoxes_Fragment_Name);
-                SetComboBoxText(columns.ExplicitRetentionTimeColumn, Resources.PasteDlg_UpdateMoleculeType_Explicit_Retention_Time);
-                SetComboBoxText(columns.ExplicitRetentionTimeWindowColumn, Resources.PasteDlg_UpdateMoleculeType_Explicit_Retention_Time_Window);
-                SetComboBoxText(columns.ExplicitCollisionEnergyColumn, Resources.PasteDlg_UpdateMoleculeType_Explicit_Collision_Energy);
-                SetComboBoxText(columns.NoteColumn, Resources.PasteDlg_UpdateMoleculeType_Note);
-                SetComboBoxText(columns.SLensColumn, Resources.PasteDlg_UpdateMoleculeType_S_Lens);
-                SetComboBoxText(columns.ConeVoltageColumn, Resources.PasteDlg_UpdateMoleculeType_Cone_Voltage);
-                SetComboBoxText(columns.ExplicitIonMobilityColumn, Resources.PasteDlg_UpdateMoleculeType_Explicit_Ion_Mobility);
-                SetComboBoxText(columns.ExplicitIonMobilityUnitsColumn, Resources.PasteDlg_UpdateMoleculeType_Explicit_Ion_Mobility_Units);
-                SetComboBoxText(columns.ExplicitIonMobilityHighEnergyOffsetColumn, Resources.PasteDlg_UpdateMoleculeType_Explicit_Ion_Mobility_High_Energy_Offset);
-                SetComboBoxText(columns.ExplicitCompensationVoltageColumn, Resources.PasteDlg_UpdateMoleculeType_Explicit_Compensation_Voltage);
-                SetComboBoxText(columns.ExplicitDeclusteringPotentialColumn, Resources.PasteDlg_UpdateMoleculeType_Explicit_Declustering_Potential);
-                SetComboBoxText(columns.CollisionCrossSectionColumn, Resources.PasteDlg_UpdateMoleculeType_Collision_Cross_Section__sq_A_);
-                SetComboBoxText(columns.ProteinDescriptionColumn, Resources.ImportTransitionListColumnSelectDlg_PopulateComboBoxes_Protein_Description);
-                // Commented out for consistency because there is no product charge column
-                // SetComboBoxText(columns.PrecursorChargeColumn, Resources.ImportTransitionListColumnSelectDlg_PopulateComboBoxes_Precursor_Charge);  
-=======
                 SetColumnPositions(detectedColumns);
             }
         }
@@ -274,7 +233,6 @@
             for (int i = 0; i < columnPositions.Count; i++)
             {
                 SetComboBoxText(i, columnPositions[i]);
->>>>>>> 6503e341
             }
         }
 
@@ -356,8 +314,6 @@
             // Grey out any ignored column
             SetColumnColor(comboBox);
 
-            // TODO: add checking here for all the new columns added from small molecule support
-
             if (comboBox.Text == Resources.ImportTransitionListColumnSelectDlg_PopulateComboBoxes_Decoy)
             {
                 CheckForComboBoxOverlap(columns.DecoyColumn, 0, comboBoxIndex);
@@ -411,84 +367,6 @@
                 CheckForComboBoxOverlap(columns.FragmentNameColumn, 0, comboBoxIndex);
                 columns.ResetDuplicateColumns(comboBoxIndex);
                 columns.FragmentNameColumn = comboBoxIndex;
-            }
-            else if (comboBox.Text == Resources.PasteDlg_UpdateMoleculeType_Explicit_Retention_Time)
-            {
-                CheckForComboBoxOverlap(columns.ExplicitRetentionTimeColumn, 0, comboBoxIndex);
-                columns.ResetDuplicateColumns(comboBoxIndex);
-                columns.ExplicitRetentionTimeColumn = comboBoxIndex;
-            }
-            else if (comboBox.Text == Resources.PasteDlg_UpdateMoleculeType_Explicit_Retention_Time_Window)
-            {
-                CheckForComboBoxOverlap(columns.ExplicitRetentionTimeWindowColumn, 0, comboBoxIndex);
-                columns.ResetDuplicateColumns(comboBoxIndex);
-                columns.ExplicitRetentionTimeWindowColumn = comboBoxIndex;
-            }
-            else if (comboBox.Text == Resources.PasteDlg_UpdateMoleculeType_Explicit_Collision_Energy)
-            {
-                CheckForComboBoxOverlap(columns.ExplicitCollisionEnergyColumn, 0, comboBoxIndex);
-                columns.ResetDuplicateColumns(comboBoxIndex);
-                columns.ExplicitCollisionEnergyColumn = comboBoxIndex;
-            }
-            else if (comboBox.Text == Resources.PasteDlg_UpdateMoleculeType_Note)
-            {
-                CheckForComboBoxOverlap(columns.NoteColumn, 0, comboBoxIndex);
-                columns.ResetDuplicateColumns(comboBoxIndex);
-                columns.NoteColumn = comboBoxIndex;
-            }
-            else if (comboBox.Text == Resources.PasteDlg_UpdateMoleculeType_S_Lens)
-            {
-                CheckForComboBoxOverlap(columns.SLensColumn, 0, comboBoxIndex);
-                columns.ResetDuplicateColumns(comboBoxIndex);
-                columns.SLensColumn = comboBoxIndex;
-            }
-            else if (comboBox.Text == Resources.PasteDlg_UpdateMoleculeType_Cone_Voltage)
-            {
-                CheckForComboBoxOverlap(columns.ConeVoltageColumn, 0, comboBoxIndex);
-                columns.ResetDuplicateColumns(comboBoxIndex);
-                columns.ConeVoltageColumn = comboBoxIndex;
-            }
-            else if (comboBox.Text == Resources.PasteDlg_UpdateMoleculeType_Explicit_Ion_Mobility)
-            {
-                CheckForComboBoxOverlap(columns.ExplicitIonMobilityColumn, 0, comboBoxIndex);
-                columns.ResetDuplicateColumns(comboBoxIndex);
-                columns.ExplicitIonMobilityColumn = comboBoxIndex;
-            }
-            else if (comboBox.Text == Resources.PasteDlg_UpdateMoleculeType_Explicit_Ion_Mobility_Units)
-            {
-                CheckForComboBoxOverlap(columns.ExplicitIonMobilityUnitsColumn, 0, comboBoxIndex);
-                columns.ResetDuplicateColumns(comboBoxIndex);
-                columns.ExplicitIonMobilityUnitsColumn = comboBoxIndex;
-            }
-            else if (comboBox.Text == Resources.PasteDlg_UpdateMoleculeType_Explicit_Ion_Mobility_High_Energy_Offset)
-            {
-                CheckForComboBoxOverlap(columns.ExplicitIonMobilityHighEnergyOffsetColumn, 0, comboBoxIndex);
-                columns.ResetDuplicateColumns(comboBoxIndex);
-                columns.ExplicitIonMobilityHighEnergyOffsetColumn = comboBoxIndex;
-            }
-            else if (comboBox.Text == Resources.PasteDlg_UpdateMoleculeType_Explicit_Compensation_Voltage)
-            {
-                CheckForComboBoxOverlap(columns.ExplicitCompensationVoltageColumn, 0, comboBoxIndex);
-                columns.ResetDuplicateColumns(comboBoxIndex);
-                columns.ExplicitCompensationVoltageColumn = comboBoxIndex;
-            }
-            else if (comboBox.Text == Resources.PasteDlg_UpdateMoleculeType_Explicit_Declustering_Potential)
-            {
-                CheckForComboBoxOverlap(columns.ExplicitDeclusteringPotentialColumn, 0, comboBoxIndex);
-                columns.ResetDuplicateColumns(comboBoxIndex);
-                columns.ExplicitDeclusteringPotentialColumn = comboBoxIndex;
-            }
-            else if (comboBox.Text == Resources.PasteDlg_UpdateMoleculeType_Collision_Cross_Section__sq_A_)
-            {
-                CheckForComboBoxOverlap(columns.CollisionCrossSectionColumn, 0, comboBoxIndex);
-                columns.ResetDuplicateColumns(comboBoxIndex);
-                columns.CollisionCrossSectionColumn = comboBoxIndex;
-            }
-            else if (comboBox.Text == Resources.ImportTransitionListColumnSelectDlg_PopulateComboBoxes_Protein_Description)
-            {
-                CheckForComboBoxOverlap(columns.ProteinDescriptionColumn, 0, comboBoxIndex);
-                columns.ResetDuplicateColumns(comboBoxIndex);
-                columns.ProteinDescriptionColumn = comboBoxIndex;
             }
             // Commented out for consistency because there is no product charge column
             /*else if (comboBox.Text == Resources.ImportTransitionListColumnSelectDlg_PopulateComboBoxes_Precursor_Charge)
@@ -510,26 +388,6 @@
                 if (columns.FragmentNameColumn == comboBoxIndex) columns.FragmentNameColumn = -1;
                 // Commented out for consistency because there is no product charge column
                 // if (columns.PrecursorChargeColumn == comboBoxIndex) columns.PrecursorChargeColumn = -1;
-
-                // TODO: add support for new columns from small molecules here
-                if (columns.ExplicitRetentionTimeWindowColumn == comboBoxIndex)
-                    columns.ExplicitRetentionTimeWindowColumn = -1;
-                if (columns.ExplicitCollisionEnergyColumn == comboBoxIndex) columns.ExplicitCollisionEnergyColumn = -1;
-                if (columns.ExplicitRetentionTimeColumn == comboBoxIndex) columns.ExplicitRetentionTimeColumn = -1;
-                if (columns.NoteColumn == comboBoxIndex) columns.NoteColumn = -1;
-                if (columns.SLensColumn == comboBoxIndex) columns.SLensColumn = -1;
-                if (columns.ConeVoltageColumn == comboBoxIndex) columns.ConeVoltageColumn = -1;
-                if (columns.ExplicitIonMobilityColumn == comboBoxIndex) columns.ExplicitIonMobilityColumn = -1;
-                if (columns.ExplicitIonMobilityUnitsColumn == comboBoxIndex)
-                    columns.ExplicitIonMobilityUnitsColumn = -1;
-                if (columns.ExplicitIonMobilityHighEnergyOffsetColumn == comboBoxIndex)
-                    columns.ExplicitIonMobilityHighEnergyOffsetColumn = -1;
-                if (columns.ExplicitCompensationVoltageColumn == comboBoxIndex)
-                    columns.ExplicitCompensationVoltageColumn = -1;
-                if (columns.ExplicitDeclusteringPotentialColumn == comboBoxIndex)
-                    columns.ExplicitDeclusteringPotentialColumn = -1;
-                if (columns.ProteinDescriptionColumn == comboBoxIndex)
-                    columns.ProteinDescriptionColumn = -1;
             }
         }
 
