--- conflicted
+++ resolved
@@ -1,1343 +1,1339 @@
-﻿/*
- * Original author: Matt Chambers <matt.chambers .@. vanderbilt.edu>
- *
- * Copyright 2009 Vanderbilt University - Nashville, TN 37232
- *
- * Licensed under the Apache License, Version 2.0 (the "License");
- * you may not use this file except in compliance with the License.
- * You may obtain a copy of the License at
- *
- *     http://www.apache.org/licenses/LICENSE-2.0
- *
- * Unless required by applicable law or agreed to in writing, software
- * distributed under the License is distributed on an "AS IS" BASIS,
- * WITHOUT WARRANTIES OR CONDITIONS OF ANY KIND, either express or implied.
- * See the License for the specific language governing permissions and
- * limitations under the License.
- */
-using System;
-using System.Collections.Generic;
-using System.Drawing;
-using System.Globalization;
-using System.Linq;
-using System.Text.RegularExpressions;
-using System.Windows.Forms;
-using System.IO;
-using pwiz.Common.Collections;
-using pwiz.Common.SystemUtil;
-using pwiz.CommonMsData;
-using pwiz.Skyline.Alerts;
-using pwiz.CommonMsData.RemoteApi;
-using pwiz.Skyline.Properties;
-using pwiz.Skyline.Util;
-using pwiz.Skyline.Util.Extensions;
-
-
-namespace pwiz.Skyline.FileUI
-{
-    public partial class BaseFileDialogNE : CommonFormEx
-    {
-        private readonly ListViewColumnSorter _listViewColumnSorter = new ListViewColumnSorter();
-        private readonly Stack<MsDataFileUri> _previousDirectories = new Stack<MsDataFileUri>();
-        private readonly int _myComputerIndex;
-        private readonly int _remoteIndex;
-        private RemoteSession _remoteSession;
-        private readonly IList<RemoteAccount> _remoteAccounts;
-        private bool _waitingForData;
-        private readonly IList<string> _specificDataSourceFilter; // Specific data sources to look for
-
-        /// <summary>
-        /// File picker which is aware of mass spec "files" that are really directories
-        /// </summary>
-        /// <param name="sourceTypes"></param>
-        /// <param name="remoteAccounts">For UNIFI</param>
-        /// <param name="specificDataSourceFilter">Optional list of specific files the user needs to located, ignoring the rest</param>
-        public BaseFileDialogNE(string[] sourceTypes, IList<RemoteAccount> remoteAccounts, IList<string> specificDataSourceFilter = null)
-        {
-            InitializeComponent();
-            _remoteAccounts = remoteAccounts;
-
-            listView.ListViewItemSorter = _listViewColumnSorter;
-
-            DialogResult = DialogResult.Cancel;
-
-            if (sourceTypes == null)
-            {
-                sourceTypeComboBox.Visible = false;
-                label1.Visible = false;
-            }
-            else
-            {
-                sourceTypeComboBox.Items.AddRange(sourceTypes.Cast<object>().ToArray());
-                sourceTypeComboBox.SelectedIndex = 0;
-            }
-
-            // Create a new image list for the list view that is the default size (16x16)
-            ImageList imageList = new ImageList{ColorDepth = ColorDepth.Depth32Bit};
-            imageList.Images.AddRange(lookInImageList.Images.Cast<Image>().ToArray());
-            listView.SmallImageList = imageList;
-            listView.LargeImageList = imageList;
-
-            TreeView tv = new TreeView { Indent = 8 };
-            _remoteIndex = lookInComboBox.Items.Count;
-            TreeNode unifiNode = tv.Nodes.Add(@"Remote",
-                FileUIResources.OpenDataSourceDialog_OpenDataSourceDialog_Remote_Accounts, (int) ImageIndex.MyNetworkPlaces,
-                (int) ImageIndex.MyNetworkPlaces);
-            unifiNode.Tag = RemoteUrl.EMPTY;
-            lookInComboBox.Items.Add(unifiNode);
-            remoteAccountsButton.Visible = true;
-            recentDocumentsButton.Visible = false;
-
-            TreeNode desktopNode = tv.Nodes.Add(@"Desktop",
-                FileUIResources.OpenDataSourceDialog_OpenDataSourceDialog_Desktop, (int) ImageIndex.Desktop, (int) ImageIndex.Desktop );
-            desktopNode.Tag = new MsDataFilePath(Environment.GetFolderPath(Environment.SpecialFolder.DesktopDirectory));
-            lookInComboBox.Items.Add( desktopNode );
-            TreeNode lookInNode = desktopNode.Nodes.Add(@"My Documents",
-                FileUIResources.OpenDataSourceDialog_OpenDataSourceDialog_My_Documents, (int) ImageIndex.MyDocuments, (int) ImageIndex.MyDocuments );
-            lookInNode.Tag = new MsDataFilePath(Environment.GetFolderPath(Environment.SpecialFolder.Personal));
-            lookInComboBox.Items.Add( lookInNode );
-            _myComputerIndex = lookInComboBox.Items.Count;
-            TreeNode myComputerNode = desktopNode.Nodes.Add(@"My Computer",
-                FileUIResources.OpenDataSourceDialog_OpenDataSourceDialog_My_Computer, (int) ImageIndex.MyComputer, (int) ImageIndex.MyComputer );
-            myComputerNode.Tag = new MsDataFilePath(Environment.GetFolderPath(Environment.SpecialFolder.MyComputer));
-            
-            lookInComboBox.Items.Add( myComputerNode );
-
-            lookInComboBox.SelectedIndex = 1;
-            lookInComboBox.IntegralHeight = false;
-            lookInComboBox.DropDownHeight = lookInComboBox.Items.Count * lookInComboBox.ItemHeight + 2;
-
-            _specificDataSourceFilter = specificDataSourceFilter;
-        }
-
-        // private void ExportImages(ImageList imageList, string suffix)
-        // {
-        //     try
-        //     {
-        //         string saveFolder = @"C:\proj\Scratch\pwiz_tools\Skyline\Resources\ImageList";
-        //         Directory.CreateDirectory(saveFolder);
-        //
-        //         for (int i = 0; i < imageList.Images.Count; i++)
-        //         {
-        //             Image image = imageList.Images[i];
-        //             string filePath = Path.Combine(saveFolder, $"{(ImageIndex)i}{suffix}.png");
-        //             image.Save(filePath, ImageFormat.Png);
-        //         }
-        //     }
-        //     catch (Exception e)
-        //     {
-        //         Console.WriteLine(e);
-        //     }
-        // }
-
-        public void RestoreState(string documentPath, OpenDataSourceState state)
-        {
-            if (state != null)
-                Size = state.WindowSize;
-
-            string initialDir = state?.InitialDirectory;
-            // If the saved initial directory is not for the same document, then start
-            // in the document folder. Always starting in the document folder is painful
-            // to watch, if the user is adding a single file at a time from a different
-            // directory.
-            if (string.IsNullOrEmpty(initialDir) || !Equals(state.DocumentPath, documentPath))
-            {
-                string docDir = Path.GetDirectoryName(documentPath);
-                if (!string.IsNullOrEmpty(docDir))
-                    initialDir = docDir;
-            }
-            // The dialog expects null to mean no directory was supplied, so don't assign
-            // an empty string.
-            if (string.IsNullOrEmpty(initialDir))
-                initialDir = null;
-            InitialDirectory = MsDataFileUri.Parse(initialDir);
-            if (state != null)
-            {
-                if (SourceTypeName != null)
-                    SourceTypeName = state.SourceTypeName;
-                ListView = state.ListView;
-                SetListViewSort(state.ListSortColumnIndex, state.ListSortOrder);
-            }
-        }
-
-        public OpenDataSourceState GetState(string documentPath)
-        {
-            return new OpenDataSourceState
-            {
-                DocumentPath = documentPath,
-                InitialDirectory = CurrentDirectory.ToString(),
-                SourceTypeName = SourceTypeName,
-                ListView = ListView,
-                ListSortColumnIndex = ListSortColumnIndex,
-                ListSortOrder = ListSortOrder,
-                WindowSize = Size
-            };
-        }
-
-        public new DialogResult ShowDialog(IWin32Window owner)
-        {
-            CurrentDirectory = InitialDirectory ?? new MsDataFilePath(Environment.CurrentDirectory);
-            return base.ShowDialog(owner);
-        }
-
-        protected override void OnFormClosed(FormClosedEventArgs e)
-        {
-            base.OnFormClosed(e);
-            RemoteSession = null;
-        }
-
-        private MsDataFileUri _currentDirectory;
-        public MsDataFileUri CurrentDirectory
-        {
-            get { return _currentDirectory; }
-            set
-            {
-                if (Equals(value, RemoteUrl.EMPTY))
-                {
-                    EnsureRemoteAccount();
-                    if (!_remoteAccounts.Any())
-                    {
-                        return;
-                    }
-                    if (_remoteAccounts.Count == 1)
-                    {
-                        // If there is exactly one account, then skip the level that
-                        // lists the accounts to choose from.
-                        value = GetRootUrl(_remoteAccounts.First());
-                    }
-                }
-                if (value != null)
-                {
-                    _currentDirectory = value;
-                    populateListViewFromDirectory(_currentDirectory);
-                    populateComboBoxFromDirectory(_currentDirectory);
-                }
-            }
-        }
-
-        protected virtual RemoteUrl GetRootUrl(RemoteAccount account)
-        {
-            return account.GetRootUrl();
-        }
-        public RemoteSession RemoteSession
-        {
-            get { return _remoteSession; }
-            set
-            {
-                if (ReferenceEquals(RemoteSession, value))
-                {
-                    return;
-                }
-                if (null != RemoteSession)
-                {
-                    RemoteSession.Dispose();
-                }
-                _remoteSession = value;
-                if (null != RemoteSession)
-                {
-                    AttachContentsAvailable(RemoteSession);
-                }
-            }
-        }
-
-        private void AttachContentsAvailable(RemoteSession remoteSession)
-        {
-            remoteSession.ContentsAvailable += () =>
-            {
-                if (!ReferenceEquals(remoteSession, RemoteSession))
-                {
-                    return;
-                }
-                RemoteContentsAvailable();
-            };
-        }
-
-        public MsDataFileUri InitialDirectory { get; set; }
-
-        public MsDataFileUri FileName
-        {
-            get { return FileNames[0]; }
-        }
-
-        public MsDataFileUri[] FileNames { get; protected set; }
-
-        public void SelectAllFileType(string extension, Func<string, bool> accept = null)
-        {
-            foreach(ListViewItem item in listView.Items)
-            {
-                if (PathEx.HasExtension(item.Text, extension) &&
-                    (accept == null || accept(item.Text)))
-                {
-                    listView.SelectedIndices.Add(item.Index);
-                }
-            }
-        }
-
-        public void SelectFile(string fileName)
-        {
-            foreach (ListViewItem item in listView.Items)
-            {
-                if (Equals(item.Text, fileName))
-                    listView.SelectedIndices.Add(item.Index);
-            }
-            // ReSharper disable LocalizableElement
-            if (0 == listView.SelectedIndices.Count && fileName.Contains("\\"))
-            // ReSharper restore LocalizableElement
-            {
-                // mimic the action of user pasting an entire path into the textbox
-                sourcePathTextBox.Text = fileName;
-            }
-        }
-
-        public IEnumerable<string> SelectedFiles
-        {
-            get
-            {
-                foreach (int index in listView.SelectedIndices)
-                    yield return listView.Items[index].Text;
-            }
-        }
-
-        public void EnsureListViewItemVisible(int item)
-        {
-            listView.EnsureVisible(item);
-        }
-
-        public View ListView
-        {
-            get { return listView.View; }
-            set { SetListView(value); }
-        }
-
-        public int ListSortColumnIndex
-        {
-            get { return _listViewColumnSorter.SortColumn; }
-        }
-
-        public SortOrder ListSortOrder
-        {
-            get { return _listViewColumnSorter.Order; }
-        }
-
-
-        private string _sourceTypeName;
-        public string SourceTypeName
-        {
-            get { return _sourceTypeName; }
-            set
-            {
-                _sourceTypeName = value;
-                sourceTypeComboBox.SelectedItem = _sourceTypeName;
-            }
-        }
-
-        private SourceInfo getSourceInfo( DirectoryInfo dirInfo )
-        {
-            string type = DataSourceUtil.GetSourceType(dirInfo);
-            SourceInfo sourceInfo = new SourceInfo(new MsDataFilePath(dirInfo.FullName))
-            {
-                type = type,
-                imageIndex = (DataSourceUtil.IsFolderType(type) ? ImageIndex.Folder : ImageIndex.MassSpecFile),
-                name = dirInfo.Name,
-                dateModified = GetSafeDateModified(dirInfo)
-            };
-
-            if(listView.View != View.Details ||
-                    (sourceTypeComboBox.SelectedIndex > 0 &&
-                     sourceTypeComboBox.SelectedItem.ToString() != sourceInfo.type))
-                return sourceInfo;
-
-            if(sourceInfo.isFolder)
-            {
-                return sourceInfo;
-            }
-            if(!sourceInfo.isUnknown)
-            {
-                sourceInfo.size = 0;
-                foreach( FileInfo fileInfo in dirInfo.GetFiles() )
-                    sourceInfo.size += (UInt64) fileInfo.Length;
-                return sourceInfo;
-            }
-            return null;
-        }
-
-        private SourceInfo getSourceInfo(FileInfo fileInfo)
-        {
-            string type = DataSourceUtil.GetSourceType(fileInfo);
-            SourceInfo sourceInfo = new SourceInfo(new MsDataFilePath(fileInfo.FullName))
-                                        {
-                                            type = type,
-                                            imageIndex = (DataSourceUtil.IsUnknownType(type) ? ImageIndex.UnknownFile : ImageIndex.MassSpecFile),
-                                            name = fileInfo.Name
-                                        };
-            if( !sourceInfo.isUnknown )
-            {
-                if(listView.View != View.Details ||
-                        (sourceTypeComboBox.SelectedIndex > 0 &&
-                         sourceTypeComboBox.SelectedItem.ToString() != sourceInfo.type))
-                    return sourceInfo;
-                sourceInfo.size = (UInt64) fileInfo.Length;
-                sourceInfo.dateModified = GetSafeDateModified(fileInfo);
-                return sourceInfo;
-            }
-            return null;
-        }
-
-        protected bool _abortPopulateList;
-        private void populateListViewFromDirectory(MsDataFileUri directory)
-        {
-            _abortPopulateList = false;
-            listView.Cursor = Cursors.Default;
-            _waitingForData = false;
-            listView.Items.Clear();
-
-            var listSourceInfo = new List<SourceInfo>();
-            if (null == directory || directory is MsDataFilePath && string.IsNullOrEmpty(((MsDataFilePath) directory).FilePath))
-            {
-                foreach (DriveInfo driveInfo in DriveInfo.GetDrives())
-                {
-                    string label = string.Empty;
-                    string sublabel = driveInfo.Name;
-                    ImageIndex imageIndex = ImageIndex.Folder;
-                    _driveReadiness[sublabel] = false;
-                    try
-                    {
-                        switch (driveInfo.DriveType)
-                        {
-                            case DriveType.Fixed:
-                                imageIndex = ImageIndex.LocalDrive;
-                                label = FileUIResources.OpenDataSourceDialog_populateListViewFromDirectory_Local_Drive;
-                                if (driveInfo.VolumeLabel.Length > 0)
-                                    label = driveInfo.VolumeLabel;
-                                break;
-                            case DriveType.CDRom:
-                                imageIndex = ImageIndex.OpticalDrive;
-                                label = FileUIResources.OpenDataSourceDialog_populateListViewFromDirectory_Optical_Drive;
-                                if (driveInfo.IsReady && driveInfo.VolumeLabel.Length > 0)
-                                    label = driveInfo.VolumeLabel;
-                                break;
-                            case DriveType.Removable:
-                                imageIndex = ImageIndex.OpticalDrive;
-                                label = FileUIResources.OpenDataSourceDialog_populateListViewFromDirectory_Removable_Drive;
-                                if (driveInfo.IsReady && driveInfo.VolumeLabel.Length > 0)
-                                    label = driveInfo.VolumeLabel;
-                                break;
-                            case DriveType.Network:
-                                label = FileUIResources.OpenDataSourceDialog_populateListViewFromDirectory_Network_Share;
-                                break;
-                        }
-                        _driveReadiness[sublabel] = IsDriveReady(driveInfo);
-                    }
-                    catch (Exception)
-                    {
-                        label += string.Format(@" ({0})", FileUIResources.OpenDataSourceDialog_populateListViewFromDirectory_access_failure);
-                    }
-
-                    string name = driveInfo.Name;
-                    if (label != string.Empty)
-                        name = string.Format(@"{0} ({1})", label, name);
-
-                    listSourceInfo.Add(new SourceInfo(new MsDataFilePath(driveInfo.RootDirectory.FullName))
-                    {
-                        type = DataSourceUtil.FOLDER_TYPE,
-                        imageIndex = imageIndex,
-                        name = name,
-                        dateModified = GetDriveModifiedTime(driveInfo)
-                    });
-                }
-            }
-            else if (directory is RemoteUrl)
-            {
-                RemoteUrl remoteUrl = directory as RemoteUrl;
-                if (string.IsNullOrEmpty(remoteUrl.ServerUrl))
-                {
-                    foreach (var remoteAccount in _remoteAccounts)
-                    {
-                        listSourceInfo.Add(new SourceInfo(GetRootUrl(remoteAccount))
-                        {
-                            name = remoteAccount.GetKey(),
-                            type = DataSourceUtil.FOLDER_TYPE,
-                            imageIndex = ImageIndex.MyNetworkPlaces,
-                        });
-                    }
-                }
-                else
-                {
-                    RemoteAccount remoteAccount = GetRemoteAccount(remoteUrl);
-                    if (RemoteSession == null || !Equals(remoteAccount, RemoteSession.Account))
-                    {
-                        CreateNewRemoteSession(remoteAccount);
-                    }
-                    RemoteServerException exception;
-                    bool isComplete = _remoteSession.AsyncFetchContents(remoteUrl, out exception);
-                    foreach (var item in _remoteSession.ListContents(remoteUrl))
-                    {
-                        var imageIndex = GetRemoteItemImageIndex(item);
- 
-                        listSourceInfo.Add(new SourceInfo(item.MsDataFileUri)
-                        {
-                            name = item.Label,
-                            type = item.Type,
-                            imageIndex = imageIndex,
-                            dateModified = item.LastModified,
-                            size = item.FileSize
-                        });
-                    }
-                    if (null != exception)
-                    {
-                        if (MultiButtonMsgDlg.Show(this, exception.Message, FileUIResources.OpenDataSourceDialog_populateListViewFromDirectory_Retry) != DialogResult.Cancel)
-                        {
-                            RemoteSession?.RetryFetchContents(remoteUrl);
-                            isComplete = false;
-                        }
-                    }
-                    if (!isComplete)
-                    {
-                        listView.Cursor = Cursors.WaitCursor;
-                        _waitingForData = true;
-                    }
-                }
-            }
-            else if (directory is MsDataFilePath)
-            {
-                MsDataFilePath msDataFilePath = (MsDataFilePath) directory;
-                DirectoryInfo dirInfo = new DirectoryInfo(msDataFilePath.FilePath);
-
-                try
-                {
-                    // subitems: Name, Type, Spectra, Size, Date Modified
-                    var arraySubDirInfo = dirInfo.GetDirectories();
-                    Array.Sort(arraySubDirInfo, (d1, d2) => string.Compare(d1.Name, d2.Name, StringComparison.CurrentCultureIgnoreCase));
-                    var arrayFileInfo = dirInfo.GetFiles();
-                    Array.Sort(arrayFileInfo, (f1, f2) => string.Compare(f1.Name, f2.Name, StringComparison.CurrentCultureIgnoreCase));
-
-                    // Calculate information about the files, allowing the user to cancel
-                    foreach (var info in arraySubDirInfo)
-                    {
-                        listSourceInfo.Add(getSourceInfo(info));
-                        Application.DoEvents();
-                        if (_abortPopulateList)
-                        {
-                            //MessageDlg.Show( "abort" );
-                            break;
-                        }
-                    }
-
-                    if (!_abortPopulateList)
-                    {
-                        foreach (var info in arrayFileInfo)
-                        {
-                            listSourceInfo.Add(getSourceInfo(info));
-                            Application.DoEvents();
-                            if (_abortPopulateList)
-                            {
-                                //MessageDlg.Show( "abort" );
-                                break;
-                            }
-                        }
-                    }
-                }
-                catch (Exception x)
-                {
-                    var message = TextUtil.LineSeparate(
-                        FileUIResources.OpenDataSourceDialog_populateListViewFromDirectory_An_error_occurred_attempting_to_retrieve_the_contents_of_this_directory,
-                        x.Message);
-                    // Might throw access violation.
-                    MessageDlg.ShowWithException(this, message, x);
-                    return;
-                }
-            }
-
-            listSourceInfo = listSourceInfo.Where(l => l != null).ToList(); // Ignore null entries in order to not confuse sort
-
-            // Sorts files and folders in natural order rather than lexicographically with folders being prioritized (sorted above files)
-            // e.g. (a1.txt, b10.folder, b2.folder, c6.txt --> b2.folder, b10.folder, a1.txt, c6.txt)
-            listSourceInfo.Sort((x, y) =>
-            {
-                // Check to see if one element is a folder. If so regardless of name it will always prioritized over a file.
-                if (x.isFolder != y.isFolder)
-                {
-                    return x.isFolder ? -1 : 1; 
-                }
-                return NaturalFilenameComparer.Compare(x.name, y.name); // Use normal compare if both elements are of the same type (folder vs folder, file vs file)
-            }); // Sorts by natural sort order for easier more natural readability e.g. (A1.raw, A22.raw, A5.raw --> A1.raw, A5.raw, A22.raw)
-
-
-            // Populate the list
-            var items = new List<ListViewItem>();
-            foreach (var sourceInfo in listSourceInfo)
-            {
-                if (sourceTypeComboBox == null ||
-                     sourceTypeComboBox.SelectedItem == null || // null if no sourceTypes passed in
-                     (sourceTypeComboBox != null &&
-                        sourceTypeComboBox.SelectedItem != null &&
-                        (sourceTypeComboBox.SelectedIndex == 0 ||
-                         sourceTypeComboBox.SelectedItem.ToString() == sourceInfo.type)) ||
-                     // Always show folders
-                     sourceInfo.isFolder)
-                {
-                    // Filter for specifically named data sources (as when called from Skyline File>Share)
-                    if (_specificDataSourceFilter != null && !sourceInfo.isFolder)
-                    {
-                        var name = sourceInfo.MsDataFileUri.GetFileName();
-                        if (!_specificDataSourceFilter.Any(specificDataSource => specificDataSource.Equals(name,
-                                StringComparison.CurrentCultureIgnoreCase)))
-                        {
-                            continue;
-                        }
-                    }
-
-                    ListViewItem item = new ListViewItem(sourceInfo.ToArray(), (int) sourceInfo.imageIndex)
-                    {
-                        Tag = sourceInfo
-                    };
-                    item.SubItems[2].Tag = sourceInfo.size; // CONSIDER: file size is always 0 for method files
-                    item.SubItems[3].Tag = sourceInfo.dateModified;
-                        
-                    items.Add(item);
-                }
-            }
-            listView.Items.AddRange(items.ToArray());
-        }
-
-        protected virtual ImageIndex GetRemoteItemImageIndex(RemoteItem item)
-        {
-            return item.Type switch
-            {
-                DataSourceUtil.FOLDER_TYPE => ImageIndex.Folder,
-                DataSourceUtil.TYPE_WATERS_ACQUISITION_METHOD => ImageIndex.MethodFile,
-                _ => ImageIndex.MassSpecFile
-            };
-        }
-
-        private void RemoteContentsAvailable()
-        {
-            // ReSharper disable EmptyGeneralCatchClause
-            try
-            {
-                while (!IsHandleCreated)    // Cannot call BeginInvoke until the handle is created
-                {
-                    // Wait for the handle to be created
-                    System.Threading.Thread.Sleep(100);
-                }
-                BeginInvoke(new Action(() =>
-                {
-                    try
-                    {
-                        if (CurrentDirectory is RemoteUrl && _waitingForData)
-                        {
-                            populateListViewFromDirectory(CurrentDirectory);
-                        }
-                    }
-                    catch
-                    {
-                    }
-                }));
-            }
-            catch
-            {
-            }
-            // ReSharper restore EmptyGeneralCatchClause
-        }
-
-        private RemoteAccount GetRemoteAccount(RemoteUrl remoteUrl)
-        {
-            return
-                _remoteAccounts.FirstOrDefault(
-                    remoteAccount =>
-                        Equals(remoteAccount.ServerUrl, remoteUrl.ServerUrl) &&
-                        Equals(remoteAccount.Username, remoteUrl.Username));
-        }
-
-        private static DateTime? GetSafeDateModified(FileSystemInfo dirInfo)
-        {
-            try
-            {
-                return dirInfo.LastWriteTime;
-            }
-            catch (IOException) {}
-            catch (UnauthorizedAccessException) {}
-            return null;
-        }
-
-        private void populateComboBoxFromDirectory( MsDataFileUri directory )
-        {
-            lookInComboBox.SuspendLayout();
-
-            // remove old items except My Documents, Desktop, My Computer, and the Remote root
-            for (int i = lookInComboBox.Items.Count - 1; i >= 0; i--)
-            {
-                if (lookInComboBox.Items[i] is TreeNode node)
-                {
-                    if (node.Tag is RemoteUrl remoteUrl && !ReferenceEquals(remoteUrl, RemoteUrl.EMPTY))
-                    {
-                        lookInComboBox.Items.RemoveAt(i);
-                    }
-                    else if (node.Tag is MsDataFilePath path)
-                    {
-                        if (node.ImageIndex == (int)ImageIndex.MyDocuments ||
-                            node.ImageIndex == (int)ImageIndex.Desktop ||
-                            node.ImageIndex == (int)ImageIndex.MyComputer)
-                            continue;
-                        lookInComboBox.Items.RemoveAt(i);
-                    }
-                }
-            }
-
-            DirectoryInfo dirInfo = null;
-            int driveCount = 0;
-
-            if (directory is MsDataFilePath)
-            {
-                MsDataFilePath msDataFilePath = (MsDataFilePath)directory;
-                if (!string.IsNullOrEmpty(msDataFilePath.FilePath))
-                {
-                    dirInfo = new DirectoryInfo(msDataFilePath.FilePath);
-                }
-                else
-                {
-                    lookInComboBox.SelectedIndex = _myComputerIndex;
-                }
-            }
-            else if (directory is RemoteUrl remoteUrl)
-            {
-                if (string.IsNullOrEmpty(remoteUrl.EncodedPath))
-                {
-                    lookInComboBox.SelectedIndex = _remoteIndex;
-                }
-
-                TreeNode remoteNode = (TreeNode)lookInComboBox.Items[_remoteIndex];
-
-                ++driveCount;
-                TreeNode serverNode = remoteNode.Nodes.Add(remoteUrl.ServerUrl,
-                                                           remoteUrl.ServerUrl,
-                                                           (int)ImageIndex.MyNetworkPlaces,
-                                                           (int)ImageIndex.MyNetworkPlaces);
-<<<<<<< HEAD
-                // ReSharper disable once PossibleUnintendedReferenceComparison
-                serverNode.Tag = remoteUrl != RemoteUrl.EMPTY ? remoteUrl.ChangePathParts(null) : remoteUrl;
-=======
-                serverNode.Tag = remoteUrl.ChangePathParts(null);
->>>>>>> f9b06c7d
-                lookInComboBox.Items.Insert(_remoteIndex + driveCount, serverNode);
-
-                var branches = remoteUrl.GetPathParts().ToList();
-                TreeNode pathNode = serverNode;
-                for (int i = 0; i < branches.Count; ++i)
-                {
-                    ++driveCount;
-                    pathNode = pathNode.Nodes.Add(branches[i], branches[i], 8, 8);
-                    pathNode.Tag = remoteUrl.ChangePathParts(branches.GetRange(0, i + 1));
-                    lookInComboBox.Items.Insert(_remoteIndex + driveCount, pathNode);
-                }
-                lookInComboBox.SelectedIndex = _remoteIndex + driveCount;
-            }
-
-            TreeNode myComputerNode = (TreeNode)lookInComboBox.Items[_myComputerIndex];
-
-            foreach (DriveInfo driveInfo in DriveInfo.GetDrives())
-            {
-                string label = string.Empty;
-                string sublabel = driveInfo.Name;
-                ImageIndex imageIndex = ImageIndex.Folder;
-                ++driveCount;
-                _driveReadiness[sublabel] = false;
-                try
-                {
-                    switch (driveInfo.DriveType)
-                    {
-                        case DriveType.Fixed:
-                            imageIndex = ImageIndex.LocalDrive;
-                            label = FileUIResources.OpenDataSourceDialog_populateComboBoxFromDirectory_Local_Drive;
-                            if (driveInfo.VolumeLabel.Length > 0)
-                                label = driveInfo.VolumeLabel;
-                            break;
-                        case DriveType.CDRom:
-                            imageIndex = ImageIndex.OpticalDrive;
-                            label = FileUIResources.OpenDataSourceDialog_populateComboBoxFromDirectory_Optical_Drive;
-                            if (driveInfo.IsReady && driveInfo.VolumeLabel.Length > 0)
-                                label = driveInfo.VolumeLabel;
-                            break;
-                        case DriveType.Removable:
-                            imageIndex = ImageIndex.OpticalDrive;
-                            label = FileUIResources.OpenDataSourceDialog_populateComboBoxFromDirectory_Removable_Drive;
-                            if (driveInfo.IsReady && driveInfo.VolumeLabel.Length > 0)
-                                label = driveInfo.VolumeLabel;
-                            break;
-                        case DriveType.Network:
-                            label = FileUIResources.OpenDataSourceDialog_populateComboBoxFromDirectory_Network_Share;
-                            break;
-                    }
-                    _driveReadiness[sublabel] = IsDriveReady(driveInfo);
-                }
-                catch (Exception)
-                {
-                    label += string.Format(@" ({0})", FileUIResources.OpenDataSourceDialog_populateComboBoxFromDirectory_access_failure);
-                }
-                TreeNode driveNode = myComputerNode.Nodes.Add(sublabel,
-                                                              label.Length > 0
-                                                                  ? String.Format(@"{0} ({1})", label, sublabel)
-                                                                  : sublabel,
-                                                              (int)imageIndex,
-                                                              (int)imageIndex);
-                driveNode.Tag = new MsDataFilePath(sublabel);
-                lookInComboBox.Items.Insert(_myComputerIndex + driveCount, driveNode);
-
-                if (dirInfo != null && sublabel == dirInfo.Root.Name)
-                {
-                    List<string> branches = new List<string>(((MsDataFilePath)directory).FilePath.Split(new[] {
-                                                 Path.DirectorySeparatorChar,
-                                                 Path.AltDirectorySeparatorChar },
-                                                 StringSplitOptions.RemoveEmptyEntries));
-                    TreeNode pathNode = driveNode;
-                    for (int i = 1; i < branches.Count; ++i)
-                    {
-                        ++driveCount;
-                        pathNode = pathNode.Nodes.Add(branches[i], branches[i], 8, 8);
-                        pathNode.Tag = new MsDataFilePath(String.Join(Path.DirectorySeparatorChar.ToString(CultureInfo.InvariantCulture),
-                                                    branches.GetRange(0, i + 1).ToArray()));
-                        lookInComboBox.Items.Insert(_myComputerIndex + driveCount, pathNode);
-                    }
-                    lookInComboBox.SelectedIndex = _myComputerIndex + driveCount;
-                }
-            }
-            //desktopNode.Nodes.Add( "My Network Places", "My Network Places", 4, 4 ).Tag = "My Network Places";
-
-            lookInComboBox.DropDownHeight = lookInComboBox.Items.Count * 18 + 2;
-
-            lookInComboBox.ResumeLayout();
-        }
-
-        /// <summary>
-        /// Allows override in subclasses
-        /// </summary>
-        /// <param name="remoteAccount"></param>
-        protected virtual void CreateNewRemoteSession(RemoteAccount remoteAccount)
-        {
-            RemoteSession = RemoteSession.CreateSession(remoteAccount);
-        }
-
-        private void sourcePathTextBox_KeyUp( object sender, KeyEventArgs e )
-        {
-            switch( e.KeyCode )
-            {
-                case Keys.F5:
-                    _abortPopulateList = true;
-                    populateListViewFromDirectory( _currentDirectory ); // refresh
-                    break;
-            }
-        }
-
-        private void sourcePathTextBox_KeyPress(object sender, KeyPressEventArgs e)
-        {
-            listView.ItemSelectionChanged -= listView_ItemSelectionChanged;
-            listView.SelectedItems.Clear();
-            listView.ItemSelectionChanged += listView_ItemSelectionChanged;
-        }
-
-        private void listView_ItemActivate( object sender, EventArgs e )
-        {
-            SelectItem();
-        }
-
-        protected virtual void SelectItem()
-        {
-            var selected = listView.SelectedItems.OfType<ListViewItem>().ToList();
-            if (selected.Count == 0)
-                return;
-
-            ListViewItem item = selected[0];
-            if (DataSourceUtil.IsFolderType(item.SubItems[1].Text))
-            {
-                OpenFolderItem(item);
-            }
-            else
-            {
-                FileNames = new[] { ((SourceInfo)item.Tag).MsDataFileUri };
-                DialogResult = DialogResult.OK;
-                Close();
-            }
-        }
-
-        protected void OpenFolderItem(ListViewItem listViewItem)
-        {
-            // TODO: [RC] Make sure the textbox is cleared when next folder is open
-            OpenFolder(((SourceInfo) listViewItem.Tag).MsDataFileUri);
-        }
-
-        protected void OpenFolder(MsDataFileUri uri)
-        {
-            if (_currentDirectory != null)
-                _previousDirectories.Push(_currentDirectory);
-            CurrentDirectory = uri;
-            _abortPopulateList = true;
-            sourcePathTextBox.Clear();
-        }
-
-        protected void OpenFolderFromTextBox()
-        {
-            var fileOrDirName = sourcePathTextBox.Text;
-            bool exists;
-            bool triedAddingDirectory = false;
-            while (!(exists = ((File.Exists(fileOrDirName) || Directory.Exists(fileOrDirName)))))
-            {
-                if (triedAddingDirectory)
-                    break;
-                MsDataFilePath currentDirectoryPath = CurrentDirectory as MsDataFilePath;
-                if (null == currentDirectoryPath)
-                    break;
-                fileOrDirName = Path.Combine(currentDirectoryPath.FilePath, fileOrDirName);
-                triedAddingDirectory = true;
-            }
-            if (exists)
-            {
-                if (DataSourceUtil.IsDataSource(fileOrDirName))
-                {
-                    FileNames = new[] { MsDataFileUri.Parse(fileOrDirName) };
-                    DialogResult = DialogResult.OK;
-                }
-                else if (Directory.Exists(fileOrDirName))
-                    OpenFolder(new MsDataFilePath(fileOrDirName));
-            }
-        }
-
-        private void listView_ColumnClick( object sender, ColumnClickEventArgs e )
-        {
-            ToggleListViewSort(e.Column);
-        }
-
-        private void ToggleListViewSort(int columnIndex)
-        {
-            var order = SortOrder.Ascending;
-            if (columnIndex == _listViewColumnSorter.SortColumn && order == _listViewColumnSorter.Order)
-                order = SortOrder.Descending;
-            SetListViewSort(columnIndex, order);
-        }
-
-        public void SetListViewSort(int columnIndex, SortOrder order)
-        {
-            _listViewColumnSorter.SortColumn = columnIndex;
-            _listViewColumnSorter.Order = order;
-
-            if (listView.IsHandleCreated)
-                listView.Sort();
-        }
-
-        private void openButton_Click( object sender, EventArgs e )
-        {
-            DoMainAction();
-        }
-
-        protected virtual void DoMainAction()
-        {
-            throw new Exception(@"method DoMainAction() MUST be overridden");
-        }
-
-        private void cancelButton_Click( object sender, EventArgs e )
-        {
-            _abortPopulateList = true;
-            DialogResult = DialogResult.Cancel;
-            Close();
-            Application.DoEvents();
-        }
-
-        private void tilesToolStripMenuItem_Click( object sender, EventArgs e )
-        {
-            SetListView(View.Tile);
-        }
-
-        private void listToolStripMenuItem_Click( object sender, EventArgs e )
-        {
-            SetListView(View.List);
-        }
-
-        private void detailsToolStripMenuItem_Click(object sender, EventArgs e)
-        {
-            SetListView(View.Details);
-        }
-
-        private void SetListView(View view)
-        {
-            if (listView.View != view)
-            {
-                int menuIndex = GetMenuIndex(view);
-                var items = viewsDropDownButton.DropDownItems;
-                for (int i = 0; i < items.Count; i++)
-                    ((ToolStripMenuItem)items[i]).Checked = (i == menuIndex);
-
-                listView.BeginUpdate();
-                listView.View = view;
-                if (view == View.Details)
-                {
-                    populateListViewFromDirectory(_currentDirectory);
-                    listView.Columns[0].Width = 200;
-                }
-                else
-                {
-                    listView.Columns[0].Width = -1;
-                }
-                listView.EndUpdate();
-            }
-        }
-
-        private int GetMenuIndex(View view)
-        {
-            switch (view)
-            {
-                case View.Details:
-                    return 2;
-                case View.Tile:
-                    return 0;
-                default:
-                    return 1;
-            }
-        }
-
-        private void upOneLevelButton_Click( object sender, EventArgs e )
-        {
-            MsDataFileUri parent = null;
-            var dataFilePath = _currentDirectory as MsDataFilePath;
-            if (dataFilePath != null && !string.IsNullOrEmpty(dataFilePath.FilePath))
-            {
-                DirectoryInfo parentDirectory = Directory.GetParent(dataFilePath.FilePath);
-                if (parentDirectory != null)
-                {
-                    parent = new MsDataFilePath(parentDirectory.FullName);
-                }
-            }
-            else if (_currentDirectory is RemoteUrl remoteUrl)
-            {
-                var pathParts = remoteUrl.GetPathParts().ToList();
-                if (pathParts.Count > 1)
-                    parent = remoteUrl.ChangePathParts(remoteUrl.GetPathParts().Take(pathParts.Count - 1));
-            }
-            else
-            {
-                if (_previousDirectories.Any())
-                {
-                    CurrentDirectory = _previousDirectories.Pop();
-                    return;
-                }
-            }
-            if (null != parent && !Equals(parent, _currentDirectory))
-            {
-                _previousDirectories.Push(_currentDirectory);
-                CurrentDirectory = parent;
-            }
-        }
-
-        private void backButton_Click( object sender, EventArgs e )
-        {
-            if( _previousDirectories.Count > 0 )
-                CurrentDirectory = _previousDirectories.Pop();
-        }
-
-        private void listView_ItemSelectionChanged( object sender, ListViewItemSelectionChangedEventArgs e )
-        {
-            var selected = listView.SelectedItems.OfType<ListViewItem>().ToList();
-
-            if (selected.Count > 1 )
-            {
-                List<string> dataSourceList = new List<string>();
-                foreach( ListViewItem item in selected)
-                {
-                    if( !DataSourceUtil.IsFolderType(item.SubItems[1].Text) )
-                        // ReSharper disable LocalizableElement
-                        dataSourceList.Add(string.Format("\"{0}\"", GetItemPath(item)));
-                        // ReSharper restore LocalizableElement
-                }
-                sourcePathTextBox.Text = string.Join(@" ", dataSourceList.ToArray());
-            }
-            else if (listView.SelectedItems.Count > 0)
-            {
-                sourcePathTextBox.Text = GetItemPath(listView.SelectedItems[0]);
-            }
-            else
-            {
-                sourcePathTextBox.Text = string.Empty;
-            }
-        }
-
-        // ReSharper disable LocalizableElement
-        private static readonly Regex REGEX_DRIVE = new Regex("\\(([A-Z]:\\\\)\\)");
-        // ReSharper restore LocalizableElement
-
-        private static string GetItemPath(ListViewItem item)
-        {
-            string path = item.SubItems[0].Text;
-            Match match = REGEX_DRIVE.Match(path);
-            if (match.Success)
-                path = match.Groups[1].Value;
-            return path;
-        }
-
-        private void sourceTypeComboBox_SelectionChangeCommitted( object sender, EventArgs e )
-        {
-            _sourceTypeName = (string) sourceTypeComboBox.SelectedItem;
-            populateListViewFromDirectory( _currentDirectory );
-            _abortPopulateList = true;
-        }
-
-        private void listView_KeyDown( object sender, KeyEventArgs e )
-        {
-            switch( e.KeyCode )
-            {
-                case Keys.F5:
-                    populateListViewFromDirectory( _currentDirectory ); // refresh
-                    _abortPopulateList = true;
-                    break;
-                case Keys.A:
-                    if (e.Control)
-                    {
-                        foreach (ListViewItem item in listView.Items)
-                            item.Selected = true;
-                    }
-                    break;
-            }
-        }
-
-        private void this_KeyDown(object sender, KeyEventArgs e)
-        {
-            if (e.KeyCode == Keys.Enter)
-                DoMainAction();
-        }
-
-        private void remoteAccountsButton_Click( object sender, EventArgs e )
-        {
-            if (Equals(CurrentDirectory, RemoteUrl.EMPTY) ||
-                CurrentDirectory is RemoteUrl && _remoteAccounts.Count == 1)
-            {
-                var list = Settings.Default.RemoteAccountList;
-                var listNew = list.EditList(this, null);
-                if (listNew != null)
-                {
-                    list.Clear();
-                    list.AddRange(listNew);
-                }
-                // clear listView contents if all remote accounts have been removed
-                if (!list.Any())
-                    listView.Clear();
-            }
-            CurrentDirectory = RemoteUrl.EMPTY;
-        }
-
-        private void desktopButton_Click( object sender, EventArgs e )
-        {
-            CurrentDirectory = new MsDataFilePath(Environment.GetFolderPath( Environment.SpecialFolder.DesktopDirectory ));
-        }
-
-        private void myDocumentsButton_Click( object sender, EventArgs e )
-        {
-            CurrentDirectory = new MsDataFilePath(Environment.GetFolderPath( Environment.SpecialFolder.MyDocuments ));
-        }
-
-        private void myComputerButton_Click( object sender, EventArgs e )
-        {
-            CurrentDirectory = new MsDataFilePath(Environment.GetFolderPath(Environment.SpecialFolder.MyComputer));
-        }
-
-//        private void myNetworkPlacesButton_Click( object sender, EventArgs e )
-//        {
-//
-//        }
-
-        private readonly Dictionary<string, bool> _driveReadiness = new Dictionary<string, bool>();
-        private void lookInComboBox_DropDown( object sender, EventArgs e )
-        {
-            
-        }
-
-        private void lookInComboBox_DrawItem( object sender, DrawItemEventArgs e )
-        {
-            if( e.Index < 0 || e.Index >= lookInComboBox.Items.Count)
-                return;
-
-            var node = (TreeNode) lookInComboBox.Items[e.Index];
-            var textSize = TextRenderer.MeasureText(node.Text, lookInComboBox.Font);
-
-            int x, indent;
-            int y = e.Bounds.Y + (e.Bounds.Height - 16) / 2;
-            if ( ( e.State & DrawItemState.ComboBoxEdit ) == DrawItemState.ComboBoxEdit )
-            {
-                x = 3;  // Any less and the image gets clipped
-                indent = 0;
-            }
-            else
-            {
-                e.DrawBackground();
-                e.DrawFocusRectangle();
-
-                x = node.TreeView.Indent / 2;
-                indent = node.TreeView.Indent * node.Level;
-            }
-
-            var image = lookInImageListSmall.Images[node.ImageIndex];
-            e.Graphics.DrawImage( image, x + indent, y, 16, 16 );
-            int textY = e.Bounds.Y + (e.Bounds.Height - textSize.Height) / 2;   // Vertically center the text
-            e.Graphics.DrawString( node.Text, lookInComboBox.Font, new SolidBrush(lookInComboBox.ForeColor), x + indent + 16, textY );
-        }
-
-        private void lookInComboBox_MeasureItem( object sender, MeasureItemEventArgs e )
-        {
-            if( e.Index < 0 )
-                return;
-
-            TreeNode node = (TreeNode) lookInComboBox.Items[e.Index];
-            int x = node.TreeView.Indent / 2;
-            int indent = node.TreeView.Indent * node.Level;
-            e.ItemHeight = 16;
-            e.ItemWidth = x + indent + 16 + (int) e.Graphics.MeasureString( node.Text, lookInComboBox.Font ).Width;
-        }
-
-        private void lookInComboBox_SelectionChangeCommitted( object sender, EventArgs e )
-        {
-            if( lookInComboBox.SelectedIndex < 0 )
-                lookInComboBox.SelectedIndex = 0;
-
-            var selectedItem = (TreeNode) lookInComboBox.SelectedItem;
-            var prevDirectory = CurrentDirectory;
-            MsDataFileUri msDataFileUri = (MsDataFileUri) selectedItem.Tag;
-            if (msDataFileUri is MsDataFilePath)
-            {
-                bool isReady = false;
-                string location = ((MsDataFilePath) msDataFileUri).FilePath;
-                                    foreach (var drivePair in _driveReadiness)
-                    {
-                        if (location.StartsWith(drivePair.Key))
-                        {
-                            // If it is ready switch to it
-                            if (drivePair.Value)
-                            {
-                                isReady = true;
-                            }
-                            break;
-                        }
-                    }
-                if (!isReady)
-                {
-                    return;
-                }
-            }
-            CurrentDirectory = msDataFileUri;
-            if(!Equals(prevDirectory, CurrentDirectory))
-                _previousDirectories.Push(prevDirectory);
-        }
-        protected class SourceInfo
-        {
-            public SourceInfo(MsDataFileUri msDataFileUri)
-            {
-                MsDataFileUri = msDataFileUri;
-            }
-            // ReSharper disable InconsistentNaming
-            public MsDataFileUri MsDataFileUri { get; private set; }
-            public string name;
-            public string type;
-            public ImageIndex imageIndex;
-            public UInt64 size;
-            public DateTime? dateModified;
-            // ReSharper restore InconsistentNaming
-
-            public bool isFolder
-            {
-                get { return DataSourceUtil.IsFolderType(type); }
-            }
-
-            public bool isUnknown
-            {
-                get { return DataSourceUtil.IsUnknownType(type); }
-            }
-
-            public string[] ToArray()
-            {
-                return new[]
-            {
-                name,
-                type,
-                SizeLabel,
-                DateModifiedLabel
-            };
-            }
-
-            private string DateModifiedLabel
-            {
-                get
-                {
-                    return dateModified.HasValue
-                        ? TextUtil.SpaceSeparate(dateModified.Value.ToShortDateString(),
-                            dateModified.Value.ToShortTimeString())
-                        : String.Empty;
-                }
-            }
-
-            private string SizeLabel
-            {
-                get
-                {
-                    return type != DataSourceUtil.FOLDER_TYPE
-                        ? String.Format(new FileSizeFormatProvider(), @"{0:fs}", size)
-                        : String.Empty;
-                }
-            }
-        }
-
-        protected enum ImageIndex
-        {
-            RecentDocuments,
-            Desktop,
-            MyDocuments,
-            MyComputer,
-            MyNetworkPlaces,
-            LocalDrive,
-            OpticalDrive,
-            NetworkDrive,
-            Folder,
-            MassSpecFile,
-            UnknownFile,
-            MethodFile,
-            NoAccessFolder,
-            ReadOnlyFolder,
-            ReadWriteFolder
-        }
-
-        private void EnsureRemoteAccount()
-        {
-            if (_remoteAccounts.Any())
-            {
-                return;
-            }
-            var newAccount = Settings.Default.RemoteAccountList.NewItem(this, Settings.Default.RemoteAccountList, null);
-            if (null != newAccount)
-            {
-                Settings.Default.RemoteAccountList.Add(newAccount);
-            }
-        }
-
-        private void recentDocumentsButton_Click(object sender, EventArgs e)
-        {
-            CurrentDirectory = new MsDataFilePath(Environment.GetFolderPath(Environment.SpecialFolder.Recent));
-        }
-
-        public bool WaitingForData { get { return _waitingForData; } }
-
-        private static bool DriveMightBeSlow(DriveInfo driveInfo)
-        {
-            return driveInfo.DriveType == DriveType.Network;
-        }
-
-        private static bool IsDriveReady(DriveInfo driveInfo)
-        {
-            return DriveMightBeSlow(driveInfo) || driveInfo.IsReady;
-        }
-
-        private static DateTime? GetDriveModifiedTime(DriveInfo driveInfo)
-        {
-            if (DriveMightBeSlow(driveInfo))
-            {
-                return null;
-            }
-            return GetSafeDateModified(driveInfo.RootDirectory);
-        }
-
-        public IEnumerable<string> ListItemNames { get { return listView.Items.OfType<ListViewItem>().Select(item=>item.Text); } }
-    }
-}
+﻿/*
+ * Original author: Matt Chambers <matt.chambers .@. vanderbilt.edu>
+ *
+ * Copyright 2009 Vanderbilt University - Nashville, TN 37232
+ *
+ * Licensed under the Apache License, Version 2.0 (the "License");
+ * you may not use this file except in compliance with the License.
+ * You may obtain a copy of the License at
+ *
+ *     http://www.apache.org/licenses/LICENSE-2.0
+ *
+ * Unless required by applicable law or agreed to in writing, software
+ * distributed under the License is distributed on an "AS IS" BASIS,
+ * WITHOUT WARRANTIES OR CONDITIONS OF ANY KIND, either express or implied.
+ * See the License for the specific language governing permissions and
+ * limitations under the License.
+ */
+using System;
+using System.Collections.Generic;
+using System.Drawing;
+using System.Globalization;
+using System.Linq;
+using System.Text.RegularExpressions;
+using System.Windows.Forms;
+using System.IO;
+using pwiz.Common.Collections;
+using pwiz.Common.SystemUtil;
+using pwiz.CommonMsData;
+using pwiz.Skyline.Alerts;
+using pwiz.CommonMsData.RemoteApi;
+using pwiz.Skyline.Properties;
+using pwiz.Skyline.Util;
+using pwiz.Skyline.Util.Extensions;
+
+
+namespace pwiz.Skyline.FileUI
+{
+    public partial class BaseFileDialogNE : CommonFormEx
+    {
+        private readonly ListViewColumnSorter _listViewColumnSorter = new ListViewColumnSorter();
+        private readonly Stack<MsDataFileUri> _previousDirectories = new Stack<MsDataFileUri>();
+        private readonly int _myComputerIndex;
+        private readonly int _remoteIndex;
+        private RemoteSession _remoteSession;
+        private readonly IList<RemoteAccount> _remoteAccounts;
+        private bool _waitingForData;
+        private readonly IList<string> _specificDataSourceFilter; // Specific data sources to look for
+
+        /// <summary>
+        /// File picker which is aware of mass spec "files" that are really directories
+        /// </summary>
+        /// <param name="sourceTypes"></param>
+        /// <param name="remoteAccounts">For UNIFI</param>
+        /// <param name="specificDataSourceFilter">Optional list of specific files the user needs to located, ignoring the rest</param>
+        public BaseFileDialogNE(string[] sourceTypes, IList<RemoteAccount> remoteAccounts, IList<string> specificDataSourceFilter = null)
+        {
+            InitializeComponent();
+            _remoteAccounts = remoteAccounts;
+
+            listView.ListViewItemSorter = _listViewColumnSorter;
+
+            DialogResult = DialogResult.Cancel;
+
+            if (sourceTypes == null)
+            {
+                sourceTypeComboBox.Visible = false;
+                label1.Visible = false;
+            }
+            else
+            {
+                sourceTypeComboBox.Items.AddRange(sourceTypes.Cast<object>().ToArray());
+                sourceTypeComboBox.SelectedIndex = 0;
+            }
+
+            // Create a new image list for the list view that is the default size (16x16)
+            ImageList imageList = new ImageList{ColorDepth = ColorDepth.Depth32Bit};
+            imageList.Images.AddRange(lookInImageList.Images.Cast<Image>().ToArray());
+            listView.SmallImageList = imageList;
+            listView.LargeImageList = imageList;
+
+            TreeView tv = new TreeView { Indent = 8 };
+            _remoteIndex = lookInComboBox.Items.Count;
+            TreeNode unifiNode = tv.Nodes.Add(@"Remote",
+                FileUIResources.OpenDataSourceDialog_OpenDataSourceDialog_Remote_Accounts, (int) ImageIndex.MyNetworkPlaces,
+                (int) ImageIndex.MyNetworkPlaces);
+            unifiNode.Tag = RemoteUrl.EMPTY;
+            lookInComboBox.Items.Add(unifiNode);
+            remoteAccountsButton.Visible = true;
+            recentDocumentsButton.Visible = false;
+
+            TreeNode desktopNode = tv.Nodes.Add(@"Desktop",
+                FileUIResources.OpenDataSourceDialog_OpenDataSourceDialog_Desktop, (int) ImageIndex.Desktop, (int) ImageIndex.Desktop );
+            desktopNode.Tag = new MsDataFilePath(Environment.GetFolderPath(Environment.SpecialFolder.DesktopDirectory));
+            lookInComboBox.Items.Add( desktopNode );
+            TreeNode lookInNode = desktopNode.Nodes.Add(@"My Documents",
+                FileUIResources.OpenDataSourceDialog_OpenDataSourceDialog_My_Documents, (int) ImageIndex.MyDocuments, (int) ImageIndex.MyDocuments );
+            lookInNode.Tag = new MsDataFilePath(Environment.GetFolderPath(Environment.SpecialFolder.Personal));
+            lookInComboBox.Items.Add( lookInNode );
+            _myComputerIndex = lookInComboBox.Items.Count;
+            TreeNode myComputerNode = desktopNode.Nodes.Add(@"My Computer",
+                FileUIResources.OpenDataSourceDialog_OpenDataSourceDialog_My_Computer, (int) ImageIndex.MyComputer, (int) ImageIndex.MyComputer );
+            myComputerNode.Tag = new MsDataFilePath(Environment.GetFolderPath(Environment.SpecialFolder.MyComputer));
+            
+            lookInComboBox.Items.Add( myComputerNode );
+
+            lookInComboBox.SelectedIndex = 1;
+            lookInComboBox.IntegralHeight = false;
+            lookInComboBox.DropDownHeight = lookInComboBox.Items.Count * lookInComboBox.ItemHeight + 2;
+
+            _specificDataSourceFilter = specificDataSourceFilter;
+        }
+
+        // private void ExportImages(ImageList imageList, string suffix)
+        // {
+        //     try
+        //     {
+        //         string saveFolder = @"C:\proj\Scratch\pwiz_tools\Skyline\Resources\ImageList";
+        //         Directory.CreateDirectory(saveFolder);
+        //
+        //         for (int i = 0; i < imageList.Images.Count; i++)
+        //         {
+        //             Image image = imageList.Images[i];
+        //             string filePath = Path.Combine(saveFolder, $"{(ImageIndex)i}{suffix}.png");
+        //             image.Save(filePath, ImageFormat.Png);
+        //         }
+        //     }
+        //     catch (Exception e)
+        //     {
+        //         Console.WriteLine(e);
+        //     }
+        // }
+
+        public void RestoreState(string documentPath, OpenDataSourceState state)
+        {
+            if (state != null)
+                Size = state.WindowSize;
+
+            string initialDir = state?.InitialDirectory;
+            // If the saved initial directory is not for the same document, then start
+            // in the document folder. Always starting in the document folder is painful
+            // to watch, if the user is adding a single file at a time from a different
+            // directory.
+            if (string.IsNullOrEmpty(initialDir) || !Equals(state.DocumentPath, documentPath))
+            {
+                string docDir = Path.GetDirectoryName(documentPath);
+                if (!string.IsNullOrEmpty(docDir))
+                    initialDir = docDir;
+            }
+            // The dialog expects null to mean no directory was supplied, so don't assign
+            // an empty string.
+            if (string.IsNullOrEmpty(initialDir))
+                initialDir = null;
+            InitialDirectory = MsDataFileUri.Parse(initialDir);
+            if (state != null)
+            {
+                if (SourceTypeName != null)
+                    SourceTypeName = state.SourceTypeName;
+                ListView = state.ListView;
+                SetListViewSort(state.ListSortColumnIndex, state.ListSortOrder);
+            }
+        }
+
+        public OpenDataSourceState GetState(string documentPath)
+        {
+            return new OpenDataSourceState
+            {
+                DocumentPath = documentPath,
+                InitialDirectory = CurrentDirectory.ToString(),
+                SourceTypeName = SourceTypeName,
+                ListView = ListView,
+                ListSortColumnIndex = ListSortColumnIndex,
+                ListSortOrder = ListSortOrder,
+                WindowSize = Size
+            };
+        }
+
+        public new DialogResult ShowDialog(IWin32Window owner)
+        {
+            CurrentDirectory = InitialDirectory ?? new MsDataFilePath(Environment.CurrentDirectory);
+            return base.ShowDialog(owner);
+        }
+
+        protected override void OnFormClosed(FormClosedEventArgs e)
+        {
+            base.OnFormClosed(e);
+            RemoteSession = null;
+        }
+
+        private MsDataFileUri _currentDirectory;
+        public MsDataFileUri CurrentDirectory
+        {
+            get { return _currentDirectory; }
+            set
+            {
+                if (Equals(value, RemoteUrl.EMPTY))
+                {
+                    EnsureRemoteAccount();
+                    if (!_remoteAccounts.Any())
+                    {
+                        return;
+                    }
+                    if (_remoteAccounts.Count == 1)
+                    {
+                        // If there is exactly one account, then skip the level that
+                        // lists the accounts to choose from.
+                        value = GetRootUrl(_remoteAccounts.First());
+                    }
+                }
+                if (value != null)
+                {
+                    _currentDirectory = value;
+                    populateListViewFromDirectory(_currentDirectory);
+                    populateComboBoxFromDirectory(_currentDirectory);
+                }
+            }
+        }
+
+        protected virtual RemoteUrl GetRootUrl(RemoteAccount account)
+        {
+            return account.GetRootUrl();
+        }
+        public RemoteSession RemoteSession
+        {
+            get { return _remoteSession; }
+            set
+            {
+                if (ReferenceEquals(RemoteSession, value))
+                {
+                    return;
+                }
+                if (null != RemoteSession)
+                {
+                    RemoteSession.Dispose();
+                }
+                _remoteSession = value;
+                if (null != RemoteSession)
+                {
+                    AttachContentsAvailable(RemoteSession);
+                }
+            }
+        }
+
+        private void AttachContentsAvailable(RemoteSession remoteSession)
+        {
+            remoteSession.ContentsAvailable += () =>
+            {
+                if (!ReferenceEquals(remoteSession, RemoteSession))
+                {
+                    return;
+                }
+                RemoteContentsAvailable();
+            };
+        }
+
+        public MsDataFileUri InitialDirectory { get; set; }
+
+        public MsDataFileUri FileName
+        {
+            get { return FileNames[0]; }
+        }
+
+        public MsDataFileUri[] FileNames { get; protected set; }
+
+        public void SelectAllFileType(string extension, Func<string, bool> accept = null)
+        {
+            foreach(ListViewItem item in listView.Items)
+            {
+                if (PathEx.HasExtension(item.Text, extension) &&
+                    (accept == null || accept(item.Text)))
+                {
+                    listView.SelectedIndices.Add(item.Index);
+                }
+            }
+        }
+
+        public void SelectFile(string fileName)
+        {
+            foreach (ListViewItem item in listView.Items)
+            {
+                if (Equals(item.Text, fileName))
+                    listView.SelectedIndices.Add(item.Index);
+            }
+            // ReSharper disable LocalizableElement
+            if (0 == listView.SelectedIndices.Count && fileName.Contains("\\"))
+            // ReSharper restore LocalizableElement
+            {
+                // mimic the action of user pasting an entire path into the textbox
+                sourcePathTextBox.Text = fileName;
+            }
+        }
+
+        public IEnumerable<string> SelectedFiles
+        {
+            get
+            {
+                foreach (int index in listView.SelectedIndices)
+                    yield return listView.Items[index].Text;
+            }
+        }
+
+        public void EnsureListViewItemVisible(int item)
+        {
+            listView.EnsureVisible(item);
+        }
+
+        public View ListView
+        {
+            get { return listView.View; }
+            set { SetListView(value); }
+        }
+
+        public int ListSortColumnIndex
+        {
+            get { return _listViewColumnSorter.SortColumn; }
+        }
+
+        public SortOrder ListSortOrder
+        {
+            get { return _listViewColumnSorter.Order; }
+        }
+
+
+        private string _sourceTypeName;
+        public string SourceTypeName
+        {
+            get { return _sourceTypeName; }
+            set
+            {
+                _sourceTypeName = value;
+                sourceTypeComboBox.SelectedItem = _sourceTypeName;
+            }
+        }
+
+        private SourceInfo getSourceInfo( DirectoryInfo dirInfo )
+        {
+            string type = DataSourceUtil.GetSourceType(dirInfo);
+            SourceInfo sourceInfo = new SourceInfo(new MsDataFilePath(dirInfo.FullName))
+            {
+                type = type,
+                imageIndex = (DataSourceUtil.IsFolderType(type) ? ImageIndex.Folder : ImageIndex.MassSpecFile),
+                name = dirInfo.Name,
+                dateModified = GetSafeDateModified(dirInfo)
+            };
+
+            if(listView.View != View.Details ||
+                    (sourceTypeComboBox.SelectedIndex > 0 &&
+                     sourceTypeComboBox.SelectedItem.ToString() != sourceInfo.type))
+                return sourceInfo;
+
+            if(sourceInfo.isFolder)
+            {
+                return sourceInfo;
+            }
+            if(!sourceInfo.isUnknown)
+            {
+                sourceInfo.size = 0;
+                foreach( FileInfo fileInfo in dirInfo.GetFiles() )
+                    sourceInfo.size += (UInt64) fileInfo.Length;
+                return sourceInfo;
+            }
+            return null;
+        }
+
+        private SourceInfo getSourceInfo(FileInfo fileInfo)
+        {
+            string type = DataSourceUtil.GetSourceType(fileInfo);
+            SourceInfo sourceInfo = new SourceInfo(new MsDataFilePath(fileInfo.FullName))
+                                        {
+                                            type = type,
+                                            imageIndex = (DataSourceUtil.IsUnknownType(type) ? ImageIndex.UnknownFile : ImageIndex.MassSpecFile),
+                                            name = fileInfo.Name
+                                        };
+            if( !sourceInfo.isUnknown )
+            {
+                if(listView.View != View.Details ||
+                        (sourceTypeComboBox.SelectedIndex > 0 &&
+                         sourceTypeComboBox.SelectedItem.ToString() != sourceInfo.type))
+                    return sourceInfo;
+                sourceInfo.size = (UInt64) fileInfo.Length;
+                sourceInfo.dateModified = GetSafeDateModified(fileInfo);
+                return sourceInfo;
+            }
+            return null;
+        }
+
+        protected bool _abortPopulateList;
+        private void populateListViewFromDirectory(MsDataFileUri directory)
+        {
+            _abortPopulateList = false;
+            listView.Cursor = Cursors.Default;
+            _waitingForData = false;
+            listView.Items.Clear();
+
+            var listSourceInfo = new List<SourceInfo>();
+            if (null == directory || directory is MsDataFilePath && string.IsNullOrEmpty(((MsDataFilePath) directory).FilePath))
+            {
+                foreach (DriveInfo driveInfo in DriveInfo.GetDrives())
+                {
+                    string label = string.Empty;
+                    string sublabel = driveInfo.Name;
+                    ImageIndex imageIndex = ImageIndex.Folder;
+                    _driveReadiness[sublabel] = false;
+                    try
+                    {
+                        switch (driveInfo.DriveType)
+                        {
+                            case DriveType.Fixed:
+                                imageIndex = ImageIndex.LocalDrive;
+                                label = FileUIResources.OpenDataSourceDialog_populateListViewFromDirectory_Local_Drive;
+                                if (driveInfo.VolumeLabel.Length > 0)
+                                    label = driveInfo.VolumeLabel;
+                                break;
+                            case DriveType.CDRom:
+                                imageIndex = ImageIndex.OpticalDrive;
+                                label = FileUIResources.OpenDataSourceDialog_populateListViewFromDirectory_Optical_Drive;
+                                if (driveInfo.IsReady && driveInfo.VolumeLabel.Length > 0)
+                                    label = driveInfo.VolumeLabel;
+                                break;
+                            case DriveType.Removable:
+                                imageIndex = ImageIndex.OpticalDrive;
+                                label = FileUIResources.OpenDataSourceDialog_populateListViewFromDirectory_Removable_Drive;
+                                if (driveInfo.IsReady && driveInfo.VolumeLabel.Length > 0)
+                                    label = driveInfo.VolumeLabel;
+                                break;
+                            case DriveType.Network:
+                                label = FileUIResources.OpenDataSourceDialog_populateListViewFromDirectory_Network_Share;
+                                break;
+                        }
+                        _driveReadiness[sublabel] = IsDriveReady(driveInfo);
+                    }
+                    catch (Exception)
+                    {
+                        label += string.Format(@" ({0})", FileUIResources.OpenDataSourceDialog_populateListViewFromDirectory_access_failure);
+                    }
+
+                    string name = driveInfo.Name;
+                    if (label != string.Empty)
+                        name = string.Format(@"{0} ({1})", label, name);
+
+                    listSourceInfo.Add(new SourceInfo(new MsDataFilePath(driveInfo.RootDirectory.FullName))
+                    {
+                        type = DataSourceUtil.FOLDER_TYPE,
+                        imageIndex = imageIndex,
+                        name = name,
+                        dateModified = GetDriveModifiedTime(driveInfo)
+                    });
+                }
+            }
+            else if (directory is RemoteUrl)
+            {
+                RemoteUrl remoteUrl = directory as RemoteUrl;
+                if (string.IsNullOrEmpty(remoteUrl.ServerUrl))
+                {
+                    foreach (var remoteAccount in _remoteAccounts)
+                    {
+                        listSourceInfo.Add(new SourceInfo(GetRootUrl(remoteAccount))
+                        {
+                            name = remoteAccount.GetKey(),
+                            type = DataSourceUtil.FOLDER_TYPE,
+                            imageIndex = ImageIndex.MyNetworkPlaces,
+                        });
+                    }
+                }
+                else
+                {
+                    RemoteAccount remoteAccount = GetRemoteAccount(remoteUrl);
+                    if (RemoteSession == null || !Equals(remoteAccount, RemoteSession.Account))
+                    {
+                        CreateNewRemoteSession(remoteAccount);
+                    }
+                    RemoteServerException exception;
+                    bool isComplete = _remoteSession.AsyncFetchContents(remoteUrl, out exception);
+                    foreach (var item in _remoteSession.ListContents(remoteUrl))
+                    {
+                        var imageIndex = GetRemoteItemImageIndex(item);
+ 
+                        listSourceInfo.Add(new SourceInfo(item.MsDataFileUri)
+                        {
+                            name = item.Label,
+                            type = item.Type,
+                            imageIndex = imageIndex,
+                            dateModified = item.LastModified,
+                            size = item.FileSize
+                        });
+                    }
+                    if (null != exception)
+                    {
+                        if (MultiButtonMsgDlg.Show(this, exception.Message, FileUIResources.OpenDataSourceDialog_populateListViewFromDirectory_Retry) != DialogResult.Cancel)
+                        {
+                            RemoteSession?.RetryFetchContents(remoteUrl);
+                            isComplete = false;
+                        }
+                    }
+                    if (!isComplete)
+                    {
+                        listView.Cursor = Cursors.WaitCursor;
+                        _waitingForData = true;
+                    }
+                }
+            }
+            else if (directory is MsDataFilePath)
+            {
+                MsDataFilePath msDataFilePath = (MsDataFilePath) directory;
+                DirectoryInfo dirInfo = new DirectoryInfo(msDataFilePath.FilePath);
+
+                try
+                {
+                    // subitems: Name, Type, Spectra, Size, Date Modified
+                    var arraySubDirInfo = dirInfo.GetDirectories();
+                    Array.Sort(arraySubDirInfo, (d1, d2) => string.Compare(d1.Name, d2.Name, StringComparison.CurrentCultureIgnoreCase));
+                    var arrayFileInfo = dirInfo.GetFiles();
+                    Array.Sort(arrayFileInfo, (f1, f2) => string.Compare(f1.Name, f2.Name, StringComparison.CurrentCultureIgnoreCase));
+
+                    // Calculate information about the files, allowing the user to cancel
+                    foreach (var info in arraySubDirInfo)
+                    {
+                        listSourceInfo.Add(getSourceInfo(info));
+                        Application.DoEvents();
+                        if (_abortPopulateList)
+                        {
+                            //MessageDlg.Show( "abort" );
+                            break;
+                        }
+                    }
+
+                    if (!_abortPopulateList)
+                    {
+                        foreach (var info in arrayFileInfo)
+                        {
+                            listSourceInfo.Add(getSourceInfo(info));
+                            Application.DoEvents();
+                            if (_abortPopulateList)
+                            {
+                                //MessageDlg.Show( "abort" );
+                                break;
+                            }
+                        }
+                    }
+                }
+                catch (Exception x)
+                {
+                    var message = TextUtil.LineSeparate(
+                        FileUIResources.OpenDataSourceDialog_populateListViewFromDirectory_An_error_occurred_attempting_to_retrieve_the_contents_of_this_directory,
+                        x.Message);
+                    // Might throw access violation.
+                    MessageDlg.ShowWithException(this, message, x);
+                    return;
+                }
+            }
+
+            listSourceInfo = listSourceInfo.Where(l => l != null).ToList(); // Ignore null entries in order to not confuse sort
+
+            // Sorts files and folders in natural order rather than lexicographically with folders being prioritized (sorted above files)
+            // e.g. (a1.txt, b10.folder, b2.folder, c6.txt --> b2.folder, b10.folder, a1.txt, c6.txt)
+            listSourceInfo.Sort((x, y) =>
+            {
+                // Check to see if one element is a folder. If so regardless of name it will always prioritized over a file.
+                if (x.isFolder != y.isFolder)
+                {
+                    return x.isFolder ? -1 : 1; 
+                }
+                return NaturalFilenameComparer.Compare(x.name, y.name); // Use normal compare if both elements are of the same type (folder vs folder, file vs file)
+            }); // Sorts by natural sort order for easier more natural readability e.g. (A1.raw, A22.raw, A5.raw --> A1.raw, A5.raw, A22.raw)
+
+
+            // Populate the list
+            var items = new List<ListViewItem>();
+            foreach (var sourceInfo in listSourceInfo)
+            {
+                if (sourceTypeComboBox == null ||
+                     sourceTypeComboBox.SelectedItem == null || // null if no sourceTypes passed in
+                     (sourceTypeComboBox != null &&
+                        sourceTypeComboBox.SelectedItem != null &&
+                        (sourceTypeComboBox.SelectedIndex == 0 ||
+                         sourceTypeComboBox.SelectedItem.ToString() == sourceInfo.type)) ||
+                     // Always show folders
+                     sourceInfo.isFolder)
+                {
+                    // Filter for specifically named data sources (as when called from Skyline File>Share)
+                    if (_specificDataSourceFilter != null && !sourceInfo.isFolder)
+                    {
+                        var name = sourceInfo.MsDataFileUri.GetFileName();
+                        if (!_specificDataSourceFilter.Any(specificDataSource => specificDataSource.Equals(name,
+                                StringComparison.CurrentCultureIgnoreCase)))
+                        {
+                            continue;
+                        }
+                    }
+
+                    ListViewItem item = new ListViewItem(sourceInfo.ToArray(), (int) sourceInfo.imageIndex)
+                    {
+                        Tag = sourceInfo
+                    };
+                    item.SubItems[2].Tag = sourceInfo.size; // CONSIDER: file size is always 0 for method files
+                    item.SubItems[3].Tag = sourceInfo.dateModified;
+                        
+                    items.Add(item);
+                }
+            }
+            listView.Items.AddRange(items.ToArray());
+        }
+
+        protected virtual ImageIndex GetRemoteItemImageIndex(RemoteItem item)
+        {
+            return item.Type switch
+            {
+                DataSourceUtil.FOLDER_TYPE => ImageIndex.Folder,
+                DataSourceUtil.TYPE_WATERS_ACQUISITION_METHOD => ImageIndex.MethodFile,
+                _ => ImageIndex.MassSpecFile
+            };
+        }
+
+        private void RemoteContentsAvailable()
+        {
+            // ReSharper disable EmptyGeneralCatchClause
+            try
+            {
+                while (!IsHandleCreated)    // Cannot call BeginInvoke until the handle is created
+                {
+                    // Wait for the handle to be created
+                    System.Threading.Thread.Sleep(100);
+                }
+                BeginInvoke(new Action(() =>
+                {
+                    try
+                    {
+                        if (CurrentDirectory is RemoteUrl && _waitingForData)
+                        {
+                            populateListViewFromDirectory(CurrentDirectory);
+                        }
+                    }
+                    catch
+                    {
+                    }
+                }));
+            }
+            catch
+            {
+            }
+            // ReSharper restore EmptyGeneralCatchClause
+        }
+
+        private RemoteAccount GetRemoteAccount(RemoteUrl remoteUrl)
+        {
+            return
+                _remoteAccounts.FirstOrDefault(
+                    remoteAccount =>
+                        Equals(remoteAccount.ServerUrl, remoteUrl.ServerUrl) &&
+                        Equals(remoteAccount.Username, remoteUrl.Username));
+        }
+
+        private static DateTime? GetSafeDateModified(FileSystemInfo dirInfo)
+        {
+            try
+            {
+                return dirInfo.LastWriteTime;
+            }
+            catch (IOException) {}
+            catch (UnauthorizedAccessException) {}
+            return null;
+        }
+
+        private void populateComboBoxFromDirectory( MsDataFileUri directory )
+        {
+            lookInComboBox.SuspendLayout();
+
+            // remove old items except My Documents, Desktop, My Computer, and the Remote root
+            for (int i = lookInComboBox.Items.Count - 1; i >= 0; i--)
+            {
+                if (lookInComboBox.Items[i] is TreeNode node)
+                {
+                    if (node.Tag is RemoteUrl remoteUrl && !ReferenceEquals(remoteUrl, RemoteUrl.EMPTY))
+                    {
+                        lookInComboBox.Items.RemoveAt(i);
+                    }
+                    else if (node.Tag is MsDataFilePath path)
+                    {
+                        if (node.ImageIndex == (int)ImageIndex.MyDocuments ||
+                            node.ImageIndex == (int)ImageIndex.Desktop ||
+                            node.ImageIndex == (int)ImageIndex.MyComputer)
+                            continue;
+                        lookInComboBox.Items.RemoveAt(i);
+                    }
+                }
+            }
+
+            DirectoryInfo dirInfo = null;
+            int driveCount = 0;
+
+            if (directory is MsDataFilePath)
+            {
+                MsDataFilePath msDataFilePath = (MsDataFilePath)directory;
+                if (!string.IsNullOrEmpty(msDataFilePath.FilePath))
+                {
+                    dirInfo = new DirectoryInfo(msDataFilePath.FilePath);
+                }
+                else
+                {
+                    lookInComboBox.SelectedIndex = _myComputerIndex;
+                }
+            }
+            else if (directory is RemoteUrl remoteUrl)
+            {
+                if (string.IsNullOrEmpty(remoteUrl.EncodedPath))
+                {
+                    lookInComboBox.SelectedIndex = _remoteIndex;
+                }
+
+                TreeNode remoteNode = (TreeNode)lookInComboBox.Items[_remoteIndex];
+
+                ++driveCount;
+                TreeNode serverNode = remoteNode.Nodes.Add(remoteUrl.ServerUrl,
+                                                           remoteUrl.ServerUrl,
+                                                           (int)ImageIndex.MyNetworkPlaces,
+                                                           (int)ImageIndex.MyNetworkPlaces);
+                // ReSharper disable once PossibleUnintendedReferenceComparison
+                serverNode.Tag = (remoteUrl != RemoteUrl.EMPTY) ? remoteUrl.ChangePathParts(null) : remoteUrl;
+                lookInComboBox.Items.Insert(_remoteIndex + driveCount, serverNode);
+
+                var branches = remoteUrl.GetPathParts().ToList();
+                TreeNode pathNode = serverNode;
+                for (int i = 0; i < branches.Count; ++i)
+                {
+                    ++driveCount;
+                    pathNode = pathNode.Nodes.Add(branches[i], branches[i], 8, 8);
+                    pathNode.Tag = remoteUrl.ChangePathParts(branches.GetRange(0, i + 1));
+                    lookInComboBox.Items.Insert(_remoteIndex + driveCount, pathNode);
+                }
+                lookInComboBox.SelectedIndex = _remoteIndex + driveCount;
+            }
+
+            TreeNode myComputerNode = (TreeNode)lookInComboBox.Items[_myComputerIndex];
+
+            foreach (DriveInfo driveInfo in DriveInfo.GetDrives())
+            {
+                string label = string.Empty;
+                string sublabel = driveInfo.Name;
+                ImageIndex imageIndex = ImageIndex.Folder;
+                ++driveCount;
+                _driveReadiness[sublabel] = false;
+                try
+                {
+                    switch (driveInfo.DriveType)
+                    {
+                        case DriveType.Fixed:
+                            imageIndex = ImageIndex.LocalDrive;
+                            label = FileUIResources.OpenDataSourceDialog_populateComboBoxFromDirectory_Local_Drive;
+                            if (driveInfo.VolumeLabel.Length > 0)
+                                label = driveInfo.VolumeLabel;
+                            break;
+                        case DriveType.CDRom:
+                            imageIndex = ImageIndex.OpticalDrive;
+                            label = FileUIResources.OpenDataSourceDialog_populateComboBoxFromDirectory_Optical_Drive;
+                            if (driveInfo.IsReady && driveInfo.VolumeLabel.Length > 0)
+                                label = driveInfo.VolumeLabel;
+                            break;
+                        case DriveType.Removable:
+                            imageIndex = ImageIndex.OpticalDrive;
+                            label = FileUIResources.OpenDataSourceDialog_populateComboBoxFromDirectory_Removable_Drive;
+                            if (driveInfo.IsReady && driveInfo.VolumeLabel.Length > 0)
+                                label = driveInfo.VolumeLabel;
+                            break;
+                        case DriveType.Network:
+                            label = FileUIResources.OpenDataSourceDialog_populateComboBoxFromDirectory_Network_Share;
+                            break;
+                    }
+                    _driveReadiness[sublabel] = IsDriveReady(driveInfo);
+                }
+                catch (Exception)
+                {
+                    label += string.Format(@" ({0})", FileUIResources.OpenDataSourceDialog_populateComboBoxFromDirectory_access_failure);
+                }
+                TreeNode driveNode = myComputerNode.Nodes.Add(sublabel,
+                                                              label.Length > 0
+                                                                  ? String.Format(@"{0} ({1})", label, sublabel)
+                                                                  : sublabel,
+                                                              (int)imageIndex,
+                                                              (int)imageIndex);
+                driveNode.Tag = new MsDataFilePath(sublabel);
+                lookInComboBox.Items.Insert(_myComputerIndex + driveCount, driveNode);
+
+                if (dirInfo != null && sublabel == dirInfo.Root.Name)
+                {
+                    List<string> branches = new List<string>(((MsDataFilePath)directory).FilePath.Split(new[] {
+                                                 Path.DirectorySeparatorChar,
+                                                 Path.AltDirectorySeparatorChar },
+                                                 StringSplitOptions.RemoveEmptyEntries));
+                    TreeNode pathNode = driveNode;
+                    for (int i = 1; i < branches.Count; ++i)
+                    {
+                        ++driveCount;
+                        pathNode = pathNode.Nodes.Add(branches[i], branches[i], 8, 8);
+                        pathNode.Tag = new MsDataFilePath(String.Join(Path.DirectorySeparatorChar.ToString(CultureInfo.InvariantCulture),
+                                                    branches.GetRange(0, i + 1).ToArray()));
+                        lookInComboBox.Items.Insert(_myComputerIndex + driveCount, pathNode);
+                    }
+                    lookInComboBox.SelectedIndex = _myComputerIndex + driveCount;
+                }
+            }
+            //desktopNode.Nodes.Add( "My Network Places", "My Network Places", 4, 4 ).Tag = "My Network Places";
+
+            lookInComboBox.DropDownHeight = lookInComboBox.Items.Count * 18 + 2;
+
+            lookInComboBox.ResumeLayout();
+        }
+
+        /// <summary>
+        /// Allows override in subclasses
+        /// </summary>
+        /// <param name="remoteAccount"></param>
+        protected virtual void CreateNewRemoteSession(RemoteAccount remoteAccount)
+        {
+            RemoteSession = RemoteSession.CreateSession(remoteAccount);
+        }
+
+        private void sourcePathTextBox_KeyUp( object sender, KeyEventArgs e )
+        {
+            switch( e.KeyCode )
+            {
+                case Keys.F5:
+                    _abortPopulateList = true;
+                    populateListViewFromDirectory( _currentDirectory ); // refresh
+                    break;
+            }
+        }
+
+        private void sourcePathTextBox_KeyPress(object sender, KeyPressEventArgs e)
+        {
+            listView.ItemSelectionChanged -= listView_ItemSelectionChanged;
+            listView.SelectedItems.Clear();
+            listView.ItemSelectionChanged += listView_ItemSelectionChanged;
+        }
+
+        private void listView_ItemActivate( object sender, EventArgs e )
+        {
+            SelectItem();
+        }
+
+        protected virtual void SelectItem()
+        {
+            var selected = listView.SelectedItems.OfType<ListViewItem>().ToList();
+            if (selected.Count == 0)
+                return;
+
+            ListViewItem item = selected[0];
+            if (DataSourceUtil.IsFolderType(item.SubItems[1].Text))
+            {
+                OpenFolderItem(item);
+            }
+            else
+            {
+                FileNames = new[] { ((SourceInfo)item.Tag).MsDataFileUri };
+                DialogResult = DialogResult.OK;
+                Close();
+            }
+        }
+
+        protected void OpenFolderItem(ListViewItem listViewItem)
+        {
+            // TODO: [RC] Make sure the textbox is cleared when next folder is open
+            OpenFolder(((SourceInfo) listViewItem.Tag).MsDataFileUri);
+        }
+
+        protected void OpenFolder(MsDataFileUri uri)
+        {
+            if (_currentDirectory != null)
+                _previousDirectories.Push(_currentDirectory);
+            CurrentDirectory = uri;
+            _abortPopulateList = true;
+            sourcePathTextBox.Clear();
+        }
+
+        protected void OpenFolderFromTextBox()
+        {
+            var fileOrDirName = sourcePathTextBox.Text;
+            bool exists;
+            bool triedAddingDirectory = false;
+            while (!(exists = ((File.Exists(fileOrDirName) || Directory.Exists(fileOrDirName)))))
+            {
+                if (triedAddingDirectory)
+                    break;
+                MsDataFilePath currentDirectoryPath = CurrentDirectory as MsDataFilePath;
+                if (null == currentDirectoryPath)
+                    break;
+                fileOrDirName = Path.Combine(currentDirectoryPath.FilePath, fileOrDirName);
+                triedAddingDirectory = true;
+            }
+            if (exists)
+            {
+                if (DataSourceUtil.IsDataSource(fileOrDirName))
+                {
+                    FileNames = new[] { MsDataFileUri.Parse(fileOrDirName) };
+                    DialogResult = DialogResult.OK;
+                }
+                else if (Directory.Exists(fileOrDirName))
+                    OpenFolder(new MsDataFilePath(fileOrDirName));
+            }
+        }
+
+        private void listView_ColumnClick( object sender, ColumnClickEventArgs e )
+        {
+            ToggleListViewSort(e.Column);
+        }
+
+        private void ToggleListViewSort(int columnIndex)
+        {
+            var order = SortOrder.Ascending;
+            if (columnIndex == _listViewColumnSorter.SortColumn && order == _listViewColumnSorter.Order)
+                order = SortOrder.Descending;
+            SetListViewSort(columnIndex, order);
+        }
+
+        public void SetListViewSort(int columnIndex, SortOrder order)
+        {
+            _listViewColumnSorter.SortColumn = columnIndex;
+            _listViewColumnSorter.Order = order;
+
+            if (listView.IsHandleCreated)
+                listView.Sort();
+        }
+
+        private void openButton_Click( object sender, EventArgs e )
+        {
+            DoMainAction();
+        }
+
+        protected virtual void DoMainAction()
+        {
+            throw new Exception(@"method DoMainAction() MUST be overridden");
+        }
+
+        private void cancelButton_Click( object sender, EventArgs e )
+        {
+            _abortPopulateList = true;
+            DialogResult = DialogResult.Cancel;
+            Close();
+            Application.DoEvents();
+        }
+
+        private void tilesToolStripMenuItem_Click( object sender, EventArgs e )
+        {
+            SetListView(View.Tile);
+        }
+
+        private void listToolStripMenuItem_Click( object sender, EventArgs e )
+        {
+            SetListView(View.List);
+        }
+
+        private void detailsToolStripMenuItem_Click(object sender, EventArgs e)
+        {
+            SetListView(View.Details);
+        }
+
+        private void SetListView(View view)
+        {
+            if (listView.View != view)
+            {
+                int menuIndex = GetMenuIndex(view);
+                var items = viewsDropDownButton.DropDownItems;
+                for (int i = 0; i < items.Count; i++)
+                    ((ToolStripMenuItem)items[i]).Checked = (i == menuIndex);
+
+                listView.BeginUpdate();
+                listView.View = view;
+                if (view == View.Details)
+                {
+                    populateListViewFromDirectory(_currentDirectory);
+                    listView.Columns[0].Width = 200;
+                }
+                else
+                {
+                    listView.Columns[0].Width = -1;
+                }
+                listView.EndUpdate();
+            }
+        }
+
+        private int GetMenuIndex(View view)
+        {
+            switch (view)
+            {
+                case View.Details:
+                    return 2;
+                case View.Tile:
+                    return 0;
+                default:
+                    return 1;
+            }
+        }
+
+        private void upOneLevelButton_Click( object sender, EventArgs e )
+        {
+            MsDataFileUri parent = null;
+            var dataFilePath = _currentDirectory as MsDataFilePath;
+            if (dataFilePath != null && !string.IsNullOrEmpty(dataFilePath.FilePath))
+            {
+                DirectoryInfo parentDirectory = Directory.GetParent(dataFilePath.FilePath);
+                if (parentDirectory != null)
+                {
+                    parent = new MsDataFilePath(parentDirectory.FullName);
+                }
+            }
+            else if (_currentDirectory is RemoteUrl remoteUrl)
+            {
+                var pathParts = remoteUrl.GetPathParts().ToList();
+                if (pathParts.Count > 1)
+                    parent = remoteUrl.ChangePathParts(remoteUrl.GetPathParts().Take(pathParts.Count - 1));
+            }
+            else
+            {
+                if (_previousDirectories.Any())
+                {
+                    CurrentDirectory = _previousDirectories.Pop();
+                    return;
+                }
+            }
+            if (null != parent && !Equals(parent, _currentDirectory))
+            {
+                _previousDirectories.Push(_currentDirectory);
+                CurrentDirectory = parent;
+            }
+        }
+
+        private void backButton_Click( object sender, EventArgs e )
+        {
+            if( _previousDirectories.Count > 0 )
+                CurrentDirectory = _previousDirectories.Pop();
+        }
+
+        private void listView_ItemSelectionChanged( object sender, ListViewItemSelectionChangedEventArgs e )
+        {
+            var selected = listView.SelectedItems.OfType<ListViewItem>().ToList();
+
+            if (selected.Count > 1 )
+            {
+                List<string> dataSourceList = new List<string>();
+                foreach( ListViewItem item in selected)
+                {
+                    if( !DataSourceUtil.IsFolderType(item.SubItems[1].Text) )
+                        // ReSharper disable LocalizableElement
+                        dataSourceList.Add(string.Format("\"{0}\"", GetItemPath(item)));
+                        // ReSharper restore LocalizableElement
+                }
+                sourcePathTextBox.Text = string.Join(@" ", dataSourceList.ToArray());
+            }
+            else if (listView.SelectedItems.Count > 0)
+            {
+                sourcePathTextBox.Text = GetItemPath(listView.SelectedItems[0]);
+            }
+            else
+            {
+                sourcePathTextBox.Text = string.Empty;
+            }
+        }
+
+        // ReSharper disable LocalizableElement
+        private static readonly Regex REGEX_DRIVE = new Regex("\\(([A-Z]:\\\\)\\)");
+        // ReSharper restore LocalizableElement
+
+        private static string GetItemPath(ListViewItem item)
+        {
+            string path = item.SubItems[0].Text;
+            Match match = REGEX_DRIVE.Match(path);
+            if (match.Success)
+                path = match.Groups[1].Value;
+            return path;
+        }
+
+        private void sourceTypeComboBox_SelectionChangeCommitted( object sender, EventArgs e )
+        {
+            _sourceTypeName = (string) sourceTypeComboBox.SelectedItem;
+            populateListViewFromDirectory( _currentDirectory );
+            _abortPopulateList = true;
+        }
+
+        private void listView_KeyDown( object sender, KeyEventArgs e )
+        {
+            switch( e.KeyCode )
+            {
+                case Keys.F5:
+                    populateListViewFromDirectory( _currentDirectory ); // refresh
+                    _abortPopulateList = true;
+                    break;
+                case Keys.A:
+                    if (e.Control)
+                    {
+                        foreach (ListViewItem item in listView.Items)
+                            item.Selected = true;
+                    }
+                    break;
+            }
+        }
+
+        private void this_KeyDown(object sender, KeyEventArgs e)
+        {
+            if (e.KeyCode == Keys.Enter)
+                DoMainAction();
+        }
+
+        private void remoteAccountsButton_Click( object sender, EventArgs e )
+        {
+            if (Equals(CurrentDirectory, RemoteUrl.EMPTY) ||
+                CurrentDirectory is RemoteUrl && _remoteAccounts.Count == 1)
+            {
+                var list = Settings.Default.RemoteAccountList;
+                var listNew = list.EditList(this, null);
+                if (listNew != null)
+                {
+                    list.Clear();
+                    list.AddRange(listNew);
+                }
+                // clear listView contents if all remote accounts have been removed
+                if (!list.Any())
+                    listView.Clear();
+            }
+            CurrentDirectory = RemoteUrl.EMPTY;
+        }
+
+        private void desktopButton_Click( object sender, EventArgs e )
+        {
+            CurrentDirectory = new MsDataFilePath(Environment.GetFolderPath( Environment.SpecialFolder.DesktopDirectory ));
+        }
+
+        private void myDocumentsButton_Click( object sender, EventArgs e )
+        {
+            CurrentDirectory = new MsDataFilePath(Environment.GetFolderPath( Environment.SpecialFolder.MyDocuments ));
+        }
+
+        private void myComputerButton_Click( object sender, EventArgs e )
+        {
+            CurrentDirectory = new MsDataFilePath(Environment.GetFolderPath(Environment.SpecialFolder.MyComputer));
+        }
+
+//        private void myNetworkPlacesButton_Click( object sender, EventArgs e )
+//        {
+//
+//        }
+
+        private readonly Dictionary<string, bool> _driveReadiness = new Dictionary<string, bool>();
+        private void lookInComboBox_DropDown( object sender, EventArgs e )
+        {
+            
+        }
+
+        private void lookInComboBox_DrawItem( object sender, DrawItemEventArgs e )
+        {
+            if( e.Index < 0 || e.Index >= lookInComboBox.Items.Count)
+                return;
+
+            var node = (TreeNode) lookInComboBox.Items[e.Index];
+            var textSize = TextRenderer.MeasureText(node.Text, lookInComboBox.Font);
+
+            int x, indent;
+            int y = e.Bounds.Y + (e.Bounds.Height - 16) / 2;
+            if ( ( e.State & DrawItemState.ComboBoxEdit ) == DrawItemState.ComboBoxEdit )
+            {
+                x = 3;  // Any less and the image gets clipped
+                indent = 0;
+            }
+            else
+            {
+                e.DrawBackground();
+                e.DrawFocusRectangle();
+
+                x = node.TreeView.Indent / 2;
+                indent = node.TreeView.Indent * node.Level;
+            }
+
+            var image = lookInImageListSmall.Images[node.ImageIndex];
+            e.Graphics.DrawImage( image, x + indent, y, 16, 16 );
+            int textY = e.Bounds.Y + (e.Bounds.Height - textSize.Height) / 2;   // Vertically center the text
+            e.Graphics.DrawString( node.Text, lookInComboBox.Font, new SolidBrush(lookInComboBox.ForeColor), x + indent + 16, textY );
+        }
+
+        private void lookInComboBox_MeasureItem( object sender, MeasureItemEventArgs e )
+        {
+            if( e.Index < 0 )
+                return;
+
+            TreeNode node = (TreeNode) lookInComboBox.Items[e.Index];
+            int x = node.TreeView.Indent / 2;
+            int indent = node.TreeView.Indent * node.Level;
+            e.ItemHeight = 16;
+            e.ItemWidth = x + indent + 16 + (int) e.Graphics.MeasureString( node.Text, lookInComboBox.Font ).Width;
+        }
+
+        private void lookInComboBox_SelectionChangeCommitted( object sender, EventArgs e )
+        {
+            if( lookInComboBox.SelectedIndex < 0 )
+                lookInComboBox.SelectedIndex = 0;
+
+            var selectedItem = (TreeNode) lookInComboBox.SelectedItem;
+            var prevDirectory = CurrentDirectory;
+            MsDataFileUri msDataFileUri = (MsDataFileUri) selectedItem.Tag;
+            if (msDataFileUri is MsDataFilePath)
+            {
+                bool isReady = false;
+                string location = ((MsDataFilePath) msDataFileUri).FilePath;
+                                    foreach (var drivePair in _driveReadiness)
+                    {
+                        if (location.StartsWith(drivePair.Key))
+                        {
+                            // If it is ready switch to it
+                            if (drivePair.Value)
+                            {
+                                isReady = true;
+                            }
+                            break;
+                        }
+                    }
+                if (!isReady)
+                {
+                    return;
+                }
+            }
+            CurrentDirectory = msDataFileUri;
+            if(!Equals(prevDirectory, CurrentDirectory))
+                _previousDirectories.Push(prevDirectory);
+        }
+        protected class SourceInfo
+        {
+            public SourceInfo(MsDataFileUri msDataFileUri)
+            {
+                MsDataFileUri = msDataFileUri;
+            }
+            // ReSharper disable InconsistentNaming
+            public MsDataFileUri MsDataFileUri { get; private set; }
+            public string name;
+            public string type;
+            public ImageIndex imageIndex;
+            public UInt64 size;
+            public DateTime? dateModified;
+            // ReSharper restore InconsistentNaming
+
+            public bool isFolder
+            {
+                get { return DataSourceUtil.IsFolderType(type); }
+            }
+
+            public bool isUnknown
+            {
+                get { return DataSourceUtil.IsUnknownType(type); }
+            }
+
+            public string[] ToArray()
+            {
+                return new[]
+            {
+                name,
+                type,
+                SizeLabel,
+                DateModifiedLabel
+            };
+            }
+
+            private string DateModifiedLabel
+            {
+                get
+                {
+                    return dateModified.HasValue
+                        ? TextUtil.SpaceSeparate(dateModified.Value.ToShortDateString(),
+                            dateModified.Value.ToShortTimeString())
+                        : String.Empty;
+                }
+            }
+
+            private string SizeLabel
+            {
+                get
+                {
+                    return type != DataSourceUtil.FOLDER_TYPE
+                        ? String.Format(new FileSizeFormatProvider(), @"{0:fs}", size)
+                        : String.Empty;
+                }
+            }
+        }
+
+        protected enum ImageIndex
+        {
+            RecentDocuments,
+            Desktop,
+            MyDocuments,
+            MyComputer,
+            MyNetworkPlaces,
+            LocalDrive,
+            OpticalDrive,
+            NetworkDrive,
+            Folder,
+            MassSpecFile,
+            UnknownFile,
+            MethodFile,
+            NoAccessFolder,
+            ReadOnlyFolder,
+            ReadWriteFolder
+        }
+
+        private void EnsureRemoteAccount()
+        {
+            if (_remoteAccounts.Any())
+            {
+                return;
+            }
+            var newAccount = Settings.Default.RemoteAccountList.NewItem(this, Settings.Default.RemoteAccountList, null);
+            if (null != newAccount)
+            {
+                Settings.Default.RemoteAccountList.Add(newAccount);
+            }
+        }
+
+        private void recentDocumentsButton_Click(object sender, EventArgs e)
+        {
+            CurrentDirectory = new MsDataFilePath(Environment.GetFolderPath(Environment.SpecialFolder.Recent));
+        }
+
+        public bool WaitingForData { get { return _waitingForData; } }
+
+        private static bool DriveMightBeSlow(DriveInfo driveInfo)
+        {
+            return driveInfo.DriveType == DriveType.Network;
+        }
+
+        private static bool IsDriveReady(DriveInfo driveInfo)
+        {
+            return DriveMightBeSlow(driveInfo) || driveInfo.IsReady;
+        }
+
+        private static DateTime? GetDriveModifiedTime(DriveInfo driveInfo)
+        {
+            if (DriveMightBeSlow(driveInfo))
+            {
+                return null;
+            }
+            return GetSafeDateModified(driveInfo.RootDirectory);
+        }
+
+        public IEnumerable<string> ListItemNames { get { return listView.Items.OfType<ListViewItem>().Select(item=>item.Text); } }
+    }
+}