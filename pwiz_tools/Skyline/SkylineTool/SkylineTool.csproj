﻿<?xml version="1.0" encoding="utf-8"?>
<Project ToolsVersion="12.0" DefaultTargets="Build" xmlns="http://schemas.microsoft.com/developer/msbuild/2003">
  <PropertyGroup>
    <Configuration Condition=" '$(Configuration)' == '' ">Debug</Configuration>
    <Platform Condition=" '$(Platform)' == '' ">AnyCPU</Platform>
    <ProductVersion>8.0.30703</ProductVersion>
    <SchemaVersion>2.0</SchemaVersion>
    <ProjectGuid>{3FD4E167-8F9C-4116-8122-67C7AD143490}</ProjectGuid>
    <OutputType>Library</OutputType>
    <AppDesignerFolder>Properties</AppDesignerFolder>
    <RootNamespace>SkylineTool</RootNamespace>
    <AssemblyName>SkylineTool</AssemblyName>
<<<<<<< HEAD
    <TargetFrameworkVersion>v4.7.2</TargetFrameworkVersion>
=======
    <TargetFrameworkVersion>v4.0</TargetFrameworkVersion>
>>>>>>> c151340d
    <FileAlignment>512</FileAlignment>
    <TargetFrameworkProfile />
  </PropertyGroup>
  <PropertyGroup Condition=" '$(Configuration)|$(Platform)' == 'Debug|AnyCPU' ">
    <DebugSymbols>true</DebugSymbols>
    <DebugType>full</DebugType>
    <Optimize>false</Optimize>
    <OutputPath>bin\Debug\</OutputPath>
    <DefineConstants>DEBUG;TRACE</DefineConstants>
    <ErrorReport>prompt</ErrorReport>
    <WarningLevel>4</WarningLevel>
    <Prefer32Bit>false</Prefer32Bit>
  </PropertyGroup>
  <PropertyGroup Condition=" '$(Configuration)|$(Platform)' == 'Release|AnyCPU' ">
    <DebugType>pdbonly</DebugType>
    <Optimize>true</Optimize>
    <OutputPath>bin\Release\</OutputPath>
    <DefineConstants>TRACE</DefineConstants>
    <ErrorReport>prompt</ErrorReport>
    <WarningLevel>4</WarningLevel>
    <Prefer32Bit>false</Prefer32Bit>
  </PropertyGroup>
  <PropertyGroup Condition="'$(Configuration)|$(Platform)' == 'Debug|x64'">
    <DebugSymbols>true</DebugSymbols>
    <OutputPath>bin\x64\Debug\</OutputPath>
    <DefineConstants>DEBUG;TRACE</DefineConstants>
    <DebugType>full</DebugType>
    <PlatformTarget>x64</PlatformTarget>
    <ErrorReport>prompt</ErrorReport>
    <CodeAnalysisIgnoreBuiltInRuleSets>true</CodeAnalysisIgnoreBuiltInRuleSets>
    <CodeAnalysisIgnoreBuiltInRules>true</CodeAnalysisIgnoreBuiltInRules>
    <CodeAnalysisFailOnMissingRules>true</CodeAnalysisFailOnMissingRules>
    <Prefer32Bit>false</Prefer32Bit>
  </PropertyGroup>
  <PropertyGroup Condition="'$(Configuration)|$(Platform)' == 'Release|x64'">
    <OutputPath>bin\x64\Release\</OutputPath>
    <DefineConstants>TRACE</DefineConstants>
    <Optimize>true</Optimize>
    <DebugType>pdbonly</DebugType>
    <PlatformTarget>x64</PlatformTarget>
    <ErrorReport>prompt</ErrorReport>
    <CodeAnalysisIgnoreBuiltInRuleSets>false</CodeAnalysisIgnoreBuiltInRuleSets>
    <CodeAnalysisIgnoreBuiltInRules>false</CodeAnalysisIgnoreBuiltInRules>
    <CodeAnalysisFailOnMissingRules>true</CodeAnalysisFailOnMissingRules>
    <Prefer32Bit>false</Prefer32Bit>
  </PropertyGroup>
  <PropertyGroup Condition="'$(Configuration)|$(Platform)' == 'Debug|x86'">
    <DebugSymbols>true</DebugSymbols>
    <OutputPath>bin\x86\Debug\</OutputPath>
    <DefineConstants>DEBUG;TRACE</DefineConstants>
    <DebugType>full</DebugType>
    <PlatformTarget>x86</PlatformTarget>
    <ErrorReport>prompt</ErrorReport>
    <CodeAnalysisFailOnMissingRules>true</CodeAnalysisFailOnMissingRules>
    <Prefer32Bit>false</Prefer32Bit>
  </PropertyGroup>
  <PropertyGroup Condition="'$(Configuration)|$(Platform)' == 'Release|x86'">
    <OutputPath>bin\x86\Release\</OutputPath>
    <DefineConstants>TRACE</DefineConstants>
    <Optimize>true</Optimize>
    <DebugType>pdbonly</DebugType>
    <PlatformTarget>x86</PlatformTarget>
    <ErrorReport>prompt</ErrorReport>
    <CodeAnalysisIgnoreBuiltInRuleSets>false</CodeAnalysisIgnoreBuiltInRuleSets>
    <CodeAnalysisIgnoreBuiltInRules>false</CodeAnalysisIgnoreBuiltInRules>
    <CodeAnalysisFailOnMissingRules>true</CodeAnalysisFailOnMissingRules>
    <Prefer32Bit>false</Prefer32Bit>
  </PropertyGroup>
  <ItemGroup>
    <Reference Include="Microsoft.CSharp" />
    <Reference Include="System" />
    <Reference Include="System.Core" />
    <Reference Include="System.Drawing" />
    <Reference Include="System.Web" />
  </ItemGroup>
  <ItemGroup>
    <Compile Include="DocumentLocation.cs" />
    <Compile Include="IToolService.cs" />
    <Compile Include="Properties\AssemblyInfo.cs" />
    <Compile Include="RemoteBase.cs" />
    <Compile Include="RemoteClient.cs" />
    <Compile Include="RemoteService.cs" />
    <Compile Include="SkylineToolClient.cs" />
    <Compile Include="TestToolService.cs" />
  </ItemGroup>
  <Import Project="$(MSBuildToolsPath)\Microsoft.CSharp.targets" />
  <!-- To modify your build process, add your task inside one of the targets below and uncomment it. 
       Other similar extension points exist, see Microsoft.Common.targets.
  <Target Name="BeforeBuild">
  </Target>
  <Target Name="AfterBuild">
  </Target>
  -->
</Project><|MERGE_RESOLUTION|>--- conflicted
+++ resolved
@@ -1,111 +1,107 @@
-﻿<?xml version="1.0" encoding="utf-8"?>
-<Project ToolsVersion="12.0" DefaultTargets="Build" xmlns="http://schemas.microsoft.com/developer/msbuild/2003">
-  <PropertyGroup>
-    <Configuration Condition=" '$(Configuration)' == '' ">Debug</Configuration>
-    <Platform Condition=" '$(Platform)' == '' ">AnyCPU</Platform>
-    <ProductVersion>8.0.30703</ProductVersion>
-    <SchemaVersion>2.0</SchemaVersion>
-    <ProjectGuid>{3FD4E167-8F9C-4116-8122-67C7AD143490}</ProjectGuid>
-    <OutputType>Library</OutputType>
-    <AppDesignerFolder>Properties</AppDesignerFolder>
-    <RootNamespace>SkylineTool</RootNamespace>
-    <AssemblyName>SkylineTool</AssemblyName>
-<<<<<<< HEAD
-    <TargetFrameworkVersion>v4.7.2</TargetFrameworkVersion>
-=======
-    <TargetFrameworkVersion>v4.0</TargetFrameworkVersion>
->>>>>>> c151340d
-    <FileAlignment>512</FileAlignment>
-    <TargetFrameworkProfile />
-  </PropertyGroup>
-  <PropertyGroup Condition=" '$(Configuration)|$(Platform)' == 'Debug|AnyCPU' ">
-    <DebugSymbols>true</DebugSymbols>
-    <DebugType>full</DebugType>
-    <Optimize>false</Optimize>
-    <OutputPath>bin\Debug\</OutputPath>
-    <DefineConstants>DEBUG;TRACE</DefineConstants>
-    <ErrorReport>prompt</ErrorReport>
-    <WarningLevel>4</WarningLevel>
-    <Prefer32Bit>false</Prefer32Bit>
-  </PropertyGroup>
-  <PropertyGroup Condition=" '$(Configuration)|$(Platform)' == 'Release|AnyCPU' ">
-    <DebugType>pdbonly</DebugType>
-    <Optimize>true</Optimize>
-    <OutputPath>bin\Release\</OutputPath>
-    <DefineConstants>TRACE</DefineConstants>
-    <ErrorReport>prompt</ErrorReport>
-    <WarningLevel>4</WarningLevel>
-    <Prefer32Bit>false</Prefer32Bit>
-  </PropertyGroup>
-  <PropertyGroup Condition="'$(Configuration)|$(Platform)' == 'Debug|x64'">
-    <DebugSymbols>true</DebugSymbols>
-    <OutputPath>bin\x64\Debug\</OutputPath>
-    <DefineConstants>DEBUG;TRACE</DefineConstants>
-    <DebugType>full</DebugType>
-    <PlatformTarget>x64</PlatformTarget>
-    <ErrorReport>prompt</ErrorReport>
-    <CodeAnalysisIgnoreBuiltInRuleSets>true</CodeAnalysisIgnoreBuiltInRuleSets>
-    <CodeAnalysisIgnoreBuiltInRules>true</CodeAnalysisIgnoreBuiltInRules>
-    <CodeAnalysisFailOnMissingRules>true</CodeAnalysisFailOnMissingRules>
-    <Prefer32Bit>false</Prefer32Bit>
-  </PropertyGroup>
-  <PropertyGroup Condition="'$(Configuration)|$(Platform)' == 'Release|x64'">
-    <OutputPath>bin\x64\Release\</OutputPath>
-    <DefineConstants>TRACE</DefineConstants>
-    <Optimize>true</Optimize>
-    <DebugType>pdbonly</DebugType>
-    <PlatformTarget>x64</PlatformTarget>
-    <ErrorReport>prompt</ErrorReport>
-    <CodeAnalysisIgnoreBuiltInRuleSets>false</CodeAnalysisIgnoreBuiltInRuleSets>
-    <CodeAnalysisIgnoreBuiltInRules>false</CodeAnalysisIgnoreBuiltInRules>
-    <CodeAnalysisFailOnMissingRules>true</CodeAnalysisFailOnMissingRules>
-    <Prefer32Bit>false</Prefer32Bit>
-  </PropertyGroup>
-  <PropertyGroup Condition="'$(Configuration)|$(Platform)' == 'Debug|x86'">
-    <DebugSymbols>true</DebugSymbols>
-    <OutputPath>bin\x86\Debug\</OutputPath>
-    <DefineConstants>DEBUG;TRACE</DefineConstants>
-    <DebugType>full</DebugType>
-    <PlatformTarget>x86</PlatformTarget>
-    <ErrorReport>prompt</ErrorReport>
-    <CodeAnalysisFailOnMissingRules>true</CodeAnalysisFailOnMissingRules>
-    <Prefer32Bit>false</Prefer32Bit>
-  </PropertyGroup>
-  <PropertyGroup Condition="'$(Configuration)|$(Platform)' == 'Release|x86'">
-    <OutputPath>bin\x86\Release\</OutputPath>
-    <DefineConstants>TRACE</DefineConstants>
-    <Optimize>true</Optimize>
-    <DebugType>pdbonly</DebugType>
-    <PlatformTarget>x86</PlatformTarget>
-    <ErrorReport>prompt</ErrorReport>
-    <CodeAnalysisIgnoreBuiltInRuleSets>false</CodeAnalysisIgnoreBuiltInRuleSets>
-    <CodeAnalysisIgnoreBuiltInRules>false</CodeAnalysisIgnoreBuiltInRules>
-    <CodeAnalysisFailOnMissingRules>true</CodeAnalysisFailOnMissingRules>
-    <Prefer32Bit>false</Prefer32Bit>
-  </PropertyGroup>
-  <ItemGroup>
-    <Reference Include="Microsoft.CSharp" />
-    <Reference Include="System" />
-    <Reference Include="System.Core" />
-    <Reference Include="System.Drawing" />
-    <Reference Include="System.Web" />
-  </ItemGroup>
-  <ItemGroup>
-    <Compile Include="DocumentLocation.cs" />
-    <Compile Include="IToolService.cs" />
-    <Compile Include="Properties\AssemblyInfo.cs" />
-    <Compile Include="RemoteBase.cs" />
-    <Compile Include="RemoteClient.cs" />
-    <Compile Include="RemoteService.cs" />
-    <Compile Include="SkylineToolClient.cs" />
-    <Compile Include="TestToolService.cs" />
-  </ItemGroup>
-  <Import Project="$(MSBuildToolsPath)\Microsoft.CSharp.targets" />
+﻿<?xml version="1.0" encoding="utf-8"?>
+<Project ToolsVersion="12.0" DefaultTargets="Build" xmlns="http://schemas.microsoft.com/developer/msbuild/2003">
+  <PropertyGroup>
+    <Configuration Condition=" '$(Configuration)' == '' ">Debug</Configuration>
+    <Platform Condition=" '$(Platform)' == '' ">AnyCPU</Platform>
+    <ProductVersion>8.0.30703</ProductVersion>
+    <SchemaVersion>2.0</SchemaVersion>
+    <ProjectGuid>{3FD4E167-8F9C-4116-8122-67C7AD143490}</ProjectGuid>
+    <OutputType>Library</OutputType>
+    <AppDesignerFolder>Properties</AppDesignerFolder>
+    <RootNamespace>SkylineTool</RootNamespace>
+    <AssemblyName>SkylineTool</AssemblyName>
+    <TargetFrameworkVersion>v4.0</TargetFrameworkVersion>
+    <FileAlignment>512</FileAlignment>
+    <TargetFrameworkProfile />
+  </PropertyGroup>
+  <PropertyGroup Condition=" '$(Configuration)|$(Platform)' == 'Debug|AnyCPU' ">
+    <DebugSymbols>true</DebugSymbols>
+    <DebugType>full</DebugType>
+    <Optimize>false</Optimize>
+    <OutputPath>bin\Debug\</OutputPath>
+    <DefineConstants>DEBUG;TRACE</DefineConstants>
+    <ErrorReport>prompt</ErrorReport>
+    <WarningLevel>4</WarningLevel>
+    <Prefer32Bit>false</Prefer32Bit>
+  </PropertyGroup>
+  <PropertyGroup Condition=" '$(Configuration)|$(Platform)' == 'Release|AnyCPU' ">
+    <DebugType>pdbonly</DebugType>
+    <Optimize>true</Optimize>
+    <OutputPath>bin\Release\</OutputPath>
+    <DefineConstants>TRACE</DefineConstants>
+    <ErrorReport>prompt</ErrorReport>
+    <WarningLevel>4</WarningLevel>
+    <Prefer32Bit>false</Prefer32Bit>
+  </PropertyGroup>
+  <PropertyGroup Condition="'$(Configuration)|$(Platform)' == 'Debug|x64'">
+    <DebugSymbols>true</DebugSymbols>
+    <OutputPath>bin\x64\Debug\</OutputPath>
+    <DefineConstants>DEBUG;TRACE</DefineConstants>
+    <DebugType>full</DebugType>
+    <PlatformTarget>x64</PlatformTarget>
+    <ErrorReport>prompt</ErrorReport>
+    <CodeAnalysisIgnoreBuiltInRuleSets>true</CodeAnalysisIgnoreBuiltInRuleSets>
+    <CodeAnalysisIgnoreBuiltInRules>true</CodeAnalysisIgnoreBuiltInRules>
+    <CodeAnalysisFailOnMissingRules>true</CodeAnalysisFailOnMissingRules>
+    <Prefer32Bit>false</Prefer32Bit>
+  </PropertyGroup>
+  <PropertyGroup Condition="'$(Configuration)|$(Platform)' == 'Release|x64'">
+    <OutputPath>bin\x64\Release\</OutputPath>
+    <DefineConstants>TRACE</DefineConstants>
+    <Optimize>true</Optimize>
+    <DebugType>pdbonly</DebugType>
+    <PlatformTarget>x64</PlatformTarget>
+    <ErrorReport>prompt</ErrorReport>
+    <CodeAnalysisIgnoreBuiltInRuleSets>false</CodeAnalysisIgnoreBuiltInRuleSets>
+    <CodeAnalysisIgnoreBuiltInRules>false</CodeAnalysisIgnoreBuiltInRules>
+    <CodeAnalysisFailOnMissingRules>true</CodeAnalysisFailOnMissingRules>
+    <Prefer32Bit>false</Prefer32Bit>
+  </PropertyGroup>
+  <PropertyGroup Condition="'$(Configuration)|$(Platform)' == 'Debug|x86'">
+    <DebugSymbols>true</DebugSymbols>
+    <OutputPath>bin\x86\Debug\</OutputPath>
+    <DefineConstants>DEBUG;TRACE</DefineConstants>
+    <DebugType>full</DebugType>
+    <PlatformTarget>x86</PlatformTarget>
+    <ErrorReport>prompt</ErrorReport>
+    <CodeAnalysisFailOnMissingRules>true</CodeAnalysisFailOnMissingRules>
+    <Prefer32Bit>false</Prefer32Bit>
+  </PropertyGroup>
+  <PropertyGroup Condition="'$(Configuration)|$(Platform)' == 'Release|x86'">
+    <OutputPath>bin\x86\Release\</OutputPath>
+    <DefineConstants>TRACE</DefineConstants>
+    <Optimize>true</Optimize>
+    <DebugType>pdbonly</DebugType>
+    <PlatformTarget>x86</PlatformTarget>
+    <ErrorReport>prompt</ErrorReport>
+    <CodeAnalysisIgnoreBuiltInRuleSets>false</CodeAnalysisIgnoreBuiltInRuleSets>
+    <CodeAnalysisIgnoreBuiltInRules>false</CodeAnalysisIgnoreBuiltInRules>
+    <CodeAnalysisFailOnMissingRules>true</CodeAnalysisFailOnMissingRules>
+    <Prefer32Bit>false</Prefer32Bit>
+  </PropertyGroup>
+  <ItemGroup>
+    <Reference Include="Microsoft.CSharp" />
+    <Reference Include="System" />
+    <Reference Include="System.Core" />
+    <Reference Include="System.Drawing" />
+    <Reference Include="System.Web" />
+  </ItemGroup>
+  <ItemGroup>
+    <Compile Include="DocumentLocation.cs" />
+    <Compile Include="IToolService.cs" />
+    <Compile Include="Properties\AssemblyInfo.cs" />
+    <Compile Include="RemoteBase.cs" />
+    <Compile Include="RemoteClient.cs" />
+    <Compile Include="RemoteService.cs" />
+    <Compile Include="SkylineToolClient.cs" />
+    <Compile Include="TestToolService.cs" />
+  </ItemGroup>
+  <Import Project="$(MSBuildToolsPath)\Microsoft.CSharp.targets" />
   <!-- To modify your build process, add your task inside one of the targets below and uncomment it. 
-       Other similar extension points exist, see Microsoft.Common.targets.
-  <Target Name="BeforeBuild">
-  </Target>
-  <Target Name="AfterBuild">
-  </Target>
-  -->
+       Other similar extension points exist, see Microsoft.Common.targets.
+  <Target Name="BeforeBuild">
+  </Target>
+  <Target Name="AfterBuild">
+  </Target>
+  -->
 </Project>