--- conflicted
+++ resolved
@@ -1,3523 +1,3520 @@
-﻿/*
- * Original author: John Chilton <jchilton .at. u.washington.edu>,
- *                  MacCoss Lab, Department of Genome Sciences, UW
- *
- * Copyright 2011 University of Washington - Seattle, WA
- * 
- * Licensed under the Apache License, Version 2.0 (the "License");
- * you may not use this file except in compliance with the License.
- * You may obtain a copy of the License at
- *
- *     http://www.apache.org/licenses/LICENSE-2.0
- *
- * Unless required by applicable law or agreed to in writing, software
- * distributed under the License is distributed on an "AS IS" BASIS,
- * WITHOUT WARRANTIES OR CONDITIONS OF ANY KIND, either express or implied.
- * See the License for the specific language governing permissions and
- * limitations under the License.
- */
-
-using System;
-using System.Collections.Generic;
-using System.Globalization;
-using System.IO;
-using System.Linq;
-using System.Text;
-using System.Text.RegularExpressions;
-using System.Threading;
-using Microsoft.VisualStudio.TestTools.UnitTesting;
-<<<<<<< HEAD
-using Newtonsoft.Json.Linq;
-using pwiz.PanoramaClient;
-=======
-using pwiz.Common.Chemistry;
->>>>>>> 033061a6
-using pwiz.Common.Collections;
-using pwiz.Common.DataBinding;
-using pwiz.Common.SystemUtil;
-using pwiz.Skyline;
-using pwiz.Skyline.Controls.Databinding;
-using pwiz.Skyline.Model;
-using pwiz.Skyline.Model.Databinding;
-using pwiz.Skyline.Model.DocSettings;
-using pwiz.Skyline.Model.DocSettings.Extensions;
-using pwiz.Skyline.Model.Proteome;
-using pwiz.Skyline.Model.Results;
-using pwiz.Skyline.Model.Tools;
-using pwiz.Skyline.Properties;
-using pwiz.Skyline.Util;
-using pwiz.Skyline.Util.Extensions;
-using pwiz.SkylineRunner;
-using pwiz.SkylineTestUtil;
-
-namespace pwiz.SkylineTestData
-{
-    /// <summary>
-    /// Summary description for CommandLineTest
-    /// </summary>
-    [TestClass]
-    public class CommandLineTest : AbstractUnitTestEx
-    {
-        protected override void Initialize()
-        {
-            Settings.Default.ToolList.Clear();
-        }
-
-        protected override void Cleanup()
-        {
-            Settings.Default.ToolList.Clear();
-        }        
-
-        private const string ZIP_FILE = @"TestData\Results\FullScan.zip";
-        private const string COMMAND_FILE = @"TestData\CommandLineTest.zip";
-
-        private new static string RunCommand(params string[] args)
-        {
-            if (args.Contains(a => a.StartsWith("--out=")))
-                args = args.Append("--overwrite").ToArray();
-            return AbstractUnitTestEx.RunCommand(args);
-        }
-
-        [TestMethod]
-        public void ConsoleReplicateOutTest()
-        {
-            TestFilesDir = new TestFilesDir(TestContext, ZIP_FILE);
-            string docPath = TestFilesDir.GetTestPath("BSA_Protea_label_free_20100323_meth3_multi.sky");
-            string outPath = TestFilesDir.GetTestPath("Imported_single.sky");
-
-            // Import the first RAW file (or mzML for international)
-            string rawPath = TestFilesDir.GetTestPath("ah_20101011y_BSA_MS-MS_only_5-2" +
-                ExtensionTestContext.ExtThermoRaw);
-
-            RunCommand("--in=" + docPath,
-                       "--import-file=" + rawPath,
-                       "--import-replicate-name=Single",
-                       "--out=" + outPath);
-
-            SrmDocument doc = ResultsUtil.DeserializeDocument(outPath);
-
-            AssertEx.IsDocumentState(doc, 0, 2, 7, 7, 49);
-            AssertResult.IsDocumentResultsState(doc, "Single", 3, 3, 0, 21, 0);
-
-
-
-            //Test --import-append
-            var dataFile2 = TestFilesDir.GetTestPath("ah_20101029r_BSA_CID_FT_centroid_3uscan_3" +
-                ExtensionTestContext.ExtThermoRaw);
-
-            RunCommand("--in=" + outPath,
-                       "--import-file=" + dataFile2,
-                       "--import-replicate-name=Single",
-                       "--import-append",
-                       "--save");
-
-            doc = ResultsUtil.DeserializeDocument(outPath);
-
-            AssertEx.IsDocumentState(doc, 0, 2, 7, 7, 49);
-            AssertResult.IsDocumentResultsState(doc, "Single", 6, 6, 0, 42, 0);
-
-            Assert.AreEqual(1, doc.Settings.MeasuredResults.Chromatograms.Count);
-        }
-
-        [TestMethod]
-        public void ConsoleShareZipTest()
-        {
-            var testFilesDir = new TestFilesDir(TestContext, ZIP_FILE);
-            string docPath = testFilesDir.GetTestPath("BSA_Protea_label_free_20100323_meth3_multi.sky");
-            string outPath = testFilesDir.GetTestPath("BSA_Protea_label_free_20100323_meth3_multi.sky.zip");
-
-            RunCommand("--in=" + docPath,
-                       "--share-zip=" + outPath);
-
-            AssertEx.FileExists(outPath);
-
-            var outFilesDir = new TestFilesDir(TestContext, outPath);
-            AssertEx.FileExists(outFilesDir.GetTestPath("BSA_Protea_label_free_20100323_meth3_multi.sky"));
-            // Let base class handle cleanup
-            TestFilesDirs = new[] { testFilesDir, outFilesDir };
-        }
-
-        [TestMethod]
-        public void ConsoleRemoveResultsTest()
-        {
-            TestFilesDir = new TestFilesDir(TestContext, ZIP_FILE);
-            string docPath = TestFilesDir.GetTestPath("Remove_Test.sky");
-            string outPath = TestFilesDir.GetTestPath("Remove_Test_Out.sky");
-            string[] allFiles =
-            {
-                "FT_2012_0311_RJ_01.raw",
-                "FT_2012_0311_RJ_02.raw",
-                "FT_2012_0311_RJ_07.raw",
-                "FT_2012_0316_RJ_01_120316125013.raw",
-                "FT_2012_0316_RJ_01_120316131853.raw",
-                "FT_2012_0316_RJ_01_120316132340.raw",
-                "FT_2012_0316_RJ_02.raw",
-                "FT_2012_0316_RJ_09.raw",
-                "FT_2012_0316_RJ_10.raw",
-            };
-            string[] removedFiles =
-            {
-                "FT_2012_0311_RJ_01.raw",
-                "FT_2012_0311_RJ_02.raw",
-                "FT_2012_0311_RJ_07.raw"
-            };
-
-            string output = RunCommand("--in=" + docPath,
-                                       "--remove-before=" + DateTime.Parse("3/16/2012", CultureInfo.InvariantCulture),
-                                       "--out=" + outPath);
-
-            SrmDocument doc = ResultsUtil.DeserializeDocument(outPath);
-            Assert.IsFalse(output.Contains(Resources.CommandLineTest_ConsoleAddFastaTest_Error));
-            Assert.IsFalse(output.Contains(Resources.CommandLineTest_ConsoleAddFastaTest_Warning));
-            
-            // check for removed filenames
-//            Assert.AreEqual(removedFiles.Count(), Regex.Matches(output, "\nRemoved").Count);  L10N problem
-            AssertEx.Contains(output, removedFiles);
-
-            AssertEx.IsDocumentState(doc, 0, 1, 5, 5, 15);
-            Assert.AreEqual(6, doc.Settings.MeasuredResults.Chromatograms.Count);
-
-            // try to remove all
-            output = RunCommand("--in=" + docPath,
-                                "--remove-before=" + DateTime.Parse("3/16/2013", CultureInfo.InvariantCulture),
-                                "--out=" + outPath);
-
-            doc = ResultsUtil.DeserializeDocument(outPath);
-            Assert.IsFalse(output.Contains(Resources.CommandLineTest_ConsoleAddFastaTest_Error));
-            Assert.IsFalse(output.Contains(Resources.CommandLineTest_ConsoleAddFastaTest_Warning));
-
-//            Assert.AreEqual(allFiles.Count(), Regex.Matches(output, "\nRemoved").Count);  L10N problem
-            AssertEx.Contains(output, allFiles);
-
-            Assert.IsNull(doc.Settings.MeasuredResults);
-        }
-
-        [TestMethod]
-        public void ConsoleSetLibraryTest()
-        {
-            TestFilesDir = new TestFilesDir(TestContext, ZIP_FILE);
-            string docPath = TestFilesDir.GetTestPath("BSA_Protea_label_free_20100323_meth3_multi.sky");
-            string outPath = TestFilesDir.GetTestPath("SetLib_Out.sky");
-            string libPath = TestFilesDir.GetTestPath("sample.blib");
-            string libPath2 = TestFilesDir.GetTestPath("sample2.blib");
-            const string libName = "namedlib";
-            string fakePath = docPath + ".fake";
-            string libPathRedundant = TestFilesDir.GetTestPath("sample.redundant.blib");
-
-            // Test error (name without path)
-            string output = RunCommand("--in=" + docPath,
-                                "--add-library-name=" + libName,
-                                "--out=" + outPath);
-            CheckRunCommandOutputContains(Resources.CommandLine_SetLibrary_Error__Cannot_set_library_name_without_path_, output);
-
-            // Test error (file does not exist)
-            output = RunCommand("--in=" + docPath,
-                                "--add-library-path=" + fakePath,
-                                "--out=" + outPath);
-            CheckRunCommandOutputContains(string.Format(Resources.CommandLine_SetLibrary_Error__The_file__0__does_not_exist_, fakePath), output);
-
-            // Test error (file does not exist)
-            output = RunCommand("--in=" + docPath,
-                                "--add-library-path=" + libPathRedundant,
-                                "--out=" + outPath);
-            CheckRunCommandOutputContains(Resources.CommandLineTest_ConsoleAddFastaTest_Error, output);
-
-            // Test error (unsupported library format)
-            output = RunCommand("--in=" + docPath,
-                                "--add-library-path=" + docPath,
-                                "--out=" + outPath);
-            CheckRunCommandOutputContains(string.Format(Resources.CommandLine_SetLibrary_Error__The_file__0__is_not_a_supported_spectral_library_file_format_,docPath), output);
-
-            // Test add library without name
-            output = RunCommand("--in=" + docPath,
-                                "--add-library-path=" + libPath,
-                                "--out=" + outPath);
-
-            SrmDocument doc = ResultsUtil.DeserializeDocument(outPath);
-            Assert.IsFalse(output.Contains(Resources.CommandLineTest_ConsoleAddFastaTest_Error));
-            Assert.IsFalse(output.Contains(Resources.CommandLineTest_ConsoleAddFastaTest_Warning));
-
-            AssertEx.IsDocumentState(doc, 0, 2, 7, 7, 49);
-            Assert.AreEqual(doc.Settings.PeptideSettings.Libraries.Libraries.Count,
-                doc.Settings.PeptideSettings.Libraries.LibrarySpecs.Count);
-            Assert.AreEqual(1, doc.Settings.PeptideSettings.Libraries.LibrarySpecs.Count);
-            Assert.AreEqual(Path.GetFileNameWithoutExtension(libPath), doc.Settings.PeptideSettings.Libraries.Libraries[0].Name);
-            Assert.AreEqual(Path.GetFileName(libPath), doc.Settings.PeptideSettings.Libraries.Libraries[0].FileNameHint);
-
-            // Add another library with name
-            output = RunCommand("--in=" + outPath,
-                                "--add-library-name=" + libName,
-                                "--add-library-path=" + libPath2,
-                                "--save");
-
-            doc = ResultsUtil.DeserializeDocument(outPath);
-            Assert.IsFalse(output.Contains(Resources.CommandLineTest_ConsoleAddFastaTest_Error));
-            Assert.IsFalse(output.Contains(Resources.CommandLineTest_ConsoleAddFastaTest_Warning));
-
-            AssertEx.IsDocumentState(doc, 0, 2, 7, 7, 49);
-            Assert.AreEqual(doc.Settings.PeptideSettings.Libraries.Libraries.Count,
-                doc.Settings.PeptideSettings.Libraries.LibrarySpecs.Count);
-            Assert.AreEqual(2, doc.Settings.PeptideSettings.Libraries.LibrarySpecs.Count);
-            Assert.AreEqual(Path.GetFileNameWithoutExtension(libPath), doc.Settings.PeptideSettings.Libraries.Libraries[0].Name);
-            Assert.AreEqual(Path.GetFileName(libPath), doc.Settings.PeptideSettings.Libraries.Libraries[0].FileNameHint);
-            Assert.AreEqual(libName, doc.Settings.PeptideSettings.Libraries.Libraries[1].Name);
-            Assert.AreEqual(Path.GetFileName(libPath2), doc.Settings.PeptideSettings.Libraries.Libraries[1].FileNameHint);
-
-            // Test error (library with conflicting name)
-            output = RunCommand("--in=" + outPath,
-                                "--add-library-path=" + libPath,
-                                "--out=" + outPath);
-            CheckRunCommandOutputContains(Resources.CommandLine_SetLibrary_Error__The_library_you_are_trying_to_add_conflicts_with_a_library_already_in_the_file_, output);
-        }
-
-        [TestMethod]
-        public void ConsoleAddFastaTest()
-        {
-            TestFilesDir = new TestFilesDir(TestContext, ZIP_FILE);
-            string docPath = TestFilesDir.GetTestPath("BSA_Protea_label_free_20100323_meth3_multi.sky");
-            string outPath = TestFilesDir.GetTestPath("AddFasta_Out.sky");
-            string fastaPath = TestFilesDir.GetTestPath("sample.fasta");
-
-
-            string output = RunCommand("--in=" + docPath,
-                                       "--import-fasta=" + fastaPath,
-                                       "--keep-empty-proteins",
-                                       "--out=" + outPath);
-
-            SrmDocument doc = ResultsUtil.DeserializeDocument(outPath);
-            AssertEx.DoesNotContain(output, Resources.CommandLineTest_ConsoleAddFastaTest_Error);
-            AssertEx.DoesNotContain(output, Resources.CommandLineTest_ConsoleAddFastaTest_Warning);
-
-            // Before import, there are 2 peptides. 3 peptides after
-            AssertEx.IsDocumentState(doc, 0, 3, 7, 7, 49);
-
-            // Test without keep empty proteins
-            output = RunCommand("--in=" + docPath,
-                                "--import-fasta=" + fastaPath,
-                                "--out=" + outPath);
-
-            doc = ResultsUtil.DeserializeDocument(outPath);
-            AssertEx.DoesNotContain(output, Resources.CommandLineTest_ConsoleAddFastaTest_Error);
-            AssertEx.DoesNotContain(output, Resources.CommandLineTest_ConsoleAddFastaTest_Warning);
-
-            AssertEx.IsDocumentState(doc, 0, 2, 7, 7, 49);
-        }
-
-        [TestMethod]
-        public void ConsoleNewDocumentTest()
-        {
-            TestFilesDir = new TestFilesDir(TestContext, ZIP_FILE);
-            string docPath = TestFilesDir.GetTestPath("BSA_Protea_label_free_20100323_meth3_multi.sky");
-            string fastaPath = TestFilesDir.GetTestPath("sample.fasta");
-
-            // arguments that would normally be quoted on the command-line shouldn't be quoted here
-            var settings = new[]
-            {
-                "--new=" + docPath,
-                "--overwrite",
-                "--full-scan-precursor-isotopes=Count",
-                "--full-scan-precursor-analyzer=centroided",
-                "--full-scan-precursor-res=5",
-                "--full-scan-acquisition-method=DIA",
-                "--full-scan-isolation-scheme=All Ions",
-                "--full-scan-product-analyzer=centroided",
-                "--full-scan-product-res=5",
-                "--full-scan-rt-filter=scheduling_windows",
-                "--full-scan-rt-filter-tolerance=5",
-                "--tran-precursor-ion-charges=2,3,4",
-                "--tran-product-ion-charges=1,2",
-                "--tran-product-start-ion=" + TransitionFilter.StartFragmentFinder.ION_1.Label,
-                "--tran-product-end-ion=" + TransitionFilter.EndFragmentFinder.LAST_ION_MINUS_1.Label,
-                "--tran-product-clear-special-ions",
-                "--tran-use-dia-window-exclusion",
-                "--library-product-ions=6",
-                "--library-min-product-ions=6",
-                "--library-match-tolerance=" + 0.05 + "mz",
-                "--library-pick-product-ions=filter",
-                "--instrument-min-mz=42",
-                "--instrument-max-mz=2000",
-                "--instrument-min-time=" + 0.42,
-                "--instrument-max-time=" + 4.2,
-                "--instrument-dynamic-min-mz",
-                "--instrument-method-mz-tolerance=" + 0.42,
-                "--instrument-triggered-chromatograms",
-            };
-
-            string output = RunCommand(settings);
-            StringAssert.Contains(output, string.Format(Resources.CommandLine_NewSkyFile_Deleting_existing_file___0__, docPath));
-            AssertEx.DoesNotContain(output, Resources.CommandLineTest_ConsoleAddFastaTest_Error);
-            AssertEx.DoesNotContain(output, Resources.CommandLineTest_ConsoleAddFastaTest_Warning);
-
-            SrmDocument doc = ResultsUtil.DeserializeDocument(docPath);
-            Assert.AreEqual(FullScanPrecursorIsotopes.Count, doc.Settings.TransitionSettings.FullScan.PrecursorIsotopes);
-            Assert.AreEqual(FullScanAcquisitionMethod.DIA, doc.Settings.TransitionSettings.FullScan.AcquisitionMethod);
-            Assert.AreEqual("All Ions", doc.Settings.TransitionSettings.FullScan.IsolationScheme.Name);
-            Assert.AreEqual(FullScanMassAnalyzerType.centroided, doc.Settings.TransitionSettings.FullScan.ProductMassAnalyzer);
-            Assert.AreEqual(FullScanMassAnalyzerType.centroided, doc.Settings.TransitionSettings.FullScan.PrecursorMassAnalyzer);
-            Assert.AreEqual(5, doc.Settings.TransitionSettings.FullScan.PrecursorRes);
-            Assert.AreEqual(5, doc.Settings.TransitionSettings.FullScan.ProductRes);
-            Assert.AreEqual(RetentionTimeFilterType.scheduling_windows, doc.Settings.TransitionSettings.FullScan.RetentionTimeFilterType);
-            Assert.AreEqual(5, doc.Settings.TransitionSettings.FullScan.RetentionTimeFilterLength);
-            Assert.AreEqual("2, 3, 4", doc.Settings.TransitionSettings.Filter.PeptidePrecursorChargesString);
-            Assert.AreEqual(TransitionFilter.StartFragmentFinder.ION_1.Label, doc.Settings.TransitionSettings.Filter.StartFragmentFinderLabel.Label);
-            Assert.AreEqual(TransitionFilter.EndFragmentFinder.LAST_ION_MINUS_1.Label, doc.Settings.TransitionSettings.Filter.EndFragmentFinderLabel.Label);
-            Assert.AreEqual(0, doc.Settings.TransitionSettings.Filter.MeasuredIons.Count);
-            Assert.AreEqual(true, doc.Settings.TransitionSettings.Filter.ExclusionUseDIAWindow);
-            Assert.AreEqual(6, doc.Settings.TransitionSettings.Libraries.IonCount);
-            Assert.AreEqual(6, doc.Settings.TransitionSettings.Libraries.MinIonCount);
-            Assert.AreEqual(new MzTolerance(0.05), doc.Settings.TransitionSettings.Libraries.IonMatchMzTolerance);
-            Assert.AreEqual(TransitionLibraryPick.filter, doc.Settings.TransitionSettings.Libraries.Pick);
-            Assert.AreEqual(42, doc.Settings.TransitionSettings.Instrument.MinMz);
-            Assert.AreEqual(2000, doc.Settings.TransitionSettings.Instrument.MaxMz);
-            Assert.AreEqual(0, doc.Settings.TransitionSettings.Instrument.MinTime);
-            Assert.AreEqual(5, doc.Settings.TransitionSettings.Instrument.MaxTime);
-            Assert.AreEqual(true, doc.Settings.TransitionSettings.Instrument.IsDynamicMin);
-            Assert.AreEqual(0.42, doc.Settings.TransitionSettings.Instrument.MzMatchTolerance);
-            Assert.AreEqual(true, doc.Settings.TransitionSettings.Instrument.TriggeredAcquisition);
-
-            // test trying to associate proteins without a FASTA set
-            Settings.Default.LastProteinAssociationFastaFilepath = null;
-            settings = new[]
-            {
-                "--in=" + docPath,
-                "--associate-proteins-group-proteins",
-            };
-            output = RunCommand(settings);
-            StringAssert.Contains(output, Resources.CommandLine_AssociateProteins_Failed_to_associate_proteins);
-            StringAssert.Contains(output, Resources.CommandLine_AssociateProteins_a_FASTA_file_must_be_imported_before_associating_proteins);
-
-            // test importing FASTA and associating proteins
-            settings = new[]
-            {
-                "--in=" + docPath,
-                "--save",
-                "--import-fasta=" + fastaPath,
-                "--associate-proteins-group-proteins",
-                "--associate-proteins-shared-peptides=AssignedToBestProtein",
-                "--associate-proteins-minimal-protein-list",
-                "--associate-proteins-remove-subsets",
-                "--associate-proteins-min-peptides=2",
-            };
-            output = RunCommand(settings);
-            doc = ResultsUtil.DeserializeDocument(docPath);
-            StringAssert.Contains(output, Resources.CommandLine_AssociateProteins_Associating_peptides_with_proteins);
-            Assert.AreEqual(true, doc.Settings.PeptideSettings.ProteinAssociationSettings.GroupProteins);
-            Assert.AreEqual(ProteinAssociation.SharedPeptides.AssignedToBestProtein, doc.Settings.PeptideSettings.ProteinAssociationSettings.SharedPeptides);
-            Assert.AreEqual(true, doc.Settings.PeptideSettings.ProteinAssociationSettings.FindMinimalProteinList);
-            Assert.AreEqual(true, doc.Settings.PeptideSettings.ProteinAssociationSettings.RemoveSubsetProteins);
-            Assert.AreEqual(2, doc.Settings.PeptideSettings.ProteinAssociationSettings.MinPeptidesPerProtein);
-
-            // test associating proteins in a file with a previously imported FASTA
-            settings = new[]
-            {
-                "--in=" + docPath,
-                "--save",
-                "--associate-proteins-shared-peptides=Removed",
-                "--associate-proteins-remove-subsets",
-                "--associate-proteins-min-peptides=1",
-            };
-
-            output = RunCommand(settings);
-            doc = ResultsUtil.DeserializeDocument(docPath);
-            StringAssert.Contains(output, Resources.CommandLine_AssociateProteins_Associating_peptides_with_proteins);
-            Assert.AreEqual(false, doc.Settings.PeptideSettings.ProteinAssociationSettings.GroupProteins);
-            Assert.AreEqual(ProteinAssociation.SharedPeptides.Removed, doc.Settings.PeptideSettings.ProteinAssociationSettings.SharedPeptides);
-            Assert.AreEqual(false, doc.Settings.PeptideSettings.ProteinAssociationSettings.FindMinimalProteinList);
-            Assert.AreEqual(true, doc.Settings.PeptideSettings.ProteinAssociationSettings.RemoveSubsetProteins);
-            Assert.AreEqual(1, doc.Settings.PeptideSettings.ProteinAssociationSettings.MinPeptidesPerProtein);
-
-            // test changing parameter order
-            settings = new[]
-            {
-                "--new=" + docPath,
-                "--overwrite",
-                "--full-scan-precursor-res=5",
-                "--full-scan-precursor-analyzer=centroided",
-                "--full-scan-precursor-isotopes=Count",
-            };
-
-            output = RunCommand(settings);
-            StringAssert.Contains(output, string.Format(Resources.CommandLine_NewSkyFile_Deleting_existing_file___0__, docPath));
-            doc = ResultsUtil.DeserializeDocument(docPath);
-            Assert.AreEqual(FullScanPrecursorIsotopes.Count, doc.Settings.TransitionSettings.FullScan.PrecursorIsotopes);
-            Assert.AreEqual(FullScanMassAnalyzerType.centroided, doc.Settings.TransitionSettings.FullScan.PrecursorMassAnalyzer);
-            Assert.AreEqual(5, doc.Settings.TransitionSettings.FullScan.PrecursorRes);
-
-            File.Delete(docPath);
-
-            // test parameter validation: analyzer specified with isotopes=none
-            settings = new[]
-            {
-                "--new=" + docPath,
-                "--full-scan-precursor-isotopes=None",
-                "--full-scan-precursor-analyzer=centroided",
-            };
-
-            output = RunCommand(settings);
-            StringAssert.Contains(output, string.Format(
-                Resources.CommandArgs_WarnArgRequirment_Warning__Use_of_the_argument__0__requires_the_argument__1_,
-                CommandArgs.ARG_FULL_SCAN_PRECURSOR_ANALYZER.ArgumentText,
-                CommandArgs.ARG_FULL_SCAN_PRECURSOR_RES.ArgumentText));
-
-            // test parameter validation: DDA method with isolation scheme
-            settings = new[]
-            {
-                "--new=" + docPath,
-                "--full-scan-acquisition-method=DDA",
-                "--full-scan-isolation-scheme=All Ions",
-            };
-
-            output = RunCommand(settings);
-            StringAssert.Contains(output, string.Format(
-                Resources.TransitionFullScan_DoValidate_An_isolation_window_width_value_is_not_allowed_in__0___mode,
-                FullScanAcquisitionMethod.DDA.Label));
-
-            // test parameter validation: DIA method without isolation scheme
-            settings = new[]
-            {
-                "--new=" + docPath,
-                "--full-scan-acquisition-method=DIA",
-            };
-
-            output = RunCommand(settings);
-            StringAssert.Contains(output,
-                Resources.TransitionFullScan_DoValidate_An_isolation_window_width_value_is_required_in_DIA_mode);
-        }
-
-        [TestMethod]
-        public void ConsoleOverwriteDocumentTest()
-        {
-            TestFilesDir = new TestFilesDir(TestContext, ZIP_FILE);
-            string docPath = TestFilesDir.GetTestPath("BSA_Protea_label_free_20100323_meth3_multi.sky");
-
-            // test --new
-            {
-                var settings = new[]
-                {
-                    "--new=" + docPath,
-                    "--full-scan-precursor-isotopes=Count",
-                };
-
-                string output = AbstractUnitTestEx.RunCommand(settings);
-                StringAssert.Contains(output, string.Format(Resources.CommandLine_NewSkyFile_FileAlreadyExists, docPath));
-
-                output = AbstractUnitTestEx.RunCommand(settings.Append("--overwrite").ToArray());
-                StringAssert.Contains(output, string.Format(Resources.CommandLine_NewSkyFile_Deleting_existing_file___0__, docPath));
-                AssertEx.DoesNotContain(output, Resources.CommandLineTest_ConsoleAddFastaTest_Error);
-                AssertEx.DoesNotContain(output, Resources.CommandLineTest_ConsoleAddFastaTest_Warning);
-
-                SrmDocument doc = ResultsUtil.DeserializeDocument(docPath);
-                Assert.AreEqual(FullScanPrecursorIsotopes.Count, doc.Settings.TransitionSettings.FullScan.PrecursorIsotopes);
-            }
-
-            // test --in/--out
-            {
-                string docPath2 = Path.ChangeExtension(docPath, ".2.sky");
-                File.Copy(docPath, docPath2);
-
-                var settings = new[]
-                {
-                    "--in=" + docPath,
-                    "--out=" + docPath2,
-                    "--full-scan-precursor-isotopes=Percent",
-                };
-                string output = AbstractUnitTestEx.RunCommand(settings);
-                StringAssert.Contains(output, string.Format(Resources.CommandLine_NewSkyFile_FileAlreadyExists, docPath2));
-
-                output = AbstractUnitTestEx.RunCommand(settings.Append("--overwrite").ToArray());
-                AssertEx.DoesNotContain(output, Resources.CommandLineTest_ConsoleAddFastaTest_Error);
-                AssertEx.DoesNotContain(output, Resources.CommandLineTest_ConsoleAddFastaTest_Warning);
-
-                SrmDocument doc = ResultsUtil.DeserializeDocument(docPath2);
-                Assert.AreEqual(FullScanPrecursorIsotopes.Percent, doc.Settings.TransitionSettings.FullScan.PrecursorIsotopes);
-            }
-        }
-
-        [TestMethod]
-        public void ConsoleReportExportTest()
-        {
-            TestFilesDir = new TestFilesDir(TestContext, ZIP_FILE);
-            string docPath = TestFilesDir.GetTestPath("BSA_Protea_label_free_20100323_meth3_multi.sky");
-            string outPath = TestFilesDir.GetTestPath("Exported_test_report.csv");
-
-            // Import the first RAW file (or mzML for international)
-            string rawPath = TestFilesDir.GetTestPath("ah_20101011y_BSA_MS-MS_only_5-2" +
-                ExtensionTestContext.ExtThermoRaw);
-            const string replicate = "Single";
-
-            //Before generating this report, check that it exists
-            string reportName = Resources.ReportSpecList_GetDefaults_Peptide_Ratio_Results;
-            Settings.Default.PersistedViews.ResetDefaults();
-            Assert.IsNotNull(Settings.Default.PersistedViews.GetViewSpecList(PersistedViews.MainGroup.Id)
-                .GetView(Resources.ReportSpecList_GetDefaults_Peptide_Ratio_Results));
-
-            //First, programmatically generate the report
-            SrmDocument doc = ResultsUtil.DeserializeDocument(docPath);
-
-            //Attach replicate
-            var commandLine = new CommandLine();
-            using (var docContainer = new ResultsTestDocumentContainer(doc, docPath))
-            {
-                commandLine.ImportResults(docContainer, replicate, MsDataFileUri.Parse(rawPath), null);
-                docContainer.WaitForComplete();
-                docContainer.AssertComplete();  // No errors
-                doc = docContainer.Document;
-            }
-
-            MemoryDocumentContainer memoryDocumentContainer = new MemoryDocumentContainer();
-            Assert.IsTrue(memoryDocumentContainer.SetDocument(doc, memoryDocumentContainer.Document));
-            SkylineDataSchema skylineDataSchema = new SkylineDataSchema(memoryDocumentContainer, SkylineDataSchema.GetLocalizedSchemaLocalizer());
-            DocumentGridViewContext viewContext = new DocumentGridViewContext(skylineDataSchema);
-            ViewInfo viewInfo = viewContext.GetViewInfo(PersistedViews.MainGroup.Id.ViewName(reportName));
-            StringWriter writer = new StringWriter();
-            IProgressStatus status = new ProgressStatus("Exporting report");
-            viewContext.Export(CancellationToken.None, null, ref status, viewInfo, writer, TextUtil.GetCsvSeparator(CultureInfo.CurrentCulture));
-            var programmaticReport = writer.ToString();
-
-            RunCommand("--in=" + docPath,
-                       "--import-file=" + rawPath,
-                       "--import-replicate-name=" + replicate,
-                       "--report-name=" + reportName,
-                       "--report-format=CSV",
-                       "--report-file=" + outPath);
-
-            string reportLines = File.ReadAllText(outPath);
-            AssertEx.NoDiff(reportLines, programmaticReport);
-        }
-
-        [TestMethod]
-        public void ConsoleChromatogramExportTest()
-        {
-            TestFilesDir = new TestFilesDir(TestContext, ZIP_FILE);
-            string docPath = TestFilesDir.GetTestPath("BSA_Protea_label_free_20100323_meth3_multi.sky");
-            string outPath = TestFilesDir.GetTestPath("Exported_chromatograms.csv");
-
-            // Import the first RAW file (or mzML for international)
-            string rawFile = "ah_20101011y_BSA_MS-MS_only_5-2" + ExtensionTestContext.ExtThermoRaw;
-            string rawPath = TestFilesDir.GetTestPath(rawFile);
-            const string replicate = "Single";
-
-            //Attach replicate
-            SrmDocument doc = ResultsUtil.DeserializeDocument(docPath);
-            var commandLine = new CommandLine();
-            using (var docContainer = new ResultsTestDocumentContainer(doc, docPath))
-            {
-                commandLine.ImportResults(docContainer, replicate, MsDataFileUri.Parse(rawPath), null);
-                docContainer.WaitForComplete();
-                docContainer.AssertComplete();  // No errors
-                doc = docContainer.Document;
-            }
-
-            //First, programmatically generate the report
-            var chromFiles = new[] { rawFile };
-            var chromExporter = new ChromatogramExporter(doc);
-            var chromExtractors = new[] { ChromExtractor.summed, ChromExtractor.base_peak };
-            var chromSources = new[] { ChromSource.ms1, ChromSource.fragment };
-            var chromBuffer = new StringBuilder();
-            using (var chromWriter = new StringWriter(chromBuffer))
-            {
-                chromExporter.Export(chromWriter, null, chromFiles, LocalizationHelper.CurrentCulture, chromExtractors,
-                    chromSources);
-            }
-            CollectionUtil.ForEach(doc.Settings.MeasuredResults.ReadStreams, s => s.CloseStream());
-            string programmaticReport = chromBuffer.ToString();
-
-            RunCommand("--in=" + docPath,
-                       "--import-file=" + rawPath,
-                       "--import-replicate-name=" + replicate,
-                       "--chromatogram-file=" + outPath,
-                       "--chromatogram-precursors",
-                       "--chromatogram-products",
-                       "--chromatogram-base-peaks",
-                       "--chromatogram-tics");
-
-            string chromLines = File.ReadAllText(outPath);
-            AssertEx.NoDiff(chromLines, programmaticReport);
-        }
-
-        [TestMethod]
-        public void ConsoleAddDecoysTest()
-        {
-            TestFilesDir = new TestFilesDir(TestContext, ZIP_FILE);
-            string docPath = TestFilesDir.GetTestPath("BSA_Protea_label_free_20100323_meth3_multi.sky");
-            string outPath = TestFilesDir.GetTestPath("DecoysAdded.sky");
-            string output = RunCommand("--in=" + docPath,
-                                       "--decoys-add",
-                                       "--out=" + outPath);
-            const int expectedPeptides = 7;
-            AssertEx.Contains(output, string.Format(Resources.CommandLine_AddDecoys_Added__0__decoy_peptides_using___1___method,
-                expectedPeptides, DecoyGeneration.REVERSE_SEQUENCE));
-
-            output = RunCommand("--in=" + docPath,
-                                       "--decoys-add=" + CommandArgs.ARG_VALUE_DECOYS_ADD_REVERSE);
-            AssertEx.Contains(output, string.Format(Resources.CommandLine_AddDecoys_Added__0__decoy_peptides_using___1___method,
-                expectedPeptides, DecoyGeneration.REVERSE_SEQUENCE));
-
-            output = RunCommand("--in=" + docPath,
-                                       "--decoys-add=" + CommandArgs.ARG_VALUE_DECOYS_ADD_SHUFFLE);
-            AssertEx.Contains(output, string.Format(Resources.CommandLine_AddDecoys_Added__0__decoy_peptides_using___1___method,
-                expectedPeptides, DecoyGeneration.SHUFFLE_SEQUENCE));
-
-            const string badDecoyMethod = "shift";
-            output = RunCommand("--in=" + docPath,
-                                       "--decoys-add=" + badDecoyMethod);
-            var arg = CommandArgs.ARG_DECOYS_ADD;
-            AssertEx.Contains(output, new CommandArgs.ValueInvalidException(arg, badDecoyMethod, arg.Values).Message);
-
-            output = RunCommand("--in=" + outPath,
-                                       "--decoys-add");
-            AssertEx.Contains(output, Resources.CommandLine_AddDecoys_Error__Attempting_to_add_decoys_to_document_with_decoys_);
-
-            output = RunCommand("--in=" + outPath, "--decoys-discard");
-            AssertEx.Contains(output, Resources.CommandLine_AddDecoys_Decoys_discarded);
-
-            output = RunCommand("--in=" + outPath, "--decoys-add", "--decoys-discard");
-            AssertEx.Contains(output, Resources.CommandLine_AddDecoys_Decoys_discarded);
-            AssertEx.Contains(output, string.Format(Resources.CommandLine_AddDecoys_Added__0__decoy_peptides_using___1___method,
-                expectedPeptides, DecoyGeneration.REVERSE_SEQUENCE));
-
-            int tooManyPeptides = expectedPeptides + 1;
-            output = RunCommand("--in=" + docPath,
-                                       "--decoys-add",
-                                       "--decoys-add-count=" + tooManyPeptides);
-            AssertEx.Contains(output, string.Format(Resources.CommandLine_AddDecoys_Error_The_number_of_peptides,
-                    tooManyPeptides, 7, CommandArgs.ARG_DECOYS_ADD.ArgumentText, CommandArgs.ARG_VALUE_DECOYS_ADD_SHUFFLE));
-
-            const int expectFewerPeptides = 4;
-            output = RunCommand("--in=" + docPath,
-                                       "--decoys-add",
-                                       "--decoys-add-count=" + expectFewerPeptides);
-            AssertEx.Contains(output, string.Format(Resources.CommandLine_AddDecoys_Added__0__decoy_peptides_using___1___method,
-                expectFewerPeptides, DecoyGeneration.REVERSE_SEQUENCE));
-        }
-
-        [TestMethod]
-        public void ConsoleMassListTest()
-        {
-            TestFilesDir = new TestFilesDir(TestContext, ZIP_FILE);
-            string docPath = TestFilesDir.GetTestPath("BSA_Protea_label_free_20100323_meth3_multi.sky");
-            var doc = ResultsUtil.DeserializeDocument(docPath);
-
-            // Import the first RAW file (or mzML for international)
-            string rawPath = TestFilesDir.GetTestPath("ah_20101011y_BSA_MS-MS_only_5-2" +
-                                                      ExtensionTestContext.ExtThermoRaw);
-
-            /////////////////////////
-            // Thermo test
-            string thermoPath = TestFilesDir.GetTestPath("Thermo_test.csv");
-
-            string output = RunCommand("--in=" + docPath,
-                                       "--import-file=" + rawPath,
-                                       "--exp-translist-instrument=" + ExportInstrumentType.THERMO,
-                                       "--exp-file=" + thermoPath);
-
-            CheckRunCommandOutputContains(string.Format(Resources.CommandLine_ExportInstrumentFile_List__0__exported_successfully_, "Thermo_test.csv"), output);
-            AssertEx.FileExists(thermoPath);
-            Assert.AreEqual(doc.MoleculeTransitionCount, File.ReadAllLines(thermoPath).Length);
-
-
-            /////////////////////////
-            // Agilent test
-            string agilentPath = TestFilesDir.GetTestPath("Agilent_test.csv");
-
-            output = RunCommand("--in=" + docPath,
-                                "--import-file=" + rawPath,
-                                "--exp-translist-instrument=" + ExportInstrumentType.AGILENT,
-                                "--exp-file=" + agilentPath,
-                                "--exp-dwell-time=20");
-
-            //check for success
-            CheckRunCommandOutputContains(string.Format(Resources.CommandLine_ExportInstrumentFile_List__0__exported_successfully_, "Agilent_test.csv"), output);
-            AssertEx.FileExists(agilentPath);
-            Assert.AreEqual(doc.MoleculeTransitionCount + 1, File.ReadAllLines(agilentPath).Length);
-
-            /////////////////////////
-            // AB Sciex test
-            string sciexPath = TestFilesDir.GetTestPath("AB_Sciex_test.csv");
-
-
-            output = RunCommand("--in=" + docPath,
-                                "--import-file=" + rawPath,
-                                "--exp-translist-instrument=" + ExportInstrumentType.ABI,
-                                "--exp-file=" + sciexPath,
-                                "--exp-dwell-time=20");
-
-            //check for success
-            CheckRunCommandOutputContains(string.Format(Resources.CommandLine_ExportInstrumentFile_List__0__exported_successfully_, "AB_Sciex_test.csv"), output);
-            AssertEx.FileExists(sciexPath);
-            Assert.AreEqual(doc.MoleculeTransitionCount, File.ReadAllLines(sciexPath).Length);
-
-            /////////////////////////
-            // Waters test
-            string watersPath = TestFilesDir.GetTestPath("Waters_test.csv");
-            var cmd = new[] {
-                "--in=" + docPath,
-                "--exp-translist-instrument=" + ExportInstrumentType.WATERS,
-                "--exp-file=" + watersPath,
-                "--exp-run-length=100"
-                };
-            output = RunCommand(cmd);
-
-            //check for success
-            CheckRunCommandOutputContains(string.Format(Resources.CommandLine_ExportInstrumentFile_List__0__exported_successfully_, "Waters_test.csv"), output);
-            AssertEx.FileExists(watersPath);
-            Assert.AreEqual(doc.MoleculeTransitionCount + 1, File.ReadAllLines(watersPath).Length);
-
-            // Run it again as a mixed polarity document
-            MixedPolarityTest(doc, TestFilesDir, docPath, watersPath, cmd, false, false);
-        }
-
-        private static void MixedPolarityTest(SrmDocument doc, TestFilesDir testFilesDir, string inPath, string outPath, string[]cmds, 
-            bool precursorsOnly, bool isMethod)
-        {
-            var refine = new RefinementSettings();
-            var docMixed = refine.ConvertToSmallMolecules(doc, testFilesDir.FullPath, RefinementSettings.ConvertToSmallMoleculesMode.formulas,
-                RefinementSettings.ConvertToSmallMoleculesChargesMode.invert_some); // Convert every other transition group to negative charge
-            var xml = string.Empty;
-            AssertEx.RoundTrip(docMixed, ref xml);
-            var skyExt = Path.GetExtension(inPath) ?? string.Empty;
-            inPath = PathEx.SafePath(inPath);
-            var docPathMixed = inPath.Replace(skyExt, "_mixed_polarity"+skyExt);
-            File.WriteAllText(docPathMixed, xml);
-            var ext =  Path.GetExtension(PathEx.SafePath(outPath))??string.Empty;
-            foreach (var polarityFilter in Helpers.GetEnumValues<ExportPolarity>().Reverse())
-            {
-                var outname = "polarity_test_" + polarityFilter + ext;
-                var outPathMixed = testFilesDir.GetTestPath(outname);
-                var args = new List<string>(cmds.Select(c => c.Replace(inPath, docPathMixed).Replace(outPath, outPathMixed))) { "--exp-polarity=" + polarityFilter };
-                var output = RunCommand(args.ToArray());
-                if (polarityFilter == ExportPolarity.separate && !isMethod)
-                {
-                    outname = outname.Replace(ext, "*" + ext); // Will create multiple files 
-                }
-                CheckRunCommandOutputContains(
-                    string.Format(isMethod ? 
-                    Resources.CommandLine_ExportInstrumentFile_Method__0__exported_successfully_ : 
-                    Resources.CommandLine_ExportInstrumentFile_List__0__exported_successfully_, outname), output);
-                if (polarityFilter == ExportPolarity.separate)
-                {
-                    PolarityFilterCheck(docMixed, outPathMixed, ExportPolarity.negative, ExportPolarity.separate, precursorsOnly, isMethod);
-                    PolarityFilterCheck(docMixed, outPathMixed, ExportPolarity.positive, ExportPolarity.separate, precursorsOnly, isMethod);
-                }
-                else
-                {
-                    PolarityFilterCheck(docMixed, outPathMixed, polarityFilter, polarityFilter, precursorsOnly, isMethod);
-                }
-            }
-        }
-
-        private static void PolarityFilterCheck(SrmDocument docMixed, string path, ExportPolarity polarityFilter, ExportPolarity mode, bool precursorsOnly, bool isMethod)
-        {
-            var expected = 0;
-            var nPositive = precursorsOnly
-                ? docMixed.MoleculeTransitionGroups.Count(t => t.TransitionGroup.PrecursorCharge > 0)
-                : docMixed.MoleculeTransitions.Count(t => t.Transition.Charge > 0);
-            var nNegative = precursorsOnly
-                ? docMixed.MoleculeTransitionGroups.Count(t => t.TransitionGroup.PrecursorCharge < 0)
-                : docMixed.MoleculeTransitions.Count(t => t.Transition.Charge < 0);
-            if (polarityFilter != ExportPolarity.positive)
-            {
-                expected += nNegative;
-            }
-            if (polarityFilter != ExportPolarity.negative)
-            {
-                expected += nPositive;
-            }
-
-            path = PathEx.SafePath(path) ?? string.Empty;
-            var ext = Path.GetExtension(path);
-            if (mode == ExportPolarity.separate)
-            {
-                // Expect a pair of files
-                path = path.Replace(ext, string.Format("_{0}_{1:0000}{2}", ExportPolarity.negative, 1, ext));
-                if (isMethod)
-                {
-                    Assert.IsTrue(Directory.Exists(path));
-                }
-                else
-                {
-                    AssertEx.FileExists(path);
-                    Assert.AreEqual(nNegative + 1, File.ReadAllLines(path).Length, polarityFilter.ToString());
-                }
-                path = path.Replace(ExportPolarity.negative.ToString(), ExportPolarity.positive.ToString());
-                expected = nPositive;
-            }
-            else if (isMethod)
-            {
-                path = path.Replace(ext, "_0001"+ext);
-            }
-            if (isMethod)
-            {
-                Assert.IsTrue(Directory.Exists(path));
-            }
-            else
-            {
-                AssertEx.FileExists(path);
-                Assert.AreEqual(expected + 1, File.ReadAllLines(path).Count(l => !string.IsNullOrEmpty(l)), polarityFilter.ToString());
-            }
-        }
-
-        [TestMethod]
-        public void ConsoleMethodTest()
-        {
-            //Here I'll only test Agilent for now
-            TestFilesDir = new TestFilesDir(TestContext, COMMAND_FILE);
-
-            /////////////////////////
-            // Thermo test
-//            var testFilesDir = new TestFilesDir(TestContext, ZIP_FILE);
-//            string docPath = testFilesDir.GetTestPath("BSA_Protea_label_free_20100323_meth3_multi.sky");
-//            string thermoTemplate = commandFilesDir.GetTestPath("20100329_Protea_Peptide_targeted.meth");
-//            string thermoOut = commandFilesDir.GetTestPath("Thermo_test.meth");
-//            output = RunCommand("--in=" + docPath,
-//                               "--import-file=" + rawPath,
-//                               "--exp-method-instrument=Thermo LTQ",
-//                               "--exp-template=" + thermoTemplate,                        
-//                               "--exp-file=" + thermoOut,
-//                               "--exp-strategy=buckets",
-//                               "--exp-max-trans=130",
-//                               "--exp-optimizing=ce",
-//                               "--exp-full-scans");
-//
-            // check for success
-//            CheckRunCommandOutputContains("successfully.", output);
-
-            
-            /////////////////////////
-            // Agilent test
-            string docPath2 = TestFilesDir.GetTestPath("WormUnrefined.sky");
-            string agilentTemplate = TestFilesDir.GetTestPath("43mm-40nL-30min-opt.m");
-            string agilentOut = TestFilesDir.GetTestPath("Agilent_test.m");
-
-            // Try this a few times, because Agilent method building seems to fail under stress
-            // about 10% of the time.
-            bool success = false;
-            string output = "";
-            for (int i = 0; !success && i < 3; i++)
-            {
-                var cmd = new[] {"--in=" + docPath2,
-                                 "--exp-method-instrument=Agilent 6400 Series",
-                                 "--exp-template=" + agilentTemplate,
-                                 "--exp-file=" + agilentOut,
-                                 "--exp-dwell-time=20",
-                                 "--exp-strategy=buckets",
-                                 "--exp-max-trans=75",
-                                 "--import-warn-on-failure"
-                };
-                output = RunCommand(cmd);
-
-                //check for success
-                success = output.Contains(string.Format(Resources.CommandLine_ExportInstrumentFile_Method__0__exported_successfully_, "Agilent_test.m"));
-
-                // Relax a bit if things aren't going well.
-                if (!success)
-                    Thread.Sleep(5000);
-                else
-                {
-                    try
-                    {
-                        // Run it again as a mixed polarity document
-                        var doc = ResultsUtil.DeserializeDocument(docPath2);
-                        MixedPolarityTest(doc, TestFilesDir, docPath2, agilentOut, cmd, false, true);
-                    }
-                    catch (Exception)
-                    {
-                        success = false; // Allow for retries
-                    }
-                }
-            }
-
-            if (!success)
-            {
-                Assert.Fail("Failed to write Agilent method: {0}", output);
-            }
-
-            // Test order by m/z
-            var mzOrderOut = TestFilesDir.GetTestPath("export-order-by-mz.txt");
-            var cmd2 = new[] {"--in=" + docPath2,
-                "--exp-translist-instrument=Thermo",
-                "--exp-order-by-mz",
-                "--exp-file=" + mzOrderOut,
-                "--import-warn-on-failure"
-            };
-            output = RunCommand(cmd2);
-
-            //check for success
-            Assert.IsTrue(output.Contains(string.Format(Resources.CommandLine_ExportInstrumentFile_List__0__exported_successfully_, "export-order-by-mz.txt")));
-            using (var reader = new StreamReader(mzOrderOut))
-            {
-                double prevPrecursor = 0;
-                double prevProduct = 0;
-                while (!reader.EndOfStream)
-                {
-                    var line = reader.ReadLine();
-                    Assert.IsNotNull(line);
-                    var values = line.Split(',');
-                    Assert.IsTrue(values.Length >= 2);
-                    Assert.IsTrue(double.TryParse(values[0], NumberStyles.Any, CultureInfo.InvariantCulture, out var precursor));
-                    Assert.IsTrue(double.TryParse(values[1], NumberStyles.Any, CultureInfo.InvariantCulture, out var product));
-                    Assert.IsTrue(prevPrecursor <= precursor);
-                    if (prevPrecursor != precursor)
-                    {
-                        prevProduct = 0;
-                    }
-                    Assert.IsTrue(prevProduct <= product);
-                    prevPrecursor = precursor;
-                    prevProduct = product;
-                }
-            }
-        }
-
-        [TestMethod]
-        public void ConsoleExportTrigger()
-        {
-            var testFilesDir = new TestFilesDir(TestContext, ZIP_FILE);
-            string docPath = testFilesDir.GetTestPath("BSA_Protea_label_free_20100323_meth3_multi.sky");
-            string failurePath = testFilesDir.GetTestPath("Failure_test.csv");
-
-            var args = new[]
-            {
-                "--in=" + docPath,
-                "--exp-translist-instrument=" + ExportInstrumentType.WATERS,
-                "--exp-file=" + failurePath,
-                "--exp-strategy=single",
-                "--exp-method-type=triggered",
-                "--exp-primary-count=x"
-            };
-            string output = RunCommand(args);
-
-            AssertEx.Contains(output, new CommandArgs.ValueInvalidIntException(CommandArgs.ARG_EXP_PRIMARY_COUNT, "x").Message);
-            args[args.Length - 1] = "--exp-primary-count=1";
-            output = RunCommand(args);
-
-            //check for warning and error
-            Assert.AreEqual(1, CountInstances(Resources.CommandLineTest_ConsoleAddFastaTest_Warning, output));  // exp-primary-count and CE not Waters
-            CheckRunCommandOutputContains(Resources.CommandLineTest_ConsoleAddFastaTest_Error, output);    // Waters
-            Assert.AreEqual(2, CountInstances(ExportInstrumentType.WATERS, output));
-
-            var commandFilesDir = new TestFilesDir(TestContext, COMMAND_FILE);
-            string thermoTemplate = commandFilesDir.GetTestPath("20100329_Protea_Peptide_targeted.meth");
-            output = RunCommand("--in=" + docPath,
-                                "--exp-method-instrument=" + ExportInstrumentType.THERMO_TSQ,
-                                "--exp-template=" + thermoTemplate,                        
-                                "--exp-file=" + failurePath,
-                                "--exp-strategy=single",
-                                "--exp-method-type=triggered");
-            Assert.IsTrue(output.Contains(Resources.CommandLineTest_ConsoleAddFastaTest_Error));    // Thermo TSQ method
-            Assert.IsFalse(output.Contains(Resources.CommandLineTest_ConsoleAddFastaTest_Warning));
-            Assert.AreEqual(2, CountInstances(ExportInstrumentType.THERMO, output));    // Thermo and Thermo TSQ
-            Assert.AreEqual(1, CountInstances(ExportInstrumentType.THERMO_TSQ, output));
-
-            output = RunCommand("--in=" + docPath,
-                                "--exp-translist-instrument=" + ExportInstrumentType.AGILENT,
-                                "--exp-file=" + failurePath,
-                                "--exp-strategy=single",
-                                "--exp-method-type=triggered");
-            Assert.AreEqual(1, CountInstances(Resources.CommandLineTest_ConsoleAddFastaTest_Warning, output));  // exp-primary-count and CE not Agilent
-            Assert.AreEqual(1, CountInstances(ExportInstrumentType.AGILENT, output));   // CE not Agilent
-            Assert.IsTrue(output.Contains(Resources.CommandLine_ExportInstrumentFile_Error__triggered_acquistion_requires_a_spectral_library_or_imported_results_in_order_to_rank_transitions_));    // No library and no data
-
-            // Successful export to Agilent transtion list
-            string triggerPath = testFilesDir.GetTestPath("BSA_Protea_label_free_20100323_meth3_multi_triggered.sky");
-            string rawPath = testFilesDir.GetTestPath("ah_20101011y_BSA_MS-MS_only_5-2" +
-                ExtensionTestContext.ExtThermoRaw);
-            const string replicate = "Single";
-            string agilentTriggeredPath = testFilesDir.GetTestPath("AgilentTriggered.csv");
-
-            output = RunCommand("--in=" + docPath,
-                                "--import-file=" + rawPath,
-                                "--import-replicate-name=" + replicate,
-                                "--out=" + triggerPath,
-                                "--exp-translist-instrument=" + ExportInstrumentType.AGILENT,
-                                "--exp-file=" + agilentTriggeredPath,
-                                "--exp-strategy=single",
-                                "--exp-method-type=triggered");
-            Assert.AreEqual(1, CountInstances(Resources.CommandLineTest_ConsoleAddFastaTest_Warning, output));  // exp-primary-count and CE not Agilent
-            Assert.AreEqual(1, CountInstances(ExportInstrumentType.AGILENT, output));   // CE not Agilent
-            Assert.IsTrue(output.Contains(Resources.CommandLine_ExportInstrumentFile_Error__The_current_document_contains_peptides_without_enough_information_to_rank_transitions_for_triggered_acquisition_)); // peptides without enough information
-
-            //check for success
-            var doc = ResultsUtil.DeserializeDocument(triggerPath);
-            var ceRegression = new CollisionEnergyRegression("Agilent", new[] {new ChargeRegressionLine(2, 2, 10)});
-            doc = doc.ChangeSettings(doc.Settings.ChangeTransitionPrediction(
-                p => p.ChangeCollisionEnergy(ceRegression)));
-            doc = (SrmDocument) doc.RemoveChild(doc.Children[1]);
-            new CommandLine().SaveDocument(doc, triggerPath, Console.Out);
-
-            output = RunCommand("--in=" + triggerPath,
-                                "--exp-translist-instrument=" + ExportInstrumentType.AGILENT,
-                                "--exp-file=" + agilentTriggeredPath,
-                                "--exp-strategy=single",
-                                "--exp-method-type=triggered");
-            Assert.IsTrue(output.Contains(string.Format(Resources.CommandLine_ExportInstrumentFile_List__0__exported_successfully_, "AgilentTriggered.csv")));
-            Assert.IsFalse(output.Contains(Resources.CommandLineTest_ConsoleAddFastaTest_Error));
-            Assert.IsFalse(output.Contains(Resources.CommandLineTest_ConsoleAddFastaTest_Warning));
-            AssertEx.FileExists(agilentTriggeredPath);
-            Assert.AreEqual(doc.PeptideTransitionCount + 1, File.ReadAllLines(agilentTriggeredPath).Length);
-
-            // Isolation list export
-            string agilentIsolationPath = testFilesDir.GetTestPath("AgilentIsolationList.csv");
-            var cmd = new[]
-            {
-                "--in=" + docPath,
-                "--exp-isolationlist-instrument=" + ExportInstrumentType.AGILENT_TOF,
-                "--exp-strategy=single",
-                "--exp-file=" + agilentIsolationPath
-            };
-            output = RunCommand(cmd);
-            Assert.IsTrue(output.Contains(string.Format(Resources.CommandLine_ExportInstrumentFile_List__0__exported_successfully_, "AgilentIsolationList.csv")));
-            Assert.IsFalse(output.Contains(Resources.CommandLineTest_ConsoleAddFastaTest_Error));
-            AssertEx.FileExists(agilentIsolationPath);
-            doc = ResultsUtil.DeserializeDocument(docPath);
-            Assert.AreEqual(doc.PeptideTransitionGroupCount + 1, File.ReadAllLines(agilentIsolationPath).Length);
-
-            // Run it again as a mixed polarity document
-            MixedPolarityTest(doc, testFilesDir, docPath, agilentIsolationPath, cmd, true, false);
-
-            // Let base class handle cleanup
-            TestFilesDirs = new[] { testFilesDir, commandFilesDir };
-        }
-
-        private static void AssertErrorCount(int expectedErrorsInOutput, string output, string failureMessage)
-        {
-            // Include not-yet-localized messages in the error count
-            var countErrorsLocalized = Resources.CommandLineTest_ConsoleAddFastaTest_Error.Contains("Error") ? 0 : CountInstances(Resources.CommandLineTest_ConsoleAddFastaTest_Error, output);
-            var countErrorsEnglish = CountInstances("Error", output);
-            Assert.AreEqual(expectedErrorsInOutput, countErrorsLocalized + countErrorsEnglish, failureMessage);
-        }
-
-        [TestMethod]
-        public void ConsolePathCoverage()
-        {
-            TestFilesDirs = new[]
-            {
-                new TestFilesDir(TestContext, ZIP_FILE),
-                new TestFilesDir(TestContext, COMMAND_FILE)
-            };
-            var testFilesDir = TestFilesDirs[0];
-            string bogusPath = testFilesDir.GetTestPath("bogus_file.sky");
-            string docPath = testFilesDir.GetTestPath("BSA_Protea_label_free_20100323_meth3_multi.sky");
-            string outPath = testFilesDir.GetTestPath("Output_file.sky");
-            string tsvPath = testFilesDir.GetTestPath("Exported_test_report.csv");
-
-            // Import the first RAW file (or mzML for international)
-            string rawPath = testFilesDir.GetTestPath("ah_20101011y_BSA_MS-MS_only_5-2" +
-                ExtensionTestContext.ExtThermoRaw);
-
-            //Error: file does not exist
-            var output = RunCommand("--in=" + bogusPath);
-            Assert.IsTrue(output.Contains(string.Format(Resources.CommandLine_OpenSkyFile_Error__The_Skyline_file__0__does_not_exist_, bogusPath)));
-
-            //Error: raw file does not exist
-            var pathNotExists = rawPath + "x";
-            output = RunCommand("--in=" + docPath,
-                                "--import-file=" + pathNotExists,
-                                "--import-replicate-name=Single");
-            Assert.IsTrue(output.Contains(string.Format(Resources.ChromCacheBuilder_BuildNextFileInner_The_file__0__does_not_exist, pathNotExists)));
-
-            //Error: no reportfile
-            output = RunCommand("--in=" + docPath,
-                                "--import-file=" + rawPath,
-                                "--import-replicate-name=Single",
-                                "--out=" + outPath,
-                                "--report-format=TSV",
-                                "--report-name=" + "Peptide Ratio Results");
-            Assert.IsTrue(output.Contains(Resources.CommandLine_ExportReport_));
-
-
-            //Error: no such report
-            output = RunCommand("--in=" + docPath,
-                                "--import-file=" + rawPath,
-                                "--report-file=" + tsvPath,
-                                "--report-name=" + "Bogus Report");
-            Assert.IsTrue(output.Contains(string.Format(Resources.CommandLine_ExportReport_Error__The_report__0__does_not_exist__If_it_has_spaces_in_its_name__use__double_quotes__around_the_entire_list_of_command_parameters_,"Bogus Report")));
-
-
-            //Error: no --in specified with --import-file
-            output = RunCommand("--import-file=" + rawPath,
-                                "--save");
-            Assert.IsTrue(output.Contains(Resources.CommandArgs_ParseArgsInternal_Error__Use___in_to_specify_a_Skyline_document_to_open_));
-
-
-            //Error: no --in specified with --report
-            output = RunCommand("--out=" + outPath,
-                                "--report-file=" + tsvPath,
-                                "--report-name=" + "Bogus Report");
-            Assert.IsTrue(output.Contains(Resources.CommandArgs_ParseArgsInternal_Error__Use___in_to_specify_a_Skyline_document_to_open_));
-
-            //Error: no template
-            output = RunCommand("--in=" + docPath,
-                                "--exp-method-instrument=" + ExportInstrumentType.THERMO_LTQ,
-                                "--exp-method-type=scheduled",
-                                "--exp-strategy=single",
-                                "--exp-file=" + testFilesDir.GetTestPath("Bogus.meth"));
-            Assert.IsTrue(output.Contains(Resources.CommandLine_ExportInstrumentFile_Error__A_template_file_is_required_to_export_a_method_));
-            Assert.IsFalse(output.Contains(Resources.CommandLine_ExportInstrumentFile_No_method_will_be_exported_));
-
-            //Error: template does not exist
-            output = RunCommand("--in=" + docPath,
-                                "--exp-method-instrument=" + ExportInstrumentType.THERMO_LTQ,
-                                "--exp-method-type=scheduled",
-                                "--exp-strategy=single",
-                                "--exp-file=" + testFilesDir.GetTestPath("Bogus.meth"),
-                                "--exp-template=" + testFilesDir.GetTestPath("Bogus_template.meth"));
-            Assert.IsTrue(output.Contains(string.Format(Resources.CommandLine_ExportInstrumentFile_Error__The_template_file__0__does_not_exist_, testFilesDir.GetTestPath("Bogus_template.meth"))));
-            Assert.IsFalse(output.Contains(Resources.CommandLine_ExportInstrumentFile_No_method_will_be_exported_));
-
-            //Error: can't schedule instrument type
-            var commandFilesDir = TestFilesDirs[1];
-            string thermoTemplate = commandFilesDir.GetTestPath("20100329_Protea_Peptide_targeted.meth");
-            output = RunCommand("--in=" + docPath,
-                                "--exp-method-instrument=" + ExportInstrumentType.THERMO_LTQ,
-                                "--exp-method-type=scheduled",
-                                "--exp-strategy=single",
-                                "--exp-file=" + testFilesDir.GetTestPath("Bogus.meth"),
-                                "--exp-template=" + thermoTemplate);
-            Assert.IsTrue(output.Contains(string.Format(Resources.CommandLine_ExportInstrumentFile_Error__the_specified_instrument__0__is_not_compatible_with_scheduled_methods_,"Thermo LTQ")));
-            Assert.IsTrue(output.Contains(Resources.CommandLine_ExportInstrumentFile_No_method_will_be_exported_));
-
-            //Error: not all peptides have RT info
-            const string watersFilename = "Waters_test.csv";
-            string watersPath = testFilesDir.GetTestPath(watersFilename);
-            output = RunCommand("--in=" + docPath,
-                                "--import-file=" + rawPath,
-                                "--exp-translist-instrument=" + ExportInstrumentType.WATERS,
-                                "--exp-file=" + watersPath,
-                                "--exp-method-type=scheduled",
-                                "--exp-run-length=100",
-                                "--exp-optimizing=ce",
-                                "--exp-strategy=protein",
-                                "--exp-max-trans=100",
-                                "--exp-scheduling-replicate=LAST");
-            Assert.IsTrue(output.Contains(Resources.CommandLine_ExportInstrumentFile_Error__to_export_a_scheduled_method__you_must_first_choose_a_retention_time_predictor_in_Peptide_Settings___Prediction__or_import_results_for_all_peptides_in_the_document_));
-            Assert.IsTrue(output.Contains(Resources.CommandLine_ExportInstrumentFile_No_list_will_be_exported_));
-
-            //check for success. This is merely to cover more paths
-            string schedulePath = testFilesDir.GetTestPath("BSA_Protea_label_free_20100323_meth3_multi_scheduled.sky");
-            var doc = ResultsUtil.DeserializeDocument(docPath);
-            doc = (SrmDocument)doc.RemoveChild(doc.Children[1]);
-            new CommandLine().SaveDocument(doc, schedulePath, Console.Out);
-            docPath = schedulePath;
-
-            output = RunCommand("--in=" + docPath,
-                                "--import-file=" + rawPath,
-                                "--exp-translist-instrument=" + ExportInstrumentType.WATERS,
-                                "--exp-file=" + watersPath,
-                                "--exp-method-type=scheduled",
-                                "--exp-run-length=100",
-                                "--exp-optimizing=ce",
-                                "--exp-strategy=protein",
-                                "--exp-max-trans=100",
-                                "--exp-scheduling-replicate=LAST");
-            Assert.IsTrue(output.Contains(string.Format(Resources.CommandLine_ExportInstrumentFile_List__0__exported_successfully_, watersFilename)));
-
-
-            //check for success
-            output = RunCommand("--in=" + docPath,
-                                "--import-file=" + rawPath,
-                                "--import-replicate-name=Single",
-                                "--exp-translist-instrument=" + ExportInstrumentType.WATERS,
-                                "--exp-file=" + watersPath,
-                                "--exp-method-type=scheduled",
-                                "--exp-run-length=100",
-                                "--exp-optimizing=ce",
-                                "--exp-strategy=buckets",
-                                "--exp-max-trans=10000000",
-                                "--exp-scheduling-replicate=Single");
-            Assert.IsTrue(output.Contains(string.Format(Resources.CommandLine_ExportInstrumentFile_List__0__exported_successfully_, "Waters_test.csv")));
-
-
-            //Check a bunch of warnings
-            var args = new[]
-            {
-                "--in=" + docPath,
-                "--import-file=" + rawPath,
-                "--import-replicate-name=Single",
-                "--report-format=tsv",  // placeholder for replacement below
-                "--exp-translist-instrument=" + ExportInstrumentType.WATERS,
-                "--exp-method-instrument=" + ExportInstrumentType.THERMO_LTQ
-            };
-            output = RunCommand(args);
-                                //1 Error for using the above 2 parameters simultaneously
-
-            Assert.IsFalse(output.Contains(Resources.CommandLineTest_ConsolePathCoverage_successfully_));
-
-            Assert.AreEqual(1, CountErrors(output));
-
-            //Test value lists for failing values
-            const string bogusValue = "BOGUS";
-            CommandArgs.Argument[] valueListArgs = 
-            {
-                CommandArgs.ARG_REPORT_FORMAT,
-                CommandArgs.ARG_EXP_TRANSITION_LIST_INSTRUMENT,
-                CommandArgs.ARG_EXP_METHOD_INSTRUMENT,
-                CommandArgs.ARG_EXP_STRATEGY,
-                CommandArgs.ARG_EXP_METHOD_TYPE,
-                CommandArgs.ARG_EXP_OPTIMIZING,
-                CommandArgs.ARG_EXP_POLARITY,
-            };
-            foreach (var valueListArg in valueListArgs)
-            {
-                args[3] = valueListArg.ArgumentText + "=" + bogusValue;
-                output = RunCommand(args);
-                AssertEx.Contains(output, new CommandArgs.ValueInvalidException(valueListArg, bogusValue, valueListArg.Values).Message);
-            }
-
-            CommandArgs.Argument[] valueIntArguments =
-            {
-                CommandArgs.ARG_EXP_MAX_TRANS,
-                CommandArgs.ARG_EXP_DWELL_TIME
-            };
-            foreach (var valueIntArg in valueIntArguments)
-            {
-                args[3] = valueIntArg.ArgumentText + "=" + bogusValue;
-                output = RunCommand(args);
-                AssertEx.Contains(output, new CommandArgs.ValueInvalidIntException(valueIntArg, bogusValue).Message);
-            }
-
-            CommandArgs.Argument[] valueDoubleArguments =
-            {
-                CommandArgs.ARG_EXP_RUN_LENGTH,
-                CommandArgs.ARG_IMPORT_LOCKMASS_POSITIVE,
-                CommandArgs.ARG_IMPORT_LOCKMASS_NEGATIVE,
-                CommandArgs.ARG_IMPORT_LOCKMASS_TOLERANCE
-            };
-            foreach (var valueDoubleArg in valueDoubleArguments)
-            {
-                args[3] = valueDoubleArg.ArgumentText + "=" + bogusValue;
-                output = RunCommand(args);
-                AssertEx.Contains(output, new CommandArgs.ValueInvalidDoubleException(valueDoubleArg, bogusValue).Message);
-            }
-            const int bigValue = 100000000;
-            args[3] = "--exp-dwell-time=" + bigValue;
-            output = RunCommand(args);
-            AssertEx.Contains(output, new CommandArgs.ValueOutOfRangeIntException(CommandArgs.ARG_EXP_DWELL_TIME, bigValue,
-                AbstractMassListExporter.DWELL_TIME_MIN, AbstractMassListExporter.DWELL_TIME_MAX).Message);
-            args[3] = "--exp-run-length=" + bigValue;
-            output = RunCommand(args);
-            AssertEx.Contains(output, new CommandArgs.ValueOutOfRangeIntException(CommandArgs.ARG_EXP_RUN_LENGTH, bigValue,
-                AbstractMassListExporter.RUN_LENGTH_MIN, AbstractMassListExporter.RUN_LENGTH_MAX).Message);
-
-
-            //This test uses a broken Skyline file to test the InvalidDataException catch
-            var brokenFile = commandFilesDir.GetTestPath("Broken_file.sky");
-
-            output = RunCommand("--in=" + brokenFile);
-            AssertEx.Contains(output, string.Format(Resources.CommandLine_OpenSkyFile_Error__There_was_an_error_opening_the_file__0_, brokenFile));
-            AssertEx.Contains(output, string.Format(Resources.XmlUtil_GetInvalidDataMessage_The_file_contains_an_error_on_line__0__at_column__1__, 2, 7));
-
-
-            //This test uses a broken Skyline file to test the InvalidDataException catch
-            var invalidFile = commandFilesDir.GetTestPath("InvalidFile.sky");
-            output = RunCommand("--in=" + invalidFile);
-            AssertEx.Contains(output, string.Format(Resources.CommandLine_OpenSkyFile_Error__There_was_an_error_opening_the_file__0_, invalidFile));
-            AssertEx.Contains(output, string.Format(Resources.XmlUtil_GetInvalidDataMessage_The_file_contains_an_error_on_line__0__at_column__1__, 7, 8));
-            AssertEx.Contains(output, string.Format(Resources.DigestSettings_ValidateIntRange_The_value__1__for__0__must_be_between__2__and__3__, Resources.DigestSettings_Validate_maximum_missed_cleavages, 10, 0, 9));
-
-            //Test unexpected parameter formats
-            //CONSIDER: Maybe some more automatic way to keep these lists up to date.
-            TestMissingValueFailures(new[]
-                                    {
-                                        "in",
-                                        "out",
-                                        "import-file",
-                                        "import-replicate-name",
-                                        "import-all",
-                                        "import-naming-pattern",
-                                        "report-name",
-                                        "report-file",
-                                        "report-format",
-//                                        "exp-translist-format",
-                                        "exp-dwell-time",
-                                        "exp-run-length",
-                                        "exp-method-instrument",
-                                        "exp-template",
-                                        "exp-file",
-                                        "exp-polarity",
-                                        "exp-strategy",
-                                        "exp-method-type",
-                                        "exp-max-trans",
-                                        "exp-optimizing",
-                                        "exp-scheduling-replicate",
-                                        "tool-add",
-                                        "tool-command",
-                                        "tool-arguments",
-                                        "tool-initial-dir",
-                                        "tool-conflict-resolution",
-                                        "tool-report",
-                                        "report-add",
-                                        "report-conflict-resolution",
-                                        "batch-commands",
-                                    });
-            TestUnexpectedValueFailures(new[]
-                                            {
-                                                "save",
-                                                "import-append",
-                                                "exp-ignore-proteins",
-                                                "exp-add-energy-ramp",
-//                                                "exp-full-scans",
-                                                "tool-output-to-immediate-window",
-                                                "exp-polarity",
-                                            });
-        }
-
-        private void TestMissingValueFailures(string[] names)
-        {
-            TestNameValueFailures(names, arg => arg);
-            TestNameValueFailures(names, arg => string.Format("{0}=", arg));
-        }
-
-        private void TestUnexpectedValueFailures(IEnumerable<string> names)
-        {
-            TestNameValueFailures(names, arg => string.Format("{0}=true", arg));
-        }
-
-        private void TestNameValueFailures(IEnumerable<string> names, Func<string, string> getCommandLineForArg, bool allowUnlocalizedErrors = false)
-        {
-            foreach (var name in names)
-            {
-                string arg = string.Format("--{0}", name);
-                string output = RunCommand(getCommandLineForArg(arg));
-                Assert.AreEqual(1, CountErrors(output, allowUnlocalizedErrors), string.Format("No error for argument {0}", arg));
-                Assert.AreEqual(1, CountInstances(arg, output), string.Format("Missing expected argument {0}", arg));
-            }
-        }
-
-        // Historical: Test the case where the imported replicate has the wrong path without Lorenzo's data
-        //[TestMethod]
-        public void TestLorenzo()
-        {
-            var consoleBuffer = new StringBuilder();
-            var consoleOutput = new CommandStatusWriter(new StringWriter(consoleBuffer));
-
-            TestFilesDir = new TestFilesDir(TestContext, COMMAND_FILE);
-
-            string docPath = TestFilesDir.GetTestPath("VantageQCSkyline.sky");
-            string tsvPath = TestFilesDir.GetTestPath("Exported_test_report.csv");
-            string dataPath = TestFilesDir.GetTestPath("VantageQCSkyline.skyd");
-
-            var args = new[]
-                           {
-                               "--in=" + docPath,
-                               "--import-file=" + dataPath,
-                               "--report-name=TestQCReport",
-                               "--report-file=" + tsvPath,
-                               "--report-format=TSV"
-                           };
-
-            //There are no tests. This is for debugging.
-            CommandLineRunner.RunCommand(args, consoleOutput);
-        }
-
-        //[TestMethod]
-        public void CountInstancesTest()
-        {
-            string s = "hello,hello,hello";
-            Assert.AreEqual(3, CountInstances("hello", s));
-
-            s += "hi";
-            Assert.AreEqual(3, CountInstances("hello", s));
-
-            Assert.AreEqual(0, CountInstances("", ""));
-
-            Assert.AreEqual(0, CountInstances("hi", "howdy"));
-        }
-
-        [TestMethod]
-        public void ConsoleBadRawFileImportTest()
-        {
-            // Run this test only if we can read Thermo's raw files
-            if(ExtensionTestContext.CanImportThermoRaw &&
-                ExtensionTestContext.CanImportWatersRaw)
-            {
-                const string testZipPath = @"TestData\ImportAllCmdLineTest.zip";
-
-                TestFilesDir = new TestFilesDir(TestContext, testZipPath);
-
-                // Contents:
-                // ImportAllCmdLineTest
-                //   -- REP01
-                //       -- CE_Vantage_15mTorr_0001_REP1_01.raw|mzML
-                //       -- CE_Vantage_15mTorr_0001_REP1_02.raw|mzML
-                //   -- REP02
-                //       -- CE_Vantage_15mTorr_0001_REP2_01.raw|mzML
-                //       -- CE_Vantage_15mTorr_0001_REP2_02.raw|mzML
-                //   -- 160109_Mix1_calcurve_070.mzML
-                //   -- 160109_Mix1_calcurve_073.mzML
-                //   -- 160109_Mix1_calcurve_071.raw (Waters .raw directory)
-                //   -- 160109_Mix1_calcurve_074.raw (Waters .raw directory)
-                //   -- bad_file.raw (Should not be imported. Only in ImportAllCmdLineTest.zip)
-                //   -- bad_file_folder
-                //       -- bad_file.raw (Should not be imported. Only in ImportAllCmdLineTest.zip)
-                //   -- FullScan.RAW|mzML (should not be imported)
-                //   -- FullScan_folder
-                //       -- FullScan.RAW|mzML (should not be imported)
-
-                var docPath = TestFilesDir.GetTestPath("test.sky");
-
-                var rawPath = TestFilesDir.GetTestPath("bad_file.raw");
-
-                var msg = RunCommand("--in=" + docPath,
-                                     "--import-file=" + rawPath,
-                                     "--save");
-
-                AssertEx.Contains(msg, string.Format(Resources.CommandLine_ImportResultsFile_Error__Failed_importing_the_results_file__0__, rawPath));
-
-                // the document should not have changed
-                SrmDocument doc = ResultsUtil.DeserializeDocument(docPath);
-                Assert.IsFalse(doc.Settings.HasResults);
-
-                msg = RunCommand("--in=" + docPath,
-                                 "--import-all=" + TestFilesDir.FullPath,
-                                 "--import-warn-on-failure",
-                                 "--save");
-
-                string expected = string.Format(Resources.CommandLine_ImportResultsFile_Warning__Failed_importing_the_results_file__0____Ignoring___, rawPath);
-                AssertEx.Contains(msg, expected);
-                doc = ResultsUtil.DeserializeDocument(docPath);
-                Assert.IsTrue(doc.Settings.HasResults, TextUtil.LineSeparate("No results found.", "Output:", msg));
-                Assert.AreEqual(6, doc.Settings.MeasuredResults.Chromatograms.Count,
-                    string.Format("Expected 6 replicates, found: {0}",
-                                  string.Join(", ", doc.Settings.MeasuredResults.Chromatograms.Select(chromSet => chromSet.Name).ToArray())));
-                Assert.IsTrue(doc.Settings.MeasuredResults.ContainsChromatogram("REP01"));
-                Assert.IsTrue(doc.Settings.MeasuredResults.ContainsChromatogram("REP02"));
-                Assert.IsTrue(doc.Settings.MeasuredResults.ContainsChromatogram("160109_Mix1_calcurve_071"));
-                Assert.IsTrue(doc.Settings.MeasuredResults.ContainsChromatogram("160109_Mix1_calcurve_074"));
-                Assert.IsTrue(doc.Settings.MeasuredResults.ContainsChromatogram("160109_Mix1_calcurve_070"));
-                Assert.IsTrue(doc.Settings.MeasuredResults.ContainsChromatogram("160109_Mix1_calcurve_073"));
-                // We should not have a replicate named "bad_file"
-                Assert.IsFalse(doc.Settings.MeasuredResults.ContainsChromatogram("bad_file"));
-                // Or a replicate named "bad_file_folder"
-                Assert.IsFalse(doc.Settings.MeasuredResults.ContainsChromatogram("bad_file_folder"));
-            }
-        }
-
-        [TestMethod]
-        public void ConsoleImportNonSRMFile()
-        {
-            bool useRaw = ExtensionTestContext.CanImportThermoRaw && ExtensionTestContext.CanImportWatersRaw;
-            string extRaw = useRaw
-                                ? ExtensionTestContext.ExtThermoRaw
-                                : ".mzML";
-            string testZipPath = useRaw
-                                    ? @"TestData\ImportAllCmdLineTest.zip"
-                                    : @"TestData\ImportAllCmdLineTestMzml.zip";
-            TestFilesDir = new TestFilesDir(TestContext, testZipPath);
-
-            // Contents:
-            // ImportAllCmdLineTest
-            //   -- REP01
-            //       -- CE_Vantage_15mTorr_0001_REP1_01.raw|mzML
-            //       -- CE_Vantage_15mTorr_0001_REP1_02.raw|mzML
-            //   -- REP02
-            //       -- CE_Vantage_15mTorr_0001_REP2_01.raw|mzML
-            //       -- CE_Vantage_15mTorr_0001_REP2_02.raw|mzML
-            //   -- 160109_Mix1_calcurve_070.mzML
-            //   -- 160109_Mix1_calcurve_073.mzML
-            //   -- 160109_Mix1_calcurve_071.raw (Waters .raw directory)
-            //   -- 160109_Mix1_calcurve_074.raw (Waters .raw directory)
-            //   -- bad_file.raw (Should not be imported. Only in ImportAllCmdLineTest.zip)
-            //   -- bad_file_folder
-            //       -- bad_file.raw (Should not be imported. Only in ImportAllCmdLineTest.zip)
-            //   -- FullScan.RAW|mzML (should not be imported)
-            //   -- FullScan_folder
-            //       -- FullScan.RAW|mzML (should not be imported)
-
-            
-            var docPath = TestFilesDir.GetTestPath("test.sky");
-            var outPath = TestFilesDir.GetTestPath("import_nonSRM_file.sky");
-
-            var rawPath = TestFilesDir.GetTestPath("FullScan" + extRaw);
-
-            // Try to import FullScan.RAW|mzML
-            var msg = RunCommand("--in=" + docPath,
-                       "--import-file=" + rawPath,
-                       "--import-warn-on-failure",
-                       "--out=" + outPath);
-
-             CheckRunCommandOutputContains(string.Format(Resources.CommandLine_ImportResultsFile_Warning__Failed_importing_the_results_file__0____Ignoring___, rawPath), msg);
-            // Read the saved document. FullScan.RAW|mzML should not have been imported
-            SrmDocument doc = ResultsUtil.DeserializeDocument(outPath);
-            Assert.IsFalse(doc.Settings.HasResults);
-
-            // Import all files in the directory. FullScan.RAW|mzML should not be imported
-            msg = RunCommand("--in=" + outPath,
-                             "--import-all=" + TestFilesDir.FullPath,
-                             "--import-warn-on-failure",
-                             "--save");
-             CheckRunCommandOutputContains(string.Format(Resources.CommandLine_ImportResultsFile_Warning__Failed_importing_the_results_file__0____Ignoring___, rawPath), msg);
-
-
-            doc = ResultsUtil.DeserializeDocument(outPath);
-            Assert.IsTrue(doc.Settings.HasResults);
-            Assert.AreEqual(6, doc.Settings.MeasuredResults.Chromatograms.Count,
-                string.Format("Expected 6 replicates, found: {0}",
-                              string.Join(", ", doc.Settings.MeasuredResults.Chromatograms.Select(chromSet => chromSet.Name).ToArray())));
-            Assert.IsTrue(doc.Settings.MeasuredResults.ContainsChromatogram("REP01"));
-            Assert.IsTrue(doc.Settings.MeasuredResults.ContainsChromatogram("REP02"));
-            Assert.IsTrue(doc.Settings.MeasuredResults.ContainsChromatogram("160109_Mix1_calcurve_071"));
-            Assert.IsTrue(doc.Settings.MeasuredResults.ContainsChromatogram("160109_Mix1_calcurve_074"));
-            Assert.IsTrue(doc.Settings.MeasuredResults.ContainsChromatogram("160109_Mix1_calcurve_070"));
-            Assert.IsTrue(doc.Settings.MeasuredResults.ContainsChromatogram("160109_Mix1_calcurve_073"));
-            // We should not have a replicate named "FullScan"
-            Assert.IsFalse(doc.Settings.MeasuredResults.ContainsChromatogram("FullScan"));
-            // Or a replicate named "FullScan_folder"
-            Assert.IsFalse(doc.Settings.MeasuredResults.ContainsChromatogram("FullScan_folder"));
-        }
-
-        private static string GetTestZipPath(out string extRaw)
-        {
-            bool useRaw = ExtensionTestContext.CanImportThermoRaw && ExtensionTestContext.CanImportWatersRaw;
-            string testZipPath = useRaw
-                ? @"TestData\ImportAllCmdLineTest.zip"
-                : @"TestData\ImportAllCmdLineTestMzml.zip";
-            extRaw = useRaw
-                ? ".raw"
-                : ".mzML";
-            return testZipPath;
-        }
-
-        [TestMethod]
-        public void ConsoleMultiReplicateImportTest()
-        {
-            TestFilesDir = new TestFilesDir(TestContext, GetTestZipPath(out var extRaw), "ConsoleMultiReplicateImportTest");
-
-
-            // Contents:
-            // ImportAllCmdLineTest
-            //   -- REP01
-            //       -- CE_Vantage_15mTorr_0001_REP1_01.raw|mzML
-            //       -- CE_Vantage_15mTorr_0001_REP1_02.raw|mzML
-            //   -- REP02
-            //       -- CE_Vantage_15mTorr_0001_REP2_01.raw|mzML
-            //       -- CE_Vantage_15mTorr_0001_REP2_02.raw|mzML
-            //   -- 160109_Mix1_calcurve_070.mzML
-            //   -- 160109_Mix1_calcurve_073.mzML
-            //   -- 160109_Mix1_calcurve_071.raw (Waters .raw directory)
-            //   -- 160109_Mix1_calcurve_074.raw (Waters .raw directory)
-            //   -- bad_file.raw (Should not be imported. Only in ImportAllCmdLineTest.zip)
-            //   -- bad_file_folder
-            //       -- bad_file.raw (Should not be imported. Only in ImportAllCmdLineTest.zip)
-            //   -- FullScan.RAW|mzML (should not be imported)
-            //   -- FullScan_folder
-            //       -- FullScan.RAW|mzML (should not be imported)
-
-
-
-            var docPath = TestFilesDir.GetTestPath("test.sky");
-            var outPath0 = TestFilesDir.GetTestPath("Imported_multiple0.sky");
-            FileEx.SafeDelete(outPath0);
-            var outPath1 = TestFilesDir.GetTestPath("Imported_multiple1.sky");
-            FileEx.SafeDelete(outPath1);
-            var outPath4 = TestFilesDir.GetTestPath("Imported_multiple4.sky");
-            FileEx.SafeDelete(outPath4);
-
-            var rawPath = new MsDataFilePath(TestFilesDir.GetTestPath(@"REP01\CE_Vantage_15mTorr_0001_REP1_01" + extRaw));
-            
-            // Test: Cannot use --import-file and --import-all options simultaneously
-            var msg = RunCommand("--in=" + docPath,
-                                 "--import-file=" + rawPath.FilePath,
-                                 "--import-replicate-name=Unscheduled01",
-                                 "--import-all=" + TestFilesDir.FullPath,
-                                 "--out=" + outPath1);
-            Assert.IsTrue(msg.Contains(CommandArgs.ErrorArgsExclusiveText(CommandArgs.ARG_IMPORT_FILE, CommandArgs.ARG_IMPORT_ALL)), msg);
-            // output file should not exist
-            AssertEx.FileNotExists(outPath1);
-
-
-
-            // Test: Use --import-replicate-name with --import-all for single-replicate, multi-file import
-            const string singleName = "Unscheduled01";
-            msg = RunCommand("--in=" + docPath,
-                             "--import-replicate-name=" + singleName,
-                             "--import-all=" + TestFilesDir.GetTestPath("REP01"),
-                             "--out=" + outPath0);
-            // Used to give this error
-//            Assert.IsTrue(msg.Contains(Resources.CommandArgs_ParseArgsInternal_Error____import_replicate_name_cannot_be_used_with_the___import_all_option_), msg);
-//            // output file should not exist
-            AssertEx.FileExists(outPath0, msg);            
-            SrmDocument doc0 = ResultsUtil.DeserializeDocument(outPath0);
-            Assert.AreEqual(1, doc0.Settings.MeasuredResults.Chromatograms.Count);
-            Assert.IsTrue(doc0.Settings.MeasuredResults.ContainsChromatogram(singleName));
-            Assert.AreEqual(2, doc0.Settings.MeasuredResults.Chromatograms[0].MSDataFileInfos.Count);
-
-
-
-            // Test: Cannot use --import-naming-pattern with --import-file
-            msg = RunCommand("--in=" + docPath,
-                                 "--import-file=" + rawPath.FilePath,
-                                 "--import-naming-pattern=prefix_(.*)",
-                                 "--out=" + outPath1);
-            Assert.IsTrue(msg.Contains(CommandArgs.ErrorArgsExclusiveText(CommandArgs.ARG_IMPORT_NAMING_PATTERN, CommandArgs.ARG_IMPORT_FILE)), msg);
-            // output file should not exist
-            AssertEx.FileNotExists(outPath1);
-
-
-
-
-            // Test: invalid regular expression (1)
-            msg = RunCommand("--in=" + docPath,
-                                 "--import-all=" + TestFilesDir.FullPath,
-                                 "--import-naming-pattern=A",
-                                 "--out=" + outPath1);
-            // output file should not exist
-            AssertEx.FileNotExists(outPath1);
-            Assert.IsTrue(msg.Contains(string.Format(Resources.CommandArgs_ParseArgsInternal_Error__Regular_expression___0___does_not_have_any_groups___String, "A")), msg);
-
-
-
-            // Test: invalid regular expression (2)
-            msg = RunCommand("--in=" + docPath,
-                      "--import-all=" + TestFilesDir.FullPath,
-                      "--import-naming-pattern=invalid",
-                      "--out=" + outPath1);
-            // output file should not exist
-            AssertEx.FileNotExists(outPath1);
-            Assert.IsTrue(msg.Contains(string.Format(Resources.CommandArgs_ParseArgsInternal_Error__Regular_expression___0___does_not_have_any_groups___String, "invalid")), msg);
-
-
-
-
-            // Test: Import files in the "REP01" directory; 
-            // Use a naming pattern that will cause the replicate names of the two files to be the same
-            msg = RunCommand("--in=" + docPath,
-                             "--import-all=" + TestFilesDir.GetTestPath("REP01"),
-                             "--import-naming-pattern=.*_(REP[0-9]+)_(.+)",
-                             "--out=" + outPath1);
-            AssertEx.FileNotExists(outPath1);
-            Assert.IsTrue(msg.Contains(string.Format(Resources.CommandLine_ApplyNamingPattern_Error__Duplicate_replicate_name___0___after_applying_regular_expression_,"REP1")), msg);
-
-
-
-
-            // Test: Import files in the "REP01" directory; Use a naming pattern
-            msg = RunCommand("--in=" + docPath,
-                             "--import-all=" + TestFilesDir.GetTestPath("REP01"),
-                             "--import-naming-pattern=.*_([0-9]+)",
-                             "--out=" + outPath1);
-            AssertEx.FileExists(outPath1, msg);
-            SrmDocument doc = ResultsUtil.DeserializeDocument(outPath1);
-            Assert.AreEqual(2, doc.Settings.MeasuredResults.Chromatograms.Count);
-            Assert.IsTrue(doc.Settings.MeasuredResults.ContainsChromatogram("01"));
-            Assert.IsTrue(doc.Settings.MeasuredResults.ContainsChromatogram("02"));
-
-
-
-            // Test: Import non-recursive
-            // Make sure only files directly in the folder get imported
-            string badFilePath = TestFilesDir.GetTestPath("bad_file" + extRaw);
-            string badFileMoved = badFilePath + ".save";
-            if (File.Exists(badFilePath))
-                File.Move(badFilePath, badFileMoved);
-            string fullScanPath = TestFilesDir.GetTestPath("FullScan" + extRaw);
-            string fullScanMoved = fullScanPath + ".save";
-            File.Move(fullScanPath, fullScanMoved);
-
-            msg = RunCommand("--in=" + docPath,
-                "--import-all-files=" + TestFilesDir.FullPath,
-                "--out=" + outPath4);
-
-            AssertEx.FileExists(outPath4, msg);
-            doc = ResultsUtil.DeserializeDocument(outPath4);
-            Assert.IsTrue(doc.Settings.HasResults);
-            Assert.AreEqual(4, doc.Settings.MeasuredResults.Chromatograms.Count,
-                string.Format("Expected 4 replicates from files, found: {0}",
-                    string.Join(", ", doc.Settings.MeasuredResults.Chromatograms.Select(chromSet => chromSet.Name).ToArray())));
-            if (File.Exists(badFileMoved))
-                File.Move(badFileMoved, badFilePath);
-            File.Move(fullScanMoved, fullScanPath);
-        }
-
-        [TestMethod, NoParallelTesting(TestExclusionReason.RESOURCE_INTENSIVE)] // Just a really tricky race condition using --warn-on-failure under parallel testing pressure
-        public void ConsoleMultiWarnOnFailureImportTest()
-        {
-            TestFilesDir = new TestFilesDir(TestContext, GetTestZipPath(out var extRaw), "ConsoleMultiWarnOnFailureImportTest");
-
-            var docPath = TestFilesDir.GetTestPath("test.sky");
-            var outPath2 = TestFilesDir.GetTestPath("Imported_multiple2.sky");
-            FileEx.SafeDelete(outPath2);
-            var rawPath = new MsDataFilePath(TestFilesDir.GetTestPath(@"REP01\CE_Vantage_15mTorr_0001_REP1_01" + extRaw));
-
-            AssertEx.FileNotExists(outPath2);
-
-            // Test: Import a single file
-            // Import REP01\CE_Vantage_15mTorr_0001_REP1_01.raw;
-            // Use replicate name "REP01"
-            var msg = RunCommand("--in=" + docPath,
-                "--import-file=" + rawPath.FilePath,
-                "--import-replicate-name=REP01",
-                "--out=" + outPath2);
-            AssertEx.FileExists(outPath2, msg);
-            var doc = ResultsUtil.DeserializeDocument(outPath2);
-            Assert.AreEqual(1, doc.Settings.MeasuredResults.Chromatograms.Count);
-            int initialFileCount = 0;
-            foreach (var chromatogram in doc.Settings.MeasuredResults.Chromatograms)
-            {
-                initialFileCount += chromatogram.MSDataFilePaths.Count();
-            }
-
-            // Import another single file. 
-            var rawPath2 = MsDataFileUri.Parse(TestFilesDir.GetTestPath("160109_Mix1_calcurve_070.mzML"));
-            msg = RunCommand("--in=" + outPath2,
-                "--import-file=" + rawPath2.GetFilePath(),
-                "--import-replicate-name=160109_Mix1_calcurve_070",
-                "--save");
-            doc = ResultsUtil.DeserializeDocument(outPath2);
-            Assert.AreEqual(2, doc.Settings.MeasuredResults.Chromatograms.Count, msg);
-            ChromatogramSet chromatSet;
-            int idx;
-            doc.Settings.MeasuredResults.TryGetChromatogramSet("160109_Mix1_calcurve_070", out chromatSet, out idx);
-            Assert.IsNotNull(chromatSet, msg);
-            Assert.IsTrue(chromatSet.MSDataFilePaths.Contains(rawPath2));
-
-            // Test: Import all files and sub-folders in test directory
-            // The document should already contain a replicate named "REP01".
-            // A new replicate "REP012" should be added since "REP01" already exists.
-            // The document should also already contain replicate "160109_Mix1_calcurve_070".
-            // There should be notes about ignoring the two files that are already in the document.
-            msg = RunCommand("--in=" + outPath2,
-                             "--import-all=" + TestFilesDir.FullPath,
-                             "--import-warn-on-failure",
-                             "--save");
-
-            Assert.IsFalse(msg.Contains(string.Format(Resources.Error___0_, string.Empty)), msg);
-
-            // ExtensionTestContext.ExtThermo raw uses different case from file on disk
-            // which happens to make a good test case.
-            MsDataFilePath rawPathDisk = GetThermoDiskPath(rawPath);
-
-            // These messages are due to files that were already in the document.
-            Assert.IsTrue(msg.Contains(string.Format(Resources.CommandLine_RemoveImportedFiles__0______1___Note__The_file_has_already_been_imported__Ignoring___, "REP01", rawPathDisk)), msg);
-            Assert.IsTrue(msg.Contains(string.Format(Resources.CommandLine_RemoveImportedFiles__0______1___Note__The_file_has_already_been_imported__Ignoring___, "160109_Mix1_calcurve_070", rawPath2)), msg);
-            //            Assert.IsTrue(msg.Contains(string.Format("160109_Mix1_calcurve_070 -> {0}",rawPath2)), msg); 
-
-            doc = ResultsUtil.DeserializeDocument(outPath2);
-            Assert.IsTrue(doc.Settings.HasResults);
-            Assert.AreEqual(7, doc.Settings.MeasuredResults.Chromatograms.Count,
-                string.Format("Expected 7 replicates, found: {0}",
-                              string.Join(", ", doc.Settings.MeasuredResults.Chromatograms.Select(chromSet => chromSet.Name).ToArray())));
-            // count the number of files imported into the document
-            int totalImportedFiles = 0;
-            foreach (var chromatogram in doc.Settings.MeasuredResults.Chromatograms)
-            {
-                totalImportedFiles += chromatogram.MSDataFilePaths.Count();
-            }
-            // We should have imported 7 more file
-            Assert.AreEqual(initialFileCount + 7, totalImportedFiles);
-            // In the "REP01" replicate we should have 1 file
-            ChromatogramSet chromatogramSet;
-            int index;
-            doc.Settings.MeasuredResults.TryGetChromatogramSet("REP01", out chromatogramSet, out index);
-            Assert.IsNotNull(chromatogramSet);
-            Assert.IsTrue(chromatogramSet.MSDataFilePaths.Count() == 1);
-            Assert.IsTrue(chromatogramSet.MSDataFilePaths.Contains(
-                new MsDataFilePath(TestFilesDir.GetTestPath(@"REP01\CE_Vantage_15mTorr_0001_REP1_01" +
-                                                            extRaw))));
-            // REP012 should have the file REP01\CE_Vantage_15mTorr_0001_REP1_02.raw|mzML
-            doc.Settings.MeasuredResults.TryGetChromatogramSet("REP012", out chromatogramSet, out index);
-            Assert.IsNotNull(chromatogramSet);
-            Assert.IsTrue(chromatogramSet.MSDataFilePaths.Count() == 1);
-            Assert.IsTrue(chromatogramSet.MSDataFilePaths.Contains(
-                GetThermoDiskPath(new MsDataFilePath(TestFilesDir.GetTestPath(@"REP01\CE_Vantage_15mTorr_0001_REP1_02" + extRaw)))));
-        }
-
-        [TestMethod]
-        public void ConsoleFileNameRegexImportTest()
-        {
-            bool useRaw = ExtensionTestContext.CanImportThermoRaw && ExtensionTestContext.CanImportWatersRaw;
-            string testZipPath = useRaw
-                ? @"TestData\ImportAllCmdLineTest.zip"
-                : @"TestData\ImportAllCmdLineTestMzml.zip";
-            string extRaw = useRaw
-                ? ".raw"
-                : ".mzML";
-
-            TestFilesDir = new TestFilesDir(TestContext, testZipPath);
-
-            // Contents:
-            // ImportAllCmdLineTest
-            //   -- REP01
-            //       -- CE_Vantage_15mTorr_0001_REP1_01.raw|mzML
-            //       -- CE_Vantage_15mTorr_0001_REP1_02.raw|mzML
-            //   -- REP02
-            //       -- CE_Vantage_15mTorr_0001_REP2_01.raw|mzML
-            //       -- CE_Vantage_15mTorr_0001_REP2_02.raw|mzML
-            //   -- 160109_Mix1_calcurve_070.mzML
-            //   -- 160109_Mix1_calcurve_073.mzML
-            //   -- 160109_Mix1_calcurve_071.raw (Waters .raw directory)|mzML
-            //   -- 160109_Mix1_calcurve_074.raw (Waters .raw directory)|mzML
-            //   -- bad_file.raw (Should not be imported. Only in ImportAllCmdLineTest.zip)
-            //   -- bad_file_folder
-            //       -- bad_file.raw (Should not be imported. Only in ImportAllCmdLineTest.zip)
-            //   -- FullScan.RAW|mzML (should not be imported)
-            //   -- FullScan_folder
-            //       -- FullScan.RAW|mzML (should not be imported)
-
-            var docPath = TestFilesDir.GetTestPath("test.sky");
-            var outPath = TestFilesDir.GetTestPath("out.sky");
-            FileEx.SafeDelete(outPath);
-
-            var rawPath = MsDataFileUri.Parse(TestFilesDir.GetTestPath("160109_Mix1_calcurve_070.mzML"));
-            // Test: invalid regex
-            var msg = RunCommand("--in=" + docPath,
-                "--import-file=" + rawPath.GetFilePath(),
-                "--import-filename-pattern=*",
-                "--out=" + outPath);
-            CheckRunCommandOutputContains(
-                string.Format(
-                    Resources.CommandArgs_ParseRegexArgument_Error__Regular_expression___0___for__1__cannot_be_parsed_,
-                    "*", "--import-filename-pattern"), msg);
-
-            // Regex 1 - given raw file does not match the pattern
-            // Call RunCommand instead of just testing the ApplyFileAndSampleNameRegex method so that we test 
-            // that the error reporting and returned exit status are in sync.
-            var pattern = "QC.*";
-            msg = RunCommand("--in=" + docPath,
-                "--import-file=" + rawPath.GetFilePath(),
-                "--import-filename-pattern=" + pattern,
-                "--out=" + outPath);
-            CheckRunCommandOutputContains(
-                string.Format(
-                    Resources.CommandLine_ApplyFileNameRegex_File_name___0___does_not_match_the_pattern___1____Ignoring__2_,
-                    rawPath.GetFileName(), pattern, rawPath), msg);
-            CheckRunCommandOutputContains(
-                string.Format(Resources.CommandLine_ApplyFileAndSampleNameRegex_Error__No_files_match_the_file_name_pattern___0___, pattern), msg);
-
-
-
-            var log = new StringBuilder();
-            var commandLine = new CommandLine(new CommandStatusWriter(new StringWriter(log)));
-
-            IList<KeyValuePair<string, MsDataFileUri[]>> dataSourceList = DataSourceUtil.GetDataSources(TestFilesDir.FullPath).ToArray();
-            IList<KeyValuePair<string, MsDataFileUri[]>> listNamedPaths = new List<KeyValuePair<string, MsDataFileUri[]>>(dataSourceList);
-
-            // Regex 2
-            log.Clear();
-            pattern = "\\d{6}_Mix\\d";
-            listNamedPaths = new List<KeyValuePair<string, MsDataFileUri[]>>(dataSourceList);
-            commandLine.ApplyFileAndSampleNameRegex(new Regex(pattern), null, ref listNamedPaths);
-            Assert.AreEqual(4, listNamedPaths.Count);
-            var expected = new[]
-            {
-                "160109_Mix1_calcurve_070",
-                "160109_Mix1_calcurve_073",
-                "160109_Mix1_calcurve_071",
-                "160109_Mix1_calcurve_074"
-            }.ToList();
-            expected.Sort();
-            var actual = listNamedPaths.Select(p => p.Key).ToList();
-            actual.Sort();
-            AssertEx.AreEqualDeep(expected, actual);
-            
-            // Regex 3
-            log.Clear();
-            listNamedPaths = new List<KeyValuePair<string, MsDataFileUri[]>>(dataSourceList);
-            pattern = @"REP\d{1}_01";
-            commandLine.ApplyFileAndSampleNameRegex(new Regex(pattern), null, ref listNamedPaths);
-            Assert.AreEqual(2, listNamedPaths.Count);
-            expected = new[]
-            {
-                "REP01",
-                "REP02"
-            }.ToList();
-            expected.Sort();
-            actual = listNamedPaths.Select(p => p.Key).ToList(); // Key is the replicate name; this will be directory name in this case
-            actual.Sort();
-            AssertEx.AreEqualDeep(expected, actual);
-            expected = new[]
-            {
-                "CE_Vantage_15mTorr_0001_REP1_01" + extRaw,
-                "CE_Vantage_15mTorr_0001_REP2_01" + extRaw
-            }.ToList();
-            expected.Sort();
-            actual = listNamedPaths.Select(p => p.Value[0].GetFileName()).ToList(); // Filenames for the replicates
-            actual.Sort();
-            AssertEx.AreEqualDeep(expected, actual);
-
-
-            // Apply a sample name regex.  Nothing should match since none of the files
-            // in the test directory have sample names.  Only multi-injection .wiff files can have sample names. 
-            log.Clear();
-            listNamedPaths = new List<KeyValuePair<string, MsDataFileUri[]>>(dataSourceList);
-            commandLine.ApplyFileAndSampleNameRegex(null, new Regex(pattern), ref listNamedPaths);
-            Assert.AreEqual(0, listNamedPaths.Count);
-            CheckRunCommandOutputContains(
-                string.Format(
-                    Resources.CommandLine_ApplySampleNameRegex_File___0___does_not_have_a_sample__Cannot_apply_sample_name_pattern__Ignoring_,
-                    rawPath), log.ToString());
-            CheckRunCommandOutputContains(string.Format(Resources.CommandLine_ApplyFileAndSampleNameRegex_Error__No_files_match_the_sample_name_pattern___0___, pattern), log.ToString());
-        }
-
-        [TestMethod]
-        public void ConsoleSampleNameRegexImportTest()
-        {
-            TestFilesDir = new TestFilesDir(TestContext, @"TestData\CommandLineWiffTest.zip");
-            var docPath = TestFilesDir.GetTestPath("wiffcmdtest.sky");
-            var outPath = TestFilesDir.GetTestPath("out.sky");
-            FileEx.SafeDelete(outPath);
-            var rawPath = MsDataFileUri.Parse(TestFilesDir.GetTestPath("051309_digestion.wiff"));
-            // Make a copy of the wiff file
-            var rawPath2 = MsDataFileUri.Parse(TestFilesDir.GetTestPath(rawPath.GetFileNameWithoutExtension() + "_copy.wiff"));
-            File.Copy(rawPath.GetFilePath(), rawPath2.GetFilePath());
-            AssertEx.FileExists(rawPath2.GetFilePath());
-            
-            var sampleNames = ImmutableList.ValueOf(new[] {"blank", "rfp9_after_h_1", "test", "rfp9_before_h_1"});
-            var sampleFiles1 = DataSourceUtil.ListSubPaths(rawPath).ToArray();
-            var sampleFiles2 = DataSourceUtil.ListSubPaths(rawPath2).ToArray();
-
-            // Test: invalid regex
-            var msg = RunCommand("--in=" + docPath,
-                "--import-file=" + rawPath.GetFilePath(),
-                "--import-samplename-pattern=*",
-                "--out=" + outPath);
-            CheckRunCommandOutputContains(
-                string.Format(
-                    Resources.CommandArgs_ParseRegexArgument_Error__Regular_expression___0___for__1__cannot_be_parsed_,
-                    "*", "--import-samplename-pattern"), msg);
-
-            // Test: No match found for given sample name regex.  This will also test that the error reporting and 
-            // returned exit status are in sync.
-            var pattern = "QC.*";
-            msg = RunCommand("--in=" + docPath,
-                "--import-file=" + rawPath.GetFilePath(),
-                "--import-samplename-pattern=" + pattern,
-                "--out=" + outPath);
-            CheckRunCommandOutputContains(
-                string.Format(
-                    Resources
-                        .CommandLine_ApplyFileAndSampleNameRegex_Error__No_files_match_the_sample_name_pattern___0___,
-                    pattern), msg);
-
-
-            var log = new StringBuilder();
-            var commandLine = new CommandLine(new CommandStatusWriter(new StringWriter(log)));
-            IList<KeyValuePair<string, MsDataFileUri[]>> listNamedPaths = DataSourceUtil.GetDataSources(TestFilesDir.FullPath).ToArray();
-
-            // Apply regex filters on file and sample names. There are two files in the folder (051309_digestion.wiff and 051309_digestion_copy.wiff)
-            // Samples "blank" and "test" from only one of the files (051309_digestion_copy.wiff) should be selected
-            var sampleRegex = "blank|test";
-            var fileregex = ".*_copy";
-            commandLine.ApplyFileAndSampleNameRegex(new Regex(fileregex), new Regex(sampleRegex), ref listNamedPaths);
-            Assert.AreEqual(2, listNamedPaths.Count);
-            var expected = new[]
-            {
-                sampleNames[0],
-                sampleNames[2]
-            }.ToList();
-            expected.Sort();
-            var actual = listNamedPaths.Select(p => p.Key).ToList();
-            actual.Sort();
-            AssertEx.AreEqualDeep(expected, actual);
-            expected = new[]
-            {
-                sampleFiles2[0].ToString(),
-                sampleFiles2[2].ToString()
-            }.ToList();
-            expected.Sort();
-            actual = listNamedPaths.Select(p => p.Value[0].ToString()).ToList();
-            actual.Sort();
-            AssertEx.AreEqualDeep(expected, actual);
-            foreach (var msDataFileUri in sampleFiles1)
-            {
-                // First file, 051309_digestion.wiff, should not have matched the file name regex 
-                CheckRunCommandOutputContains(
-                    string.Format(
-                        Resources.CommandLine_ApplyFileNameRegex_File_name___0___does_not_match_the_pattern___1____Ignoring__2_,
-                        msDataFileUri.GetFileName(), fileregex, msDataFileUri), log.ToString());
-            }
-        }
-        
-        [TestMethod]
-        public void ConsoleImportDirsMakeUniqueReplicateTest()
-        {
-            bool useRaw = ExtensionTestContext.CanImportThermoRaw && ExtensionTestContext.CanImportWatersRaw;
-            string testZipPath = useRaw
-                ? @"TestData\ImportAllCmdLineTest.zip"
-                : @"TestData\ImportAllCmdLineTestMzml.zip";
-            TestFilesDir = new TestFilesDir(TestContext, testZipPath);
-
-            // Contents:
-            // ImportAllCmdLineTest
-            //   -- REP01
-            //       -- CE_Vantage_15mTorr_0001_REP1_01.raw|mzML
-            //       -- CE_Vantage_15mTorr_0001_REP1_02.raw|mzML
-            //   -- REP02
-            //       -- CE_Vantage_15mTorr_0001_REP2_01.raw|mzML
-            //       -- CE_Vantage_15mTorr_0001_REP2_02.raw|mzML
-            //   -- 160109_Mix1_calcurve_070.mzML
-            //   -- 160109_Mix1_calcurve_073.mzML
-            //   -- 160109_Mix1_calcurve_071.raw (Waters .raw directory)|mzML
-            //   -- 160109_Mix1_calcurve_074.raw (Waters .raw directory)|mzML
-            //   -- bad_file.raw (Should not be imported. Only in ImportAllCmdLineTest.zip)
-            //   -- bad_file_folder
-            //       -- bad_file.raw (Should not be imported. Only in ImportAllCmdLineTest.zip)
-            //   -- FullScan.RAW|mzML (should not be imported)
-            //   -- FullScan_folder
-            //       -- FullScan.RAW|mzML (should not be imported)
-
-            var docPath = TestFilesDir.GetTestPath("test.sky");
-            var outPath = TestFilesDir.GetTestPath("out.sky");
-            FileEx.SafeDelete(outPath);
-            var rawPath = MsDataFileUri.Parse(TestFilesDir.GetTestPath("160109_Mix1_calcurve_070.mzML"));
-
-            // Folder 1
-            var folder1Path = TestFilesDir.GetTestPath(@"Folder1\Rep1");
-            Directory.CreateDirectory(folder1Path);
-            Assert.IsTrue(Directory.Exists(folder1Path));
-            var rawPath1 = MsDataFileUri.Parse(Path.Combine(folder1Path, rawPath.GetFileName()));
-            File.Copy(rawPath.GetFilePath(), rawPath1.GetFilePath());
-
-            // Folder 2
-            var folder2Path = TestFilesDir.GetTestPath(@"Folder2\Rep1");
-            Directory.CreateDirectory(folder2Path);
-            Assert.IsTrue(Directory.Exists(folder2Path));
-            var rawPath2 = MsDataFileUri.Parse(Path.Combine(folder2Path, rawPath.GetFileName()));
-            File.Copy(rawPath.GetFilePath(), rawPath2.GetFilePath());
-
-            
-            // Test: Import all in Folder 1
-            RunCommand("--in=" + docPath,
-                "--import-all=" + TestFilesDir.GetTestPath("Folder1"),
-                "--save");
-            var doc = ResultsUtil.DeserializeDocument(docPath);
-            Assert.AreEqual(1, doc.MeasuredResults.Chromatograms.Count);
-            Assert.IsTrue(doc.MeasuredResults.ContainsChromatogram("Rep1"));
-
-
-            // Test: Import all in Folder2
-            var msg = RunCommand("--in=" + docPath,
-                "--import-all=" + TestFilesDir.GetTestPath("Folder2"),
-                "--save");
-            doc = ResultsUtil.DeserializeDocument(docPath);
-            Assert.AreEqual(2, doc.MeasuredResults.Chromatograms.Count);
-            doc.MeasuredResults.TryGetChromatogramSet("Rep1", out var chromatogramSet1, out _);
-            Assert.IsNotNull(chromatogramSet1);
-            Assert.AreEqual(1, chromatogramSet1.MSDataFilePaths.Count());
-            Assert.IsTrue(chromatogramSet1.MSDataFilePaths.Contains(rawPath1));
-
-            doc.MeasuredResults.TryGetChromatogramSet("Rep12", out var chromatogramSet2, out _);
-            Assert.IsNotNull(chromatogramSet2);
-            Assert.AreEqual(1, chromatogramSet2.MSDataFilePaths.Count());
-            Assert.IsTrue(chromatogramSet2.MSDataFilePaths.Contains(rawPath2));
-            CheckRunCommandOutputContains(
-                string.Format(
-                    Resources
-                        .CommandLine_MakeReplicateNamesUnique_Replicate___0___already_exists_in_the_document__using___1___instead_,
-                    "Rep1", "Rep12"), msg);
-        }
-
-        [TestMethod]
-        public void ConsoleImportFileSameNameTest()
-        {
-            var useRaw = ExtensionTestContext.CanImportThermoRaw && ExtensionTestContext.CanImportWatersRaw;
-
-            var testZipPath = @"TestData\ImportCommandLineSameName.zip";
-            TestFilesDir = new TestFilesDir(TestContext, testZipPath);
-
-            // ImportCommandLineSameName.zip
-            // Contents:
-            //   -- CE_Vantage_15mTorr_0001_REP1_01.mzML
-            //   -- CE_Vantage_15mTorr_0001_REP1_01.raw
-            //   -- Subdir1
-            //        |-- CE_Vantage_15mTorr_0001_REP1_01.mzML
-            //        |-- A
-            //            |-- CE_Vantage_15mTorr_0001_REP1_01.mzML
-            //   -- Subdir2
-            //        |-- CE_Vantage_15mTorr_0001_REP1_01.mzML
-            //        |-- A
-            //            |-- CE_Vantage_15mTorr_0001_REP1_01.mzML
-
-            var docPath = TestFilesDir.GetTestPath(@"test.sky");
-
-            var mzml1 = new MsDataFilePath(TestFilesDir.GetTestPath(@"CE_Vantage_15mTorr_0001_REP1_01.mzML"));
-            var rawPath1 = new MsDataFilePath(TestFilesDir.GetTestPath(@"CE_Vantage_15mTorr_0001_REP1_01.raw"));
-            var mzxml_subdir1 = new MsDataFilePath(TestFilesDir.GetTestPath(@"Subdir1\CE_Vantage_15mTorr_0001_REP1_01.mzML"));
-            var defaultReplicateName = mzml1.GetFileNameWithoutExtension();
-
-
-            var outPath = TestFilesDir.GetTestPath("ImportFile.sky");
-            FileEx.SafeDelete(outPath);
-
-            // -------------------------------------------------------------------------// 
-            // -------------------------- Import a single file ------------------------ //
-            // -------------------------------------------------------------------------// 
-            // 1. Import the file
-            // Expected replicates in document after this command:
-            // CE_Vantage_15mTorr_0001_REP1_01 -> CE_Vantage_15mTorr_0001_REP1_01.mzML
-            // ------------------------------------------------------------------------------------
-            var msg = RunCommand("--in=" + docPath,
-                "--import-file=" + mzml1.FilePath,
-                "--out=" + outPath);
-            AssertEx.FileExists(outPath, msg);
-            var doc = ResultsUtil.DeserializeDocument(outPath);
-            Assert.AreEqual(1, doc.Settings.MeasuredResults.Chromatograms.Count);
-            Assert.IsTrue(doc.Settings.MeasuredResults.ContainsChromatogram(defaultReplicateName));
-
-
-            // ------------------------------------------------------------------------------------
-            // 2. Import the same file again. It should be ignored.
-            // Expected replicates in document after this command:
-            // CE_Vantage_15mTorr_0001_REP1_01 -> CE_Vantage_15mTorr_0001_REP1_01.mzML
-            // ------------------------------------------------------------------------------------
-            msg = RunCommand("--in=" + outPath,
-                "--import-file=" + mzml1.FilePath,
-                "--save");doc = ResultsUtil.DeserializeDocument(outPath);
-            Assert.AreEqual(1, doc.Settings.MeasuredResults.Chromatograms.Count);
-            Assert.IsTrue(
-                msg.Contains(string.Format(
-                    Resources
-                        .CommandLine_RemoveImportedFiles__0______1___Note__The_file_has_already_been_imported__Ignoring___,
-                    defaultReplicateName, mzml1.FilePath)), msg);
-
-
-            // ------------------------------------------------------------------------------------
-            // 3. Import the same file again with --import-append. It should be ignored.
-            // Expected replicates in document after this command:
-            // CE_Vantage_15mTorr_0001_REP1_01 -> CE_Vantage_15mTorr_0001_REP1_01.mzML
-            // ------------------------------------------------------------------------------------
-            msg = RunCommand("--in=" + outPath,
-                "--import-file=" + mzml1.FilePath,
-                "--import-append",
-                "--save");
-            doc = ResultsUtil.DeserializeDocument(outPath);
-            Assert.AreEqual(1, doc.Settings.MeasuredResults.Chromatograms.Count);
-            Assert.AreEqual(1, doc.Settings.MeasuredResults.Chromatograms[0].MSDataFileInfos.Count); // nothing got appended.
-            Assert.IsTrue(
-                msg.Contains(string.Format(
-                    Resources
-                        .CommandLine_RemoveImportedFiles__0______1___Note__The_file_has_already_been_imported__Ignoring___,
-                    defaultReplicateName, mzml1.FilePath)), msg);
-
-
-            // ------------------------------------------------------------------------------------
-            // 4. Import the same file but from a different path. The file will get imported.
-            // Since the default replicate name exists in the document, the new replicate name
-            // will have a '2' suffix appended - CE_Vantage_15mTorr_0001_REP1_012
-            // Expected replicates in document after this command:
-            // CE_Vantage_15mTorr_0001_REP1_01  -> CE_Vantage_15mTorr_0001_REP1_01.mzML
-            // CE_Vantage_15mTorr_0001_REP1_012 -> Subdir1\CE_Vantage_15mTorr_0001_REP1_01.mzML
-            // ------------------------------------------------------------------------------------
-            msg = RunCommand("--in=" + outPath,
-                "--import-file=" + mzxml_subdir1.FilePath,
-                "--save");
-            doc = ResultsUtil.DeserializeDocument(outPath);
-            Assert.AreEqual(2, doc.Settings.MeasuredResults.Chromatograms.Count);
-            Assert.IsTrue(doc.Settings.MeasuredResults.ContainsChromatogram(defaultReplicateName));
-            Assert.IsTrue(doc.Settings.MeasuredResults.ContainsChromatogram(defaultReplicateName + "2"));
-            Assert.IsTrue(
-                msg.Contains(string.Format(
-                    Resources.CommandLine_MakeReplicateNamesUnique_Replicate___0___already_exists_in_the_document__using___1___instead_,
-                    defaultReplicateName, defaultReplicateName + "2")), msg);
-
-
-            // ------------------------------------------------------------------------------------
-            // 5. Import the file again from the second location.  It should be ignored.
-            // ------------------------------------------------------------------------------------
-            msg = RunCommand("--in=" + outPath,
-                "--import-file=" + mzxml_subdir1.FilePath,
-                "--save");
-            doc = ResultsUtil.DeserializeDocument(outPath);
-            Assert.AreEqual(2, doc.Settings.MeasuredResults.Chromatograms.Count);
-            Assert.IsTrue(
-                msg.Contains(string.Format(
-                    Resources
-                        .CommandLine_RemoveImportedFiles__0______1___Note__The_file_has_already_been_imported__Ignoring___,
-                    defaultReplicateName + "2", mzxml_subdir1.FilePath)), msg);
-
-
-            // ------------------------------------------------------------------------------------
-            // 6. Import the file from the second location with --import-append.  A replicate exists
-            // with the default replicate name but it has the file from the first path.
-            // The file from the second path will get added to the replicate.
-            // Expected replicates in document after this command:
-            // CE_Vantage_15mTorr_0001_REP1_01  -> CE_Vantage_15mTorr_0001_REP1_01.mzML
-            //                                  -> Subdir1\CE_Vantage_15mTorr_0001_REP1_01.mzML
-            // CE_Vantage_15mTorr_0001_REP1_012 -> Subdir1\CE_Vantage_15mTorr_0001_REP1_01.mzML
-            // ------------------------------------------------------------------------------------
-            msg = RunCommand("--in=" + outPath,
-                "--import-file=" + mzxml_subdir1,
-                "--import-append",
-                "--save");  
-            doc = ResultsUtil.DeserializeDocument(outPath);
-            Assert.AreEqual(2, doc.Settings.MeasuredResults.Chromatograms.Count);
-            doc.Settings.MeasuredResults.TryGetChromatogramSet(defaultReplicateName, out ChromatogramSet chromatogram, out int indexChrom);
-            Assert.IsNotNull(chromatogram);
-            Assert.IsTrue(chromatogram.MSDataFilePaths.Contains(mzml1));
-            Assert.IsTrue(chromatogram.MSDataFilePaths.Contains(mzxml_subdir1));
-
-
-            // ------------------------------------------------------------------------------------
-            // 7. Import the file with --import-replicate-name.  Even though this file has already 
-            // been imported into the document it will be imported again since we are given a replicate name.
-            // Expected replicates in document after this command:
-            // CE_Vantage_15mTorr_0001_REP1_01  -> CE_Vantage_15mTorr_0001_REP1_01.mzML
-            //                                  -> Subdir1\CE_Vantage_15mTorr_0001_REP1_01.mzML
-            // CE_Vantage_15mTorr_0001_REP1_012 -> Subdir1\CE_Vantage_15mTorr_0001_REP1_01.mzML
-            // Replicate01                      -> Subdir1\CE_Vantage_15mTorr_0001_REP1_01.mzML
-            // ------------------------------------------------------------------------------------
-            var replicateName = "Replicate01";
-            msg = RunCommand("--in=" + outPath,
-                "--import-file=" + mzml1.FilePath,
-                "--import-replicate-name=" + replicateName,
-                "--save");
-            doc = ResultsUtil.DeserializeDocument(outPath);
-            Assert.AreEqual(3, doc.Settings.MeasuredResults.Chromatograms.Count);
-            Assert.IsTrue(doc.Settings.MeasuredResults.ContainsChromatogram(defaultReplicateName));
-            Assert.IsTrue(doc.Settings.MeasuredResults.ContainsChromatogram(defaultReplicateName + "2"));
-            Assert.IsTrue(doc.Settings.MeasuredResults.ContainsChromatogram(replicateName));
-
-            // ------------------------------------------------------------------------------------
-            // 8. Import again with same replicate name. File will be ignored
-            // ------------------------------------------------------------------------------------
-            msg = RunCommand("--in=" + outPath,
-                "--import-file=" + mzml1.FilePath,
-                "--import-replicate-name=" + replicateName,
-                "--save");
-            doc = ResultsUtil.DeserializeDocument(outPath);
-            Assert.AreEqual(3, doc.Settings.MeasuredResults.Chromatograms.Count);
-            Assert.IsTrue(
-                msg.Contains(string.Format(
-                    Resources.CommandLine_ImportDataFilesWithAppend_Error__The_replicate__0__already_exists_in_the_given_document_and_the___import_append_option_is_not_specified___The_replicate_will_not_be_added_to_the_document_,
-                    replicateName)), msg);
-
-            // ------------------------------------------------------------------------------------
-            // 9. Import again with same replicate name and --import-append.  File will not be imported.
-            // ------------------------------------------------------------------------------------
-            msg = RunCommand("--in=" + outPath,
-                "--import-file=" + mzml1.FilePath,
-                "--import-replicate-name=" + replicateName,
-                "--import-append",
-                "--save");
-            doc = ResultsUtil.DeserializeDocument(outPath);
-            Assert.AreEqual(3, doc.Settings.MeasuredResults.Chromatograms.Count);
-            Assert.IsTrue(
-                msg.Contains(string.Format(
-                    Resources
-                        .CommandLine_RemoveImportedFiles__0______1___Note__The_file_has_already_been_imported__Ignoring___,
-                    replicateName, mzml1.FilePath)), msg);
-            Assert.IsTrue(
-                msg.Contains(Resources.CommandLine_ImportResults_Error__No_files_left_to_import_), msg);
-
-
-            if (useRaw)
-            {
-                // 10. Import the .raw file (same file name as mzml1 but .raw extension. This should be imported into a new replicate.
-                // Expected replicates in document after this command:
-                // CE_Vantage_15mTorr_0001_REP1_01  -> CE_Vantage_15mTorr_0001_REP1_01.mzML
-                //                                  -> Subdir1\CE_Vantage_15mTorr_0001_REP1_01.mzML
-                // CE_Vantage_15mTorr_0001_REP1_012 -> Subdir1\CE_Vantage_15mTorr_0001_REP1_01.mzML
-                // Replicate01                      -> Subdir1\CE_Vantage_15mTorr_0001_REP1_01.mzML
-                // CE_Vantage_15mTorr_0001_REP1_013  -> CE_Vantage_15mTorr_0001_REP1_01.raw
-                msg = RunCommand("--in=" + outPath,
-                    "--import-file=" + rawPath1,
-                    "--save");
-                doc = ResultsUtil.DeserializeDocument(outPath);
-                Assert.AreEqual(4, doc.Settings.MeasuredResults.Chromatograms.Count);
-                Assert.IsTrue(doc.Settings.MeasuredResults.ContainsChromatogram(defaultReplicateName));
-                Assert.IsTrue(doc.Settings.MeasuredResults.ContainsChromatogram(defaultReplicateName + "2"));
-                Assert.IsTrue(doc.Settings.MeasuredResults.ContainsChromatogram(replicateName));
-                Assert.IsTrue(doc.Settings.MeasuredResults.ContainsChromatogram(defaultReplicateName + "3"));
-                Assert.IsTrue(
-                    msg.Contains(string.Format(
-                        Resources.CommandLine_MakeReplicateNamesUnique_Replicate___0___already_exists_in_the_document__using___1___instead_,
-                        defaultReplicateName, defaultReplicateName + "3")), msg);
-            }
-        }
-
-        [TestMethod]
-        public void ConsoleImportAllFilesSameNameTest()
-        {
-            var useRaw = ExtensionTestContext.CanImportThermoRaw && ExtensionTestContext.CanImportWatersRaw;
-
-            var testZipPath = @"TestData\ImportCommandLineSameName.zip";
-            TestFilesDir = new TestFilesDir(TestContext, testZipPath);
-
-            // ImportCommandLineSameName.zip
-            // Contents:
-            //   -- CE_Vantage_15mTorr_0001_REP1_01.mzML
-            //   -- CE_Vantage_15mTorr_0001_REP1_01.raw
-            //   -- Subdir1
-            //        |-- CE_Vantage_15mTorr_0001_REP1_01.mzML
-            //        |-- A
-            //            |-- CE_Vantage_15mTorr_0001_REP1_01.mzML
-            //   -- Subdir2
-            //        |-- CE_Vantage_15mTorr_0001_REP1_01.mzML
-            //        |-- A
-            //            |-- CE_Vantage_15mTorr_0001_REP1_01.mzML
-
-            var docPath = TestFilesDir.GetTestPath(@"test.sky");
-
-            var mzml1 = new MsDataFilePath(TestFilesDir.GetTestPath(@"CE_Vantage_15mTorr_0001_REP1_01.mzML"));
-            var defaultReplicateName = mzml1.GetFileNameWithoutExtension();
-            var replicateName = "Replicate01";
-            var subDir1 = TestFilesDir.GetTestPath("Subdir1");
-            var mzxml_subdir1 = new MsDataFilePath(TestFilesDir.GetTestPath(@"Subdir1\CE_Vantage_15mTorr_0001_REP1_01.mzML"));
-            var subDir2 = TestFilesDir.GetTestPath("Subdir2");
-            var mzxml_subdir2 = new MsDataFilePath(TestFilesDir.GetTestPath(@"Subdir2\CE_Vantage_15mTorr_0001_REP1_01.mzML"));
-
-            // -------------------------------------------------------------------------// 
-            // -------------------------- Import all files in a directory ------------- //
-            // -------------------------- --import-all-files -------------------------- //
-            // -------------------------------------------------------------------------// 
-            var outPath = TestFilesDir.GetTestPath("ImportFilesInDir.sky");
-            FileEx.SafeDelete(outPath);
-            // ------------------------------------------------------------------------------------
-            // 1. Import Subdir1 that has a single file CE_Vantage_15mTorr_0001_REP1_01.mzML
-            // Expected replicates in document after this command:
-            // CE_Vantage_15mTorr_0001_REP1_01  -> CE_Vantage_15mTorr_0001_REP1_01.mzML
-            // ------------------------------------------------------------------------------------
-            RunCommand("--in=" + docPath,
-                "--import-all-files=" + subDir1,
-                "--out=" + outPath);
-            var doc = ResultsUtil.DeserializeDocument(outPath);
-            Assert.AreEqual(1, doc.Settings.MeasuredResults.Chromatograms.Count);
-            Assert.IsTrue(doc.Settings.MeasuredResults.ContainsChromatogram(defaultReplicateName));
-
-            // ------------------------------------------------------------------------------------
-            // 2. Import files in the directory again.  The file should be ignored.
-            // ------------------------------------------------------------------------------------
-            var msg = RunCommand("--in=" + outPath,
-                "--import-all-files=" + subDir1,
-                "--save");
-            doc = ResultsUtil.DeserializeDocument(outPath);
-            Assert.AreEqual(1, doc.Settings.MeasuredResults.Chromatograms.Count);
-            Assert.IsTrue(doc.Settings.MeasuredResults.ContainsChromatogram(defaultReplicateName));
-            Assert.IsTrue(
-                msg.Contains(string.Format(
-                    Resources
-                        .CommandLine_RemoveImportedFiles__0______1___Note__The_file_has_already_been_imported__Ignoring___,
-                    defaultReplicateName, mzxml_subdir1.FilePath)), msg);
-
-
-            // ------------------------------------------------------------------------------------
-            // 2. Import the second subdirectory "Subdir2"
-            // Expected replicates in document after this command:
-            // CE_Vantage_15mTorr_0001_REP1_01  -> Subdir1\CE_Vantage_15mTorr_0001_REP1_01.mzML
-            // CE_Vantage_15mTorr_0001_REP1_012 -> Subdir2\CE_Vantage_15mTorr_0001_REP1_01.mzML
-            // ------------------------------------------------------------------------------------
-            msg = RunCommand("--in=" + outPath,
-                "--import-all-files=" + subDir2,
-                "--save");
-            doc = ResultsUtil.DeserializeDocument(outPath);
-            Assert.AreEqual(2, doc.Settings.MeasuredResults.Chromatograms.Count);
-            Assert.IsTrue(doc.Settings.MeasuredResults.ContainsChromatogram(defaultReplicateName));
-            Assert.IsTrue(doc.Settings.MeasuredResults.ContainsChromatogram(defaultReplicateName + "2"));
-            Assert.IsTrue(
-                msg.Contains(string.Format(
-                    Resources.CommandLine_MakeReplicateNamesUnique_Replicate___0___already_exists_in_the_document__using___1___instead_,
-                    defaultReplicateName, defaultReplicateName + "2")), msg);
-
-            // ------------------------------------------------------------------------------------
-            // 3. Import with --import-replicate-name
-            // Expected replicates in document after this command:
-            // CE_Vantage_15mTorr_0001_REP1_01  -> Subdir1\CE_Vantage_15mTorr_0001_REP1_01.mzML
-            // CE_Vantage_15mTorr_0001_REP1_012 -> Subdir2\CE_Vantage_15mTorr_0001_REP1_01.mzML
-            // Replicate01                      -> Subdir2\CE_Vantage_15mTorr_0001_REP1_01.mzML
-            // ------------------------------------------------------------------------------------
-            msg = RunCommand("--in=" + outPath,
-                "--import-all-files=" + subDir2,
-                "--import-replicate-name=" + replicateName,
-                "--save");
-            doc = ResultsUtil.DeserializeDocument(outPath);
-            Assert.AreEqual(3, doc.Settings.MeasuredResults.Chromatograms.Count);
-            Assert.IsTrue(doc.Settings.MeasuredResults.ContainsChromatogram(defaultReplicateName));
-            Assert.IsTrue(doc.Settings.MeasuredResults.ContainsChromatogram(defaultReplicateName + "2"));
-            Assert.IsTrue(doc.Settings.MeasuredResults.ContainsChromatogram(replicateName));
-
-
-            // ------------------------------------------------------------------------------------
-            // 4. Import again with --import-replicate-name. Nothing should be added
-            // ------------------------------------------------------------------------------------
-            msg = RunCommand("--in=" + outPath,
-                "--import-all-files=" + subDir2,
-                "--import-replicate-name=" + replicateName,
-                "--save");
-            doc = ResultsUtil.DeserializeDocument(outPath);
-            Assert.AreEqual(3, doc.Settings.MeasuredResults.Chromatograms.Count);
-            Assert.IsTrue(
-                msg.Contains(string.Format(
-                    Resources
-                        .CommandLine_RemoveImportedFiles__0______1___Note__The_file_has_already_been_imported__Ignoring___,
-                    replicateName, mzxml_subdir2.FilePath)), msg);
-
-            if (useRaw)
-            {
-                // 5. Import the root test directory containing both a .mzML and a .raw file with the same name.
-                // Both files will get imported since the path is different.Two new replicates should get created for
-                // CE_Vantage_15mTorr_0001_REP1_01.mzML AND
-                // CE_Vantage_15mTorr_0001_REP1_01.raw
-                // Expected replicates in document after this command:
-                // CE_Vantage_15mTorr_0001_REP1_01  -> Subdir1\CE_Vantage_15mTorr_0001_REP1_01.mzML
-                // CE_Vantage_15mTorr_0001_REP1_012 -> Subdir2\CE_Vantage_15mTorr_0001_REP1_01.mzML
-                // Replicate01                      -> Subdir2\CE_Vantage_15mTorr_0001_REP1_01.mzML
-                // CE_Vantage_15mTorr_0001_REP1_013  -> CE_Vantage_15mTorr_0001_REP1_01.mzML|.raw
-                // CE_Vantage_15mTorr_0001_REP1_014  -> CE_Vantage_15mTorr_0001_REP1_01.mzML|.raw
-                msg = RunCommand("--in=" + outPath,
-                    "--import-all-files=" + TestFilesDir.FullPath,
-                    "--save");
-                doc = ResultsUtil.DeserializeDocument(outPath);
-                Assert.AreEqual(5, doc.Settings.MeasuredResults.Chromatograms.Count);
-                Assert.IsTrue(doc.Settings.MeasuredResults.ContainsChromatogram(defaultReplicateName));
-                Assert.IsTrue(doc.Settings.MeasuredResults.ContainsChromatogram(defaultReplicateName + "2"));
-                Assert.IsTrue(doc.Settings.MeasuredResults.ContainsChromatogram(replicateName));
-                Assert.IsTrue(doc.Settings.MeasuredResults.ContainsChromatogram(defaultReplicateName + "3"));
-                Assert.IsTrue(doc.Settings.MeasuredResults.ContainsChromatogram(defaultReplicateName + "4"));
-                Assert.IsTrue(
-                    msg.Contains(string.Format(
-                        Resources.CommandLine_MakeReplicateNamesUnique_Replicate___0___already_exists_in_the_document__using___1___instead_,
-                        defaultReplicateName, defaultReplicateName + "3")), msg);
-                Assert.IsTrue(
-                    msg.Contains(string.Format(
-                        Resources.CommandLine_MakeReplicateNamesUnique_Replicate___0___already_exists_in_the_document__using___1___instead_,
-                        defaultReplicateName, defaultReplicateName + "4")), msg);
-            }
-        }
-
-        [TestMethod]
-        public void ConsoleImportAllSameNameTest()
-        {
-            var useRaw = ExtensionTestContext.CanImportThermoRaw && ExtensionTestContext.CanImportWatersRaw;
-
-            var testZipPath = @"TestData\ImportCommandLineSameName.zip";
-            TestFilesDir = new TestFilesDir(TestContext, testZipPath);
-
-            // ImportCommandLineSameName.zip
-            // Contents:
-            //   -- CE_Vantage_15mTorr_0001_REP1_01.mzML
-            //   -- CE_Vantage_15mTorr_0001_REP1_01.raw
-            //   -- Subdir1
-            //        |-- CE_Vantage_15mTorr_0001_REP1_01.mzML
-            //        |-- A
-            //            |-- CE_Vantage_15mTorr_0001_REP1_01.mzML
-            //   -- Subdir2
-            //        |-- CE_Vantage_15mTorr_0001_REP1_01.mzML
-            //        |-- A
-            //            |-- CE_Vantage_15mTorr_0001_REP1_01.mzML
-
-            var docPath = TestFilesDir.GetTestPath(@"test.sky");
-
-            var mzml1 = new MsDataFilePath(TestFilesDir.GetTestPath(@"CE_Vantage_15mTorr_0001_REP1_01.mzML"));
-            var defaultReplicateName = mzml1.GetFileNameWithoutExtension();
-            var replicateName = "Replicate01";
-            var subDir1 = TestFilesDir.GetTestPath("Subdir1");
-            var subDir2 = TestFilesDir.GetTestPath("Subdir2");
-            var mzxml_subdir1 = new MsDataFilePath(TestFilesDir.GetTestPath(@"Subdir1\CE_Vantage_15mTorr_0001_REP1_01.mzML"));
-            var mzxml_subdir1a = new MsDataFilePath(TestFilesDir.GetTestPath(@"Subdir1\A\CE_Vantage_15mTorr_0001_REP1_01.mzML"));
-            var mzxml_subdir2 = new MsDataFilePath(TestFilesDir.GetTestPath(@"Subdir2\CE_Vantage_15mTorr_0001_REP1_01.mzML"));
-            var mzxml_subdir2a = new MsDataFilePath(TestFilesDir.GetTestPath(@"Subdir2\A\CE_Vantage_15mTorr_0001_REP1_01.mzML"));
-
-            // -------------------------------------------------------------------------// 
-            // -------------------------- Import all files and sub-directories -------- //
-            // -------------------------- --import-all -------------------------------- //
-            // -------------------------------------------------------------------------// 
-            var outPath = TestFilesDir.GetTestPath("ImportFilesAndSubdirsInDir.sky");
-            FileEx.SafeDelete(outPath);
-            
-            // ------------------------------------------------------------------------------------
-            // 1. Import Subdir1. Expect two new replicates.  Files are the same but path is different.
-            //    Subdir1
-            //        |-- CE_Vantage_15mTorr_0001_REP1_01.mzML
-            //        |-- A
-            //            |-- CE_Vantage_15mTorr_0001_REP1_01.mzML
-            // Expected replicates in document after this command:
-            // CE_Vantage_15mTorr_0001_REP1_01  -> Subdir1\CE_Vantage_15mTorr_0001_REP1_01.mzML
-            // A                                -> Subdir1\A\CE_Vantage_15mTorr_0001_REP1_01.mzML
-            // ------------------------------------------------------------------------------------
-            RunCommand("--in=" + docPath,
-                "--import-all=" + subDir1,
-                "--out=" + outPath);
-            var doc = ResultsUtil.DeserializeDocument(outPath);
-            Assert.AreEqual(2, doc.Settings.MeasuredResults.Chromatograms.Count);
-            Assert.IsTrue(doc.Settings.MeasuredResults.ContainsChromatogram(defaultReplicateName));
-            Assert.IsTrue(doc.Settings.MeasuredResults.ContainsChromatogram("A"));
-
-            // ------------------------------------------------------------------------------------
-            // 2. Import again.  Nothing should get imported.
-            // ------------------------------------------------------------------------------------
-            var msg = RunCommand("--in=" + outPath,
-                "--import-all=" + subDir1,
-                "--save");
-            doc = ResultsUtil.DeserializeDocument(outPath);
-            Assert.AreEqual(2, doc.Settings.MeasuredResults.Chromatograms.Count);
-            Assert.IsTrue(
-                msg.Contains(string.Format(
-                    Resources
-                        .CommandLine_RemoveImportedFiles__0______1___Note__The_file_has_already_been_imported__Ignoring___,
-                    defaultReplicateName, mzxml_subdir1.FilePath)), msg);
-            Assert.IsTrue(
-                msg.Contains(string.Format(
-                    Resources
-                        .CommandLine_RemoveImportedFiles__0______1___Note__The_file_has_already_been_imported__Ignoring___,
-                    "A", mzxml_subdir1a.FilePath)), msg);
-
-            // ------------------------------------------------------------------------------------
-            // 3. Import Subdir2.  Expect two new replicates.  Files are the same but path is different.
-            //    Subdir2
-            //        |-- CE_Vantage_15mTorr_0001_REP1_01.mzML
-            //        |-- A
-            //            |-- CE_Vantage_15mTorr_0001_REP1_01.mzML
-            // Expected replicates in document after this command:
-            // CE_Vantage_15mTorr_0001_REP1_01   -> Subdir1\CE_Vantage_15mTorr_0001_REP1_01.mzML
-            // A                                 -> Subdir1\A\CE_Vantage_15mTorr_0001_REP1_01.mzML
-            // CE_Vantage_15mTorr_0001_REP1_012  -> Subdir2\CE_Vantage_15mTorr_0001_REP1_01.mzML
-            // A2                                -> Subdir2\A\CE_Vantage_15mTorr_0001_REP1_01.mzML
-            // ------------------------------------------------------------------------------------
-            msg = RunCommand("--in=" + outPath,
-                "--import-all=" + subDir2,
-                "--save");
-            doc = ResultsUtil.DeserializeDocument(outPath);
-            Assert.AreEqual(4, doc.Settings.MeasuredResults.Chromatograms.Count);
-            Assert.IsTrue(doc.Settings.MeasuredResults.ContainsChromatogram(defaultReplicateName + "2"));
-            Assert.IsTrue(doc.Settings.MeasuredResults.ContainsChromatogram("A2"));
-            Assert.IsTrue(
-                msg.Contains(string.Format(
-                    Resources.CommandLine_MakeReplicateNamesUnique_Replicate___0___already_exists_in_the_document__using___1___instead_,
-                    defaultReplicateName, defaultReplicateName + "2")), msg);
-            Assert.IsTrue(
-                msg.Contains(string.Format(
-                    Resources.CommandLine_MakeReplicateNamesUnique_Replicate___0___already_exists_in_the_document__using___1___instead_,
-                    "A", "A2")), msg);
-
-            // ------------------------------------------------------------------------------------
-            // 4. Import Subdir2 with a replicate name.  All files in this folder and subfolders
-            //    should get appended to the "Replicate01" replicate.
-            // Expected replicates in document after this command:
-            // CE_Vantage_15mTorr_0001_REP1_01   -> Subdir1\CE_Vantage_15mTorr_0001_REP1_01.mzML
-            // A                                 -> Subdir1\A\CE_Vantage_15mTorr_0001_REP1_01.mzML
-            // CE_Vantage_15mTorr_0001_REP1_012  -> Subdir2\CE_Vantage_15mTorr_0001_REP1_01.mzML
-            // A2                                -> Subdir2\A\CE_Vantage_15mTorr_0001_REP1_01.mzML
-            // Replicate01                       -> Subdir2\CE_Vantage_15mTorr_0001_REP1_01.mzML
-            //                                   -> Subdir2\A\CE_Vantage_15mTorr_0001_REP1_01.mzML
-            // ------------------------------------------------------------------------------------
-            RunCommand("--in=" + outPath,
-                "--import-all=" + subDir2,
-                "--import-replicate-name=" + replicateName,
-                "--save");
-            doc = ResultsUtil.DeserializeDocument(outPath);
-            Assert.AreEqual(5, doc.Settings.MeasuredResults.Chromatograms.Count);
-            doc.Settings.MeasuredResults.TryGetChromatogramSet(replicateName, out var chromatogram, out _);
-            Assert.IsNotNull(chromatogram);
-            Assert.IsTrue(chromatogram.MSDataFilePaths.Contains(mzxml_subdir2));
-            Assert.IsTrue(chromatogram.MSDataFilePaths.Contains(mzxml_subdir2a));
-
-            if (useRaw)
-            {
-                // ------------------------------------------------------------------------------------
-                // 5. Import the root test directory containing both a .mzML and a .raw file with the same name
-                // Both files will get imported since the path is different. Two new replicates should get created for
-                // CE_Vantage_15mTorr_0001_REP1_01.mzML AND
-                // CE_Vantage_15mTorr_0001_REP1_01.raw
-                // The .mzML files in Subdir1 and Subdir2 are
-                // already imported and should be ignored. 
-                // Expected replicates in document after this command:
-                // CE_Vantage_15mTorr_0001_REP1_01   -> Subdir1\CE_Vantage_15mTorr_0001_REP1_01.mzML
-                // A                                 -> Subdir1\A\CE_Vantage_15mTorr_0001_REP1_01.mzML
-                // CE_Vantage_15mTorr_0001_REP1_012  -> Subdir2\CE_Vantage_15mTorr_0001_REP1_01.mzML
-                // A2                                -> Subdir2\A\CE_Vantage_15mTorr_0001_REP1_01.mzML
-                // Replicate01                       -> Subdir2\CE_Vantage_15mTorr_0001_REP1_01.mzML
-                //                                   -> Subdir2\A\CE_Vantage_15mTorr_0001_REP1_01.mzML
-                // CE_Vantage_15mTorr_0001_REP1_013  -> CE_Vantage_15mTorr_0001_REP1_01.mzML|.raw
-                // CE_Vantage_15mTorr_0001_REP1_014  -> CE_Vantage_15mTorr_0001_REP1_01.mzML|.raw
-                // ------------------------------------------------------------------------------------
-                msg = RunCommand("--in=" + outPath,
-                    "--import-all=" + TestFilesDir.FullPath,
-                    "--save");
-                doc = ResultsUtil.DeserializeDocument(outPath);
-                Assert.AreEqual(7, doc.Settings.MeasuredResults.Chromatograms.Count);
-                Assert.IsTrue(doc.Settings.MeasuredResults.ContainsChromatogram(defaultReplicateName + "3"));
-                Assert.IsTrue(doc.Settings.MeasuredResults.ContainsChromatogram(defaultReplicateName + "4"));
-                Assert.IsTrue(
-                    msg.Contains(string.Format(
-                        Resources
-                            .CommandLine_RemoveImportedFiles__0______1___Note__The_file_has_already_been_imported__Ignoring___,
-                        defaultReplicateName, mzxml_subdir1.FilePath)), msg);
-                Assert.IsTrue(
-                    msg.Contains(string.Format(
-                        Resources
-                            .CommandLine_RemoveImportedFiles__0______1___Note__The_file_has_already_been_imported__Ignoring___,
-                        defaultReplicateName + "2", mzxml_subdir2.FilePath)), msg);
-                Assert.IsTrue(
-                    msg.Contains(string.Format(
-                        Resources.CommandLine_MakeReplicateNamesUnique_Replicate___0___already_exists_in_the_document__using___1___instead_,
-                        defaultReplicateName, defaultReplicateName + "3")), msg);
-                Assert.IsTrue(
-                    msg.Contains(string.Format(
-                        Resources.CommandLine_MakeReplicateNamesUnique_Replicate___0___already_exists_in_the_document__using___1___instead_,
-                        defaultReplicateName, defaultReplicateName + "4")), msg);
-            }
-        }
-
-
-        // CONSIDER: Uncomment this test when it can clean up before/after itself on Panorama
-        // [TestMethod]
-        public void ConsolePanoramaImportTest()
-        {
-            bool useRaw = ExtensionTestContext.CanImportThermoRaw && ExtensionTestContext.CanImportWatersRaw;
-            string testZipPath = useRaw
-                                     ? @"TestData\ImportAllCmdLineTest.zip"
-                                     : @"TestData\ImportAllCmdLineTestMzml.zip";
-            string extRaw = useRaw
-                                ? ".raw"
-                                : ".mzML";
-
-            TestFilesDir = new TestFilesDir(TestContext, testZipPath);
-
-            // Contents:
-            // ImportAllCmdLineTest
-            //   -- REP01
-            //       -- CE_Vantage_15mTorr_0001_REP1_01.raw|mzML
-            //       -- CE_Vantage_15mTorr_0001_REP1_02.raw|mzML
-            //   -- REP02
-            //       -- CE_Vantage_15mTorr_0001_REP2_01.raw|mzML
-            //       -- CE_Vantage_15mTorr_0001_REP2_02.raw|mzML
-            //   -- 160109_Mix1_calcurve_070.mzML
-            //   -- 160109_Mix1_calcurve_073.mzML
-            //   -- 160109_Mix1_calcurve_071.raw (Waters .raw directory)
-            //   -- 160109_Mix1_calcurve_074.raw (Waters .raw directory)
-            //   -- bad_file.raw (Should not be imported. Only in ImportAllCmdLineTest.zip)
-            //   -- bad_file_folder
-            //       -- bad_file.raw (Should not be imported. Only in ImportAllCmdLineTest.zip)
-            //   -- FullScan.RAW|mzML (should not be imported)
-            //   -- FullScan_folder
-            //       -- FullScan.RAW|mzML (should not be imported)
-
-            var docPath = TestFilesDir.GetTestPath("test.sky");
-
-            // Test: Import a file to an empty document and upload to the panorama server
-            var rawPath = new MsDataFilePath(TestFilesDir.GetTestPath(@"REP01\CE_Vantage_15mTorr_0001_REP1_01" + extRaw));
-            var msg = RunCommand("--in=" + docPath,
-                             "--import-file=" + rawPath.FilePath,
-                //"--import-on-or-after=1/1/2014",
-                             "--save",
-                             "--panorama-server=https://panoramaweb.org",
-                             "--panorama-folder=/MacCoss/SkylineUploadTest/",
-                             "--panorama-username=skylinetest@proteinms.net",
-                             "--panorama-password=skylinetest");
-
-            SrmDocument doc = ResultsUtil.DeserializeDocument(docPath);
-            Assert.AreEqual(1, doc.Settings.MeasuredResults.Chromatograms.Count);
-            Assert.IsFalse(msg.Contains("Skipping Panorama import."), msg);
-
-
-            // Test: Import a second file and upload to the panorama server
-            rawPath = new MsDataFilePath(TestFilesDir.GetTestPath(@"REP01\CE_Vantage_15mTorr_0001_REP1_02" + extRaw));
-            msg = RunCommand("--in=" + docPath,
-                             "--import-file=" + rawPath.FilePath,
-                             "--save",
-                             "--panorama-server=https://panoramaweb.org",
-                             "--panorama-folder=/MacCoss/SkylineUploadTest/",
-                             "--panorama-username=skylinetest@proteinms.net",
-                             "--panorama-password=skylinetest");
-
-
-            doc = ResultsUtil.DeserializeDocument(docPath);
-            Assert.AreEqual(2, doc.Settings.MeasuredResults.Chromatograms.Count);
-            Assert.IsFalse(msg.Contains("Skipping Panorama import."), msg);
-        }
-
-        [TestMethod]
-        public void ConsoleAddToolTest()
-        {
-            // Get a unique tool title.
-            string title = GetTitleHelper();
-            const string command = @"C:\Windows\Notepad.exe";
-            const string arguments = "$(DocumentDir) Other";
-            const string initialDirectory = @"C:\";
-
-            Settings.Default.ToolList.Clear(); // in case any previous run had trouble
-
-            // Test adding a tool.
-            RunCommand("--tool-add=" + title,
-                     "--tool-command=" + command,
-                     "--tool-arguments=" + arguments,
-                     "--tool-initial-dir=" + initialDirectory);
-            Assert.IsTrue(Settings.Default.ToolList.Count > 0, "The expected tool was not added to the list.");
-            int index = Settings.Default.ToolList.Count -1;
-            ToolDescription tool = Settings.Default.ToolList[index];
-            Assert.AreEqual(title, tool.Title);
-            Assert.AreEqual(command,tool.Command);
-            Assert.AreEqual(arguments,tool.Arguments);
-            Assert.AreEqual(initialDirectory,tool.InitialDirectory);
-            // Remove that tool.
-            Settings.Default.ToolList.RemoveAt(index);
-
-            // Test a tool with no Initial Directory and no arguments
-            RunCommand("--tool-add=" + title,
-                     "--tool-command=" + command);
-            int index1 = Settings.Default.ToolList.Count - 1;
-            ToolDescription tool1 = Settings.Default.ToolList[index1];
-            Assert.AreEqual(title, tool1.Title);
-            Assert.AreEqual(command, tool1.Command);
-            Assert.AreEqual("", tool1.Arguments);
-            Assert.AreEqual("", tool1.InitialDirectory);
-            // Remove that Tool.
-            Settings.Default.ToolList.RemoveAt(index1);
-
-            // Test failure to add tool
-            string output = RunCommand("--tool-add=" + title);
-            Assert.IsTrue(output.Contains(Resources.CommandLine_ImportTool_The_tool_was_not_imported___));
-
-            string output2 = RunCommand("--tool-command=" + command);
-            Assert.IsTrue(output2.Contains(Resources.CommandLine_ImportTool_The_tool_was_not_imported___));
-
-            const string badCommand = "test";
-            string output3 = RunCommand("--tool-add=" + title,"--tool-command=" + badCommand);
-            Assert.IsTrue(output3.Contains(string.Format(Resources.CommandLine_ImportTool_Error__the_provided_command_for_the_tool__0__is_not_of_a_supported_type___Supported_Types_are___1_, title, "*.exe; *.com; *.pif; *.cmd; *.bat")));
-            Assert.IsTrue(output3.Contains(Resources.CommandLine_ImportTool_The_tool_was_not_imported___));
-
-            // Now test conflicting titles.
-            // Add the tool.
-            RunCommand("--tool-add=" + title,
-                     "--tool-command=" + command,
-                     "--tool-arguments=" + arguments,
-                     "--tool-initial-dir=" + initialDirectory);         
-            ToolDescription tool2 = Settings.Default.ToolList[Settings.Default.ToolList.Count - 1];
-            Assert.AreEqual(title, tool2.Title); // tool with title of title exists.
-            // Add another tool with the same title.
-            string output4 = RunCommand("--tool-add=" + title,
-                     "--tool-command=" + command);
-            Assert.IsTrue(output4.Contains((string.Format(Resources.CommandLine_ImportTool_, "TestTool1"))));
-
-            ToolDescription tool3 = Settings.Default.ToolList.Last();
-            Assert.AreNotEqual("", tool3.Arguments);
-            Assert.AreNotEqual("", tool3.InitialDirectory);
-            // Specify overwrite
-            string output5 = RunCommand("--tool-add=" + title,
-                     "--tool-command=" + command,
-                     "--tool-conflict-resolution=overwrite");
-            Assert.IsTrue((output5.Contains(string.Format(Resources.CommandLine_ImportTool_Warning__the_tool__0__was_overwritten,"TestTool1"))));
-            // Check arguments and initialDir were written over.
-            ToolDescription tool4 = Settings.Default.ToolList.Last();
-            Assert.AreEqual(title,tool4.Title);
-            Assert.AreEqual("", tool4.Arguments);
-            Assert.AreEqual("", tool4.InitialDirectory);
-            // Specify skip
-            string output6 = RunCommand("--tool-add=" + title,
-                     "--tool-command=" + command,
-                     "--tool-arguments=thisIsATest",
-                     "--tool-conflict-resolution=skip");
-            Assert.IsTrue((output6.Contains(string.Format(Resources.CommandLine_ImportTool_Warning__skipping_tool__0__due_to_a_name_conflict_,"TestTool1"))));
-            // Check Arguments
-            ToolDescription tool5 = Settings.Default.ToolList.Last();
-            Assert.AreEqual(title, tool5.Title);
-            Assert.AreEqual("", tool5.Arguments); // unchanged.
-            
-            // It now complains in this case.
-            string output7 = RunCommand( "--tool-arguments=" + arguments,
-                     "--tool-initial-dir=" + initialDirectory);
-            Assert.IsTrue(output7.Contains(Resources.CommandLine_ImportTool_Error__to_import_a_tool_it_must_have_a_name_and_a_command___Use___tool_add_to_specify_a_name_and_use___tool_command_to_specify_a_command___The_tool_was_not_imported___));
-
-            // Test adding a tool.
-            const string newToolTitle = "TestTitle";
-            const string reportTitle = "\"Transition Results\"";
-            RunCommand("--tool-add=" + newToolTitle,
-                     "--tool-command=" + command,
-                     "--tool-arguments=" + arguments,
-                     "--tool-initial-dir=" + initialDirectory,
-                     "--tool-output-to-immediate-window",
-                     "--tool-report=" + reportTitle);
-            int index3 = Settings.Default.ToolList.Count - 1;
-            ToolDescription tool6 = Settings.Default.ToolList[index3];
-            Assert.AreEqual(newToolTitle, tool6.Title);
-            Assert.AreEqual(command, tool6.Command);
-            Assert.AreEqual(arguments, tool6.Arguments);
-            Assert.AreEqual(initialDirectory, tool6.InitialDirectory);
-            Assert.IsTrue(tool6.OutputToImmediateWindow);
-            Assert.AreEqual(reportTitle, tool6.ReportTitle);
-            // Remove that tool.
-            Settings.Default.ToolList.RemoveAt(index3);
-
-            const string importReportArgument = ToolMacros.INPUT_REPORT_TEMP_PATH;
-            string output8 = RunCommand("--tool-add=" + newToolTitle,
-                     "--tool-command=" + command,
-                     "--tool-arguments=" + importReportArgument,
-                     "--tool-initial-dir=" + initialDirectory,
-                     "--tool-output-to-immediate-window");
-            Assert.IsTrue(output8.Contains(string.Format(Resources.CommandLine_ImportTool_Error__If__0__is_and_argument_the_tool_must_have_a_Report_Title__Use_the___tool_report_parameter_to_specify_a_report_, "$(InputReportTempPath)")));
-
-            const string reportTitle3 = "fakeReport";
-            string output9 = RunCommand("--tool-add=" + newToolTitle,
-                     "--tool-command=" + command,
-                     "--tool-arguments=" + importReportArgument,
-                     "--tool-initial-dir=" + initialDirectory,
-                     "--tool-output-to-immediate-window",
-                     "--tool-report=" + reportTitle3);
-            Assert.IsTrue(output9.Contains(string.Format(Resources.CommandLine_ImportTool_Error__Please_import_the_report_format_for__0____Use_the___report_add_parameter_to_add_the_missing_custom_report_, reportTitle3)));
-            Assert.IsTrue(output9.Contains(Resources.CommandLine_ImportTool_The_tool_was_not_imported___));
-        }
-
-        [TestMethod]
-        public void TestInstallFromZip()
-        {
-            // Using clause here overwrites failure exception when it fails
-            var movedDir = new MovedDirectory(ToolDescriptionHelpers.GetToolsDirectory(), Program.StressTest);
-            try
-            {
-                Settings.Default.ToolList.Clear();
-                TestFilesDir = new TestFilesDir(TestContext, COMMAND_FILE);
-                {
-                    // Test bad input
-                    const string badFileName = "BadFilePath";
-                    AssertEx.FileNotExists(badFileName);
-                    const string command = "--tool-add-zip=" + badFileName;
-                    string output = RunCommand(command);
-                    Assert.IsTrue(output.Contains(Resources.CommandLine_ImportToolsFromZip_Error__the_file_specified_with_the___tool_add_zip_command_does_not_exist__Please_verify_the_file_location_and_try_again_));
-                }
-                {
-                    string notZip = TestFilesDir.GetTestPath("Broken_file.sky");
-                    AssertEx.FileExists(notZip);
-                    string command = "--tool-add-zip=" + notZip;
-                    string output = RunCommand(command);
-                    Assert.IsTrue(output.Contains(Resources.CommandLine_ImportToolsFromZip_Error__the_file_specified_with_the___tool_add_zip_command_is_not_a__zip_file__Please_specify_a_valid__zip_file_));
-                }
-                {
-                    var uniqueReportZip = TestFilesDir.GetTestPath("UniqueReport.zip");
-                    AssertEx.FileExists(uniqueReportZip);
-                    string command = "--tool-add-zip=" + uniqueReportZip;
-                    string output = RunCommand(command);
-
-                    Assert.IsTrue(Settings.Default.ToolList.Count == 1);
-                    ToolDescription newTool = Settings.Default.ToolList.Last();
-                    Assert.AreEqual("HelloWorld", newTool.Title);
-                    Assert.IsTrue(newTool.OutputToImmediateWindow);
-                    Assert.AreEqual("UniqueReport", newTool.ReportTitle);
-                    string path = newTool.ToolDirPath;
-                    AssertEx.FileExists(Path.Combine(path, "HelloWorld.exe"));
-                    Assert.IsTrue(output.Contains(string.Format(Resources.CommandLine_ImportToolsFromZip_Installed_tool__0_,"HelloWorld")));
-                    //Try to add the same tool again. Get conflicting report and tool with no overwrite specified.
-                    string output1 = RunCommand(command);
-                    Assert.IsTrue(output1.Contains(string.Format(Resources.AddZipToolHelper_ShouldOverwrite_Error__There_is_a_conflicting_tool + Resources.AddZipToolHelper_ShouldOverwrite__in_the_file__0_, "UniqueReport.zip")));
-                    Assert.IsTrue(
-                        output1.Contains(
-                            Resources.AddZipToolHelper_ShouldOverwrite_Please_specify__overwrite__or__parallel__with_the___tool_zip_conflict_resolution_command_));
-                    //Now run with overwrite specified.
-                    string output2 = RunCommand(command, "--tool-zip-conflict-resolution=overwrite");
-                    Assert.IsTrue(output2.Contains(string.Format(Resources.AddZipToolHelper_ShouldOverwrite_Overwriting_tool___0_,"HelloWorld")));
-                    //Now install in parallel.
-                    string output3 = RunCommand(command, "--tool-zip-conflict-resolution=parallel");
-                    Assert.IsTrue(output3.Contains(string.Format(Resources.CommandLine_ImportToolsFromZip_Installed_tool__0_, "HelloWorld1")));
-                    ToolDescription newTool1 = Settings.Default.ToolList.Last();
-                    Assert.AreEqual("HelloWorld1", newTool1.Title);
-                    Assert.IsTrue(newTool1.OutputToImmediateWindow);
-                    Assert.AreEqual("UniqueReport", newTool1.ReportTitle);
-                    string path1 = newTool1.ToolDirPath;
-                    AssertEx.FileExists(Path.Combine(path1, "HelloWorld.exe"));
-                    //Cleanup.
-                    Settings.Default.ToolList.Clear();
-                    DirectoryEx.SafeDelete(ToolDescriptionHelpers.GetToolsDirectory());
-                    Settings.Default.PersistedViews.RemoveView(PersistedViews.ExternalToolsGroup.Id, "UniqueReport");
-                    Settings.Default.PersistedViews.RemoveView(PersistedViews.ExternalToolsGroup.Id, "UniqueReport1");
-                }
-                {
-                    //Test working with packages and ProgramPath Macro.
-                    var testCommandLine = TestFilesDir.GetTestPath("TestCommandLine.zip");
-                    AssertEx.FileExists(testCommandLine);
-                    string command = "--tool-add-zip=" + testCommandLine;
-                    string output = RunCommand(command);
-                    StringAssert.Contains(output, Resources.AddZipToolHelper_InstallProgram_Error__Package_installation_not_handled_in_SkylineRunner___If_you_have_already_handled_package_installation_use_the___tool_ignore_required_packages_flag);
-                    string output1 = RunCommand(command, "--tool-ignore-required-packages");
-                    StringAssert.Contains(output1, string.Format(
-                        Resources.AddZipToolHelper_FindProgramPath_A_tool_requires_Program__0__Version__1__and_it_is_not_specified_with_the___tool_program_macro_and___tool_program_path_commands__Tool_Installation_Canceled_, 
-                        "Bogus",
-                        "2.15.2"));
-
-                    string path = TestFilesDir.GetTestPath("NumberWriter.exe");
-                    string output2 = RunCommand(command, "--tool-ignore-required-packages",
-                                                "--tool-program-macro=Bogus,2.15.2",
-                                                "--tool-program-path=" + path);
-
-                    StringAssert.Contains(output2, string.Format(Resources.CommandLine_ImportToolsFromZip_Installed_tool__0_, "TestCommandline"));
-                    ToolDescription newTool = Settings.Default.ToolList.Last();
-                    Assert.AreEqual("TestCommandline", newTool.Title);
-                    Assert.AreEqual("$(ProgramPath(Bogus,2.15.2))", newTool.Command);
-                    Assert.AreEqual("100 12", newTool.Arguments);
-                    ProgramPathContainer ppc = new ProgramPathContainer("Bogus", "2.15.2");
-                    Assert.IsTrue(Settings.Default.ToolFilePaths.ContainsKey(ppc));
-                    Assert.AreEqual(path, Settings.Default.ToolFilePaths[ppc]);
-                    Settings.Default.ToolFilePaths.Remove(ppc);
-                    Settings.Default.ToolList.Clear();
-                    DirectoryEx.SafeDelete(ToolDescriptionHelpers.GetToolsDirectory());
-                }
-                {
-                    //Test working with annotations.
-                    var testCommandLine = TestFilesDir.GetTestPath("TestAnnotations.zip");
-                    AssertEx.FileExists(testCommandLine);
-                    string command = "--tool-add-zip=" + testCommandLine;
-                    string output = RunCommand(command);
-                    Assert.IsTrue(output.Contains(string.Format(Resources.CommandLine_ImportToolsFromZip_Installed_tool__0_, "AnnotationTest\\Tool1")));
-                    Assert.IsTrue(output.Contains(string.Format(Resources.CommandLine_ImportToolsFromZip_Installed_tool__0_, "AnnotationTest\\Tool2")));
-                    Assert.IsTrue(output.Contains(string.Format(Resources.CommandLine_ImportToolsFromZip_Installed_tool__0_, "AnnotationTest\\Tool3")));
-                    Assert.IsTrue(output.Contains(string.Format(Resources.CommandLine_ImportToolsFromZip_Installed_tool__0_, "AnnotationTest\\Tool4")));
-                }
-                {
-                    var conflictingAnnotations = TestFilesDir.GetTestPath("ConflictAnnotations.zip");
-                    AssertEx.FileExists(conflictingAnnotations);
-                    string command = "--tool-add-zip=" + conflictingAnnotations;
-                    string output = RunCommand(command);
-                    Assert.IsTrue(
-                        output.Contains(string.Format(Resources.AddZipToolHelper_ShouldOverwriteAnnotations_There_are_annotations_with_conflicting_names__Please_use_the___tool_zip_overwrite_annotations_command_)));
-                    output = RunCommand(command, "--tool-zip-overwrite-annotations=false");
-                    Assert.IsTrue(output.Contains(string.Format(Resources.AddZipToolHelper_ShouldOverwriteAnnotations_There_are_conflicting_annotations__Keeping_existing_)));
-                    Assert.IsTrue(
-                        output.Contains(
-                            string.Format(
-                                Resources.AddZipToolHelper_ShouldOverwriteAnnotations_Warning__the_annotation__0__may_not_be_what_your_tool_requires_,
-                                "SampleID")));
-
-                    output = RunCommand(command, "--tool-zip-overwrite-annotations=true");
-                    Assert.IsTrue(output.Contains(string.Format(Resources.AddZipToolHelper_ShouldOverwriteAnnotations_There_are_conflicting_annotations__Overwriting_)));
-                    Assert.IsTrue(output.Contains(string.Format(Resources.AddZipToolHelper_ShouldOverwriteAnnotations_Warning__the_annotation__0__is_being_overwritten,"SampleID")));
-
-                    Settings.Default.AnnotationDefList = new AnnotationDefList();
-                    Settings.Default.ToolList.Clear();
-                    DirectoryEx.SafeDelete(ToolDescriptionHelpers.GetToolsDirectory());
-                }
-            }
-            finally
-            {
-                try { movedDir.Dispose(); }
-// ReSharper disable once EmptyGeneralCatchClause
-                catch (Exception) {}                
-            }
-        }
-
-        [TestMethod]
-        public void ConsoleAddSkyrTest()
-        {
-            Settings.Default.PersistedViews.ResetDefaults();
-            var existingReports = ReportSharing.GetExistingReports();
-            int initialNumber = existingReports.Count;
-            const string reportName = "TextREportexam";
-            var viewName = new ViewName(PersistedViews.MainGroup.Id, "TextREportexam");
-            // Assumes the title TextREportexam is a unique title. 
-            Assert.IsFalse(existingReports.Keys.Contains(v => Equals(reportName, v.Name)));
-
-            // Add test.skyr which only has one report type named TextREportexam
-            TestFilesDir = new TestFilesDir(TestContext, COMMAND_FILE);
-            var skyrFile = TestFilesDir.GetTestPath("test.skyr");
-            var overwriteFile = TestFilesDir.GetTestPath("overwrite.skyr");
-            File.WriteAllText(overwriteFile, File.ReadAllText(skyrFile).Replace(">Description<", ">Name<"));
-            string output = RunCommand("--report-add=" + skyrFile);
-            existingReports = ReportSharing.GetExistingReports();
-            Assert.AreEqual(initialNumber+1, existingReports.Count);
-            Assert.IsTrue(existingReports.ContainsKey(viewName));
-            AssertEx.Contains(output, string.Format(Resources.CommandLine_ImportSkyr_Success__Imported_Reports_from__0_, Path.GetFileName(skyrFile)));
-            var skyrAdded = existingReports[viewName].ViewSpecLayout;
-            Assert.IsNotNull(skyrAdded);
-
-            // Attempt to add a skyr file that would change the report
-            string output2 = RunCommand("--report-add=" + overwriteFile);
-            AssertEx.Contains(output2, Resources.ImportSkyrHelper_ResolveImportConflicts_Use_command);
-            existingReports = ReportSharing.GetExistingReports();
-            Assert.AreEqual(skyrAdded, existingReports[viewName].ViewSpecLayout);
-
-            // Specify skip
-            string output4 = RunCommand("--report-add=" + overwriteFile,
-                "--report-conflict-resolution=skip");
-            AssertEx.Contains(output4, Resources.ImportSkyrHelper_ResolveImportConflicts_Resolving_conflicts_by_skipping_);
-            existingReports = ReportSharing.GetExistingReports();
-            Assert.AreEqual(skyrAdded, existingReports[viewName].ViewSpecLayout);
-
-            // Specify overwrite
-            string output3 = RunCommand("--report-add=" + overwriteFile,
-                "--report-conflict-resolution=overwrite");
-            AssertEx.Contains(output3, Resources.ImportSkyrHelper_ResolveImportConflicts_Resolving_conflicts_by_overwriting_);
-            var existingOverwriteReports = ReportSharing.GetExistingReports();
-            Assert.AreNotEqual(skyrAdded, existingOverwriteReports[viewName].ViewSpecLayout);
-            Settings.Default.PersistedViews.ResetDefaults();
-        }
-
-        [TestMethod]
-        public void ConsoleRunCommandsTest()
-        {
-            Settings.Default.ToolList.ResetDefaults();
-            int toolListCount = Settings.Default.ToolList.Count;
-            TestFilesDir = new TestFilesDir(TestContext, COMMAND_FILE);
-            var commandsToRun = TestFilesDir.GetTestPath("ToolList2.txt");
-            string output = RunCommand(CommandArgs.ARG_BATCH.GetArgumentTextWithValue(commandsToRun));
-            const string toolCommand = @"C:\Windows\Notepad.exe";
-            const string toolArgs = "$(DocumentDir)";
-            const string toolDir = @"C:\";
-            ValidateToolAdded(output, "NeWtOOl", toolCommand, toolArgs, toolDir);
-            ValidateToolAdded(output, "iHope", toolCommand);
-            ValidateToolAdded(output, "thisWorks");
-            ValidateToolAdded(output, "FirstTry");
-            Assert.AreEqual(toolListCount + 4, Settings.Default.ToolList.Count);
-
-            // run the same command again. this time each should be skipped.
-            output = RunCommand(CommandArgs.ARG_BATCH.GetArgumentTextWithValue(commandsToRun));
-            ValidateToolSkipped(output, "NeWtOOl", toolCommand, toolArgs, toolDir);
-            ValidateToolSkipped(output, "iHope", toolCommand);
-            ValidateToolSkipped(output, "thisWorks");
-            ValidateToolSkipped(output, "FirstTry");
-            // the number of tools is unchanged.
-            Assert.AreEqual(toolListCount + 4, Settings.Default.ToolList.Count);
-        }
-
-        private static void ValidateToolAdded(string output, string toolName,
-            string toolCommand = null, string toolArgs = null, string toolDir = null)
-        {
-            AssertEx.Contains(output,
-                string.Format(Resources.CommandLine_ImportTool__0__was_added_to_the_Tools_Menu_, toolName));
-            CheckToolExists(toolName, toolCommand, toolArgs, toolDir);
-        }
-
-        private static void ValidateToolSkipped(string output, string toolName,
-            string toolCommand = null, string toolArgs = null, string toolDir = null)
-        {
-            AssertEx.Contains(output,
-                string.Format(Resources.CommandLine_ImportTool_Warning__skipping_tool__0__due_to_a_name_conflict_, toolName));
-            CheckToolExists(toolName, toolCommand, toolArgs, toolDir);
-        }
-
-        private static void CheckToolExists(string toolName, string toolCommand, string toolArgs, string toolDir)
-        {
-            Assert.IsTrue(Settings.Default.ToolList.Any(t => t.Title == toolName &&
-                                                             (toolCommand == null || t.Command == toolCommand) &&
-                                                             (toolArgs == null || t.Arguments == toolArgs) &&
-                                                             (toolDir == null || t.InitialDirectory == toolDir)));
-        }
-
-        [TestMethod]
-        public void ConsoleExportToolsTest()
-        {
-            Settings.Default.ToolList.Clear();
-
-            // Get a unique tool title.
-            string title = GetTitleHelper();
-            const string command = @"C:\Windows\Notepad.exe";
-            const string arguments = "$(DocumentDir) Other";
-            const string initialDirectory = @"C:\";
-
-
-            // Test adding a tool.
-            RunCommand("--tool-add=" + title,
-                     "--tool-command=" + command,
-                     "--tool-arguments=" + arguments,
-                     "--tool-initial-dir=" + initialDirectory);
-
-            // Test adding a tool.
-            const string newToolTitle = "TestTitle";
-            const string reportTitle = "\"Transition Results\"";
-            RunCommand("--tool-add=" + newToolTitle,
-                     "--tool-command=" + command,
-                     "--tool-arguments=" + arguments,
-                     "--tool-initial-dir=" + initialDirectory,
-                     "--tool-output-to-immediate-window",
-                     "--tool-report=" + reportTitle);
-
-            string filePath = Path.GetTempFileName();
-            RunCommand("--tool-list-export=" + filePath);
-
-            using (StreamReader sr = new StreamReader(filePath))
-            {
-                string line1 = sr.ReadLine();
-                Assert.IsTrue(line1!=null);
-                Assert.IsTrue(line1.Contains(string.Format("--tool-add=\"{0}\"",title)));
-                Assert.IsTrue(line1.Contains(string.Format("--tool-command=\"{0}\"",command)));
-                Assert.IsTrue(line1.Contains(string.Format("--tool-arguments=\"{0}\"", arguments)));
-                Assert.IsTrue(line1.Contains(string.Format("--tool-initial-dir=\"{0}\"", initialDirectory)));
-                Assert.IsTrue(line1.Contains("--tool-conflict-resolution=skip"));
-                Assert.IsTrue(line1.Contains("--tool-report=\"\""));
-
-                string line2 = sr.ReadLine();
-                Assert.IsTrue(line2 != null);
-                Assert.IsTrue(line2.Contains(string.Format("--tool-add=\"{0}\"", newToolTitle)));
-                Assert.IsTrue(line2.Contains(string.Format("--tool-command=\"{0}\"", command)));
-                Assert.IsTrue(line2.Contains(string.Format("--tool-arguments=\"{0}\"", arguments)));
-                Assert.IsTrue(line2.Contains(string.Format("--tool-initial-dir=\"{0}\"", initialDirectory)));
-                Assert.IsTrue(line2.Contains("--tool-conflict-resolution=skip"));
-                Assert.IsTrue(line2.Contains(string.Format("--tool-report=\"{0}\"",reportTitle)));
-                Assert.IsTrue(line2.Contains("--tool-output-to-immediate-window"));
-            }
-            FileEx.SafeDelete(filePath);   
-        }        
-
-        [TestMethod]
-        public void ConsoleParserTest()
-        {            
-            // Assert.AreEqual(new[] { "--test=foo bar", "--new" }, CommandLine.ParseArgs("\"--test=foo bar\" --new"));
-            // The above line of code would not pass so this other form works better.
-            // Test case "--test=foo bar" --new
-            string[] expected1 = { "--test=foo bar", "--new" };
-            string[] actual1 = CommandLine.ParseArgs("\"--test=foo bar\" --new");
-            Assert.AreEqual(expected1[0], actual1[0]);
-            Assert.AreEqual(expected1[1], actual1[1]);
-            // Or even better. A function that does the same assertion as above.
-            Assert.IsTrue(ParserTestHelper(new[] { "--test=foo bar", "--new" }, CommandLine.ParseArgs("\"--test=foo bar\" --new")));
-
-           // Test case --test="foo bar" --new
-            string[] expected2 = {"--test=foo bar", "--new"};
-            string[] actual2 = CommandLine.ParseArgs("--test=\"foo bar\" --new");
-            Assert.AreEqual(expected2[0],actual2[0]);
-            Assert.AreEqual(expected2[1],actual2[1]);
-            Assert.IsTrue(ParserTestHelper(new[] { "--test=foo bar", "--new" }, CommandLine.ParseArgs("--test=\"foo bar\" --new")));
-
-
-            // Test case --test="i said ""foo bar""" -new
-            string[] expected3 = { "--test=i said \"foo bar\"", "--new" };
-            string[] actual3 = CommandLine.ParseArgs("--test=\"i said \"\"foo bar\"\"\" --new");
-            Assert.AreEqual(expected3[0], actual3[0]);
-            Assert.AreEqual(expected3[1], actual3[1]);
-            Assert.IsTrue(ParserTestHelper(new[] { "--test=i said \"foo bar\"", "--new" }, CommandLine.ParseArgs("--test=\"i said \"\"foo bar\"\"\" --new")));
-
-            // Test case "--test=foo --new --bar"
-            Assert.IsTrue(ParserTestHelper(new[] { "--test=foo --new --bar" }, CommandLine.ParseArgs("\"--test=foo --new --bar\"")));
-            
-            // Test case --test="" --new --bar
-            Assert.IsTrue(ParserTestHelper(new[] { "--test=", "--new", "--bar" }, CommandLine.ParseArgs("--test=\"\" --new --bar")));
-
-            // Test case of all spaces
-            string[] test = CommandLine.ParseArgs("     ");
-            Assert.IsTrue(ParserTestHelper(new string[] {}, test));
-        }
-
-        [TestMethod]
-        public void CommandLineArrayParserTest()
-        {
-            // Test case [] = "" - an empty array
-            Assert.AreEqual(string.Empty, CommandLine.JoinArgs(new string[0]));
-            
-            // Test case [a,b,c] = "a b c" - a simple array with no spaces
-            Assert.AreEqual("a b c", CommandLine.JoinArgs(new [] {"a", "b", "c"}));
-
-            // Test case [a b, c, d] = ""a b" c d" - multiword string at beginning of array
-            Assert.AreEqual("\"a b\" c d", CommandLine.JoinArgs(new [] {"a b", "c", "d"}));
-
-            // Test case [a, b, c d] = "a b "c d"" - multiword string at end of array
-            Assert.AreEqual("a b \"c d\"", CommandLine.JoinArgs(new [] { "a", "b", "c d" }));
-
-            // Test case [a, b c d, e] = " a "b c d" e" - multiword string at middle of array
-            Assert.AreEqual("a \"b c d\" e", CommandLine.JoinArgs(new [] { "a", "b c d", "e" }));
-
-            // Test case [a, b c, d e f, g, h i] = "a "b c" "d e f" g "h i"" - multiple multiword strings
-            Assert.AreEqual("a \"b c\" \"d e f\" g \"h i\"", CommandLine.JoinArgs(new [] { "a", "b c", "d e f", "g" , "h i" }));
-
-            // Test case [a "b" c] = "a "b" c" - nested quotes
-            Assert.AreEqual("\"a \"b\" c\"", CommandLine.JoinArgs(new [] {"a \"b\" c"}));
-
-            // Test case [a   bc] = "a   bc" - tabbed whitespace only
-            Assert.AreEqual("\"a\tbc\"", CommandLine.JoinArgs(new [] {"a\tbc"}));
-
-            // Test case [a,,c] = "a "" c" - empty string
-            Assert.AreEqual("a \"\" c", CommandLine.JoinArgs(new [] {"a", string.Empty, "c"}));
-        }
-
-        [TestMethod]
-        public void CommandLineUsageTest()
-        {
-            CheckUsageOutput(RunCommand("--help"));
-            CheckUsageOutput(RunCommand(string.Empty));
-        }
-
-        private static void CheckUsageOutput(string output)
-        {
-            foreach (CommandArgs.ArgumentGroup group in CommandArgs.UsageBlocks.Where(b => b is CommandArgs.ArgumentGroup))
-            {
-                if (group.IncludeInUsage)
-                {
-                    AssertEx.Contains(output, group.Title);
-                    foreach (var arg in group.Args.Where(a => !a.InternalUse))
-                        AssertEx.Contains(output, arg.ArgumentText);
-                }
-            }
-        }
-
-        [TestMethod]
-        public void CommandLineUsageDescriptionsTest()
-        {
-            // All arguments that will appear in the usage text must have a description
-            foreach (var arg in CommandArgs.UsageArguments)
-            {
-                Assert.IsFalse(string.IsNullOrEmpty(arg.Description),
-                    string.Format("The argument {0} is missing a description. Add a non-empty string with the name {1} to CommandArgUsage.resx",
-                        arg.ArgumentText, "_" + arg.Name.Replace('-', '_')));
-            }
-        }
-
-        [TestMethod]
-        public void ConsolePanoramaArgsTest()
-        {
-            TestFilesDir = new TestFilesDir(TestContext, ZIP_FILE);
-            string docPath = TestFilesDir.GetTestPath("BSA_Protea_label_free_20100323_meth3_multi.sky");
-
-            // Error: missing panorama args
-            var output = RunCommand("--in=" + docPath,
-                "--panorama-server=https://panoramaweb.org");
-
-            Assert.IsTrue(
-                output.Contains(string.Format(Resources.CommandArgs_PanoramaArgsComplete_plural_,
-                    TextUtil.LineSeparate("--panorama-username", "--panorama-password", "--panorama-folder"))));
-
-            output = RunCommand("--in=" + docPath,
-                "--panorama-server=https://panoramaweb.org",
-                "--panorama-username=user",
-                "--panorama-password=passwd");
-
-            Assert.IsTrue(
-                output.Contains(string.Format(Resources.CommandArgs_PanoramaArgsComplete_, "--panorama-folder")));
-
-
-            // Error: invalid server URL
-            const string badServer = "bad server url";
-            output = RunCommand("--in=" + docPath,
-                "--panorama-server=" + badServer,
-                "--panorama-username=user",
-                "--panorama-password=passwd",
-                "--panorama-folder=folder");
-
-            Assert.IsTrue(output.Contains(string.Format(
-                Resources.EditServerDlg_OkDialog_The_text__0__is_not_a_valid_server_name_, badServer
-                )));
-
-
-            var buffer = new StringBuilder();
-            var helper = new CommandArgs.PanoramaHelper(new StringWriter(buffer));
-
-            // Error: Unknown server
-            var serverUri = PanoramaUtil.ServerNameToUri("unknown.server-state.com");
-            var client = new TestPanoramaClient() { MyServerState = new ServerState(ServerStateEnum.unknown, null, null), ServerUri = serverUri };
-            helper.ValidateServer(client, null, null);
-            Assert.IsTrue(
-                buffer.ToString()
-                    .Contains(
-                        string.Format(PanoramaClient.Properties.Resources.ServerState_GetErrorMessage_Unable_to_connect_to_the_server__0__,
-                            serverUri.AbsoluteUri)));
-            TestOutputHasErrorLine(buffer.ToString());
-            buffer.Clear();
-
-
-            // Error: Not a Panorama Server
-            serverUri = PanoramaUtil.ServerNameToUri("www.google.com");
-            client = new TestPanoramaClient() {MyUserState = new UserState(UserStateEnum.unknown, null, null), ServerUri = serverUri};
-            helper.ValidateServer(client, null, null);
-            Assert.IsTrue(
-                buffer.ToString()
-                    .Contains(
-                        string.Format(PanoramaClient.Properties.Resources.UserState_GetErrorMessage_There_was_an_error_authenticating_user_credentials_on_the_server__0__,
-                            serverUri.AbsoluteUri)));
-            TestOutputHasErrorLine(buffer.ToString());
-            buffer.Clear();
-
-
-            // Error: Invalid user
-            serverUri = PanoramaUtil.ServerNameToUri(PanoramaUtil.PANORAMA_WEB);
-            client = new TestPanoramaClient() { MyUserState = new UserState(UserStateEnum.nonvalid, null, null), ServerUri = serverUri };
-            helper.ValidateServer(client, "invalid", "user");
-            Assert.IsTrue(
-                buffer.ToString()
-                    .Contains(
-                        PanoramaClient.Properties.Resources
-                            .UserState_GetErrorMessage_The_username_and_password_could_not_be_authenticated_with_the_panorama_server_));
-            TestOutputHasErrorLine(buffer.ToString());
-            buffer.Clear();
-
-
-            // Error: unknown exception
-            client = new TestPanoramaClientThrowsException();
-            helper.ValidateServer(client, null, null);
-            Assert.IsTrue(
-                buffer.ToString()
-                    .Contains(
-                        string.Format(Resources.PanoramaHelper_ValidateServer_Exception_, "GetServerState threw an exception")));
-            TestOutputHasErrorLine(buffer.ToString());
-            buffer.Clear();
-
-            
-            // Error: folder does not exist
-            client = new TestPanoramaClient() { MyFolderState = FolderState.notfound, ServerUri = serverUri };
-            var server = helper.ValidateServer(client, "user", "password");
-            var folder = "folder/not/found";
-            helper.ValidateFolder(client, server, folder);
-            Assert.IsTrue(
-                buffer.ToString()
-                    .Contains(
-                        string.Format(
-                            PanoramaClient.Properties.Resources.PanoramaUtil_VerifyFolder_Folder__0__does_not_exist_on_the_Panorama_server__1_,
-                            folder, client.ServerUri)));
-            TestOutputHasErrorLine(buffer.ToString());
-            buffer.Clear();
-
-
-            // Error: no permissions on folder
-            client = new TestPanoramaClient() { MyFolderState = FolderState.nopermission, ServerUri = serverUri };
-            folder = "no/permissions";
-            helper.ValidateFolder(client, server, folder);
-            Assert.IsTrue(
-                buffer.ToString()
-                    .Contains(
-                        string.Format(
-                            PanoramaClient.Properties.Resources.PanoramaUtil_VerifyFolder_User__0__does_not_have_permissions_to_upload_to_the_Panorama_folder__1_,
-                            "user", folder)));
-            TestOutputHasErrorLine(buffer.ToString());
-            buffer.Clear();
-
-
-            // Error: not a Panorama folder
-            client = new TestPanoramaClient() { MyFolderState = FolderState.notpanorama, ServerUri = serverUri };
-            folder = "not/panorama";
-            helper.ValidateFolder(client, server, folder);
-            Assert.IsTrue(
-                buffer.ToString()
-                    .Contains(string.Format(PanoramaClient.Properties.Resources.PanoramaUtil_VerifyFolder__0__is_not_a_Panorama_folder,
-                        folder)));
-            TestOutputHasErrorLine(buffer.ToString());
-        }
-
-        [TestMethod]
-        public void SkylineRunnerErrorDetectionTest()
-        {
-            TestSkylineRunnerErrorDetection(null);
-            TestSkylineRunnerErrorDetection(new CultureInfo("ja"));
-            TestSkylineRunnerErrorDetection(new CultureInfo("zh-CHS"));
-        }
-
-        private void TestSkylineRunnerErrorDetection(CultureInfo ci)
-        {
-            TestDetectError(false, false, ci); // no timestamp or memstamp
-            TestDetectError(true, false, ci);  // only timestamp
-            TestDetectError(false, true, ci);  // only memstamp
-            TestDetectError(true, true, ci);   // both timestamp and memstamp
-        }
-
-        /// <summary>
-        /// Tests that "IsErrorLine" works when the commandline is invoked in a particular culture.
-        /// Note that this code uses LocalizationHelper.CallWithCulture instead of the "--culture" commandline
-        /// argument because the latter does not set the culture back to its original value.
-        /// </summary>
-        private void TestDetectError(bool timestamp, bool memstamp, CultureInfo cultureInfo)
-        {
-            Func<string> testFunc = () =>
-            {
-                // --timestamp, --memstamp and arguments have to be before the --in argument
-                var command =
-                    $"{(timestamp ? "--timestamp" : "")} " +
-                    $"{(memstamp ? "--memstamp" : "")} " +
-                    "--in";
-                var argsArray = command.Split(new[] { ' ' }, StringSplitOptions.RemoveEmptyEntries);
-                return RunCommand(argsArray);
-            };
-            string output = cultureInfo == null
-                ? testFunc()
-                : LocalizationHelper.CallWithCulture(cultureInfo, testFunc);
-            var errorLine = TestOutputHasErrorLine(output);
-
-            // The error should be about the missing value for the --in argument
-            var resourceErrString = cultureInfo == null
-                ? Resources.ValueMissingException_ValueMissingException_ // Resource string for the culture that the test is running under
-                : Resources.ResourceManager.GetString(@"ValueMissingException_ValueMissingException_", cultureInfo);
-
-            Assert.IsNotNull(resourceErrString, "Expected to find a resources string for culture '{0}'.",
-                (cultureInfo ?? CultureInfo.CurrentUICulture).Name);
-            Assert.IsTrue(errorLine.Contains(string.Format(resourceErrString, "--in")));
-        }
-
-        private string TestOutputHasErrorLine(string output)
-        {
-            var outputLines = output.Split(new[] { Environment.NewLine }, StringSplitOptions.RemoveEmptyEntries);
-
-            // The IsErrorLine method from ErrorChecker.cs in the SkylineRunner project should detect an error
-            var errorLine = outputLines.FirstOrDefault(ErrorChecker.IsErrorLine);
-            Assert.IsFalse(string.IsNullOrEmpty(errorLine),
-                string.Format("Expected to find an error line in output: {0}", output));
-            return errorLine;
-        }
-
-        private static string GetTitleHelper()
-        {
-            int i = 1;
-            do
-            {
-                if (Settings.Default.ToolList.All(item => item.Title != (string.Format("TestTool{0}", i))))
-                {
-                    return string.Format("TestTool{0}", i);
-                }
-                i++;
-            } while (true);
-        }
-
-        // Compare two string arrays. Check each actual string is equal to the expected one.
-        private static bool ParserTestHelper (string[] actual, string[] expected )
-        {
-            if (actual.Length == expected.Length)
-            {
-                for (int i = 0; i < actual.Length; i++)
-                {
-                    if (!actual[i].Equals(expected[i]))
-                    {
-                        return false;
-                    }
-                }
-            }
-            return true;
-
-        }
-
-        private static MsDataFilePath GetThermoDiskPath(MsDataFilePath pathToRaw)
-        {
-            return ExtensionTestContext.CanImportThermoRaw && ExtensionTestContext.CanImportWatersRaw
-                ? pathToRaw.SetFilePath(Path.ChangeExtension(pathToRaw.FilePath, "raw"))
-                : pathToRaw;
-        }
-
-        private static void CheckRunCommandOutputContains(string expectedMessage, string actualMessage)
-        {
-            Assert.IsTrue(actualMessage.Contains(expectedMessage),
-                string.Format("Expected RunCommand result message containing \n\"{0}\",\ngot\n\"{1}\"\ninstead.", expectedMessage, actualMessage));
-        }
-
-        private class TestPanoramaClient : IPanoramaClient
-        {
-            public Uri ServerUri { get; set; }
-
-            public ServerState MyServerState { get; set; }
-            public UserState MyUserState { get; set; }
-            public FolderState MyFolderState { get; set; }
-
-            public TestPanoramaClient()
-            {
-                MyServerState = ServerState.VALID;
-                MyUserState = UserState.VALID;
-                MyFolderState = FolderState.valid;
-            }
-
-            public virtual ServerState GetServerState()
-            {
-                return MyServerState;
-            }
-
-            public UserState IsValidUser(string username, string password)
-            {
-                return MyUserState;
-            }
-
-            public FolderState IsValidFolder(string folderPath, string username, string password)
-            {
-                return MyFolderState;
-            }
-
-            public FolderOperationStatus CreateFolder(string parentPath, string folderName, string username, string password)
-            {
-                return FolderOperationStatus.OK;
-            }
-
-            public FolderOperationStatus DeleteFolder(string folderPath, string username, string password)
-            {
-                return FolderOperationStatus.OK;
-            }
-
-            public JToken GetInfoForFolders(PanoramaServer server, string folder)
-            {
-                throw new NotImplementedException();
-            }
-        }
-
-        private class TestPanoramaClientThrowsException : TestPanoramaClient
-        {
-            public override ServerState GetServerState()
-            {
-                throw new Exception("GetServerState threw an exception");
-            }    
-        }
-    }
+﻿/*
+ * Original author: John Chilton <jchilton .at. u.washington.edu>,
+ *                  MacCoss Lab, Department of Genome Sciences, UW
+ *
+ * Copyright 2011 University of Washington - Seattle, WA
+ * 
+ * Licensed under the Apache License, Version 2.0 (the "License");
+ * you may not use this file except in compliance with the License.
+ * You may obtain a copy of the License at
+ *
+ *     http://www.apache.org/licenses/LICENSE-2.0
+ *
+ * Unless required by applicable law or agreed to in writing, software
+ * distributed under the License is distributed on an "AS IS" BASIS,
+ * WITHOUT WARRANTIES OR CONDITIONS OF ANY KIND, either express or implied.
+ * See the License for the specific language governing permissions and
+ * limitations under the License.
+ */
+
+using System;
+using System.Collections.Generic;
+using System.Globalization;
+using System.IO;
+using System.Linq;
+using System.Text;
+using System.Text.RegularExpressions;
+using System.Threading;
+using Microsoft.VisualStudio.TestTools.UnitTesting;
+using Newtonsoft.Json.Linq;
+using pwiz.PanoramaClient;
+using pwiz.Common.Chemistry;
+using pwiz.Common.Collections;
+using pwiz.Common.DataBinding;
+using pwiz.Common.SystemUtil;
+using pwiz.Skyline;
+using pwiz.Skyline.Controls.Databinding;
+using pwiz.Skyline.Model;
+using pwiz.Skyline.Model.Databinding;
+using pwiz.Skyline.Model.DocSettings;
+using pwiz.Skyline.Model.DocSettings.Extensions;
+using pwiz.Skyline.Model.Proteome;
+using pwiz.Skyline.Model.Results;
+using pwiz.Skyline.Model.Tools;
+using pwiz.Skyline.Properties;
+using pwiz.Skyline.Util;
+using pwiz.Skyline.Util.Extensions;
+using pwiz.SkylineRunner;
+using pwiz.SkylineTestUtil;
+
+namespace pwiz.SkylineTestData
+{
+    /// <summary>
+    /// Summary description for CommandLineTest
+    /// </summary>
+    [TestClass]
+    public class CommandLineTest : AbstractUnitTestEx
+    {
+        protected override void Initialize()
+        {
+            Settings.Default.ToolList.Clear();
+        }
+
+        protected override void Cleanup()
+        {
+            Settings.Default.ToolList.Clear();
+        }        
+
+        private const string ZIP_FILE = @"TestData\Results\FullScan.zip";
+        private const string COMMAND_FILE = @"TestData\CommandLineTest.zip";
+
+        private new static string RunCommand(params string[] args)
+        {
+            if (args.Contains(a => a.StartsWith("--out=")))
+                args = args.Append("--overwrite").ToArray();
+            return AbstractUnitTestEx.RunCommand(args);
+        }
+
+        [TestMethod]
+        public void ConsoleReplicateOutTest()
+        {
+            TestFilesDir = new TestFilesDir(TestContext, ZIP_FILE);
+            string docPath = TestFilesDir.GetTestPath("BSA_Protea_label_free_20100323_meth3_multi.sky");
+            string outPath = TestFilesDir.GetTestPath("Imported_single.sky");
+
+            // Import the first RAW file (or mzML for international)
+            string rawPath = TestFilesDir.GetTestPath("ah_20101011y_BSA_MS-MS_only_5-2" +
+                ExtensionTestContext.ExtThermoRaw);
+
+            RunCommand("--in=" + docPath,
+                       "--import-file=" + rawPath,
+                       "--import-replicate-name=Single",
+                       "--out=" + outPath);
+
+            SrmDocument doc = ResultsUtil.DeserializeDocument(outPath);
+
+            AssertEx.IsDocumentState(doc, 0, 2, 7, 7, 49);
+            AssertResult.IsDocumentResultsState(doc, "Single", 3, 3, 0, 21, 0);
+
+
+
+            //Test --import-append
+            var dataFile2 = TestFilesDir.GetTestPath("ah_20101029r_BSA_CID_FT_centroid_3uscan_3" +
+                ExtensionTestContext.ExtThermoRaw);
+
+            RunCommand("--in=" + outPath,
+                       "--import-file=" + dataFile2,
+                       "--import-replicate-name=Single",
+                       "--import-append",
+                       "--save");
+
+            doc = ResultsUtil.DeserializeDocument(outPath);
+
+            AssertEx.IsDocumentState(doc, 0, 2, 7, 7, 49);
+            AssertResult.IsDocumentResultsState(doc, "Single", 6, 6, 0, 42, 0);
+
+            Assert.AreEqual(1, doc.Settings.MeasuredResults.Chromatograms.Count);
+        }
+
+        [TestMethod]
+        public void ConsoleShareZipTest()
+        {
+            var testFilesDir = new TestFilesDir(TestContext, ZIP_FILE);
+            string docPath = testFilesDir.GetTestPath("BSA_Protea_label_free_20100323_meth3_multi.sky");
+            string outPath = testFilesDir.GetTestPath("BSA_Protea_label_free_20100323_meth3_multi.sky.zip");
+
+            RunCommand("--in=" + docPath,
+                       "--share-zip=" + outPath);
+
+            AssertEx.FileExists(outPath);
+
+            var outFilesDir = new TestFilesDir(TestContext, outPath);
+            AssertEx.FileExists(outFilesDir.GetTestPath("BSA_Protea_label_free_20100323_meth3_multi.sky"));
+            // Let base class handle cleanup
+            TestFilesDirs = new[] { testFilesDir, outFilesDir };
+        }
+
+        [TestMethod]
+        public void ConsoleRemoveResultsTest()
+        {
+            TestFilesDir = new TestFilesDir(TestContext, ZIP_FILE);
+            string docPath = TestFilesDir.GetTestPath("Remove_Test.sky");
+            string outPath = TestFilesDir.GetTestPath("Remove_Test_Out.sky");
+            string[] allFiles =
+            {
+                "FT_2012_0311_RJ_01.raw",
+                "FT_2012_0311_RJ_02.raw",
+                "FT_2012_0311_RJ_07.raw",
+                "FT_2012_0316_RJ_01_120316125013.raw",
+                "FT_2012_0316_RJ_01_120316131853.raw",
+                "FT_2012_0316_RJ_01_120316132340.raw",
+                "FT_2012_0316_RJ_02.raw",
+                "FT_2012_0316_RJ_09.raw",
+                "FT_2012_0316_RJ_10.raw",
+            };
+            string[] removedFiles =
+            {
+                "FT_2012_0311_RJ_01.raw",
+                "FT_2012_0311_RJ_02.raw",
+                "FT_2012_0311_RJ_07.raw"
+            };
+
+            string output = RunCommand("--in=" + docPath,
+                                       "--remove-before=" + DateTime.Parse("3/16/2012", CultureInfo.InvariantCulture),
+                                       "--out=" + outPath);
+
+            SrmDocument doc = ResultsUtil.DeserializeDocument(outPath);
+            Assert.IsFalse(output.Contains(Resources.CommandLineTest_ConsoleAddFastaTest_Error));
+            Assert.IsFalse(output.Contains(Resources.CommandLineTest_ConsoleAddFastaTest_Warning));
+            
+            // check for removed filenames
+//            Assert.AreEqual(removedFiles.Count(), Regex.Matches(output, "\nRemoved").Count);  L10N problem
+            AssertEx.Contains(output, removedFiles);
+
+            AssertEx.IsDocumentState(doc, 0, 1, 5, 5, 15);
+            Assert.AreEqual(6, doc.Settings.MeasuredResults.Chromatograms.Count);
+
+            // try to remove all
+            output = RunCommand("--in=" + docPath,
+                                "--remove-before=" + DateTime.Parse("3/16/2013", CultureInfo.InvariantCulture),
+                                "--out=" + outPath);
+
+            doc = ResultsUtil.DeserializeDocument(outPath);
+            Assert.IsFalse(output.Contains(Resources.CommandLineTest_ConsoleAddFastaTest_Error));
+            Assert.IsFalse(output.Contains(Resources.CommandLineTest_ConsoleAddFastaTest_Warning));
+
+//            Assert.AreEqual(allFiles.Count(), Regex.Matches(output, "\nRemoved").Count);  L10N problem
+            AssertEx.Contains(output, allFiles);
+
+            Assert.IsNull(doc.Settings.MeasuredResults);
+        }
+
+        [TestMethod]
+        public void ConsoleSetLibraryTest()
+        {
+            TestFilesDir = new TestFilesDir(TestContext, ZIP_FILE);
+            string docPath = TestFilesDir.GetTestPath("BSA_Protea_label_free_20100323_meth3_multi.sky");
+            string outPath = TestFilesDir.GetTestPath("SetLib_Out.sky");
+            string libPath = TestFilesDir.GetTestPath("sample.blib");
+            string libPath2 = TestFilesDir.GetTestPath("sample2.blib");
+            const string libName = "namedlib";
+            string fakePath = docPath + ".fake";
+            string libPathRedundant = TestFilesDir.GetTestPath("sample.redundant.blib");
+
+            // Test error (name without path)
+            string output = RunCommand("--in=" + docPath,
+                                "--add-library-name=" + libName,
+                                "--out=" + outPath);
+            CheckRunCommandOutputContains(Resources.CommandLine_SetLibrary_Error__Cannot_set_library_name_without_path_, output);
+
+            // Test error (file does not exist)
+            output = RunCommand("--in=" + docPath,
+                                "--add-library-path=" + fakePath,
+                                "--out=" + outPath);
+            CheckRunCommandOutputContains(string.Format(Resources.CommandLine_SetLibrary_Error__The_file__0__does_not_exist_, fakePath), output);
+
+            // Test error (file does not exist)
+            output = RunCommand("--in=" + docPath,
+                                "--add-library-path=" + libPathRedundant,
+                                "--out=" + outPath);
+            CheckRunCommandOutputContains(Resources.CommandLineTest_ConsoleAddFastaTest_Error, output);
+
+            // Test error (unsupported library format)
+            output = RunCommand("--in=" + docPath,
+                                "--add-library-path=" + docPath,
+                                "--out=" + outPath);
+            CheckRunCommandOutputContains(string.Format(Resources.CommandLine_SetLibrary_Error__The_file__0__is_not_a_supported_spectral_library_file_format_,docPath), output);
+
+            // Test add library without name
+            output = RunCommand("--in=" + docPath,
+                                "--add-library-path=" + libPath,
+                                "--out=" + outPath);
+
+            SrmDocument doc = ResultsUtil.DeserializeDocument(outPath);
+            Assert.IsFalse(output.Contains(Resources.CommandLineTest_ConsoleAddFastaTest_Error));
+            Assert.IsFalse(output.Contains(Resources.CommandLineTest_ConsoleAddFastaTest_Warning));
+
+            AssertEx.IsDocumentState(doc, 0, 2, 7, 7, 49);
+            Assert.AreEqual(doc.Settings.PeptideSettings.Libraries.Libraries.Count,
+                doc.Settings.PeptideSettings.Libraries.LibrarySpecs.Count);
+            Assert.AreEqual(1, doc.Settings.PeptideSettings.Libraries.LibrarySpecs.Count);
+            Assert.AreEqual(Path.GetFileNameWithoutExtension(libPath), doc.Settings.PeptideSettings.Libraries.Libraries[0].Name);
+            Assert.AreEqual(Path.GetFileName(libPath), doc.Settings.PeptideSettings.Libraries.Libraries[0].FileNameHint);
+
+            // Add another library with name
+            output = RunCommand("--in=" + outPath,
+                                "--add-library-name=" + libName,
+                                "--add-library-path=" + libPath2,
+                                "--save");
+
+            doc = ResultsUtil.DeserializeDocument(outPath);
+            Assert.IsFalse(output.Contains(Resources.CommandLineTest_ConsoleAddFastaTest_Error));
+            Assert.IsFalse(output.Contains(Resources.CommandLineTest_ConsoleAddFastaTest_Warning));
+
+            AssertEx.IsDocumentState(doc, 0, 2, 7, 7, 49);
+            Assert.AreEqual(doc.Settings.PeptideSettings.Libraries.Libraries.Count,
+                doc.Settings.PeptideSettings.Libraries.LibrarySpecs.Count);
+            Assert.AreEqual(2, doc.Settings.PeptideSettings.Libraries.LibrarySpecs.Count);
+            Assert.AreEqual(Path.GetFileNameWithoutExtension(libPath), doc.Settings.PeptideSettings.Libraries.Libraries[0].Name);
+            Assert.AreEqual(Path.GetFileName(libPath), doc.Settings.PeptideSettings.Libraries.Libraries[0].FileNameHint);
+            Assert.AreEqual(libName, doc.Settings.PeptideSettings.Libraries.Libraries[1].Name);
+            Assert.AreEqual(Path.GetFileName(libPath2), doc.Settings.PeptideSettings.Libraries.Libraries[1].FileNameHint);
+
+            // Test error (library with conflicting name)
+            output = RunCommand("--in=" + outPath,
+                                "--add-library-path=" + libPath,
+                                "--out=" + outPath);
+            CheckRunCommandOutputContains(Resources.CommandLine_SetLibrary_Error__The_library_you_are_trying_to_add_conflicts_with_a_library_already_in_the_file_, output);
+        }
+
+        [TestMethod]
+        public void ConsoleAddFastaTest()
+        {
+            TestFilesDir = new TestFilesDir(TestContext, ZIP_FILE);
+            string docPath = TestFilesDir.GetTestPath("BSA_Protea_label_free_20100323_meth3_multi.sky");
+            string outPath = TestFilesDir.GetTestPath("AddFasta_Out.sky");
+            string fastaPath = TestFilesDir.GetTestPath("sample.fasta");
+
+
+            string output = RunCommand("--in=" + docPath,
+                                       "--import-fasta=" + fastaPath,
+                                       "--keep-empty-proteins",
+                                       "--out=" + outPath);
+
+            SrmDocument doc = ResultsUtil.DeserializeDocument(outPath);
+            AssertEx.DoesNotContain(output, Resources.CommandLineTest_ConsoleAddFastaTest_Error);
+            AssertEx.DoesNotContain(output, Resources.CommandLineTest_ConsoleAddFastaTest_Warning);
+
+            // Before import, there are 2 peptides. 3 peptides after
+            AssertEx.IsDocumentState(doc, 0, 3, 7, 7, 49);
+
+            // Test without keep empty proteins
+            output = RunCommand("--in=" + docPath,
+                                "--import-fasta=" + fastaPath,
+                                "--out=" + outPath);
+
+            doc = ResultsUtil.DeserializeDocument(outPath);
+            AssertEx.DoesNotContain(output, Resources.CommandLineTest_ConsoleAddFastaTest_Error);
+            AssertEx.DoesNotContain(output, Resources.CommandLineTest_ConsoleAddFastaTest_Warning);
+
+            AssertEx.IsDocumentState(doc, 0, 2, 7, 7, 49);
+        }
+
+        [TestMethod]
+        public void ConsoleNewDocumentTest()
+        {
+            TestFilesDir = new TestFilesDir(TestContext, ZIP_FILE);
+            string docPath = TestFilesDir.GetTestPath("BSA_Protea_label_free_20100323_meth3_multi.sky");
+            string fastaPath = TestFilesDir.GetTestPath("sample.fasta");
+
+            // arguments that would normally be quoted on the command-line shouldn't be quoted here
+            var settings = new[]
+            {
+                "--new=" + docPath,
+                "--overwrite",
+                "--full-scan-precursor-isotopes=Count",
+                "--full-scan-precursor-analyzer=centroided",
+                "--full-scan-precursor-res=5",
+                "--full-scan-acquisition-method=DIA",
+                "--full-scan-isolation-scheme=All Ions",
+                "--full-scan-product-analyzer=centroided",
+                "--full-scan-product-res=5",
+                "--full-scan-rt-filter=scheduling_windows",
+                "--full-scan-rt-filter-tolerance=5",
+                "--tran-precursor-ion-charges=2,3,4",
+                "--tran-product-ion-charges=1,2",
+                "--tran-product-start-ion=" + TransitionFilter.StartFragmentFinder.ION_1.Label,
+                "--tran-product-end-ion=" + TransitionFilter.EndFragmentFinder.LAST_ION_MINUS_1.Label,
+                "--tran-product-clear-special-ions",
+                "--tran-use-dia-window-exclusion",
+                "--library-product-ions=6",
+                "--library-min-product-ions=6",
+                "--library-match-tolerance=" + 0.05 + "mz",
+                "--library-pick-product-ions=filter",
+                "--instrument-min-mz=42",
+                "--instrument-max-mz=2000",
+                "--instrument-min-time=" + 0.42,
+                "--instrument-max-time=" + 4.2,
+                "--instrument-dynamic-min-mz",
+                "--instrument-method-mz-tolerance=" + 0.42,
+                "--instrument-triggered-chromatograms",
+            };
+
+            string output = RunCommand(settings);
+            StringAssert.Contains(output, string.Format(Resources.CommandLine_NewSkyFile_Deleting_existing_file___0__, docPath));
+            AssertEx.DoesNotContain(output, Resources.CommandLineTest_ConsoleAddFastaTest_Error);
+            AssertEx.DoesNotContain(output, Resources.CommandLineTest_ConsoleAddFastaTest_Warning);
+
+            SrmDocument doc = ResultsUtil.DeserializeDocument(docPath);
+            Assert.AreEqual(FullScanPrecursorIsotopes.Count, doc.Settings.TransitionSettings.FullScan.PrecursorIsotopes);
+            Assert.AreEqual(FullScanAcquisitionMethod.DIA, doc.Settings.TransitionSettings.FullScan.AcquisitionMethod);
+            Assert.AreEqual("All Ions", doc.Settings.TransitionSettings.FullScan.IsolationScheme.Name);
+            Assert.AreEqual(FullScanMassAnalyzerType.centroided, doc.Settings.TransitionSettings.FullScan.ProductMassAnalyzer);
+            Assert.AreEqual(FullScanMassAnalyzerType.centroided, doc.Settings.TransitionSettings.FullScan.PrecursorMassAnalyzer);
+            Assert.AreEqual(5, doc.Settings.TransitionSettings.FullScan.PrecursorRes);
+            Assert.AreEqual(5, doc.Settings.TransitionSettings.FullScan.ProductRes);
+            Assert.AreEqual(RetentionTimeFilterType.scheduling_windows, doc.Settings.TransitionSettings.FullScan.RetentionTimeFilterType);
+            Assert.AreEqual(5, doc.Settings.TransitionSettings.FullScan.RetentionTimeFilterLength);
+            Assert.AreEqual("2, 3, 4", doc.Settings.TransitionSettings.Filter.PeptidePrecursorChargesString);
+            Assert.AreEqual(TransitionFilter.StartFragmentFinder.ION_1.Label, doc.Settings.TransitionSettings.Filter.StartFragmentFinderLabel.Label);
+            Assert.AreEqual(TransitionFilter.EndFragmentFinder.LAST_ION_MINUS_1.Label, doc.Settings.TransitionSettings.Filter.EndFragmentFinderLabel.Label);
+            Assert.AreEqual(0, doc.Settings.TransitionSettings.Filter.MeasuredIons.Count);
+            Assert.AreEqual(true, doc.Settings.TransitionSettings.Filter.ExclusionUseDIAWindow);
+            Assert.AreEqual(6, doc.Settings.TransitionSettings.Libraries.IonCount);
+            Assert.AreEqual(6, doc.Settings.TransitionSettings.Libraries.MinIonCount);
+            Assert.AreEqual(new MzTolerance(0.05), doc.Settings.TransitionSettings.Libraries.IonMatchMzTolerance);
+            Assert.AreEqual(TransitionLibraryPick.filter, doc.Settings.TransitionSettings.Libraries.Pick);
+            Assert.AreEqual(42, doc.Settings.TransitionSettings.Instrument.MinMz);
+            Assert.AreEqual(2000, doc.Settings.TransitionSettings.Instrument.MaxMz);
+            Assert.AreEqual(0, doc.Settings.TransitionSettings.Instrument.MinTime);
+            Assert.AreEqual(5, doc.Settings.TransitionSettings.Instrument.MaxTime);
+            Assert.AreEqual(true, doc.Settings.TransitionSettings.Instrument.IsDynamicMin);
+            Assert.AreEqual(0.42, doc.Settings.TransitionSettings.Instrument.MzMatchTolerance);
+            Assert.AreEqual(true, doc.Settings.TransitionSettings.Instrument.TriggeredAcquisition);
+
+            // test trying to associate proteins without a FASTA set
+            Settings.Default.LastProteinAssociationFastaFilepath = null;
+            settings = new[]
+            {
+                "--in=" + docPath,
+                "--associate-proteins-group-proteins",
+            };
+            output = RunCommand(settings);
+            StringAssert.Contains(output, Resources.CommandLine_AssociateProteins_Failed_to_associate_proteins);
+            StringAssert.Contains(output, Resources.CommandLine_AssociateProteins_a_FASTA_file_must_be_imported_before_associating_proteins);
+
+            // test importing FASTA and associating proteins
+            settings = new[]
+            {
+                "--in=" + docPath,
+                "--save",
+                "--import-fasta=" + fastaPath,
+                "--associate-proteins-group-proteins",
+                "--associate-proteins-shared-peptides=AssignedToBestProtein",
+                "--associate-proteins-minimal-protein-list",
+                "--associate-proteins-remove-subsets",
+                "--associate-proteins-min-peptides=2",
+            };
+            output = RunCommand(settings);
+            doc = ResultsUtil.DeserializeDocument(docPath);
+            StringAssert.Contains(output, Resources.CommandLine_AssociateProteins_Associating_peptides_with_proteins);
+            Assert.AreEqual(true, doc.Settings.PeptideSettings.ProteinAssociationSettings.GroupProteins);
+            Assert.AreEqual(ProteinAssociation.SharedPeptides.AssignedToBestProtein, doc.Settings.PeptideSettings.ProteinAssociationSettings.SharedPeptides);
+            Assert.AreEqual(true, doc.Settings.PeptideSettings.ProteinAssociationSettings.FindMinimalProteinList);
+            Assert.AreEqual(true, doc.Settings.PeptideSettings.ProteinAssociationSettings.RemoveSubsetProteins);
+            Assert.AreEqual(2, doc.Settings.PeptideSettings.ProteinAssociationSettings.MinPeptidesPerProtein);
+
+            // test associating proteins in a file with a previously imported FASTA
+            settings = new[]
+            {
+                "--in=" + docPath,
+                "--save",
+                "--associate-proteins-shared-peptides=Removed",
+                "--associate-proteins-remove-subsets",
+                "--associate-proteins-min-peptides=1",
+            };
+
+            output = RunCommand(settings);
+            doc = ResultsUtil.DeserializeDocument(docPath);
+            StringAssert.Contains(output, Resources.CommandLine_AssociateProteins_Associating_peptides_with_proteins);
+            Assert.AreEqual(false, doc.Settings.PeptideSettings.ProteinAssociationSettings.GroupProteins);
+            Assert.AreEqual(ProteinAssociation.SharedPeptides.Removed, doc.Settings.PeptideSettings.ProteinAssociationSettings.SharedPeptides);
+            Assert.AreEqual(false, doc.Settings.PeptideSettings.ProteinAssociationSettings.FindMinimalProteinList);
+            Assert.AreEqual(true, doc.Settings.PeptideSettings.ProteinAssociationSettings.RemoveSubsetProteins);
+            Assert.AreEqual(1, doc.Settings.PeptideSettings.ProteinAssociationSettings.MinPeptidesPerProtein);
+
+            // test changing parameter order
+            settings = new[]
+            {
+                "--new=" + docPath,
+                "--overwrite",
+                "--full-scan-precursor-res=5",
+                "--full-scan-precursor-analyzer=centroided",
+                "--full-scan-precursor-isotopes=Count",
+            };
+
+            output = RunCommand(settings);
+            StringAssert.Contains(output, string.Format(Resources.CommandLine_NewSkyFile_Deleting_existing_file___0__, docPath));
+            doc = ResultsUtil.DeserializeDocument(docPath);
+            Assert.AreEqual(FullScanPrecursorIsotopes.Count, doc.Settings.TransitionSettings.FullScan.PrecursorIsotopes);
+            Assert.AreEqual(FullScanMassAnalyzerType.centroided, doc.Settings.TransitionSettings.FullScan.PrecursorMassAnalyzer);
+            Assert.AreEqual(5, doc.Settings.TransitionSettings.FullScan.PrecursorRes);
+
+            File.Delete(docPath);
+
+            // test parameter validation: analyzer specified with isotopes=none
+            settings = new[]
+            {
+                "--new=" + docPath,
+                "--full-scan-precursor-isotopes=None",
+                "--full-scan-precursor-analyzer=centroided",
+            };
+
+            output = RunCommand(settings);
+            StringAssert.Contains(output, string.Format(
+                Resources.CommandArgs_WarnArgRequirment_Warning__Use_of_the_argument__0__requires_the_argument__1_,
+                CommandArgs.ARG_FULL_SCAN_PRECURSOR_ANALYZER.ArgumentText,
+                CommandArgs.ARG_FULL_SCAN_PRECURSOR_RES.ArgumentText));
+
+            // test parameter validation: DDA method with isolation scheme
+            settings = new[]
+            {
+                "--new=" + docPath,
+                "--full-scan-acquisition-method=DDA",
+                "--full-scan-isolation-scheme=All Ions",
+            };
+
+            output = RunCommand(settings);
+            StringAssert.Contains(output, string.Format(
+                Resources.TransitionFullScan_DoValidate_An_isolation_window_width_value_is_not_allowed_in__0___mode,
+                FullScanAcquisitionMethod.DDA.Label));
+
+            // test parameter validation: DIA method without isolation scheme
+            settings = new[]
+            {
+                "--new=" + docPath,
+                "--full-scan-acquisition-method=DIA",
+            };
+
+            output = RunCommand(settings);
+            StringAssert.Contains(output,
+                Resources.TransitionFullScan_DoValidate_An_isolation_window_width_value_is_required_in_DIA_mode);
+        }
+
+        [TestMethod]
+        public void ConsoleOverwriteDocumentTest()
+        {
+            TestFilesDir = new TestFilesDir(TestContext, ZIP_FILE);
+            string docPath = TestFilesDir.GetTestPath("BSA_Protea_label_free_20100323_meth3_multi.sky");
+
+            // test --new
+            {
+                var settings = new[]
+                {
+                    "--new=" + docPath,
+                    "--full-scan-precursor-isotopes=Count",
+                };
+
+                string output = AbstractUnitTestEx.RunCommand(settings);
+                StringAssert.Contains(output, string.Format(Resources.CommandLine_NewSkyFile_FileAlreadyExists, docPath));
+
+                output = AbstractUnitTestEx.RunCommand(settings.Append("--overwrite").ToArray());
+                StringAssert.Contains(output, string.Format(Resources.CommandLine_NewSkyFile_Deleting_existing_file___0__, docPath));
+                AssertEx.DoesNotContain(output, Resources.CommandLineTest_ConsoleAddFastaTest_Error);
+                AssertEx.DoesNotContain(output, Resources.CommandLineTest_ConsoleAddFastaTest_Warning);
+
+                SrmDocument doc = ResultsUtil.DeserializeDocument(docPath);
+                Assert.AreEqual(FullScanPrecursorIsotopes.Count, doc.Settings.TransitionSettings.FullScan.PrecursorIsotopes);
+            }
+
+            // test --in/--out
+            {
+                string docPath2 = Path.ChangeExtension(docPath, ".2.sky");
+                File.Copy(docPath, docPath2);
+
+                var settings = new[]
+                {
+                    "--in=" + docPath,
+                    "--out=" + docPath2,
+                    "--full-scan-precursor-isotopes=Percent",
+                };
+                string output = AbstractUnitTestEx.RunCommand(settings);
+                StringAssert.Contains(output, string.Format(Resources.CommandLine_NewSkyFile_FileAlreadyExists, docPath2));
+
+                output = AbstractUnitTestEx.RunCommand(settings.Append("--overwrite").ToArray());
+                AssertEx.DoesNotContain(output, Resources.CommandLineTest_ConsoleAddFastaTest_Error);
+                AssertEx.DoesNotContain(output, Resources.CommandLineTest_ConsoleAddFastaTest_Warning);
+
+                SrmDocument doc = ResultsUtil.DeserializeDocument(docPath2);
+                Assert.AreEqual(FullScanPrecursorIsotopes.Percent, doc.Settings.TransitionSettings.FullScan.PrecursorIsotopes);
+            }
+        }
+
+        [TestMethod]
+        public void ConsoleReportExportTest()
+        {
+            TestFilesDir = new TestFilesDir(TestContext, ZIP_FILE);
+            string docPath = TestFilesDir.GetTestPath("BSA_Protea_label_free_20100323_meth3_multi.sky");
+            string outPath = TestFilesDir.GetTestPath("Exported_test_report.csv");
+
+            // Import the first RAW file (or mzML for international)
+            string rawPath = TestFilesDir.GetTestPath("ah_20101011y_BSA_MS-MS_only_5-2" +
+                ExtensionTestContext.ExtThermoRaw);
+            const string replicate = "Single";
+
+            //Before generating this report, check that it exists
+            string reportName = Resources.ReportSpecList_GetDefaults_Peptide_Ratio_Results;
+            Settings.Default.PersistedViews.ResetDefaults();
+            Assert.IsNotNull(Settings.Default.PersistedViews.GetViewSpecList(PersistedViews.MainGroup.Id)
+                .GetView(Resources.ReportSpecList_GetDefaults_Peptide_Ratio_Results));
+
+            //First, programmatically generate the report
+            SrmDocument doc = ResultsUtil.DeserializeDocument(docPath);
+
+            //Attach replicate
+            var commandLine = new CommandLine();
+            using (var docContainer = new ResultsTestDocumentContainer(doc, docPath))
+            {
+                commandLine.ImportResults(docContainer, replicate, MsDataFileUri.Parse(rawPath), null);
+                docContainer.WaitForComplete();
+                docContainer.AssertComplete();  // No errors
+                doc = docContainer.Document;
+            }
+
+            MemoryDocumentContainer memoryDocumentContainer = new MemoryDocumentContainer();
+            Assert.IsTrue(memoryDocumentContainer.SetDocument(doc, memoryDocumentContainer.Document));
+            SkylineDataSchema skylineDataSchema = new SkylineDataSchema(memoryDocumentContainer, SkylineDataSchema.GetLocalizedSchemaLocalizer());
+            DocumentGridViewContext viewContext = new DocumentGridViewContext(skylineDataSchema);
+            ViewInfo viewInfo = viewContext.GetViewInfo(PersistedViews.MainGroup.Id.ViewName(reportName));
+            StringWriter writer = new StringWriter();
+            IProgressStatus status = new ProgressStatus("Exporting report");
+            viewContext.Export(CancellationToken.None, null, ref status, viewInfo, writer, TextUtil.GetCsvSeparator(CultureInfo.CurrentCulture));
+            var programmaticReport = writer.ToString();
+
+            RunCommand("--in=" + docPath,
+                       "--import-file=" + rawPath,
+                       "--import-replicate-name=" + replicate,
+                       "--report-name=" + reportName,
+                       "--report-format=CSV",
+                       "--report-file=" + outPath);
+
+            string reportLines = File.ReadAllText(outPath);
+            AssertEx.NoDiff(reportLines, programmaticReport);
+        }
+
+        [TestMethod]
+        public void ConsoleChromatogramExportTest()
+        {
+            TestFilesDir = new TestFilesDir(TestContext, ZIP_FILE);
+            string docPath = TestFilesDir.GetTestPath("BSA_Protea_label_free_20100323_meth3_multi.sky");
+            string outPath = TestFilesDir.GetTestPath("Exported_chromatograms.csv");
+
+            // Import the first RAW file (or mzML for international)
+            string rawFile = "ah_20101011y_BSA_MS-MS_only_5-2" + ExtensionTestContext.ExtThermoRaw;
+            string rawPath = TestFilesDir.GetTestPath(rawFile);
+            const string replicate = "Single";
+
+            //Attach replicate
+            SrmDocument doc = ResultsUtil.DeserializeDocument(docPath);
+            var commandLine = new CommandLine();
+            using (var docContainer = new ResultsTestDocumentContainer(doc, docPath))
+            {
+                commandLine.ImportResults(docContainer, replicate, MsDataFileUri.Parse(rawPath), null);
+                docContainer.WaitForComplete();
+                docContainer.AssertComplete();  // No errors
+                doc = docContainer.Document;
+            }
+
+            //First, programmatically generate the report
+            var chromFiles = new[] { rawFile };
+            var chromExporter = new ChromatogramExporter(doc);
+            var chromExtractors = new[] { ChromExtractor.summed, ChromExtractor.base_peak };
+            var chromSources = new[] { ChromSource.ms1, ChromSource.fragment };
+            var chromBuffer = new StringBuilder();
+            using (var chromWriter = new StringWriter(chromBuffer))
+            {
+                chromExporter.Export(chromWriter, null, chromFiles, LocalizationHelper.CurrentCulture, chromExtractors,
+                    chromSources);
+            }
+            CollectionUtil.ForEach(doc.Settings.MeasuredResults.ReadStreams, s => s.CloseStream());
+            string programmaticReport = chromBuffer.ToString();
+
+            RunCommand("--in=" + docPath,
+                       "--import-file=" + rawPath,
+                       "--import-replicate-name=" + replicate,
+                       "--chromatogram-file=" + outPath,
+                       "--chromatogram-precursors",
+                       "--chromatogram-products",
+                       "--chromatogram-base-peaks",
+                       "--chromatogram-tics");
+
+            string chromLines = File.ReadAllText(outPath);
+            AssertEx.NoDiff(chromLines, programmaticReport);
+        }
+
+        [TestMethod]
+        public void ConsoleAddDecoysTest()
+        {
+            TestFilesDir = new TestFilesDir(TestContext, ZIP_FILE);
+            string docPath = TestFilesDir.GetTestPath("BSA_Protea_label_free_20100323_meth3_multi.sky");
+            string outPath = TestFilesDir.GetTestPath("DecoysAdded.sky");
+            string output = RunCommand("--in=" + docPath,
+                                       "--decoys-add",
+                                       "--out=" + outPath);
+            const int expectedPeptides = 7;
+            AssertEx.Contains(output, string.Format(Resources.CommandLine_AddDecoys_Added__0__decoy_peptides_using___1___method,
+                expectedPeptides, DecoyGeneration.REVERSE_SEQUENCE));
+
+            output = RunCommand("--in=" + docPath,
+                                       "--decoys-add=" + CommandArgs.ARG_VALUE_DECOYS_ADD_REVERSE);
+            AssertEx.Contains(output, string.Format(Resources.CommandLine_AddDecoys_Added__0__decoy_peptides_using___1___method,
+                expectedPeptides, DecoyGeneration.REVERSE_SEQUENCE));
+
+            output = RunCommand("--in=" + docPath,
+                                       "--decoys-add=" + CommandArgs.ARG_VALUE_DECOYS_ADD_SHUFFLE);
+            AssertEx.Contains(output, string.Format(Resources.CommandLine_AddDecoys_Added__0__decoy_peptides_using___1___method,
+                expectedPeptides, DecoyGeneration.SHUFFLE_SEQUENCE));
+
+            const string badDecoyMethod = "shift";
+            output = RunCommand("--in=" + docPath,
+                                       "--decoys-add=" + badDecoyMethod);
+            var arg = CommandArgs.ARG_DECOYS_ADD;
+            AssertEx.Contains(output, new CommandArgs.ValueInvalidException(arg, badDecoyMethod, arg.Values).Message);
+
+            output = RunCommand("--in=" + outPath,
+                                       "--decoys-add");
+            AssertEx.Contains(output, Resources.CommandLine_AddDecoys_Error__Attempting_to_add_decoys_to_document_with_decoys_);
+
+            output = RunCommand("--in=" + outPath, "--decoys-discard");
+            AssertEx.Contains(output, Resources.CommandLine_AddDecoys_Decoys_discarded);
+
+            output = RunCommand("--in=" + outPath, "--decoys-add", "--decoys-discard");
+            AssertEx.Contains(output, Resources.CommandLine_AddDecoys_Decoys_discarded);
+            AssertEx.Contains(output, string.Format(Resources.CommandLine_AddDecoys_Added__0__decoy_peptides_using___1___method,
+                expectedPeptides, DecoyGeneration.REVERSE_SEQUENCE));
+
+            int tooManyPeptides = expectedPeptides + 1;
+            output = RunCommand("--in=" + docPath,
+                                       "--decoys-add",
+                                       "--decoys-add-count=" + tooManyPeptides);
+            AssertEx.Contains(output, string.Format(Resources.CommandLine_AddDecoys_Error_The_number_of_peptides,
+                    tooManyPeptides, 7, CommandArgs.ARG_DECOYS_ADD.ArgumentText, CommandArgs.ARG_VALUE_DECOYS_ADD_SHUFFLE));
+
+            const int expectFewerPeptides = 4;
+            output = RunCommand("--in=" + docPath,
+                                       "--decoys-add",
+                                       "--decoys-add-count=" + expectFewerPeptides);
+            AssertEx.Contains(output, string.Format(Resources.CommandLine_AddDecoys_Added__0__decoy_peptides_using___1___method,
+                expectFewerPeptides, DecoyGeneration.REVERSE_SEQUENCE));
+        }
+
+        [TestMethod]
+        public void ConsoleMassListTest()
+        {
+            TestFilesDir = new TestFilesDir(TestContext, ZIP_FILE);
+            string docPath = TestFilesDir.GetTestPath("BSA_Protea_label_free_20100323_meth3_multi.sky");
+            var doc = ResultsUtil.DeserializeDocument(docPath);
+
+            // Import the first RAW file (or mzML for international)
+            string rawPath = TestFilesDir.GetTestPath("ah_20101011y_BSA_MS-MS_only_5-2" +
+                                                      ExtensionTestContext.ExtThermoRaw);
+
+            /////////////////////////
+            // Thermo test
+            string thermoPath = TestFilesDir.GetTestPath("Thermo_test.csv");
+
+            string output = RunCommand("--in=" + docPath,
+                                       "--import-file=" + rawPath,
+                                       "--exp-translist-instrument=" + ExportInstrumentType.THERMO,
+                                       "--exp-file=" + thermoPath);
+
+            CheckRunCommandOutputContains(string.Format(Resources.CommandLine_ExportInstrumentFile_List__0__exported_successfully_, "Thermo_test.csv"), output);
+            AssertEx.FileExists(thermoPath);
+            Assert.AreEqual(doc.MoleculeTransitionCount, File.ReadAllLines(thermoPath).Length);
+
+
+            /////////////////////////
+            // Agilent test
+            string agilentPath = TestFilesDir.GetTestPath("Agilent_test.csv");
+
+            output = RunCommand("--in=" + docPath,
+                                "--import-file=" + rawPath,
+                                "--exp-translist-instrument=" + ExportInstrumentType.AGILENT,
+                                "--exp-file=" + agilentPath,
+                                "--exp-dwell-time=20");
+
+            //check for success
+            CheckRunCommandOutputContains(string.Format(Resources.CommandLine_ExportInstrumentFile_List__0__exported_successfully_, "Agilent_test.csv"), output);
+            AssertEx.FileExists(agilentPath);
+            Assert.AreEqual(doc.MoleculeTransitionCount + 1, File.ReadAllLines(agilentPath).Length);
+
+            /////////////////////////
+            // AB Sciex test
+            string sciexPath = TestFilesDir.GetTestPath("AB_Sciex_test.csv");
+
+
+            output = RunCommand("--in=" + docPath,
+                                "--import-file=" + rawPath,
+                                "--exp-translist-instrument=" + ExportInstrumentType.ABI,
+                                "--exp-file=" + sciexPath,
+                                "--exp-dwell-time=20");
+
+            //check for success
+            CheckRunCommandOutputContains(string.Format(Resources.CommandLine_ExportInstrumentFile_List__0__exported_successfully_, "AB_Sciex_test.csv"), output);
+            AssertEx.FileExists(sciexPath);
+            Assert.AreEqual(doc.MoleculeTransitionCount, File.ReadAllLines(sciexPath).Length);
+
+            /////////////////////////
+            // Waters test
+            string watersPath = TestFilesDir.GetTestPath("Waters_test.csv");
+            var cmd = new[] {
+                "--in=" + docPath,
+                "--exp-translist-instrument=" + ExportInstrumentType.WATERS,
+                "--exp-file=" + watersPath,
+                "--exp-run-length=100"
+                };
+            output = RunCommand(cmd);
+
+            //check for success
+            CheckRunCommandOutputContains(string.Format(Resources.CommandLine_ExportInstrumentFile_List__0__exported_successfully_, "Waters_test.csv"), output);
+            AssertEx.FileExists(watersPath);
+            Assert.AreEqual(doc.MoleculeTransitionCount + 1, File.ReadAllLines(watersPath).Length);
+
+            // Run it again as a mixed polarity document
+            MixedPolarityTest(doc, TestFilesDir, docPath, watersPath, cmd, false, false);
+        }
+
+        private static void MixedPolarityTest(SrmDocument doc, TestFilesDir testFilesDir, string inPath, string outPath, string[]cmds, 
+            bool precursorsOnly, bool isMethod)
+        {
+            var refine = new RefinementSettings();
+            var docMixed = refine.ConvertToSmallMolecules(doc, testFilesDir.FullPath, RefinementSettings.ConvertToSmallMoleculesMode.formulas,
+                RefinementSettings.ConvertToSmallMoleculesChargesMode.invert_some); // Convert every other transition group to negative charge
+            var xml = string.Empty;
+            AssertEx.RoundTrip(docMixed, ref xml);
+            var skyExt = Path.GetExtension(inPath) ?? string.Empty;
+            inPath = PathEx.SafePath(inPath);
+            var docPathMixed = inPath.Replace(skyExt, "_mixed_polarity"+skyExt);
+            File.WriteAllText(docPathMixed, xml);
+            var ext =  Path.GetExtension(PathEx.SafePath(outPath))??string.Empty;
+            foreach (var polarityFilter in Helpers.GetEnumValues<ExportPolarity>().Reverse())
+            {
+                var outname = "polarity_test_" + polarityFilter + ext;
+                var outPathMixed = testFilesDir.GetTestPath(outname);
+                var args = new List<string>(cmds.Select(c => c.Replace(inPath, docPathMixed).Replace(outPath, outPathMixed))) { "--exp-polarity=" + polarityFilter };
+                var output = RunCommand(args.ToArray());
+                if (polarityFilter == ExportPolarity.separate && !isMethod)
+                {
+                    outname = outname.Replace(ext, "*" + ext); // Will create multiple files 
+                }
+                CheckRunCommandOutputContains(
+                    string.Format(isMethod ? 
+                    Resources.CommandLine_ExportInstrumentFile_Method__0__exported_successfully_ : 
+                    Resources.CommandLine_ExportInstrumentFile_List__0__exported_successfully_, outname), output);
+                if (polarityFilter == ExportPolarity.separate)
+                {
+                    PolarityFilterCheck(docMixed, outPathMixed, ExportPolarity.negative, ExportPolarity.separate, precursorsOnly, isMethod);
+                    PolarityFilterCheck(docMixed, outPathMixed, ExportPolarity.positive, ExportPolarity.separate, precursorsOnly, isMethod);
+                }
+                else
+                {
+                    PolarityFilterCheck(docMixed, outPathMixed, polarityFilter, polarityFilter, precursorsOnly, isMethod);
+                }
+            }
+        }
+
+        private static void PolarityFilterCheck(SrmDocument docMixed, string path, ExportPolarity polarityFilter, ExportPolarity mode, bool precursorsOnly, bool isMethod)
+        {
+            var expected = 0;
+            var nPositive = precursorsOnly
+                ? docMixed.MoleculeTransitionGroups.Count(t => t.TransitionGroup.PrecursorCharge > 0)
+                : docMixed.MoleculeTransitions.Count(t => t.Transition.Charge > 0);
+            var nNegative = precursorsOnly
+                ? docMixed.MoleculeTransitionGroups.Count(t => t.TransitionGroup.PrecursorCharge < 0)
+                : docMixed.MoleculeTransitions.Count(t => t.Transition.Charge < 0);
+            if (polarityFilter != ExportPolarity.positive)
+            {
+                expected += nNegative;
+            }
+            if (polarityFilter != ExportPolarity.negative)
+            {
+                expected += nPositive;
+            }
+
+            path = PathEx.SafePath(path) ?? string.Empty;
+            var ext = Path.GetExtension(path);
+            if (mode == ExportPolarity.separate)
+            {
+                // Expect a pair of files
+                path = path.Replace(ext, string.Format("_{0}_{1:0000}{2}", ExportPolarity.negative, 1, ext));
+                if (isMethod)
+                {
+                    Assert.IsTrue(Directory.Exists(path));
+                }
+                else
+                {
+                    AssertEx.FileExists(path);
+                    Assert.AreEqual(nNegative + 1, File.ReadAllLines(path).Length, polarityFilter.ToString());
+                }
+                path = path.Replace(ExportPolarity.negative.ToString(), ExportPolarity.positive.ToString());
+                expected = nPositive;
+            }
+            else if (isMethod)
+            {
+                path = path.Replace(ext, "_0001"+ext);
+            }
+            if (isMethod)
+            {
+                Assert.IsTrue(Directory.Exists(path));
+            }
+            else
+            {
+                AssertEx.FileExists(path);
+                Assert.AreEqual(expected + 1, File.ReadAllLines(path).Count(l => !string.IsNullOrEmpty(l)), polarityFilter.ToString());
+            }
+        }
+
+        [TestMethod]
+        public void ConsoleMethodTest()
+        {
+            //Here I'll only test Agilent for now
+            TestFilesDir = new TestFilesDir(TestContext, COMMAND_FILE);
+
+            /////////////////////////
+            // Thermo test
+//            var testFilesDir = new TestFilesDir(TestContext, ZIP_FILE);
+//            string docPath = testFilesDir.GetTestPath("BSA_Protea_label_free_20100323_meth3_multi.sky");
+//            string thermoTemplate = commandFilesDir.GetTestPath("20100329_Protea_Peptide_targeted.meth");
+//            string thermoOut = commandFilesDir.GetTestPath("Thermo_test.meth");
+//            output = RunCommand("--in=" + docPath,
+//                               "--import-file=" + rawPath,
+//                               "--exp-method-instrument=Thermo LTQ",
+//                               "--exp-template=" + thermoTemplate,                        
+//                               "--exp-file=" + thermoOut,
+//                               "--exp-strategy=buckets",
+//                               "--exp-max-trans=130",
+//                               "--exp-optimizing=ce",
+//                               "--exp-full-scans");
+//
+            // check for success
+//            CheckRunCommandOutputContains("successfully.", output);
+
+            
+            /////////////////////////
+            // Agilent test
+            string docPath2 = TestFilesDir.GetTestPath("WormUnrefined.sky");
+            string agilentTemplate = TestFilesDir.GetTestPath("43mm-40nL-30min-opt.m");
+            string agilentOut = TestFilesDir.GetTestPath("Agilent_test.m");
+
+            // Try this a few times, because Agilent method building seems to fail under stress
+            // about 10% of the time.
+            bool success = false;
+            string output = "";
+            for (int i = 0; !success && i < 3; i++)
+            {
+                var cmd = new[] {"--in=" + docPath2,
+                                 "--exp-method-instrument=Agilent 6400 Series",
+                                 "--exp-template=" + agilentTemplate,
+                                 "--exp-file=" + agilentOut,
+                                 "--exp-dwell-time=20",
+                                 "--exp-strategy=buckets",
+                                 "--exp-max-trans=75",
+                                 "--import-warn-on-failure"
+                };
+                output = RunCommand(cmd);
+
+                //check for success
+                success = output.Contains(string.Format(Resources.CommandLine_ExportInstrumentFile_Method__0__exported_successfully_, "Agilent_test.m"));
+
+                // Relax a bit if things aren't going well.
+                if (!success)
+                    Thread.Sleep(5000);
+                else
+                {
+                    try
+                    {
+                        // Run it again as a mixed polarity document
+                        var doc = ResultsUtil.DeserializeDocument(docPath2);
+                        MixedPolarityTest(doc, TestFilesDir, docPath2, agilentOut, cmd, false, true);
+                    }
+                    catch (Exception)
+                    {
+                        success = false; // Allow for retries
+                    }
+                }
+            }
+
+            if (!success)
+            {
+                Assert.Fail("Failed to write Agilent method: {0}", output);
+            }
+
+            // Test order by m/z
+            var mzOrderOut = TestFilesDir.GetTestPath("export-order-by-mz.txt");
+            var cmd2 = new[] {"--in=" + docPath2,
+                "--exp-translist-instrument=Thermo",
+                "--exp-order-by-mz",
+                "--exp-file=" + mzOrderOut,
+                "--import-warn-on-failure"
+            };
+            output = RunCommand(cmd2);
+
+            //check for success
+            Assert.IsTrue(output.Contains(string.Format(Resources.CommandLine_ExportInstrumentFile_List__0__exported_successfully_, "export-order-by-mz.txt")));
+            using (var reader = new StreamReader(mzOrderOut))
+            {
+                double prevPrecursor = 0;
+                double prevProduct = 0;
+                while (!reader.EndOfStream)
+                {
+                    var line = reader.ReadLine();
+                    Assert.IsNotNull(line);
+                    var values = line.Split(',');
+                    Assert.IsTrue(values.Length >= 2);
+                    Assert.IsTrue(double.TryParse(values[0], NumberStyles.Any, CultureInfo.InvariantCulture, out var precursor));
+                    Assert.IsTrue(double.TryParse(values[1], NumberStyles.Any, CultureInfo.InvariantCulture, out var product));
+                    Assert.IsTrue(prevPrecursor <= precursor);
+                    if (prevPrecursor != precursor)
+                    {
+                        prevProduct = 0;
+                    }
+                    Assert.IsTrue(prevProduct <= product);
+                    prevPrecursor = precursor;
+                    prevProduct = product;
+                }
+            }
+        }
+
+        [TestMethod]
+        public void ConsoleExportTrigger()
+        {
+            var testFilesDir = new TestFilesDir(TestContext, ZIP_FILE);
+            string docPath = testFilesDir.GetTestPath("BSA_Protea_label_free_20100323_meth3_multi.sky");
+            string failurePath = testFilesDir.GetTestPath("Failure_test.csv");
+
+            var args = new[]
+            {
+                "--in=" + docPath,
+                "--exp-translist-instrument=" + ExportInstrumentType.WATERS,
+                "--exp-file=" + failurePath,
+                "--exp-strategy=single",
+                "--exp-method-type=triggered",
+                "--exp-primary-count=x"
+            };
+            string output = RunCommand(args);
+
+            AssertEx.Contains(output, new CommandArgs.ValueInvalidIntException(CommandArgs.ARG_EXP_PRIMARY_COUNT, "x").Message);
+            args[args.Length - 1] = "--exp-primary-count=1";
+            output = RunCommand(args);
+
+            //check for warning and error
+            Assert.AreEqual(1, CountInstances(Resources.CommandLineTest_ConsoleAddFastaTest_Warning, output));  // exp-primary-count and CE not Waters
+            CheckRunCommandOutputContains(Resources.CommandLineTest_ConsoleAddFastaTest_Error, output);    // Waters
+            Assert.AreEqual(2, CountInstances(ExportInstrumentType.WATERS, output));
+
+            var commandFilesDir = new TestFilesDir(TestContext, COMMAND_FILE);
+            string thermoTemplate = commandFilesDir.GetTestPath("20100329_Protea_Peptide_targeted.meth");
+            output = RunCommand("--in=" + docPath,
+                                "--exp-method-instrument=" + ExportInstrumentType.THERMO_TSQ,
+                                "--exp-template=" + thermoTemplate,                        
+                                "--exp-file=" + failurePath,
+                                "--exp-strategy=single",
+                                "--exp-method-type=triggered");
+            Assert.IsTrue(output.Contains(Resources.CommandLineTest_ConsoleAddFastaTest_Error));    // Thermo TSQ method
+            Assert.IsFalse(output.Contains(Resources.CommandLineTest_ConsoleAddFastaTest_Warning));
+            Assert.AreEqual(2, CountInstances(ExportInstrumentType.THERMO, output));    // Thermo and Thermo TSQ
+            Assert.AreEqual(1, CountInstances(ExportInstrumentType.THERMO_TSQ, output));
+
+            output = RunCommand("--in=" + docPath,
+                                "--exp-translist-instrument=" + ExportInstrumentType.AGILENT,
+                                "--exp-file=" + failurePath,
+                                "--exp-strategy=single",
+                                "--exp-method-type=triggered");
+            Assert.AreEqual(1, CountInstances(Resources.CommandLineTest_ConsoleAddFastaTest_Warning, output));  // exp-primary-count and CE not Agilent
+            Assert.AreEqual(1, CountInstances(ExportInstrumentType.AGILENT, output));   // CE not Agilent
+            Assert.IsTrue(output.Contains(Resources.CommandLine_ExportInstrumentFile_Error__triggered_acquistion_requires_a_spectral_library_or_imported_results_in_order_to_rank_transitions_));    // No library and no data
+
+            // Successful export to Agilent transtion list
+            string triggerPath = testFilesDir.GetTestPath("BSA_Protea_label_free_20100323_meth3_multi_triggered.sky");
+            string rawPath = testFilesDir.GetTestPath("ah_20101011y_BSA_MS-MS_only_5-2" +
+                ExtensionTestContext.ExtThermoRaw);
+            const string replicate = "Single";
+            string agilentTriggeredPath = testFilesDir.GetTestPath("AgilentTriggered.csv");
+
+            output = RunCommand("--in=" + docPath,
+                                "--import-file=" + rawPath,
+                                "--import-replicate-name=" + replicate,
+                                "--out=" + triggerPath,
+                                "--exp-translist-instrument=" + ExportInstrumentType.AGILENT,
+                                "--exp-file=" + agilentTriggeredPath,
+                                "--exp-strategy=single",
+                                "--exp-method-type=triggered");
+            Assert.AreEqual(1, CountInstances(Resources.CommandLineTest_ConsoleAddFastaTest_Warning, output));  // exp-primary-count and CE not Agilent
+            Assert.AreEqual(1, CountInstances(ExportInstrumentType.AGILENT, output));   // CE not Agilent
+            Assert.IsTrue(output.Contains(Resources.CommandLine_ExportInstrumentFile_Error__The_current_document_contains_peptides_without_enough_information_to_rank_transitions_for_triggered_acquisition_)); // peptides without enough information
+
+            //check for success
+            var doc = ResultsUtil.DeserializeDocument(triggerPath);
+            var ceRegression = new CollisionEnergyRegression("Agilent", new[] {new ChargeRegressionLine(2, 2, 10)});
+            doc = doc.ChangeSettings(doc.Settings.ChangeTransitionPrediction(
+                p => p.ChangeCollisionEnergy(ceRegression)));
+            doc = (SrmDocument) doc.RemoveChild(doc.Children[1]);
+            new CommandLine().SaveDocument(doc, triggerPath, Console.Out);
+
+            output = RunCommand("--in=" + triggerPath,
+                                "--exp-translist-instrument=" + ExportInstrumentType.AGILENT,
+                                "--exp-file=" + agilentTriggeredPath,
+                                "--exp-strategy=single",
+                                "--exp-method-type=triggered");
+            Assert.IsTrue(output.Contains(string.Format(Resources.CommandLine_ExportInstrumentFile_List__0__exported_successfully_, "AgilentTriggered.csv")));
+            Assert.IsFalse(output.Contains(Resources.CommandLineTest_ConsoleAddFastaTest_Error));
+            Assert.IsFalse(output.Contains(Resources.CommandLineTest_ConsoleAddFastaTest_Warning));
+            AssertEx.FileExists(agilentTriggeredPath);
+            Assert.AreEqual(doc.PeptideTransitionCount + 1, File.ReadAllLines(agilentTriggeredPath).Length);
+
+            // Isolation list export
+            string agilentIsolationPath = testFilesDir.GetTestPath("AgilentIsolationList.csv");
+            var cmd = new[]
+            {
+                "--in=" + docPath,
+                "--exp-isolationlist-instrument=" + ExportInstrumentType.AGILENT_TOF,
+                "--exp-strategy=single",
+                "--exp-file=" + agilentIsolationPath
+            };
+            output = RunCommand(cmd);
+            Assert.IsTrue(output.Contains(string.Format(Resources.CommandLine_ExportInstrumentFile_List__0__exported_successfully_, "AgilentIsolationList.csv")));
+            Assert.IsFalse(output.Contains(Resources.CommandLineTest_ConsoleAddFastaTest_Error));
+            AssertEx.FileExists(agilentIsolationPath);
+            doc = ResultsUtil.DeserializeDocument(docPath);
+            Assert.AreEqual(doc.PeptideTransitionGroupCount + 1, File.ReadAllLines(agilentIsolationPath).Length);
+
+            // Run it again as a mixed polarity document
+            MixedPolarityTest(doc, testFilesDir, docPath, agilentIsolationPath, cmd, true, false);
+
+            // Let base class handle cleanup
+            TestFilesDirs = new[] { testFilesDir, commandFilesDir };
+        }
+
+        private static void AssertErrorCount(int expectedErrorsInOutput, string output, string failureMessage)
+        {
+            // Include not-yet-localized messages in the error count
+            var countErrorsLocalized = Resources.CommandLineTest_ConsoleAddFastaTest_Error.Contains("Error") ? 0 : CountInstances(Resources.CommandLineTest_ConsoleAddFastaTest_Error, output);
+            var countErrorsEnglish = CountInstances("Error", output);
+            Assert.AreEqual(expectedErrorsInOutput, countErrorsLocalized + countErrorsEnglish, failureMessage);
+        }
+
+        [TestMethod]
+        public void ConsolePathCoverage()
+        {
+            TestFilesDirs = new[]
+            {
+                new TestFilesDir(TestContext, ZIP_FILE),
+                new TestFilesDir(TestContext, COMMAND_FILE)
+            };
+            var testFilesDir = TestFilesDirs[0];
+            string bogusPath = testFilesDir.GetTestPath("bogus_file.sky");
+            string docPath = testFilesDir.GetTestPath("BSA_Protea_label_free_20100323_meth3_multi.sky");
+            string outPath = testFilesDir.GetTestPath("Output_file.sky");
+            string tsvPath = testFilesDir.GetTestPath("Exported_test_report.csv");
+
+            // Import the first RAW file (or mzML for international)
+            string rawPath = testFilesDir.GetTestPath("ah_20101011y_BSA_MS-MS_only_5-2" +
+                ExtensionTestContext.ExtThermoRaw);
+
+            //Error: file does not exist
+            var output = RunCommand("--in=" + bogusPath);
+            Assert.IsTrue(output.Contains(string.Format(Resources.CommandLine_OpenSkyFile_Error__The_Skyline_file__0__does_not_exist_, bogusPath)));
+
+            //Error: raw file does not exist
+            var pathNotExists = rawPath + "x";
+            output = RunCommand("--in=" + docPath,
+                                "--import-file=" + pathNotExists,
+                                "--import-replicate-name=Single");
+            Assert.IsTrue(output.Contains(string.Format(Resources.ChromCacheBuilder_BuildNextFileInner_The_file__0__does_not_exist, pathNotExists)));
+
+            //Error: no reportfile
+            output = RunCommand("--in=" + docPath,
+                                "--import-file=" + rawPath,
+                                "--import-replicate-name=Single",
+                                "--out=" + outPath,
+                                "--report-format=TSV",
+                                "--report-name=" + "Peptide Ratio Results");
+            Assert.IsTrue(output.Contains(Resources.CommandLine_ExportReport_));
+
+
+            //Error: no such report
+            output = RunCommand("--in=" + docPath,
+                                "--import-file=" + rawPath,
+                                "--report-file=" + tsvPath,
+                                "--report-name=" + "Bogus Report");
+            Assert.IsTrue(output.Contains(string.Format(Resources.CommandLine_ExportReport_Error__The_report__0__does_not_exist__If_it_has_spaces_in_its_name__use__double_quotes__around_the_entire_list_of_command_parameters_,"Bogus Report")));
+
+
+            //Error: no --in specified with --import-file
+            output = RunCommand("--import-file=" + rawPath,
+                                "--save");
+            Assert.IsTrue(output.Contains(Resources.CommandArgs_ParseArgsInternal_Error__Use___in_to_specify_a_Skyline_document_to_open_));
+
+
+            //Error: no --in specified with --report
+            output = RunCommand("--out=" + outPath,
+                                "--report-file=" + tsvPath,
+                                "--report-name=" + "Bogus Report");
+            Assert.IsTrue(output.Contains(Resources.CommandArgs_ParseArgsInternal_Error__Use___in_to_specify_a_Skyline_document_to_open_));
+
+            //Error: no template
+            output = RunCommand("--in=" + docPath,
+                                "--exp-method-instrument=" + ExportInstrumentType.THERMO_LTQ,
+                                "--exp-method-type=scheduled",
+                                "--exp-strategy=single",
+                                "--exp-file=" + testFilesDir.GetTestPath("Bogus.meth"));
+            Assert.IsTrue(output.Contains(Resources.CommandLine_ExportInstrumentFile_Error__A_template_file_is_required_to_export_a_method_));
+            Assert.IsFalse(output.Contains(Resources.CommandLine_ExportInstrumentFile_No_method_will_be_exported_));
+
+            //Error: template does not exist
+            output = RunCommand("--in=" + docPath,
+                                "--exp-method-instrument=" + ExportInstrumentType.THERMO_LTQ,
+                                "--exp-method-type=scheduled",
+                                "--exp-strategy=single",
+                                "--exp-file=" + testFilesDir.GetTestPath("Bogus.meth"),
+                                "--exp-template=" + testFilesDir.GetTestPath("Bogus_template.meth"));
+            Assert.IsTrue(output.Contains(string.Format(Resources.CommandLine_ExportInstrumentFile_Error__The_template_file__0__does_not_exist_, testFilesDir.GetTestPath("Bogus_template.meth"))));
+            Assert.IsFalse(output.Contains(Resources.CommandLine_ExportInstrumentFile_No_method_will_be_exported_));
+
+            //Error: can't schedule instrument type
+            var commandFilesDir = TestFilesDirs[1];
+            string thermoTemplate = commandFilesDir.GetTestPath("20100329_Protea_Peptide_targeted.meth");
+            output = RunCommand("--in=" + docPath,
+                                "--exp-method-instrument=" + ExportInstrumentType.THERMO_LTQ,
+                                "--exp-method-type=scheduled",
+                                "--exp-strategy=single",
+                                "--exp-file=" + testFilesDir.GetTestPath("Bogus.meth"),
+                                "--exp-template=" + thermoTemplate);
+            Assert.IsTrue(output.Contains(string.Format(Resources.CommandLine_ExportInstrumentFile_Error__the_specified_instrument__0__is_not_compatible_with_scheduled_methods_,"Thermo LTQ")));
+            Assert.IsTrue(output.Contains(Resources.CommandLine_ExportInstrumentFile_No_method_will_be_exported_));
+
+            //Error: not all peptides have RT info
+            const string watersFilename = "Waters_test.csv";
+            string watersPath = testFilesDir.GetTestPath(watersFilename);
+            output = RunCommand("--in=" + docPath,
+                                "--import-file=" + rawPath,
+                                "--exp-translist-instrument=" + ExportInstrumentType.WATERS,
+                                "--exp-file=" + watersPath,
+                                "--exp-method-type=scheduled",
+                                "--exp-run-length=100",
+                                "--exp-optimizing=ce",
+                                "--exp-strategy=protein",
+                                "--exp-max-trans=100",
+                                "--exp-scheduling-replicate=LAST");
+            Assert.IsTrue(output.Contains(Resources.CommandLine_ExportInstrumentFile_Error__to_export_a_scheduled_method__you_must_first_choose_a_retention_time_predictor_in_Peptide_Settings___Prediction__or_import_results_for_all_peptides_in_the_document_));
+            Assert.IsTrue(output.Contains(Resources.CommandLine_ExportInstrumentFile_No_list_will_be_exported_));
+
+            //check for success. This is merely to cover more paths
+            string schedulePath = testFilesDir.GetTestPath("BSA_Protea_label_free_20100323_meth3_multi_scheduled.sky");
+            var doc = ResultsUtil.DeserializeDocument(docPath);
+            doc = (SrmDocument)doc.RemoveChild(doc.Children[1]);
+            new CommandLine().SaveDocument(doc, schedulePath, Console.Out);
+            docPath = schedulePath;
+
+            output = RunCommand("--in=" + docPath,
+                                "--import-file=" + rawPath,
+                                "--exp-translist-instrument=" + ExportInstrumentType.WATERS,
+                                "--exp-file=" + watersPath,
+                                "--exp-method-type=scheduled",
+                                "--exp-run-length=100",
+                                "--exp-optimizing=ce",
+                                "--exp-strategy=protein",
+                                "--exp-max-trans=100",
+                                "--exp-scheduling-replicate=LAST");
+            Assert.IsTrue(output.Contains(string.Format(Resources.CommandLine_ExportInstrumentFile_List__0__exported_successfully_, watersFilename)));
+
+
+            //check for success
+            output = RunCommand("--in=" + docPath,
+                                "--import-file=" + rawPath,
+                                "--import-replicate-name=Single",
+                                "--exp-translist-instrument=" + ExportInstrumentType.WATERS,
+                                "--exp-file=" + watersPath,
+                                "--exp-method-type=scheduled",
+                                "--exp-run-length=100",
+                                "--exp-optimizing=ce",
+                                "--exp-strategy=buckets",
+                                "--exp-max-trans=10000000",
+                                "--exp-scheduling-replicate=Single");
+            Assert.IsTrue(output.Contains(string.Format(Resources.CommandLine_ExportInstrumentFile_List__0__exported_successfully_, "Waters_test.csv")));
+
+
+            //Check a bunch of warnings
+            var args = new[]
+            {
+                "--in=" + docPath,
+                "--import-file=" + rawPath,
+                "--import-replicate-name=Single",
+                "--report-format=tsv",  // placeholder for replacement below
+                "--exp-translist-instrument=" + ExportInstrumentType.WATERS,
+                "--exp-method-instrument=" + ExportInstrumentType.THERMO_LTQ
+            };
+            output = RunCommand(args);
+                                //1 Error for using the above 2 parameters simultaneously
+
+            Assert.IsFalse(output.Contains(Resources.CommandLineTest_ConsolePathCoverage_successfully_));
+
+            Assert.AreEqual(1, CountErrors(output));
+
+            //Test value lists for failing values
+            const string bogusValue = "BOGUS";
+            CommandArgs.Argument[] valueListArgs = 
+            {
+                CommandArgs.ARG_REPORT_FORMAT,
+                CommandArgs.ARG_EXP_TRANSITION_LIST_INSTRUMENT,
+                CommandArgs.ARG_EXP_METHOD_INSTRUMENT,
+                CommandArgs.ARG_EXP_STRATEGY,
+                CommandArgs.ARG_EXP_METHOD_TYPE,
+                CommandArgs.ARG_EXP_OPTIMIZING,
+                CommandArgs.ARG_EXP_POLARITY,
+            };
+            foreach (var valueListArg in valueListArgs)
+            {
+                args[3] = valueListArg.ArgumentText + "=" + bogusValue;
+                output = RunCommand(args);
+                AssertEx.Contains(output, new CommandArgs.ValueInvalidException(valueListArg, bogusValue, valueListArg.Values).Message);
+            }
+
+            CommandArgs.Argument[] valueIntArguments =
+            {
+                CommandArgs.ARG_EXP_MAX_TRANS,
+                CommandArgs.ARG_EXP_DWELL_TIME
+            };
+            foreach (var valueIntArg in valueIntArguments)
+            {
+                args[3] = valueIntArg.ArgumentText + "=" + bogusValue;
+                output = RunCommand(args);
+                AssertEx.Contains(output, new CommandArgs.ValueInvalidIntException(valueIntArg, bogusValue).Message);
+            }
+
+            CommandArgs.Argument[] valueDoubleArguments =
+            {
+                CommandArgs.ARG_EXP_RUN_LENGTH,
+                CommandArgs.ARG_IMPORT_LOCKMASS_POSITIVE,
+                CommandArgs.ARG_IMPORT_LOCKMASS_NEGATIVE,
+                CommandArgs.ARG_IMPORT_LOCKMASS_TOLERANCE
+            };
+            foreach (var valueDoubleArg in valueDoubleArguments)
+            {
+                args[3] = valueDoubleArg.ArgumentText + "=" + bogusValue;
+                output = RunCommand(args);
+                AssertEx.Contains(output, new CommandArgs.ValueInvalidDoubleException(valueDoubleArg, bogusValue).Message);
+            }
+            const int bigValue = 100000000;
+            args[3] = "--exp-dwell-time=" + bigValue;
+            output = RunCommand(args);
+            AssertEx.Contains(output, new CommandArgs.ValueOutOfRangeIntException(CommandArgs.ARG_EXP_DWELL_TIME, bigValue,
+                AbstractMassListExporter.DWELL_TIME_MIN, AbstractMassListExporter.DWELL_TIME_MAX).Message);
+            args[3] = "--exp-run-length=" + bigValue;
+            output = RunCommand(args);
+            AssertEx.Contains(output, new CommandArgs.ValueOutOfRangeIntException(CommandArgs.ARG_EXP_RUN_LENGTH, bigValue,
+                AbstractMassListExporter.RUN_LENGTH_MIN, AbstractMassListExporter.RUN_LENGTH_MAX).Message);
+
+
+            //This test uses a broken Skyline file to test the InvalidDataException catch
+            var brokenFile = commandFilesDir.GetTestPath("Broken_file.sky");
+
+            output = RunCommand("--in=" + brokenFile);
+            AssertEx.Contains(output, string.Format(Resources.CommandLine_OpenSkyFile_Error__There_was_an_error_opening_the_file__0_, brokenFile));
+            AssertEx.Contains(output, string.Format(Resources.XmlUtil_GetInvalidDataMessage_The_file_contains_an_error_on_line__0__at_column__1__, 2, 7));
+
+
+            //This test uses a broken Skyline file to test the InvalidDataException catch
+            var invalidFile = commandFilesDir.GetTestPath("InvalidFile.sky");
+            output = RunCommand("--in=" + invalidFile);
+            AssertEx.Contains(output, string.Format(Resources.CommandLine_OpenSkyFile_Error__There_was_an_error_opening_the_file__0_, invalidFile));
+            AssertEx.Contains(output, string.Format(Resources.XmlUtil_GetInvalidDataMessage_The_file_contains_an_error_on_line__0__at_column__1__, 7, 8));
+            AssertEx.Contains(output, string.Format(Resources.DigestSettings_ValidateIntRange_The_value__1__for__0__must_be_between__2__and__3__, Resources.DigestSettings_Validate_maximum_missed_cleavages, 10, 0, 9));
+
+            //Test unexpected parameter formats
+            //CONSIDER: Maybe some more automatic way to keep these lists up to date.
+            TestMissingValueFailures(new[]
+                                    {
+                                        "in",
+                                        "out",
+                                        "import-file",
+                                        "import-replicate-name",
+                                        "import-all",
+                                        "import-naming-pattern",
+                                        "report-name",
+                                        "report-file",
+                                        "report-format",
+//                                        "exp-translist-format",
+                                        "exp-dwell-time",
+                                        "exp-run-length",
+                                        "exp-method-instrument",
+                                        "exp-template",
+                                        "exp-file",
+                                        "exp-polarity",
+                                        "exp-strategy",
+                                        "exp-method-type",
+                                        "exp-max-trans",
+                                        "exp-optimizing",
+                                        "exp-scheduling-replicate",
+                                        "tool-add",
+                                        "tool-command",
+                                        "tool-arguments",
+                                        "tool-initial-dir",
+                                        "tool-conflict-resolution",
+                                        "tool-report",
+                                        "report-add",
+                                        "report-conflict-resolution",
+                                        "batch-commands",
+                                    });
+            TestUnexpectedValueFailures(new[]
+                                            {
+                                                "save",
+                                                "import-append",
+                                                "exp-ignore-proteins",
+                                                "exp-add-energy-ramp",
+//                                                "exp-full-scans",
+                                                "tool-output-to-immediate-window",
+                                                "exp-polarity",
+                                            });
+        }
+
+        private void TestMissingValueFailures(string[] names)
+        {
+            TestNameValueFailures(names, arg => arg);
+            TestNameValueFailures(names, arg => string.Format("{0}=", arg));
+        }
+
+        private void TestUnexpectedValueFailures(IEnumerable<string> names)
+        {
+            TestNameValueFailures(names, arg => string.Format("{0}=true", arg));
+        }
+
+        private void TestNameValueFailures(IEnumerable<string> names, Func<string, string> getCommandLineForArg, bool allowUnlocalizedErrors = false)
+        {
+            foreach (var name in names)
+            {
+                string arg = string.Format("--{0}", name);
+                string output = RunCommand(getCommandLineForArg(arg));
+                Assert.AreEqual(1, CountErrors(output, allowUnlocalizedErrors), string.Format("No error for argument {0}", arg));
+                Assert.AreEqual(1, CountInstances(arg, output), string.Format("Missing expected argument {0}", arg));
+            }
+        }
+
+        // Historical: Test the case where the imported replicate has the wrong path without Lorenzo's data
+        //[TestMethod]
+        public void TestLorenzo()
+        {
+            var consoleBuffer = new StringBuilder();
+            var consoleOutput = new CommandStatusWriter(new StringWriter(consoleBuffer));
+
+            TestFilesDir = new TestFilesDir(TestContext, COMMAND_FILE);
+
+            string docPath = TestFilesDir.GetTestPath("VantageQCSkyline.sky");
+            string tsvPath = TestFilesDir.GetTestPath("Exported_test_report.csv");
+            string dataPath = TestFilesDir.GetTestPath("VantageQCSkyline.skyd");
+
+            var args = new[]
+                           {
+                               "--in=" + docPath,
+                               "--import-file=" + dataPath,
+                               "--report-name=TestQCReport",
+                               "--report-file=" + tsvPath,
+                               "--report-format=TSV"
+                           };
+
+            //There are no tests. This is for debugging.
+            CommandLineRunner.RunCommand(args, consoleOutput);
+        }
+
+        //[TestMethod]
+        public void CountInstancesTest()
+        {
+            string s = "hello,hello,hello";
+            Assert.AreEqual(3, CountInstances("hello", s));
+
+            s += "hi";
+            Assert.AreEqual(3, CountInstances("hello", s));
+
+            Assert.AreEqual(0, CountInstances("", ""));
+
+            Assert.AreEqual(0, CountInstances("hi", "howdy"));
+        }
+
+        [TestMethod]
+        public void ConsoleBadRawFileImportTest()
+        {
+            // Run this test only if we can read Thermo's raw files
+            if(ExtensionTestContext.CanImportThermoRaw &&
+                ExtensionTestContext.CanImportWatersRaw)
+            {
+                const string testZipPath = @"TestData\ImportAllCmdLineTest.zip";
+
+                TestFilesDir = new TestFilesDir(TestContext, testZipPath);
+
+                // Contents:
+                // ImportAllCmdLineTest
+                //   -- REP01
+                //       -- CE_Vantage_15mTorr_0001_REP1_01.raw|mzML
+                //       -- CE_Vantage_15mTorr_0001_REP1_02.raw|mzML
+                //   -- REP02
+                //       -- CE_Vantage_15mTorr_0001_REP2_01.raw|mzML
+                //       -- CE_Vantage_15mTorr_0001_REP2_02.raw|mzML
+                //   -- 160109_Mix1_calcurve_070.mzML
+                //   -- 160109_Mix1_calcurve_073.mzML
+                //   -- 160109_Mix1_calcurve_071.raw (Waters .raw directory)
+                //   -- 160109_Mix1_calcurve_074.raw (Waters .raw directory)
+                //   -- bad_file.raw (Should not be imported. Only in ImportAllCmdLineTest.zip)
+                //   -- bad_file_folder
+                //       -- bad_file.raw (Should not be imported. Only in ImportAllCmdLineTest.zip)
+                //   -- FullScan.RAW|mzML (should not be imported)
+                //   -- FullScan_folder
+                //       -- FullScan.RAW|mzML (should not be imported)
+
+                var docPath = TestFilesDir.GetTestPath("test.sky");
+
+                var rawPath = TestFilesDir.GetTestPath("bad_file.raw");
+
+                var msg = RunCommand("--in=" + docPath,
+                                     "--import-file=" + rawPath,
+                                     "--save");
+
+                AssertEx.Contains(msg, string.Format(Resources.CommandLine_ImportResultsFile_Error__Failed_importing_the_results_file__0__, rawPath));
+
+                // the document should not have changed
+                SrmDocument doc = ResultsUtil.DeserializeDocument(docPath);
+                Assert.IsFalse(doc.Settings.HasResults);
+
+                msg = RunCommand("--in=" + docPath,
+                                 "--import-all=" + TestFilesDir.FullPath,
+                                 "--import-warn-on-failure",
+                                 "--save");
+
+                string expected = string.Format(Resources.CommandLine_ImportResultsFile_Warning__Failed_importing_the_results_file__0____Ignoring___, rawPath);
+                AssertEx.Contains(msg, expected);
+                doc = ResultsUtil.DeserializeDocument(docPath);
+                Assert.IsTrue(doc.Settings.HasResults, TextUtil.LineSeparate("No results found.", "Output:", msg));
+                Assert.AreEqual(6, doc.Settings.MeasuredResults.Chromatograms.Count,
+                    string.Format("Expected 6 replicates, found: {0}",
+                                  string.Join(", ", doc.Settings.MeasuredResults.Chromatograms.Select(chromSet => chromSet.Name).ToArray())));
+                Assert.IsTrue(doc.Settings.MeasuredResults.ContainsChromatogram("REP01"));
+                Assert.IsTrue(doc.Settings.MeasuredResults.ContainsChromatogram("REP02"));
+                Assert.IsTrue(doc.Settings.MeasuredResults.ContainsChromatogram("160109_Mix1_calcurve_071"));
+                Assert.IsTrue(doc.Settings.MeasuredResults.ContainsChromatogram("160109_Mix1_calcurve_074"));
+                Assert.IsTrue(doc.Settings.MeasuredResults.ContainsChromatogram("160109_Mix1_calcurve_070"));
+                Assert.IsTrue(doc.Settings.MeasuredResults.ContainsChromatogram("160109_Mix1_calcurve_073"));
+                // We should not have a replicate named "bad_file"
+                Assert.IsFalse(doc.Settings.MeasuredResults.ContainsChromatogram("bad_file"));
+                // Or a replicate named "bad_file_folder"
+                Assert.IsFalse(doc.Settings.MeasuredResults.ContainsChromatogram("bad_file_folder"));
+            }
+        }
+
+        [TestMethod]
+        public void ConsoleImportNonSRMFile()
+        {
+            bool useRaw = ExtensionTestContext.CanImportThermoRaw && ExtensionTestContext.CanImportWatersRaw;
+            string extRaw = useRaw
+                                ? ExtensionTestContext.ExtThermoRaw
+                                : ".mzML";
+            string testZipPath = useRaw
+                                    ? @"TestData\ImportAllCmdLineTest.zip"
+                                    : @"TestData\ImportAllCmdLineTestMzml.zip";
+            TestFilesDir = new TestFilesDir(TestContext, testZipPath);
+
+            // Contents:
+            // ImportAllCmdLineTest
+            //   -- REP01
+            //       -- CE_Vantage_15mTorr_0001_REP1_01.raw|mzML
+            //       -- CE_Vantage_15mTorr_0001_REP1_02.raw|mzML
+            //   -- REP02
+            //       -- CE_Vantage_15mTorr_0001_REP2_01.raw|mzML
+            //       -- CE_Vantage_15mTorr_0001_REP2_02.raw|mzML
+            //   -- 160109_Mix1_calcurve_070.mzML
+            //   -- 160109_Mix1_calcurve_073.mzML
+            //   -- 160109_Mix1_calcurve_071.raw (Waters .raw directory)
+            //   -- 160109_Mix1_calcurve_074.raw (Waters .raw directory)
+            //   -- bad_file.raw (Should not be imported. Only in ImportAllCmdLineTest.zip)
+            //   -- bad_file_folder
+            //       -- bad_file.raw (Should not be imported. Only in ImportAllCmdLineTest.zip)
+            //   -- FullScan.RAW|mzML (should not be imported)
+            //   -- FullScan_folder
+            //       -- FullScan.RAW|mzML (should not be imported)
+
+            
+            var docPath = TestFilesDir.GetTestPath("test.sky");
+            var outPath = TestFilesDir.GetTestPath("import_nonSRM_file.sky");
+
+            var rawPath = TestFilesDir.GetTestPath("FullScan" + extRaw);
+
+            // Try to import FullScan.RAW|mzML
+            var msg = RunCommand("--in=" + docPath,
+                       "--import-file=" + rawPath,
+                       "--import-warn-on-failure",
+                       "--out=" + outPath);
+
+             CheckRunCommandOutputContains(string.Format(Resources.CommandLine_ImportResultsFile_Warning__Failed_importing_the_results_file__0____Ignoring___, rawPath), msg);
+            // Read the saved document. FullScan.RAW|mzML should not have been imported
+            SrmDocument doc = ResultsUtil.DeserializeDocument(outPath);
+            Assert.IsFalse(doc.Settings.HasResults);
+
+            // Import all files in the directory. FullScan.RAW|mzML should not be imported
+            msg = RunCommand("--in=" + outPath,
+                             "--import-all=" + TestFilesDir.FullPath,
+                             "--import-warn-on-failure",
+                             "--save");
+             CheckRunCommandOutputContains(string.Format(Resources.CommandLine_ImportResultsFile_Warning__Failed_importing_the_results_file__0____Ignoring___, rawPath), msg);
+
+
+            doc = ResultsUtil.DeserializeDocument(outPath);
+            Assert.IsTrue(doc.Settings.HasResults);
+            Assert.AreEqual(6, doc.Settings.MeasuredResults.Chromatograms.Count,
+                string.Format("Expected 6 replicates, found: {0}",
+                              string.Join(", ", doc.Settings.MeasuredResults.Chromatograms.Select(chromSet => chromSet.Name).ToArray())));
+            Assert.IsTrue(doc.Settings.MeasuredResults.ContainsChromatogram("REP01"));
+            Assert.IsTrue(doc.Settings.MeasuredResults.ContainsChromatogram("REP02"));
+            Assert.IsTrue(doc.Settings.MeasuredResults.ContainsChromatogram("160109_Mix1_calcurve_071"));
+            Assert.IsTrue(doc.Settings.MeasuredResults.ContainsChromatogram("160109_Mix1_calcurve_074"));
+            Assert.IsTrue(doc.Settings.MeasuredResults.ContainsChromatogram("160109_Mix1_calcurve_070"));
+            Assert.IsTrue(doc.Settings.MeasuredResults.ContainsChromatogram("160109_Mix1_calcurve_073"));
+            // We should not have a replicate named "FullScan"
+            Assert.IsFalse(doc.Settings.MeasuredResults.ContainsChromatogram("FullScan"));
+            // Or a replicate named "FullScan_folder"
+            Assert.IsFalse(doc.Settings.MeasuredResults.ContainsChromatogram("FullScan_folder"));
+        }
+
+        private static string GetTestZipPath(out string extRaw)
+        {
+            bool useRaw = ExtensionTestContext.CanImportThermoRaw && ExtensionTestContext.CanImportWatersRaw;
+            string testZipPath = useRaw
+                ? @"TestData\ImportAllCmdLineTest.zip"
+                : @"TestData\ImportAllCmdLineTestMzml.zip";
+            extRaw = useRaw
+                ? ".raw"
+                : ".mzML";
+            return testZipPath;
+        }
+
+        [TestMethod]
+        public void ConsoleMultiReplicateImportTest()
+        {
+            TestFilesDir = new TestFilesDir(TestContext, GetTestZipPath(out var extRaw), "ConsoleMultiReplicateImportTest");
+
+
+            // Contents:
+            // ImportAllCmdLineTest
+            //   -- REP01
+            //       -- CE_Vantage_15mTorr_0001_REP1_01.raw|mzML
+            //       -- CE_Vantage_15mTorr_0001_REP1_02.raw|mzML
+            //   -- REP02
+            //       -- CE_Vantage_15mTorr_0001_REP2_01.raw|mzML
+            //       -- CE_Vantage_15mTorr_0001_REP2_02.raw|mzML
+            //   -- 160109_Mix1_calcurve_070.mzML
+            //   -- 160109_Mix1_calcurve_073.mzML
+            //   -- 160109_Mix1_calcurve_071.raw (Waters .raw directory)
+            //   -- 160109_Mix1_calcurve_074.raw (Waters .raw directory)
+            //   -- bad_file.raw (Should not be imported. Only in ImportAllCmdLineTest.zip)
+            //   -- bad_file_folder
+            //       -- bad_file.raw (Should not be imported. Only in ImportAllCmdLineTest.zip)
+            //   -- FullScan.RAW|mzML (should not be imported)
+            //   -- FullScan_folder
+            //       -- FullScan.RAW|mzML (should not be imported)
+
+
+
+            var docPath = TestFilesDir.GetTestPath("test.sky");
+            var outPath0 = TestFilesDir.GetTestPath("Imported_multiple0.sky");
+            FileEx.SafeDelete(outPath0);
+            var outPath1 = TestFilesDir.GetTestPath("Imported_multiple1.sky");
+            FileEx.SafeDelete(outPath1);
+            var outPath4 = TestFilesDir.GetTestPath("Imported_multiple4.sky");
+            FileEx.SafeDelete(outPath4);
+
+            var rawPath = new MsDataFilePath(TestFilesDir.GetTestPath(@"REP01\CE_Vantage_15mTorr_0001_REP1_01" + extRaw));
+            
+            // Test: Cannot use --import-file and --import-all options simultaneously
+            var msg = RunCommand("--in=" + docPath,
+                                 "--import-file=" + rawPath.FilePath,
+                                 "--import-replicate-name=Unscheduled01",
+                                 "--import-all=" + TestFilesDir.FullPath,
+                                 "--out=" + outPath1);
+            Assert.IsTrue(msg.Contains(CommandArgs.ErrorArgsExclusiveText(CommandArgs.ARG_IMPORT_FILE, CommandArgs.ARG_IMPORT_ALL)), msg);
+            // output file should not exist
+            AssertEx.FileNotExists(outPath1);
+
+
+
+            // Test: Use --import-replicate-name with --import-all for single-replicate, multi-file import
+            const string singleName = "Unscheduled01";
+            msg = RunCommand("--in=" + docPath,
+                             "--import-replicate-name=" + singleName,
+                             "--import-all=" + TestFilesDir.GetTestPath("REP01"),
+                             "--out=" + outPath0);
+            // Used to give this error
+//            Assert.IsTrue(msg.Contains(Resources.CommandArgs_ParseArgsInternal_Error____import_replicate_name_cannot_be_used_with_the___import_all_option_), msg);
+//            // output file should not exist
+            AssertEx.FileExists(outPath0, msg);            
+            SrmDocument doc0 = ResultsUtil.DeserializeDocument(outPath0);
+            Assert.AreEqual(1, doc0.Settings.MeasuredResults.Chromatograms.Count);
+            Assert.IsTrue(doc0.Settings.MeasuredResults.ContainsChromatogram(singleName));
+            Assert.AreEqual(2, doc0.Settings.MeasuredResults.Chromatograms[0].MSDataFileInfos.Count);
+
+
+
+            // Test: Cannot use --import-naming-pattern with --import-file
+            msg = RunCommand("--in=" + docPath,
+                                 "--import-file=" + rawPath.FilePath,
+                                 "--import-naming-pattern=prefix_(.*)",
+                                 "--out=" + outPath1);
+            Assert.IsTrue(msg.Contains(CommandArgs.ErrorArgsExclusiveText(CommandArgs.ARG_IMPORT_NAMING_PATTERN, CommandArgs.ARG_IMPORT_FILE)), msg);
+            // output file should not exist
+            AssertEx.FileNotExists(outPath1);
+
+
+
+
+            // Test: invalid regular expression (1)
+            msg = RunCommand("--in=" + docPath,
+                                 "--import-all=" + TestFilesDir.FullPath,
+                                 "--import-naming-pattern=A",
+                                 "--out=" + outPath1);
+            // output file should not exist
+            AssertEx.FileNotExists(outPath1);
+            Assert.IsTrue(msg.Contains(string.Format(Resources.CommandArgs_ParseArgsInternal_Error__Regular_expression___0___does_not_have_any_groups___String, "A")), msg);
+
+
+
+            // Test: invalid regular expression (2)
+            msg = RunCommand("--in=" + docPath,
+                      "--import-all=" + TestFilesDir.FullPath,
+                      "--import-naming-pattern=invalid",
+                      "--out=" + outPath1);
+            // output file should not exist
+            AssertEx.FileNotExists(outPath1);
+            Assert.IsTrue(msg.Contains(string.Format(Resources.CommandArgs_ParseArgsInternal_Error__Regular_expression___0___does_not_have_any_groups___String, "invalid")), msg);
+
+
+
+
+            // Test: Import files in the "REP01" directory; 
+            // Use a naming pattern that will cause the replicate names of the two files to be the same
+            msg = RunCommand("--in=" + docPath,
+                             "--import-all=" + TestFilesDir.GetTestPath("REP01"),
+                             "--import-naming-pattern=.*_(REP[0-9]+)_(.+)",
+                             "--out=" + outPath1);
+            AssertEx.FileNotExists(outPath1);
+            Assert.IsTrue(msg.Contains(string.Format(Resources.CommandLine_ApplyNamingPattern_Error__Duplicate_replicate_name___0___after_applying_regular_expression_,"REP1")), msg);
+
+
+
+
+            // Test: Import files in the "REP01" directory; Use a naming pattern
+            msg = RunCommand("--in=" + docPath,
+                             "--import-all=" + TestFilesDir.GetTestPath("REP01"),
+                             "--import-naming-pattern=.*_([0-9]+)",
+                             "--out=" + outPath1);
+            AssertEx.FileExists(outPath1, msg);
+            SrmDocument doc = ResultsUtil.DeserializeDocument(outPath1);
+            Assert.AreEqual(2, doc.Settings.MeasuredResults.Chromatograms.Count);
+            Assert.IsTrue(doc.Settings.MeasuredResults.ContainsChromatogram("01"));
+            Assert.IsTrue(doc.Settings.MeasuredResults.ContainsChromatogram("02"));
+
+
+
+            // Test: Import non-recursive
+            // Make sure only files directly in the folder get imported
+            string badFilePath = TestFilesDir.GetTestPath("bad_file" + extRaw);
+            string badFileMoved = badFilePath + ".save";
+            if (File.Exists(badFilePath))
+                File.Move(badFilePath, badFileMoved);
+            string fullScanPath = TestFilesDir.GetTestPath("FullScan" + extRaw);
+            string fullScanMoved = fullScanPath + ".save";
+            File.Move(fullScanPath, fullScanMoved);
+
+            msg = RunCommand("--in=" + docPath,
+                "--import-all-files=" + TestFilesDir.FullPath,
+                "--out=" + outPath4);
+
+            AssertEx.FileExists(outPath4, msg);
+            doc = ResultsUtil.DeserializeDocument(outPath4);
+            Assert.IsTrue(doc.Settings.HasResults);
+            Assert.AreEqual(4, doc.Settings.MeasuredResults.Chromatograms.Count,
+                string.Format("Expected 4 replicates from files, found: {0}",
+                    string.Join(", ", doc.Settings.MeasuredResults.Chromatograms.Select(chromSet => chromSet.Name).ToArray())));
+            if (File.Exists(badFileMoved))
+                File.Move(badFileMoved, badFilePath);
+            File.Move(fullScanMoved, fullScanPath);
+        }
+
+        [TestMethod, NoParallelTesting(TestExclusionReason.RESOURCE_INTENSIVE)] // Just a really tricky race condition using --warn-on-failure under parallel testing pressure
+        public void ConsoleMultiWarnOnFailureImportTest()
+        {
+            TestFilesDir = new TestFilesDir(TestContext, GetTestZipPath(out var extRaw), "ConsoleMultiWarnOnFailureImportTest");
+
+            var docPath = TestFilesDir.GetTestPath("test.sky");
+            var outPath2 = TestFilesDir.GetTestPath("Imported_multiple2.sky");
+            FileEx.SafeDelete(outPath2);
+            var rawPath = new MsDataFilePath(TestFilesDir.GetTestPath(@"REP01\CE_Vantage_15mTorr_0001_REP1_01" + extRaw));
+
+            AssertEx.FileNotExists(outPath2);
+
+            // Test: Import a single file
+            // Import REP01\CE_Vantage_15mTorr_0001_REP1_01.raw;
+            // Use replicate name "REP01"
+            var msg = RunCommand("--in=" + docPath,
+                "--import-file=" + rawPath.FilePath,
+                "--import-replicate-name=REP01",
+                "--out=" + outPath2);
+            AssertEx.FileExists(outPath2, msg);
+            var doc = ResultsUtil.DeserializeDocument(outPath2);
+            Assert.AreEqual(1, doc.Settings.MeasuredResults.Chromatograms.Count);
+            int initialFileCount = 0;
+            foreach (var chromatogram in doc.Settings.MeasuredResults.Chromatograms)
+            {
+                initialFileCount += chromatogram.MSDataFilePaths.Count();
+            }
+
+            // Import another single file. 
+            var rawPath2 = MsDataFileUri.Parse(TestFilesDir.GetTestPath("160109_Mix1_calcurve_070.mzML"));
+            msg = RunCommand("--in=" + outPath2,
+                "--import-file=" + rawPath2.GetFilePath(),
+                "--import-replicate-name=160109_Mix1_calcurve_070",
+                "--save");
+            doc = ResultsUtil.DeserializeDocument(outPath2);
+            Assert.AreEqual(2, doc.Settings.MeasuredResults.Chromatograms.Count, msg);
+            ChromatogramSet chromatSet;
+            int idx;
+            doc.Settings.MeasuredResults.TryGetChromatogramSet("160109_Mix1_calcurve_070", out chromatSet, out idx);
+            Assert.IsNotNull(chromatSet, msg);
+            Assert.IsTrue(chromatSet.MSDataFilePaths.Contains(rawPath2));
+
+            // Test: Import all files and sub-folders in test directory
+            // The document should already contain a replicate named "REP01".
+            // A new replicate "REP012" should be added since "REP01" already exists.
+            // The document should also already contain replicate "160109_Mix1_calcurve_070".
+            // There should be notes about ignoring the two files that are already in the document.
+            msg = RunCommand("--in=" + outPath2,
+                             "--import-all=" + TestFilesDir.FullPath,
+                             "--import-warn-on-failure",
+                             "--save");
+
+            Assert.IsFalse(msg.Contains(string.Format(Resources.Error___0_, string.Empty)), msg);
+
+            // ExtensionTestContext.ExtThermo raw uses different case from file on disk
+            // which happens to make a good test case.
+            MsDataFilePath rawPathDisk = GetThermoDiskPath(rawPath);
+
+            // These messages are due to files that were already in the document.
+            Assert.IsTrue(msg.Contains(string.Format(Resources.CommandLine_RemoveImportedFiles__0______1___Note__The_file_has_already_been_imported__Ignoring___, "REP01", rawPathDisk)), msg);
+            Assert.IsTrue(msg.Contains(string.Format(Resources.CommandLine_RemoveImportedFiles__0______1___Note__The_file_has_already_been_imported__Ignoring___, "160109_Mix1_calcurve_070", rawPath2)), msg);
+            //            Assert.IsTrue(msg.Contains(string.Format("160109_Mix1_calcurve_070 -> {0}",rawPath2)), msg); 
+
+            doc = ResultsUtil.DeserializeDocument(outPath2);
+            Assert.IsTrue(doc.Settings.HasResults);
+            Assert.AreEqual(7, doc.Settings.MeasuredResults.Chromatograms.Count,
+                string.Format("Expected 7 replicates, found: {0}",
+                              string.Join(", ", doc.Settings.MeasuredResults.Chromatograms.Select(chromSet => chromSet.Name).ToArray())));
+            // count the number of files imported into the document
+            int totalImportedFiles = 0;
+            foreach (var chromatogram in doc.Settings.MeasuredResults.Chromatograms)
+            {
+                totalImportedFiles += chromatogram.MSDataFilePaths.Count();
+            }
+            // We should have imported 7 more file
+            Assert.AreEqual(initialFileCount + 7, totalImportedFiles);
+            // In the "REP01" replicate we should have 1 file
+            ChromatogramSet chromatogramSet;
+            int index;
+            doc.Settings.MeasuredResults.TryGetChromatogramSet("REP01", out chromatogramSet, out index);
+            Assert.IsNotNull(chromatogramSet);
+            Assert.IsTrue(chromatogramSet.MSDataFilePaths.Count() == 1);
+            Assert.IsTrue(chromatogramSet.MSDataFilePaths.Contains(
+                new MsDataFilePath(TestFilesDir.GetTestPath(@"REP01\CE_Vantage_15mTorr_0001_REP1_01" +
+                                                            extRaw))));
+            // REP012 should have the file REP01\CE_Vantage_15mTorr_0001_REP1_02.raw|mzML
+            doc.Settings.MeasuredResults.TryGetChromatogramSet("REP012", out chromatogramSet, out index);
+            Assert.IsNotNull(chromatogramSet);
+            Assert.IsTrue(chromatogramSet.MSDataFilePaths.Count() == 1);
+            Assert.IsTrue(chromatogramSet.MSDataFilePaths.Contains(
+                GetThermoDiskPath(new MsDataFilePath(TestFilesDir.GetTestPath(@"REP01\CE_Vantage_15mTorr_0001_REP1_02" + extRaw)))));
+        }
+
+        [TestMethod]
+        public void ConsoleFileNameRegexImportTest()
+        {
+            bool useRaw = ExtensionTestContext.CanImportThermoRaw && ExtensionTestContext.CanImportWatersRaw;
+            string testZipPath = useRaw
+                ? @"TestData\ImportAllCmdLineTest.zip"
+                : @"TestData\ImportAllCmdLineTestMzml.zip";
+            string extRaw = useRaw
+                ? ".raw"
+                : ".mzML";
+
+            TestFilesDir = new TestFilesDir(TestContext, testZipPath);
+
+            // Contents:
+            // ImportAllCmdLineTest
+            //   -- REP01
+            //       -- CE_Vantage_15mTorr_0001_REP1_01.raw|mzML
+            //       -- CE_Vantage_15mTorr_0001_REP1_02.raw|mzML
+            //   -- REP02
+            //       -- CE_Vantage_15mTorr_0001_REP2_01.raw|mzML
+            //       -- CE_Vantage_15mTorr_0001_REP2_02.raw|mzML
+            //   -- 160109_Mix1_calcurve_070.mzML
+            //   -- 160109_Mix1_calcurve_073.mzML
+            //   -- 160109_Mix1_calcurve_071.raw (Waters .raw directory)|mzML
+            //   -- 160109_Mix1_calcurve_074.raw (Waters .raw directory)|mzML
+            //   -- bad_file.raw (Should not be imported. Only in ImportAllCmdLineTest.zip)
+            //   -- bad_file_folder
+            //       -- bad_file.raw (Should not be imported. Only in ImportAllCmdLineTest.zip)
+            //   -- FullScan.RAW|mzML (should not be imported)
+            //   -- FullScan_folder
+            //       -- FullScan.RAW|mzML (should not be imported)
+
+            var docPath = TestFilesDir.GetTestPath("test.sky");
+            var outPath = TestFilesDir.GetTestPath("out.sky");
+            FileEx.SafeDelete(outPath);
+
+            var rawPath = MsDataFileUri.Parse(TestFilesDir.GetTestPath("160109_Mix1_calcurve_070.mzML"));
+            // Test: invalid regex
+            var msg = RunCommand("--in=" + docPath,
+                "--import-file=" + rawPath.GetFilePath(),
+                "--import-filename-pattern=*",
+                "--out=" + outPath);
+            CheckRunCommandOutputContains(
+                string.Format(
+                    Resources.CommandArgs_ParseRegexArgument_Error__Regular_expression___0___for__1__cannot_be_parsed_,
+                    "*", "--import-filename-pattern"), msg);
+
+            // Regex 1 - given raw file does not match the pattern
+            // Call RunCommand instead of just testing the ApplyFileAndSampleNameRegex method so that we test 
+            // that the error reporting and returned exit status are in sync.
+            var pattern = "QC.*";
+            msg = RunCommand("--in=" + docPath,
+                "--import-file=" + rawPath.GetFilePath(),
+                "--import-filename-pattern=" + pattern,
+                "--out=" + outPath);
+            CheckRunCommandOutputContains(
+                string.Format(
+                    Resources.CommandLine_ApplyFileNameRegex_File_name___0___does_not_match_the_pattern___1____Ignoring__2_,
+                    rawPath.GetFileName(), pattern, rawPath), msg);
+            CheckRunCommandOutputContains(
+                string.Format(Resources.CommandLine_ApplyFileAndSampleNameRegex_Error__No_files_match_the_file_name_pattern___0___, pattern), msg);
+
+
+
+            var log = new StringBuilder();
+            var commandLine = new CommandLine(new CommandStatusWriter(new StringWriter(log)));
+
+            IList<KeyValuePair<string, MsDataFileUri[]>> dataSourceList = DataSourceUtil.GetDataSources(TestFilesDir.FullPath).ToArray();
+            IList<KeyValuePair<string, MsDataFileUri[]>> listNamedPaths = new List<KeyValuePair<string, MsDataFileUri[]>>(dataSourceList);
+
+            // Regex 2
+            log.Clear();
+            pattern = "\\d{6}_Mix\\d";
+            listNamedPaths = new List<KeyValuePair<string, MsDataFileUri[]>>(dataSourceList);
+            commandLine.ApplyFileAndSampleNameRegex(new Regex(pattern), null, ref listNamedPaths);
+            Assert.AreEqual(4, listNamedPaths.Count);
+            var expected = new[]
+            {
+                "160109_Mix1_calcurve_070",
+                "160109_Mix1_calcurve_073",
+                "160109_Mix1_calcurve_071",
+                "160109_Mix1_calcurve_074"
+            }.ToList();
+            expected.Sort();
+            var actual = listNamedPaths.Select(p => p.Key).ToList();
+            actual.Sort();
+            AssertEx.AreEqualDeep(expected, actual);
+            
+            // Regex 3
+            log.Clear();
+            listNamedPaths = new List<KeyValuePair<string, MsDataFileUri[]>>(dataSourceList);
+            pattern = @"REP\d{1}_01";
+            commandLine.ApplyFileAndSampleNameRegex(new Regex(pattern), null, ref listNamedPaths);
+            Assert.AreEqual(2, listNamedPaths.Count);
+            expected = new[]
+            {
+                "REP01",
+                "REP02"
+            }.ToList();
+            expected.Sort();
+            actual = listNamedPaths.Select(p => p.Key).ToList(); // Key is the replicate name; this will be directory name in this case
+            actual.Sort();
+            AssertEx.AreEqualDeep(expected, actual);
+            expected = new[]
+            {
+                "CE_Vantage_15mTorr_0001_REP1_01" + extRaw,
+                "CE_Vantage_15mTorr_0001_REP2_01" + extRaw
+            }.ToList();
+            expected.Sort();
+            actual = listNamedPaths.Select(p => p.Value[0].GetFileName()).ToList(); // Filenames for the replicates
+            actual.Sort();
+            AssertEx.AreEqualDeep(expected, actual);
+
+
+            // Apply a sample name regex.  Nothing should match since none of the files
+            // in the test directory have sample names.  Only multi-injection .wiff files can have sample names. 
+            log.Clear();
+            listNamedPaths = new List<KeyValuePair<string, MsDataFileUri[]>>(dataSourceList);
+            commandLine.ApplyFileAndSampleNameRegex(null, new Regex(pattern), ref listNamedPaths);
+            Assert.AreEqual(0, listNamedPaths.Count);
+            CheckRunCommandOutputContains(
+                string.Format(
+                    Resources.CommandLine_ApplySampleNameRegex_File___0___does_not_have_a_sample__Cannot_apply_sample_name_pattern__Ignoring_,
+                    rawPath), log.ToString());
+            CheckRunCommandOutputContains(string.Format(Resources.CommandLine_ApplyFileAndSampleNameRegex_Error__No_files_match_the_sample_name_pattern___0___, pattern), log.ToString());
+        }
+
+        [TestMethod]
+        public void ConsoleSampleNameRegexImportTest()
+        {
+            TestFilesDir = new TestFilesDir(TestContext, @"TestData\CommandLineWiffTest.zip");
+            var docPath = TestFilesDir.GetTestPath("wiffcmdtest.sky");
+            var outPath = TestFilesDir.GetTestPath("out.sky");
+            FileEx.SafeDelete(outPath);
+            var rawPath = MsDataFileUri.Parse(TestFilesDir.GetTestPath("051309_digestion.wiff"));
+            // Make a copy of the wiff file
+            var rawPath2 = MsDataFileUri.Parse(TestFilesDir.GetTestPath(rawPath.GetFileNameWithoutExtension() + "_copy.wiff"));
+            File.Copy(rawPath.GetFilePath(), rawPath2.GetFilePath());
+            AssertEx.FileExists(rawPath2.GetFilePath());
+            
+            var sampleNames = ImmutableList.ValueOf(new[] {"blank", "rfp9_after_h_1", "test", "rfp9_before_h_1"});
+            var sampleFiles1 = DataSourceUtil.ListSubPaths(rawPath).ToArray();
+            var sampleFiles2 = DataSourceUtil.ListSubPaths(rawPath2).ToArray();
+
+            // Test: invalid regex
+            var msg = RunCommand("--in=" + docPath,
+                "--import-file=" + rawPath.GetFilePath(),
+                "--import-samplename-pattern=*",
+                "--out=" + outPath);
+            CheckRunCommandOutputContains(
+                string.Format(
+                    Resources.CommandArgs_ParseRegexArgument_Error__Regular_expression___0___for__1__cannot_be_parsed_,
+                    "*", "--import-samplename-pattern"), msg);
+
+            // Test: No match found for given sample name regex.  This will also test that the error reporting and 
+            // returned exit status are in sync.
+            var pattern = "QC.*";
+            msg = RunCommand("--in=" + docPath,
+                "--import-file=" + rawPath.GetFilePath(),
+                "--import-samplename-pattern=" + pattern,
+                "--out=" + outPath);
+            CheckRunCommandOutputContains(
+                string.Format(
+                    Resources
+                        .CommandLine_ApplyFileAndSampleNameRegex_Error__No_files_match_the_sample_name_pattern___0___,
+                    pattern), msg);
+
+
+            var log = new StringBuilder();
+            var commandLine = new CommandLine(new CommandStatusWriter(new StringWriter(log)));
+            IList<KeyValuePair<string, MsDataFileUri[]>> listNamedPaths = DataSourceUtil.GetDataSources(TestFilesDir.FullPath).ToArray();
+
+            // Apply regex filters on file and sample names. There are two files in the folder (051309_digestion.wiff and 051309_digestion_copy.wiff)
+            // Samples "blank" and "test" from only one of the files (051309_digestion_copy.wiff) should be selected
+            var sampleRegex = "blank|test";
+            var fileregex = ".*_copy";
+            commandLine.ApplyFileAndSampleNameRegex(new Regex(fileregex), new Regex(sampleRegex), ref listNamedPaths);
+            Assert.AreEqual(2, listNamedPaths.Count);
+            var expected = new[]
+            {
+                sampleNames[0],
+                sampleNames[2]
+            }.ToList();
+            expected.Sort();
+            var actual = listNamedPaths.Select(p => p.Key).ToList();
+            actual.Sort();
+            AssertEx.AreEqualDeep(expected, actual);
+            expected = new[]
+            {
+                sampleFiles2[0].ToString(),
+                sampleFiles2[2].ToString()
+            }.ToList();
+            expected.Sort();
+            actual = listNamedPaths.Select(p => p.Value[0].ToString()).ToList();
+            actual.Sort();
+            AssertEx.AreEqualDeep(expected, actual);
+            foreach (var msDataFileUri in sampleFiles1)
+            {
+                // First file, 051309_digestion.wiff, should not have matched the file name regex 
+                CheckRunCommandOutputContains(
+                    string.Format(
+                        Resources.CommandLine_ApplyFileNameRegex_File_name___0___does_not_match_the_pattern___1____Ignoring__2_,
+                        msDataFileUri.GetFileName(), fileregex, msDataFileUri), log.ToString());
+            }
+        }
+        
+        [TestMethod]
+        public void ConsoleImportDirsMakeUniqueReplicateTest()
+        {
+            bool useRaw = ExtensionTestContext.CanImportThermoRaw && ExtensionTestContext.CanImportWatersRaw;
+            string testZipPath = useRaw
+                ? @"TestData\ImportAllCmdLineTest.zip"
+                : @"TestData\ImportAllCmdLineTestMzml.zip";
+            TestFilesDir = new TestFilesDir(TestContext, testZipPath);
+
+            // Contents:
+            // ImportAllCmdLineTest
+            //   -- REP01
+            //       -- CE_Vantage_15mTorr_0001_REP1_01.raw|mzML
+            //       -- CE_Vantage_15mTorr_0001_REP1_02.raw|mzML
+            //   -- REP02
+            //       -- CE_Vantage_15mTorr_0001_REP2_01.raw|mzML
+            //       -- CE_Vantage_15mTorr_0001_REP2_02.raw|mzML
+            //   -- 160109_Mix1_calcurve_070.mzML
+            //   -- 160109_Mix1_calcurve_073.mzML
+            //   -- 160109_Mix1_calcurve_071.raw (Waters .raw directory)|mzML
+            //   -- 160109_Mix1_calcurve_074.raw (Waters .raw directory)|mzML
+            //   -- bad_file.raw (Should not be imported. Only in ImportAllCmdLineTest.zip)
+            //   -- bad_file_folder
+            //       -- bad_file.raw (Should not be imported. Only in ImportAllCmdLineTest.zip)
+            //   -- FullScan.RAW|mzML (should not be imported)
+            //   -- FullScan_folder
+            //       -- FullScan.RAW|mzML (should not be imported)
+
+            var docPath = TestFilesDir.GetTestPath("test.sky");
+            var outPath = TestFilesDir.GetTestPath("out.sky");
+            FileEx.SafeDelete(outPath);
+            var rawPath = MsDataFileUri.Parse(TestFilesDir.GetTestPath("160109_Mix1_calcurve_070.mzML"));
+
+            // Folder 1
+            var folder1Path = TestFilesDir.GetTestPath(@"Folder1\Rep1");
+            Directory.CreateDirectory(folder1Path);
+            Assert.IsTrue(Directory.Exists(folder1Path));
+            var rawPath1 = MsDataFileUri.Parse(Path.Combine(folder1Path, rawPath.GetFileName()));
+            File.Copy(rawPath.GetFilePath(), rawPath1.GetFilePath());
+
+            // Folder 2
+            var folder2Path = TestFilesDir.GetTestPath(@"Folder2\Rep1");
+            Directory.CreateDirectory(folder2Path);
+            Assert.IsTrue(Directory.Exists(folder2Path));
+            var rawPath2 = MsDataFileUri.Parse(Path.Combine(folder2Path, rawPath.GetFileName()));
+            File.Copy(rawPath.GetFilePath(), rawPath2.GetFilePath());
+
+            
+            // Test: Import all in Folder 1
+            RunCommand("--in=" + docPath,
+                "--import-all=" + TestFilesDir.GetTestPath("Folder1"),
+                "--save");
+            var doc = ResultsUtil.DeserializeDocument(docPath);
+            Assert.AreEqual(1, doc.MeasuredResults.Chromatograms.Count);
+            Assert.IsTrue(doc.MeasuredResults.ContainsChromatogram("Rep1"));
+
+
+            // Test: Import all in Folder2
+            var msg = RunCommand("--in=" + docPath,
+                "--import-all=" + TestFilesDir.GetTestPath("Folder2"),
+                "--save");
+            doc = ResultsUtil.DeserializeDocument(docPath);
+            Assert.AreEqual(2, doc.MeasuredResults.Chromatograms.Count);
+            doc.MeasuredResults.TryGetChromatogramSet("Rep1", out var chromatogramSet1, out _);
+            Assert.IsNotNull(chromatogramSet1);
+            Assert.AreEqual(1, chromatogramSet1.MSDataFilePaths.Count());
+            Assert.IsTrue(chromatogramSet1.MSDataFilePaths.Contains(rawPath1));
+
+            doc.MeasuredResults.TryGetChromatogramSet("Rep12", out var chromatogramSet2, out _);
+            Assert.IsNotNull(chromatogramSet2);
+            Assert.AreEqual(1, chromatogramSet2.MSDataFilePaths.Count());
+            Assert.IsTrue(chromatogramSet2.MSDataFilePaths.Contains(rawPath2));
+            CheckRunCommandOutputContains(
+                string.Format(
+                    Resources
+                        .CommandLine_MakeReplicateNamesUnique_Replicate___0___already_exists_in_the_document__using___1___instead_,
+                    "Rep1", "Rep12"), msg);
+        }
+
+        [TestMethod]
+        public void ConsoleImportFileSameNameTest()
+        {
+            var useRaw = ExtensionTestContext.CanImportThermoRaw && ExtensionTestContext.CanImportWatersRaw;
+
+            var testZipPath = @"TestData\ImportCommandLineSameName.zip";
+            TestFilesDir = new TestFilesDir(TestContext, testZipPath);
+
+            // ImportCommandLineSameName.zip
+            // Contents:
+            //   -- CE_Vantage_15mTorr_0001_REP1_01.mzML
+            //   -- CE_Vantage_15mTorr_0001_REP1_01.raw
+            //   -- Subdir1
+            //        |-- CE_Vantage_15mTorr_0001_REP1_01.mzML
+            //        |-- A
+            //            |-- CE_Vantage_15mTorr_0001_REP1_01.mzML
+            //   -- Subdir2
+            //        |-- CE_Vantage_15mTorr_0001_REP1_01.mzML
+            //        |-- A
+            //            |-- CE_Vantage_15mTorr_0001_REP1_01.mzML
+
+            var docPath = TestFilesDir.GetTestPath(@"test.sky");
+
+            var mzml1 = new MsDataFilePath(TestFilesDir.GetTestPath(@"CE_Vantage_15mTorr_0001_REP1_01.mzML"));
+            var rawPath1 = new MsDataFilePath(TestFilesDir.GetTestPath(@"CE_Vantage_15mTorr_0001_REP1_01.raw"));
+            var mzxml_subdir1 = new MsDataFilePath(TestFilesDir.GetTestPath(@"Subdir1\CE_Vantage_15mTorr_0001_REP1_01.mzML"));
+            var defaultReplicateName = mzml1.GetFileNameWithoutExtension();
+
+
+            var outPath = TestFilesDir.GetTestPath("ImportFile.sky");
+            FileEx.SafeDelete(outPath);
+
+            // -------------------------------------------------------------------------// 
+            // -------------------------- Import a single file ------------------------ //
+            // -------------------------------------------------------------------------// 
+            // 1. Import the file
+            // Expected replicates in document after this command:
+            // CE_Vantage_15mTorr_0001_REP1_01 -> CE_Vantage_15mTorr_0001_REP1_01.mzML
+            // ------------------------------------------------------------------------------------
+            var msg = RunCommand("--in=" + docPath,
+                "--import-file=" + mzml1.FilePath,
+                "--out=" + outPath);
+            AssertEx.FileExists(outPath, msg);
+            var doc = ResultsUtil.DeserializeDocument(outPath);
+            Assert.AreEqual(1, doc.Settings.MeasuredResults.Chromatograms.Count);
+            Assert.IsTrue(doc.Settings.MeasuredResults.ContainsChromatogram(defaultReplicateName));
+
+
+            // ------------------------------------------------------------------------------------
+            // 2. Import the same file again. It should be ignored.
+            // Expected replicates in document after this command:
+            // CE_Vantage_15mTorr_0001_REP1_01 -> CE_Vantage_15mTorr_0001_REP1_01.mzML
+            // ------------------------------------------------------------------------------------
+            msg = RunCommand("--in=" + outPath,
+                "--import-file=" + mzml1.FilePath,
+                "--save");doc = ResultsUtil.DeserializeDocument(outPath);
+            Assert.AreEqual(1, doc.Settings.MeasuredResults.Chromatograms.Count);
+            Assert.IsTrue(
+                msg.Contains(string.Format(
+                    Resources
+                        .CommandLine_RemoveImportedFiles__0______1___Note__The_file_has_already_been_imported__Ignoring___,
+                    defaultReplicateName, mzml1.FilePath)), msg);
+
+
+            // ------------------------------------------------------------------------------------
+            // 3. Import the same file again with --import-append. It should be ignored.
+            // Expected replicates in document after this command:
+            // CE_Vantage_15mTorr_0001_REP1_01 -> CE_Vantage_15mTorr_0001_REP1_01.mzML
+            // ------------------------------------------------------------------------------------
+            msg = RunCommand("--in=" + outPath,
+                "--import-file=" + mzml1.FilePath,
+                "--import-append",
+                "--save");
+            doc = ResultsUtil.DeserializeDocument(outPath);
+            Assert.AreEqual(1, doc.Settings.MeasuredResults.Chromatograms.Count);
+            Assert.AreEqual(1, doc.Settings.MeasuredResults.Chromatograms[0].MSDataFileInfos.Count); // nothing got appended.
+            Assert.IsTrue(
+                msg.Contains(string.Format(
+                    Resources
+                        .CommandLine_RemoveImportedFiles__0______1___Note__The_file_has_already_been_imported__Ignoring___,
+                    defaultReplicateName, mzml1.FilePath)), msg);
+
+
+            // ------------------------------------------------------------------------------------
+            // 4. Import the same file but from a different path. The file will get imported.
+            // Since the default replicate name exists in the document, the new replicate name
+            // will have a '2' suffix appended - CE_Vantage_15mTorr_0001_REP1_012
+            // Expected replicates in document after this command:
+            // CE_Vantage_15mTorr_0001_REP1_01  -> CE_Vantage_15mTorr_0001_REP1_01.mzML
+            // CE_Vantage_15mTorr_0001_REP1_012 -> Subdir1\CE_Vantage_15mTorr_0001_REP1_01.mzML
+            // ------------------------------------------------------------------------------------
+            msg = RunCommand("--in=" + outPath,
+                "--import-file=" + mzxml_subdir1.FilePath,
+                "--save");
+            doc = ResultsUtil.DeserializeDocument(outPath);
+            Assert.AreEqual(2, doc.Settings.MeasuredResults.Chromatograms.Count);
+            Assert.IsTrue(doc.Settings.MeasuredResults.ContainsChromatogram(defaultReplicateName));
+            Assert.IsTrue(doc.Settings.MeasuredResults.ContainsChromatogram(defaultReplicateName + "2"));
+            Assert.IsTrue(
+                msg.Contains(string.Format(
+                    Resources.CommandLine_MakeReplicateNamesUnique_Replicate___0___already_exists_in_the_document__using___1___instead_,
+                    defaultReplicateName, defaultReplicateName + "2")), msg);
+
+
+            // ------------------------------------------------------------------------------------
+            // 5. Import the file again from the second location.  It should be ignored.
+            // ------------------------------------------------------------------------------------
+            msg = RunCommand("--in=" + outPath,
+                "--import-file=" + mzxml_subdir1.FilePath,
+                "--save");
+            doc = ResultsUtil.DeserializeDocument(outPath);
+            Assert.AreEqual(2, doc.Settings.MeasuredResults.Chromatograms.Count);
+            Assert.IsTrue(
+                msg.Contains(string.Format(
+                    Resources
+                        .CommandLine_RemoveImportedFiles__0______1___Note__The_file_has_already_been_imported__Ignoring___,
+                    defaultReplicateName + "2", mzxml_subdir1.FilePath)), msg);
+
+
+            // ------------------------------------------------------------------------------------
+            // 6. Import the file from the second location with --import-append.  A replicate exists
+            // with the default replicate name but it has the file from the first path.
+            // The file from the second path will get added to the replicate.
+            // Expected replicates in document after this command:
+            // CE_Vantage_15mTorr_0001_REP1_01  -> CE_Vantage_15mTorr_0001_REP1_01.mzML
+            //                                  -> Subdir1\CE_Vantage_15mTorr_0001_REP1_01.mzML
+            // CE_Vantage_15mTorr_0001_REP1_012 -> Subdir1\CE_Vantage_15mTorr_0001_REP1_01.mzML
+            // ------------------------------------------------------------------------------------
+            msg = RunCommand("--in=" + outPath,
+                "--import-file=" + mzxml_subdir1,
+                "--import-append",
+                "--save");  
+            doc = ResultsUtil.DeserializeDocument(outPath);
+            Assert.AreEqual(2, doc.Settings.MeasuredResults.Chromatograms.Count);
+            doc.Settings.MeasuredResults.TryGetChromatogramSet(defaultReplicateName, out ChromatogramSet chromatogram, out int indexChrom);
+            Assert.IsNotNull(chromatogram);
+            Assert.IsTrue(chromatogram.MSDataFilePaths.Contains(mzml1));
+            Assert.IsTrue(chromatogram.MSDataFilePaths.Contains(mzxml_subdir1));
+
+
+            // ------------------------------------------------------------------------------------
+            // 7. Import the file with --import-replicate-name.  Even though this file has already 
+            // been imported into the document it will be imported again since we are given a replicate name.
+            // Expected replicates in document after this command:
+            // CE_Vantage_15mTorr_0001_REP1_01  -> CE_Vantage_15mTorr_0001_REP1_01.mzML
+            //                                  -> Subdir1\CE_Vantage_15mTorr_0001_REP1_01.mzML
+            // CE_Vantage_15mTorr_0001_REP1_012 -> Subdir1\CE_Vantage_15mTorr_0001_REP1_01.mzML
+            // Replicate01                      -> Subdir1\CE_Vantage_15mTorr_0001_REP1_01.mzML
+            // ------------------------------------------------------------------------------------
+            var replicateName = "Replicate01";
+            msg = RunCommand("--in=" + outPath,
+                "--import-file=" + mzml1.FilePath,
+                "--import-replicate-name=" + replicateName,
+                "--save");
+            doc = ResultsUtil.DeserializeDocument(outPath);
+            Assert.AreEqual(3, doc.Settings.MeasuredResults.Chromatograms.Count);
+            Assert.IsTrue(doc.Settings.MeasuredResults.ContainsChromatogram(defaultReplicateName));
+            Assert.IsTrue(doc.Settings.MeasuredResults.ContainsChromatogram(defaultReplicateName + "2"));
+            Assert.IsTrue(doc.Settings.MeasuredResults.ContainsChromatogram(replicateName));
+
+            // ------------------------------------------------------------------------------------
+            // 8. Import again with same replicate name. File will be ignored
+            // ------------------------------------------------------------------------------------
+            msg = RunCommand("--in=" + outPath,
+                "--import-file=" + mzml1.FilePath,
+                "--import-replicate-name=" + replicateName,
+                "--save");
+            doc = ResultsUtil.DeserializeDocument(outPath);
+            Assert.AreEqual(3, doc.Settings.MeasuredResults.Chromatograms.Count);
+            Assert.IsTrue(
+                msg.Contains(string.Format(
+                    Resources.CommandLine_ImportDataFilesWithAppend_Error__The_replicate__0__already_exists_in_the_given_document_and_the___import_append_option_is_not_specified___The_replicate_will_not_be_added_to_the_document_,
+                    replicateName)), msg);
+
+            // ------------------------------------------------------------------------------------
+            // 9. Import again with same replicate name and --import-append.  File will not be imported.
+            // ------------------------------------------------------------------------------------
+            msg = RunCommand("--in=" + outPath,
+                "--import-file=" + mzml1.FilePath,
+                "--import-replicate-name=" + replicateName,
+                "--import-append",
+                "--save");
+            doc = ResultsUtil.DeserializeDocument(outPath);
+            Assert.AreEqual(3, doc.Settings.MeasuredResults.Chromatograms.Count);
+            Assert.IsTrue(
+                msg.Contains(string.Format(
+                    Resources
+                        .CommandLine_RemoveImportedFiles__0______1___Note__The_file_has_already_been_imported__Ignoring___,
+                    replicateName, mzml1.FilePath)), msg);
+            Assert.IsTrue(
+                msg.Contains(Resources.CommandLine_ImportResults_Error__No_files_left_to_import_), msg);
+
+
+            if (useRaw)
+            {
+                // 10. Import the .raw file (same file name as mzml1 but .raw extension. This should be imported into a new replicate.
+                // Expected replicates in document after this command:
+                // CE_Vantage_15mTorr_0001_REP1_01  -> CE_Vantage_15mTorr_0001_REP1_01.mzML
+                //                                  -> Subdir1\CE_Vantage_15mTorr_0001_REP1_01.mzML
+                // CE_Vantage_15mTorr_0001_REP1_012 -> Subdir1\CE_Vantage_15mTorr_0001_REP1_01.mzML
+                // Replicate01                      -> Subdir1\CE_Vantage_15mTorr_0001_REP1_01.mzML
+                // CE_Vantage_15mTorr_0001_REP1_013  -> CE_Vantage_15mTorr_0001_REP1_01.raw
+                msg = RunCommand("--in=" + outPath,
+                    "--import-file=" + rawPath1,
+                    "--save");
+                doc = ResultsUtil.DeserializeDocument(outPath);
+                Assert.AreEqual(4, doc.Settings.MeasuredResults.Chromatograms.Count);
+                Assert.IsTrue(doc.Settings.MeasuredResults.ContainsChromatogram(defaultReplicateName));
+                Assert.IsTrue(doc.Settings.MeasuredResults.ContainsChromatogram(defaultReplicateName + "2"));
+                Assert.IsTrue(doc.Settings.MeasuredResults.ContainsChromatogram(replicateName));
+                Assert.IsTrue(doc.Settings.MeasuredResults.ContainsChromatogram(defaultReplicateName + "3"));
+                Assert.IsTrue(
+                    msg.Contains(string.Format(
+                        Resources.CommandLine_MakeReplicateNamesUnique_Replicate___0___already_exists_in_the_document__using___1___instead_,
+                        defaultReplicateName, defaultReplicateName + "3")), msg);
+            }
+        }
+
+        [TestMethod]
+        public void ConsoleImportAllFilesSameNameTest()
+        {
+            var useRaw = ExtensionTestContext.CanImportThermoRaw && ExtensionTestContext.CanImportWatersRaw;
+
+            var testZipPath = @"TestData\ImportCommandLineSameName.zip";
+            TestFilesDir = new TestFilesDir(TestContext, testZipPath);
+
+            // ImportCommandLineSameName.zip
+            // Contents:
+            //   -- CE_Vantage_15mTorr_0001_REP1_01.mzML
+            //   -- CE_Vantage_15mTorr_0001_REP1_01.raw
+            //   -- Subdir1
+            //        |-- CE_Vantage_15mTorr_0001_REP1_01.mzML
+            //        |-- A
+            //            |-- CE_Vantage_15mTorr_0001_REP1_01.mzML
+            //   -- Subdir2
+            //        |-- CE_Vantage_15mTorr_0001_REP1_01.mzML
+            //        |-- A
+            //            |-- CE_Vantage_15mTorr_0001_REP1_01.mzML
+
+            var docPath = TestFilesDir.GetTestPath(@"test.sky");
+
+            var mzml1 = new MsDataFilePath(TestFilesDir.GetTestPath(@"CE_Vantage_15mTorr_0001_REP1_01.mzML"));
+            var defaultReplicateName = mzml1.GetFileNameWithoutExtension();
+            var replicateName = "Replicate01";
+            var subDir1 = TestFilesDir.GetTestPath("Subdir1");
+            var mzxml_subdir1 = new MsDataFilePath(TestFilesDir.GetTestPath(@"Subdir1\CE_Vantage_15mTorr_0001_REP1_01.mzML"));
+            var subDir2 = TestFilesDir.GetTestPath("Subdir2");
+            var mzxml_subdir2 = new MsDataFilePath(TestFilesDir.GetTestPath(@"Subdir2\CE_Vantage_15mTorr_0001_REP1_01.mzML"));
+
+            // -------------------------------------------------------------------------// 
+            // -------------------------- Import all files in a directory ------------- //
+            // -------------------------- --import-all-files -------------------------- //
+            // -------------------------------------------------------------------------// 
+            var outPath = TestFilesDir.GetTestPath("ImportFilesInDir.sky");
+            FileEx.SafeDelete(outPath);
+            // ------------------------------------------------------------------------------------
+            // 1. Import Subdir1 that has a single file CE_Vantage_15mTorr_0001_REP1_01.mzML
+            // Expected replicates in document after this command:
+            // CE_Vantage_15mTorr_0001_REP1_01  -> CE_Vantage_15mTorr_0001_REP1_01.mzML
+            // ------------------------------------------------------------------------------------
+            RunCommand("--in=" + docPath,
+                "--import-all-files=" + subDir1,
+                "--out=" + outPath);
+            var doc = ResultsUtil.DeserializeDocument(outPath);
+            Assert.AreEqual(1, doc.Settings.MeasuredResults.Chromatograms.Count);
+            Assert.IsTrue(doc.Settings.MeasuredResults.ContainsChromatogram(defaultReplicateName));
+
+            // ------------------------------------------------------------------------------------
+            // 2. Import files in the directory again.  The file should be ignored.
+            // ------------------------------------------------------------------------------------
+            var msg = RunCommand("--in=" + outPath,
+                "--import-all-files=" + subDir1,
+                "--save");
+            doc = ResultsUtil.DeserializeDocument(outPath);
+            Assert.AreEqual(1, doc.Settings.MeasuredResults.Chromatograms.Count);
+            Assert.IsTrue(doc.Settings.MeasuredResults.ContainsChromatogram(defaultReplicateName));
+            Assert.IsTrue(
+                msg.Contains(string.Format(
+                    Resources
+                        .CommandLine_RemoveImportedFiles__0______1___Note__The_file_has_already_been_imported__Ignoring___,
+                    defaultReplicateName, mzxml_subdir1.FilePath)), msg);
+
+
+            // ------------------------------------------------------------------------------------
+            // 2. Import the second subdirectory "Subdir2"
+            // Expected replicates in document after this command:
+            // CE_Vantage_15mTorr_0001_REP1_01  -> Subdir1\CE_Vantage_15mTorr_0001_REP1_01.mzML
+            // CE_Vantage_15mTorr_0001_REP1_012 -> Subdir2\CE_Vantage_15mTorr_0001_REP1_01.mzML
+            // ------------------------------------------------------------------------------------
+            msg = RunCommand("--in=" + outPath,
+                "--import-all-files=" + subDir2,
+                "--save");
+            doc = ResultsUtil.DeserializeDocument(outPath);
+            Assert.AreEqual(2, doc.Settings.MeasuredResults.Chromatograms.Count);
+            Assert.IsTrue(doc.Settings.MeasuredResults.ContainsChromatogram(defaultReplicateName));
+            Assert.IsTrue(doc.Settings.MeasuredResults.ContainsChromatogram(defaultReplicateName + "2"));
+            Assert.IsTrue(
+                msg.Contains(string.Format(
+                    Resources.CommandLine_MakeReplicateNamesUnique_Replicate___0___already_exists_in_the_document__using___1___instead_,
+                    defaultReplicateName, defaultReplicateName + "2")), msg);
+
+            // ------------------------------------------------------------------------------------
+            // 3. Import with --import-replicate-name
+            // Expected replicates in document after this command:
+            // CE_Vantage_15mTorr_0001_REP1_01  -> Subdir1\CE_Vantage_15mTorr_0001_REP1_01.mzML
+            // CE_Vantage_15mTorr_0001_REP1_012 -> Subdir2\CE_Vantage_15mTorr_0001_REP1_01.mzML
+            // Replicate01                      -> Subdir2\CE_Vantage_15mTorr_0001_REP1_01.mzML
+            // ------------------------------------------------------------------------------------
+            msg = RunCommand("--in=" + outPath,
+                "--import-all-files=" + subDir2,
+                "--import-replicate-name=" + replicateName,
+                "--save");
+            doc = ResultsUtil.DeserializeDocument(outPath);
+            Assert.AreEqual(3, doc.Settings.MeasuredResults.Chromatograms.Count);
+            Assert.IsTrue(doc.Settings.MeasuredResults.ContainsChromatogram(defaultReplicateName));
+            Assert.IsTrue(doc.Settings.MeasuredResults.ContainsChromatogram(defaultReplicateName + "2"));
+            Assert.IsTrue(doc.Settings.MeasuredResults.ContainsChromatogram(replicateName));
+
+
+            // ------------------------------------------------------------------------------------
+            // 4. Import again with --import-replicate-name. Nothing should be added
+            // ------------------------------------------------------------------------------------
+            msg = RunCommand("--in=" + outPath,
+                "--import-all-files=" + subDir2,
+                "--import-replicate-name=" + replicateName,
+                "--save");
+            doc = ResultsUtil.DeserializeDocument(outPath);
+            Assert.AreEqual(3, doc.Settings.MeasuredResults.Chromatograms.Count);
+            Assert.IsTrue(
+                msg.Contains(string.Format(
+                    Resources
+                        .CommandLine_RemoveImportedFiles__0______1___Note__The_file_has_already_been_imported__Ignoring___,
+                    replicateName, mzxml_subdir2.FilePath)), msg);
+
+            if (useRaw)
+            {
+                // 5. Import the root test directory containing both a .mzML and a .raw file with the same name.
+                // Both files will get imported since the path is different.Two new replicates should get created for
+                // CE_Vantage_15mTorr_0001_REP1_01.mzML AND
+                // CE_Vantage_15mTorr_0001_REP1_01.raw
+                // Expected replicates in document after this command:
+                // CE_Vantage_15mTorr_0001_REP1_01  -> Subdir1\CE_Vantage_15mTorr_0001_REP1_01.mzML
+                // CE_Vantage_15mTorr_0001_REP1_012 -> Subdir2\CE_Vantage_15mTorr_0001_REP1_01.mzML
+                // Replicate01                      -> Subdir2\CE_Vantage_15mTorr_0001_REP1_01.mzML
+                // CE_Vantage_15mTorr_0001_REP1_013  -> CE_Vantage_15mTorr_0001_REP1_01.mzML|.raw
+                // CE_Vantage_15mTorr_0001_REP1_014  -> CE_Vantage_15mTorr_0001_REP1_01.mzML|.raw
+                msg = RunCommand("--in=" + outPath,
+                    "--import-all-files=" + TestFilesDir.FullPath,
+                    "--save");
+                doc = ResultsUtil.DeserializeDocument(outPath);
+                Assert.AreEqual(5, doc.Settings.MeasuredResults.Chromatograms.Count);
+                Assert.IsTrue(doc.Settings.MeasuredResults.ContainsChromatogram(defaultReplicateName));
+                Assert.IsTrue(doc.Settings.MeasuredResults.ContainsChromatogram(defaultReplicateName + "2"));
+                Assert.IsTrue(doc.Settings.MeasuredResults.ContainsChromatogram(replicateName));
+                Assert.IsTrue(doc.Settings.MeasuredResults.ContainsChromatogram(defaultReplicateName + "3"));
+                Assert.IsTrue(doc.Settings.MeasuredResults.ContainsChromatogram(defaultReplicateName + "4"));
+                Assert.IsTrue(
+                    msg.Contains(string.Format(
+                        Resources.CommandLine_MakeReplicateNamesUnique_Replicate___0___already_exists_in_the_document__using___1___instead_,
+                        defaultReplicateName, defaultReplicateName + "3")), msg);
+                Assert.IsTrue(
+                    msg.Contains(string.Format(
+                        Resources.CommandLine_MakeReplicateNamesUnique_Replicate___0___already_exists_in_the_document__using___1___instead_,
+                        defaultReplicateName, defaultReplicateName + "4")), msg);
+            }
+        }
+
+        [TestMethod]
+        public void ConsoleImportAllSameNameTest()
+        {
+            var useRaw = ExtensionTestContext.CanImportThermoRaw && ExtensionTestContext.CanImportWatersRaw;
+
+            var testZipPath = @"TestData\ImportCommandLineSameName.zip";
+            TestFilesDir = new TestFilesDir(TestContext, testZipPath);
+
+            // ImportCommandLineSameName.zip
+            // Contents:
+            //   -- CE_Vantage_15mTorr_0001_REP1_01.mzML
+            //   -- CE_Vantage_15mTorr_0001_REP1_01.raw
+            //   -- Subdir1
+            //        |-- CE_Vantage_15mTorr_0001_REP1_01.mzML
+            //        |-- A
+            //            |-- CE_Vantage_15mTorr_0001_REP1_01.mzML
+            //   -- Subdir2
+            //        |-- CE_Vantage_15mTorr_0001_REP1_01.mzML
+            //        |-- A
+            //            |-- CE_Vantage_15mTorr_0001_REP1_01.mzML
+
+            var docPath = TestFilesDir.GetTestPath(@"test.sky");
+
+            var mzml1 = new MsDataFilePath(TestFilesDir.GetTestPath(@"CE_Vantage_15mTorr_0001_REP1_01.mzML"));
+            var defaultReplicateName = mzml1.GetFileNameWithoutExtension();
+            var replicateName = "Replicate01";
+            var subDir1 = TestFilesDir.GetTestPath("Subdir1");
+            var subDir2 = TestFilesDir.GetTestPath("Subdir2");
+            var mzxml_subdir1 = new MsDataFilePath(TestFilesDir.GetTestPath(@"Subdir1\CE_Vantage_15mTorr_0001_REP1_01.mzML"));
+            var mzxml_subdir1a = new MsDataFilePath(TestFilesDir.GetTestPath(@"Subdir1\A\CE_Vantage_15mTorr_0001_REP1_01.mzML"));
+            var mzxml_subdir2 = new MsDataFilePath(TestFilesDir.GetTestPath(@"Subdir2\CE_Vantage_15mTorr_0001_REP1_01.mzML"));
+            var mzxml_subdir2a = new MsDataFilePath(TestFilesDir.GetTestPath(@"Subdir2\A\CE_Vantage_15mTorr_0001_REP1_01.mzML"));
+
+            // -------------------------------------------------------------------------// 
+            // -------------------------- Import all files and sub-directories -------- //
+            // -------------------------- --import-all -------------------------------- //
+            // -------------------------------------------------------------------------// 
+            var outPath = TestFilesDir.GetTestPath("ImportFilesAndSubdirsInDir.sky");
+            FileEx.SafeDelete(outPath);
+            
+            // ------------------------------------------------------------------------------------
+            // 1. Import Subdir1. Expect two new replicates.  Files are the same but path is different.
+            //    Subdir1
+            //        |-- CE_Vantage_15mTorr_0001_REP1_01.mzML
+            //        |-- A
+            //            |-- CE_Vantage_15mTorr_0001_REP1_01.mzML
+            // Expected replicates in document after this command:
+            // CE_Vantage_15mTorr_0001_REP1_01  -> Subdir1\CE_Vantage_15mTorr_0001_REP1_01.mzML
+            // A                                -> Subdir1\A\CE_Vantage_15mTorr_0001_REP1_01.mzML
+            // ------------------------------------------------------------------------------------
+            RunCommand("--in=" + docPath,
+                "--import-all=" + subDir1,
+                "--out=" + outPath);
+            var doc = ResultsUtil.DeserializeDocument(outPath);
+            Assert.AreEqual(2, doc.Settings.MeasuredResults.Chromatograms.Count);
+            Assert.IsTrue(doc.Settings.MeasuredResults.ContainsChromatogram(defaultReplicateName));
+            Assert.IsTrue(doc.Settings.MeasuredResults.ContainsChromatogram("A"));
+
+            // ------------------------------------------------------------------------------------
+            // 2. Import again.  Nothing should get imported.
+            // ------------------------------------------------------------------------------------
+            var msg = RunCommand("--in=" + outPath,
+                "--import-all=" + subDir1,
+                "--save");
+            doc = ResultsUtil.DeserializeDocument(outPath);
+            Assert.AreEqual(2, doc.Settings.MeasuredResults.Chromatograms.Count);
+            Assert.IsTrue(
+                msg.Contains(string.Format(
+                    Resources
+                        .CommandLine_RemoveImportedFiles__0______1___Note__The_file_has_already_been_imported__Ignoring___,
+                    defaultReplicateName, mzxml_subdir1.FilePath)), msg);
+            Assert.IsTrue(
+                msg.Contains(string.Format(
+                    Resources
+                        .CommandLine_RemoveImportedFiles__0______1___Note__The_file_has_already_been_imported__Ignoring___,
+                    "A", mzxml_subdir1a.FilePath)), msg);
+
+            // ------------------------------------------------------------------------------------
+            // 3. Import Subdir2.  Expect two new replicates.  Files are the same but path is different.
+            //    Subdir2
+            //        |-- CE_Vantage_15mTorr_0001_REP1_01.mzML
+            //        |-- A
+            //            |-- CE_Vantage_15mTorr_0001_REP1_01.mzML
+            // Expected replicates in document after this command:
+            // CE_Vantage_15mTorr_0001_REP1_01   -> Subdir1\CE_Vantage_15mTorr_0001_REP1_01.mzML
+            // A                                 -> Subdir1\A\CE_Vantage_15mTorr_0001_REP1_01.mzML
+            // CE_Vantage_15mTorr_0001_REP1_012  -> Subdir2\CE_Vantage_15mTorr_0001_REP1_01.mzML
+            // A2                                -> Subdir2\A\CE_Vantage_15mTorr_0001_REP1_01.mzML
+            // ------------------------------------------------------------------------------------
+            msg = RunCommand("--in=" + outPath,
+                "--import-all=" + subDir2,
+                "--save");
+            doc = ResultsUtil.DeserializeDocument(outPath);
+            Assert.AreEqual(4, doc.Settings.MeasuredResults.Chromatograms.Count);
+            Assert.IsTrue(doc.Settings.MeasuredResults.ContainsChromatogram(defaultReplicateName + "2"));
+            Assert.IsTrue(doc.Settings.MeasuredResults.ContainsChromatogram("A2"));
+            Assert.IsTrue(
+                msg.Contains(string.Format(
+                    Resources.CommandLine_MakeReplicateNamesUnique_Replicate___0___already_exists_in_the_document__using___1___instead_,
+                    defaultReplicateName, defaultReplicateName + "2")), msg);
+            Assert.IsTrue(
+                msg.Contains(string.Format(
+                    Resources.CommandLine_MakeReplicateNamesUnique_Replicate___0___already_exists_in_the_document__using___1___instead_,
+                    "A", "A2")), msg);
+
+            // ------------------------------------------------------------------------------------
+            // 4. Import Subdir2 with a replicate name.  All files in this folder and subfolders
+            //    should get appended to the "Replicate01" replicate.
+            // Expected replicates in document after this command:
+            // CE_Vantage_15mTorr_0001_REP1_01   -> Subdir1\CE_Vantage_15mTorr_0001_REP1_01.mzML
+            // A                                 -> Subdir1\A\CE_Vantage_15mTorr_0001_REP1_01.mzML
+            // CE_Vantage_15mTorr_0001_REP1_012  -> Subdir2\CE_Vantage_15mTorr_0001_REP1_01.mzML
+            // A2                                -> Subdir2\A\CE_Vantage_15mTorr_0001_REP1_01.mzML
+            // Replicate01                       -> Subdir2\CE_Vantage_15mTorr_0001_REP1_01.mzML
+            //                                   -> Subdir2\A\CE_Vantage_15mTorr_0001_REP1_01.mzML
+            // ------------------------------------------------------------------------------------
+            RunCommand("--in=" + outPath,
+                "--import-all=" + subDir2,
+                "--import-replicate-name=" + replicateName,
+                "--save");
+            doc = ResultsUtil.DeserializeDocument(outPath);
+            Assert.AreEqual(5, doc.Settings.MeasuredResults.Chromatograms.Count);
+            doc.Settings.MeasuredResults.TryGetChromatogramSet(replicateName, out var chromatogram, out _);
+            Assert.IsNotNull(chromatogram);
+            Assert.IsTrue(chromatogram.MSDataFilePaths.Contains(mzxml_subdir2));
+            Assert.IsTrue(chromatogram.MSDataFilePaths.Contains(mzxml_subdir2a));
+
+            if (useRaw)
+            {
+                // ------------------------------------------------------------------------------------
+                // 5. Import the root test directory containing both a .mzML and a .raw file with the same name
+                // Both files will get imported since the path is different. Two new replicates should get created for
+                // CE_Vantage_15mTorr_0001_REP1_01.mzML AND
+                // CE_Vantage_15mTorr_0001_REP1_01.raw
+                // The .mzML files in Subdir1 and Subdir2 are
+                // already imported and should be ignored. 
+                // Expected replicates in document after this command:
+                // CE_Vantage_15mTorr_0001_REP1_01   -> Subdir1\CE_Vantage_15mTorr_0001_REP1_01.mzML
+                // A                                 -> Subdir1\A\CE_Vantage_15mTorr_0001_REP1_01.mzML
+                // CE_Vantage_15mTorr_0001_REP1_012  -> Subdir2\CE_Vantage_15mTorr_0001_REP1_01.mzML
+                // A2                                -> Subdir2\A\CE_Vantage_15mTorr_0001_REP1_01.mzML
+                // Replicate01                       -> Subdir2\CE_Vantage_15mTorr_0001_REP1_01.mzML
+                //                                   -> Subdir2\A\CE_Vantage_15mTorr_0001_REP1_01.mzML
+                // CE_Vantage_15mTorr_0001_REP1_013  -> CE_Vantage_15mTorr_0001_REP1_01.mzML|.raw
+                // CE_Vantage_15mTorr_0001_REP1_014  -> CE_Vantage_15mTorr_0001_REP1_01.mzML|.raw
+                // ------------------------------------------------------------------------------------
+                msg = RunCommand("--in=" + outPath,
+                    "--import-all=" + TestFilesDir.FullPath,
+                    "--save");
+                doc = ResultsUtil.DeserializeDocument(outPath);
+                Assert.AreEqual(7, doc.Settings.MeasuredResults.Chromatograms.Count);
+                Assert.IsTrue(doc.Settings.MeasuredResults.ContainsChromatogram(defaultReplicateName + "3"));
+                Assert.IsTrue(doc.Settings.MeasuredResults.ContainsChromatogram(defaultReplicateName + "4"));
+                Assert.IsTrue(
+                    msg.Contains(string.Format(
+                        Resources
+                            .CommandLine_RemoveImportedFiles__0______1___Note__The_file_has_already_been_imported__Ignoring___,
+                        defaultReplicateName, mzxml_subdir1.FilePath)), msg);
+                Assert.IsTrue(
+                    msg.Contains(string.Format(
+                        Resources
+                            .CommandLine_RemoveImportedFiles__0______1___Note__The_file_has_already_been_imported__Ignoring___,
+                        defaultReplicateName + "2", mzxml_subdir2.FilePath)), msg);
+                Assert.IsTrue(
+                    msg.Contains(string.Format(
+                        Resources.CommandLine_MakeReplicateNamesUnique_Replicate___0___already_exists_in_the_document__using___1___instead_,
+                        defaultReplicateName, defaultReplicateName + "3")), msg);
+                Assert.IsTrue(
+                    msg.Contains(string.Format(
+                        Resources.CommandLine_MakeReplicateNamesUnique_Replicate___0___already_exists_in_the_document__using___1___instead_,
+                        defaultReplicateName, defaultReplicateName + "4")), msg);
+            }
+        }
+
+
+        // CONSIDER: Uncomment this test when it can clean up before/after itself on Panorama
+        // [TestMethod]
+        public void ConsolePanoramaImportTest()
+        {
+            bool useRaw = ExtensionTestContext.CanImportThermoRaw && ExtensionTestContext.CanImportWatersRaw;
+            string testZipPath = useRaw
+                                     ? @"TestData\ImportAllCmdLineTest.zip"
+                                     : @"TestData\ImportAllCmdLineTestMzml.zip";
+            string extRaw = useRaw
+                                ? ".raw"
+                                : ".mzML";
+
+            TestFilesDir = new TestFilesDir(TestContext, testZipPath);
+
+            // Contents:
+            // ImportAllCmdLineTest
+            //   -- REP01
+            //       -- CE_Vantage_15mTorr_0001_REP1_01.raw|mzML
+            //       -- CE_Vantage_15mTorr_0001_REP1_02.raw|mzML
+            //   -- REP02
+            //       -- CE_Vantage_15mTorr_0001_REP2_01.raw|mzML
+            //       -- CE_Vantage_15mTorr_0001_REP2_02.raw|mzML
+            //   -- 160109_Mix1_calcurve_070.mzML
+            //   -- 160109_Mix1_calcurve_073.mzML
+            //   -- 160109_Mix1_calcurve_071.raw (Waters .raw directory)
+            //   -- 160109_Mix1_calcurve_074.raw (Waters .raw directory)
+            //   -- bad_file.raw (Should not be imported. Only in ImportAllCmdLineTest.zip)
+            //   -- bad_file_folder
+            //       -- bad_file.raw (Should not be imported. Only in ImportAllCmdLineTest.zip)
+            //   -- FullScan.RAW|mzML (should not be imported)
+            //   -- FullScan_folder
+            //       -- FullScan.RAW|mzML (should not be imported)
+
+            var docPath = TestFilesDir.GetTestPath("test.sky");
+
+            // Test: Import a file to an empty document and upload to the panorama server
+            var rawPath = new MsDataFilePath(TestFilesDir.GetTestPath(@"REP01\CE_Vantage_15mTorr_0001_REP1_01" + extRaw));
+            var msg = RunCommand("--in=" + docPath,
+                             "--import-file=" + rawPath.FilePath,
+                //"--import-on-or-after=1/1/2014",
+                             "--save",
+                             "--panorama-server=https://panoramaweb.org",
+                             "--panorama-folder=/MacCoss/SkylineUploadTest/",
+                             "--panorama-username=skylinetest@proteinms.net",
+                             "--panorama-password=skylinetest");
+
+            SrmDocument doc = ResultsUtil.DeserializeDocument(docPath);
+            Assert.AreEqual(1, doc.Settings.MeasuredResults.Chromatograms.Count);
+            Assert.IsFalse(msg.Contains("Skipping Panorama import."), msg);
+
+
+            // Test: Import a second file and upload to the panorama server
+            rawPath = new MsDataFilePath(TestFilesDir.GetTestPath(@"REP01\CE_Vantage_15mTorr_0001_REP1_02" + extRaw));
+            msg = RunCommand("--in=" + docPath,
+                             "--import-file=" + rawPath.FilePath,
+                             "--save",
+                             "--panorama-server=https://panoramaweb.org",
+                             "--panorama-folder=/MacCoss/SkylineUploadTest/",
+                             "--panorama-username=skylinetest@proteinms.net",
+                             "--panorama-password=skylinetest");
+
+
+            doc = ResultsUtil.DeserializeDocument(docPath);
+            Assert.AreEqual(2, doc.Settings.MeasuredResults.Chromatograms.Count);
+            Assert.IsFalse(msg.Contains("Skipping Panorama import."), msg);
+        }
+
+        [TestMethod]
+        public void ConsoleAddToolTest()
+        {
+            // Get a unique tool title.
+            string title = GetTitleHelper();
+            const string command = @"C:\Windows\Notepad.exe";
+            const string arguments = "$(DocumentDir) Other";
+            const string initialDirectory = @"C:\";
+
+            Settings.Default.ToolList.Clear(); // in case any previous run had trouble
+
+            // Test adding a tool.
+            RunCommand("--tool-add=" + title,
+                     "--tool-command=" + command,
+                     "--tool-arguments=" + arguments,
+                     "--tool-initial-dir=" + initialDirectory);
+            Assert.IsTrue(Settings.Default.ToolList.Count > 0, "The expected tool was not added to the list.");
+            int index = Settings.Default.ToolList.Count -1;
+            ToolDescription tool = Settings.Default.ToolList[index];
+            Assert.AreEqual(title, tool.Title);
+            Assert.AreEqual(command,tool.Command);
+            Assert.AreEqual(arguments,tool.Arguments);
+            Assert.AreEqual(initialDirectory,tool.InitialDirectory);
+            // Remove that tool.
+            Settings.Default.ToolList.RemoveAt(index);
+
+            // Test a tool with no Initial Directory and no arguments
+            RunCommand("--tool-add=" + title,
+                     "--tool-command=" + command);
+            int index1 = Settings.Default.ToolList.Count - 1;
+            ToolDescription tool1 = Settings.Default.ToolList[index1];
+            Assert.AreEqual(title, tool1.Title);
+            Assert.AreEqual(command, tool1.Command);
+            Assert.AreEqual("", tool1.Arguments);
+            Assert.AreEqual("", tool1.InitialDirectory);
+            // Remove that Tool.
+            Settings.Default.ToolList.RemoveAt(index1);
+
+            // Test failure to add tool
+            string output = RunCommand("--tool-add=" + title);
+            Assert.IsTrue(output.Contains(Resources.CommandLine_ImportTool_The_tool_was_not_imported___));
+
+            string output2 = RunCommand("--tool-command=" + command);
+            Assert.IsTrue(output2.Contains(Resources.CommandLine_ImportTool_The_tool_was_not_imported___));
+
+            const string badCommand = "test";
+            string output3 = RunCommand("--tool-add=" + title,"--tool-command=" + badCommand);
+            Assert.IsTrue(output3.Contains(string.Format(Resources.CommandLine_ImportTool_Error__the_provided_command_for_the_tool__0__is_not_of_a_supported_type___Supported_Types_are___1_, title, "*.exe; *.com; *.pif; *.cmd; *.bat")));
+            Assert.IsTrue(output3.Contains(Resources.CommandLine_ImportTool_The_tool_was_not_imported___));
+
+            // Now test conflicting titles.
+            // Add the tool.
+            RunCommand("--tool-add=" + title,
+                     "--tool-command=" + command,
+                     "--tool-arguments=" + arguments,
+                     "--tool-initial-dir=" + initialDirectory);         
+            ToolDescription tool2 = Settings.Default.ToolList[Settings.Default.ToolList.Count - 1];
+            Assert.AreEqual(title, tool2.Title); // tool with title of title exists.
+            // Add another tool with the same title.
+            string output4 = RunCommand("--tool-add=" + title,
+                     "--tool-command=" + command);
+            Assert.IsTrue(output4.Contains((string.Format(Resources.CommandLine_ImportTool_, "TestTool1"))));
+
+            ToolDescription tool3 = Settings.Default.ToolList.Last();
+            Assert.AreNotEqual("", tool3.Arguments);
+            Assert.AreNotEqual("", tool3.InitialDirectory);
+            // Specify overwrite
+            string output5 = RunCommand("--tool-add=" + title,
+                     "--tool-command=" + command,
+                     "--tool-conflict-resolution=overwrite");
+            Assert.IsTrue((output5.Contains(string.Format(Resources.CommandLine_ImportTool_Warning__the_tool__0__was_overwritten,"TestTool1"))));
+            // Check arguments and initialDir were written over.
+            ToolDescription tool4 = Settings.Default.ToolList.Last();
+            Assert.AreEqual(title,tool4.Title);
+            Assert.AreEqual("", tool4.Arguments);
+            Assert.AreEqual("", tool4.InitialDirectory);
+            // Specify skip
+            string output6 = RunCommand("--tool-add=" + title,
+                     "--tool-command=" + command,
+                     "--tool-arguments=thisIsATest",
+                     "--tool-conflict-resolution=skip");
+            Assert.IsTrue((output6.Contains(string.Format(Resources.CommandLine_ImportTool_Warning__skipping_tool__0__due_to_a_name_conflict_,"TestTool1"))));
+            // Check Arguments
+            ToolDescription tool5 = Settings.Default.ToolList.Last();
+            Assert.AreEqual(title, tool5.Title);
+            Assert.AreEqual("", tool5.Arguments); // unchanged.
+            
+            // It now complains in this case.
+            string output7 = RunCommand( "--tool-arguments=" + arguments,
+                     "--tool-initial-dir=" + initialDirectory);
+            Assert.IsTrue(output7.Contains(Resources.CommandLine_ImportTool_Error__to_import_a_tool_it_must_have_a_name_and_a_command___Use___tool_add_to_specify_a_name_and_use___tool_command_to_specify_a_command___The_tool_was_not_imported___));
+
+            // Test adding a tool.
+            const string newToolTitle = "TestTitle";
+            const string reportTitle = "\"Transition Results\"";
+            RunCommand("--tool-add=" + newToolTitle,
+                     "--tool-command=" + command,
+                     "--tool-arguments=" + arguments,
+                     "--tool-initial-dir=" + initialDirectory,
+                     "--tool-output-to-immediate-window",
+                     "--tool-report=" + reportTitle);
+            int index3 = Settings.Default.ToolList.Count - 1;
+            ToolDescription tool6 = Settings.Default.ToolList[index3];
+            Assert.AreEqual(newToolTitle, tool6.Title);
+            Assert.AreEqual(command, tool6.Command);
+            Assert.AreEqual(arguments, tool6.Arguments);
+            Assert.AreEqual(initialDirectory, tool6.InitialDirectory);
+            Assert.IsTrue(tool6.OutputToImmediateWindow);
+            Assert.AreEqual(reportTitle, tool6.ReportTitle);
+            // Remove that tool.
+            Settings.Default.ToolList.RemoveAt(index3);
+
+            const string importReportArgument = ToolMacros.INPUT_REPORT_TEMP_PATH;
+            string output8 = RunCommand("--tool-add=" + newToolTitle,
+                     "--tool-command=" + command,
+                     "--tool-arguments=" + importReportArgument,
+                     "--tool-initial-dir=" + initialDirectory,
+                     "--tool-output-to-immediate-window");
+            Assert.IsTrue(output8.Contains(string.Format(Resources.CommandLine_ImportTool_Error__If__0__is_and_argument_the_tool_must_have_a_Report_Title__Use_the___tool_report_parameter_to_specify_a_report_, "$(InputReportTempPath)")));
+
+            const string reportTitle3 = "fakeReport";
+            string output9 = RunCommand("--tool-add=" + newToolTitle,
+                     "--tool-command=" + command,
+                     "--tool-arguments=" + importReportArgument,
+                     "--tool-initial-dir=" + initialDirectory,
+                     "--tool-output-to-immediate-window",
+                     "--tool-report=" + reportTitle3);
+            Assert.IsTrue(output9.Contains(string.Format(Resources.CommandLine_ImportTool_Error__Please_import_the_report_format_for__0____Use_the___report_add_parameter_to_add_the_missing_custom_report_, reportTitle3)));
+            Assert.IsTrue(output9.Contains(Resources.CommandLine_ImportTool_The_tool_was_not_imported___));
+        }
+
+        [TestMethod]
+        public void TestInstallFromZip()
+        {
+            // Using clause here overwrites failure exception when it fails
+            var movedDir = new MovedDirectory(ToolDescriptionHelpers.GetToolsDirectory(), Program.StressTest);
+            try
+            {
+                Settings.Default.ToolList.Clear();
+                TestFilesDir = new TestFilesDir(TestContext, COMMAND_FILE);
+                {
+                    // Test bad input
+                    const string badFileName = "BadFilePath";
+                    AssertEx.FileNotExists(badFileName);
+                    const string command = "--tool-add-zip=" + badFileName;
+                    string output = RunCommand(command);
+                    Assert.IsTrue(output.Contains(Resources.CommandLine_ImportToolsFromZip_Error__the_file_specified_with_the___tool_add_zip_command_does_not_exist__Please_verify_the_file_location_and_try_again_));
+                }
+                {
+                    string notZip = TestFilesDir.GetTestPath("Broken_file.sky");
+                    AssertEx.FileExists(notZip);
+                    string command = "--tool-add-zip=" + notZip;
+                    string output = RunCommand(command);
+                    Assert.IsTrue(output.Contains(Resources.CommandLine_ImportToolsFromZip_Error__the_file_specified_with_the___tool_add_zip_command_is_not_a__zip_file__Please_specify_a_valid__zip_file_));
+                }
+                {
+                    var uniqueReportZip = TestFilesDir.GetTestPath("UniqueReport.zip");
+                    AssertEx.FileExists(uniqueReportZip);
+                    string command = "--tool-add-zip=" + uniqueReportZip;
+                    string output = RunCommand(command);
+
+                    Assert.IsTrue(Settings.Default.ToolList.Count == 1);
+                    ToolDescription newTool = Settings.Default.ToolList.Last();
+                    Assert.AreEqual("HelloWorld", newTool.Title);
+                    Assert.IsTrue(newTool.OutputToImmediateWindow);
+                    Assert.AreEqual("UniqueReport", newTool.ReportTitle);
+                    string path = newTool.ToolDirPath;
+                    AssertEx.FileExists(Path.Combine(path, "HelloWorld.exe"));
+                    Assert.IsTrue(output.Contains(string.Format(Resources.CommandLine_ImportToolsFromZip_Installed_tool__0_,"HelloWorld")));
+                    //Try to add the same tool again. Get conflicting report and tool with no overwrite specified.
+                    string output1 = RunCommand(command);
+                    Assert.IsTrue(output1.Contains(string.Format(Resources.AddZipToolHelper_ShouldOverwrite_Error__There_is_a_conflicting_tool + Resources.AddZipToolHelper_ShouldOverwrite__in_the_file__0_, "UniqueReport.zip")));
+                    Assert.IsTrue(
+                        output1.Contains(
+                            Resources.AddZipToolHelper_ShouldOverwrite_Please_specify__overwrite__or__parallel__with_the___tool_zip_conflict_resolution_command_));
+                    //Now run with overwrite specified.
+                    string output2 = RunCommand(command, "--tool-zip-conflict-resolution=overwrite");
+                    Assert.IsTrue(output2.Contains(string.Format(Resources.AddZipToolHelper_ShouldOverwrite_Overwriting_tool___0_,"HelloWorld")));
+                    //Now install in parallel.
+                    string output3 = RunCommand(command, "--tool-zip-conflict-resolution=parallel");
+                    Assert.IsTrue(output3.Contains(string.Format(Resources.CommandLine_ImportToolsFromZip_Installed_tool__0_, "HelloWorld1")));
+                    ToolDescription newTool1 = Settings.Default.ToolList.Last();
+                    Assert.AreEqual("HelloWorld1", newTool1.Title);
+                    Assert.IsTrue(newTool1.OutputToImmediateWindow);
+                    Assert.AreEqual("UniqueReport", newTool1.ReportTitle);
+                    string path1 = newTool1.ToolDirPath;
+                    AssertEx.FileExists(Path.Combine(path1, "HelloWorld.exe"));
+                    //Cleanup.
+                    Settings.Default.ToolList.Clear();
+                    DirectoryEx.SafeDelete(ToolDescriptionHelpers.GetToolsDirectory());
+                    Settings.Default.PersistedViews.RemoveView(PersistedViews.ExternalToolsGroup.Id, "UniqueReport");
+                    Settings.Default.PersistedViews.RemoveView(PersistedViews.ExternalToolsGroup.Id, "UniqueReport1");
+                }
+                {
+                    //Test working with packages and ProgramPath Macro.
+                    var testCommandLine = TestFilesDir.GetTestPath("TestCommandLine.zip");
+                    AssertEx.FileExists(testCommandLine);
+                    string command = "--tool-add-zip=" + testCommandLine;
+                    string output = RunCommand(command);
+                    StringAssert.Contains(output, Resources.AddZipToolHelper_InstallProgram_Error__Package_installation_not_handled_in_SkylineRunner___If_you_have_already_handled_package_installation_use_the___tool_ignore_required_packages_flag);
+                    string output1 = RunCommand(command, "--tool-ignore-required-packages");
+                    StringAssert.Contains(output1, string.Format(
+                        Resources.AddZipToolHelper_FindProgramPath_A_tool_requires_Program__0__Version__1__and_it_is_not_specified_with_the___tool_program_macro_and___tool_program_path_commands__Tool_Installation_Canceled_, 
+                        "Bogus",
+                        "2.15.2"));
+
+                    string path = TestFilesDir.GetTestPath("NumberWriter.exe");
+                    string output2 = RunCommand(command, "--tool-ignore-required-packages",
+                                                "--tool-program-macro=Bogus,2.15.2",
+                                                "--tool-program-path=" + path);
+
+                    StringAssert.Contains(output2, string.Format(Resources.CommandLine_ImportToolsFromZip_Installed_tool__0_, "TestCommandline"));
+                    ToolDescription newTool = Settings.Default.ToolList.Last();
+                    Assert.AreEqual("TestCommandline", newTool.Title);
+                    Assert.AreEqual("$(ProgramPath(Bogus,2.15.2))", newTool.Command);
+                    Assert.AreEqual("100 12", newTool.Arguments);
+                    ProgramPathContainer ppc = new ProgramPathContainer("Bogus", "2.15.2");
+                    Assert.IsTrue(Settings.Default.ToolFilePaths.ContainsKey(ppc));
+                    Assert.AreEqual(path, Settings.Default.ToolFilePaths[ppc]);
+                    Settings.Default.ToolFilePaths.Remove(ppc);
+                    Settings.Default.ToolList.Clear();
+                    DirectoryEx.SafeDelete(ToolDescriptionHelpers.GetToolsDirectory());
+                }
+                {
+                    //Test working with annotations.
+                    var testCommandLine = TestFilesDir.GetTestPath("TestAnnotations.zip");
+                    AssertEx.FileExists(testCommandLine);
+                    string command = "--tool-add-zip=" + testCommandLine;
+                    string output = RunCommand(command);
+                    Assert.IsTrue(output.Contains(string.Format(Resources.CommandLine_ImportToolsFromZip_Installed_tool__0_, "AnnotationTest\\Tool1")));
+                    Assert.IsTrue(output.Contains(string.Format(Resources.CommandLine_ImportToolsFromZip_Installed_tool__0_, "AnnotationTest\\Tool2")));
+                    Assert.IsTrue(output.Contains(string.Format(Resources.CommandLine_ImportToolsFromZip_Installed_tool__0_, "AnnotationTest\\Tool3")));
+                    Assert.IsTrue(output.Contains(string.Format(Resources.CommandLine_ImportToolsFromZip_Installed_tool__0_, "AnnotationTest\\Tool4")));
+                }
+                {
+                    var conflictingAnnotations = TestFilesDir.GetTestPath("ConflictAnnotations.zip");
+                    AssertEx.FileExists(conflictingAnnotations);
+                    string command = "--tool-add-zip=" + conflictingAnnotations;
+                    string output = RunCommand(command);
+                    Assert.IsTrue(
+                        output.Contains(string.Format(Resources.AddZipToolHelper_ShouldOverwriteAnnotations_There_are_annotations_with_conflicting_names__Please_use_the___tool_zip_overwrite_annotations_command_)));
+                    output = RunCommand(command, "--tool-zip-overwrite-annotations=false");
+                    Assert.IsTrue(output.Contains(string.Format(Resources.AddZipToolHelper_ShouldOverwriteAnnotations_There_are_conflicting_annotations__Keeping_existing_)));
+                    Assert.IsTrue(
+                        output.Contains(
+                            string.Format(
+                                Resources.AddZipToolHelper_ShouldOverwriteAnnotations_Warning__the_annotation__0__may_not_be_what_your_tool_requires_,
+                                "SampleID")));
+
+                    output = RunCommand(command, "--tool-zip-overwrite-annotations=true");
+                    Assert.IsTrue(output.Contains(string.Format(Resources.AddZipToolHelper_ShouldOverwriteAnnotations_There_are_conflicting_annotations__Overwriting_)));
+                    Assert.IsTrue(output.Contains(string.Format(Resources.AddZipToolHelper_ShouldOverwriteAnnotations_Warning__the_annotation__0__is_being_overwritten,"SampleID")));
+
+                    Settings.Default.AnnotationDefList = new AnnotationDefList();
+                    Settings.Default.ToolList.Clear();
+                    DirectoryEx.SafeDelete(ToolDescriptionHelpers.GetToolsDirectory());
+                }
+            }
+            finally
+            {
+                try { movedDir.Dispose(); }
+// ReSharper disable once EmptyGeneralCatchClause
+                catch (Exception) {}                
+            }
+        }
+
+        [TestMethod]
+        public void ConsoleAddSkyrTest()
+        {
+            Settings.Default.PersistedViews.ResetDefaults();
+            var existingReports = ReportSharing.GetExistingReports();
+            int initialNumber = existingReports.Count;
+            const string reportName = "TextREportexam";
+            var viewName = new ViewName(PersistedViews.MainGroup.Id, "TextREportexam");
+            // Assumes the title TextREportexam is a unique title. 
+            Assert.IsFalse(existingReports.Keys.Contains(v => Equals(reportName, v.Name)));
+
+            // Add test.skyr which only has one report type named TextREportexam
+            TestFilesDir = new TestFilesDir(TestContext, COMMAND_FILE);
+            var skyrFile = TestFilesDir.GetTestPath("test.skyr");
+            var overwriteFile = TestFilesDir.GetTestPath("overwrite.skyr");
+            File.WriteAllText(overwriteFile, File.ReadAllText(skyrFile).Replace(">Description<", ">Name<"));
+            string output = RunCommand("--report-add=" + skyrFile);
+            existingReports = ReportSharing.GetExistingReports();
+            Assert.AreEqual(initialNumber+1, existingReports.Count);
+            Assert.IsTrue(existingReports.ContainsKey(viewName));
+            AssertEx.Contains(output, string.Format(Resources.CommandLine_ImportSkyr_Success__Imported_Reports_from__0_, Path.GetFileName(skyrFile)));
+            var skyrAdded = existingReports[viewName].ViewSpecLayout;
+            Assert.IsNotNull(skyrAdded);
+
+            // Attempt to add a skyr file that would change the report
+            string output2 = RunCommand("--report-add=" + overwriteFile);
+            AssertEx.Contains(output2, Resources.ImportSkyrHelper_ResolveImportConflicts_Use_command);
+            existingReports = ReportSharing.GetExistingReports();
+            Assert.AreEqual(skyrAdded, existingReports[viewName].ViewSpecLayout);
+
+            // Specify skip
+            string output4 = RunCommand("--report-add=" + overwriteFile,
+                "--report-conflict-resolution=skip");
+            AssertEx.Contains(output4, Resources.ImportSkyrHelper_ResolveImportConflicts_Resolving_conflicts_by_skipping_);
+            existingReports = ReportSharing.GetExistingReports();
+            Assert.AreEqual(skyrAdded, existingReports[viewName].ViewSpecLayout);
+
+            // Specify overwrite
+            string output3 = RunCommand("--report-add=" + overwriteFile,
+                "--report-conflict-resolution=overwrite");
+            AssertEx.Contains(output3, Resources.ImportSkyrHelper_ResolveImportConflicts_Resolving_conflicts_by_overwriting_);
+            var existingOverwriteReports = ReportSharing.GetExistingReports();
+            Assert.AreNotEqual(skyrAdded, existingOverwriteReports[viewName].ViewSpecLayout);
+            Settings.Default.PersistedViews.ResetDefaults();
+        }
+
+        [TestMethod]
+        public void ConsoleRunCommandsTest()
+        {
+            Settings.Default.ToolList.ResetDefaults();
+            int toolListCount = Settings.Default.ToolList.Count;
+            TestFilesDir = new TestFilesDir(TestContext, COMMAND_FILE);
+            var commandsToRun = TestFilesDir.GetTestPath("ToolList2.txt");
+            string output = RunCommand(CommandArgs.ARG_BATCH.GetArgumentTextWithValue(commandsToRun));
+            const string toolCommand = @"C:\Windows\Notepad.exe";
+            const string toolArgs = "$(DocumentDir)";
+            const string toolDir = @"C:\";
+            ValidateToolAdded(output, "NeWtOOl", toolCommand, toolArgs, toolDir);
+            ValidateToolAdded(output, "iHope", toolCommand);
+            ValidateToolAdded(output, "thisWorks");
+            ValidateToolAdded(output, "FirstTry");
+            Assert.AreEqual(toolListCount + 4, Settings.Default.ToolList.Count);
+
+            // run the same command again. this time each should be skipped.
+            output = RunCommand(CommandArgs.ARG_BATCH.GetArgumentTextWithValue(commandsToRun));
+            ValidateToolSkipped(output, "NeWtOOl", toolCommand, toolArgs, toolDir);
+            ValidateToolSkipped(output, "iHope", toolCommand);
+            ValidateToolSkipped(output, "thisWorks");
+            ValidateToolSkipped(output, "FirstTry");
+            // the number of tools is unchanged.
+            Assert.AreEqual(toolListCount + 4, Settings.Default.ToolList.Count);
+        }
+
+        private static void ValidateToolAdded(string output, string toolName,
+            string toolCommand = null, string toolArgs = null, string toolDir = null)
+        {
+            AssertEx.Contains(output,
+                string.Format(Resources.CommandLine_ImportTool__0__was_added_to_the_Tools_Menu_, toolName));
+            CheckToolExists(toolName, toolCommand, toolArgs, toolDir);
+        }
+
+        private static void ValidateToolSkipped(string output, string toolName,
+            string toolCommand = null, string toolArgs = null, string toolDir = null)
+        {
+            AssertEx.Contains(output,
+                string.Format(Resources.CommandLine_ImportTool_Warning__skipping_tool__0__due_to_a_name_conflict_, toolName));
+            CheckToolExists(toolName, toolCommand, toolArgs, toolDir);
+        }
+
+        private static void CheckToolExists(string toolName, string toolCommand, string toolArgs, string toolDir)
+        {
+            Assert.IsTrue(Settings.Default.ToolList.Any(t => t.Title == toolName &&
+                                                             (toolCommand == null || t.Command == toolCommand) &&
+                                                             (toolArgs == null || t.Arguments == toolArgs) &&
+                                                             (toolDir == null || t.InitialDirectory == toolDir)));
+        }
+
+        [TestMethod]
+        public void ConsoleExportToolsTest()
+        {
+            Settings.Default.ToolList.Clear();
+
+            // Get a unique tool title.
+            string title = GetTitleHelper();
+            const string command = @"C:\Windows\Notepad.exe";
+            const string arguments = "$(DocumentDir) Other";
+            const string initialDirectory = @"C:\";
+
+
+            // Test adding a tool.
+            RunCommand("--tool-add=" + title,
+                     "--tool-command=" + command,
+                     "--tool-arguments=" + arguments,
+                     "--tool-initial-dir=" + initialDirectory);
+
+            // Test adding a tool.
+            const string newToolTitle = "TestTitle";
+            const string reportTitle = "\"Transition Results\"";
+            RunCommand("--tool-add=" + newToolTitle,
+                     "--tool-command=" + command,
+                     "--tool-arguments=" + arguments,
+                     "--tool-initial-dir=" + initialDirectory,
+                     "--tool-output-to-immediate-window",
+                     "--tool-report=" + reportTitle);
+
+            string filePath = Path.GetTempFileName();
+            RunCommand("--tool-list-export=" + filePath);
+
+            using (StreamReader sr = new StreamReader(filePath))
+            {
+                string line1 = sr.ReadLine();
+                Assert.IsTrue(line1!=null);
+                Assert.IsTrue(line1.Contains(string.Format("--tool-add=\"{0}\"",title)));
+                Assert.IsTrue(line1.Contains(string.Format("--tool-command=\"{0}\"",command)));
+                Assert.IsTrue(line1.Contains(string.Format("--tool-arguments=\"{0}\"", arguments)));
+                Assert.IsTrue(line1.Contains(string.Format("--tool-initial-dir=\"{0}\"", initialDirectory)));
+                Assert.IsTrue(line1.Contains("--tool-conflict-resolution=skip"));
+                Assert.IsTrue(line1.Contains("--tool-report=\"\""));
+
+                string line2 = sr.ReadLine();
+                Assert.IsTrue(line2 != null);
+                Assert.IsTrue(line2.Contains(string.Format("--tool-add=\"{0}\"", newToolTitle)));
+                Assert.IsTrue(line2.Contains(string.Format("--tool-command=\"{0}\"", command)));
+                Assert.IsTrue(line2.Contains(string.Format("--tool-arguments=\"{0}\"", arguments)));
+                Assert.IsTrue(line2.Contains(string.Format("--tool-initial-dir=\"{0}\"", initialDirectory)));
+                Assert.IsTrue(line2.Contains("--tool-conflict-resolution=skip"));
+                Assert.IsTrue(line2.Contains(string.Format("--tool-report=\"{0}\"",reportTitle)));
+                Assert.IsTrue(line2.Contains("--tool-output-to-immediate-window"));
+            }
+            FileEx.SafeDelete(filePath);   
+        }        
+
+        [TestMethod]
+        public void ConsoleParserTest()
+        {            
+            // Assert.AreEqual(new[] { "--test=foo bar", "--new" }, CommandLine.ParseArgs("\"--test=foo bar\" --new"));
+            // The above line of code would not pass so this other form works better.
+            // Test case "--test=foo bar" --new
+            string[] expected1 = { "--test=foo bar", "--new" };
+            string[] actual1 = CommandLine.ParseArgs("\"--test=foo bar\" --new");
+            Assert.AreEqual(expected1[0], actual1[0]);
+            Assert.AreEqual(expected1[1], actual1[1]);
+            // Or even better. A function that does the same assertion as above.
+            Assert.IsTrue(ParserTestHelper(new[] { "--test=foo bar", "--new" }, CommandLine.ParseArgs("\"--test=foo bar\" --new")));
+
+           // Test case --test="foo bar" --new
+            string[] expected2 = {"--test=foo bar", "--new"};
+            string[] actual2 = CommandLine.ParseArgs("--test=\"foo bar\" --new");
+            Assert.AreEqual(expected2[0],actual2[0]);
+            Assert.AreEqual(expected2[1],actual2[1]);
+            Assert.IsTrue(ParserTestHelper(new[] { "--test=foo bar", "--new" }, CommandLine.ParseArgs("--test=\"foo bar\" --new")));
+
+
+            // Test case --test="i said ""foo bar""" -new
+            string[] expected3 = { "--test=i said \"foo bar\"", "--new" };
+            string[] actual3 = CommandLine.ParseArgs("--test=\"i said \"\"foo bar\"\"\" --new");
+            Assert.AreEqual(expected3[0], actual3[0]);
+            Assert.AreEqual(expected3[1], actual3[1]);
+            Assert.IsTrue(ParserTestHelper(new[] { "--test=i said \"foo bar\"", "--new" }, CommandLine.ParseArgs("--test=\"i said \"\"foo bar\"\"\" --new")));
+
+            // Test case "--test=foo --new --bar"
+            Assert.IsTrue(ParserTestHelper(new[] { "--test=foo --new --bar" }, CommandLine.ParseArgs("\"--test=foo --new --bar\"")));
+            
+            // Test case --test="" --new --bar
+            Assert.IsTrue(ParserTestHelper(new[] { "--test=", "--new", "--bar" }, CommandLine.ParseArgs("--test=\"\" --new --bar")));
+
+            // Test case of all spaces
+            string[] test = CommandLine.ParseArgs("     ");
+            Assert.IsTrue(ParserTestHelper(new string[] {}, test));
+        }
+
+        [TestMethod]
+        public void CommandLineArrayParserTest()
+        {
+            // Test case [] = "" - an empty array
+            Assert.AreEqual(string.Empty, CommandLine.JoinArgs(new string[0]));
+            
+            // Test case [a,b,c] = "a b c" - a simple array with no spaces
+            Assert.AreEqual("a b c", CommandLine.JoinArgs(new [] {"a", "b", "c"}));
+
+            // Test case [a b, c, d] = ""a b" c d" - multiword string at beginning of array
+            Assert.AreEqual("\"a b\" c d", CommandLine.JoinArgs(new [] {"a b", "c", "d"}));
+
+            // Test case [a, b, c d] = "a b "c d"" - multiword string at end of array
+            Assert.AreEqual("a b \"c d\"", CommandLine.JoinArgs(new [] { "a", "b", "c d" }));
+
+            // Test case [a, b c d, e] = " a "b c d" e" - multiword string at middle of array
+            Assert.AreEqual("a \"b c d\" e", CommandLine.JoinArgs(new [] { "a", "b c d", "e" }));
+
+            // Test case [a, b c, d e f, g, h i] = "a "b c" "d e f" g "h i"" - multiple multiword strings
+            Assert.AreEqual("a \"b c\" \"d e f\" g \"h i\"", CommandLine.JoinArgs(new [] { "a", "b c", "d e f", "g" , "h i" }));
+
+            // Test case [a "b" c] = "a "b" c" - nested quotes
+            Assert.AreEqual("\"a \"b\" c\"", CommandLine.JoinArgs(new [] {"a \"b\" c"}));
+
+            // Test case [a   bc] = "a   bc" - tabbed whitespace only
+            Assert.AreEqual("\"a\tbc\"", CommandLine.JoinArgs(new [] {"a\tbc"}));
+
+            // Test case [a,,c] = "a "" c" - empty string
+            Assert.AreEqual("a \"\" c", CommandLine.JoinArgs(new [] {"a", string.Empty, "c"}));
+        }
+
+        [TestMethod]
+        public void CommandLineUsageTest()
+        {
+            CheckUsageOutput(RunCommand("--help"));
+            CheckUsageOutput(RunCommand(string.Empty));
+        }
+
+        private static void CheckUsageOutput(string output)
+        {
+            foreach (CommandArgs.ArgumentGroup group in CommandArgs.UsageBlocks.Where(b => b is CommandArgs.ArgumentGroup))
+            {
+                if (group.IncludeInUsage)
+                {
+                    AssertEx.Contains(output, group.Title);
+                    foreach (var arg in group.Args.Where(a => !a.InternalUse))
+                        AssertEx.Contains(output, arg.ArgumentText);
+                }
+            }
+        }
+
+        [TestMethod]
+        public void CommandLineUsageDescriptionsTest()
+        {
+            // All arguments that will appear in the usage text must have a description
+            foreach (var arg in CommandArgs.UsageArguments)
+            {
+                Assert.IsFalse(string.IsNullOrEmpty(arg.Description),
+                    string.Format("The argument {0} is missing a description. Add a non-empty string with the name {1} to CommandArgUsage.resx",
+                        arg.ArgumentText, "_" + arg.Name.Replace('-', '_')));
+            }
+        }
+
+        [TestMethod]
+        public void ConsolePanoramaArgsTest()
+        {
+            TestFilesDir = new TestFilesDir(TestContext, ZIP_FILE);
+            string docPath = TestFilesDir.GetTestPath("BSA_Protea_label_free_20100323_meth3_multi.sky");
+
+            // Error: missing panorama args
+            var output = RunCommand("--in=" + docPath,
+                "--panorama-server=https://panoramaweb.org");
+
+            Assert.IsTrue(
+                output.Contains(string.Format(Resources.CommandArgs_PanoramaArgsComplete_plural_,
+                    TextUtil.LineSeparate("--panorama-username", "--panorama-password", "--panorama-folder"))));
+
+            output = RunCommand("--in=" + docPath,
+                "--panorama-server=https://panoramaweb.org",
+                "--panorama-username=user",
+                "--panorama-password=passwd");
+
+            Assert.IsTrue(
+                output.Contains(string.Format(Resources.CommandArgs_PanoramaArgsComplete_, "--panorama-folder")));
+
+
+            // Error: invalid server URL
+            const string badServer = "bad server url";
+            output = RunCommand("--in=" + docPath,
+                "--panorama-server=" + badServer,
+                "--panorama-username=user",
+                "--panorama-password=passwd",
+                "--panorama-folder=folder");
+
+            Assert.IsTrue(output.Contains(string.Format(
+                Resources.EditServerDlg_OkDialog_The_text__0__is_not_a_valid_server_name_, badServer
+                )));
+
+
+            var buffer = new StringBuilder();
+            var helper = new CommandArgs.PanoramaHelper(new StringWriter(buffer));
+
+            // Error: Unknown server
+            var serverUri = PanoramaUtil.ServerNameToUri("unknown.server-state.com");
+            var client = new TestPanoramaClient() { MyServerState = new ServerState(ServerStateEnum.unknown, null, null), ServerUri = serverUri };
+            helper.ValidateServer(client, null, null);
+            Assert.IsTrue(
+                buffer.ToString()
+                    .Contains(
+                        string.Format(PanoramaClient.Properties.Resources.ServerState_GetErrorMessage_Unable_to_connect_to_the_server__0__,
+                            serverUri.AbsoluteUri)));
+            TestOutputHasErrorLine(buffer.ToString());
+            buffer.Clear();
+
+
+            // Error: Not a Panorama Server
+            serverUri = PanoramaUtil.ServerNameToUri("www.google.com");
+            client = new TestPanoramaClient() {MyUserState = new UserState(UserStateEnum.unknown, null, null), ServerUri = serverUri};
+            helper.ValidateServer(client, null, null);
+            Assert.IsTrue(
+                buffer.ToString()
+                    .Contains(
+                        string.Format(PanoramaClient.Properties.Resources.UserState_GetErrorMessage_There_was_an_error_authenticating_user_credentials_on_the_server__0__,
+                            serverUri.AbsoluteUri)));
+            TestOutputHasErrorLine(buffer.ToString());
+            buffer.Clear();
+
+
+            // Error: Invalid user
+            serverUri = PanoramaUtil.ServerNameToUri(PanoramaUtil.PANORAMA_WEB);
+            client = new TestPanoramaClient() { MyUserState = new UserState(UserStateEnum.nonvalid, null, null), ServerUri = serverUri };
+            helper.ValidateServer(client, "invalid", "user");
+            Assert.IsTrue(
+                buffer.ToString()
+                    .Contains(
+                        PanoramaClient.Properties.Resources
+                            .UserState_GetErrorMessage_The_username_and_password_could_not_be_authenticated_with_the_panorama_server_));
+            TestOutputHasErrorLine(buffer.ToString());
+            buffer.Clear();
+
+
+            // Error: unknown exception
+            client = new TestPanoramaClientThrowsException();
+            helper.ValidateServer(client, null, null);
+            Assert.IsTrue(
+                buffer.ToString()
+                    .Contains(
+                        string.Format(Resources.PanoramaHelper_ValidateServer_Exception_, "GetServerState threw an exception")));
+            TestOutputHasErrorLine(buffer.ToString());
+            buffer.Clear();
+
+            
+            // Error: folder does not exist
+            client = new TestPanoramaClient() { MyFolderState = FolderState.notfound, ServerUri = serverUri };
+            var server = helper.ValidateServer(client, "user", "password");
+            var folder = "folder/not/found";
+            helper.ValidateFolder(client, server, folder);
+            Assert.IsTrue(
+                buffer.ToString()
+                    .Contains(
+                        string.Format(
+                            PanoramaClient.Properties.Resources.PanoramaUtil_VerifyFolder_Folder__0__does_not_exist_on_the_Panorama_server__1_,
+                            folder, client.ServerUri)));
+            TestOutputHasErrorLine(buffer.ToString());
+            buffer.Clear();
+
+
+            // Error: no permissions on folder
+            client = new TestPanoramaClient() { MyFolderState = FolderState.nopermission, ServerUri = serverUri };
+            folder = "no/permissions";
+            helper.ValidateFolder(client, server, folder);
+            Assert.IsTrue(
+                buffer.ToString()
+                    .Contains(
+                        string.Format(
+                            PanoramaClient.Properties.Resources.PanoramaUtil_VerifyFolder_User__0__does_not_have_permissions_to_upload_to_the_Panorama_folder__1_,
+                            "user", folder)));
+            TestOutputHasErrorLine(buffer.ToString());
+            buffer.Clear();
+
+
+            // Error: not a Panorama folder
+            client = new TestPanoramaClient() { MyFolderState = FolderState.notpanorama, ServerUri = serverUri };
+            folder = "not/panorama";
+            helper.ValidateFolder(client, server, folder);
+            Assert.IsTrue(
+                buffer.ToString()
+                    .Contains(string.Format(PanoramaClient.Properties.Resources.PanoramaUtil_VerifyFolder__0__is_not_a_Panorama_folder,
+                        folder)));
+            TestOutputHasErrorLine(buffer.ToString());
+        }
+
+        [TestMethod]
+        public void SkylineRunnerErrorDetectionTest()
+        {
+            TestSkylineRunnerErrorDetection(null);
+            TestSkylineRunnerErrorDetection(new CultureInfo("ja"));
+            TestSkylineRunnerErrorDetection(new CultureInfo("zh-CHS"));
+        }
+
+        private void TestSkylineRunnerErrorDetection(CultureInfo ci)
+        {
+            TestDetectError(false, false, ci); // no timestamp or memstamp
+            TestDetectError(true, false, ci);  // only timestamp
+            TestDetectError(false, true, ci);  // only memstamp
+            TestDetectError(true, true, ci);   // both timestamp and memstamp
+        }
+
+        /// <summary>
+        /// Tests that "IsErrorLine" works when the commandline is invoked in a particular culture.
+        /// Note that this code uses LocalizationHelper.CallWithCulture instead of the "--culture" commandline
+        /// argument because the latter does not set the culture back to its original value.
+        /// </summary>
+        private void TestDetectError(bool timestamp, bool memstamp, CultureInfo cultureInfo)
+        {
+            Func<string> testFunc = () =>
+            {
+                // --timestamp, --memstamp and arguments have to be before the --in argument
+                var command =
+                    $"{(timestamp ? "--timestamp" : "")} " +
+                    $"{(memstamp ? "--memstamp" : "")} " +
+                    "--in";
+                var argsArray = command.Split(new[] { ' ' }, StringSplitOptions.RemoveEmptyEntries);
+                return RunCommand(argsArray);
+            };
+            string output = cultureInfo == null
+                ? testFunc()
+                : LocalizationHelper.CallWithCulture(cultureInfo, testFunc);
+            var errorLine = TestOutputHasErrorLine(output);
+
+            // The error should be about the missing value for the --in argument
+            var resourceErrString = cultureInfo == null
+                ? Resources.ValueMissingException_ValueMissingException_ // Resource string for the culture that the test is running under
+                : Resources.ResourceManager.GetString(@"ValueMissingException_ValueMissingException_", cultureInfo);
+
+            Assert.IsNotNull(resourceErrString, "Expected to find a resources string for culture '{0}'.",
+                (cultureInfo ?? CultureInfo.CurrentUICulture).Name);
+            Assert.IsTrue(errorLine.Contains(string.Format(resourceErrString, "--in")));
+        }
+
+        private string TestOutputHasErrorLine(string output)
+        {
+            var outputLines = output.Split(new[] { Environment.NewLine }, StringSplitOptions.RemoveEmptyEntries);
+
+            // The IsErrorLine method from ErrorChecker.cs in the SkylineRunner project should detect an error
+            var errorLine = outputLines.FirstOrDefault(ErrorChecker.IsErrorLine);
+            Assert.IsFalse(string.IsNullOrEmpty(errorLine),
+                string.Format("Expected to find an error line in output: {0}", output));
+            return errorLine;
+        }
+
+        private static string GetTitleHelper()
+        {
+            int i = 1;
+            do
+            {
+                if (Settings.Default.ToolList.All(item => item.Title != (string.Format("TestTool{0}", i))))
+                {
+                    return string.Format("TestTool{0}", i);
+                }
+                i++;
+            } while (true);
+        }
+
+        // Compare two string arrays. Check each actual string is equal to the expected one.
+        private static bool ParserTestHelper (string[] actual, string[] expected )
+        {
+            if (actual.Length == expected.Length)
+            {
+                for (int i = 0; i < actual.Length; i++)
+                {
+                    if (!actual[i].Equals(expected[i]))
+                    {
+                        return false;
+                    }
+                }
+            }
+            return true;
+
+        }
+
+        private static MsDataFilePath GetThermoDiskPath(MsDataFilePath pathToRaw)
+        {
+            return ExtensionTestContext.CanImportThermoRaw && ExtensionTestContext.CanImportWatersRaw
+                ? pathToRaw.SetFilePath(Path.ChangeExtension(pathToRaw.FilePath, "raw"))
+                : pathToRaw;
+        }
+
+        private static void CheckRunCommandOutputContains(string expectedMessage, string actualMessage)
+        {
+            Assert.IsTrue(actualMessage.Contains(expectedMessage),
+                string.Format("Expected RunCommand result message containing \n\"{0}\",\ngot\n\"{1}\"\ninstead.", expectedMessage, actualMessage));
+        }
+
+        private class TestPanoramaClient : IPanoramaClient
+        {
+            public Uri ServerUri { get; set; }
+
+            public ServerState MyServerState { get; set; }
+            public UserState MyUserState { get; set; }
+            public FolderState MyFolderState { get; set; }
+
+            public TestPanoramaClient()
+            {
+                MyServerState = ServerState.VALID;
+                MyUserState = UserState.VALID;
+                MyFolderState = FolderState.valid;
+            }
+
+            public virtual ServerState GetServerState()
+            {
+                return MyServerState;
+            }
+
+            public UserState IsValidUser(string username, string password)
+            {
+                return MyUserState;
+            }
+
+            public FolderState IsValidFolder(string folderPath, string username, string password)
+            {
+                return MyFolderState;
+            }
+
+            public FolderOperationStatus CreateFolder(string parentPath, string folderName, string username, string password)
+            {
+                return FolderOperationStatus.OK;
+            }
+
+            public FolderOperationStatus DeleteFolder(string folderPath, string username, string password)
+            {
+                return FolderOperationStatus.OK;
+            }
+
+            public JToken GetInfoForFolders(PanoramaServer server, string folder)
+            {
+                throw new NotImplementedException();
+            }
+        }
+
+        private class TestPanoramaClientThrowsException : TestPanoramaClient
+        {
+            public override ServerState GetServerState()
+            {
+                throw new Exception("GetServerState threw an exception");
+            }    
+        }
+    }
 }