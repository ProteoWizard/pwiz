<<<<<<< HEAD
﻿using System;
=======
/*
 * Original author: Nicholas Shulman <nicksh .at. uw.edu>,
 *                  MacCoss Lab, Department of Genome Sciences, UW
 *
 * Copyright 2024 University of Washington - Seattle, WA
 *
 * Licensed under the Apache License, Version 2.0 (the "License");
 * you may not use this file except in compliance with the License.
 * You may obtain a copy of the License at
 *
 *     http://www.apache.org/licenses/LICENSE-2.0
 *
 * Unless required by applicable law or agreed to in writing, software
 * distributed under the License is distributed on an "AS IS" BASIS,
 * WITHOUT WARRANTIES OR CONDITIONS OF ANY KIND, either express or implied.
 * See the License for the specific language governing permissions and
 * limitations under the License.
 */

>>>>>>> 5747ede7
using System.IO;
using System.Xml.Serialization;
using Microsoft.VisualStudio.TestTools.UnitTesting;
using pwiz.Skyline.Model.DocSettings.AbsoluteQuantification;
using pwiz.SkylineTestUtil;

namespace pwiz.SkylineTest
{
    [TestClass]
    public class CalibrationCurveOptionsTest : AbstractUnitTest
    {
        [TestMethod]
        public void TestCalibrationCurveOptionsSerialization()
        {
            var calibrationCurveOptions = CalibrationCurveOptions.DEFAULT.ChangeLogXAxis(true).ChangeLogYAxis(false);
            var serializer = new XmlSerializer(typeof(CalibrationCurveOptions));
            var stringWriter = new StringWriter();
            serializer.Serialize(stringWriter, calibrationCurveOptions);
            Console.Out.WriteLine(stringWriter.ToString());
            var roundTrip = (CalibrationCurveOptions)serializer.Deserialize(new StringReader(stringWriter.ToString()));
            Assert.AreEqual(calibrationCurveOptions.LogYAxis, roundTrip.LogYAxis);
            Assert.AreEqual(calibrationCurveOptions.LogXAxis, roundTrip.LogXAxis);
            Assert.AreEqual(calibrationCurveOptions, roundTrip);
        }
    }
}<|MERGE_RESOLUTION|>--- conflicted
+++ resolved
@@ -1,26 +1,4 @@
-<<<<<<< HEAD
-﻿using System;
-=======
-/*
- * Original author: Nicholas Shulman <nicksh .at. uw.edu>,
- *                  MacCoss Lab, Department of Genome Sciences, UW
- *
- * Copyright 2024 University of Washington - Seattle, WA
- *
- * Licensed under the Apache License, Version 2.0 (the "License");
- * you may not use this file except in compliance with the License.
- * You may obtain a copy of the License at
- *
- *     http://www.apache.org/licenses/LICENSE-2.0
- *
- * Unless required by applicable law or agreed to in writing, software
- * distributed under the License is distributed on an "AS IS" BASIS,
- * WITHOUT WARRANTIES OR CONDITIONS OF ANY KIND, either express or implied.
- * See the License for the specific language governing permissions and
- * limitations under the License.
- */
-
->>>>>>> 5747ede7
+using System;
 using System.IO;
 using System.Xml.Serialization;
 using Microsoft.VisualStudio.TestTools.UnitTesting;
