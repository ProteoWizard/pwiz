--- conflicted
+++ resolved
@@ -25,13 +25,8 @@
             Assert.AreEqual(0.0, fragmentedMolecule.PrecursorFormula.AverageMassOffset);
             var sequenceMassCalc = new SequenceMassCalc(MassType.Monoisotopic);
             var expectedFormula = sequenceMassCalc.GetMolecularFormula(modifiedSequence.GetUnmodifiedSequence());
-<<<<<<< HEAD
-            Assert.AreEqual(expectedFormula.Count, precursorFormula.Molecule.Count);
-            foreach (var entry in expectedFormula)
-=======
             Assert.AreEqual(expectedFormula.Molecule.Count, precursorFormula.Molecule.Count);
             foreach (var entry in expectedFormula.Molecule)
->>>>>>> 8116fa9d
             {
                 Assert.AreEqual(entry.Value, precursorFormula.Molecule.GetElementCount(entry.Key));
             }
@@ -60,7 +55,7 @@
                     var expectedMz = sequenceMassCalc.GetFragmentMass(transition, transitionGroupDocNode.IsotopeDist);
                     if (expectedMz.IsMassH())
                     {
-                        expectedMz = TypedMass.Create(expectedMz.Value - BioMassCalc.MassProton, expectedMz.MassType & ~MassType.bMassH);
+                        expectedMz = new TypedMass(expectedMz.Value - BioMassCalc.MassProton, expectedMz.MassType & ~MassType.bMassH);
                     }
                     var actualMz = actualMassDistribution.MostAbundanceMass;
                     if (Math.Abs(expectedMz - actualMz) > .001)
