﻿using System;
using System.Collections.Generic;
using System.Linq;
using Microsoft.VisualStudio.TestTools.UnitTesting;
using pwiz.Common.Chemistry;
using pwiz.Skyline.Model;
using pwiz.Skyline.Model.DocSettings;
using pwiz.Skyline.Properties;
using pwiz.Skyline.Util;
using pwiz.Skyline.Util.Extensions;
using pwiz.SkylineTestUtil;

namespace pwiz.SkylineTest
{
    [TestClass]
    public class FragmentedMoleculeTest : AbstractUnitTest
    {
        [TestMethod]
        public void TestGetPrecursorFormula()
        {
            var modifiedSequence = new ModifiedSequence("PEPTIDE", new ModifiedSequence.Modification[0], MassType.Monoisotopic);
            var fragmentedMolecule = FragmentedMolecule.EMPTY.ChangeModifiedSequence(modifiedSequence);
            var precursorFormula = fragmentedMolecule.PrecursorFormula;
            Assert.AreEqual(0, fragmentedMolecule.PrecursorFormula.MonoMassOffset);
            Assert.AreEqual(0, fragmentedMolecule.PrecursorFormula.AverageMassOffset);
            var sequenceMassCalc = new SequenceMassCalc(MassType.Monoisotopic);
<<<<<<< HEAD
            var expectedFormula = sequenceMassCalc.GetMolecularFormula(modifiedSequence.GetUnmodifiedSequence());
            Assert.AreEqual(expectedFormula.Count, precursorFormula.Count);
=======
            var expectedFormula = Molecule.Parse(sequenceMassCalc.GetMolecularFormula(modifiedSequence.GetUnmodifiedSequence()));
            Assert.AreEqual(expectedFormula.Count, precursorFormula.Molecule.Count);
>>>>>>> c131b7f6
            foreach (var entry in expectedFormula)
            {
                Assert.AreEqual(entry.Value, precursorFormula.Molecule.GetElementCount(entry.Key));
            }
        }

        [TestMethod]
        public void TestGetFragmentFormula()
        {
            var pepseq = "PEPTIDE";
            var sequenceMassCalc = new SequenceMassCalc(MassType.Monoisotopic);
            var precursor = FragmentedMolecule.EMPTY.ChangeModifiedSequence(
                new ModifiedSequence(pepseq, new ModifiedSequence.Modification[0], MassType.Monoisotopic));
            var peptide = new Peptide(precursor.UnmodifiedSequence);
            var transitionGroup = new TransitionGroup(peptide, Adduct.SINGLY_PROTONATED, IsotopeLabelType.light);
            var settings = SrmSettingsList.GetDefault();
            var transitionGroupDocNode = new TransitionGroupDocNode(transitionGroup, Annotations.EMPTY, settings,
                ExplicitMods.EMPTY, null, null, null, new TransitionDocNode[0], false);
            foreach (var ionType in FragmentIonTypes)
            {
                for (int ordinal = 1; ordinal < pepseq.Length; ordinal++)
                {
                    var transition = new Transition(transitionGroup, ionType, Transition.OrdinalToOffset(ionType, ordinal, pepseq.Length), 0, Adduct.SINGLY_PROTONATED);
                    var fragment = precursor.ChangeFragmentIon(ionType, ordinal);
                    var actualMassDistribution = FragmentedMolecule.Settings.DEFAULT.GetMassDistribution(
                        fragment.FragmentFormula, 0, 0);
                    var expectedMz = sequenceMassCalc.GetFragmentMass(transition, transitionGroupDocNode.IsotopeDist);
                    if (expectedMz.IsMassH())
                    {
                        expectedMz = TypedMass.Create(expectedMz.Value - BioMassCalc.MassProton, expectedMz.MassType & ~MassType.bMassH);
                    }
                    var actualMz = actualMassDistribution.MostAbundanceMass;
                    if (Math.Abs(expectedMz - actualMz) > .001)
                    {
                        Assert.AreEqual(expectedMz, actualMz, .001, "Ion type {0} Ordinal {1}", ionType, ordinal);
                    }
                }
            }
        }

        [TestMethod]
        public void TestGetFragmentFormulaWithNeutralLosses()
        {
            var peptide = new Peptide("PEPTIDE");
            var modPhospho = UniMod.GetModification("Phospho (ST)", true);
            var modPlus100or102 = new StaticMod("Plus100or102", null, null, null, LabelAtoms.None, 100, 102)
                .ChangeLosses(new[]
                {
                    new FragmentLoss("H2O"),
                    new FragmentLoss(null, 10, 11)
                });
            var explicitMods = new ExplicitMods(peptide, new[]
            {
                new ExplicitMod(3, modPhospho),
                new ExplicitMod(1, modPlus100or102)
            }, Array.Empty<TypedExplicitModifications>());
            var transitionGroup = new TransitionGroup(peptide, Adduct.SINGLY_PROTONATED, IsotopeLabelType.light);
            var precursorTransition = new Transition(transitionGroup, IonType.precursor, peptide.Length - 1, 0,
                Adduct.SINGLY_PROTONATED);
            var settings = SrmSettingsList.GetDefault();
            var peptideFragmentedMolecule = FragmentedMolecule.EMPTY.ChangeModifiedSequence(
                ModifiedSequence.GetModifiedSequence(settings, peptide.Sequence, explicitMods, IsotopeLabelType.light)).ChangePrecursorCharge(1);
            foreach (var massType in new[] { MassType.Monoisotopic, MassType.Average })
            {
                double delta = massType == MassType.Monoisotopic ? 1e-3 : 1e-2;
                var sequenceMassCalc = new ExplicitSequenceMassCalc(explicitMods, new SequenceMassCalc(massType), IsotopeLabelType.light);
                var expectedPrecursorMass = sequenceMassCalc.GetPrecursorMass(peptide.Sequence);
                var actualPrecursorMass = GetMass(peptideFragmentedMolecule.PrecursorFormula, massType);
                Assert.AreEqual(expectedPrecursorMass, actualPrecursorMass, delta, "Mass type: {0}", massType);
                var possibleTransitionLosses = new[] { modPhospho, modPlus100or102 }.SelectMany(mod =>
                    mod.Losses.Select(loss => new TransitionLoss(mod, loss, massType))).ToList();
                for (int iCombination = 0; iCombination < 1 << possibleTransitionLosses.Count; iCombination++)
                {
                    var transitionLossList = new List<TransitionLoss>();
                    for (int iLoss = 0; iLoss < possibleTransitionLosses.Count; iLoss++)
                    {
                        if (0 != (iCombination & (1 << iLoss)))
                        {
                            transitionLossList.Add(possibleTransitionLosses[iLoss]);
                        }
                    }
                    var transitionLosses = new TransitionLosses(transitionLossList, massType);
                    var fragmentLosses = transitionLosses.Losses.Select(loss => loss.Loss).ToList();
                    string precursorMessage = string.Format("Mass Type: {0} Losses: {1}", massType,
                        string.Join(",", fragmentLosses));
                    var precursorFragmentedMolecule = peptideFragmentedMolecule.ChangeFragmentIon(IonType.precursor, 0)
                        .ChangeFragmentLosses(transitionLossList.Select(loss=>loss.Loss))
                        .ChangeFragmentCharge(1);
                    var expectedPrecursorMz = sequenceMassCalc.GetFragmentMass(precursorTransition, null) - transitionLosses.Mass;
                    var actualPrecursorMz = GetMass(precursorFragmentedMolecule.FragmentFormula, massType);
                    AssertEx.AreEqual(expectedPrecursorMz, actualPrecursorMz, delta, precursorMessage);
                    foreach (var ionType in FragmentIonTypes)
                    {
                        for (int ionOrdinal = 1; ionOrdinal < peptide.Sequence.Length - 1; ionOrdinal++)
                        {
                            string fragmentMessage = TextUtil.SpaceSeparate(precursorMessage,
                                string.Format("Ion:{0}{1}", ionType, ionOrdinal));
                            var fragmentTransition = new Transition(transitionGroup, ionType,
                                Transition.OrdinalToOffset(ionType, ionOrdinal, peptide.Sequence.Length), 0,
                                Adduct.SINGLY_PROTONATED);
                            var expectedFragmentMz = sequenceMassCalc.GetFragmentMass(fragmentTransition, null) -
                                                     transitionLosses.Mass;
                            var fragmentFragmentedMolecule = peptideFragmentedMolecule
                                .ChangeFragmentIon(ionType, ionOrdinal).ChangeFragmentLosses(fragmentLosses)
                                .ChangeFragmentCharge(1);
                            var actualFragmentMz = GetMass(fragmentFragmentedMolecule.FragmentFormula, massType);
                            AssertEx.AreEqual(expectedFragmentMz, actualFragmentMz, delta, fragmentMessage);
                        }
                    }
                }
            }
        }

        private IEnumerable<IonType> FragmentIonTypes
        {
            get
            {
                return new[]
                    { IonType.a, IonType.b, IonType.c, IonType.x, IonType.y, IonType.z, IonType.zh, IonType.zhh };
            }
        }

        private double GetMass(MoleculeMassOffset moleculeMassOffset, MassType massType)
        {
            if (massType.IsMonoisotopic())
            {
                return FragmentedMolecule.Settings.DEFAULT.GetMonoMass(moleculeMassOffset);
            }

            return FragmentedMolecule.Settings.DEFAULT.GetAverageMass(moleculeMassOffset);
        }

        [TestMethod]
        public void TestGetFragmentMz()
        {
            var chargeTwoOrdinal4Mzs = new[]
            {
                Tuple.Create(IonType.a, 199.1077),
                Tuple.Create(IonType.b, 213.1052),
                Tuple.Create(IonType.c, 221.6185),
                Tuple.Create(IonType.x, 252.1028),
                Tuple.Create(IonType.y, 239.1132),
                Tuple.Create(IonType.z, 230.5999)
            };
            var precursor = FragmentedMolecule.EMPTY.ChangeModifiedSequence(new ModifiedSequence("PEPTIDE",
                new ModifiedSequence.Modification[0], MassType.Monoisotopic));
            foreach (var tuple in chargeTwoOrdinal4Mzs)
            {
                var fragment = precursor.ChangeFragmentCharge(2)
                    .ChangeFragmentIon(tuple.Item1, 4);
                var mzDistribution = fragment.GetFragmentDistribution(FragmentedMolecule.Settings.DEFAULT, null, null, MassType.Monoisotopic);
                var maxAbundance = mzDistribution.Values.Max();
                var monoMz = mzDistribution.First(entry => Equals(entry.Value, maxAbundance)).Key;
                Assert.AreEqual(tuple.Item2, monoMz, .0001);
            }
        }
    }
}<|MERGE_RESOLUTION|>--- conflicted
+++ resolved
@@ -21,16 +21,11 @@
             var modifiedSequence = new ModifiedSequence("PEPTIDE", new ModifiedSequence.Modification[0], MassType.Monoisotopic);
             var fragmentedMolecule = FragmentedMolecule.EMPTY.ChangeModifiedSequence(modifiedSequence);
             var precursorFormula = fragmentedMolecule.PrecursorFormula;
-            Assert.AreEqual(0, fragmentedMolecule.PrecursorFormula.MonoMassOffset);
-            Assert.AreEqual(0, fragmentedMolecule.PrecursorFormula.AverageMassOffset);
+            Assert.AreEqual(0.0, fragmentedMolecule.PrecursorFormula.MonoMassOffset);
+            Assert.AreEqual(0.0, fragmentedMolecule.PrecursorFormula.AverageMassOffset);
             var sequenceMassCalc = new SequenceMassCalc(MassType.Monoisotopic);
-<<<<<<< HEAD
             var expectedFormula = sequenceMassCalc.GetMolecularFormula(modifiedSequence.GetUnmodifiedSequence());
-            Assert.AreEqual(expectedFormula.Count, precursorFormula.Count);
-=======
-            var expectedFormula = Molecule.Parse(sequenceMassCalc.GetMolecularFormula(modifiedSequence.GetUnmodifiedSequence()));
             Assert.AreEqual(expectedFormula.Count, precursorFormula.Molecule.Count);
->>>>>>> c131b7f6
             foreach (var entry in expectedFormula)
             {
                 Assert.AreEqual(entry.Value, precursorFormula.Molecule.GetElementCount(entry.Key));
