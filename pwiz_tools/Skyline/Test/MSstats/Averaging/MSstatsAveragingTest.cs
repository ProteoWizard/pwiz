﻿/*
 * Original author: Nicholas Shulman <nicksh .at. u.washington.edu>,
 *                  MacCoss Lab, Department of Genome Sciences, UW
 *
 * Copyright 2015 University of Washington - Seattle, WA
 *
 * Licensed under the Apache License, Version 2.0 (the "License");
 * you may not use this file except in compliance with the License.
 * You may obtain a copy of the License at
 *
 *     http://www.apache.org/licenses/LICENSE-2.0
 *
 * Unless required by applicable law or agreed to in writing, software
 * distributed under the License is distributed on an "AS IS" BASIS,
 * WITHOUT WARRANTIES OR CONDITIONS OF ANY KIND, either express or implied.
 * See the License for the specific language governing permissions and
 * limitations under the License.
 */

<<<<<<< HEAD
=======
using System;
>>>>>>> d03a3cbc
using System.Collections.Generic;
using System.IO;
using System.Linq;
using System.Xml.Serialization;
using Microsoft.VisualStudio.TestTools.UnitTesting;
using pwiz.Common.DataAnalysis.Matrices;
using pwiz.Common.DataBinding;
using pwiz.Skyline.Model;
using pwiz.Skyline.Model.Databinding;
using pwiz.Skyline.Model.Databinding.Entities;
using pwiz.Skyline.Model.GroupComparison;
using pwiz.Skyline.Util;
using pwiz.SkylineTestUtil;

namespace pwiz.SkylineTest.MSstats.Averaging
{
    [TestClass]
    public class MSstatsAveragingTest : AbstractUnitTest
    {
        [TestMethod]
        public void CompareAveragingWithMSstats()
        {
            var srmDocument = LoadRatPlasmaDocument();
            var documentContainer = new MemoryDocumentContainer();
            documentContainer.SetDocument(srmDocument, documentContainer.Document);
            GroupComparisonModel model = new GroupComparisonModel(documentContainer, null);
            model.GroupComparisonDef = GroupComparisonDef.EMPTY.ChangeControlAnnotation("Condition")
                .ChangeControlValue("Healthy")
                .ChangeIdentityAnnotation("BioReplicate")
                .ChangeSummarizationMethod(SummarizationMethod.AVERAGING)
                .ChangePerProtein(false);
            var expectedValues = MsStatsTestUtil.ReadExpectedResults(typeof (MSstatsAveragingTest),
                "RatPlasmaTestingResult.csv");
            var groupComparer = new GroupComparer(model.GroupComparisonDef, srmDocument, new QrFactorizationCache());
            foreach (var protein in srmDocument.PeptideGroups)
            {
                foreach (var peptide in protein.Peptides)
                {
                    var result = groupComparer.CalculateFoldChange(new GroupComparisonSelector(protein, peptide, IsotopeLabelType.light, null, new GroupIdentifier("Diseased")), null);
                    var expectedResult = expectedValues[peptide.Peptide.Sequence];
                    Assert.AreEqual(expectedResult.EstimatedValue, result.LinearFitResult.EstimatedValue,
                        (expectedResult.StandardError + result.LinearFitResult.StandardError) * 2, peptide.Peptide.Sequence);
                }
            }
        }

        /// <summary>
        /// Tests that the Abundance value on the ProteinResult can be used to get the same fold change values
        /// </summary>
        [TestMethod]
        public void TestProteinAbundance()
        {
            var srmDocument = LoadRatPlasmaDocument();
            var documentContainer = new MemoryDocumentContainer();
            documentContainer.SetDocument(srmDocument, documentContainer.Document);
            var skylineDataSchema = new SkylineDataSchema(documentContainer, DataSchemaLocalizer.INVARIANT);
            GroupComparisonModel model = new GroupComparisonModel(documentContainer, null);
            model.GroupComparisonDef = GroupComparisonDef.EMPTY.ChangeControlAnnotation("Condition")
                .ChangeControlValue("Healthy")
                .ChangeSummarizationMethod(SummarizationMethod.AVERAGING)
                .ChangePerProtein(true);
            var groupComparer = new GroupComparer(model.GroupComparisonDef, srmDocument, new QrFactorizationCache());
            foreach (var moleculeGroup in srmDocument.MoleculeGroups)
            {
                if (moleculeGroup.Molecules.Any(mol => null != mol.GlobalStandardType))
                {
                    continue;
                }
                var foldChangeResult = groupComparer.CalculateFoldChange(new GroupComparisonSelector(moleculeGroup, null, IsotopeLabelType.light, null, new GroupIdentifier("Diseased")), null);
                var xValues = new List<double>();
                var yValues = new List<double>();
                var protein = new Protein(skylineDataSchema, new IdentityPath(moleculeGroup.PeptideGroup));
                foreach (var proteinResult in protein.Results.Values)
                {
                    var abundance = proteinResult.Abundance;
                    if (!abundance.HasValue)
                    {
                        continue;
                    }

                    var condition = proteinResult.Replicate.ChromatogramSet.Annotations.GetAnnotation("Condition");
                    if (condition == "Healthy")
                    {
                        xValues.Add(0);
                    }
                    else if (condition == "Diseased")
                    {
                        xValues.Add(1);
                    }
                    yValues.Add(Math.Log(abundance.Value));
                }
                Assert.AreEqual(xValues.Count, foldChangeResult.ReplicateCount);

                if (!xValues.Any())
                {
                    continue;
                }
                var yStatistics = new Statistics(yValues);
                var xStatistics = new Statistics(xValues);
                var slope = yStatistics.Slope(xStatistics);
                var actualFoldChange = Math.Exp(slope);
                var expectedFoldChange = Math.Pow(2.0, foldChangeResult.LinearFitResult.EstimatedValue);

                AssertEx.AreEqual(expectedFoldChange, actualFoldChange, .01);
            }
        }

        private SrmDocument LoadRatPlasmaDocument()
        {
            return (SrmDocument)new XmlSerializer(typeof(SrmDocument))
                .Deserialize(GetManifestResourceStream("Rat_plasma.sky"));
        }

        private Stream GetManifestResourceStream(string name)
        {
            return typeof (MSstatsAveragingTest).Assembly.GetManifestResourceStream(
                typeof (MSstatsAveragingTest), name);
        }
    }
}
<|MERGE_RESOLUTION|>--- conflicted
+++ resolved
@@ -1,143 +1,140 @@
-﻿/*
- * Original author: Nicholas Shulman <nicksh .at. u.washington.edu>,
- *                  MacCoss Lab, Department of Genome Sciences, UW
- *
- * Copyright 2015 University of Washington - Seattle, WA
- *
- * Licensed under the Apache License, Version 2.0 (the "License");
- * you may not use this file except in compliance with the License.
- * You may obtain a copy of the License at
- *
- *     http://www.apache.org/licenses/LICENSE-2.0
- *
- * Unless required by applicable law or agreed to in writing, software
- * distributed under the License is distributed on an "AS IS" BASIS,
- * WITHOUT WARRANTIES OR CONDITIONS OF ANY KIND, either express or implied.
- * See the License for the specific language governing permissions and
- * limitations under the License.
- */
-
-<<<<<<< HEAD
-=======
-using System;
->>>>>>> d03a3cbc
-using System.Collections.Generic;
-using System.IO;
-using System.Linq;
-using System.Xml.Serialization;
-using Microsoft.VisualStudio.TestTools.UnitTesting;
-using pwiz.Common.DataAnalysis.Matrices;
-using pwiz.Common.DataBinding;
-using pwiz.Skyline.Model;
-using pwiz.Skyline.Model.Databinding;
-using pwiz.Skyline.Model.Databinding.Entities;
-using pwiz.Skyline.Model.GroupComparison;
-using pwiz.Skyline.Util;
-using pwiz.SkylineTestUtil;
-
-namespace pwiz.SkylineTest.MSstats.Averaging
-{
-    [TestClass]
-    public class MSstatsAveragingTest : AbstractUnitTest
-    {
-        [TestMethod]
-        public void CompareAveragingWithMSstats()
-        {
-            var srmDocument = LoadRatPlasmaDocument();
-            var documentContainer = new MemoryDocumentContainer();
-            documentContainer.SetDocument(srmDocument, documentContainer.Document);
-            GroupComparisonModel model = new GroupComparisonModel(documentContainer, null);
-            model.GroupComparisonDef = GroupComparisonDef.EMPTY.ChangeControlAnnotation("Condition")
-                .ChangeControlValue("Healthy")
-                .ChangeIdentityAnnotation("BioReplicate")
-                .ChangeSummarizationMethod(SummarizationMethod.AVERAGING)
-                .ChangePerProtein(false);
-            var expectedValues = MsStatsTestUtil.ReadExpectedResults(typeof (MSstatsAveragingTest),
-                "RatPlasmaTestingResult.csv");
-            var groupComparer = new GroupComparer(model.GroupComparisonDef, srmDocument, new QrFactorizationCache());
-            foreach (var protein in srmDocument.PeptideGroups)
-            {
-                foreach (var peptide in protein.Peptides)
-                {
-                    var result = groupComparer.CalculateFoldChange(new GroupComparisonSelector(protein, peptide, IsotopeLabelType.light, null, new GroupIdentifier("Diseased")), null);
-                    var expectedResult = expectedValues[peptide.Peptide.Sequence];
-                    Assert.AreEqual(expectedResult.EstimatedValue, result.LinearFitResult.EstimatedValue,
-                        (expectedResult.StandardError + result.LinearFitResult.StandardError) * 2, peptide.Peptide.Sequence);
-                }
-            }
-        }
-
-        /// <summary>
-        /// Tests that the Abundance value on the ProteinResult can be used to get the same fold change values
-        /// </summary>
-        [TestMethod]
-        public void TestProteinAbundance()
-        {
-            var srmDocument = LoadRatPlasmaDocument();
-            var documentContainer = new MemoryDocumentContainer();
-            documentContainer.SetDocument(srmDocument, documentContainer.Document);
-            var skylineDataSchema = new SkylineDataSchema(documentContainer, DataSchemaLocalizer.INVARIANT);
-            GroupComparisonModel model = new GroupComparisonModel(documentContainer, null);
-            model.GroupComparisonDef = GroupComparisonDef.EMPTY.ChangeControlAnnotation("Condition")
-                .ChangeControlValue("Healthy")
-                .ChangeSummarizationMethod(SummarizationMethod.AVERAGING)
-                .ChangePerProtein(true);
-            var groupComparer = new GroupComparer(model.GroupComparisonDef, srmDocument, new QrFactorizationCache());
-            foreach (var moleculeGroup in srmDocument.MoleculeGroups)
-            {
-                if (moleculeGroup.Molecules.Any(mol => null != mol.GlobalStandardType))
-                {
-                    continue;
-                }
-                var foldChangeResult = groupComparer.CalculateFoldChange(new GroupComparisonSelector(moleculeGroup, null, IsotopeLabelType.light, null, new GroupIdentifier("Diseased")), null);
-                var xValues = new List<double>();
-                var yValues = new List<double>();
-                var protein = new Protein(skylineDataSchema, new IdentityPath(moleculeGroup.PeptideGroup));
-                foreach (var proteinResult in protein.Results.Values)
-                {
-                    var abundance = proteinResult.Abundance;
-                    if (!abundance.HasValue)
-                    {
-                        continue;
-                    }
-
-                    var condition = proteinResult.Replicate.ChromatogramSet.Annotations.GetAnnotation("Condition");
-                    if (condition == "Healthy")
-                    {
-                        xValues.Add(0);
-                    }
-                    else if (condition == "Diseased")
-                    {
-                        xValues.Add(1);
-                    }
-                    yValues.Add(Math.Log(abundance.Value));
-                }
-                Assert.AreEqual(xValues.Count, foldChangeResult.ReplicateCount);
-
-                if (!xValues.Any())
-                {
-                    continue;
-                }
-                var yStatistics = new Statistics(yValues);
-                var xStatistics = new Statistics(xValues);
-                var slope = yStatistics.Slope(xStatistics);
-                var actualFoldChange = Math.Exp(slope);
-                var expectedFoldChange = Math.Pow(2.0, foldChangeResult.LinearFitResult.EstimatedValue);
-
-                AssertEx.AreEqual(expectedFoldChange, actualFoldChange, .01);
-            }
-        }
-
-        private SrmDocument LoadRatPlasmaDocument()
-        {
-            return (SrmDocument)new XmlSerializer(typeof(SrmDocument))
-                .Deserialize(GetManifestResourceStream("Rat_plasma.sky"));
-        }
-
-        private Stream GetManifestResourceStream(string name)
-        {
-            return typeof (MSstatsAveragingTest).Assembly.GetManifestResourceStream(
-                typeof (MSstatsAveragingTest), name);
-        }
-    }
-}
+﻿/*
+ * Original author: Nicholas Shulman <nicksh .at. u.washington.edu>,
+ *                  MacCoss Lab, Department of Genome Sciences, UW
+ *
+ * Copyright 2015 University of Washington - Seattle, WA
+ *
+ * Licensed under the Apache License, Version 2.0 (the "License");
+ * you may not use this file except in compliance with the License.
+ * You may obtain a copy of the License at
+ *
+ *     http://www.apache.org/licenses/LICENSE-2.0
+ *
+ * Unless required by applicable law or agreed to in writing, software
+ * distributed under the License is distributed on an "AS IS" BASIS,
+ * WITHOUT WARRANTIES OR CONDITIONS OF ANY KIND, either express or implied.
+ * See the License for the specific language governing permissions and
+ * limitations under the License.
+ */
+
+using System;
+using System.Collections.Generic;
+using System.IO;
+using System.Linq;
+using System.Xml.Serialization;
+using Microsoft.VisualStudio.TestTools.UnitTesting;
+using pwiz.Common.DataAnalysis.Matrices;
+using pwiz.Common.DataBinding;
+using pwiz.Skyline.Model;
+using pwiz.Skyline.Model.Databinding;
+using pwiz.Skyline.Model.Databinding.Entities;
+using pwiz.Skyline.Model.GroupComparison;
+using pwiz.Skyline.Util;
+using pwiz.SkylineTestUtil;
+
+namespace pwiz.SkylineTest.MSstats.Averaging
+{
+    [TestClass]
+    public class MSstatsAveragingTest : AbstractUnitTest
+    {
+        [TestMethod]
+        public void CompareAveragingWithMSstats()
+        {
+            var srmDocument = LoadRatPlasmaDocument();
+            var documentContainer = new MemoryDocumentContainer();
+            documentContainer.SetDocument(srmDocument, documentContainer.Document);
+            GroupComparisonModel model = new GroupComparisonModel(documentContainer, null);
+            model.GroupComparisonDef = GroupComparisonDef.EMPTY.ChangeControlAnnotation("Condition")
+                .ChangeControlValue("Healthy")
+                .ChangeIdentityAnnotation("BioReplicate")
+                .ChangeSummarizationMethod(SummarizationMethod.AVERAGING)
+                .ChangePerProtein(false);
+            var expectedValues = MsStatsTestUtil.ReadExpectedResults(typeof (MSstatsAveragingTest),
+                "RatPlasmaTestingResult.csv");
+            var groupComparer = new GroupComparer(model.GroupComparisonDef, srmDocument, new QrFactorizationCache());
+            foreach (var protein in srmDocument.PeptideGroups)
+            {
+                foreach (var peptide in protein.Peptides)
+                {
+                    var result = groupComparer.CalculateFoldChange(new GroupComparisonSelector(protein, peptide, IsotopeLabelType.light, null, new GroupIdentifier("Diseased")), null);
+                    var expectedResult = expectedValues[peptide.Peptide.Sequence];
+                    Assert.AreEqual(expectedResult.EstimatedValue, result.LinearFitResult.EstimatedValue,
+                        (expectedResult.StandardError + result.LinearFitResult.StandardError) * 2, peptide.Peptide.Sequence);
+                }
+            }
+        }
+
+        /// <summary>
+        /// Tests that the Abundance value on the ProteinResult can be used to get the same fold change values
+        /// </summary>
+        [TestMethod]
+        public void TestProteinAbundance()
+        {
+            var srmDocument = LoadRatPlasmaDocument();
+            var documentContainer = new MemoryDocumentContainer();
+            documentContainer.SetDocument(srmDocument, documentContainer.Document);
+            var skylineDataSchema = new SkylineDataSchema(documentContainer, DataSchemaLocalizer.INVARIANT);
+            GroupComparisonModel model = new GroupComparisonModel(documentContainer, null);
+            model.GroupComparisonDef = GroupComparisonDef.EMPTY.ChangeControlAnnotation("Condition")
+                .ChangeControlValue("Healthy")
+                .ChangeSummarizationMethod(SummarizationMethod.AVERAGING)
+                .ChangePerProtein(true);
+            var groupComparer = new GroupComparer(model.GroupComparisonDef, srmDocument, new QrFactorizationCache());
+            foreach (var moleculeGroup in srmDocument.MoleculeGroups)
+            {
+                if (moleculeGroup.Molecules.Any(mol => null != mol.GlobalStandardType))
+                {
+                    continue;
+                }
+                var foldChangeResult = groupComparer.CalculateFoldChange(new GroupComparisonSelector(moleculeGroup, null, IsotopeLabelType.light, null, new GroupIdentifier("Diseased")), null);
+                var xValues = new List<double>();
+                var yValues = new List<double>();
+                var protein = new Protein(skylineDataSchema, new IdentityPath(moleculeGroup.PeptideGroup));
+                foreach (var proteinResult in protein.Results.Values)
+                {
+                    var abundance = proteinResult.Abundance;
+                    if (!abundance.HasValue)
+                    {
+                        continue;
+                    }
+
+                    var condition = proteinResult.Replicate.ChromatogramSet.Annotations.GetAnnotation("Condition");
+                    if (condition == "Healthy")
+                    {
+                        xValues.Add(0);
+                    }
+                    else if (condition == "Diseased")
+                    {
+                        xValues.Add(1);
+                    }
+                    yValues.Add(Math.Log(abundance.Value));
+                }
+                Assert.AreEqual(xValues.Count, foldChangeResult.ReplicateCount);
+
+                if (!xValues.Any())
+                {
+                    continue;
+                }
+                var yStatistics = new Statistics(yValues);
+                var xStatistics = new Statistics(xValues);
+                var slope = yStatistics.Slope(xStatistics);
+                var actualFoldChange = Math.Exp(slope);
+                var expectedFoldChange = Math.Pow(2.0, foldChangeResult.LinearFitResult.EstimatedValue);
+
+                AssertEx.AreEqual(expectedFoldChange, actualFoldChange, .01);
+            }
+        }
+
+        private SrmDocument LoadRatPlasmaDocument()
+        {
+            return (SrmDocument)new XmlSerializer(typeof(SrmDocument))
+                .Deserialize(GetManifestResourceStream("Rat_plasma.sky"));
+        }
+
+        private Stream GetManifestResourceStream(string name)
+        {
+            return typeof (MSstatsAveragingTest).Assembly.GetManifestResourceStream(
+                typeof (MSstatsAveragingTest), name);
+        }
+    }
+}