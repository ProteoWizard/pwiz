--- conflicted
+++ resolved
@@ -1,139 +1,135 @@
-﻿/*
- * Original author: Brian Pratt <bspratt .at. proteinms.net>,
- *                  MacCoss Lab, Department of Genome Sciences, UW
- *
- * Copyright 2014 University of Washington - Seattle, WA
- * 
- * Licensed under the Apache License, Version 2.0 (the "License");
- * you may not use this file except in compliance with the License.
- * You may obtain a copy of the License at
- *
- *     http://www.apache.org/licenses/LICENSE-2.0
- *
- * Unless required by applicable law or agreed to in writing, software
- * distributed under the License is distributed on an "AS IS" BASIS,
- * WITHOUT WARRANTIES OR CONDITIONS OF ANY KIND, either express or implied.
- * See the License for the specific language governing permissions and
- * limitations under the License.
- */
-
-using System.Collections.Generic;
-using System.Linq;
-using Microsoft.VisualStudio.TestTools.UnitTesting;
-using pwiz.Common.Chemistry;
-using pwiz.Skyline.Model;
-using pwiz.Skyline.Model.DocSettings;
-using pwiz.Skyline.Model.IonMobility;
-using pwiz.Skyline.Model.Lib;
-using pwiz.Skyline.SettingsUI.IonMobility;
-using pwiz.Skyline.Util;
-using pwiz.SkylineTestUtil;
-
-namespace pwiz.SkylineTest
-{
-    [TestClass]
-    public class IonMobilityUnitTest : AbstractUnitTest
-    {
-        /// <summary>
-        /// Test the inner workings of ion mobility libraries
-        /// </summary>
-        [TestMethod]
-        public void TestLibIonMobilityInfo()
-        {
-            const string caffeineFormula = "C8H10N4O2";
-            const string caffeineInChiKey = "RYYVLZVUVIJVGH-UHFFFAOYSA-N";
-            const string caffeineHMDB = "HMDB01847";
-            const double HIGH_ENERGY_DRIFT_TIME_OFFSET_MSEC = -.01;
-            var dbMolecule = new DbMolecule(new Target("JKLMN")) { Id = 123456 };
-            var dbPrecursorIon = new DbPrecursorIon(dbMolecule, Adduct.SINGLY_PROTONATED) { Id = 1234567 };
-            var dbIonMobilityValue = new DbPrecursorAndIonMobility(dbPrecursorIon, 
-                1.2, 2.3, eIonMobilityUnits.drift_time_msec, HIGH_ENERGY_DRIFT_TIME_OFFSET_MSEC) { Id = 12345 };
-            DbPrecursorAndIonMobility dbPrecursorAndIonMobilityValue2 = new DbPrecursorAndIonMobility(dbIonMobilityValue);
-            for (var loop = 0; loop < 2; loop++)
-            {
-                Assert.AreEqual(dbIonMobilityValue.GetHashCode(), dbPrecursorAndIonMobilityValue2.GetHashCode());
-                Assert.IsFalse(dbIonMobilityValue.Equals(null));
-                Assert.IsTrue(dbIonMobilityValue.Equals(dbPrecursorAndIonMobilityValue2 as object));
-                Assert.IsTrue(dbIonMobilityValue.Equals(dbIonMobilityValue));
-                Assert.IsTrue(dbIonMobilityValue.Equals(dbIonMobilityValue as object));
-                Assert.IsTrue(dbPrecursorAndIonMobilityValue2.Equals(dbIonMobilityValue));
-                dbIonMobilityValue.CollisionalCrossSectionSqA = 1.3;
-                Assert.AreNotEqual(dbIonMobilityValue.CollisionalCrossSectionSqA, dbPrecursorAndIonMobilityValue2.CollisionalCrossSectionSqA);
-                if (loop==1)
-                {
-                    dbIonMobilityValue.DbPrecursorIon = new DbPrecursorIon(new Target("foo"), Adduct.SINGLY_PROTONATED) { Id = 1234567 };
-                    Assert.AreNotEqual(dbIonMobilityValue.DbPrecursorIon.GetTarget(), dbMolecule);
-                }
-                else
-                {
-                    Assert.AreEqual(dbIonMobilityValue.DbPrecursorIon.DbMolecule, dbMolecule);
-                }
-                dbIonMobilityValue = new DbPrecursorAndIonMobility(
-                    new DbPrecursorIon( 
-                    SmallMoleculeLibraryAttributes.Create("caffeine", caffeineFormula, caffeineInChiKey, caffeineHMDB),
-                    Adduct.FromStringAssumeProtonated("M+Na")) { Id = 23456 },
-                    1.2, 2.3, eIonMobilityUnits.drift_time_msec, HIGH_ENERGY_DRIFT_TIME_OFFSET_MSEC ) { Id = 12345 };
-                dbPrecursorAndIonMobilityValue2 = new DbPrecursorAndIonMobility(dbIonMobilityValue);
-            }
-
-            var dictCCS1 = new Dictionary<LibKey, IonMobilityAndCCS[]>();
-            var im = IonMobilityValue.GetIonMobilityValue(12, eIonMobilityUnits.drift_time_msec);
-            var ccs1 = new List<IonMobilityAndCCS> {  IonMobilityAndCCS.GetIonMobilityAndCCS(IonMobilityValue.EMPTY, 1, HIGH_ENERGY_DRIFT_TIME_OFFSET_MSEC),  IonMobilityAndCCS.GetIonMobilityAndCCS(IonMobilityValue.EMPTY, 2, HIGH_ENERGY_DRIFT_TIME_OFFSET_MSEC) }; // Collisional cross sections
-            var ccs2 = new List<IonMobilityAndCCS> {  IonMobilityAndCCS.GetIonMobilityAndCCS(im, 3, HIGH_ENERGY_DRIFT_TIME_OFFSET_MSEC),  IonMobilityAndCCS.GetIonMobilityAndCCS(IonMobilityValue.EMPTY, 4, HIGH_ENERGY_DRIFT_TIME_OFFSET_MSEC) }; // Collisional cross sections
-            const string seq1 = "JKLM";
-            const string seq2 = "KLMN";
-            dictCCS1.Add(new LibKey(seq1,1),ccs1.ToArray());
-            dictCCS1.Add(new LibKey(seq2,1),ccs2.ToArray());
-            var lib = new List<LibraryIonMobilityInfo> { new LibraryIonMobilityInfo("test", false, dictCCS1) };
-
-            var peptideTimes = CollisionalCrossSectionGridViewDriver.CollectIonMobilitiesAndCollisionalCrossSections(null,
-                lib, 1);
-            var validatingIonMobilityPeptides = peptideTimes as ValidatingIonMobilityPrecursor[] ?? peptideTimes.ToArray();
-            Assert.AreEqual(2, validatingIonMobilityPeptides.Length);
-            Assert.AreEqual(1.5, validatingIonMobilityPeptides[0].CollisionalCrossSectionSqA);
-            Assert.AreEqual(3.5, validatingIonMobilityPeptides[1].CollisionalCrossSectionSqA);
-            Assert.AreEqual(HIGH_ENERGY_DRIFT_TIME_OFFSET_MSEC, validatingIonMobilityPeptides[1].HighEnergyIonMobilityOffset);
-
-            // This time with multiple CCS conformers supported
-            lib = new List<LibraryIonMobilityInfo> { new LibraryIonMobilityInfo("test", true, dictCCS1) };
-
-            peptideTimes = CollisionalCrossSectionGridViewDriver.CollectIonMobilitiesAndCollisionalCrossSections(null,
-                lib, 1);
-            validatingIonMobilityPeptides = peptideTimes as ValidatingIonMobilityPrecursor[] ?? peptideTimes.ToArray();
-            Assert.AreEqual(4, validatingIonMobilityPeptides.Length);
-            Assert.AreEqual(1, validatingIonMobilityPeptides[0].CollisionalCrossSectionSqA);
-            Assert.AreEqual(2, validatingIonMobilityPeptides[1].CollisionalCrossSectionSqA);
-            Assert.AreEqual(3, validatingIonMobilityPeptides[2].CollisionalCrossSectionSqA);
-            Assert.AreEqual(4, validatingIonMobilityPeptides[3].CollisionalCrossSectionSqA);
-            Assert.AreEqual(HIGH_ENERGY_DRIFT_TIME_OFFSET_MSEC, validatingIonMobilityPeptides[1].HighEnergyIonMobilityOffset);
-
-
-            // Test serialization of molecule with '$' in it, which we use as a tab replacement against XML parser variability
-            var molser = CustomMolecule.FromSmallMoleculeLibraryAttributes(SmallMoleculeLibraryAttributes.Create("caffeine$", caffeineFormula, caffeineInChiKey, caffeineHMDB));
-            var text = molser.ToSerializableString();
-            Assert.AreEqual(molser, CustomMolecule.FromSerializableString(text));
-
-            // Test handling of SmallMoleculeLibraryAttributes for mass-only descriptions
-<<<<<<< HEAD
-            var molserB = CustomMolecule.FromSmallMoleculeLibraryAttributes(SmallMoleculeLibraryAttributes.Create("caffeine$", MoleculeMassOffset.Create(TypedMass.Create(123.4, MassType.Monoisotopic), TypedMass.Create(123.45, MassType.Average)), caffeineInChiKey, caffeineHMDB));
-=======
-            var molserB = CustomMolecule.FromSmallMoleculeLibraryAttributes(SmallMoleculeLibraryAttributes.Create("caffeine$", ParsedMolecule.Create(new TypedMass(123.4, MassType.Monoisotopic), new TypedMass(123.45, MassType.Average)), caffeineInChiKey, caffeineHMDB));
->>>>>>> 8116fa9d
-            var textB = molserB.ToSerializableString();
-            Assert.AreEqual(molserB, CustomMolecule.FromSerializableString(textB));
-
-            var dictCCS2 = new Dictionary<LibKey, IonMobilityAndCCS[]>();
-            var ccs3 = new List<IonMobilityAndCCS> { IonMobilityAndCCS.GetIonMobilityAndCCS(IonMobilityValue.GetIonMobilityValue(4, eIonMobilityUnits.drift_time_msec), 1.75, HIGH_ENERGY_DRIFT_TIME_OFFSET_MSEC), IonMobilityAndCCS.GetIonMobilityAndCCS(IonMobilityValue.GetIonMobilityValue(5, eIonMobilityUnits.drift_time_msec), null, HIGH_ENERGY_DRIFT_TIME_OFFSET_MSEC) }; // Drift times
-            const string seq3 = "KLMNJ";
-            dictCCS2.Add(new LibKey(seq3, Adduct.SINGLY_PROTONATED), ccs3.ToArray());
-
-            lib = new List<LibraryIonMobilityInfo> { new LibraryIonMobilityInfo("test", false, dictCCS2) };
-            peptideTimes = CollisionalCrossSectionGridViewDriver.CollectIonMobilitiesAndCollisionalCrossSections(null,
-                            lib, 1);
-            validatingIonMobilityPeptides = peptideTimes as ValidatingIonMobilityPrecursor[] ?? peptideTimes.ToArray();
-            Assert.AreEqual(1, validatingIonMobilityPeptides.Length);
-            Assert.AreEqual(1.75, validatingIonMobilityPeptides[0].CollisionalCrossSectionSqA);
-        }
-
-    }
+﻿/*
+ * Original author: Brian Pratt <bspratt .at. proteinms.net>,
+ *                  MacCoss Lab, Department of Genome Sciences, UW
+ *
+ * Copyright 2014 University of Washington - Seattle, WA
+ * 
+ * Licensed under the Apache License, Version 2.0 (the "License");
+ * you may not use this file except in compliance with the License.
+ * You may obtain a copy of the License at
+ *
+ *     http://www.apache.org/licenses/LICENSE-2.0
+ *
+ * Unless required by applicable law or agreed to in writing, software
+ * distributed under the License is distributed on an "AS IS" BASIS,
+ * WITHOUT WARRANTIES OR CONDITIONS OF ANY KIND, either express or implied.
+ * See the License for the specific language governing permissions and
+ * limitations under the License.
+ */
+
+using System.Collections.Generic;
+using System.Linq;
+using Microsoft.VisualStudio.TestTools.UnitTesting;
+using pwiz.Common.Chemistry;
+using pwiz.Skyline.Model;
+using pwiz.Skyline.Model.DocSettings;
+using pwiz.Skyline.Model.IonMobility;
+using pwiz.Skyline.Model.Lib;
+using pwiz.Skyline.SettingsUI.IonMobility;
+using pwiz.Skyline.Util;
+using pwiz.SkylineTestUtil;
+
+namespace pwiz.SkylineTest
+{
+    [TestClass]
+    public class IonMobilityUnitTest : AbstractUnitTest
+    {
+        /// <summary>
+        /// Test the inner workings of ion mobility libraries
+        /// </summary>
+        [TestMethod]
+        public void TestLibIonMobilityInfo()
+        {
+            const string caffeineFormula = "C8H10N4O2";
+            const string caffeineInChiKey = "RYYVLZVUVIJVGH-UHFFFAOYSA-N";
+            const string caffeineHMDB = "HMDB01847";
+            const double HIGH_ENERGY_DRIFT_TIME_OFFSET_MSEC = -.01;
+            var dbMolecule = new DbMolecule(new Target("JKLMN")) { Id = 123456 };
+            var dbPrecursorIon = new DbPrecursorIon(dbMolecule, Adduct.SINGLY_PROTONATED) { Id = 1234567 };
+            var dbIonMobilityValue = new DbPrecursorAndIonMobility(dbPrecursorIon, 
+                1.2, 2.3, eIonMobilityUnits.drift_time_msec, HIGH_ENERGY_DRIFT_TIME_OFFSET_MSEC) { Id = 12345 };
+            DbPrecursorAndIonMobility dbPrecursorAndIonMobilityValue2 = new DbPrecursorAndIonMobility(dbIonMobilityValue);
+            for (var loop = 0; loop < 2; loop++)
+            {
+                Assert.AreEqual(dbIonMobilityValue.GetHashCode(), dbPrecursorAndIonMobilityValue2.GetHashCode());
+                Assert.IsFalse(dbIonMobilityValue.Equals(null));
+                Assert.IsTrue(dbIonMobilityValue.Equals(dbPrecursorAndIonMobilityValue2 as object));
+                Assert.IsTrue(dbIonMobilityValue.Equals(dbIonMobilityValue));
+                Assert.IsTrue(dbIonMobilityValue.Equals(dbIonMobilityValue as object));
+                Assert.IsTrue(dbPrecursorAndIonMobilityValue2.Equals(dbIonMobilityValue));
+                dbIonMobilityValue.CollisionalCrossSectionSqA = 1.3;
+                Assert.AreNotEqual(dbIonMobilityValue.CollisionalCrossSectionSqA, dbPrecursorAndIonMobilityValue2.CollisionalCrossSectionSqA);
+                if (loop==1)
+                {
+                    dbIonMobilityValue.DbPrecursorIon = new DbPrecursorIon(new Target("foo"), Adduct.SINGLY_PROTONATED) { Id = 1234567 };
+                    Assert.AreNotEqual(dbIonMobilityValue.DbPrecursorIon.GetTarget(), dbMolecule);
+                }
+                else
+                {
+                    Assert.AreEqual(dbIonMobilityValue.DbPrecursorIon.DbMolecule, dbMolecule);
+                }
+                dbIonMobilityValue = new DbPrecursorAndIonMobility(
+                    new DbPrecursorIon( 
+                    SmallMoleculeLibraryAttributes.Create("caffeine", caffeineFormula, caffeineInChiKey, caffeineHMDB),
+                    Adduct.FromStringAssumeProtonated("M+Na")) { Id = 23456 },
+                    1.2, 2.3, eIonMobilityUnits.drift_time_msec, HIGH_ENERGY_DRIFT_TIME_OFFSET_MSEC ) { Id = 12345 };
+                dbPrecursorAndIonMobilityValue2 = new DbPrecursorAndIonMobility(dbIonMobilityValue);
+            }
+
+            var dictCCS1 = new Dictionary<LibKey, IonMobilityAndCCS[]>();
+            var im = IonMobilityValue.GetIonMobilityValue(12, eIonMobilityUnits.drift_time_msec);
+            var ccs1 = new List<IonMobilityAndCCS> {  IonMobilityAndCCS.GetIonMobilityAndCCS(IonMobilityValue.EMPTY, 1, HIGH_ENERGY_DRIFT_TIME_OFFSET_MSEC),  IonMobilityAndCCS.GetIonMobilityAndCCS(IonMobilityValue.EMPTY, 2, HIGH_ENERGY_DRIFT_TIME_OFFSET_MSEC) }; // Collisional cross sections
+            var ccs2 = new List<IonMobilityAndCCS> {  IonMobilityAndCCS.GetIonMobilityAndCCS(im, 3, HIGH_ENERGY_DRIFT_TIME_OFFSET_MSEC),  IonMobilityAndCCS.GetIonMobilityAndCCS(IonMobilityValue.EMPTY, 4, HIGH_ENERGY_DRIFT_TIME_OFFSET_MSEC) }; // Collisional cross sections
+            const string seq1 = "JKLM";
+            const string seq2 = "KLMN";
+            dictCCS1.Add(new LibKey(seq1,1),ccs1.ToArray());
+            dictCCS1.Add(new LibKey(seq2,1),ccs2.ToArray());
+            var lib = new List<LibraryIonMobilityInfo> { new LibraryIonMobilityInfo("test", false, dictCCS1) };
+
+            var peptideTimes = CollisionalCrossSectionGridViewDriver.CollectIonMobilitiesAndCollisionalCrossSections(null,
+                lib, 1);
+            var validatingIonMobilityPeptides = peptideTimes as ValidatingIonMobilityPrecursor[] ?? peptideTimes.ToArray();
+            Assert.AreEqual(2, validatingIonMobilityPeptides.Length);
+            Assert.AreEqual(1.5, validatingIonMobilityPeptides[0].CollisionalCrossSectionSqA);
+            Assert.AreEqual(3.5, validatingIonMobilityPeptides[1].CollisionalCrossSectionSqA);
+            Assert.AreEqual(HIGH_ENERGY_DRIFT_TIME_OFFSET_MSEC, validatingIonMobilityPeptides[1].HighEnergyIonMobilityOffset);
+
+            // This time with multiple CCS conformers supported
+            lib = new List<LibraryIonMobilityInfo> { new LibraryIonMobilityInfo("test", true, dictCCS1) };
+
+            peptideTimes = CollisionalCrossSectionGridViewDriver.CollectIonMobilitiesAndCollisionalCrossSections(null,
+                lib, 1);
+            validatingIonMobilityPeptides = peptideTimes as ValidatingIonMobilityPrecursor[] ?? peptideTimes.ToArray();
+            Assert.AreEqual(4, validatingIonMobilityPeptides.Length);
+            Assert.AreEqual(1, validatingIonMobilityPeptides[0].CollisionalCrossSectionSqA);
+            Assert.AreEqual(2, validatingIonMobilityPeptides[1].CollisionalCrossSectionSqA);
+            Assert.AreEqual(3, validatingIonMobilityPeptides[2].CollisionalCrossSectionSqA);
+            Assert.AreEqual(4, validatingIonMobilityPeptides[3].CollisionalCrossSectionSqA);
+            Assert.AreEqual(HIGH_ENERGY_DRIFT_TIME_OFFSET_MSEC, validatingIonMobilityPeptides[1].HighEnergyIonMobilityOffset);
+
+
+            // Test serialization of molecule with '$' in it, which we use as a tab replacement against XML parser variability
+            var molser = CustomMolecule.FromSmallMoleculeLibraryAttributes(SmallMoleculeLibraryAttributes.Create("caffeine$", caffeineFormula, caffeineInChiKey, caffeineHMDB));
+            var text = molser.ToSerializableString();
+            Assert.AreEqual(molser, CustomMolecule.FromSerializableString(text));
+
+            // Test handling of SmallMoleculeLibraryAttributes for mass-only descriptions
+            var molserB = CustomMolecule.FromSmallMoleculeLibraryAttributes(SmallMoleculeLibraryAttributes.Create("caffeine$", ParsedMolecule.Create(new TypedMass(123.4, MassType.Monoisotopic), new TypedMass(123.45, MassType.Average)), caffeineInChiKey, caffeineHMDB));
+            var textB = molserB.ToSerializableString();
+            Assert.AreEqual(molserB, CustomMolecule.FromSerializableString(textB));
+
+            var dictCCS2 = new Dictionary<LibKey, IonMobilityAndCCS[]>();
+            var ccs3 = new List<IonMobilityAndCCS> { IonMobilityAndCCS.GetIonMobilityAndCCS(IonMobilityValue.GetIonMobilityValue(4, eIonMobilityUnits.drift_time_msec), 1.75, HIGH_ENERGY_DRIFT_TIME_OFFSET_MSEC), IonMobilityAndCCS.GetIonMobilityAndCCS(IonMobilityValue.GetIonMobilityValue(5, eIonMobilityUnits.drift_time_msec), null, HIGH_ENERGY_DRIFT_TIME_OFFSET_MSEC) }; // Drift times
+            const string seq3 = "KLMNJ";
+            dictCCS2.Add(new LibKey(seq3, Adduct.SINGLY_PROTONATED), ccs3.ToArray());
+
+            lib = new List<LibraryIonMobilityInfo> { new LibraryIonMobilityInfo("test", false, dictCCS2) };
+            peptideTimes = CollisionalCrossSectionGridViewDriver.CollectIonMobilitiesAndCollisionalCrossSections(null,
+                            lib, 1);
+            validatingIonMobilityPeptides = peptideTimes as ValidatingIonMobilityPrecursor[] ?? peptideTimes.ToArray();
+            Assert.AreEqual(1, validatingIonMobilityPeptides.Length);
+            Assert.AreEqual(1.75, validatingIonMobilityPeptides[0].CollisionalCrossSectionSqA);
+        }
+
+    }
 }