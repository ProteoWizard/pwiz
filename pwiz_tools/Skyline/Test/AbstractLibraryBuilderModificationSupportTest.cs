﻿/*
 * Author: David Shteynberg <dshteyn .at. proteinms.net>,
 *                  MacCoss Lab, Department of Genome Sciences, UW
 *
 * Copyright 2025 University of Washington - Seattle, WA
 *
 * Licensed under the Apache License, Version 2.0 (the "License");
 * you may not use this file except in compliance with the License.
 * You may obtain a copy of the License at
 *
 *     http://www.apache.org/licenses/LICENSE-2.0
 *
 * Unless required by applicable law or agreed to in writing, software
 * distributed under the License is distributed on an "AS IS" BASIS,
 * WITHOUT WARRANTIES OR CONDITIONS OF ANY KIND, either express or implied.
 * See the License for the specific language governing permissions and
 * limitations under the License.
 */

using System.Collections.Generic;
using System.Linq;
using Microsoft.VisualStudio.TestTools.UnitTesting;
using pwiz.Skyline.Model.Lib.AlphaPeptDeep;
using pwiz.SkylineTestUtil;

namespace pwiz.SkylineTest
{
    [TestClass]
    public class AbstractLibraryBuilderModificationSupportTests : AbstractUnitTest
    {

<<<<<<< HEAD
        public LibraryBuilderModificationSupport Support => new LibraryBuilderModificationSupport(MODEL_SUPPORTED_MODIFICATION_INDICES);

        private static Dictionary<ModificationType, PredictionSupport> MODEL_SUPPORTED_MODIFICATION_INDICES =
            new Dictionary<ModificationType, PredictionSupport>
=======
        public LibraryBuilderModificationSupport Support => new LibraryBuilderModificationSupport(MODEL_SUPPORTED_MODS);

        private static List<ModificationType> MODEL_SUPPORTED_MODS =
            new List<ModificationType>
>>>>>>> e8990f18

            {
                {
                    new ModificationType(1,"TestMod1", "TestOnly", PredictionSupport.ALL)
                },
                {
                    new ModificationType(2, "TestMod2", "TestOnly", PredictionSupport.FRAGMENTATION)
                },
                {
                    new ModificationType(3, "TestMod3", "TestOnly", PredictionSupport.RETENTION_TIME)
                },
                {
                    new ModificationType(4, "TestMod4", "TestOnly", PredictionSupport.CCS)
                }

            };
       
        [TestMethod]
        public void PredictionSupportTest()
        {
            // Assert
            Assert.IsNotNull(Support._predictionSupport);
            Assert.AreEqual(Support._predictionSupport.Count, 4); // TestMod1, TestMod2, TestMod3, TestMod4

            var nullId = 0;
            var supportNull = Support._predictionSupport.FirstOrDefault(source => source.Id == nullId);

            Assert.IsNull(supportNull);

            var support0 = Support._predictionSupport.FirstOrDefault(source => source.Id == MODEL_SUPPORTED_MODS[0].Id);
            var support1 = Support._predictionSupport.FirstOrDefault(source => source.Id == MODEL_SUPPORTED_MODS[1].Id);
            var support2 = Support._predictionSupport.FirstOrDefault(source => source.Id == MODEL_SUPPORTED_MODS[2].Id);
            var support3 = Support._predictionSupport.FirstOrDefault(source => source.Id == MODEL_SUPPORTED_MODS[3].Id);

            Assert.IsNotNull(support0);
            Assert.IsNotNull(support1);
            Assert.IsNotNull(support2);
            Assert.IsNotNull(support3);
            
            Assert.IsTrue(support0!.SupportedModels.Fragmentation);
            Assert.IsTrue(support0!.SupportedModels.RetentionTime);
            Assert.IsTrue(support0!.SupportedModels.Ccs);

            Assert.IsTrue(support1!.SupportedModels.Fragmentation);
            Assert.IsFalse(support1!.SupportedModels.RetentionTime);
            Assert.IsFalse(support1!.SupportedModels.Ccs);

            Assert.IsFalse(support2!.SupportedModels.Fragmentation);
            Assert.IsTrue(support2!.SupportedModels.RetentionTime);
            Assert.IsFalse(support2!.SupportedModels.Ccs);

            Assert.IsFalse(support3!.SupportedModels.Fragmentation);
            Assert.IsFalse(support3!.SupportedModels.RetentionTime);
            Assert.IsTrue(support3!.SupportedModels.Ccs);

            var support = new LibraryBuilderModificationSupport(new List<ModificationType>());

            Assert.IsNotNull(support._predictionSupport);
            Assert.AreEqual(support._predictionSupport.Count, 0);
        }

        [TestMethod]
        public void SupportedModsTest()
        {
            Assert.IsFalse(Support.IsMs2SupportedMod(null));
            Assert.IsFalse(Support.IsRtSupportedMod(null));
            Assert.IsFalse(Support.IsCcsSupportedMod(null));
            Assert.IsFalse(Support.AreAllModelsSupported(null));

            var nullId = 0;
            Assert.IsFalse(Support.IsMs2SupportedMod(nullId));
            Assert.IsFalse(Support.IsRtSupportedMod(nullId));
            Assert.IsFalse(Support.IsCcsSupportedMod(nullId));
            Assert.IsFalse(Support.AreAllModelsSupported(nullId));

            Assert.IsTrue(Support.IsMs2SupportedMod(1));
            Assert.IsTrue(Support.IsMs2SupportedMod(2));
            Assert.IsFalse(Support.IsMs2SupportedMod(3));
            Assert.IsFalse(Support.IsMs2SupportedMod(999));

            Assert.IsTrue(Support.IsRtSupportedMod(1));
            Assert.IsFalse(Support.IsRtSupportedMod(2));
            Assert.IsTrue(Support.IsRtSupportedMod(3));
            Assert.IsFalse(Support.IsRtSupportedMod(999));
  
            Assert.IsTrue(Support.IsCcsSupportedMod(1));
            Assert.IsFalse(Support.IsCcsSupportedMod(2));
            Assert.IsTrue(Support.IsCcsSupportedMod(4));
            Assert.IsFalse(Support.IsCcsSupportedMod(999));
   
            Assert.IsTrue(Support.AreAllModelsSupported(1)); // Supports all
            Assert.IsFalse(Support.AreAllModelsSupported(2)); // Only MS2
            Assert.IsFalse(Support.AreAllModelsSupported(3)); // Only RT
            Assert.IsFalse(Support.AreAllModelsSupported(4)); // Only CCS
            Assert.IsFalse(Support.AreAllModelsSupported(999));
  
            Assert.IsTrue(Support.PeptideHasOnlyMs2SupportedMod("PEPTIDE[TestMod1:1]R[TestMod2:2]")); // Both MS2 supported
            Assert.IsFalse(Support.PeptideHasOnlyMs2SupportedMod("PEPTIDE[TestMod3:3]")); // TestMod3 not MS2 supported
            Assert.IsFalse(Support.PeptideHasOnlyMs2SupportedMod("PEPTIDE[UNKNOWN:999]")); // Unknown mod
            Assert.IsTrue(Support.PeptideHasOnlyMs2SupportedMod("PEPTIDE")); // No mods
 
            Assert.IsTrue(Support.PeptideHasOnlyRtSupportedMod("PEPTIDE[TestMod1:1]R[TestMod3:3]")); // Both RT supported
            Assert.IsFalse(Support.PeptideHasOnlyRtSupportedMod("PEPTIDE[TestMod2:2]")); // TestMod2 not RT supported
            Assert.IsFalse(Support.PeptideHasOnlyRtSupportedMod("PEPTIDE[UNKNOWN:999]")); // Unknown mod
            Assert.IsTrue(Support.PeptideHasOnlyRtSupportedMod("PEPTIDE")); // No mods
 
            Assert.IsTrue(Support.PeptideHasOnlyCcsSupportedMod("PEPTIDE[TestMod1:1]R[TestMod4:4]")); // Both CCS supported
            Assert.IsFalse(Support.PeptideHasOnlyCcsSupportedMod("PEPTIDE[TestMod2:2]")); // TestMod2 not CCS supported
            Assert.IsFalse(Support.PeptideHasOnlyCcsSupportedMod("PEPTIDE[UNKNOWN:999]")); // Unknown mod
            Assert.IsTrue(Support.PeptideHasOnlyCcsSupportedMod("PEPTIDE")); // No mods

            Assert.IsTrue(Support.PeptideHasOnlyMs2SupportedMod("PEPTIDE[INVALID]")); // No valid numeric accession
            Assert.IsTrue(Support.PeptideHasOnlyMs2SupportedMod("PEPTIDE[]")); // Empty brackets
        }
    }
}<|MERGE_RESOLUTION|>--- conflicted
+++ resolved
@@ -29,18 +29,10 @@
     public class AbstractLibraryBuilderModificationSupportTests : AbstractUnitTest
     {
 
-<<<<<<< HEAD
-        public LibraryBuilderModificationSupport Support => new LibraryBuilderModificationSupport(MODEL_SUPPORTED_MODIFICATION_INDICES);
-
-        private static Dictionary<ModificationType, PredictionSupport> MODEL_SUPPORTED_MODIFICATION_INDICES =
-            new Dictionary<ModificationType, PredictionSupport>
-=======
         public LibraryBuilderModificationSupport Support => new LibraryBuilderModificationSupport(MODEL_SUPPORTED_MODS);
 
         private static List<ModificationType> MODEL_SUPPORTED_MODS =
             new List<ModificationType>
->>>>>>> e8990f18
-
             {
                 {
                     new ModificationType(1,"TestMod1", "TestOnly", PredictionSupport.ALL)
