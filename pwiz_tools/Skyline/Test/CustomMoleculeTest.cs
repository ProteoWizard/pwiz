--- conflicted
+++ resolved
@@ -18,9 +18,9 @@
  */
 using System.Collections.Generic;
 using Microsoft.VisualStudio.TestTools.UnitTesting;
-using pwiz.Common.Chemistry;
 using pwiz.Skyline.Model;
 using pwiz.Skyline.Model.Lib;
+using pwiz.Skyline.Util;
 using pwiz.SkylineTestUtil;
 
 namespace pwiz.SkylineTest
@@ -53,11 +53,7 @@
                 Assert.AreEqual(customMolecule.AccessionNumbers, roundTrip.Molecule.AccessionNumbers);
                 smallMoleculeLibraryAttributes = // Masses instead of formula
                     SmallMoleculeLibraryAttributes.Create("MyMolecule", 
-<<<<<<< HEAD
-                        MoleculeMassOffset.Create(TypedMass.Create(123.4, MassType.Monoisotopic), TypedMass.Create(123.45, MassType.Average)), 
-=======
                         ParsedMolecule.Create(new TypedMass(123.4, MassType.Monoisotopic), new TypedMass(123.45, MassType.Average)), 
->>>>>>> 8116fa9d
                         "MyInChiKey", moleculeAccessionNumbers.GetNonInChiKeys());
             }
         }
