--- conflicted
+++ resolved
@@ -1,309 +1,271 @@
-﻿/*
- * Original author: Shannon Joyner <sjoyner .at. u.washington.edu>,
- *                  MacCoss Lab, Department of Genome Sciences, UW
- *
- * Copyright 2009 University of Washington - Seattle, WA
- * 
- * Licensed under the Apache License, Version 2.0 (the "License");
- * you may not use this file except in compliance with the License.
- * You may obtain a copy of the License at
- *
- *     http://www.apache.org/licenses/LICENSE-2.0
- *
- * Unless required by applicable law or agreed to in writing, software
- * distributed under the License is distributed on an "AS IS" BASIS,
- * WITHOUT WARRANTIES OR CONDITIONS OF ANY KIND, either express or implied.
- * See the License for the specific language governing permissions and
- * limitations under the License.
- */
-
-using System;
-using System.Collections.Generic;
-using System.Linq;
-using System.Text;
-using Microsoft.VisualStudio.TestTools.UnitTesting;
-using pwiz.Common.Chemistry;
-using pwiz.Skyline.Model;
-using pwiz.Skyline.Model.DocSettings;
-using pwiz.Skyline.Util;
-using pwiz.SkylineTestUtil;
-
-namespace pwiz.SkylineTest
-{
-    /// <summary>
-    /// Summary description for ModEquivalentTest
-    /// </summary>
-    [TestClass]
-    public class ModEquivalentTest : AbstractUnitTest
-    {
-        [TestMethod]
-        public void EquivalentTest()
-        {
-            var dictHiddenIsotopeModNames = UniMod.DictHiddenIsotopeModNames;
-            var dictHiddenStructuralModNames = UniMod.DictHiddenStructuralModNames;
-            var dictIsotopeModNames = UniMod.DictIsotopeModNames;
-            var dictStructuralModNames = UniMod.DictStructuralModNames;
-
-            var compareDict = new SortedDictionary<string, int>();
-            var massCalc = new SequenceMassCalc(MassType.Monoisotopic);
-
-            foreach (var dict in new[]
-                        {
-                            dictStructuralModNames,
-                            dictIsotopeModNames,
-                            dictHiddenStructuralModNames,
-                            dictHiddenIsotopeModNames
-                        })
-            {
-                var unimodArray = dict.ToArray();
-                var actualDict = new SortedDictionary<string, int>();
-                int actualCount = EquivalentValues(actualDict, unimodArray);
-
-                int count, totalCount = 0;
-                // Check that modifications are identified with improper name.
-                StaticMod modToMatch;
-                for (int i = 0; i < unimodArray.Length; i++)
-                {
-                    var original = unimodArray[i].Value;
-
-                    modToMatch = (StaticMod) original.ChangeName("Test");
-
-                    count = CountEquivalent(unimodArray, modToMatch, compareDict, i);
-                    Assert.IsTrue(count >= 1);
-                    totalCount += count;
-                }
-
-                Assert.AreEqual(actualCount, totalCount);
-                Assert.IsTrue(ArrayUtil.EqualsDeep(actualDict.ToArray(), compareDict.ToArray()));
-
-                compareDict.Clear();
-                totalCount = 0;
-
-                // Modify arrangement of formula.
-                // Should still be able to identify correct modification.
-                for (int i = 0; i < unimodArray.Length; i++)
-                {
-                    var original = unimodArray[i].Value;
-                    modToMatch = (StaticMod)original.ChangeName("Test");
-<<<<<<< HEAD
-                    var formula = original.Molecule;
-                    if (!Molecule.IsNullOrEmpty(formula))
-                    {
-
-                        var dictCounts = new Dictionary<string, int>(formula);
-
-                        var newFormula = GetFormula(formula.ToDisplayString(), dictCounts);
-
-                        modToMatch = modToMatch.ChangeFormula(Molecule.Parse(newFormula));
-=======
-                    var formula = original.ParsedMolecule;
-                    if (!ParsedMolecule.IsNullOrEmpty(formula))
-                    {
-
-                        var dictCounts = new Dictionary<string, int>(formula.Molecule);
-
-                        var newFormula = GetFormula(formula.ToString(), dictCounts);
-
-                        modToMatch = modToMatch.ChangeFormula(ParsedMolecule.Create(newFormula));
->>>>>>> 8116fa9d
-                    }
-
-                    count = CountEquivalent(unimodArray, modToMatch, compareDict, i);
-                    Assert.IsTrue(count >= 1);
-                    totalCount += count;
-                }
-                Assert.IsTrue(actualCount == totalCount);
-                Assert.IsTrue(ArrayUtil.EqualsDeep(actualDict.ToArray(), compareDict.ToArray()));
-
-                compareDict.Clear();
-                totalCount = 0;
-
-
-                // Add and substract 5 hydrogen atoms to test complex formulas.
-                for (int i = 0; i < unimodArray.Length; i++)
-                {
-                    var original = unimodArray[i].Value;
-
-<<<<<<< HEAD
-                    var formula = original.Molecule;
-=======
-                    var formula = original.ParsedMolecule;
->>>>>>> 8116fa9d
-
-                    modToMatch = (StaticMod) original.ChangeName("Test");
-                    if (formula != null)
-                    {
-
-<<<<<<< HEAD
-                        var dictCounts = new Dictionary<string, int>(formula);
-=======
-                        var dictCounts = new Dictionary<string, int>(formula.Molecule);
->>>>>>> 8116fa9d
-
-                        if (dictCounts.TryGetValue("H", out count))
-                            dictCounts["H"] = count + 5;
-                        else
-                            dictCounts["H"] = 5;
-
-                        string newFormula = GetFormula(formula.ToString(), dictCounts);
-                        if (newFormula.Contains("-"))
-                            newFormula = newFormula + "H5";
-                        else
-                            newFormula = newFormula + " - H5";
-<<<<<<< HEAD
-                        modToMatch = modToMatch.ChangeFormula(Molecule.Parse(newFormula));
-=======
-                        modToMatch = modToMatch.ChangeFormula(ParsedMolecule.Create(newFormula));
->>>>>>> 8116fa9d
-                    }
-                    
-                    count = CountEquivalent(unimodArray, modToMatch, compareDict, i);
-                    Assert.IsTrue(count >= 1);
-                    totalCount += count;
-                }
-                Assert.IsTrue(actualCount == totalCount);
-                Assert.IsTrue(ArrayUtil.EqualsDeep(actualDict.ToArray(), compareDict.ToArray()));
-
-                compareDict.Clear();
-                totalCount = 0;
-
-                // Change label.
-                for (int i = 0; i < unimodArray.Length; i++)
-                {
-                    var original = unimodArray[i].Value;
-
-                    var labelAtoms = original.LabelAtoms;
-
-                    modToMatch = (StaticMod)original.ChangeName("Test");
-                    if (labelAtoms != LabelAtoms.None && original.AAs != null && original.AAs.Length == 1)
-                    {
-<<<<<<< HEAD
-                        double unexplainedMass;
-                        var newFormula = massCalc.GetModFormula(original.AAs[0], original, out unexplainedMass);
-                        Assert.AreEqual(0, unexplainedMass);
-=======
-                        var newFormula = ParsedMolecule.Create(massCalc.GetModFormula(original.AAs[0], original));
-                        Assert.AreEqual(0.0, newFormula.MonoMassOffset); // Should be no unexplained mass.
->>>>>>> 8116fa9d
-                        modToMatch = modToMatch.ChangeFormula(newFormula).ChangeLabelAtoms(LabelAtoms.None);
-                    }
-
-                    count = CountEquivalent(unimodArray, modToMatch, compareDict, i);
-                    Assert.IsTrue(count >= 1);
-                    totalCount += count;
-                }
-                Assert.IsTrue(actualCount == totalCount);
-                Assert.IsTrue(ArrayUtil.EqualsDeep(actualDict.ToArray(), compareDict.ToArray()));
-
-                // Nonexisting formulas.  
-                foreach (StaticMod original in dict.Values)
-                {
-                    modToMatch = (StaticMod)original.ChangeName("Test");
-<<<<<<< HEAD
-                    if (original.Molecule != null || original.Losses != null)
-                        modToMatch = modToMatch.ChangeFormula(Molecule.Parse("H2OCl"));
-                    else if (original.LabelAtoms != LabelAtoms.None)
-                        modToMatch = modToMatch.ChangeFormula(Molecule.Parse("H2OCl")).ChangeLabelAtoms(LabelAtoms.None);
-=======
-                    if (original.ParsedMolecule != null || original.Losses != null)
-                        modToMatch = modToMatch.ChangeFormula(ParsedMolecule.Create("H2OCl"));
-                    else if (original.LabelAtoms != LabelAtoms.None)
-                        modToMatch = modToMatch.ChangeFormula(ParsedMolecule.Create("H2OCl")).ChangeLabelAtoms(LabelAtoms.None);
->>>>>>> 8116fa9d
-
-                    count = CountEquivalent(unimodArray, modToMatch, compareDict, -1);
-                    Assert.AreEqual(0, count);
-                }
-                compareDict.Clear();
-            }
-        }
-
-        private static string GetFormula(string formula, IDictionary<string, int> dictCounts)
-        {
-            var sbNewFormula = new StringBuilder();
-
-            var sbSubtractFormula = new StringBuilder();
-            var firstMod = new KeyValuePair<string, int>(null, 0);
-            foreach (var modCount in dictCounts)
-            {
-                if (firstMod.Key == null)
-                {
-                    string atom = modCount.Key;
-                    if (formula.StartsWith(atom))
-                    {
-                        firstMod = modCount;
-                        continue;
-                    }
-                    firstMod = new KeyValuePair<string, int>(atom, 0);
-                }
-                // If the value is negative, add a minus sign.
-                if (modCount.Value >= 0)
-                    sbNewFormula.Append(modCount.Key).Append(modCount.Value);
-                else
-                    sbSubtractFormula.Append(modCount.Key).Append(Math.Abs(modCount.Value));
-            }
-            if (firstMod.Value != 0)
-            {
-                if (firstMod.Value < 0)
-                {
-                    sbSubtractFormula.Append(firstMod.Key).Append(Math.Abs(firstMod.Value));
-                }
-                else
-                {
-                    sbNewFormula.Append(firstMod.Key).Append(firstMod.Value);
-                }
-            }
-            if (sbSubtractFormula.Length > 0)
-                sbNewFormula.Append("-").Append(sbSubtractFormula);
-            return sbNewFormula.ToString();
-        }
-
-        public int EquivalentValues(SortedDictionary<string, int> equivMods, KeyValuePair<string, StaticMod>[] dict)
-            {
-                int totalCount = 0;
-                for (int i = 0; i < dict.Length; i++)
-                {
-                    StaticMod modToMatch = dict[i].Value;
-                    int count = CountEquivalent(dict, modToMatch, equivMods, i);
-                    totalCount += count;
-                }
-                return totalCount;
-            }
-        
-
-        /// <summary>
-        /// Returns the number of StaticMod values in the dictionary that are equivalent to modToMatch.
-        /// </summary>
-        /// <param name="dict">Dictionary containing StaticMod values.</param>
-        /// <param name="modToMatch">StaticMod we're comparing to values in dictionary.</param>
-        /// <param name="equivMods">Dictionary we add count for StaticMods equivalent to modToMatch.</param>
-        /// <param name="index">Index of modToMatch in dict.</param>
-        /// <returns>Number of StaticMods equivalent to modToMatch. If there are no equivalent values, function will return 1.</returns>
-        public int CountEquivalent(KeyValuePair<string, StaticMod>[] dict, StaticMod modToMatch, SortedDictionary<string, int> equivMods, int index)
-        {
-            int totalCount = 0;
-            for (int i = 0; i < dict.Length; i++)
-            {
-                int count = 0;
-                StaticMod mod = dict[i].Value;
-
-                if (index != -1 && index == i)
-                    Assert.IsTrue(mod.Equivalent(modToMatch));
-
-                if (mod.Equivalent(modToMatch))
-                    count++;
-                if (!equivMods.ContainsKey(mod.Name))
-                    equivMods.Add(mod.Name, count);
-                else
-                {
-                    equivMods[mod.Name] += count;
-                }
-                totalCount += count;
-            }
-
-            return totalCount;
-        }
-
-       
-    }
-}
+﻿/*
+ * Original author: Shannon Joyner <sjoyner .at. u.washington.edu>,
+ *                  MacCoss Lab, Department of Genome Sciences, UW
+ *
+ * Copyright 2009 University of Washington - Seattle, WA
+ * 
+ * Licensed under the Apache License, Version 2.0 (the "License");
+ * you may not use this file except in compliance with the License.
+ * You may obtain a copy of the License at
+ *
+ *     http://www.apache.org/licenses/LICENSE-2.0
+ *
+ * Unless required by applicable law or agreed to in writing, software
+ * distributed under the License is distributed on an "AS IS" BASIS,
+ * WITHOUT WARRANTIES OR CONDITIONS OF ANY KIND, either express or implied.
+ * See the License for the specific language governing permissions and
+ * limitations under the License.
+ */
+
+using System;
+using System.Collections.Generic;
+using System.Linq;
+using System.Text;
+using Microsoft.VisualStudio.TestTools.UnitTesting;
+using pwiz.Skyline.Model;
+using pwiz.Skyline.Model.DocSettings;
+using pwiz.Skyline.Util;
+using pwiz.SkylineTestUtil;
+
+namespace pwiz.SkylineTest
+{
+    /// <summary>
+    /// Summary description for ModEquivalentTest
+    /// </summary>
+    [TestClass]
+    public class ModEquivalentTest : AbstractUnitTest
+    {
+        [TestMethod]
+        public void EquivalentTest()
+        {
+            var dictHiddenIsotopeModNames = UniMod.DictHiddenIsotopeModNames;
+            var dictHiddenStructuralModNames = UniMod.DictHiddenStructuralModNames;
+            var dictIsotopeModNames = UniMod.DictIsotopeModNames;
+            var dictStructuralModNames = UniMod.DictStructuralModNames;
+
+            var compareDict = new SortedDictionary<string, int>();
+            var massCalc = new SequenceMassCalc(MassType.Monoisotopic);
+
+            foreach (var dict in new[]
+                        {
+                            dictStructuralModNames,
+                            dictIsotopeModNames,
+                            dictHiddenStructuralModNames,
+                            dictHiddenIsotopeModNames
+                        })
+            {
+                var unimodArray = dict.ToArray();
+                var actualDict = new SortedDictionary<string, int>();
+                int actualCount = EquivalentValues(actualDict, unimodArray);
+
+                int count, totalCount = 0;
+                // Check that modifications are identified with improper name.
+                StaticMod modToMatch;
+                for (int i = 0; i < unimodArray.Length; i++)
+                {
+                    var original = unimodArray[i].Value;
+
+                    modToMatch = (StaticMod) original.ChangeName("Test");
+
+                    count = CountEquivalent(unimodArray, modToMatch, compareDict, i);
+                    Assert.IsTrue(count >= 1);
+                    totalCount += count;
+                }
+
+                Assert.AreEqual(actualCount, totalCount);
+                Assert.IsTrue(ArrayUtil.EqualsDeep(actualDict.ToArray(), compareDict.ToArray()));
+
+                compareDict.Clear();
+                totalCount = 0;
+
+                // Modify arrangement of formula.
+                // Should still be able to identify correct modification.
+                for (int i = 0; i < unimodArray.Length; i++)
+                {
+                    var original = unimodArray[i].Value;
+                    modToMatch = (StaticMod)original.ChangeName("Test");
+                    var formula = original.ParsedMolecule;
+                    if (!ParsedMolecule.IsNullOrEmpty(formula))
+                    {
+
+                        var dictCounts = new Dictionary<string, int>(formula.Molecule);
+
+                        var newFormula = GetFormula(formula.ToString(), dictCounts);
+
+                        modToMatch = modToMatch.ChangeFormula(ParsedMolecule.Create(newFormula));
+                    }
+
+                    count = CountEquivalent(unimodArray, modToMatch, compareDict, i);
+                    Assert.IsTrue(count >= 1);
+                    totalCount += count;
+                }
+                Assert.IsTrue(actualCount == totalCount);
+                Assert.IsTrue(ArrayUtil.EqualsDeep(actualDict.ToArray(), compareDict.ToArray()));
+
+                compareDict.Clear();
+                totalCount = 0;
+
+
+                // Add and substract 5 hydrogen atoms to test complex formulas.
+                for (int i = 0; i < unimodArray.Length; i++)
+                {
+                    var original = unimodArray[i].Value;
+
+                    var formula = original.ParsedMolecule;
+
+                    modToMatch = (StaticMod) original.ChangeName("Test");
+                    if (formula != null)
+                    {
+
+                        var dictCounts = new Dictionary<string, int>(formula.Molecule);
+
+                        if (dictCounts.TryGetValue("H", out count))
+                            dictCounts["H"] = count + 5;
+                        else
+                            dictCounts["H"] = 5;
+
+                        string newFormula = GetFormula(formula.ToString(), dictCounts);
+                        if (newFormula.Contains("-"))
+                            newFormula = newFormula + "H5";
+                        else
+                            newFormula = newFormula + " - H5";
+                        modToMatch = modToMatch.ChangeFormula(ParsedMolecule.Create(newFormula));
+                    }
+                    
+                    count = CountEquivalent(unimodArray, modToMatch, compareDict, i);
+                    Assert.IsTrue(count >= 1);
+                    totalCount += count;
+                }
+                Assert.IsTrue(actualCount == totalCount);
+                Assert.IsTrue(ArrayUtil.EqualsDeep(actualDict.ToArray(), compareDict.ToArray()));
+
+                compareDict.Clear();
+                totalCount = 0;
+
+                // Change label.
+                for (int i = 0; i < unimodArray.Length; i++)
+                {
+                    var original = unimodArray[i].Value;
+
+                    var labelAtoms = original.LabelAtoms;
+
+                    modToMatch = (StaticMod)original.ChangeName("Test");
+                    if (labelAtoms != LabelAtoms.None && original.AAs != null && original.AAs.Length == 1)
+                    {
+                        var newFormula = ParsedMolecule.Create(massCalc.GetModFormula(original.AAs[0], original));
+                        Assert.AreEqual(0.0, newFormula.MonoMassOffset); // Should be no unexplained mass.
+                        modToMatch = modToMatch.ChangeFormula(newFormula).ChangeLabelAtoms(LabelAtoms.None);
+                    }
+
+                    count = CountEquivalent(unimodArray, modToMatch, compareDict, i);
+                    Assert.IsTrue(count >= 1);
+                    totalCount += count;
+                }
+                Assert.IsTrue(actualCount == totalCount);
+                Assert.IsTrue(ArrayUtil.EqualsDeep(actualDict.ToArray(), compareDict.ToArray()));
+
+                // Nonexisting formulas.  
+                foreach (StaticMod original in dict.Values)
+                {
+                    modToMatch = (StaticMod)original.ChangeName("Test");
+                    if (original.ParsedMolecule != null || original.Losses != null)
+                        modToMatch = modToMatch.ChangeFormula(ParsedMolecule.Create("H2OCl"));
+                    else if (original.LabelAtoms != LabelAtoms.None)
+                        modToMatch = modToMatch.ChangeFormula(ParsedMolecule.Create("H2OCl")).ChangeLabelAtoms(LabelAtoms.None);
+
+                    count = CountEquivalent(unimodArray, modToMatch, compareDict, -1);
+                    Assert.AreEqual(0, count);
+                }
+                compareDict.Clear();
+            }
+        }
+
+        private static string GetFormula(string formula, IDictionary<string, int> dictCounts)
+        {
+            var sbNewFormula = new StringBuilder();
+
+            var sbSubtractFormula = new StringBuilder();
+            var firstMod = new KeyValuePair<string, int>(null, 0);
+            foreach (var modCount in dictCounts)
+            {
+                if (firstMod.Key == null)
+                {
+                    string atom = modCount.Key;
+                    if (formula.StartsWith(atom))
+                    {
+                        firstMod = modCount;
+                        continue;
+                    }
+                    firstMod = new KeyValuePair<string, int>(atom, 0);
+                }
+                // If the value is negative, add a minus sign.
+                if (modCount.Value >= 0)
+                    sbNewFormula.Append(modCount.Key).Append(modCount.Value);
+                else
+                    sbSubtractFormula.Append(modCount.Key).Append(Math.Abs(modCount.Value));
+            }
+            if (firstMod.Value != 0)
+            {
+                if (firstMod.Value < 0)
+                {
+                    sbSubtractFormula.Append(firstMod.Key).Append(Math.Abs(firstMod.Value));
+                }
+                else
+                {
+                    sbNewFormula.Append(firstMod.Key).Append(firstMod.Value);
+                }
+            }
+            if (sbSubtractFormula.Length > 0)
+                sbNewFormula.Append("-").Append(sbSubtractFormula);
+            return sbNewFormula.ToString();
+        }
+
+        public int EquivalentValues(SortedDictionary<string, int> equivMods, KeyValuePair<string, StaticMod>[] dict)
+            {
+                int totalCount = 0;
+                for (int i = 0; i < dict.Length; i++)
+                {
+                    StaticMod modToMatch = dict[i].Value;
+                    int count = CountEquivalent(dict, modToMatch, equivMods, i);
+                    totalCount += count;
+                }
+                return totalCount;
+            }
+        
+
+        /// <summary>
+        /// Returns the number of StaticMod values in the dictionary that are equivalent to modToMatch.
+        /// </summary>
+        /// <param name="dict">Dictionary containing StaticMod values.</param>
+        /// <param name="modToMatch">StaticMod we're comparing to values in dictionary.</param>
+        /// <param name="equivMods">Dictionary we add count for StaticMods equivalent to modToMatch.</param>
+        /// <param name="index">Index of modToMatch in dict.</param>
+        /// <returns>Number of StaticMods equivalent to modToMatch. If there are no equivalent values, function will return 1.</returns>
+        public int CountEquivalent(KeyValuePair<string, StaticMod>[] dict, StaticMod modToMatch, SortedDictionary<string, int> equivMods, int index)
+        {
+            int totalCount = 0;
+            for (int i = 0; i < dict.Length; i++)
+            {
+                int count = 0;
+                StaticMod mod = dict[i].Value;
+
+                if (index != -1 && index == i)
+                    Assert.IsTrue(mod.Equivalent(modToMatch));
+
+                if (mod.Equivalent(modToMatch))
+                    count++;
+                if (!equivMods.ContainsKey(mod.Name))
+                    equivMods.Add(mod.Name, count);
+                else
+                {
+                    equivMods[mod.Name] += count;
+                }
+                totalCount += count;
+            }
+
+            return totalCount;
+        }
+
+       
+    }
+}