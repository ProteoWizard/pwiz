--- conflicted
+++ resolved
@@ -133,15 +133,10 @@
         public void TestGetWarningMods(SrmDocument document, IList<string> expectedWarningMods)
         {
             var builder = new AlphapeptdeepLibraryBuilder(TEST_LIB_NAME, NeverBuiltBlib, document, IrtStandard.BIOGNOSYS_11);
-<<<<<<< HEAD
-            var (ms2SupportWarningList, rtSupportedMods, ccsSupportedMods) = builder.GetWarningMods();
-            CollectionAssert.AreEquivalent(expectedWarningMods.ToList(), ms2SupportWarningList.ToList());
-=======
             //var (ms2SupportWarningList, rtSupportedMods, ccsSupportedMods)
             var warningModSupports = builder.GetWarningMods();
 
             CollectionAssert.AreEquivalent(expectedWarningMods.ToList(), warningModSupports.Where(kvp => kvp.Value.Fragmentation == false).Select(kvp => kvp.Key).ToList());
->>>>>>> 230d7b79
             CheckBuilderFiles(builder, false);
         }
 
@@ -217,15 +212,9 @@
                 var modifiedSeq = ModifiedSequence.GetModifiedSequence(document.Settings, peptides[i], IsotopeLabelType.light);
                 string mods;
                 string modSites;
-<<<<<<< HEAD
-                var (ms2SupportedMod, rtSupportedMods, ccsSupportedMods) =
-                    builder.ValidateModifications(modifiedSeq, out mods, out modSites);
-                Assert.IsTrue(ms2SupportedMod);
-=======
                     
                 var predictionSupport = builder.ValidateSequenceModifications(modifiedSeq, out mods, out modSites);
                 Assert.IsTrue(predictionSupport.Fragmentation);
->>>>>>> 230d7b79
                 Assert.AreEqual(answer_mods[i], mods);
                 Assert.AreEqual(answer_modSites[i], modSites);
             }
@@ -392,17 +381,11 @@
                     var modifiedSeq = ModifiedSequence.GetModifiedSequence(document.Settings, peptides[i], IsotopeLabelType.light);
                     string mods;
                     string modSites;
-<<<<<<< HEAD
-                    var (ms2SupportedMods, rtSupportedMods, ccsSupportedMods) = builder.ValidateModifications(modifiedSeq, out mods, out modSites);
-
-                    Assert.IsTrue(ms2SupportedMods == answer_ms2_supported[i] && rtSupportedMods == answer_rt_supported[i] && ccsSupportedMods == answer_ccs_supported[i]);
-=======
                     var predictionSupport =  builder.ValidateSequenceModifications(modifiedSeq, out mods, out modSites);
 
                     Assert.IsTrue(predictionSupport.Fragmentation == answer_ms2_supported[i] && 
                                   predictionSupport.RetentionTime == answer_rt_supported[i] && 
                                   predictionSupport.Ccs == answer_ccs_supported[i]);
->>>>>>> 230d7b79
                     Assert.AreEqual(answer_modstrings[i], mods);
                     Assert.AreEqual(answer_modsites[i], modSites);
                     Assert.AreEqual(answer_warn_counts[i], capture.CapturedMessages.Count);
@@ -411,19 +394,11 @@
               
                     capture.CapturedMessages.Clear();
 
-<<<<<<< HEAD
-                    var (ms2SupportWarningList, rtSupportWarningList, ccsSupportWarningList) = builder.GetWarningMods();
-                    Assert.AreEqual(3, ms2SupportWarningList.Count);
-                    Assert.AreEqual(4, rtSupportWarningList.Count);
-                    Assert.AreEqual(4, ccsSupportWarningList.Count);
-                    CollectionAssert.AreEquivalent(answer_warningList.ToList(), rtSupportWarningList.ToList());
-=======
                     var warningModSupports = builder.GetWarningMods();
                     Assert.AreEqual(3, warningModSupports.Where(kvp => kvp.Value.Fragmentation == false).Select(kvp => kvp.Key).ToList().Count);
                     Assert.AreEqual(4, warningModSupports.Where(kvp => kvp.Value.RetentionTime == false).Select(kvp => kvp.Key).ToList().Count);
                     Assert.AreEqual(4, warningModSupports.Where(kvp => kvp.Value.Ccs == false).Select(kvp => kvp.Key).ToList().Count);
                     CollectionAssert.AreEquivalent(answer_warningList.ToList(), warningModSupports.Where(kvp => kvp.Value.RetentionTime == false).Select(kvp => kvp.Key).ToList());
->>>>>>> 230d7b79
                 }
             }
             CheckBuilderFiles(builder, false);
@@ -476,15 +451,9 @@
                     string mods;
                     string modSites;
 
-<<<<<<< HEAD
-                    var (ms2SupportedMods, rtSupportedMods, ccsSupportedMods) =
-                        builder.ValidateModifications(modifiedSeq, out mods, out modSites);
-                    Assert.IsFalse(ms2SupportedMods);
-=======
                     var predictionSupport =
                         builder.ValidateSequenceModifications(modifiedSeq, out mods, out modSites);
                     Assert.IsFalse(predictionSupport.Fragmentation);
->>>>>>> 230d7b79
                     
                     Assert.AreEqual(string.Empty, mods);
                     Assert.AreEqual(string.Empty, modSites);
@@ -505,15 +474,9 @@
                     Assert.AreEqual(expectedMsg, capture.CapturedMessages[0]);
                     capture.CapturedMessages.Clear();
 
-<<<<<<< HEAD
-                    var (ms2SupportWarningList, rtSupportWarningList, ccsSupportWarningList) = builder.GetWarningMods();
-                    Assert.AreEqual(1, ms2SupportWarningList.Count);
-                    Assert.AreEqual(answer_mods[i], ms2SupportWarningList[0]);
-=======
                     var warningModSupports = builder.GetWarningMods();
                     Assert.AreEqual(1, warningModSupports.Where(kvp => kvp.Value.Fragmentation == false).Select(kvp => kvp.Key).ToList().Count);
                     Assert.AreEqual(answer_mods[i], warningModSupports.Where(kvp => kvp.Value.Fragmentation == false).Select(kvp => kvp.Key).ToList()[0]);
->>>>>>> 230d7b79
                 }
             }
             CheckBuilderFiles(builder, false);
