﻿/*
 * Original author: Matt Chambers <matt.chambers42 .at. gmail.com >
 *
 * Copyright 2022 University of Washington - Seattle, WA
 * 
 * Licensed under the Apache License, Version 2.0 (the "License");
 * you may not use this file except in compliance with the License.
 * You may obtain a copy of the License at
 *
 *     http://www.apache.org/licenses/LICENSE-2.0
 *
 * Unless required by applicable law or agreed to in writing, software
 * distributed under the License is distributed on an "AS IS" BASIS,
 * WITHOUT WARRANTIES OR CONDITIONS OF ANY KIND, either express or implied.
 * See the License for the specific language governing permissions and
 * limitations under the License.
 */

using Microsoft.VisualStudio.TestTools.UnitTesting;
using System.IO;
using pwiz.Common.SystemUtil;
using pwiz.Skyline;
using pwiz.Skyline.Model.Lib;
using pwiz.SkylineTestUtil;

namespace pwiz.SkylineTest
{
    [TestClass]
    public class EncyclopeDiaHelpersTest : AbstractUnitTest
    {
        const string TEST_ZIP_PATH = @"Test\EncyclopeDiaHelpersTest.zip";

        [TestMethod, NoParallelTesting(TestExclusionReason.SHARED_DIRECTORY_WRITE)]
        public void TestConvertFastaToKoinaInputCsv()
        {
            TestFilesDir = new TestFilesDir(TestContext, TEST_ZIP_PATH);
            string koinaCsvOutputFilepath = TestFilesDir.GetTestPath("pan_human_library_690to705-z3_nce33.csv");
            string koinaExpectedCsvOutputFilepath = TestFilesDir.GetTestPath("pan_human_library_690to705-z3_nce33-expected.csv");
            string fastaFilepath = TestFilesDir.GetTestPath("pan_human_library_690to705.fasta");
            var testConfig = new EncyclopeDiaHelpers.FastaToKoinaInputCsvConfig
            {
                DefaultCharge = 3,
                DefaultNCE = 33,
                MinCharge = 2,
                MaxCharge = 3,
                MinMz = 690,
                MaxMz = 705
            };
            var pm = new CommandProgressMonitor(new StringWriter(), new ProgressStatus());
            IProgressStatus status = new ProgressStatus();
            EncyclopeDiaHelpers.ConvertFastaToKoinaInputCsv(fastaFilepath, koinaCsvOutputFilepath, pm, ref status, testConfig);
            Assert.IsTrue(File.Exists(koinaCsvOutputFilepath));
            AssertEx.NoDiff(File.ReadAllText(koinaExpectedCsvOutputFilepath), File.ReadAllText(koinaCsvOutputFilepath));
        }
<<<<<<< HEAD

        [TestMethod]
        public void TestKoinaOutputToEncyclopediaLibraries()
        {
            // Wine has mysterious issues running EncylopeDia, but SkylineCmd currently can't run EncyclopeDia anyway, so skip these tests
            if (ProcessEx.IsRunningOnWine)
                return;

            TestFilesDir = new TestFilesDir(TestContext, TEST_ZIP_PATH);
            string fastaFilepath = TestFilesDir.GetTestPath("pan_human_library_690to705.fasta");
            string dlibFilepath = TestFilesDir.GetTestPath("pan_human_library_690to705-z3_nce33.dlib");
            string elibFilepath = TestFilesDir.GetTestPath("pan_human_library_690to705-z3_nce33.elib");
            string elibQuantFilepath = TestFilesDir.GetTestPath("pan_human_library_690to705-z3_nce33-expected-quant-elib.elib");
            var columnTolerances = new AssertEx.ColumnTolerances(0.000005);  // Allow some numerical wiggle in any column numerical
            IProgressStatus status = new ProgressStatus();

            // test koina output to dlib
            {
                string koinaBlibOutputFilepath = TestFilesDir.GetTestPath("pan_human_library_690to705-z3_nce33-output.blib");
                string dlibExpectedTsvFilepath = TestFilesDir.GetTestPath("pan_human_library_690to705-z3_nce33-expected-dlib.tsv");
                var pm = new CommandProgressMonitor(new StringWriter(), new ProgressStatus());
                EncyclopeDiaHelpers.ConvertKoinaOutputToDlib(koinaBlibOutputFilepath, fastaFilepath, dlibFilepath, pm, ref status);
                Assert.IsTrue(File.Exists(dlibFilepath));
                var actual = SqliteOperations.DumpTable(dlibFilepath, "entries");
                //string dlibActualTsvFilepath = TestFilesDir.GetTestPath("pan_human_library_690to705-z3_nce33-expected-dlib-actual.tsv");
                //File.WriteAllLines(dlibActualTsvFilepath, actual);
                AssertEx.NoDiff(File.ReadAllText(dlibExpectedTsvFilepath), string.Join("\n", actual), null, columnTolerances);
            }

            // test generate libraries
            {
                string elibExpectedTsvFilepath = TestFilesDir.GetTestPath("pan_human_library_690to705-z3_nce33-expected-elib.tsv");
                string elibQuantExpectedTsvFilepath = TestFilesDir.GetTestPath("pan_human_library_690to705-z3_nce33-expected-quant-elib.tsv");
                var testConfig = new EncyclopeDiaHelpers.EncyclopeDiaConfig
                {
                    PercolatorTrainingFDR = 0.5,
                    PercolatorThreshold = 0.5,
                    MinNumOfQuantitativePeaks = 1,
                    NumberOfQuantitativePeaks = 1,
                    V2scoring = false
                };
                var narrowWindowFiles = new MsDataFileUri[]
                {
                    new MsDataFilePath(TestFilesDir.GetTestPath("23aug2017_hela_serum_timecourse_4mz_narrow_3.mzML")),
                    new MsDataFilePath(TestFilesDir.GetTestPath("23aug2017_hela_serum_timecourse_4mz_narrow_4.mzML")),
                };
                var wideWindowFiles = new MsDataFileUri[]
                {
                    new MsDataFilePath(TestFilesDir.GetTestPath("23aug2017_hela_serum_timecourse_wide_1c.mzML")),
                    new MsDataFilePath(TestFilesDir.GetTestPath("23aug2017_hela_serum_timecourse_wide_1d.mzML")),
                };
                var pm = new CommandProgressMonitor(new StringWriter(), new ProgressStatus());
                EncyclopeDiaHelpers.Generate(dlibFilepath, elibFilepath, elibQuantFilepath, fastaFilepath, testConfig,
                    narrowWindowFiles, wideWindowFiles, pm, pm, CancellationToken.None, new ProgressStatus());

                var actual = SqliteOperations.DumpTable(elibFilepath, "entries", sortColumns: new[] { "PrecursorMz" })
                    .Concat(SqliteOperations.DumpTable(elibFilepath, "peptidescores", sortColumns: new[] { "PeptideModSeq", "PrecursorCharge" }))
                    .Concat(SqliteOperations.DumpTable(elibFilepath, "retentiontimes", sortColumns: new[] { "SourceFile", "Library", "Actual" }))
                    .Concat(SqliteOperations.DumpTable(elibFilepath, "peptidequants", sortColumns: new [] { "PeptideModSeq", "PrecursorCharge", "SourceFile"}));
                //string elibActualTsvFilepath = TestFilesDir.GetTestPath("pan_human_library_690to705-z3_nce33-expected-elib-actual.tsv");
                //File.WriteAllLines(elibActualTsvFilepath, actual);
                AssertEx.NoDiff(File.ReadAllText(elibExpectedTsvFilepath), string.Join("\n", actual), null, columnTolerances);

                var actualQuant = SqliteOperations.DumpTable(elibQuantFilepath, "entries", sortColumns: new[] { "PrecursorMz" })
                    .Concat(SqliteOperations.DumpTable(elibQuantFilepath, "peptidescores", sortColumns: new[] { "PeptideModSeq", "PrecursorCharge" }, excludeColumns: new[] { "SourceFile", "PosteriorErrorProbability" }))
                    .Concat(SqliteOperations.DumpTable(elibQuantFilepath, "retentiontimes", sortColumns: new[] { "SourceFile", "Library", "Actual" }))
                    .Concat(SqliteOperations.DumpTable(elibQuantFilepath, "peptidequants", sortColumns: new[] { "PeptideModSeq", "PrecursorCharge", "SourceFile" }));
                //string elibQuantActualTsvFilepath = TestFilesDir.GetTestPath("pan_human_library_690to705-z3_nce33-expected-quant-elib-actual.tsv");
                //File.WriteAllLines(elibQuantActualTsvFilepath, actualQuant);
                AssertEx.NoDiff(File.ReadAllText(elibQuantExpectedTsvFilepath), string.Join("\n", actualQuant), null, columnTolerances);
            }
            TestFilesDir.Cleanup();
        }
=======
>>>>>>> 63b21da0
    }
}<|MERGE_RESOLUTION|>--- conflicted
+++ resolved
@@ -52,81 +52,5 @@
             Assert.IsTrue(File.Exists(koinaCsvOutputFilepath));
             AssertEx.NoDiff(File.ReadAllText(koinaExpectedCsvOutputFilepath), File.ReadAllText(koinaCsvOutputFilepath));
         }
-<<<<<<< HEAD
-
-        [TestMethod]
-        public void TestKoinaOutputToEncyclopediaLibraries()
-        {
-            // Wine has mysterious issues running EncylopeDia, but SkylineCmd currently can't run EncyclopeDia anyway, so skip these tests
-            if (ProcessEx.IsRunningOnWine)
-                return;
-
-            TestFilesDir = new TestFilesDir(TestContext, TEST_ZIP_PATH);
-            string fastaFilepath = TestFilesDir.GetTestPath("pan_human_library_690to705.fasta");
-            string dlibFilepath = TestFilesDir.GetTestPath("pan_human_library_690to705-z3_nce33.dlib");
-            string elibFilepath = TestFilesDir.GetTestPath("pan_human_library_690to705-z3_nce33.elib");
-            string elibQuantFilepath = TestFilesDir.GetTestPath("pan_human_library_690to705-z3_nce33-expected-quant-elib.elib");
-            var columnTolerances = new AssertEx.ColumnTolerances(0.000005);  // Allow some numerical wiggle in any column numerical
-            IProgressStatus status = new ProgressStatus();
-
-            // test koina output to dlib
-            {
-                string koinaBlibOutputFilepath = TestFilesDir.GetTestPath("pan_human_library_690to705-z3_nce33-output.blib");
-                string dlibExpectedTsvFilepath = TestFilesDir.GetTestPath("pan_human_library_690to705-z3_nce33-expected-dlib.tsv");
-                var pm = new CommandProgressMonitor(new StringWriter(), new ProgressStatus());
-                EncyclopeDiaHelpers.ConvertKoinaOutputToDlib(koinaBlibOutputFilepath, fastaFilepath, dlibFilepath, pm, ref status);
-                Assert.IsTrue(File.Exists(dlibFilepath));
-                var actual = SqliteOperations.DumpTable(dlibFilepath, "entries");
-                //string dlibActualTsvFilepath = TestFilesDir.GetTestPath("pan_human_library_690to705-z3_nce33-expected-dlib-actual.tsv");
-                //File.WriteAllLines(dlibActualTsvFilepath, actual);
-                AssertEx.NoDiff(File.ReadAllText(dlibExpectedTsvFilepath), string.Join("\n", actual), null, columnTolerances);
-            }
-
-            // test generate libraries
-            {
-                string elibExpectedTsvFilepath = TestFilesDir.GetTestPath("pan_human_library_690to705-z3_nce33-expected-elib.tsv");
-                string elibQuantExpectedTsvFilepath = TestFilesDir.GetTestPath("pan_human_library_690to705-z3_nce33-expected-quant-elib.tsv");
-                var testConfig = new EncyclopeDiaHelpers.EncyclopeDiaConfig
-                {
-                    PercolatorTrainingFDR = 0.5,
-                    PercolatorThreshold = 0.5,
-                    MinNumOfQuantitativePeaks = 1,
-                    NumberOfQuantitativePeaks = 1,
-                    V2scoring = false
-                };
-                var narrowWindowFiles = new MsDataFileUri[]
-                {
-                    new MsDataFilePath(TestFilesDir.GetTestPath("23aug2017_hela_serum_timecourse_4mz_narrow_3.mzML")),
-                    new MsDataFilePath(TestFilesDir.GetTestPath("23aug2017_hela_serum_timecourse_4mz_narrow_4.mzML")),
-                };
-                var wideWindowFiles = new MsDataFileUri[]
-                {
-                    new MsDataFilePath(TestFilesDir.GetTestPath("23aug2017_hela_serum_timecourse_wide_1c.mzML")),
-                    new MsDataFilePath(TestFilesDir.GetTestPath("23aug2017_hela_serum_timecourse_wide_1d.mzML")),
-                };
-                var pm = new CommandProgressMonitor(new StringWriter(), new ProgressStatus());
-                EncyclopeDiaHelpers.Generate(dlibFilepath, elibFilepath, elibQuantFilepath, fastaFilepath, testConfig,
-                    narrowWindowFiles, wideWindowFiles, pm, pm, CancellationToken.None, new ProgressStatus());
-
-                var actual = SqliteOperations.DumpTable(elibFilepath, "entries", sortColumns: new[] { "PrecursorMz" })
-                    .Concat(SqliteOperations.DumpTable(elibFilepath, "peptidescores", sortColumns: new[] { "PeptideModSeq", "PrecursorCharge" }))
-                    .Concat(SqliteOperations.DumpTable(elibFilepath, "retentiontimes", sortColumns: new[] { "SourceFile", "Library", "Actual" }))
-                    .Concat(SqliteOperations.DumpTable(elibFilepath, "peptidequants", sortColumns: new [] { "PeptideModSeq", "PrecursorCharge", "SourceFile"}));
-                //string elibActualTsvFilepath = TestFilesDir.GetTestPath("pan_human_library_690to705-z3_nce33-expected-elib-actual.tsv");
-                //File.WriteAllLines(elibActualTsvFilepath, actual);
-                AssertEx.NoDiff(File.ReadAllText(elibExpectedTsvFilepath), string.Join("\n", actual), null, columnTolerances);
-
-                var actualQuant = SqliteOperations.DumpTable(elibQuantFilepath, "entries", sortColumns: new[] { "PrecursorMz" })
-                    .Concat(SqliteOperations.DumpTable(elibQuantFilepath, "peptidescores", sortColumns: new[] { "PeptideModSeq", "PrecursorCharge" }, excludeColumns: new[] { "SourceFile", "PosteriorErrorProbability" }))
-                    .Concat(SqliteOperations.DumpTable(elibQuantFilepath, "retentiontimes", sortColumns: new[] { "SourceFile", "Library", "Actual" }))
-                    .Concat(SqliteOperations.DumpTable(elibQuantFilepath, "peptidequants", sortColumns: new[] { "PeptideModSeq", "PrecursorCharge", "SourceFile" }));
-                //string elibQuantActualTsvFilepath = TestFilesDir.GetTestPath("pan_human_library_690to705-z3_nce33-expected-quant-elib-actual.tsv");
-                //File.WriteAllLines(elibQuantActualTsvFilepath, actualQuant);
-                AssertEx.NoDiff(File.ReadAllText(elibQuantExpectedTsvFilepath), string.Join("\n", actualQuant), null, columnTolerances);
-            }
-            TestFilesDir.Cleanup();
-        }
-=======
->>>>>>> 63b21da0
     }
 }