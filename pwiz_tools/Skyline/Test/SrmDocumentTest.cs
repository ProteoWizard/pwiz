/*
 * Original author: Brendan MacLean <brendanx .at. u.washington.edu>,
 *                  MacCoss Lab, Department of Genome Sciences, UW
 *
 * Copyright 2009 University of Washington - Seattle, WA
 * 
 * Licensed under the Apache License, Version 2.0 (the "License");
 * you may not use this file except in compliance with the License.
 * You may obtain a copy of the License at
 *
 *     http://www.apache.org/licenses/LICENSE-2.0
 *
 * Unless required by applicable law or agreed to in writing, software
 * distributed under the License is distributed on an "AS IS" BASIS,
 * WITHOUT WARRANTIES OR CONDITIONS OF ANY KIND, either express or implied.
 * See the License for the specific language governing permissions and
 * limitations under the License.
 */
using System;
using System.Collections.Generic;
using System.Globalization;
using System.Linq;
using System.Xml;
using pwiz.Skyline.Model;
using Microsoft.VisualStudio.TestTools.UnitTesting;
using pwiz.Common.Chemistry;
using pwiz.Common.Collections;
using pwiz.Skyline.Model.DocSettings;
using pwiz.Skyline.Model.Serialization;
using pwiz.Skyline.Model.V01;
using pwiz.Skyline.Util;
using pwiz.Skyline.Util.Extensions;
using pwiz.SkylineTestUtil;
using pwiz.SkylineTestUtil.Schemas;

namespace pwiz.SkylineTest
{
    /// <summary>
    /// This is a test class for SrmDocumentTest and is intended
    /// to contain all SrmDocumentTest Unit Tests
    /// </summary>
    [TestClass]
    public class SrmDocumentTest : AbstractUnitTest
    {
        private const double DEFAULT_RUN_LENGTH = 30.0;
        private const double DEFAULT_DWELL_TIME = 20;

        /// <summary>
        /// A test for SrmDocument deserialization of v0.1 documents and
        /// general serialization.
        /// </summary>
        [TestMethod]
        public void DocumentSerialize_0_1_Test()
        {
            AssertEx.Serializable(AssertEx.Deserialize<SrmDocument>(DOC_0_1_BOVINE), 3, AssertEx.DocumentCloned);
            AssertEx.Serializable(AssertEx.Deserialize<SrmDocument>(DOC_0_1_PEPTIDES), 3, AssertEx.DocumentCloned);
        }

        [TestMethod]
        public void ReporterIonDocumentSerializeTest()
        {
            // Test both the older (v1.9) and current ways of handling custom ions
            for (int style = 0; style < 2; style++)
            {
                string xmlText = (style==0) ? 
                    DOC_REPORTER_IONS_19 : // Old style
                    DOC_REPORTER_IONS_262; // new style
                AssertEx.ValidatesAgainstSchema(xmlText);
                SrmDocument document = AssertEx.Deserialize<SrmDocument>(xmlText);
                AssertEx.IsDocumentState(document, null, null, 1, null, 15);
                MeasuredIon customIon1 = new MeasuredIon("Water", "H3O3", null, null, Adduct.M_PLUS);
                MeasuredIon customIon2 = new MeasuredIon("Water2", "H4O3", null, null, Adduct.M_PLUS_2);
                Assert.AreEqual(customIon1,
                    document.Settings.TransitionSettings.Filter.MeasuredIons.Where(ion => ion.Name.Equals("Water"))
                        .ElementAt(0));
                for (int i = 1; i <= 2; i ++)
                {
                    Assert.AreEqual( (i==1) ? customIon1.SettingsCustomIon : customIon2.SettingsCustomIon, document.MoleculeTransitions.ElementAt(i).Transition.CustomIon);
                }
                AssertEx.Serializable(document);
            }
            AssertEx.ValidatesAgainstSchema(DOC_REPORTER_IONS_INCORRECT_NAME); // Matches schema, but
            AssertEx.DeserializeError<SrmDocument>(DOC_REPORTER_IONS_INCORRECT_NAME); // Contains a bad internal reference to a reporter ion
        }

        [TestMethod]
        public void SmallMoleculeMassesDocumentSerializeTest()
        {
            // Verify handling of 3.1 version of small molecule handling, where we assumed no multiple charges or labels
            AssertEx.ValidatesAgainstSchema(DOC_MOLECULE_MASSES_31);
            var doc = AssertEx.Deserialize<SrmDocument>(DOC_MOLECULE_MASSES_31);
            AssertEx.IsDocumentState(doc, null, 1, 2, 2, 2);
            Assert.AreEqual(doc.Molecules.First().CustomMolecule, doc.MoleculeTransitionGroups.First().CustomMolecule);
        }

        [TestMethod]
        public void SmallMoleculeV31DocumentSerializeTest()
        {
            // Verify handling of 3.1 version of small molecule handling, where we assumed no multiple charges or labels
            AssertEx.ValidatesAgainstSchema(DOC_MOLECULES_31);
            var doc = AssertEx.Deserialize<SrmDocument>(DOC_MOLECULES_31);
            AssertEx.IsDocumentState(doc, null, 1, 1, 1, 1);
<<<<<<< HEAD
            Assert.AreEqual("C12H99", doc.MoleculeTransitionGroups.First().CustomMolecule.MoleculeAndMassOffset.ToString());
=======
            Assert.AreEqual("C12H99", doc.MoleculeTransitionGroups.First().CustomMolecule.ParsedMolecule.ToString());
>>>>>>> 8116fa9d
            Assert.AreEqual(doc.Molecules.First().CustomMolecule , doc.MoleculeTransitionGroups.First().CustomMolecule);
        }

        [TestMethod]
        public void MoleculeParseTest()
        {
            // Verify handling of simple formula arithmetic as used in ion formulas
            const string C12H8S2O6 = "C12H8S2O6";
            const string SO4 = "SO4";
            Assert.AreEqual(311.976229, BioMassCalc.MONOISOTOPIC.CalculateMassFromFormula(C12H8S2O6),.00001);
            var subtracted = C12H8S2O6+"-"+SO4;
<<<<<<< HEAD
            AssertEx.ThrowsException<ArgumentException>(() => Molecule.ParseToDictionary(subtracted + subtracted, out _));  // More than one subtraction operation not supported
=======
            AssertEx.ThrowsException<ArgumentException>(() => Molecule.ParseToDictionary(subtracted + subtracted));  // More than one subtraction operation not supported
>>>>>>> 8116fa9d
            AssertEx.AreEqual(BioMassCalc.MONOISOTOPIC.CalculateMassFromFormula(subtracted), 
                BioMassCalc.MONOISOTOPIC.CalculateMassFromFormula(C12H8S2O6) - BioMassCalc.MONOISOTOPIC.CalculateMassFromFormula(SO4), .1 * BioMassCalc.MassTolerance);
            Assert.AreEqual(BioMassCalc.MONOISOTOPIC.CalculateMassFromFormula(C12H8S2O6+SO4), 
                BioMassCalc.MONOISOTOPIC.CalculateMassFromFormula(C12H8S2O6) + BioMassCalc.MONOISOTOPIC.CalculateMassFromFormula(SO4), .1 * BioMassCalc.MassTolerance);
            var desc = subtracted;
            var expected = new Dictionary<string,int> {{"C",12},{"H",8},{"S",1},{"O",2}};
<<<<<<< HEAD
            SkylineBioMassCalc.MONOISOTOPIC.ParseFormulaWithAdductMass(desc, out var counts);
            Assert.IsTrue(CollectionUtil.EqualsDeep(expected, counts.Dictionary));
=======
            BioMassCalc.MONOISOTOPIC.ParseFormulaMass(desc, out var counts);
            Assert.IsTrue(CollectionUtil.EqualsDeep(expected, new Dictionary<string, int>(counts.Molecule)));
>>>>>>> 8116fa9d
        }

        [TestMethod]
        public void MoleculeDocumentSerializeTest()
        {
            ValidateDocMolecules(DOC_MOLECULES);  // V3.12, where s_lens and cone_voltage were misnamed
            ValidateDocMolecules(DOC_MOLECULES, false);  // CV instead of DT
            ValidateDocMolecules(DOC_MOLECULES.Replace("3.12", "3.52").Replace("s_lens", "explicit_s_lens").Replace("cone_voltage", "explicit_cone_voltage"));
            ValidateDocMolecules(DOC_MOLECULES.Replace("3.12", "3.61").Replace("s_lens", "explicit_s_lens").Replace("cone_voltage", "explicit_ccs_sqa=\"345.6\" explicit_cone_voltage")); // In 3.61 we have CCS

            // Check document using named labels - without the fix, this throws "error reading mz values - declared mz value 75.07558 does not match calculated value 74.0785450512905"
            AssertEx.ValidatesAgainstSchema(DOC_LABEL_IMPLEMENTED);
            var doc = AssertEx.Deserialize<SrmDocument>(DOC_LABEL_IMPLEMENTED);
            AssertEx.IsDocumentState(doc, null, 1, 1, 3, 3);
        }

        private static void ValidateDocMolecules(string docText, bool imTypeIsDriftTime=true)
        {
            if (!imTypeIsDriftTime)
            {
                docText = docText.Replace("drift_time_msec", "compensation_voltage");
            }
            AssertEx.ValidatesAgainstSchema(docText);
            var doc = AssertEx.Deserialize<SrmDocument>(docText);
            AssertEx.IsDocumentState(doc, null, 1, 1, 1, 2);
            var mzPrecursor = 59.999451; // As declared in XML
            var mzFragment = 54.999451;  // As declared in XML
            var mzToler = 0.0000005;
            var precursorAdduct = Adduct.M_PLUS_H;
            var neutralMassMolecule = precursorAdduct.MassFromMz(mzPrecursor, MassType.Monoisotopic);
            var fragmentAdduct = Adduct.M_PLUS;
            var neutralMassTransition = fragmentAdduct.MassFromMz(mzFragment, MassType.Monoisotopic);
            var transition = new CustomIon(null, precursorAdduct, TypedMass.Create(neutralMassMolecule, MassType.Monoisotopic), TypedMass.Create(neutralMassMolecule, MassType.Average), "molecule");
            var transition2 = new CustomIon(null, fragmentAdduct, TypedMass.Create(neutralMassTransition, MassType.Monoisotopic), TypedMass.Create(neutralMassTransition, MassType.Average), "molecule fragment");
            var precursor = new CustomMolecule(TypedMass.Create(neutralMassMolecule, MassType.Monoisotopic), TypedMass.Create(neutralMassMolecule, MassType.Average), "molecule");
            Assert.AreEqual(SkylineBioMassCalc.CalculateIonMz(precursor.GetMass(MassType.Monoisotopic), precursorAdduct), doc.MoleculeTransitionGroups.ElementAt(0).PrecursorMz, 1E-5);
            Assert.AreEqual(SkylineBioMassCalc.CalculateIonMz(transition.GetMass(MassType.Monoisotopic), precursorAdduct), doc.MoleculeTransitions.ElementAt(0).Mz, 1E-5);
            Assert.AreEqual(SkylineBioMassCalc.CalculateIonMz(transition2.GetMass(MassType.Monoisotopic), fragmentAdduct), doc.MoleculeTransitions.ElementAt(1).Mz, 1E-5);
            Assert.IsTrue(doc.Molecules.ElementAt(0).Peptide.IsCustomMolecule);
            var nodeGroup = doc.MoleculeTransitionGroups.ElementAt(0);
            Assert.AreEqual(4.704984, doc.MoleculeTransitionGroups.ElementAt(0).ExplicitValues.CollisionEnergy);
            Assert.AreEqual(null, doc.MoleculeTransitions.ElementAt(0).ExplicitValues.CollisionEnergy); // Value is found at precursor level
            double expectedIonMobility = 2.34;
            double? expectedCV = imTypeIsDriftTime ? (double?) null : expectedIonMobility;
            Assert.AreEqual(expectedCV, doc.MoleculeTransitionGroups.ElementAt(0).ExplicitValues.CompensationVoltage);
            Assert.AreEqual(4.9, doc.MoleculeTransitions.ElementAt(0).ExplicitValues.DeclusteringPotential);
            Assert.AreEqual(3.45, doc.Molecules.ElementAt(0).ExplicitRetentionTime.RetentionTime);
            Assert.AreEqual(4.56, doc.Molecules.ElementAt(0).ExplicitRetentionTime.RetentionTimeWindow);
            Assert.AreEqual(98, doc.MoleculeTransitions.ElementAt(0).ExplicitValues.SLens);
            Assert.AreEqual(99, doc.MoleculeTransitions.ElementAt(0).ExplicitValues.ConeVoltage);
            Assert.AreEqual(expectedIonMobility, doc.MoleculeTransitionGroups.ElementAt(0).ExplicitValues.IonMobility);
            Assert.AreEqual(-0.12, doc.MoleculeTransitions.ElementAt(0).ExplicitValues.IonMobilityHighEnergyOffset.Value, 1E-12);
            if (doc.FormatVersion.CompareTo(DocumentFormat.VERSION_3_61) >= 0)
                Assert.AreEqual(345.6, doc.MoleculeTransitionGroups.ElementAt(0).ExplicitValues.CollisionalCrossSectionSqA.Value, 1E-12);
            Assert.IsTrue(doc.MoleculeTransitions.ElementAt(0).Transition.IsCustom());
            Assert.AreEqual(mzPrecursor, doc.MoleculeTransitionGroups.ElementAt(0).PrecursorMz, BioMassCalc.MassTolerance);
            Assert.AreEqual(transition.MonoisotopicMassMz, doc.MoleculeTransitions.ElementAt(0).Transition.CustomIon.MonoisotopicMassMz, mzToler);
            Assert.AreEqual(transition2.MonoisotopicMassMz, doc.MoleculeTransitions.ElementAt(1).Transition.CustomIon.MonoisotopicMassMz, mzToler);
            Assert.AreEqual(1, doc.MoleculeTransitionGroups.ElementAt(0).TransitionGroup.PrecursorAdduct.AdductCharge);
            Assert.AreEqual("[M+H]", doc.MoleculeTransitionGroups.ElementAt(0).TransitionGroup.PrecursorAdduct.AdductFormula);
            Assert.AreEqual("[M+H]", doc.MoleculeTransitionGroups.ElementAt(0).TransitionGroup.PrecursorAdduct.AsFormulaOrSignedInt());
            Assert.AreEqual(1, doc.MoleculeTransitions.ElementAt(0).Transition.Charge);
            AssertEx.ValidatesAgainstSchema(doc);
            AssertEx.Serializable(doc); // Round trip
            AssertEx.ValidatesAgainstSchema(doc); // Make sure any manipulations are still valid for schema
        }

        /// <summary>
        /// A test for SrmDocument deserialization of v0.1 documents and
        /// general serialization.
        /// </summary>
        [TestMethod]
        public void DocumentNodeCountsTest()
        {
            SrmDocument doc = AssertEx.Deserialize<SrmDocument>(DOC_0_1_BOVINE);
            AssertEx.IsDocumentState(doc, null, 2, 2, 2, 3);
            doc = AssertEx.Deserialize<SrmDocument>(DOC_0_1_PEPTIDES);
            AssertEx.IsDocumentState(doc, null, 3, 6, 5, 13);
            PeptideGroupDocNode nodeGroup = (PeptideGroupDocNode) doc.Children[1];
            SrmDocument docNew = (SrmDocument) doc.RemoveChild(nodeGroup);
            AssertEx.IsDocumentState(docNew, null, 2, 4, 4, 12);
            try
            {
                docNew.ReplaceChild(nodeGroup);                
                Assert.Fail("Unexpected success repacing node that was already removed.");
            }
            catch (IdentityNotFoundException)
            {
                // Expect this exception
            }
            try
            {
                docNew.RemoveChild(nodeGroup);
                Assert.Fail("Unexpected success removing node that was already removed.");
            }
            catch (IdentityNotFoundException)
            {
                // Expect this exception
            }
            PeptideGroupDocNode nodeGroupNew = (PeptideGroupDocNode) nodeGroup.RemoveChild(nodeGroup.Children[0]);
            docNew = (SrmDocument) doc.ReplaceChild(nodeGroupNew);
            AssertEx.IsDocumentState(docNew, null, 3, 5, 4, 12);
            docNew = (SrmDocument) docNew.ChangeChildren(new[] {nodeGroup});
            AssertEx.IsDocumentState(docNew, null, 1, 2, 1, 1);
        }

        /// <summary>
        /// A test for SrmDocument tranistion list export handling of
        /// IgnoreProteins.
        /// </summary>
        [TestMethod]
        public void DocumentExportProteinsTest()
        {
            SrmDocument document = AssertEx.Deserialize<SrmDocument>(DOC_0_1_PEPTIDES_NO_EMPTY);
            var exporter = new ThermoMassListExporter(document)
                               {
                                   Strategy = ExportStrategy.Buckets,
                                   MaxTransitions = 11,
                                   MinTransitions = 1
                               };
            // Should be split along protein boundaries
            ValidateExportState(exporter, new[] { 7, 6 });
            exporter.IgnoreProteins = true;
            // Should still be split along peptide boundaries
            ValidateExportState(exporter, new[] {10, 3});
        }

        private static void ValidateExportState(AbstractMassListExporter exporter, int[] arrayTranCounts)
        {
            exporter.Export(null);
            var names = exporter.MemoryOutput.Keys.ToArray();
            Assert.AreEqual(arrayTranCounts.Length, names.Length, "Incorrect number of transition lists");
            Array.Sort(names);
            for (int i = 0; i < arrayTranCounts.Length; i++)
            {
                Assert.AreEqual(arrayTranCounts[i], LineCount(exporter.MemoryOutput[names[i]].ToString()),
                                "Transitions not distributed correctly");                
            }
        }

        /// <summary>
        /// Count lines in text excluding a final empty line.
        /// </summary>
        private static int LineCount(string text)
        {
            string[] lines = text.Split('\n');
            return (string.IsNullOrEmpty(lines[lines.Length - 1]) ? lines.Length - 1 : lines.Length);
        }

        /// <summary>
        /// A test for SrmDocument deserialization of v0.1 documents and
        /// general serialization.
        /// </summary>
        [TestMethod]
        public void DocumentExport_0_1_Test()
        {
            int count = EqualCsvs(DOC_0_1_BOVINE, 4, ThermoExporters, ExportStrategy.Single, 2, null,
                                  ExportMethodType.Standard);
            Assert.AreEqual(1, count);
            count = EqualCsvs(DOC_0_1_BOVINE, 4, ThermoExporters, ExportStrategy.Single, 1, null,
                                  ExportMethodType.Standard);
            Assert.AreEqual(1, count);
            count = ExportAll(DOC_0_1_PEPTIDES_NO_EMPTY, 4, CreateWatersExporter, ExportStrategy.Single, 2, null,
                                  ExportMethodType.Standard, null, RefinementSettings.ConvertToSmallMoleculesMode.none);
            Assert.AreEqual(1, count);
            count = EqualCsvs(DOC_0_1_PEPTIDES_NO_EMPTY, 0, CreateAbiExporters, ExportStrategy.Buckets, 1, 6,
                              ExportMethodType.Standard);
            // TODO: Test scheduled runs
            Assert.AreEqual(3, count);
        }

        /// <summary>
        /// Test export and reimport of Waters and Agilent transition list formats
        /// </summary>
        [TestMethod]
        public void DocumentExportImportTest()
        {
            DoDocumentExportImportTest(RefinementSettings.ConvertToSmallMoleculesMode.none);
        }

        [TestMethod]
        public void DocumentExportImportTestAsSmallMolecules()
        {
            DoDocumentExportImportTest(RefinementSettings.ConvertToSmallMoleculesMode.formulas);
        }

        public void DoDocumentExportImportTest(RefinementSettings.ConvertToSmallMoleculesMode asSmallMolecules)
        {
            if (asSmallMolecules != RefinementSettings.ConvertToSmallMoleculesMode.none && SkipSmallMoleculeTestVersions())
            {
                return;
            }

            var pathForLibraries = TestContext.ResultsDirectory;

            int count = ExportAll(DOC_0_1_PEPTIDES_NO_EMPTY, 4, CreateWatersExporter, ExportStrategy.Single, 2, null,
                                  ExportMethodType.Standard, pathForLibraries, asSmallMolecules);
            Assert.AreEqual(1, count);
            count = ExportAll(DOC_0_1_PEPTIDES_NO_EMPTY, 4, CreateAgilentExporter, ExportStrategy.Single, 2, null,
                                  ExportMethodType.Standard, pathForLibraries, asSmallMolecules);
            Assert.AreEqual(1, count);
            count = ExportAll(DOC_0_1_PEPTIDES_NO_EMPTY, 7, CreateThermoQuantivaExporter, ExportStrategy.Single, 2, null,
                              ExportMethodType.Standard, pathForLibraries, asSmallMolecules);
            Assert.AreEqual(1, count);
            count = ExportAll(DOC_0_1_PEPTIDES_NO_EMPTY, 7, CreateThermoQuantivaExporter, ExportStrategy.Single, 2, null,
                              ExportMethodType.Scheduled, pathForLibraries, asSmallMolecules);
            Assert.AreEqual(1, count);
            count = ExportAll(DOC_0_1_PEPTIDES_NO_EMPTY, 8, CreateShimadzuExporter, ExportStrategy.Single, 2, null,
                              ExportMethodType.Standard, pathForLibraries, asSmallMolecules);
            Assert.AreEqual(1, count);
            count = ExportAll(DOC_0_1_PEPTIDES_NO_EMPTY, 8, CreateShimadzuExporter, ExportStrategy.Single, 2, null,
                              ExportMethodType.Scheduled, pathForLibraries, asSmallMolecules);
            Assert.AreEqual(1, count);
            if (asSmallMolecules != RefinementSettings.ConvertToSmallMoleculesMode.none)
            {
                count = ExportAll(DOC_MOLECULES, 8, CreateShimadzuExporter, ExportStrategy.Single, 2, null,
                   ExportMethodType.Scheduled, pathForLibraries, RefinementSettings.ConvertToSmallMoleculesMode.none,
                   "Peptide,ID,Type,Precursor,Product,RT,RT Window,CE,Polarity\r\nmolecule_light,1,,59.999451,59.999451,3.45,4.56,-4.7,0\r\nmolecule_light,1,,59.999451,54.999451,3.45,4.56,-4.7,0\r\n");
                Assert.AreEqual(1, count);
                // Try negative charges - this bumps masses up slightly due to electron gain instead of loss
                count = ExportAll(DOC_MOLECULES.Replace("charge=\"", "charge=\"-").Replace("59.999451", "60.000549").Replace("54.999451","55.000549"), 8, CreateShimadzuExporter, ExportStrategy.Single, 2, null,
                   ExportMethodType.Scheduled, pathForLibraries, RefinementSettings.ConvertToSmallMoleculesMode.none,
                   "Peptide,ID,Type,Precursor,Product,RT,RT Window,CE,Polarity\r\nmolecule_light,1,,60.000549,60.000549,3.45,4.56,4.7,1\r\nmolecule_light,1,,60.000549,55.000549,3.45,4.56,4.7,1\r\n");
                Assert.AreEqual(1, count);
            }
            count = ExportAll(DOC_0_1_PEPTIDES_NO_EMPTY, 37, CreateBrukerExporter, ExportStrategy.Single, 2, null,
                              ExportMethodType.Standard, pathForLibraries, asSmallMolecules);
            Assert.AreEqual(1, count);
            count = ExportAll(DOC_0_1_PEPTIDES_NO_EMPTY, 37, CreateBrukerExporter, ExportStrategy.Single, 2, null,
                              ExportMethodType.Scheduled, pathForLibraries, asSmallMolecules);
            Assert.AreEqual(1, count);
        }

        private static int EqualCsvs(string xml, int countFields, CreateExporters exporters,
                                     ExportStrategy strategy, int minTransition, int? maxTransition, ExportMethodType methodType)
        {
            XmlSrmDocument target = AssertEx.Deserialize<XmlSrmDocument>(xml);
            SrmDocument actual = AssertEx.Deserialize<SrmDocument>(xml);

            return EqualCsvs(target, actual, countFields, exporters, strategy, minTransition, maxTransition, methodType);
        }

        private static int EqualCsvs(XmlSrmDocument target, SrmDocument actual, int countFields, CreateExporters exporters,
                                     ExportStrategy strategy, int minTransition, int? maxTransition, ExportMethodType methodType)
        {
            XmlMassListExporter exporterTarget;
            AbstractMassListExporter exporterActual;
            exporters(target, out exporterTarget, actual, out exporterActual);
            exporterTarget.Strategy = exporterActual.Strategy = strategy;
            exporterTarget.MinTransitions = exporterActual.MinTransitions = minTransition;
            exporterTarget.MaxTransitions = exporterActual.MaxTransitions = maxTransition;
            exporterTarget.MethodType = exporterActual.MethodType = methodType;

            exporterTarget.Export(null);
            var exportedTarget = exporterTarget.TestOutput;

            Assert.AreNotEqual(0, exportedTarget.Count);

            exporterActual.Export(null);
            var exportedActual = exporterActual.MemoryOutput;

            Assert.AreEqual(exportedTarget.Count, exportedActual.Count);

            // Make sure the resulting output can be imported
            SrmDocument docImport = new SrmDocument(actual.Settings);

            foreach (string key in exportedTarget.Keys)
            {
                string targetList = exportedTarget[key].ToString();
                string actualList = exportedActual[key].ToString();

                Assert.AreNotEqual(0, targetList.Length);
                if (countFields > 0)
                    AssertEx.FieldsEqual(targetList, actualList, countFields);
                else
                    AssertEx.NoDiff(targetList, actualList);

                // Import the exported list
                IdentityPath pathAdded;
                var inputs = new MassListInputs(actualList, CultureInfo.InvariantCulture, TextUtil.SEPARATOR_CSV);
                docImport = docImport.ImportMassList(inputs, null, IdentityPath.ROOT, out pathAdded);
            }

            if (minTransition < 2)
                CheckImportSimilarity(actual, docImport);

            return exportedTarget.Count;
        }

        private static int ExportAll(string xml, int countFields, CreateExporter exporters,
                                     ExportStrategy strategy, int minTransition, int? maxTransition,
                                     ExportMethodType methodType, 
                                     string pathForSmallMoleculeLibraries,
                                     RefinementSettings.ConvertToSmallMoleculesMode asSmallMolecules,
                                     string expectedOutput = null)
        {
            SrmDocument actual = AssertEx.Deserialize<SrmDocument>(xml);
            var refine = new RefinementSettings();
            actual = refine.ConvertToSmallMolecules(actual, pathForSmallMoleculeLibraries, asSmallMolecules);
            try
            {
                return ExportAll(actual, countFields, exporters, strategy, minTransition, maxTransition, methodType, expectedOutput);
            }
            catch
            {
                return ExportAll(actual, countFields, exporters, strategy, minTransition, maxTransition, methodType, expectedOutput);
            }
        }

        private static int ExportAll(SrmDocument actual, int countFields, CreateExporter exporter,
                                     ExportStrategy strategy, int minTransition, int? maxTransition,
                                     ExportMethodType methodType,
                                     string expectedOutput = null)
        {
            AbstractMassListExporter exporterActual;
            exporter(actual, methodType, strategy, out exporterActual);
            exporterActual.Export(null);
            var exportedActual = exporterActual.MemoryOutput;
            if (expectedOutput != null)
            {
                var actualOutput = exportedActual.Values.First().ToString();
                Assert.AreEqual(expectedOutput, actualOutput);
                return exportedActual.Count;  // Just be satisfied with output correctness, don't try to roundtrip
            }
            
            // Make sure the resulting output can be imported
            SrmDocument docImport = new SrmDocument(actual.Settings);
            foreach (string key in exportedActual.Keys)
            {
                string actualList = exportedActual[key].ToString();

                // Import the exported list
                IdentityPath pathAdded;
                try
                {
                    var inputs = new MassListInputs(actualList, CultureInfo.InvariantCulture, TextUtil.SEPARATOR_CSV);
                    var importer = docImport.PreImportMassList(inputs, null, false);
                    docImport = docImport.ImportMassList(inputs, importer, IdentityPath.ROOT, out pathAdded);
                }
                catch
                {
                    // Is it just that we aren't really sure how to roundtrip a small molecule list yet? Try making it look like peptides again.
                    // CONSIDER(bspratt) keep an eye out for small mol native list formats in the field
                    if (actual.MoleculeTransitionGroups.Any(
                        g => g.Annotations.Note.Contains(RefinementSettings.TestingConvertedFromProteomic)))
                    {
                        actualList = actualList.Replace(
                            RefinementSettings.TestingConvertedFromProteomicPeptideNameDecorator, string.Empty);
                    }
                    var inputs = new MassListInputs(actualList, CultureInfo.InvariantCulture, TextUtil.SEPARATOR_CSV);
                    docImport = docImport.ImportMassList(inputs, null, IdentityPath.ROOT, out pathAdded);
                }
            }
            return exportedActual.Count;
        }

        private delegate void CreateExporters(XmlSrmDocument target, out XmlMassListExporter exporterTarget,
                                              SrmDocument actual, out AbstractMassListExporter exporterActual);

        private static void ThermoExporters(XmlSrmDocument target, out XmlMassListExporter exporterTarget,
                                                  SrmDocument actual, out AbstractMassListExporter exporterActual)
        {
            exporterTarget = new XmlThermoMassListExporter(target);
            exporterActual = new ThermoMassListExporter(actual);
        }

        private static void CreateAbiExporters(XmlSrmDocument target, out XmlMassListExporter exporterTarget,
                                               SrmDocument actual, out AbstractMassListExporter exporterActual)
        {
            exporterTarget = new XmlAbiMassListExporter(target);
            exporterActual = new AbiMassListExporter(actual);
        }

        private delegate void CreateExporter(SrmDocument actual, ExportMethodType methodType, ExportStrategy strategy,
                                             out AbstractMassListExporter exporterActual);

        private static void CreateWatersExporter(SrmDocument actual, ExportMethodType methodType, ExportStrategy strategy,
                                                         out AbstractMassListExporter exporterActual)
        {
            exporterActual = new WatersMassListExporter(actual)
                {
                    MethodType = methodType,
                    Strategy = strategy,
                    RunLength = (methodType == ExportMethodType.Standard) ? DEFAULT_RUN_LENGTH : 0
                };
        }

        private static void CreateAgilentExporter(SrmDocument actual, ExportMethodType methodType, ExportStrategy strategy,
                                                  out AbstractMassListExporter exporterActual)
        {
            exporterActual = new AgilentMassListExporter(actual)
                {
                    MethodType = methodType,
                    Strategy = strategy,
                    DwellTime = methodType == (ExportMethodType.Standard) ? DEFAULT_DWELL_TIME : 0
                };
        }

        private static void CreateThermoQuantivaExporter(SrmDocument actual, ExportMethodType methodType, ExportStrategy strategy,
                                                         out AbstractMassListExporter exporterActual)
        {
            exporterActual = new ThermoQuantivaMassListExporter(actual)
                {
                    MethodType = methodType,
                    Strategy = strategy,
                    RunLength = (methodType == ExportMethodType.Standard) ? DEFAULT_RUN_LENGTH : (double?)null
                };
        }

        private static void CreateShimadzuExporter(SrmDocument actual, ExportMethodType methodType, ExportStrategy strategy,
                                                   out AbstractMassListExporter exporterActual)
        {
            exporterActual = new ShimadzuMassListExporter(actual)
                {
                    MethodType = methodType,
                    Strategy = strategy,
                    RunLength = (methodType == ExportMethodType.Standard) ? DEFAULT_RUN_LENGTH : (double?)null
                };
        }

        private static void CreateBrukerExporter(SrmDocument actual, ExportMethodType methodType,
                                                 ExportStrategy strategy,
                                                 out AbstractMassListExporter exporterActual)
        {
            exporterActual = new BrukerMassListExporter(actual)
                {
                    MethodType = methodType,
                    Strategy = strategy,
                    DwellTime = (methodType == ExportMethodType.Standard) ? DEFAULT_DWELL_TIME : (double?)null
                };
        }

        private static void CheckImportSimilarity(SrmDocument document, SrmDocument docImport)
        {
            CheckImportSimilarity(document.MoleculeGroups, docImport.MoleculeGroups,
                (g1, g2) => Assert.AreEqual(g1.Name, g2.Name));
            CheckImportSimilarity(document.Molecules, docImport.Molecules,
                (p1, p2) => Assert.AreEqual(p1.Peptide.Target, p2.Peptide.Target));
            CheckImportSimilarity(document.MoleculeTransitionGroups, docImport.MoleculeTransitionGroups,
                (g1, g2) => Assert.AreEqual(g1.PrecursorMz, g2.PrecursorMz));
            CheckImportSimilarity(document.MoleculeTransitions, docImport.MoleculeTransitions,
                (t1, t2) => Assert.AreEqual(t1.Mz, t2.Mz));
        }

        private static void CheckImportSimilarity<T>(IEnumerable<T> originals, IEnumerable<T> imported, Action<T, T> check)
        {
            var origArray = originals.ToArray();
            var importArray = imported.ToArray();
            Assert.AreEqual(origArray.Length, importArray.Length);
            for (int i = 0; i < origArray.Length; i++)
                check(origArray[i], importArray[i]);
        }

        private const string DOC_0_1_BOVINE =
            "<srm_settings>\n" +
            "  <settings_summary name=\"Default\">\n" +
            "    <peptide_settings>\n" +
            "      <enzyme name=\"Trypsin\" cut=\"KR\" no_cut=\"P\" sense=\"C\" />\n" +
            "      <digest_settings max_missed_cleavages=\"0\" exclude_ragged_ends=\"false\" />\n" +
            "      <peptide_filter start=\"25\" min_length=\"8\" max_length=\"25\" auto_select=\"true\">\n" +
            "        <peptide_exclusions />\n" +
            "      </peptide_filter>\n" +
            "    </peptide_settings>\n" +
            "    <transition_settings>\n" +
            "      <transition_prediction precursor_mass_type=\"Monoisotopic\" fragment_mass_type=\"Monoisotopic\">\n" +
            "        <predict_collision_energy name=\"Thermo\">\n" +
            "          <regressions>\n" +
            "            <regression_ce slope=\"0.034\" intercept=\"3.314\" charge=\"2\" />\n" +
            "            <regression_ce slope=\"0.044\" intercept=\"3.314\" charge=\"3\" />\n" +
            "          </regressions>\n" +
            "        </predict_collision_energy>\n" +
            "      </transition_prediction>\n" +
            "      <transition_filter precursor_charges=\"2\" product_charges=\"1\" fragment_range_first=\"y1\" fragment_range_last=\"last y-ion\" include_n_prolene=\"false\" include_c_glu_asp=\"false\" auto_select=\"true\" />\n" +
            "    </transition_settings>\n" +
            "  </settings_summary>\n" +
            "  <selected_proteins>\n" +
            "    <protein name=\"gi|15674171|30S_ribosomal_pro\" description=\"gi|15674171|ref|NP_268346.1| 30S ribosomal protein S18 [Lactococcus lactis subsp. lactis]\">\n" +
            "      <alternatives>\n" +
            "        <alternative_protein name=\"gi|13878750|sp|Q9CDN0|RS18_LACLA\" description=\"30S ribosomal protein S18\" />\n" +
            "        <alternative_protein name=\"gi|25294831|pir||E86898\" description=\"30S ribosomal protein S18 [imported] - Lactococcus lactis subsp. lactis (strain IL1403)\" />\n" +
            "        <alternative_protein name=\"gi|12725253|gb|AAK06287.1|AE006448_5\" description=\"30S ribosomal protein S18 [Lactococcus lactis subsp. lactis] [MASS=9371]\" />\n" +
            "      </alternatives>\n" +
            "      <sequence>\n" +
            "        MAQQRRGGFK RRKKVDFIAA NKIEVVDYKD TELLKRFISE RGKILPRRVT\n" +
            "        GTSAKNQRKV VNAIKRARVM ALLPFVAEDQ N</sequence>\n" +
            "      <selected_peptides>\n" +
            "        <peptide start=\"68\" end=\"81\" sequence=\"VMALLPFVAEDQN\" prev_aa=\"82\" next_aa=\"45\" calc_neutral_pep_mass=\"1445.722452\" num_missed_cleavages=\"0\">\n" +
            "          <selected_transitions>\n" +
            "            <transition fragment_type=\"Y\" fragment_ordinal=\"12\" calc_neutral_mass=\"1345.646762\" precursor_charge=\"2\" product_charge=\"1\">\n" +
            "              <precursor_mz>723.868502</precursor_mz>\n" +
            "              <product_mz>1347.661314</product_mz>\n" +
            "              <collision_energy>27.925529</collision_energy>\n" +
            "            </transition>\n" +
            "            <transition fragment_type=\"Y\" fragment_ordinal=\"11\" calc_neutral_mass=\"1214.606277\" precursor_charge=\"2\" product_charge=\"1\">\n" +
            "              <precursor_mz>723.868502</precursor_mz>\n" +
            "              <product_mz>1216.620829</product_mz>\n" +
            "              <collision_energy>27.925529</collision_energy>\n" +
            "            </transition>\n" +
            "          </selected_transitions>\n" +
            "        </peptide>\n" +
            "      </selected_peptides>\n" +
            "    </protein>\n" +
            "    <protein name=\"gi|9910844|RL3_METVA_50S_ribo\" description=\"gi|9910844|sp|Q9UWG2|RL3_METVA 50S ribosomal protein L3P [MASS=36728]\">\n" +
            "      <sequence>\n" +
            "        MGMKKNRPRR GSLAFSPRKR AKKLVPKIRS WPADKKVGLQ AFPVYKAGTT\n" +
            "        HALLVENNPK SPNNGQEVFS PVTVLETPEI TVAGIRAYGK TTKGLKALTE\n" +
            "        VWAKQQDKEL GRKLTVTKKE EIKTVESLDA VLEKTVDLRV IVHTNPKTTG\n" +
            "        IPKKKPEVVE IRVGGSSVAE KLAYAKDILG KTLSINDVFE TGEFIDTLAV\n" +
            "        TKGKGFQGPV KRWGVKIQFG KHQRKGVGRQ TGSIGPWRPK RVMWTVPLAG\n" +
            "        QMGFHQRTEY NKRILKLGSE GAEITPKGGF LNYGAVKNGY VVVKGTVQGP\n" +
            "        AKRLVVLRGA VRPAEDKFGL PEVTYISKES KQGN</sequence>\n" +
            "      <selected_peptides>\n" +
            "        <peptide start=\"36\" end=\"46\" sequence=\"VGLQAFPVYK\" prev_aa=\"75\" next_aa=\"65\" calc_neutral_pep_mass=\"1120.628081\" num_missed_cleavages=\"0\">\n" +
            "          <selected_transitions>\n" +
            "            <transition fragment_type=\"Y\" fragment_ordinal=\"9\" calc_neutral_mass=\"1020.552391\" precursor_charge=\"2\" product_charge=\"1\">\n" +
            "              <precursor_mz>561.321317</precursor_mz>\n" +
            "              <product_mz>1022.566943</product_mz>\n" +
            "              <collision_energy>22.398925</collision_energy>\n" +
            "            </transition>\n" +
            "          </selected_transitions>\n" +
            "        </peptide>\n" +
            "      </selected_peptides>\n" +
            "    </protein>\n" +
            "  </selected_proteins>\n" +
            "</srm_settings>";

        private const string DOC_0_1_PEPTIDES = DOC_0_1_PEPTIDES_PART1 +
                                                 DOC_0_1_PEPTIDES_EMPTY +
                                                 DOC_0_1_PEPTIDES_PART2;

        private const string DOC_0_1_PEPTIDES_NO_EMPTY = DOC_0_1_PEPTIDES_PART1 +
                                                         DOC_0_1_PEPTIDES_PART2;

        private const string DOC_0_1_PEPTIDES_PART1 =
            "<srm_settings>\n" +
            "  <settings_summary name=\"Default\">\n" +
            "    <peptide_settings>\n" +
            "      <enzyme name=\"Trypsin\" cut=\"KR\" no_cut=\"P\" sense=\"C\" />\n" +
            "      <digest_settings max_missed_cleavages=\"0\" exclude_ragged_ends=\"false\" />\n" +
            "      <peptide_prediction />\n" +
            "      <peptide_filter start=\"25\" min_length=\"8\" max_length=\"25\" min_transtions=\"1\" auto_select=\"true\">\n" +
            "        <peptide_exclusions />\n" +
            "      </peptide_filter>\n" +
            "      <peptide_modifications>\n" +
            "        <static_modifications>\n" +
            "          <static_modification name=\"Carbamidomethyl Cysteine\" aminoacid=\"C\" formula=\"C2H3ON\" />\n" +
            "        </static_modifications>\n" +
            "      </peptide_modifications>\n" +
            "    </peptide_settings>\n" +
            "    <transition_settings>\n" +
            "      <transition_prediction precursor_mass_type=\"Average\" fragment_mass_type=\"Average\">\n" +
            "        <predict_collision_energy name=\"ABI\">\n" +
            "          <regressions>\n" +
            "            <regression_ce slope=\"0.0431\" intercept=\"4.7556\" charge=\"2\" />\n" +
            "          </regressions>\n" +
            "        </predict_collision_energy>\n" +
            "        <predict_retention_time name=\"Bovine Standard (100A)\" calculator=\"SSRCalc 3.0 (100A)\"\n" +
            "             time_window=\"13.6\">\n" +
            "          <regression_rt slope=\"1.681\" intercept=\"-6.247\" />\n" +
            "        </predict_retention_time>\n" +
            "        <predict_declustering_potential slope=\"0.0729\" intercept=\"31.117\" name=\"ABI\" />\n" +
            "      </transition_prediction>\n" +
            "      <transition_filter precursor_charges=\"2\" product_charges=\"1\" fragment_range_first=\"m/z &gt; precursor\" fragment_range_last=\"start + 3\" include_n_prolene=\"true\" include_c_glu_asp=\"false\" auto_select=\"true\" />\n" +
            "      <transition_instrument min_mz=\"50\" max_mz=\"1500\" />\n" +
            "    </transition_settings>\n" +
            "  </settings_summary>\n" +
            "  <selected_proteins>\n" +
            "    <protein name=\"peptides1\" peptide_list=\"true\">\n" +
            "      <sequence>\n" +
            "        YLGAYLLATLGGNASPSAQDVLK\n" +
            "        VLEAGGLDCDMENANSVVDALK\n" +
            "        </sequence>\n" +
            "      <selected_peptides>\n" +
            "        <peptide start=\"1\" end=\"24\" sequence=\"YLGAYLLATLGGNASPSAQDVLK\" prev_aa=\"88\" next_aa=\"88\" calc_neutral_pep_mass=\"2322.62757\" num_missed_cleavages=\"0\"  predicted_retention_time=\"62.71\">\n" +
            "          <selected_transitions>\n" +
            "            <transition fragment_type=\"Y\" fragment_ordinal=\"14\" calc_neutral_mass=\"1355.482654\" precursor_charge=\"2\" product_charge=\"1\">\n" +
            "              <precursor_mz>1162.321061</precursor_mz>\n" +
            "              <product_mz>1357.497206</product_mz>\n" +
            "              <collision_energy>54.851638</collision_energy>\n" +
            "              <declustering_potential>115.850205</declustering_potential>\n" +
            "            </transition>\n" +
            "            <transition fragment_type=\"Y\" fragment_ordinal=\"13\" calc_neutral_mass=\"1242.324114\" precursor_charge=\"2\" product_charge=\"1\">\n" +
            "              <precursor_mz>1162.321061</precursor_mz>\n" +
            "              <product_mz>1244.338666</product_mz>\n" +
            "              <collision_energy>54.851638</collision_energy>\n" +
            "              <declustering_potential>115.850205</declustering_potential>\n" +
            "            </transition>\n" +
            "            <transition fragment_type=\"Y\" fragment_ordinal=\"12\" calc_neutral_mass=\"1185.272494\" precursor_charge=\"2\" product_charge=\"1\">\n" +
            "              <precursor_mz>1162.321061</precursor_mz>\n" +
            "              <product_mz>1187.287046</product_mz>\n" +
            "              <collision_energy>54.851638</collision_energy>\n" +
            "              <declustering_potential>115.850205</declustering_potential>\n" +
            "            </transition>\n" +
            "            <transition fragment_type=\"Y\" fragment_ordinal=\"8\" calc_neutral_mass=\"855.961534\" precursor_charge=\"2\" product_charge=\"1\">\n" +
            "              <precursor_mz>1162.321061</precursor_mz>\n" +
            "              <product_mz>857.976086</product_mz>\n" +
            "              <collision_energy>54.851638</collision_energy>\n" +
            "              <declustering_potential>115.850205</declustering_potential>\n" +
            "            </transition>\n" +
            "          </selected_transitions>\n" +
            "        </peptide>\n" +
            "        <peptide start=\"25\" end=\"47\" sequence=\"VLEAGGLDCDMENANSVVDALK\" prev_aa=\"88\" next_aa=\"88\" calc_neutral_pep_mass=\"2320.56727\" num_missed_cleavages=\"0\" predicted_retention_time=\"58.2\">\n" +
            "          <selected_transitions>\n" +
            "            <transition fragment_type=\"Y\" fragment_ordinal=\"13\" calc_neutral_mass=\"1404.531814\" precursor_charge=\"2\" product_charge=\"1\">\n" +
            "              <precursor_mz>1161.290911</precursor_mz>\n" +
            "              <product_mz>1406.546366</product_mz>\n" +
            "              <collision_energy>54.807238</collision_energy>\n" +
            "              <declustering_potential>115.775107</declustering_potential>\n" +
            "            </transition>\n" +
            "            <transition fragment_type=\"Y\" fragment_ordinal=\"12\" calc_neutral_mass=\"1289.443814\" precursor_charge=\"2\" product_charge=\"1\">\n" +
            "              <precursor_mz>1161.290911</precursor_mz>\n" +
            "              <product_mz>1291.458366</product_mz>\n" +
            "              <collision_energy>54.807238</collision_energy>\n" +
            "              <declustering_potential>115.775107</declustering_potential>\n" +
            "            </transition>\n" +
            "          </selected_transitions>\n" +
            "        </peptide>\n" +
            "      </selected_peptides>\n" +
            "    </protein>\n" +
            // Older format
            "    <protein name=\"peptides2\">\n" +
            "      <sequence>\n" +
            "        XNQLTINPEN TIFDAKXIIN EPTAAAIAYG LDKXNELESY AYNLKXAEAG\n" +
            "        ENKIVELEEE LRXFVGLMSM IDPPRXSVGI ISDGTETVED IAIRXEMSED\n" +
            "        QLAEIIKXII GYFEPGSVAL KXYADVGSFD YGRXFLASTQ FESTYARX</sequence>\n" +
            "      <selected_peptides>\n" +
            "        <peptide start=\"1\" end=\"16\" sequence=\"NQLTINPENTIFDAK\" prev_aa=\"88\" next_aa=\"88\" calc_neutral_pep_mass=\"1717.88495\" num_missed_cleavages=\"0\" predicted_retention_time=\"48.65\">\n" +
            "          <selected_transitions>\n" +
            "            <transition fragment_type=\"Y\" fragment_ordinal=\"13\" calc_neutral_mass=\"1474.644464\" precursor_charge=\"2\" product_charge=\"1\">\n" +
            "              <precursor_mz>859.949751</precursor_mz>\n" +
            "              <product_mz>1476.659016</product_mz>\n" +
            "              <collision_energy>41.819434</collision_energy>\n" +
            "              <declustering_potential>93.807337</declustering_potential>\n" +
            "            </transition>\n" +
            "          </selected_transitions>\n" +
            "        </peptide>\n";

        private const string DOC_0_1_PEPTIDES_EMPTY =
            "        <peptide start=\"17\" end=\"33\" sequence=\"IINEPTAAAIAYGLDK\" prev_aa=\"88\" next_aa=\"88\" calc_neutral_pep_mass=\"1659.88863\" num_missed_cleavages=\"0\" predicted_retention_time=\"47.16\">\n" +
            "          <selected_transitions/>\n" +
            "        </peptide>\n";

        private const string DOC_0_1_PEPTIDES_PART2 =
            "      </selected_peptides>\n" +
            "    </protein>" +
            // FASTA protein mixed in
            "    <protein name=\"YAL007C\" description=\"ERP2 SGDID:S000000005, Chr I from 138347-137700, reverse complement, Verified ORF, &quot;Protein that forms a heterotrimeric complex with Erp1p, Emp24p, and Erv25p; member, along with Emp24p and Erv25p, of the p24 family involved in ER to Golgi transport and localized to COPII-coated vesicles&quot;\" peptide_list=\"false\">\n" +
            "      <sequence>\n" +
            "        MIKSTIALPS FFIVLILALV NSVAASSSYA PVAISLPAFS KECLYYDMVT\n" +
            "        EDDSLAVGYQ VLTGGNFEID FDITAPDGSV ITSEKQKKYS DFLLKSFGVG\n" +
            "        KYTFCFSNNY GTALKKVEIT LEKEKTLTDE HEADVNNDDI IANNAVEEID\n" +
            "        RNLNKITKTL NYLRAREWRN MSTVNSTESR LTWLSILIII IIAVISIAQV\n" +
            "        LLIQFLFTGR QKNYV</sequence>\n" +
            "      <selected_peptides>\n" +
            "        <peptide start=\"101\" end=\"115\" sequence=\"YTFCFSNNYGTALK\" prev_aa=\"75\" next_aa=\"75\" calc_neutral_pep_mass=\"1685.86477\" num_missed_cleavages=\"0\" predicted_retention_time=\"48.17\">\n" +
            "          <selected_transitions>\n" +
            "            <transition fragment_type=\"Y\" fragment_ordinal=\"10\" calc_neutral_mass=\"1113.208224\" precursor_charge=\"2\" product_charge=\"1\">\n" +
            "              <precursor_mz>843.939661</precursor_mz>\n" +
            "              <product_mz>1115.222776</product_mz>\n" +
            "              <collision_energy>41.129399</collision_energy>\n" +
            "              <declustering_potential>92.640201</declustering_potential>\n" +
            "            </transition>\n" +
            "            <transition fragment_type=\"Y\" fragment_ordinal=\"9\" calc_neutral_mass=\"966.033014\" precursor_charge=\"2\" product_charge=\"1\">\n" +
            "              <precursor_mz>843.939661</precursor_mz>\n" +
            "              <product_mz>968.047566</product_mz>\n" +
            "              <collision_energy>41.129399</collision_energy>\n" +
            "              <declustering_potential>92.640201</declustering_potential>\n" +
            "            </transition>\n" +
            "            <transition fragment_type=\"Y\" fragment_ordinal=\"8\" calc_neutral_mass=\"878.955264\" precursor_charge=\"2\" product_charge=\"1\">\n" +
            "              <precursor_mz>843.939661</precursor_mz>\n" +
            "              <product_mz>880.969816</product_mz>\n" +
            "              <collision_energy>41.129399</collision_energy>\n" +
            "              <declustering_potential>92.640201</declustering_potential>\n" +
            "            </transition>\n" +
            "          </selected_transitions>\n" +
            "        </peptide>\n" +
            "        <peptide start=\"169\" end=\"180\" sequence=\"NMSTVNSTESR\" prev_aa=\"82\" next_aa=\"76\" calc_neutral_pep_mass=\"1225.2939\" num_missed_cleavages=\"0\" predicted_retention_time=\"11.33\">\n" +
            "          <selected_transitions>\n" +
            "            <transition fragment_type=\"Y\" fragment_ordinal=\"8\" calc_neutral_mass=\"891.908824\" precursor_charge=\"2\" product_charge=\"1\">\n" +
            "              <precursor_mz>613.654226</precursor_mz>\n" +
            "              <product_mz>893.923376</product_mz>\n" +
            "              <collision_energy>31.204097</collision_energy>\n" +
            "              <declustering_potential>75.852393</declustering_potential>\n" +
            "            </transition>\n" +
            "            <transition fragment_type=\"Y\" fragment_ordinal=\"7\" calc_neutral_mass=\"790.804344\" precursor_charge=\"2\" product_charge=\"1\">\n" +
            "              <precursor_mz>613.654226</precursor_mz>\n" +
            "              <product_mz>792.818896</product_mz>\n" +
            "              <collision_energy>31.204097</collision_energy>\n" +
            "              <declustering_potential>75.852393</declustering_potential>\n" +
            "            </transition>\n" +
            "            <transition fragment_type=\"Y\" fragment_ordinal=\"6\" calc_neutral_mass=\"691.672534\" precursor_charge=\"2\" product_charge=\"1\">\n" +
            "              <precursor_mz>613.654226</precursor_mz>\n" +
            "              <product_mz>693.687086</product_mz>\n" +
            "              <collision_energy>31.204097</collision_energy>\n" +
            "              <declustering_potential>75.852393</declustering_potential>\n" +
            "            </transition>\n" +
            "          </selected_transitions>\n" +
            "        </peptide>\n" +
            "      </selected_peptides>\n" +
            "    </protein>\n" +
            "  </selected_proteins>\n" +
            "</srm_settings>";

        private const string DOC_MOLECULES =
                "<srm_settings format_version=\"3.12\" software_version=\"Skyline (64-bit) \">\n" +
                "  <settings_summary name=\"Default\">\n" +
                "    <peptide_settings>\n" +
                "      <enzyme name=\"Trypsin\" cut=\"KR\" no_cut=\"P\" sense=\"C\" />\n" +
                "      <digest_settings max_missed_cleavages=\"0\" />\n" +
                "      <peptide_prediction use_measured_rts=\"true\" measured_rt_window=\"2\" use_spectral_library_drift_times=\"false\" />\n" +
                "      <peptide_filter start=\"25\" min_length=\"8\" max_length=\"25\" auto_select=\"true\">\n" +
                "        <peptide_exclusions />\n" +
                "      </peptide_filter>\n" +
                "      <peptide_libraries pick=\"library\" />\n" +
                "      <peptide_modifications max_variable_mods=\"3\" max_neutral_losses=\"1\">\n" +
                "        <static_modifications>\n" +
                "          <static_modification name=\"Carbamidomethyl (C)\" aminoacid=\"C\" formula=\"H3C2NO\" unimod_id=\"4\" short_name=\"CAM\" />\n" +
                "        </static_modifications>\n" +
                "        <heavy_modifications />\n" +
                "      </peptide_modifications>\n" +
                "    </peptide_settings>\n" +
                "    <transition_settings>\n" +
                "      <transition_prediction precursor_mass_type=\"Monoisotopic\" fragment_mass_type=\"Monoisotopic\" optimize_by=\"None\">\n" +
                "        <predict_collision_energy name=\"Thermo TSQ Vantage\" step_size=\"1\" step_count=\"5\">\n" +
                "          <regression_ce charge=\"2\" slope=\"0.03\" intercept=\"2.905\" />\n" +
                "          <regression_ce charge=\"3\" slope=\"0.038\" intercept=\"2.281\" />\n" +
                "        </predict_collision_energy>\n" +
                "      </transition_prediction>\n" +
                "      <transition_filter precursor_charges=\"2\" product_charges=\"1\" fragment_types=\"y\" fragment_range_first=\"m/z &gt; precursor\" fragment_range_last=\"3 ions\" precursor_mz_window=\"0\" auto_select=\"true\">\n" +
                "        <measured_ion name=\"N-terminal to Proline\" cut=\"P\" sense=\"N\" min_length=\"3\" />\n" +
                "      </transition_filter>\n" +
                "      <transition_libraries ion_match_tolerance=\"0.5\" ion_count=\"3\" pick_from=\"all\" />\n" +
                "      <transition_integration />\n" +
                "      <transition_instrument min_mz=\"50\" max_mz=\"1500\" mz_match_tolerance=\"0.055\" />\n" +
                "    </transition_settings>\n" +
                "    <data_settings />\n" +
                "  </settings_summary>\n" +
                "  <peptide_list label_name=\"Molecule Group\" websearch_status=\"X\" auto_manage_children=\"false\">\n" +
                "    <note>we call this a peptide_list but it is really a generalized molecule list</note>\n" +
                "    <molecule explicit_retention_time=\"3.45\" explicit_retention_time_window=\"4.56\" mass_average=\"60\" mass_monoisotopic=\"60\" custom_ion_name=\"molecule\">\n" +
                "      <note>this molecule was specified by mass only</note>\n" +
                "      <precursor charge=\"1\" precursor_mz=\"59.9994514200905\" auto_manage_children=\"false\" mass_average=\"60\" mass_monoisotopic=\"60\" explicit_collision_energy=\"4.704984\" cone_voltage=\"99\" s_lens=\"98\" explicit_drift_time_msec=\"2.34\" explicit_drift_time_high_energy_offset_msec=\"-0.12\" explicit_declustering_potential=\"4.9\">\n" +
                "        <note>this precursor has explicit values set</note>\n" +
                "        <transition fragment_type=\"precursor\" mass_average=\"60\" mass_monoisotopic=\"60\" custom_ion_name=\"molecule\">\n" +
                "          <note>this transition is for the precursor</note>\n" +
                "          <precursor_mz>59.999451</precursor_mz>\n" +
                "          <product_mz>59.999451</product_mz>\n" +
                "          <collision_energy>4.704984</collision_energy>\n" +
                "        </transition>\n" +
                "        <transition fragment_type=\"custom\" mass_average=\"55\" mass_monoisotopic=\"55\" custom_ion_name=\"molecule fragment\" product_charge=\"1\">\n" +
                "          <note>this transition is for a custom fragment ion</note>\n" +
                "          <precursor_mz>59.999451</precursor_mz>\n" +
                "          <product_mz>54.999451</product_mz>\n" +
                "          <collision_energy>4.704984</collision_energy>\n" +
                "        </transition>\n" +
                "      </precursor>\n" +
                "    </molecule>\n" +
                "  </peptide_list>\n" +
                "</srm_settings>";

        private const string DOC_REPORTER_IONS_262 = "<srm_settings format_version=\"2.62\" software_version=\"Skyline \">\n" +
                "  <settings_summary name=\"Default\">\n" +
                "    <peptide_settings>\n" +
                "      <enzyme name=\"Trypsin\" cut=\"KR\" no_cut=\"P\" sense=\"C\" />\n" +
                "      <digest_settings max_missed_cleavages=\"0\" />\n" +
                "      <peptide_prediction use_measured_rts=\"true\" measured_rt_window=\"2\" use_spectral_library_drift_times=\"false\" />\n" +
                "      <peptide_filter start=\"25\" min_length=\"8\" max_length=\"25\" auto_select=\"true\">\n" +
                "        <peptide_exclusions />\n" +
                "      </peptide_filter>\n" +
                "      <peptide_libraries pick=\"library\" />\n" +
                "      <peptide_modifications max_variable_mods=\"3\" max_neutral_losses=\"1\">\n" +
                "        <static_modifications>\n" +
                "          <static_modification name=\"Carbamidomethyl (C)\" aminoacid=\"C\" formula=\"H3C2NO\" unimod_id=\"4\" short_name=\"CAM\" />\n" +
                "        </static_modifications>\n" +
                "        <heavy_modifications />\n" +
                "      </peptide_modifications>\n" +
                "    </peptide_settings>\n" +
                "    <transition_settings>\n" +
                "      <transition_prediction precursor_mass_type=\"Monoisotopic\" fragment_mass_type=\"Monoisotopic\" optimize_by=\"None\">\n" +
                "        <predict_collision_energy name=\"Thermo TSQ Vantage\" step_size=\"1\" step_count=\"5\">\n" +
                "          <regression_ce charge=\"2\" slope=\"0.03\" intercept=\"2.905\" />\n" +
                "          <regression_ce charge=\"3\" slope=\"0.038\" intercept=\"2.281\" />\n" +
                "        </predict_collision_energy>\n" +
                "      </transition_prediction>\n" +
                "      <transition_filter precursor_charges=\"2\" product_charges=\"1,2\" fragment_types=\"y,p\" fragment_range_first=\"m/z &gt; precursor\" fragment_range_last=\"3 ions\" precursor_mz_window=\"0\" auto_select=\"true\">\n" +
                "        <measured_ion name=\"N-terminal to Proline\" cut=\"P\" sense=\"N\" min_length=\"3\" />\n" +
                "        <measured_ion name=\"Water\" ion_formula=\"H3O3\" mass_monoisotopic=\"51.008219\" mass_average=\"51.02202\" charge=\"1\" />\n" +
                "        <measured_ion name=\"Water2\" ion_formula=\"H4O3\" mass_monoisotopic=\"52.016044\" mass_average=\"52.02996\" charge=\"2\" />\n" +
                "        <measured_ion name=\"Water3\" mass_monoisotopic=\"19.01783\" mass_average=\"18.01528\" charge=\"1\" />\n" +
                "        <measured_ion name=\"Water4\" mass_monoisotopic=\"18.01056\" mass_average=\"18.01528\" charge=\"2\" />\n" +
                "        <measured_ion name=\"MySpecialIonMassOnlyC12H11N2\" mass_monoisotopic=\"183.09222315981893\" mass_average=\"183.23093915981892\" charge=\"2\" />\n" +
                "        <measured_ion name=\"MySpecialIon\" ion_formula=\"C12H8O3N\" mass_monoisotopic=\"214.050418\" mass_average=\"214.19862\" charge=\"2\" />\n" +
                "        <measured_ion name=\"iTRAQ-114\" ion_formula=\"C5C'H13N2\" mass_monoisotopic=\"114.111228\" mass_average=\"114.174225\" charge=\"1\" />\n" +
                "        <measured_ion name=\"iTRAQ-116\" ion_formula=\"C4C'2H13NN'\" mass_monoisotopic=\"116.111618\" mass_average=\"116.160139\" charge=\"1\" />\n" +
                "        <measured_ion name=\"TMT-126\" ion_formula=\"C8H16N\" mass_monoisotopic=\"126.128275\" mass_average=\"126.22054\" charge=\"1\" />\n" +
                "        <measured_ion name=\"TMT-127H\" ion_formula=\"C7C'H16N\" mass_monoisotopic=\"127.131629\" mass_average=\"127.213045\" charge=\"1\" />\n" +
                "      </transition_filter>\n" +
                "      <transition_libraries ion_match_tolerance=\"0.5\" ion_count=\"3\" pick_from=\"all\" />\n" +
                "      <transition_integration />\n" +
                "      <transition_instrument min_mz=\"20\" max_mz=\"1500\" mz_match_tolerance=\"0.055\" />\n" +
                "    </transition_settings>\n" +
                "    <data_settings />\n" +
                "  </settings_summary>\n" +
                "  <peptide_list label_name=\"peptides1\" websearch_status=\"X#Upeptides1\">\n" +
                "    <peptide sequence=\"PEPTIDER\" modified_sequence=\"PEPTIDER\" calc_neutral_pep_mass=\"955.461075\" num_missed_cleavages=\"0\">\n" +
                "      <precursor charge=\"2\" calc_neutral_mass=\"955.461075\" precursor_mz=\"478.737814\" collision_energy=\"17.267134\" modified_sequence=\"PEPTIDER\">\n" +
                "        <transition fragment_type=\"precursor\">\n" +
                "          <precursor_mz>478.737814</precursor_mz>\n" +
                "          <product_mz>478.737814</product_mz>\n" +
                "          <collision_energy>17.267134</collision_energy>\n" +
                "        </transition>\n" +
                "        <transition fragment_type=\"custom\" measured_ion_name=\"Water\" product_charge=\"1\">\n" +
                "          <precursor_mz>478.737814</precursor_mz>\n" +
                "          <product_mz>51.00767</product_mz>\n" +
                "          <collision_energy>17.267134</collision_energy>\n" +
                "        </transition>\n" +
                "        <transition fragment_type=\"custom\" measured_ion_name=\"Water2\" product_charge=\"2\">\n" +
                "          <precursor_mz>478.737814</precursor_mz>\n" +
                "          <product_mz>26.007473</product_mz>\n" +
                "          <collision_energy>17.267134</collision_energy>\n" +
                "        </transition>\n" +
                "        <transition measured_ion_name=\"Water3\" product_charge=\"1\">\n" +
                "          <precursor_mz>640.817127</precursor_mz>\n" +
                "          <product_mz>19.017281</product_mz>\n" +
                "        </transition>\n" +
                "        <transition measured_ion_name=\"Water4\" product_charge=\"2\">\n" +
                "          <precursor_mz>640.817127</precursor_mz>\n" +
                "          <product_mz>9.004731</product_mz>\n" +
                "        </transition>\n" +
                "        <transition fragment_type=\"custom\" measured_ion_name=\"MySpecialIonMassOnlyC12H11N2\" product_charge=\"2\">\n" +
                "          <precursor_mz>478.737814</precursor_mz>\n" +
                "          <product_mz>91.545563</product_mz>\n" +
                "          <collision_energy>17.267134</collision_energy>\n" +
                "        </transition>\n" +
                "        <transition fragment_type=\"custom\" measured_ion_name=\"MySpecialIon\" product_charge=\"2\">\n" +
                "          <precursor_mz>478.737814</precursor_mz>\n" +
                "          <product_mz>107.02466</product_mz>\n" +
                "          <collision_energy>17.267134</collision_energy>\n" +
                "        </transition>\n" +
                "        <transition fragment_type=\"custom\" measured_ion_name=\"iTRAQ-114\" product_charge=\"1\">\n" +
                "          <precursor_mz>478.737814</precursor_mz>\n" +
                "          <product_mz>114.110679</product_mz>\n" +
                "          <collision_energy>17.267134</collision_energy>\n" +
                "        </transition>\n" +
                "        <transition fragment_type=\"custom\" measured_ion_name=\"iTRAQ-116\" product_charge=\"1\">\n" +
                "          <precursor_mz>478.737814</precursor_mz>\n" +
                "          <product_mz>116.111069</product_mz>\n" +
                "          <collision_energy>17.267134</collision_energy>\n" +
                "        </transition>\n" +
                "        <transition fragment_type=\"custom\" measured_ion_name=\"TMT-126\" product_charge=\"1\">\n" +
                "          <precursor_mz>478.737814</precursor_mz>\n" +
                "          <product_mz>126.127726</product_mz>\n" +
                "          <collision_energy>17.267134</collision_energy>\n" +
                "        </transition>\n" +
                "        <transition fragment_type=\"custom\" measured_ion_name=\"TMT-127H\" product_charge=\"1\">\n" +
                "          <precursor_mz>478.737814</precursor_mz>\n" +
                "          <product_mz>127.13108</product_mz>\n" +
                "          <collision_energy>17.267134</collision_energy>\n" +
                "        </transition>\n" +
                "        <transition fragment_type=\"y\" fragment_ordinal=\"6\" calc_neutral_mass=\"729.365718\" product_charge=\"1\" cleavage_aa=\"P\" loss_neutral_mass=\"0\">\n" +
                "          <precursor_mz>478.737814</precursor_mz>\n" +
                "          <product_mz>730.372994</product_mz>\n" +
                "          <collision_energy>17.267134</collision_energy>\n" +
                "        </transition>\n" +
                "        <transition fragment_type=\"y\" fragment_ordinal=\"5\" calc_neutral_mass=\"632.312954\" product_charge=\"1\" cleavage_aa=\"T\" loss_neutral_mass=\"0\">\n" +
                "          <precursor_mz>478.737814</precursor_mz>\n" +
                "          <product_mz>633.32023</product_mz>\n" +
                "          <collision_energy>17.267134</collision_energy>\n" +
                "        </transition>\n" +
                "        <transition fragment_type=\"y\" fragment_ordinal=\"4\" calc_neutral_mass=\"531.265276\" product_charge=\"1\" cleavage_aa=\"I\" loss_neutral_mass=\"0\">\n" +
                "          <precursor_mz>478.737814</precursor_mz>\n" +
                "          <product_mz>532.272552</product_mz>\n" +
                "          <collision_energy>17.267134</collision_energy>\n" +
                "        </transition>\n" +
                "        <transition fragment_type=\"y\" fragment_ordinal=\"6\" calc_neutral_mass=\"729.365718\" product_charge=\"2\" cleavage_aa=\"P\" loss_neutral_mass=\"0\">\n" +
                "          <precursor_mz>478.737814</precursor_mz>\n" +
                "          <product_mz>365.690135</product_mz>\n" +
                "          <collision_energy>17.267134</collision_energy>\n" +
                "        </transition>\n" +
                "      </precursor>\n" +
                "    </peptide>\n" +
                "  </peptide_list>\n" +
                "</srm_settings>";

        private const string DOC_REPORTER_IONS_19 = "<srm_settings format_version=\"1.9\" software_version=\"Skyline \">\n" +
                "  <settings_summary name=\"Default\">\n" +
                "    <peptide_settings>\n" +
                "      <enzyme name=\"Trypsin\" cut=\"KR\" no_cut=\"P\" sense=\"C\" />\n" +
                "      <digest_settings max_missed_cleavages=\"0\" />\n" +
                "      <peptide_prediction use_measured_rts=\"true\" measured_rt_window=\"2\" use_spectral_library_drift_times=\"false\" />\n" +
                "      <peptide_filter start=\"25\" min_length=\"8\" max_length=\"25\" auto_select=\"true\">\n" +
                "        <peptide_exclusions />\n" +
                "      </peptide_filter>\n" +
                "      <peptide_libraries pick=\"library\" />\n" +
                "      <peptide_modifications max_variable_mods=\"3\" max_neutral_losses=\"1\">\n" +
                "        <static_modifications>\n" +
                "          <static_modification name=\"Carbamidomethyl (C)\" aminoacid=\"C\" formula=\"H3C2NO\" unimod_id=\"4\" short_name=\"CAM\" />\n" +
                "        </static_modifications>\n" +
                "        <heavy_modifications />\n" +
                "      </peptide_modifications>\n" +
                "    </peptide_settings>\n" +
                "    <transition_settings>\n" +
                "      <transition_prediction precursor_mass_type=\"Monoisotopic\" fragment_mass_type=\"Monoisotopic\" optimize_by=\"None\">\n" +
                "        <predict_collision_energy name=\"Thermo TSQ Vantage\" step_size=\"1\" step_count=\"5\">\n" +
                "          <regression_ce charge=\"2\" slope=\"0.03\" intercept=\"2.905\" />\n" +
                "          <regression_ce charge=\"3\" slope=\"0.038\" intercept=\"2.281\" />\n" +
                "        </predict_collision_energy>\n" +
                "      </transition_prediction>\n" +
                "      <transition_filter precursor_charges=\"2\" product_charges=\"1,2\" fragment_types=\"y,p\" fragment_range_first=\"m/z &gt; precursor\" fragment_range_last=\"3 ions\" precursor_mz_window=\"0\" auto_select=\"true\">\n" +
                "        <measured_ion name=\"N-terminal to Proline\" cut=\"P\" sense=\"N\" min_length=\"3\" />\n" +
                "        <measured_ion name=\"Water\" formula=\"H2O3\" charges=\"1\" />\n" +
                "        <measured_ion name=\"Water2\" formula=\"H2O3\" charges=\"2\" />\n" +
                "        <measured_ion name=\"Water3\" mass_monoisotopic=\"19.01783\" mass_average=\"18.01528\" charges=\"1\" />\n" + 
                "        <measured_ion name=\"Water4\" mass_monoisotopic=\"18.01056\" mass_average=\"18.01528\" charges=\"2\" />\n" + 
                "        <measured_ion name=\"MySpecialIonMassOnlyC12H9N2\" mass_monoisotopic=\"181.076573\" mass_average=\"181.21506\" charges=\"2\" />\n" +
                "        <measured_ion name=\"MySpecialIon\" formula=\"C12H8O3N\" charges=\"2\" />\n" +
                "        <measured_ion name=\"iTRAQ-114\" formula=\"C5C'H12N2\" charges=\"1\" />\n" +
                "        <measured_ion name=\"iTRAQ-116\" formula=\"C4C'2H12NN'\" charges=\"1\" />\n" +
                "        <measured_ion name=\"TMT-126\" formula=\"C8H15N\" charges=\"1\" />\n" +
                "        <measured_ion name=\"TMT-127H\" formula=\"C7C'H15N\" charges=\"1\" />\n" +
                "      </transition_filter>\n" +
                "      <transition_libraries ion_match_tolerance=\"0.5\" ion_count=\"3\" pick_from=\"all\" />\n" +
                "      <transition_integration />\n" +
                "      <transition_instrument min_mz=\"50\" max_mz=\"1500\" mz_match_tolerance=\"0.055\" />\n" +
                "    </transition_settings>\n" +
                "    <data_settings />\n" +
                "  </settings_summary>\n" +
                "  <peptide_list label_name=\"peptides1\" label_description=\"Bacteriocin amylovorin-L (Amylovorin-L471) (Lactobin-A)\" accession=\"P80696\" gene=\"amyL\" species=\"Lactobacillus amylovorus\" preferred_name=\"AMYL_LACAM\" websearch_status=\"X#Upeptides1\">\n" +
                "    <peptide sequence=\"PEPTIDER\" modified_sequence=\"PEPTIDER\" calc_neutral_pep_mass=\"955.461075\" num_missed_cleavages=\"0\">\n" +
                "      <precursor charge=\"2\" calc_neutral_mass=\"955.461075\" precursor_mz=\"478.737814\" collision_energy=\"17.267134\" modified_sequence=\"PEPTIDER\">\n" +
                "        <transition fragment_type=\"precursor\">\n" +
                "          <precursor_mz>478.737814</precursor_mz>\n" +
                "          <product_mz>478.737814</product_mz>\n" +
                "          <collision_energy>17.267134</collision_energy>\n" +
                "        </transition>\n" +
                "        <transition measured_ion_name=\"Water\" product_charge=\"1\">\n" +
                "          <precursor_mz>478.737814</precursor_mz>\n" +
                "          <product_mz>51.00767</product_mz>\n" +
                "        </transition>\n" +
                "        <transition measured_ion_name=\"Water2\" product_charge=\"2\">\n" +
                "          <precursor_mz>478.737814</precursor_mz>\n" +
                "          <product_mz>26.007473</product_mz>\n" +
                "        </transition>\n" +
                "        <transition measured_ion_name=\"Water3\" product_charge=\"1\">\n" +
                "          <precursor_mz>640.817127</precursor_mz>\n" +
                "          <product_mz>20.025106</product_mz>\n" +  // 19.01783 + mH
                "        </transition>\n" +
                "        <transition measured_ion_name=\"Water4\" product_charge=\"2\">\n" +
                "          <precursor_mz>640.817127</precursor_mz>\n" +
                "          <product_mz>10.012556</product_mz>\n" +  // (18.01056 + 2mH)/2
                "        </transition>\n" +
                "        <transition measured_ion_name=\"MySpecialIonMassOnlyC12H9N2\" product_charge=\"2\">\n" +
                "          <precursor_mz>478.737814</precursor_mz>\n" +
                "          <product_mz>91.545562</product_mz>\n" +
                "        </transition>\n" +
                "        <transition measured_ion_name=\"MySpecialIon\" product_charge=\"2\">\n" +
                "          <precursor_mz>478.737814</precursor_mz>\n" +
                "          <product_mz>108.032485</product_mz>\n" +
                "        </transition>\n" +
                "        <transition measured_ion_name=\"iTRAQ-114\" product_charge=\"1\">\n" +
                "          <precursor_mz>478.737814</precursor_mz>\n" +
                "          <product_mz>114.110679</product_mz>\n" +
                "        </transition>\n" +
                "        <transition measured_ion_name=\"iTRAQ-116\" product_charge=\"1\">\n" +
                "          <precursor_mz>478.737814</precursor_mz>\n" +
                "          <product_mz>116.111069</product_mz>\n" +
                "        </transition>\n" +
                "        <transition measured_ion_name=\"TMT-126\" product_charge=\"1\">\n" +
                "          <precursor_mz>478.737814</precursor_mz>\n" +
                "          <product_mz>126.127726</product_mz>\n" +
                "        </transition>\n" +
                "        <transition measured_ion_name=\"TMT-127H\" product_charge=\"1\">\n" +
                "          <precursor_mz>478.737814</precursor_mz>\n" +
                "          <product_mz>127.13108</product_mz>\n" +
                "        </transition>\n" +
                "        <transition fragment_type=\"y\" fragment_ordinal=\"6\" calc_neutral_mass=\"729.365718\" product_charge=\"1\" cleavage_aa=\"P\" loss_neutral_mass=\"0\">\n" +
                "          <precursor_mz>478.737814</precursor_mz>\n" +
                "          <product_mz>730.372994</product_mz>\n" +
                "          <collision_energy>17.267134</collision_energy>\n" +
                "        </transition>\n" +
                "        <transition fragment_type=\"y\" fragment_ordinal=\"5\" calc_neutral_mass=\"632.312954\" product_charge=\"1\" cleavage_aa=\"T\" loss_neutral_mass=\"0\">\n" +
                "          <precursor_mz>478.737814</precursor_mz>\n" +
                "          <product_mz>633.32023</product_mz>\n" +
                "          <collision_energy>17.267134</collision_energy>\n" +
                "        </transition>\n" +
                "        <transition fragment_type=\"y\" fragment_ordinal=\"4\" calc_neutral_mass=\"531.265276\" product_charge=\"1\" cleavage_aa=\"I\" loss_neutral_mass=\"0\">\n" +
                "          <precursor_mz>478.737814</precursor_mz>\n" +
                "          <product_mz>532.272552</product_mz>\n" +
                "          <collision_energy>17.267134</collision_energy>\n" +
                "        </transition>\n" +
                "        <transition fragment_type=\"y\" fragment_ordinal=\"6\" calc_neutral_mass=\"729.365718\" product_charge=\"2\" cleavage_aa=\"P\" loss_neutral_mass=\"0\">\n" +
                "          <precursor_mz>478.737814</precursor_mz>\n" +
                "          <product_mz>365.690135</product_mz>\n" +
                "          <collision_energy>17.267134</collision_energy>\n" +
                "        </transition>\n" +
                "      </precursor>\n" +
                "    </peptide>\n" +
                "  </peptide_list>\n" +
                "</srm_settings>";

        private const string DOC_REPORTER_IONS_INCORRECT_NAME = "<srm_settings format_version=\"2.62\" software_version=\"Skyline \">\n" +
                "  <settings_summary name=\"Default\">\n" +
                "    <peptide_settings>\n" +
                "      <enzyme name=\"Trypsin\" cut=\"KR\" no_cut=\"P\" sense=\"C\" />\n" +
                "      <digest_settings max_missed_cleavages=\"0\" />\n" +
                "      <peptide_prediction use_measured_rts=\"true\" measured_rt_window=\"2\" use_spectral_library_drift_times=\"false\" />\n" +
                "      <peptide_filter start=\"25\" min_length=\"8\" max_length=\"25\" auto_select=\"true\">\n" +
                "        <peptide_exclusions />\n" +
                "      </peptide_filter>\n" +
                "      <peptide_libraries pick=\"library\" />\n" +
                "      <peptide_modifications max_variable_mods=\"3\" max_neutral_losses=\"1\">\n" +
                "        <static_modifications>\n" +
                "          <static_modification name=\"Carbamidomethyl (C)\" aminoacid=\"C\" formula=\"H3C2NO\" unimod_id=\"4\" short_name=\"CAM\" />\n" +
                "        </static_modifications>\n" +
                "        <heavy_modifications />\n" +
                "      </peptide_modifications>\n" +
                "    </peptide_settings>\n" +
                "    <transition_settings>\n" +
                "      <transition_prediction precursor_mass_type=\"Monoisotopic\" fragment_mass_type=\"Monoisotopic\" optimize_by=\"None\">\n" +
                "        <predict_collision_energy name=\"Thermo TSQ Vantage\" step_size=\"1\" step_count=\"5\">\n" +
                "          <regression_ce charge=\"2\" slope=\"0.03\" intercept=\"2.905\" />\n" +
                "          <regression_ce charge=\"3\" slope=\"0.038\" intercept=\"2.281\" />\n" +
                "        </predict_collision_energy>\n" +
                "      </transition_prediction>\n" +
                "      <transition_filter precursor_charges=\"2\" product_charges=\"1\" fragment_types=\"y\" fragment_range_first=\"m/z &gt; precursor\" fragment_range_last=\"3 ions\" precursor_mz_window=\"0\" auto_select=\"true\">\n" +
                "        <measured_ion name=\"Water\" ion_formula=\"H2O3\" charge=\"1\" />\n" +
                "      </transition_filter>\n" +
                "      <transition_libraries ion_match_tolerance=\"0.5\" ion_count=\"3\" pick_from=\"all\" />\n" +
                "      <transition_integration />\n" +
                "      <transition_instrument min_mz=\"50\" max_mz=\"1500\" mz_match_tolerance=\"0.055\" />\n" +
                "    </transition_settings>\n" +
                "    <data_settings />\n" +
                "  </settings_summary>\n" +
                "  <peptide_list label_name=\"peptides1\" label_description=\"Bacteriocin amylovorin-L (Amylovorin-L471) (Lactobin-A)\" accession=\"P80696\" gene=\"amyL\" species=\"Lactobacillus amylovorus\" preferred_name=\"AMYL_LACAM\" websearch_status=\"X#Upeptides1\" auto_manage_children=\"false\">\n" +
                "    <peptide sequence=\"EFPDVAVFSGGR\" modified_sequence=\"EFPDVAVFSGGR\" calc_neutral_pep_mass=\"1279.619701\" num_missed_cleavages=\"0\">\n" +
                "      <precursor charge=\"2\" calc_neutral_mass=\"1279.619701\" precursor_mz=\"640.817127\" collision_energy=\"22.129514\" modified_sequence=\"EFPDVAVFSGGR\">\n" +
                "        <transition measured_ion_name=\"Water\" product_charge=\"1\">\n" +
                "          <precursor_mz>640.817127</precursor_mz>\n" +
                "          <product_mz>50.000394</product_mz>\n" +
                "        </transition>\n" +
                "        <transition measured_ion_name=\""+
                
                //Incoret Measured Ion Name
                "Incorrect"
                //*************************
                +"\" product_charge=\"2\">\n" +
                "          <precursor_mz>640.817127</precursor_mz>\n" +
                "          <product_mz>25.503835</product_mz>\n" +
                "        </transition>\n" +
                "        <transition fragment_type=\"y\" fragment_ordinal=\"9\" calc_neutral_mass=\"906.45593\" product_charge=\"1\" cleavage_aa=\"D\" loss_neutral_mass=\"0\">\n" +
                "          <precursor_mz>640.817127</precursor_mz>\n" +
                "          <product_mz>907.463206</product_mz>\n" +
                "          <collision_energy>22.129514</collision_energy>\n" +
                "        </transition>\n" +
                "        <transition fragment_type=\"y\" fragment_ordinal=\"8\" calc_neutral_mass=\"791.428987\" product_charge=\"1\" cleavage_aa=\"V\" loss_neutral_mass=\"0\">\n" +
                "          <precursor_mz>640.817127</precursor_mz>\n" +
                "          <product_mz>792.436263</product_mz>\n" +
                "          <collision_energy>22.129514</collision_energy>\n" +
                "        </transition>\n" +
                "        <transition fragment_type=\"y\" fragment_ordinal=\"7\" calc_neutral_mass=\"692.360573\" product_charge=\"1\" cleavage_aa=\"A\" loss_neutral_mass=\"0\">\n" +
                "          <precursor_mz>640.817127</precursor_mz>\n" +
                "          <product_mz>693.367849</product_mz>\n" +
                "          <collision_energy>22.129514</collision_energy>\n" +
                "        </transition>\n" +
                "      </precursor>\n" +
                "    </peptide>\n" +
                "  </peptide_list>\n" +
                "</srm_settings>";
                                                 

        /// <summary>
        /// A test for SrmDocument deserialization with absent and empty tags.
        /// </summary>
        [TestMethod]
        public void DocumentSerializeStubTest()
        {
            AssertEx.Serialization<SrmDocument>(DOC_STUBS1, AssertEx.DocumentCloned);
            AssertEx.Serialization<SrmDocument>(DOC_STUBS2, AssertEx.DocumentCloned);
            AssertEx.Serialization<SrmDocument>(DOC_STUBS3, AssertEx.DocumentCloned);
            AssertEx.Serialization<SrmDocument>(DOC_STUBS4, AssertEx.DocumentCloned);
        }

        private const string DOC_STUBS1 =
            "<srm_settings>\n" +
            "</srm_settings>";

        private const string DOC_STUBS2 =
            "<srm_settings>\n" +
            "  <selected_proteins/>\n" +
            "</srm_settings>";

        private const string DOC_STUBS3 =
            "<srm_settings>\n" +
            "  <settings_summary name=\"Default\">\n" +
            "    <peptide_settings/>\n" +
            "    <transition_settings/>\n" +
            "  </settings_summary>" +
            "  <peptide_list label=\"list1\"/>\n" +
            "  <peptide_list label=\"list2\">\n" +
            "    <selected_peptides/>\n" +
            "  </peptide_list>\n" +
            "  <peptide_list label=\"list3\">\n" +
            "    <selected_peptides>\n" +
            "      <peptide sequence=\"YLGAYLLATLGGNASPSAQDVLK\" calc_neutral_pep_mass=\"2322.62757\" num_missed_cleavages=\"0\"/>\n" +
            "    </selected_peptides>\n" +
            "  </peptide_list>\n" +
            "  <peptide_list label=\"list4\">\n" +
            "    <peptide sequence=\"YLGAYLLATLGGNASPSAQDVLK\" calc_neutral_pep_mass=\"2322.62757\" num_missed_cleavages=\"0\">\n" +
            "       <selected_transitions/>\n" +
            "    </peptide>\n" +
            "  </peptide_list>\n" +
            "</srm_settings>";

        private const string DOC_STUBS4 =
            "<srm_settings>\n" +
            "  <settings_summary name=\"Default\">\n" +
            "    <peptide_settings/>\n" +
            "    <transition_settings/>\n" +
            "  </settings_summary>" +
            "  <selected_proteins>\n" +
            "    <protein name=\"gi|15674171|30S_ribosomal_pro\" description=\"gi|15674171|ref|NP_268346.1| 30S ribosomal protein S18 [Lactococcus lactis subsp. lactis]\">\n" +
            "      <sequence>\n" +
            "        MAQQRRGGFK RRKKVDFIAA NKIEVVDYKD TELLKRFISE RGKILPRRVT\n" +
            "        GTSAKNQRKV VNAIKRARVM ALLPFVAEDQ N</sequence>\n" +
            "    </protein>\n" +
            "  </selected_proteins>\n" +
            "</srm_settings>";

        private const string DOC_MOLECULE_MASSES_31 =
            "<srm_settings format_version=\"3.1\" software_version=\"Skyline (64-bit) \">" +
            "  <settings_summary name=\"Default\">" +
            "    <peptide_settings>" +
            "      <enzyme name=\"Trypsin\" cut=\"KR\" no_cut=\"P\" sense=\"C\" />" +
            "      <digest_settings max_missed_cleavages=\"0\" />" +
            "      <peptide_prediction use_measured_rts=\"true\" measured_rt_window=\"2\" use_spectral_library_drift_times=\"false\" />" +
            "      <peptide_filter start=\"25\" min_length=\"8\" max_length=\"25\" auto_select=\"true\">" +
            "        <peptide_exclusions />" +
            "      </peptide_filter>" +
            "      <peptide_libraries pick=\"library\" />" +
            "      <peptide_modifications max_variable_mods=\"3\" max_neutral_losses=\"1\">" +
            "        <static_modifications>" +
            "          <static_modification name=\"Carbamidomethyl (C)\" aminoacid=\"C\" formula=\"H3C2NO\" unimod_id=\"4\" short_name=\"CAM\" />" +
            "        </static_modifications>" +
            "        <heavy_modifications />" +
            "      </peptide_modifications>" +
            "    </peptide_settings>" +
            "    <transition_settings>" +
            "      <transition_prediction precursor_mass_type=\"Monoisotopic\" fragment_mass_type=\"Monoisotopic\" optimize_by=\"None\">" +
            "        <predict_collision_energy name=\"Thermo TSQ Vantage\" step_size=\"1\" step_count=\"5\">" +
            "          <regression_ce charge=\"2\" slope=\"0.03\" intercept=\"2.905\" />" +
            "          <regression_ce charge=\"3\" slope=\"0.038\" intercept=\"2.281\" />" +
            "        </predict_collision_energy>" +
            "      </transition_prediction>" +
            "      <transition_filter precursor_charges=\"2\" product_charges=\"1\" fragment_types=\"y\" fragment_range_first=\"m/z &gt; precursor\" fragment_range_last=\"3 ions\" precursor_mz_window=\"0\" auto_select=\"true\">" +
            "        <measured_ion name=\"N-terminal to Proline\" cut=\"P\" sense=\"N\" min_length=\"3\" />" +
            "      </transition_filter>" +
            "      <transition_libraries ion_match_tolerance=\"0.5\" ion_count=\"3\" pick_from=\"all\" />" +
            "      <transition_integration />" +
            "      <transition_instrument min_mz=\"50\" max_mz=\"1500\" mz_match_tolerance=\"0.055\" />" +
            "    </transition_settings>" +
            "    <data_settings />" +
            "  </settings_summary>" +
            "  <peptide_list label_name=\"test\" websearch_status=\"X\">" +
            "    <molecule explicit_retention_time=\"1\" explicit_retention_time_window=\"2\" ion_formula=\"C12H19N37\" mass_average=\"681.52896\" mass_monoisotopic=\"681.262414\" custom_ion_name=\"Test_a\">" +
            "      <precursor charge=\"1\" precursor_mz=\"681.261865\" explicit_collision_energy=\"3\" explicit_drift_time_msec=\"4\" explicit_drift_time_high_energy_offset_msec=\"-0.5\" collision_energy=\"23.342856\">" +
            "        <transition fragment_type=\"custom\" ion_formula=\"C2H9N3\" mass_average=\"75.11326\" mass_monoisotopic=\"75.079647\" custom_ion_name=\"test aa\" product_charge=\"1\">" +
            "          <precursor_mz>681.261865</precursor_mz>" +
            "          <product_mz>75.079098</product_mz>" +
            "          <collision_energy>3</collision_energy>" +
            "        </transition>" +
            "      </precursor>" +
            "    </molecule>" +
            "    <molecule explicit_retention_time=\"2\" explicit_retention_time_window=\"3\" mass_average=\"695.53565957991\" mass_monoisotopic=\"695.26548757991\" custom_ion_name=\"\">" +
            "      <precursor charge=\"1\" precursor_mz=\"695.264939\" explicit_collision_energy=\"4\" explicit_drift_time_msec=\"5\" explicit_drift_time_high_energy_offset_msec=\"-0.6\" collision_energy=\"23.762948\">" +
            "        <transition fragment_type=\"custom\" mass_average=\"193.190159579909\" mass_monoisotopic=\"193.095016579909\" custom_ion_name=\"\" product_charge=\"1\">" +
            "          <precursor_mz>695.264939</precursor_mz>" +
            "          <product_mz>193.094468</product_mz>" +
            "          <collision_energy>4</collision_energy>" +
            "        </transition>" +
            "      </precursor>" +
            "    </molecule>" +
            "  </peptide_list>" +
            "</srm_settings>";


        private const string DOC_MOLECULES_31 =
            "<srm_settings format_version=\"3.1\" software_version=\"Skyline (64-bit) \">" +
            "  <settings_summary name=\"Default\">" +
            "    <peptide_settings>" +
            "      <enzyme name=\"Trypsin\" cut=\"KR\" no_cut=\"P\" sense=\"C\" />" +
            "      <digest_settings max_missed_cleavages=\"0\" />" +
            "      <peptide_prediction use_measured_rts=\"true\" measured_rt_window=\"2\" use_spectral_library_drift_times=\"false\" />" +
            "      <peptide_filter start=\"25\" min_length=\"8\" max_length=\"25\" auto_select=\"true\">" +
            "        <peptide_exclusions />" +
            "      </peptide_filter>" +
            "      <peptide_libraries pick=\"library\" />" +
            "      <peptide_modifications max_variable_mods=\"3\" max_neutral_losses=\"1\">" +
            "        <static_modifications>" +
            "          <static_modification name=\"Carbamidomethyl (C)\" aminoacid=\"C\" formula=\"H3C2NO\" unimod_id=\"4\" short_name=\"CAM\" />" +
            "        </static_modifications>" +
            "        <heavy_modifications />" +
            "      </peptide_modifications>" +
            "    </peptide_settings>" +
            "    <transition_settings>" +
            "      <transition_prediction precursor_mass_type=\"Monoisotopic\" fragment_mass_type=\"Monoisotopic\" optimize_by=\"None\">" +
            "        <predict_collision_energy name=\"Thermo TSQ Vantage\" step_size=\"1\" step_count=\"5\">" +
            "          <regression_ce charge=\"2\" slope=\"0.03\" intercept=\"2.905\" />" +
            "          <regression_ce charge=\"3\" slope=\"0.038\" intercept=\"2.281\" />" +
            "        </predict_collision_energy>" +
            "      </transition_prediction>" +
            "      <transition_filter precursor_charges=\"2\" product_charges=\"1\" fragment_types=\"y\" fragment_range_first=\"m/z &gt; precursor\" fragment_range_last=\"3 ions\" precursor_mz_window=\"0\" auto_select=\"true\">" +
            "        <measured_ion name=\"N-terminal to Proline\" cut=\"P\" sense=\"N\" min_length=\"3\" />" +
            "      </transition_filter>" +
            "      <transition_libraries ion_match_tolerance=\"0.5\" ion_count=\"3\" pick_from=\"all\" />" +
            "      <transition_integration />" +
            "      <transition_instrument min_mz=\"50\" max_mz=\"1500\" mz_match_tolerance=\"0.055\" />" +
            "    </transition_settings>" +
            "    <data_settings />" +
            "  </settings_summary>" +
            "  <peptide_list label_name=\"TestMolecule\" websearch_status=\"X\">" +
            "    <molecule explicit_retention_time=\"1\" explicit_retention_time_window=\"2\" ion_formula=\"C12H99\" mass_average=\"243.91626\" mass_monoisotopic=\"243.774678\" custom_ion_name=\"testMol\">" +
            "      <precursor charge=\"1\" precursor_mz=\"243.774129\" explicit_collision_energy=\"3\" explicit_drift_time_msec=\"4\" explicit_drift_time_high_energy_offset_msec=\"-0.5\" collision_energy=\"10.218224\">" +
            "        <transition fragment_type=\"custom\" ion_formula=\"C6H12\" mass_average=\"84.16038\" mass_monoisotopic=\"84.0939\" custom_ion_name=\"testTrans\" product_charge=\"1\">" +
            "          <precursor_mz>243.774129</precursor_mz>" +
            "          <product_mz>84.093351</product_mz>" +
            "          <collision_energy>3</collision_energy>" +
            "        </transition>" +
            "      </precursor>" +
            "    </molecule>" +
            "  </peptide_list>" +
            "</srm_settings>";

        /// <summary>
        /// A test for PeptideGroup serialization.
        /// </summary>
        [TestMethod]
        public void PeptideGroupSerializeTest()
        {
            foreach (string xml in _peptideGroupValid)
                AssertEx.DeserializeNoError<SrmDocument>(xml, false);
            foreach (string xml in _peptideGroupInvalid)
                AssertEx.DeserializeError<SrmDocument>(xml);
            foreach (string xml in _peptideGroupInvalidXml)
                AssertEx.DeserializeError<SrmDocument, XmlException>(xml);
        }

        private readonly string[] _peptideGroupValid =
        {
            // Protein name and desc
            "<srm_settings><selected_proteins>\n" +
            "  <protein name=\"test\" description=\"desc\"><sequence>ABCDEFG HIJKLMNP QRSTUV WXYZ</sequence></protein>\n" +
            "</selected_proteins></srm_settings>",
            // Protein label and label_desc
            "<srm_settings><selected_proteins>\n" +
            "  <protein label=\"test\" label_description=\"desc\"><sequence>R</sequence></protein>\n" +
            "</selected_proteins></srm_settings>",
            // Protein label and label_desc
            "<srm_settings><selected_proteins>\n" +
            "  <protein label=\"test\" label_description=\"desc\"><sequence>R</sequence></protein>\n" +
            "</selected_proteins></srm_settings>",
            // Protein with no name or desc
            "<srm_settings><selected_proteins>\n" +
            "  <protein><sequence>R</sequence></protein>\n" +
            "</selected_proteins></srm_settings>",
            // v0.1-style peptide list with name
            "<srm_settings><selected_proteins>\n" +
            "  <protein name=\"test\" peptide_list=\"true\"><sequence>R</sequence></protein>\n" +
            "</selected_proteins></srm_settings>",
            // peptide list with label
            "<srm_settings><selected_proteins>\n" +
            "  <peptide_list label=\"test\"/>\n" +
            "</selected_proteins></srm_settings>",
            // peptide list with label
            "<srm_settings><selected_proteins>\n" +
            "  <peptide_list label=\"test\" label_description=\"desc\"/>\n" +
            "</selected_proteins></srm_settings>",
            // blank and empty peptide list
            "<srm_settings><selected_proteins>\n" +
            "  <peptide_list/>\n" +
            "</selected_proteins></srm_settings>",
            // Protein group name and 2 proteins
            "<srm_settings><selected_proteins>\n" +
            "  <protein_group name=\"test1/test2\">\n" +
            "    <protein name=\"test1\" description=\"desc1\" accession=\"test1\" preferred_name=\"test1\" websearch_status=\"X#test1\"><sequence>ABCDEFG HIJKLMNP QRSTUV WXYZ</sequence></protein>\n" +
            "    <protein name=\"test2\" description=\"desc2\" accession=\"test2\" preferred_name=\"test2\" websearch_status=\"X#test2\"><sequence>ABCDEFG HIJKLMNP QRSTUV</sequence></protein>\n" +
            "  </protein_group>\n" +
            "</selected_proteins></srm_settings>",
        };

        private readonly string[] _peptideGroupInvalid =
        {
            // Protein with invalid sequence
            "<srm_settings><selected_proteins>\n" +
            "  <protein name=\"test\"><sequence>jp</sequence></protein>\n" +
            "</selected_proteins></srm_settings>",
            "<srm_settings><selected_proteins>\n" +
            "  <protein name=\"test\"><sequence>abc</sequence></protein>\n" +
            "</selected_proteins></srm_settings>",
        };

        private readonly string[] _peptideGroupInvalidXml =
        {
            // Missing sequence
            "<srm_settings><protein name=\"test\" description=\"desc\"/></srm_settings>",
            // Peptide list with sequence
            "<srm_settings><peptide_list><sequence>R</sequence></peptide_list></srm_settings>"
        };

        /// <summary>
        /// A test for Peptide serialization.
        /// </summary>
        [TestMethod]
        public void PeptideSerializeTest()
        {
            foreach (string xml in _peptideValid)
                AssertEx.DeserializeNoError<SrmDocument>(xml, false);
            foreach (string xml in _peptideInvalid)
                AssertEx.DeserializeError<SrmDocument>(xml);
        }

        private readonly string[] _peptideValid =
        {
            // Sequence completely covered
            "<srm_settings><protein><sequence>ABCDEFGHIJKLMNPQRSTUVWXYZ</sequence>\n" +
            "  <peptide start=\"0\" end=\"25\" sequence=\"ABCDEFGHIJKLMNPQRSTUVWXYZ\" calc_neutral_pep_mass=\"1685.86477\" num_missed_cleavages=\"2\"/>\n" +
            "</protein></srm_settings>",
            // Single amino acid peptide
            "<srm_settings><protein><sequence>ABC</sequence>\n" +
            "  <peptide start=\"1\" end=\"2\" sequence=\"B\" num_missed_cleavages=\"0\"/>\n" +
            "</protein></srm_settings>",
            // v0.1-style peptide list with peptide
            "<srm_settings><protein peptide_list=\"true\"><sequence>ABCDEFGHIJKLMNPQRSTUVWXYZ</sequence>\n" +
            "  <peptide sequence=\"ABCDEFGHIJKLMNPQRSTUVWXYZ\"/>\n" +
            "</protein></srm_settings>",
            // peptide list with peptide
            "<srm_settings><peptide_list>\n" +
            "  <peptide sequence=\"ABCDEFGHIJKLMNPQRSTUVWXYZ\" num_missed_cleavages=\"0\"/>\n" +
            "</peptide_list></srm_settings>",
        };

        private readonly string[] _peptideInvalid =
        {
            // Peptide outside bounds of sequence
            "<srm_settings><protein><sequence>ABCDEFGHIJKLMNPQRSTUVWXYZ</sequence>\n" +
            "  <peptide start=\"0\" end=\"26\" sequence=\"ABCDEFGHIJKLMNPQRSTUVWXYZ\"/>\n" +
            "</protein></srm_settings>",
            "<srm_settings><protein><sequence>ABCDEFGHIJKLMNPQRSTUVWXYZ</sequence>\n" +
            "  <peptide start=\"-1\" end=\"24\" sequence=\"ABCDEFGHIJKLMNPQRSTUVWXYZ\"/>\n" +
            "</protein></srm_settings>",
            // Missing bounds
            "<srm_settings><protein><sequence>A</sequence>\n" +
            "  <peptide start=\"0\" sequence=\"A\" />\n" +
            "</protein></srm_settings>",
            "<srm_settings><protein><sequence>AB</sequence>\n" +
            "  <peptide end=\"1\" sequence=\"A\" />\n" +
            "</protein></srm_settings>",
            // Missmatched protein and peptide sequences
            "<srm_settings><protein><sequence>ABC</sequence>\n" +
            "  <peptide start=\"1\" end=\"2\" sequence=\"C\"/>\n" +
            "</protein></srm_settings>",
            // v0.1-style peptide list with bad sequence peptide
            "<srm_settings><protein peptide_list=\"true\"><sequence>ABCDEFGHIJ</sequence>\n" +
            "  <peptide sequence=\"jp\"/>\n" +
            "</protein></srm_settings>",
            // peptide with no sequence
            "<srm_settings><peptide_list>\n" +
            "    <peptide/>\n" +
            "</peptide_list></srm_settings>",
        };

        private readonly string DOC_LABEL_IMPLEMENTED = 
        "<srm_settings format_version=\"4.11\" software_version=\"Skyline-daily (64-bit) 4.1.1.18118\">\n" + // Keep -daily
        "  <settings_summary name=\"Default\">\n" +
        "    <peptide_settings>\n" +
        "      <enzyme name=\"TrypsinR\" cut=\"R\" no_cut=\"P\" sense=\"C\" />\n" +
        "      <digest_settings max_missed_cleavages=\"2\" exclude_ragged_ends=\"true\" />\n" +
        "      <peptide_prediction use_measured_rts=\"true\" measured_rt_window=\"2\" use_spectral_library_drift_times=\"false\" spectral_library_drift_times_peak_width_calc_type=\"resolving_power\" spectral_library_drift_times_resolving_power=\"0\" spectral_library_drift_times_width_at_dt_zero=\"0\" spectral_library_drift_times_width_at_dt_max=\"0\" />\n" +
        "      <peptide_filter start=\"25\" min_length=\"8\" max_length=\"25\" auto_select=\"true\">\n" +
        "        <peptide_exclusions>\n" +
        "          <exclusion name=\"Lys\" regex=\"[K]\" />\n" +
        "        </peptide_exclusions>\n" +
        "      </peptide_filter>\n" +
        "      <peptide_libraries pick=\"library\">\n" +
        "      </peptide_libraries>\n" +
        "      <peptide_modifications max_variable_mods=\"3\" max_neutral_losses=\"1\" internal_standard=\"13C\">\n" +
        "        <heavy_modifications isotope_label=\"13C15N\">\n" +
        "          <static_modification name=\"Label:13C\" label_13C=\"true\" />\n" +
        "        </heavy_modifications>\n" +
        "        <heavy_modifications isotope_label=\"13C\" />\n" +
        "      </peptide_modifications>\n" +
        "    </peptide_settings>\n" +
        "    <transition_settings>\n" +
        "      <transition_prediction precursor_mass_type=\"Monoisotopic\" fragment_mass_type=\"Monoisotopic\" optimize_by=\"None\">\n" +
        "        <predict_collision_energy name=\"Thermo TSQ Vantage\" step_size=\"1\" step_count=\"5\">\n" +
        "          <regression_ce charge=\"2\" slope=\"0.03\" intercept=\"2.905\" />\n" +
        "          <regression_ce charge=\"3\" slope=\"0.038\" intercept=\"2.281\" />\n" +
        "        </predict_collision_energy>\n" +
        "      </transition_prediction>\n" +
        "      <transition_filter precursor_charges=\"2,3,4\" product_charges=\"1\" precursor_adducts=\"[M-3H],[M-2H],[M-H],[M-],[M+H],[M+],[M+2H],[M+3H]\" product_adducts=\"[M-3],[M-2],[M-],[M+],[M+2],[M+3]\" fragment_types=\"p\" small_molecule_fragment_types=\"f\" fragment_range_first=\"m/z &gt; precursor\" fragment_range_last=\"3 ions\" precursor_mz_window=\"0\" auto_select=\"true\">\n" +
        "        <measured_ion name=\"N-terminal to Proline\" cut=\"P\" sense=\"N\" min_length=\"3\" />\n" +
        "      </transition_filter>\n" +
        "      <transition_libraries ion_match_tolerance=\"0.5\" min_ion_count=\"0\" ion_count=\"3\" pick_from=\"none\" />\n" +
        "      <transition_integration integrate_all=\"true\" />\n" +
        "      <transition_instrument min_mz=\"20\" max_mz=\"1000\" mz_match_tolerance=\"0.055\" />\n" +
        "    </transition_settings>\n" +
        "    <data_settings document_guid=\"8506073d-6c6a-40bd-9562-7fd9b26057b5\" />\n" +
        "    <measured_results time_normal_area=\"true\">\n" +
        "    </measured_results>\n" +
        "  </settings_summary>\n" +
        "  <peptide_list label_name=\"all_rpPos_iroa\" label_description=\"\" websearch_status=\"X\" auto_manage_children=\"false\">\n" +
        "    <molecule explicit_retention_time=\"4.73\" explicit_retention_time_window=\"0.5\" auto_manage_children=\"false\" standard_type=\"Surrogate Standard\" neutral_formula=\"C5H9NO2\" neutral_mass_average=\"115.13121\" neutral_mass_monoisotopic=\"115.06332857499999\" custom_ion_name=\"PROLINE\" avg_measured_retention_time=\"4.695422\">\n" +
        "      <precursor charge=\"1\" precursor_mz=\"116.070605\" collision_energy=\"6.387118\" ion_formula=\"C5H9NO2[M+H]\" neutral_mass_average=\"115.13121\" neutral_mass_monoisotopic=\"115.06332857499999\" custom_ion_name=\"PROLINE\">\n" +
        "        <transition fragment_type=\"custom\" ion_formula=\"C4NH8[M+]\" neutral_mass_average=\"70.11362\" neutral_mass_monoisotopic=\"70.06567428\" product_charge=\"1\">\n" +
        "          <precursor_mz>116.070605</precursor_mz>\n" +
        "          <product_mz>70.065126</product_mz>\n" +
        "          <collision_energy>6.387118</collision_energy>\n" +
        "        </transition>\n" +
        "      </precursor>\n" +
        "      <precursor charge=\"1\" isotope_label=\"13C\" precursor_mz=\"121.087379\" collision_energy=\"6.537621\" ion_formula=\"C5H9NO2[M5C13+H]\" neutral_mass_average=\"115.13121\" neutral_mass_monoisotopic=\"115.06332857499999\" custom_ion_name=\"PROLINE\">\n" +
        "        <transition fragment_type=\"custom\" ion_formula=\"C4NH8[M4C13+]\" neutral_mass_average=\"70.11362\" neutral_mass_monoisotopic=\"70.06567428\" product_charge=\"1\">\n" +
        "          <precursor_mz>121.087379</precursor_mz>\n" +
        "          <product_mz>74.078545</product_mz>\n" +
        "          <collision_energy>6.537621</collision_energy>\n" +
        "        </transition>\n" +
        "      </precursor>\n" +
        "      <precursor charge=\"1\" isotope_label=\"13C15N\" precursor_mz=\"122.084414\" auto_manage_children=\"false\" collision_energy=\"6.567532\" ion_formula=\"C5H9NO2[M5C13N15+H]\" neutral_mass_average=\"115.13121\" neutral_mass_monoisotopic=\"115.06332857499999\" custom_ion_name=\"PROLINE\">\n" +
        "        <transition fragment_type=\"custom\" ion_formula=\"C4NH8[M4C13N15+]\" neutral_mass_average=\"70.11362\" neutral_mass_monoisotopic=\"70.06567428\" custom_ion_name=\"C4NH8\" product_charge=\"1\">\n" +
        "          <precursor_mz>122.084414</precursor_mz>\n" +
        "          <product_mz>75.07558</product_mz>\n" +
        "          <collision_energy>6.567532</collision_energy>\n" +
        "        </transition>\n" +
        "      </precursor>\n" +
        "    </molecule>\n" +
        "  </peptide_list>\n" +
        "</srm_settings>";

        [TestMethod]
        public void TestDocumentSchemaDocuments()
        {
            foreach (var skylineVersion in SkylineVersion.SupportedForSharing())
            {
                var schemaFileName =
                    SchemaDocuments.GetSkylineSchemaResourceName(skylineVersion.SrmDocumentVersion.ToString());
                var resourceStream = typeof(SchemaDocuments).Assembly.GetManifestResourceStream(schemaFileName);
                Assert.IsNotNull(resourceStream, "Unable to find schema document {0} for Skyline Version {1}", schemaFileName, skylineVersion);
            }
        }

        /// <summary>
        /// Verifies that the list returned by <see cref="SkylineVersion.SupportedForSharing"/> contains
        /// the most recent release version.
        /// </summary>
        [TestMethod]
        public void TestMostRecentReleaseFormatIsSupportedForSharing()
        {
            var releaseVersions = SkylineVersion.SupportedForSharing()
                .Where(version => version.Build == 0 && version.Revision == 0)
                .OrderBy(version=>Tuple.Create(version.MajorVersion, version.MinorVersion)).ToList();
            var mostRecentRelease = releaseVersions.Last();
            if (mostRecentRelease.MajorVersion < Install.MajorVersion ||
                mostRecentRelease.MajorVersion == Install.MajorVersion &&
                mostRecentRelease.MinorVersion < Install.MinorVersion)
            {
                Assert.Fail("SkylineVersion.SupportedForSharing needs to include something at least as new as Skyline {0}.{1}", 
                    Install.MajorVersion, Install.MinorVersion);
            }
        }
    }
}
<|MERGE_RESOLUTION|>--- conflicted
+++ resolved
@@ -1,1605 +1,1592 @@
-/*
- * Original author: Brendan MacLean <brendanx .at. u.washington.edu>,
- *                  MacCoss Lab, Department of Genome Sciences, UW
- *
- * Copyright 2009 University of Washington - Seattle, WA
- * 
- * Licensed under the Apache License, Version 2.0 (the "License");
- * you may not use this file except in compliance with the License.
- * You may obtain a copy of the License at
- *
- *     http://www.apache.org/licenses/LICENSE-2.0
- *
- * Unless required by applicable law or agreed to in writing, software
- * distributed under the License is distributed on an "AS IS" BASIS,
- * WITHOUT WARRANTIES OR CONDITIONS OF ANY KIND, either express or implied.
- * See the License for the specific language governing permissions and
- * limitations under the License.
- */
-using System;
-using System.Collections.Generic;
-using System.Globalization;
-using System.Linq;
-using System.Xml;
-using pwiz.Skyline.Model;
-using Microsoft.VisualStudio.TestTools.UnitTesting;
-using pwiz.Common.Chemistry;
-using pwiz.Common.Collections;
-using pwiz.Skyline.Model.DocSettings;
-using pwiz.Skyline.Model.Serialization;
-using pwiz.Skyline.Model.V01;
-using pwiz.Skyline.Util;
-using pwiz.Skyline.Util.Extensions;
-using pwiz.SkylineTestUtil;
-using pwiz.SkylineTestUtil.Schemas;
-
-namespace pwiz.SkylineTest
-{
-    /// <summary>
-    /// This is a test class for SrmDocumentTest and is intended
-    /// to contain all SrmDocumentTest Unit Tests
-    /// </summary>
-    [TestClass]
-    public class SrmDocumentTest : AbstractUnitTest
-    {
-        private const double DEFAULT_RUN_LENGTH = 30.0;
-        private const double DEFAULT_DWELL_TIME = 20;
-
-        /// <summary>
-        /// A test for SrmDocument deserialization of v0.1 documents and
-        /// general serialization.
-        /// </summary>
-        [TestMethod]
-        public void DocumentSerialize_0_1_Test()
-        {
-            AssertEx.Serializable(AssertEx.Deserialize<SrmDocument>(DOC_0_1_BOVINE), 3, AssertEx.DocumentCloned);
-            AssertEx.Serializable(AssertEx.Deserialize<SrmDocument>(DOC_0_1_PEPTIDES), 3, AssertEx.DocumentCloned);
-        }
-
-        [TestMethod]
-        public void ReporterIonDocumentSerializeTest()
-        {
-            // Test both the older (v1.9) and current ways of handling custom ions
-            for (int style = 0; style < 2; style++)
-            {
-                string xmlText = (style==0) ? 
-                    DOC_REPORTER_IONS_19 : // Old style
-                    DOC_REPORTER_IONS_262; // new style
-                AssertEx.ValidatesAgainstSchema(xmlText);
-                SrmDocument document = AssertEx.Deserialize<SrmDocument>(xmlText);
-                AssertEx.IsDocumentState(document, null, null, 1, null, 15);
-                MeasuredIon customIon1 = new MeasuredIon("Water", "H3O3", null, null, Adduct.M_PLUS);
-                MeasuredIon customIon2 = new MeasuredIon("Water2", "H4O3", null, null, Adduct.M_PLUS_2);
-                Assert.AreEqual(customIon1,
-                    document.Settings.TransitionSettings.Filter.MeasuredIons.Where(ion => ion.Name.Equals("Water"))
-                        .ElementAt(0));
-                for (int i = 1; i <= 2; i ++)
-                {
-                    Assert.AreEqual( (i==1) ? customIon1.SettingsCustomIon : customIon2.SettingsCustomIon, document.MoleculeTransitions.ElementAt(i).Transition.CustomIon);
-                }
-                AssertEx.Serializable(document);
-            }
-            AssertEx.ValidatesAgainstSchema(DOC_REPORTER_IONS_INCORRECT_NAME); // Matches schema, but
-            AssertEx.DeserializeError<SrmDocument>(DOC_REPORTER_IONS_INCORRECT_NAME); // Contains a bad internal reference to a reporter ion
-        }
-
-        [TestMethod]
-        public void SmallMoleculeMassesDocumentSerializeTest()
-        {
-            // Verify handling of 3.1 version of small molecule handling, where we assumed no multiple charges or labels
-            AssertEx.ValidatesAgainstSchema(DOC_MOLECULE_MASSES_31);
-            var doc = AssertEx.Deserialize<SrmDocument>(DOC_MOLECULE_MASSES_31);
-            AssertEx.IsDocumentState(doc, null, 1, 2, 2, 2);
-            Assert.AreEqual(doc.Molecules.First().CustomMolecule, doc.MoleculeTransitionGroups.First().CustomMolecule);
-        }
-
-        [TestMethod]
-        public void SmallMoleculeV31DocumentSerializeTest()
-        {
-            // Verify handling of 3.1 version of small molecule handling, where we assumed no multiple charges or labels
-            AssertEx.ValidatesAgainstSchema(DOC_MOLECULES_31);
-            var doc = AssertEx.Deserialize<SrmDocument>(DOC_MOLECULES_31);
-            AssertEx.IsDocumentState(doc, null, 1, 1, 1, 1);
-<<<<<<< HEAD
-            Assert.AreEqual("C12H99", doc.MoleculeTransitionGroups.First().CustomMolecule.MoleculeAndMassOffset.ToString());
-=======
-            Assert.AreEqual("C12H99", doc.MoleculeTransitionGroups.First().CustomMolecule.ParsedMolecule.ToString());
->>>>>>> 8116fa9d
-            Assert.AreEqual(doc.Molecules.First().CustomMolecule , doc.MoleculeTransitionGroups.First().CustomMolecule);
-        }
-
-        [TestMethod]
-        public void MoleculeParseTest()
-        {
-            // Verify handling of simple formula arithmetic as used in ion formulas
-            const string C12H8S2O6 = "C12H8S2O6";
-            const string SO4 = "SO4";
-            Assert.AreEqual(311.976229, BioMassCalc.MONOISOTOPIC.CalculateMassFromFormula(C12H8S2O6),.00001);
-            var subtracted = C12H8S2O6+"-"+SO4;
-<<<<<<< HEAD
-            AssertEx.ThrowsException<ArgumentException>(() => Molecule.ParseToDictionary(subtracted + subtracted, out _));  // More than one subtraction operation not supported
-=======
-            AssertEx.ThrowsException<ArgumentException>(() => Molecule.ParseToDictionary(subtracted + subtracted));  // More than one subtraction operation not supported
->>>>>>> 8116fa9d
-            AssertEx.AreEqual(BioMassCalc.MONOISOTOPIC.CalculateMassFromFormula(subtracted), 
-                BioMassCalc.MONOISOTOPIC.CalculateMassFromFormula(C12H8S2O6) - BioMassCalc.MONOISOTOPIC.CalculateMassFromFormula(SO4), .1 * BioMassCalc.MassTolerance);
-            Assert.AreEqual(BioMassCalc.MONOISOTOPIC.CalculateMassFromFormula(C12H8S2O6+SO4), 
-                BioMassCalc.MONOISOTOPIC.CalculateMassFromFormula(C12H8S2O6) + BioMassCalc.MONOISOTOPIC.CalculateMassFromFormula(SO4), .1 * BioMassCalc.MassTolerance);
-            var desc = subtracted;
-            var expected = new Dictionary<string,int> {{"C",12},{"H",8},{"S",1},{"O",2}};
-<<<<<<< HEAD
-            SkylineBioMassCalc.MONOISOTOPIC.ParseFormulaWithAdductMass(desc, out var counts);
-            Assert.IsTrue(CollectionUtil.EqualsDeep(expected, counts.Dictionary));
-=======
-            BioMassCalc.MONOISOTOPIC.ParseFormulaMass(desc, out var counts);
-            Assert.IsTrue(CollectionUtil.EqualsDeep(expected, new Dictionary<string, int>(counts.Molecule)));
->>>>>>> 8116fa9d
-        }
-
-        [TestMethod]
-        public void MoleculeDocumentSerializeTest()
-        {
-            ValidateDocMolecules(DOC_MOLECULES);  // V3.12, where s_lens and cone_voltage were misnamed
-            ValidateDocMolecules(DOC_MOLECULES, false);  // CV instead of DT
-            ValidateDocMolecules(DOC_MOLECULES.Replace("3.12", "3.52").Replace("s_lens", "explicit_s_lens").Replace("cone_voltage", "explicit_cone_voltage"));
-            ValidateDocMolecules(DOC_MOLECULES.Replace("3.12", "3.61").Replace("s_lens", "explicit_s_lens").Replace("cone_voltage", "explicit_ccs_sqa=\"345.6\" explicit_cone_voltage")); // In 3.61 we have CCS
-
-            // Check document using named labels - without the fix, this throws "error reading mz values - declared mz value 75.07558 does not match calculated value 74.0785450512905"
-            AssertEx.ValidatesAgainstSchema(DOC_LABEL_IMPLEMENTED);
-            var doc = AssertEx.Deserialize<SrmDocument>(DOC_LABEL_IMPLEMENTED);
-            AssertEx.IsDocumentState(doc, null, 1, 1, 3, 3);
-        }
-
-        private static void ValidateDocMolecules(string docText, bool imTypeIsDriftTime=true)
-        {
-            if (!imTypeIsDriftTime)
-            {
-                docText = docText.Replace("drift_time_msec", "compensation_voltage");
-            }
-            AssertEx.ValidatesAgainstSchema(docText);
-            var doc = AssertEx.Deserialize<SrmDocument>(docText);
-            AssertEx.IsDocumentState(doc, null, 1, 1, 1, 2);
-            var mzPrecursor = 59.999451; // As declared in XML
-            var mzFragment = 54.999451;  // As declared in XML
-            var mzToler = 0.0000005;
-            var precursorAdduct = Adduct.M_PLUS_H;
-            var neutralMassMolecule = precursorAdduct.MassFromMz(mzPrecursor, MassType.Monoisotopic);
-            var fragmentAdduct = Adduct.M_PLUS;
-            var neutralMassTransition = fragmentAdduct.MassFromMz(mzFragment, MassType.Monoisotopic);
-            var transition = new CustomIon(null, precursorAdduct, TypedMass.Create(neutralMassMolecule, MassType.Monoisotopic), TypedMass.Create(neutralMassMolecule, MassType.Average), "molecule");
-            var transition2 = new CustomIon(null, fragmentAdduct, TypedMass.Create(neutralMassTransition, MassType.Monoisotopic), TypedMass.Create(neutralMassTransition, MassType.Average), "molecule fragment");
-            var precursor = new CustomMolecule(TypedMass.Create(neutralMassMolecule, MassType.Monoisotopic), TypedMass.Create(neutralMassMolecule, MassType.Average), "molecule");
-            Assert.AreEqual(SkylineBioMassCalc.CalculateIonMz(precursor.GetMass(MassType.Monoisotopic), precursorAdduct), doc.MoleculeTransitionGroups.ElementAt(0).PrecursorMz, 1E-5);
-            Assert.AreEqual(SkylineBioMassCalc.CalculateIonMz(transition.GetMass(MassType.Monoisotopic), precursorAdduct), doc.MoleculeTransitions.ElementAt(0).Mz, 1E-5);
-            Assert.AreEqual(SkylineBioMassCalc.CalculateIonMz(transition2.GetMass(MassType.Monoisotopic), fragmentAdduct), doc.MoleculeTransitions.ElementAt(1).Mz, 1E-5);
-            Assert.IsTrue(doc.Molecules.ElementAt(0).Peptide.IsCustomMolecule);
-            var nodeGroup = doc.MoleculeTransitionGroups.ElementAt(0);
-            Assert.AreEqual(4.704984, doc.MoleculeTransitionGroups.ElementAt(0).ExplicitValues.CollisionEnergy);
-            Assert.AreEqual(null, doc.MoleculeTransitions.ElementAt(0).ExplicitValues.CollisionEnergy); // Value is found at precursor level
-            double expectedIonMobility = 2.34;
-            double? expectedCV = imTypeIsDriftTime ? (double?) null : expectedIonMobility;
-            Assert.AreEqual(expectedCV, doc.MoleculeTransitionGroups.ElementAt(0).ExplicitValues.CompensationVoltage);
-            Assert.AreEqual(4.9, doc.MoleculeTransitions.ElementAt(0).ExplicitValues.DeclusteringPotential);
-            Assert.AreEqual(3.45, doc.Molecules.ElementAt(0).ExplicitRetentionTime.RetentionTime);
-            Assert.AreEqual(4.56, doc.Molecules.ElementAt(0).ExplicitRetentionTime.RetentionTimeWindow);
-            Assert.AreEqual(98, doc.MoleculeTransitions.ElementAt(0).ExplicitValues.SLens);
-            Assert.AreEqual(99, doc.MoleculeTransitions.ElementAt(0).ExplicitValues.ConeVoltage);
-            Assert.AreEqual(expectedIonMobility, doc.MoleculeTransitionGroups.ElementAt(0).ExplicitValues.IonMobility);
-            Assert.AreEqual(-0.12, doc.MoleculeTransitions.ElementAt(0).ExplicitValues.IonMobilityHighEnergyOffset.Value, 1E-12);
-            if (doc.FormatVersion.CompareTo(DocumentFormat.VERSION_3_61) >= 0)
-                Assert.AreEqual(345.6, doc.MoleculeTransitionGroups.ElementAt(0).ExplicitValues.CollisionalCrossSectionSqA.Value, 1E-12);
-            Assert.IsTrue(doc.MoleculeTransitions.ElementAt(0).Transition.IsCustom());
-            Assert.AreEqual(mzPrecursor, doc.MoleculeTransitionGroups.ElementAt(0).PrecursorMz, BioMassCalc.MassTolerance);
-            Assert.AreEqual(transition.MonoisotopicMassMz, doc.MoleculeTransitions.ElementAt(0).Transition.CustomIon.MonoisotopicMassMz, mzToler);
-            Assert.AreEqual(transition2.MonoisotopicMassMz, doc.MoleculeTransitions.ElementAt(1).Transition.CustomIon.MonoisotopicMassMz, mzToler);
-            Assert.AreEqual(1, doc.MoleculeTransitionGroups.ElementAt(0).TransitionGroup.PrecursorAdduct.AdductCharge);
-            Assert.AreEqual("[M+H]", doc.MoleculeTransitionGroups.ElementAt(0).TransitionGroup.PrecursorAdduct.AdductFormula);
-            Assert.AreEqual("[M+H]", doc.MoleculeTransitionGroups.ElementAt(0).TransitionGroup.PrecursorAdduct.AsFormulaOrSignedInt());
-            Assert.AreEqual(1, doc.MoleculeTransitions.ElementAt(0).Transition.Charge);
-            AssertEx.ValidatesAgainstSchema(doc);
-            AssertEx.Serializable(doc); // Round trip
-            AssertEx.ValidatesAgainstSchema(doc); // Make sure any manipulations are still valid for schema
-        }
-
-        /// <summary>
-        /// A test for SrmDocument deserialization of v0.1 documents and
-        /// general serialization.
-        /// </summary>
-        [TestMethod]
-        public void DocumentNodeCountsTest()
-        {
-            SrmDocument doc = AssertEx.Deserialize<SrmDocument>(DOC_0_1_BOVINE);
-            AssertEx.IsDocumentState(doc, null, 2, 2, 2, 3);
-            doc = AssertEx.Deserialize<SrmDocument>(DOC_0_1_PEPTIDES);
-            AssertEx.IsDocumentState(doc, null, 3, 6, 5, 13);
-            PeptideGroupDocNode nodeGroup = (PeptideGroupDocNode) doc.Children[1];
-            SrmDocument docNew = (SrmDocument) doc.RemoveChild(nodeGroup);
-            AssertEx.IsDocumentState(docNew, null, 2, 4, 4, 12);
-            try
-            {
-                docNew.ReplaceChild(nodeGroup);                
-                Assert.Fail("Unexpected success repacing node that was already removed.");
-            }
-            catch (IdentityNotFoundException)
-            {
-                // Expect this exception
-            }
-            try
-            {
-                docNew.RemoveChild(nodeGroup);
-                Assert.Fail("Unexpected success removing node that was already removed.");
-            }
-            catch (IdentityNotFoundException)
-            {
-                // Expect this exception
-            }
-            PeptideGroupDocNode nodeGroupNew = (PeptideGroupDocNode) nodeGroup.RemoveChild(nodeGroup.Children[0]);
-            docNew = (SrmDocument) doc.ReplaceChild(nodeGroupNew);
-            AssertEx.IsDocumentState(docNew, null, 3, 5, 4, 12);
-            docNew = (SrmDocument) docNew.ChangeChildren(new[] {nodeGroup});
-            AssertEx.IsDocumentState(docNew, null, 1, 2, 1, 1);
-        }
-
-        /// <summary>
-        /// A test for SrmDocument tranistion list export handling of
-        /// IgnoreProteins.
-        /// </summary>
-        [TestMethod]
-        public void DocumentExportProteinsTest()
-        {
-            SrmDocument document = AssertEx.Deserialize<SrmDocument>(DOC_0_1_PEPTIDES_NO_EMPTY);
-            var exporter = new ThermoMassListExporter(document)
-                               {
-                                   Strategy = ExportStrategy.Buckets,
-                                   MaxTransitions = 11,
-                                   MinTransitions = 1
-                               };
-            // Should be split along protein boundaries
-            ValidateExportState(exporter, new[] { 7, 6 });
-            exporter.IgnoreProteins = true;
-            // Should still be split along peptide boundaries
-            ValidateExportState(exporter, new[] {10, 3});
-        }
-
-        private static void ValidateExportState(AbstractMassListExporter exporter, int[] arrayTranCounts)
-        {
-            exporter.Export(null);
-            var names = exporter.MemoryOutput.Keys.ToArray();
-            Assert.AreEqual(arrayTranCounts.Length, names.Length, "Incorrect number of transition lists");
-            Array.Sort(names);
-            for (int i = 0; i < arrayTranCounts.Length; i++)
-            {
-                Assert.AreEqual(arrayTranCounts[i], LineCount(exporter.MemoryOutput[names[i]].ToString()),
-                                "Transitions not distributed correctly");                
-            }
-        }
-
-        /// <summary>
-        /// Count lines in text excluding a final empty line.
-        /// </summary>
-        private static int LineCount(string text)
-        {
-            string[] lines = text.Split('\n');
-            return (string.IsNullOrEmpty(lines[lines.Length - 1]) ? lines.Length - 1 : lines.Length);
-        }
-
-        /// <summary>
-        /// A test for SrmDocument deserialization of v0.1 documents and
-        /// general serialization.
-        /// </summary>
-        [TestMethod]
-        public void DocumentExport_0_1_Test()
-        {
-            int count = EqualCsvs(DOC_0_1_BOVINE, 4, ThermoExporters, ExportStrategy.Single, 2, null,
-                                  ExportMethodType.Standard);
-            Assert.AreEqual(1, count);
-            count = EqualCsvs(DOC_0_1_BOVINE, 4, ThermoExporters, ExportStrategy.Single, 1, null,
-                                  ExportMethodType.Standard);
-            Assert.AreEqual(1, count);
-            count = ExportAll(DOC_0_1_PEPTIDES_NO_EMPTY, 4, CreateWatersExporter, ExportStrategy.Single, 2, null,
-                                  ExportMethodType.Standard, null, RefinementSettings.ConvertToSmallMoleculesMode.none);
-            Assert.AreEqual(1, count);
-            count = EqualCsvs(DOC_0_1_PEPTIDES_NO_EMPTY, 0, CreateAbiExporters, ExportStrategy.Buckets, 1, 6,
-                              ExportMethodType.Standard);
-            // TODO: Test scheduled runs
-            Assert.AreEqual(3, count);
-        }
-
-        /// <summary>
-        /// Test export and reimport of Waters and Agilent transition list formats
-        /// </summary>
-        [TestMethod]
-        public void DocumentExportImportTest()
-        {
-            DoDocumentExportImportTest(RefinementSettings.ConvertToSmallMoleculesMode.none);
-        }
-
-        [TestMethod]
-        public void DocumentExportImportTestAsSmallMolecules()
-        {
-            DoDocumentExportImportTest(RefinementSettings.ConvertToSmallMoleculesMode.formulas);
-        }
-
-        public void DoDocumentExportImportTest(RefinementSettings.ConvertToSmallMoleculesMode asSmallMolecules)
-        {
-            if (asSmallMolecules != RefinementSettings.ConvertToSmallMoleculesMode.none && SkipSmallMoleculeTestVersions())
-            {
-                return;
-            }
-
-            var pathForLibraries = TestContext.ResultsDirectory;
-
-            int count = ExportAll(DOC_0_1_PEPTIDES_NO_EMPTY, 4, CreateWatersExporter, ExportStrategy.Single, 2, null,
-                                  ExportMethodType.Standard, pathForLibraries, asSmallMolecules);
-            Assert.AreEqual(1, count);
-            count = ExportAll(DOC_0_1_PEPTIDES_NO_EMPTY, 4, CreateAgilentExporter, ExportStrategy.Single, 2, null,
-                                  ExportMethodType.Standard, pathForLibraries, asSmallMolecules);
-            Assert.AreEqual(1, count);
-            count = ExportAll(DOC_0_1_PEPTIDES_NO_EMPTY, 7, CreateThermoQuantivaExporter, ExportStrategy.Single, 2, null,
-                              ExportMethodType.Standard, pathForLibraries, asSmallMolecules);
-            Assert.AreEqual(1, count);
-            count = ExportAll(DOC_0_1_PEPTIDES_NO_EMPTY, 7, CreateThermoQuantivaExporter, ExportStrategy.Single, 2, null,
-                              ExportMethodType.Scheduled, pathForLibraries, asSmallMolecules);
-            Assert.AreEqual(1, count);
-            count = ExportAll(DOC_0_1_PEPTIDES_NO_EMPTY, 8, CreateShimadzuExporter, ExportStrategy.Single, 2, null,
-                              ExportMethodType.Standard, pathForLibraries, asSmallMolecules);
-            Assert.AreEqual(1, count);
-            count = ExportAll(DOC_0_1_PEPTIDES_NO_EMPTY, 8, CreateShimadzuExporter, ExportStrategy.Single, 2, null,
-                              ExportMethodType.Scheduled, pathForLibraries, asSmallMolecules);
-            Assert.AreEqual(1, count);
-            if (asSmallMolecules != RefinementSettings.ConvertToSmallMoleculesMode.none)
-            {
-                count = ExportAll(DOC_MOLECULES, 8, CreateShimadzuExporter, ExportStrategy.Single, 2, null,
-                   ExportMethodType.Scheduled, pathForLibraries, RefinementSettings.ConvertToSmallMoleculesMode.none,
-                   "Peptide,ID,Type,Precursor,Product,RT,RT Window,CE,Polarity\r\nmolecule_light,1,,59.999451,59.999451,3.45,4.56,-4.7,0\r\nmolecule_light,1,,59.999451,54.999451,3.45,4.56,-4.7,0\r\n");
-                Assert.AreEqual(1, count);
-                // Try negative charges - this bumps masses up slightly due to electron gain instead of loss
-                count = ExportAll(DOC_MOLECULES.Replace("charge=\"", "charge=\"-").Replace("59.999451", "60.000549").Replace("54.999451","55.000549"), 8, CreateShimadzuExporter, ExportStrategy.Single, 2, null,
-                   ExportMethodType.Scheduled, pathForLibraries, RefinementSettings.ConvertToSmallMoleculesMode.none,
-                   "Peptide,ID,Type,Precursor,Product,RT,RT Window,CE,Polarity\r\nmolecule_light,1,,60.000549,60.000549,3.45,4.56,4.7,1\r\nmolecule_light,1,,60.000549,55.000549,3.45,4.56,4.7,1\r\n");
-                Assert.AreEqual(1, count);
-            }
-            count = ExportAll(DOC_0_1_PEPTIDES_NO_EMPTY, 37, CreateBrukerExporter, ExportStrategy.Single, 2, null,
-                              ExportMethodType.Standard, pathForLibraries, asSmallMolecules);
-            Assert.AreEqual(1, count);
-            count = ExportAll(DOC_0_1_PEPTIDES_NO_EMPTY, 37, CreateBrukerExporter, ExportStrategy.Single, 2, null,
-                              ExportMethodType.Scheduled, pathForLibraries, asSmallMolecules);
-            Assert.AreEqual(1, count);
-        }
-
-        private static int EqualCsvs(string xml, int countFields, CreateExporters exporters,
-                                     ExportStrategy strategy, int minTransition, int? maxTransition, ExportMethodType methodType)
-        {
-            XmlSrmDocument target = AssertEx.Deserialize<XmlSrmDocument>(xml);
-            SrmDocument actual = AssertEx.Deserialize<SrmDocument>(xml);
-
-            return EqualCsvs(target, actual, countFields, exporters, strategy, minTransition, maxTransition, methodType);
-        }
-
-        private static int EqualCsvs(XmlSrmDocument target, SrmDocument actual, int countFields, CreateExporters exporters,
-                                     ExportStrategy strategy, int minTransition, int? maxTransition, ExportMethodType methodType)
-        {
-            XmlMassListExporter exporterTarget;
-            AbstractMassListExporter exporterActual;
-            exporters(target, out exporterTarget, actual, out exporterActual);
-            exporterTarget.Strategy = exporterActual.Strategy = strategy;
-            exporterTarget.MinTransitions = exporterActual.MinTransitions = minTransition;
-            exporterTarget.MaxTransitions = exporterActual.MaxTransitions = maxTransition;
-            exporterTarget.MethodType = exporterActual.MethodType = methodType;
-
-            exporterTarget.Export(null);
-            var exportedTarget = exporterTarget.TestOutput;
-
-            Assert.AreNotEqual(0, exportedTarget.Count);
-
-            exporterActual.Export(null);
-            var exportedActual = exporterActual.MemoryOutput;
-
-            Assert.AreEqual(exportedTarget.Count, exportedActual.Count);
-
-            // Make sure the resulting output can be imported
-            SrmDocument docImport = new SrmDocument(actual.Settings);
-
-            foreach (string key in exportedTarget.Keys)
-            {
-                string targetList = exportedTarget[key].ToString();
-                string actualList = exportedActual[key].ToString();
-
-                Assert.AreNotEqual(0, targetList.Length);
-                if (countFields > 0)
-                    AssertEx.FieldsEqual(targetList, actualList, countFields);
-                else
-                    AssertEx.NoDiff(targetList, actualList);
-
-                // Import the exported list
-                IdentityPath pathAdded;
-                var inputs = new MassListInputs(actualList, CultureInfo.InvariantCulture, TextUtil.SEPARATOR_CSV);
-                docImport = docImport.ImportMassList(inputs, null, IdentityPath.ROOT, out pathAdded);
-            }
-
-            if (minTransition < 2)
-                CheckImportSimilarity(actual, docImport);
-
-            return exportedTarget.Count;
-        }
-
-        private static int ExportAll(string xml, int countFields, CreateExporter exporters,
-                                     ExportStrategy strategy, int minTransition, int? maxTransition,
-                                     ExportMethodType methodType, 
-                                     string pathForSmallMoleculeLibraries,
-                                     RefinementSettings.ConvertToSmallMoleculesMode asSmallMolecules,
-                                     string expectedOutput = null)
-        {
-            SrmDocument actual = AssertEx.Deserialize<SrmDocument>(xml);
-            var refine = new RefinementSettings();
-            actual = refine.ConvertToSmallMolecules(actual, pathForSmallMoleculeLibraries, asSmallMolecules);
-            try
-            {
-                return ExportAll(actual, countFields, exporters, strategy, minTransition, maxTransition, methodType, expectedOutput);
-            }
-            catch
-            {
-                return ExportAll(actual, countFields, exporters, strategy, minTransition, maxTransition, methodType, expectedOutput);
-            }
-        }
-
-        private static int ExportAll(SrmDocument actual, int countFields, CreateExporter exporter,
-                                     ExportStrategy strategy, int minTransition, int? maxTransition,
-                                     ExportMethodType methodType,
-                                     string expectedOutput = null)
-        {
-            AbstractMassListExporter exporterActual;
-            exporter(actual, methodType, strategy, out exporterActual);
-            exporterActual.Export(null);
-            var exportedActual = exporterActual.MemoryOutput;
-            if (expectedOutput != null)
-            {
-                var actualOutput = exportedActual.Values.First().ToString();
-                Assert.AreEqual(expectedOutput, actualOutput);
-                return exportedActual.Count;  // Just be satisfied with output correctness, don't try to roundtrip
-            }
-            
-            // Make sure the resulting output can be imported
-            SrmDocument docImport = new SrmDocument(actual.Settings);
-            foreach (string key in exportedActual.Keys)
-            {
-                string actualList = exportedActual[key].ToString();
-
-                // Import the exported list
-                IdentityPath pathAdded;
-                try
-                {
-                    var inputs = new MassListInputs(actualList, CultureInfo.InvariantCulture, TextUtil.SEPARATOR_CSV);
-                    var importer = docImport.PreImportMassList(inputs, null, false);
-                    docImport = docImport.ImportMassList(inputs, importer, IdentityPath.ROOT, out pathAdded);
-                }
-                catch
-                {
-                    // Is it just that we aren't really sure how to roundtrip a small molecule list yet? Try making it look like peptides again.
-                    // CONSIDER(bspratt) keep an eye out for small mol native list formats in the field
-                    if (actual.MoleculeTransitionGroups.Any(
-                        g => g.Annotations.Note.Contains(RefinementSettings.TestingConvertedFromProteomic)))
-                    {
-                        actualList = actualList.Replace(
-                            RefinementSettings.TestingConvertedFromProteomicPeptideNameDecorator, string.Empty);
-                    }
-                    var inputs = new MassListInputs(actualList, CultureInfo.InvariantCulture, TextUtil.SEPARATOR_CSV);
-                    docImport = docImport.ImportMassList(inputs, null, IdentityPath.ROOT, out pathAdded);
-                }
-            }
-            return exportedActual.Count;
-        }
-
-        private delegate void CreateExporters(XmlSrmDocument target, out XmlMassListExporter exporterTarget,
-                                              SrmDocument actual, out AbstractMassListExporter exporterActual);
-
-        private static void ThermoExporters(XmlSrmDocument target, out XmlMassListExporter exporterTarget,
-                                                  SrmDocument actual, out AbstractMassListExporter exporterActual)
-        {
-            exporterTarget = new XmlThermoMassListExporter(target);
-            exporterActual = new ThermoMassListExporter(actual);
-        }
-
-        private static void CreateAbiExporters(XmlSrmDocument target, out XmlMassListExporter exporterTarget,
-                                               SrmDocument actual, out AbstractMassListExporter exporterActual)
-        {
-            exporterTarget = new XmlAbiMassListExporter(target);
-            exporterActual = new AbiMassListExporter(actual);
-        }
-
-        private delegate void CreateExporter(SrmDocument actual, ExportMethodType methodType, ExportStrategy strategy,
-                                             out AbstractMassListExporter exporterActual);
-
-        private static void CreateWatersExporter(SrmDocument actual, ExportMethodType methodType, ExportStrategy strategy,
-                                                         out AbstractMassListExporter exporterActual)
-        {
-            exporterActual = new WatersMassListExporter(actual)
-                {
-                    MethodType = methodType,
-                    Strategy = strategy,
-                    RunLength = (methodType == ExportMethodType.Standard) ? DEFAULT_RUN_LENGTH : 0
-                };
-        }
-
-        private static void CreateAgilentExporter(SrmDocument actual, ExportMethodType methodType, ExportStrategy strategy,
-                                                  out AbstractMassListExporter exporterActual)
-        {
-            exporterActual = new AgilentMassListExporter(actual)
-                {
-                    MethodType = methodType,
-                    Strategy = strategy,
-                    DwellTime = methodType == (ExportMethodType.Standard) ? DEFAULT_DWELL_TIME : 0
-                };
-        }
-
-        private static void CreateThermoQuantivaExporter(SrmDocument actual, ExportMethodType methodType, ExportStrategy strategy,
-                                                         out AbstractMassListExporter exporterActual)
-        {
-            exporterActual = new ThermoQuantivaMassListExporter(actual)
-                {
-                    MethodType = methodType,
-                    Strategy = strategy,
-                    RunLength = (methodType == ExportMethodType.Standard) ? DEFAULT_RUN_LENGTH : (double?)null
-                };
-        }
-
-        private static void CreateShimadzuExporter(SrmDocument actual, ExportMethodType methodType, ExportStrategy strategy,
-                                                   out AbstractMassListExporter exporterActual)
-        {
-            exporterActual = new ShimadzuMassListExporter(actual)
-                {
-                    MethodType = methodType,
-                    Strategy = strategy,
-                    RunLength = (methodType == ExportMethodType.Standard) ? DEFAULT_RUN_LENGTH : (double?)null
-                };
-        }
-
-        private static void CreateBrukerExporter(SrmDocument actual, ExportMethodType methodType,
-                                                 ExportStrategy strategy,
-                                                 out AbstractMassListExporter exporterActual)
-        {
-            exporterActual = new BrukerMassListExporter(actual)
-                {
-                    MethodType = methodType,
-                    Strategy = strategy,
-                    DwellTime = (methodType == ExportMethodType.Standard) ? DEFAULT_DWELL_TIME : (double?)null
-                };
-        }
-
-        private static void CheckImportSimilarity(SrmDocument document, SrmDocument docImport)
-        {
-            CheckImportSimilarity(document.MoleculeGroups, docImport.MoleculeGroups,
-                (g1, g2) => Assert.AreEqual(g1.Name, g2.Name));
-            CheckImportSimilarity(document.Molecules, docImport.Molecules,
-                (p1, p2) => Assert.AreEqual(p1.Peptide.Target, p2.Peptide.Target));
-            CheckImportSimilarity(document.MoleculeTransitionGroups, docImport.MoleculeTransitionGroups,
-                (g1, g2) => Assert.AreEqual(g1.PrecursorMz, g2.PrecursorMz));
-            CheckImportSimilarity(document.MoleculeTransitions, docImport.MoleculeTransitions,
-                (t1, t2) => Assert.AreEqual(t1.Mz, t2.Mz));
-        }
-
-        private static void CheckImportSimilarity<T>(IEnumerable<T> originals, IEnumerable<T> imported, Action<T, T> check)
-        {
-            var origArray = originals.ToArray();
-            var importArray = imported.ToArray();
-            Assert.AreEqual(origArray.Length, importArray.Length);
-            for (int i = 0; i < origArray.Length; i++)
-                check(origArray[i], importArray[i]);
-        }
-
-        private const string DOC_0_1_BOVINE =
-            "<srm_settings>\n" +
-            "  <settings_summary name=\"Default\">\n" +
-            "    <peptide_settings>\n" +
-            "      <enzyme name=\"Trypsin\" cut=\"KR\" no_cut=\"P\" sense=\"C\" />\n" +
-            "      <digest_settings max_missed_cleavages=\"0\" exclude_ragged_ends=\"false\" />\n" +
-            "      <peptide_filter start=\"25\" min_length=\"8\" max_length=\"25\" auto_select=\"true\">\n" +
-            "        <peptide_exclusions />\n" +
-            "      </peptide_filter>\n" +
-            "    </peptide_settings>\n" +
-            "    <transition_settings>\n" +
-            "      <transition_prediction precursor_mass_type=\"Monoisotopic\" fragment_mass_type=\"Monoisotopic\">\n" +
-            "        <predict_collision_energy name=\"Thermo\">\n" +
-            "          <regressions>\n" +
-            "            <regression_ce slope=\"0.034\" intercept=\"3.314\" charge=\"2\" />\n" +
-            "            <regression_ce slope=\"0.044\" intercept=\"3.314\" charge=\"3\" />\n" +
-            "          </regressions>\n" +
-            "        </predict_collision_energy>\n" +
-            "      </transition_prediction>\n" +
-            "      <transition_filter precursor_charges=\"2\" product_charges=\"1\" fragment_range_first=\"y1\" fragment_range_last=\"last y-ion\" include_n_prolene=\"false\" include_c_glu_asp=\"false\" auto_select=\"true\" />\n" +
-            "    </transition_settings>\n" +
-            "  </settings_summary>\n" +
-            "  <selected_proteins>\n" +
-            "    <protein name=\"gi|15674171|30S_ribosomal_pro\" description=\"gi|15674171|ref|NP_268346.1| 30S ribosomal protein S18 [Lactococcus lactis subsp. lactis]\">\n" +
-            "      <alternatives>\n" +
-            "        <alternative_protein name=\"gi|13878750|sp|Q9CDN0|RS18_LACLA\" description=\"30S ribosomal protein S18\" />\n" +
-            "        <alternative_protein name=\"gi|25294831|pir||E86898\" description=\"30S ribosomal protein S18 [imported] - Lactococcus lactis subsp. lactis (strain IL1403)\" />\n" +
-            "        <alternative_protein name=\"gi|12725253|gb|AAK06287.1|AE006448_5\" description=\"30S ribosomal protein S18 [Lactococcus lactis subsp. lactis] [MASS=9371]\" />\n" +
-            "      </alternatives>\n" +
-            "      <sequence>\n" +
-            "        MAQQRRGGFK RRKKVDFIAA NKIEVVDYKD TELLKRFISE RGKILPRRVT\n" +
-            "        GTSAKNQRKV VNAIKRARVM ALLPFVAEDQ N</sequence>\n" +
-            "      <selected_peptides>\n" +
-            "        <peptide start=\"68\" end=\"81\" sequence=\"VMALLPFVAEDQN\" prev_aa=\"82\" next_aa=\"45\" calc_neutral_pep_mass=\"1445.722452\" num_missed_cleavages=\"0\">\n" +
-            "          <selected_transitions>\n" +
-            "            <transition fragment_type=\"Y\" fragment_ordinal=\"12\" calc_neutral_mass=\"1345.646762\" precursor_charge=\"2\" product_charge=\"1\">\n" +
-            "              <precursor_mz>723.868502</precursor_mz>\n" +
-            "              <product_mz>1347.661314</product_mz>\n" +
-            "              <collision_energy>27.925529</collision_energy>\n" +
-            "            </transition>\n" +
-            "            <transition fragment_type=\"Y\" fragment_ordinal=\"11\" calc_neutral_mass=\"1214.606277\" precursor_charge=\"2\" product_charge=\"1\">\n" +
-            "              <precursor_mz>723.868502</precursor_mz>\n" +
-            "              <product_mz>1216.620829</product_mz>\n" +
-            "              <collision_energy>27.925529</collision_energy>\n" +
-            "            </transition>\n" +
-            "          </selected_transitions>\n" +
-            "        </peptide>\n" +
-            "      </selected_peptides>\n" +
-            "    </protein>\n" +
-            "    <protein name=\"gi|9910844|RL3_METVA_50S_ribo\" description=\"gi|9910844|sp|Q9UWG2|RL3_METVA 50S ribosomal protein L3P [MASS=36728]\">\n" +
-            "      <sequence>\n" +
-            "        MGMKKNRPRR GSLAFSPRKR AKKLVPKIRS WPADKKVGLQ AFPVYKAGTT\n" +
-            "        HALLVENNPK SPNNGQEVFS PVTVLETPEI TVAGIRAYGK TTKGLKALTE\n" +
-            "        VWAKQQDKEL GRKLTVTKKE EIKTVESLDA VLEKTVDLRV IVHTNPKTTG\n" +
-            "        IPKKKPEVVE IRVGGSSVAE KLAYAKDILG KTLSINDVFE TGEFIDTLAV\n" +
-            "        TKGKGFQGPV KRWGVKIQFG KHQRKGVGRQ TGSIGPWRPK RVMWTVPLAG\n" +
-            "        QMGFHQRTEY NKRILKLGSE GAEITPKGGF LNYGAVKNGY VVVKGTVQGP\n" +
-            "        AKRLVVLRGA VRPAEDKFGL PEVTYISKES KQGN</sequence>\n" +
-            "      <selected_peptides>\n" +
-            "        <peptide start=\"36\" end=\"46\" sequence=\"VGLQAFPVYK\" prev_aa=\"75\" next_aa=\"65\" calc_neutral_pep_mass=\"1120.628081\" num_missed_cleavages=\"0\">\n" +
-            "          <selected_transitions>\n" +
-            "            <transition fragment_type=\"Y\" fragment_ordinal=\"9\" calc_neutral_mass=\"1020.552391\" precursor_charge=\"2\" product_charge=\"1\">\n" +
-            "              <precursor_mz>561.321317</precursor_mz>\n" +
-            "              <product_mz>1022.566943</product_mz>\n" +
-            "              <collision_energy>22.398925</collision_energy>\n" +
-            "            </transition>\n" +
-            "          </selected_transitions>\n" +
-            "        </peptide>\n" +
-            "      </selected_peptides>\n" +
-            "    </protein>\n" +
-            "  </selected_proteins>\n" +
-            "</srm_settings>";
-
-        private const string DOC_0_1_PEPTIDES = DOC_0_1_PEPTIDES_PART1 +
-                                                 DOC_0_1_PEPTIDES_EMPTY +
-                                                 DOC_0_1_PEPTIDES_PART2;
-
-        private const string DOC_0_1_PEPTIDES_NO_EMPTY = DOC_0_1_PEPTIDES_PART1 +
-                                                         DOC_0_1_PEPTIDES_PART2;
-
-        private const string DOC_0_1_PEPTIDES_PART1 =
-            "<srm_settings>\n" +
-            "  <settings_summary name=\"Default\">\n" +
-            "    <peptide_settings>\n" +
-            "      <enzyme name=\"Trypsin\" cut=\"KR\" no_cut=\"P\" sense=\"C\" />\n" +
-            "      <digest_settings max_missed_cleavages=\"0\" exclude_ragged_ends=\"false\" />\n" +
-            "      <peptide_prediction />\n" +
-            "      <peptide_filter start=\"25\" min_length=\"8\" max_length=\"25\" min_transtions=\"1\" auto_select=\"true\">\n" +
-            "        <peptide_exclusions />\n" +
-            "      </peptide_filter>\n" +
-            "      <peptide_modifications>\n" +
-            "        <static_modifications>\n" +
-            "          <static_modification name=\"Carbamidomethyl Cysteine\" aminoacid=\"C\" formula=\"C2H3ON\" />\n" +
-            "        </static_modifications>\n" +
-            "      </peptide_modifications>\n" +
-            "    </peptide_settings>\n" +
-            "    <transition_settings>\n" +
-            "      <transition_prediction precursor_mass_type=\"Average\" fragment_mass_type=\"Average\">\n" +
-            "        <predict_collision_energy name=\"ABI\">\n" +
-            "          <regressions>\n" +
-            "            <regression_ce slope=\"0.0431\" intercept=\"4.7556\" charge=\"2\" />\n" +
-            "          </regressions>\n" +
-            "        </predict_collision_energy>\n" +
-            "        <predict_retention_time name=\"Bovine Standard (100A)\" calculator=\"SSRCalc 3.0 (100A)\"\n" +
-            "             time_window=\"13.6\">\n" +
-            "          <regression_rt slope=\"1.681\" intercept=\"-6.247\" />\n" +
-            "        </predict_retention_time>\n" +
-            "        <predict_declustering_potential slope=\"0.0729\" intercept=\"31.117\" name=\"ABI\" />\n" +
-            "      </transition_prediction>\n" +
-            "      <transition_filter precursor_charges=\"2\" product_charges=\"1\" fragment_range_first=\"m/z &gt; precursor\" fragment_range_last=\"start + 3\" include_n_prolene=\"true\" include_c_glu_asp=\"false\" auto_select=\"true\" />\n" +
-            "      <transition_instrument min_mz=\"50\" max_mz=\"1500\" />\n" +
-            "    </transition_settings>\n" +
-            "  </settings_summary>\n" +
-            "  <selected_proteins>\n" +
-            "    <protein name=\"peptides1\" peptide_list=\"true\">\n" +
-            "      <sequence>\n" +
-            "        YLGAYLLATLGGNASPSAQDVLK\n" +
-            "        VLEAGGLDCDMENANSVVDALK\n" +
-            "        </sequence>\n" +
-            "      <selected_peptides>\n" +
-            "        <peptide start=\"1\" end=\"24\" sequence=\"YLGAYLLATLGGNASPSAQDVLK\" prev_aa=\"88\" next_aa=\"88\" calc_neutral_pep_mass=\"2322.62757\" num_missed_cleavages=\"0\"  predicted_retention_time=\"62.71\">\n" +
-            "          <selected_transitions>\n" +
-            "            <transition fragment_type=\"Y\" fragment_ordinal=\"14\" calc_neutral_mass=\"1355.482654\" precursor_charge=\"2\" product_charge=\"1\">\n" +
-            "              <precursor_mz>1162.321061</precursor_mz>\n" +
-            "              <product_mz>1357.497206</product_mz>\n" +
-            "              <collision_energy>54.851638</collision_energy>\n" +
-            "              <declustering_potential>115.850205</declustering_potential>\n" +
-            "            </transition>\n" +
-            "            <transition fragment_type=\"Y\" fragment_ordinal=\"13\" calc_neutral_mass=\"1242.324114\" precursor_charge=\"2\" product_charge=\"1\">\n" +
-            "              <precursor_mz>1162.321061</precursor_mz>\n" +
-            "              <product_mz>1244.338666</product_mz>\n" +
-            "              <collision_energy>54.851638</collision_energy>\n" +
-            "              <declustering_potential>115.850205</declustering_potential>\n" +
-            "            </transition>\n" +
-            "            <transition fragment_type=\"Y\" fragment_ordinal=\"12\" calc_neutral_mass=\"1185.272494\" precursor_charge=\"2\" product_charge=\"1\">\n" +
-            "              <precursor_mz>1162.321061</precursor_mz>\n" +
-            "              <product_mz>1187.287046</product_mz>\n" +
-            "              <collision_energy>54.851638</collision_energy>\n" +
-            "              <declustering_potential>115.850205</declustering_potential>\n" +
-            "            </transition>\n" +
-            "            <transition fragment_type=\"Y\" fragment_ordinal=\"8\" calc_neutral_mass=\"855.961534\" precursor_charge=\"2\" product_charge=\"1\">\n" +
-            "              <precursor_mz>1162.321061</precursor_mz>\n" +
-            "              <product_mz>857.976086</product_mz>\n" +
-            "              <collision_energy>54.851638</collision_energy>\n" +
-            "              <declustering_potential>115.850205</declustering_potential>\n" +
-            "            </transition>\n" +
-            "          </selected_transitions>\n" +
-            "        </peptide>\n" +
-            "        <peptide start=\"25\" end=\"47\" sequence=\"VLEAGGLDCDMENANSVVDALK\" prev_aa=\"88\" next_aa=\"88\" calc_neutral_pep_mass=\"2320.56727\" num_missed_cleavages=\"0\" predicted_retention_time=\"58.2\">\n" +
-            "          <selected_transitions>\n" +
-            "            <transition fragment_type=\"Y\" fragment_ordinal=\"13\" calc_neutral_mass=\"1404.531814\" precursor_charge=\"2\" product_charge=\"1\">\n" +
-            "              <precursor_mz>1161.290911</precursor_mz>\n" +
-            "              <product_mz>1406.546366</product_mz>\n" +
-            "              <collision_energy>54.807238</collision_energy>\n" +
-            "              <declustering_potential>115.775107</declustering_potential>\n" +
-            "            </transition>\n" +
-            "            <transition fragment_type=\"Y\" fragment_ordinal=\"12\" calc_neutral_mass=\"1289.443814\" precursor_charge=\"2\" product_charge=\"1\">\n" +
-            "              <precursor_mz>1161.290911</precursor_mz>\n" +
-            "              <product_mz>1291.458366</product_mz>\n" +
-            "              <collision_energy>54.807238</collision_energy>\n" +
-            "              <declustering_potential>115.775107</declustering_potential>\n" +
-            "            </transition>\n" +
-            "          </selected_transitions>\n" +
-            "        </peptide>\n" +
-            "      </selected_peptides>\n" +
-            "    </protein>\n" +
-            // Older format
-            "    <protein name=\"peptides2\">\n" +
-            "      <sequence>\n" +
-            "        XNQLTINPEN TIFDAKXIIN EPTAAAIAYG LDKXNELESY AYNLKXAEAG\n" +
-            "        ENKIVELEEE LRXFVGLMSM IDPPRXSVGI ISDGTETVED IAIRXEMSED\n" +
-            "        QLAEIIKXII GYFEPGSVAL KXYADVGSFD YGRXFLASTQ FESTYARX</sequence>\n" +
-            "      <selected_peptides>\n" +
-            "        <peptide start=\"1\" end=\"16\" sequence=\"NQLTINPENTIFDAK\" prev_aa=\"88\" next_aa=\"88\" calc_neutral_pep_mass=\"1717.88495\" num_missed_cleavages=\"0\" predicted_retention_time=\"48.65\">\n" +
-            "          <selected_transitions>\n" +
-            "            <transition fragment_type=\"Y\" fragment_ordinal=\"13\" calc_neutral_mass=\"1474.644464\" precursor_charge=\"2\" product_charge=\"1\">\n" +
-            "              <precursor_mz>859.949751</precursor_mz>\n" +
-            "              <product_mz>1476.659016</product_mz>\n" +
-            "              <collision_energy>41.819434</collision_energy>\n" +
-            "              <declustering_potential>93.807337</declustering_potential>\n" +
-            "            </transition>\n" +
-            "          </selected_transitions>\n" +
-            "        </peptide>\n";
-
-        private const string DOC_0_1_PEPTIDES_EMPTY =
-            "        <peptide start=\"17\" end=\"33\" sequence=\"IINEPTAAAIAYGLDK\" prev_aa=\"88\" next_aa=\"88\" calc_neutral_pep_mass=\"1659.88863\" num_missed_cleavages=\"0\" predicted_retention_time=\"47.16\">\n" +
-            "          <selected_transitions/>\n" +
-            "        </peptide>\n";
-
-        private const string DOC_0_1_PEPTIDES_PART2 =
-            "      </selected_peptides>\n" +
-            "    </protein>" +
-            // FASTA protein mixed in
-            "    <protein name=\"YAL007C\" description=\"ERP2 SGDID:S000000005, Chr I from 138347-137700, reverse complement, Verified ORF, &quot;Protein that forms a heterotrimeric complex with Erp1p, Emp24p, and Erv25p; member, along with Emp24p and Erv25p, of the p24 family involved in ER to Golgi transport and localized to COPII-coated vesicles&quot;\" peptide_list=\"false\">\n" +
-            "      <sequence>\n" +
-            "        MIKSTIALPS FFIVLILALV NSVAASSSYA PVAISLPAFS KECLYYDMVT\n" +
-            "        EDDSLAVGYQ VLTGGNFEID FDITAPDGSV ITSEKQKKYS DFLLKSFGVG\n" +
-            "        KYTFCFSNNY GTALKKVEIT LEKEKTLTDE HEADVNNDDI IANNAVEEID\n" +
-            "        RNLNKITKTL NYLRAREWRN MSTVNSTESR LTWLSILIII IIAVISIAQV\n" +
-            "        LLIQFLFTGR QKNYV</sequence>\n" +
-            "      <selected_peptides>\n" +
-            "        <peptide start=\"101\" end=\"115\" sequence=\"YTFCFSNNYGTALK\" prev_aa=\"75\" next_aa=\"75\" calc_neutral_pep_mass=\"1685.86477\" num_missed_cleavages=\"0\" predicted_retention_time=\"48.17\">\n" +
-            "          <selected_transitions>\n" +
-            "            <transition fragment_type=\"Y\" fragment_ordinal=\"10\" calc_neutral_mass=\"1113.208224\" precursor_charge=\"2\" product_charge=\"1\">\n" +
-            "              <precursor_mz>843.939661</precursor_mz>\n" +
-            "              <product_mz>1115.222776</product_mz>\n" +
-            "              <collision_energy>41.129399</collision_energy>\n" +
-            "              <declustering_potential>92.640201</declustering_potential>\n" +
-            "            </transition>\n" +
-            "            <transition fragment_type=\"Y\" fragment_ordinal=\"9\" calc_neutral_mass=\"966.033014\" precursor_charge=\"2\" product_charge=\"1\">\n" +
-            "              <precursor_mz>843.939661</precursor_mz>\n" +
-            "              <product_mz>968.047566</product_mz>\n" +
-            "              <collision_energy>41.129399</collision_energy>\n" +
-            "              <declustering_potential>92.640201</declustering_potential>\n" +
-            "            </transition>\n" +
-            "            <transition fragment_type=\"Y\" fragment_ordinal=\"8\" calc_neutral_mass=\"878.955264\" precursor_charge=\"2\" product_charge=\"1\">\n" +
-            "              <precursor_mz>843.939661</precursor_mz>\n" +
-            "              <product_mz>880.969816</product_mz>\n" +
-            "              <collision_energy>41.129399</collision_energy>\n" +
-            "              <declustering_potential>92.640201</declustering_potential>\n" +
-            "            </transition>\n" +
-            "          </selected_transitions>\n" +
-            "        </peptide>\n" +
-            "        <peptide start=\"169\" end=\"180\" sequence=\"NMSTVNSTESR\" prev_aa=\"82\" next_aa=\"76\" calc_neutral_pep_mass=\"1225.2939\" num_missed_cleavages=\"0\" predicted_retention_time=\"11.33\">\n" +
-            "          <selected_transitions>\n" +
-            "            <transition fragment_type=\"Y\" fragment_ordinal=\"8\" calc_neutral_mass=\"891.908824\" precursor_charge=\"2\" product_charge=\"1\">\n" +
-            "              <precursor_mz>613.654226</precursor_mz>\n" +
-            "              <product_mz>893.923376</product_mz>\n" +
-            "              <collision_energy>31.204097</collision_energy>\n" +
-            "              <declustering_potential>75.852393</declustering_potential>\n" +
-            "            </transition>\n" +
-            "            <transition fragment_type=\"Y\" fragment_ordinal=\"7\" calc_neutral_mass=\"790.804344\" precursor_charge=\"2\" product_charge=\"1\">\n" +
-            "              <precursor_mz>613.654226</precursor_mz>\n" +
-            "              <product_mz>792.818896</product_mz>\n" +
-            "              <collision_energy>31.204097</collision_energy>\n" +
-            "              <declustering_potential>75.852393</declustering_potential>\n" +
-            "            </transition>\n" +
-            "            <transition fragment_type=\"Y\" fragment_ordinal=\"6\" calc_neutral_mass=\"691.672534\" precursor_charge=\"2\" product_charge=\"1\">\n" +
-            "              <precursor_mz>613.654226</precursor_mz>\n" +
-            "              <product_mz>693.687086</product_mz>\n" +
-            "              <collision_energy>31.204097</collision_energy>\n" +
-            "              <declustering_potential>75.852393</declustering_potential>\n" +
-            "            </transition>\n" +
-            "          </selected_transitions>\n" +
-            "        </peptide>\n" +
-            "      </selected_peptides>\n" +
-            "    </protein>\n" +
-            "  </selected_proteins>\n" +
-            "</srm_settings>";
-
-        private const string DOC_MOLECULES =
-                "<srm_settings format_version=\"3.12\" software_version=\"Skyline (64-bit) \">\n" +
-                "  <settings_summary name=\"Default\">\n" +
-                "    <peptide_settings>\n" +
-                "      <enzyme name=\"Trypsin\" cut=\"KR\" no_cut=\"P\" sense=\"C\" />\n" +
-                "      <digest_settings max_missed_cleavages=\"0\" />\n" +
-                "      <peptide_prediction use_measured_rts=\"true\" measured_rt_window=\"2\" use_spectral_library_drift_times=\"false\" />\n" +
-                "      <peptide_filter start=\"25\" min_length=\"8\" max_length=\"25\" auto_select=\"true\">\n" +
-                "        <peptide_exclusions />\n" +
-                "      </peptide_filter>\n" +
-                "      <peptide_libraries pick=\"library\" />\n" +
-                "      <peptide_modifications max_variable_mods=\"3\" max_neutral_losses=\"1\">\n" +
-                "        <static_modifications>\n" +
-                "          <static_modification name=\"Carbamidomethyl (C)\" aminoacid=\"C\" formula=\"H3C2NO\" unimod_id=\"4\" short_name=\"CAM\" />\n" +
-                "        </static_modifications>\n" +
-                "        <heavy_modifications />\n" +
-                "      </peptide_modifications>\n" +
-                "    </peptide_settings>\n" +
-                "    <transition_settings>\n" +
-                "      <transition_prediction precursor_mass_type=\"Monoisotopic\" fragment_mass_type=\"Monoisotopic\" optimize_by=\"None\">\n" +
-                "        <predict_collision_energy name=\"Thermo TSQ Vantage\" step_size=\"1\" step_count=\"5\">\n" +
-                "          <regression_ce charge=\"2\" slope=\"0.03\" intercept=\"2.905\" />\n" +
-                "          <regression_ce charge=\"3\" slope=\"0.038\" intercept=\"2.281\" />\n" +
-                "        </predict_collision_energy>\n" +
-                "      </transition_prediction>\n" +
-                "      <transition_filter precursor_charges=\"2\" product_charges=\"1\" fragment_types=\"y\" fragment_range_first=\"m/z &gt; precursor\" fragment_range_last=\"3 ions\" precursor_mz_window=\"0\" auto_select=\"true\">\n" +
-                "        <measured_ion name=\"N-terminal to Proline\" cut=\"P\" sense=\"N\" min_length=\"3\" />\n" +
-                "      </transition_filter>\n" +
-                "      <transition_libraries ion_match_tolerance=\"0.5\" ion_count=\"3\" pick_from=\"all\" />\n" +
-                "      <transition_integration />\n" +
-                "      <transition_instrument min_mz=\"50\" max_mz=\"1500\" mz_match_tolerance=\"0.055\" />\n" +
-                "    </transition_settings>\n" +
-                "    <data_settings />\n" +
-                "  </settings_summary>\n" +
-                "  <peptide_list label_name=\"Molecule Group\" websearch_status=\"X\" auto_manage_children=\"false\">\n" +
-                "    <note>we call this a peptide_list but it is really a generalized molecule list</note>\n" +
-                "    <molecule explicit_retention_time=\"3.45\" explicit_retention_time_window=\"4.56\" mass_average=\"60\" mass_monoisotopic=\"60\" custom_ion_name=\"molecule\">\n" +
-                "      <note>this molecule was specified by mass only</note>\n" +
-                "      <precursor charge=\"1\" precursor_mz=\"59.9994514200905\" auto_manage_children=\"false\" mass_average=\"60\" mass_monoisotopic=\"60\" explicit_collision_energy=\"4.704984\" cone_voltage=\"99\" s_lens=\"98\" explicit_drift_time_msec=\"2.34\" explicit_drift_time_high_energy_offset_msec=\"-0.12\" explicit_declustering_potential=\"4.9\">\n" +
-                "        <note>this precursor has explicit values set</note>\n" +
-                "        <transition fragment_type=\"precursor\" mass_average=\"60\" mass_monoisotopic=\"60\" custom_ion_name=\"molecule\">\n" +
-                "          <note>this transition is for the precursor</note>\n" +
-                "          <precursor_mz>59.999451</precursor_mz>\n" +
-                "          <product_mz>59.999451</product_mz>\n" +
-                "          <collision_energy>4.704984</collision_energy>\n" +
-                "        </transition>\n" +
-                "        <transition fragment_type=\"custom\" mass_average=\"55\" mass_monoisotopic=\"55\" custom_ion_name=\"molecule fragment\" product_charge=\"1\">\n" +
-                "          <note>this transition is for a custom fragment ion</note>\n" +
-                "          <precursor_mz>59.999451</precursor_mz>\n" +
-                "          <product_mz>54.999451</product_mz>\n" +
-                "          <collision_energy>4.704984</collision_energy>\n" +
-                "        </transition>\n" +
-                "      </precursor>\n" +
-                "    </molecule>\n" +
-                "  </peptide_list>\n" +
-                "</srm_settings>";
-
-        private const string DOC_REPORTER_IONS_262 = "<srm_settings format_version=\"2.62\" software_version=\"Skyline \">\n" +
-                "  <settings_summary name=\"Default\">\n" +
-                "    <peptide_settings>\n" +
-                "      <enzyme name=\"Trypsin\" cut=\"KR\" no_cut=\"P\" sense=\"C\" />\n" +
-                "      <digest_settings max_missed_cleavages=\"0\" />\n" +
-                "      <peptide_prediction use_measured_rts=\"true\" measured_rt_window=\"2\" use_spectral_library_drift_times=\"false\" />\n" +
-                "      <peptide_filter start=\"25\" min_length=\"8\" max_length=\"25\" auto_select=\"true\">\n" +
-                "        <peptide_exclusions />\n" +
-                "      </peptide_filter>\n" +
-                "      <peptide_libraries pick=\"library\" />\n" +
-                "      <peptide_modifications max_variable_mods=\"3\" max_neutral_losses=\"1\">\n" +
-                "        <static_modifications>\n" +
-                "          <static_modification name=\"Carbamidomethyl (C)\" aminoacid=\"C\" formula=\"H3C2NO\" unimod_id=\"4\" short_name=\"CAM\" />\n" +
-                "        </static_modifications>\n" +
-                "        <heavy_modifications />\n" +
-                "      </peptide_modifications>\n" +
-                "    </peptide_settings>\n" +
-                "    <transition_settings>\n" +
-                "      <transition_prediction precursor_mass_type=\"Monoisotopic\" fragment_mass_type=\"Monoisotopic\" optimize_by=\"None\">\n" +
-                "        <predict_collision_energy name=\"Thermo TSQ Vantage\" step_size=\"1\" step_count=\"5\">\n" +
-                "          <regression_ce charge=\"2\" slope=\"0.03\" intercept=\"2.905\" />\n" +
-                "          <regression_ce charge=\"3\" slope=\"0.038\" intercept=\"2.281\" />\n" +
-                "        </predict_collision_energy>\n" +
-                "      </transition_prediction>\n" +
-                "      <transition_filter precursor_charges=\"2\" product_charges=\"1,2\" fragment_types=\"y,p\" fragment_range_first=\"m/z &gt; precursor\" fragment_range_last=\"3 ions\" precursor_mz_window=\"0\" auto_select=\"true\">\n" +
-                "        <measured_ion name=\"N-terminal to Proline\" cut=\"P\" sense=\"N\" min_length=\"3\" />\n" +
-                "        <measured_ion name=\"Water\" ion_formula=\"H3O3\" mass_monoisotopic=\"51.008219\" mass_average=\"51.02202\" charge=\"1\" />\n" +
-                "        <measured_ion name=\"Water2\" ion_formula=\"H4O3\" mass_monoisotopic=\"52.016044\" mass_average=\"52.02996\" charge=\"2\" />\n" +
-                "        <measured_ion name=\"Water3\" mass_monoisotopic=\"19.01783\" mass_average=\"18.01528\" charge=\"1\" />\n" +
-                "        <measured_ion name=\"Water4\" mass_monoisotopic=\"18.01056\" mass_average=\"18.01528\" charge=\"2\" />\n" +
-                "        <measured_ion name=\"MySpecialIonMassOnlyC12H11N2\" mass_monoisotopic=\"183.09222315981893\" mass_average=\"183.23093915981892\" charge=\"2\" />\n" +
-                "        <measured_ion name=\"MySpecialIon\" ion_formula=\"C12H8O3N\" mass_monoisotopic=\"214.050418\" mass_average=\"214.19862\" charge=\"2\" />\n" +
-                "        <measured_ion name=\"iTRAQ-114\" ion_formula=\"C5C'H13N2\" mass_monoisotopic=\"114.111228\" mass_average=\"114.174225\" charge=\"1\" />\n" +
-                "        <measured_ion name=\"iTRAQ-116\" ion_formula=\"C4C'2H13NN'\" mass_monoisotopic=\"116.111618\" mass_average=\"116.160139\" charge=\"1\" />\n" +
-                "        <measured_ion name=\"TMT-126\" ion_formula=\"C8H16N\" mass_monoisotopic=\"126.128275\" mass_average=\"126.22054\" charge=\"1\" />\n" +
-                "        <measured_ion name=\"TMT-127H\" ion_formula=\"C7C'H16N\" mass_monoisotopic=\"127.131629\" mass_average=\"127.213045\" charge=\"1\" />\n" +
-                "      </transition_filter>\n" +
-                "      <transition_libraries ion_match_tolerance=\"0.5\" ion_count=\"3\" pick_from=\"all\" />\n" +
-                "      <transition_integration />\n" +
-                "      <transition_instrument min_mz=\"20\" max_mz=\"1500\" mz_match_tolerance=\"0.055\" />\n" +
-                "    </transition_settings>\n" +
-                "    <data_settings />\n" +
-                "  </settings_summary>\n" +
-                "  <peptide_list label_name=\"peptides1\" websearch_status=\"X#Upeptides1\">\n" +
-                "    <peptide sequence=\"PEPTIDER\" modified_sequence=\"PEPTIDER\" calc_neutral_pep_mass=\"955.461075\" num_missed_cleavages=\"0\">\n" +
-                "      <precursor charge=\"2\" calc_neutral_mass=\"955.461075\" precursor_mz=\"478.737814\" collision_energy=\"17.267134\" modified_sequence=\"PEPTIDER\">\n" +
-                "        <transition fragment_type=\"precursor\">\n" +
-                "          <precursor_mz>478.737814</precursor_mz>\n" +
-                "          <product_mz>478.737814</product_mz>\n" +
-                "          <collision_energy>17.267134</collision_energy>\n" +
-                "        </transition>\n" +
-                "        <transition fragment_type=\"custom\" measured_ion_name=\"Water\" product_charge=\"1\">\n" +
-                "          <precursor_mz>478.737814</precursor_mz>\n" +
-                "          <product_mz>51.00767</product_mz>\n" +
-                "          <collision_energy>17.267134</collision_energy>\n" +
-                "        </transition>\n" +
-                "        <transition fragment_type=\"custom\" measured_ion_name=\"Water2\" product_charge=\"2\">\n" +
-                "          <precursor_mz>478.737814</precursor_mz>\n" +
-                "          <product_mz>26.007473</product_mz>\n" +
-                "          <collision_energy>17.267134</collision_energy>\n" +
-                "        </transition>\n" +
-                "        <transition measured_ion_name=\"Water3\" product_charge=\"1\">\n" +
-                "          <precursor_mz>640.817127</precursor_mz>\n" +
-                "          <product_mz>19.017281</product_mz>\n" +
-                "        </transition>\n" +
-                "        <transition measured_ion_name=\"Water4\" product_charge=\"2\">\n" +
-                "          <precursor_mz>640.817127</precursor_mz>\n" +
-                "          <product_mz>9.004731</product_mz>\n" +
-                "        </transition>\n" +
-                "        <transition fragment_type=\"custom\" measured_ion_name=\"MySpecialIonMassOnlyC12H11N2\" product_charge=\"2\">\n" +
-                "          <precursor_mz>478.737814</precursor_mz>\n" +
-                "          <product_mz>91.545563</product_mz>\n" +
-                "          <collision_energy>17.267134</collision_energy>\n" +
-                "        </transition>\n" +
-                "        <transition fragment_type=\"custom\" measured_ion_name=\"MySpecialIon\" product_charge=\"2\">\n" +
-                "          <precursor_mz>478.737814</precursor_mz>\n" +
-                "          <product_mz>107.02466</product_mz>\n" +
-                "          <collision_energy>17.267134</collision_energy>\n" +
-                "        </transition>\n" +
-                "        <transition fragment_type=\"custom\" measured_ion_name=\"iTRAQ-114\" product_charge=\"1\">\n" +
-                "          <precursor_mz>478.737814</precursor_mz>\n" +
-                "          <product_mz>114.110679</product_mz>\n" +
-                "          <collision_energy>17.267134</collision_energy>\n" +
-                "        </transition>\n" +
-                "        <transition fragment_type=\"custom\" measured_ion_name=\"iTRAQ-116\" product_charge=\"1\">\n" +
-                "          <precursor_mz>478.737814</precursor_mz>\n" +
-                "          <product_mz>116.111069</product_mz>\n" +
-                "          <collision_energy>17.267134</collision_energy>\n" +
-                "        </transition>\n" +
-                "        <transition fragment_type=\"custom\" measured_ion_name=\"TMT-126\" product_charge=\"1\">\n" +
-                "          <precursor_mz>478.737814</precursor_mz>\n" +
-                "          <product_mz>126.127726</product_mz>\n" +
-                "          <collision_energy>17.267134</collision_energy>\n" +
-                "        </transition>\n" +
-                "        <transition fragment_type=\"custom\" measured_ion_name=\"TMT-127H\" product_charge=\"1\">\n" +
-                "          <precursor_mz>478.737814</precursor_mz>\n" +
-                "          <product_mz>127.13108</product_mz>\n" +
-                "          <collision_energy>17.267134</collision_energy>\n" +
-                "        </transition>\n" +
-                "        <transition fragment_type=\"y\" fragment_ordinal=\"6\" calc_neutral_mass=\"729.365718\" product_charge=\"1\" cleavage_aa=\"P\" loss_neutral_mass=\"0\">\n" +
-                "          <precursor_mz>478.737814</precursor_mz>\n" +
-                "          <product_mz>730.372994</product_mz>\n" +
-                "          <collision_energy>17.267134</collision_energy>\n" +
-                "        </transition>\n" +
-                "        <transition fragment_type=\"y\" fragment_ordinal=\"5\" calc_neutral_mass=\"632.312954\" product_charge=\"1\" cleavage_aa=\"T\" loss_neutral_mass=\"0\">\n" +
-                "          <precursor_mz>478.737814</precursor_mz>\n" +
-                "          <product_mz>633.32023</product_mz>\n" +
-                "          <collision_energy>17.267134</collision_energy>\n" +
-                "        </transition>\n" +
-                "        <transition fragment_type=\"y\" fragment_ordinal=\"4\" calc_neutral_mass=\"531.265276\" product_charge=\"1\" cleavage_aa=\"I\" loss_neutral_mass=\"0\">\n" +
-                "          <precursor_mz>478.737814</precursor_mz>\n" +
-                "          <product_mz>532.272552</product_mz>\n" +
-                "          <collision_energy>17.267134</collision_energy>\n" +
-                "        </transition>\n" +
-                "        <transition fragment_type=\"y\" fragment_ordinal=\"6\" calc_neutral_mass=\"729.365718\" product_charge=\"2\" cleavage_aa=\"P\" loss_neutral_mass=\"0\">\n" +
-                "          <precursor_mz>478.737814</precursor_mz>\n" +
-                "          <product_mz>365.690135</product_mz>\n" +
-                "          <collision_energy>17.267134</collision_energy>\n" +
-                "        </transition>\n" +
-                "      </precursor>\n" +
-                "    </peptide>\n" +
-                "  </peptide_list>\n" +
-                "</srm_settings>";
-
-        private const string DOC_REPORTER_IONS_19 = "<srm_settings format_version=\"1.9\" software_version=\"Skyline \">\n" +
-                "  <settings_summary name=\"Default\">\n" +
-                "    <peptide_settings>\n" +
-                "      <enzyme name=\"Trypsin\" cut=\"KR\" no_cut=\"P\" sense=\"C\" />\n" +
-                "      <digest_settings max_missed_cleavages=\"0\" />\n" +
-                "      <peptide_prediction use_measured_rts=\"true\" measured_rt_window=\"2\" use_spectral_library_drift_times=\"false\" />\n" +
-                "      <peptide_filter start=\"25\" min_length=\"8\" max_length=\"25\" auto_select=\"true\">\n" +
-                "        <peptide_exclusions />\n" +
-                "      </peptide_filter>\n" +
-                "      <peptide_libraries pick=\"library\" />\n" +
-                "      <peptide_modifications max_variable_mods=\"3\" max_neutral_losses=\"1\">\n" +
-                "        <static_modifications>\n" +
-                "          <static_modification name=\"Carbamidomethyl (C)\" aminoacid=\"C\" formula=\"H3C2NO\" unimod_id=\"4\" short_name=\"CAM\" />\n" +
-                "        </static_modifications>\n" +
-                "        <heavy_modifications />\n" +
-                "      </peptide_modifications>\n" +
-                "    </peptide_settings>\n" +
-                "    <transition_settings>\n" +
-                "      <transition_prediction precursor_mass_type=\"Monoisotopic\" fragment_mass_type=\"Monoisotopic\" optimize_by=\"None\">\n" +
-                "        <predict_collision_energy name=\"Thermo TSQ Vantage\" step_size=\"1\" step_count=\"5\">\n" +
-                "          <regression_ce charge=\"2\" slope=\"0.03\" intercept=\"2.905\" />\n" +
-                "          <regression_ce charge=\"3\" slope=\"0.038\" intercept=\"2.281\" />\n" +
-                "        </predict_collision_energy>\n" +
-                "      </transition_prediction>\n" +
-                "      <transition_filter precursor_charges=\"2\" product_charges=\"1,2\" fragment_types=\"y,p\" fragment_range_first=\"m/z &gt; precursor\" fragment_range_last=\"3 ions\" precursor_mz_window=\"0\" auto_select=\"true\">\n" +
-                "        <measured_ion name=\"N-terminal to Proline\" cut=\"P\" sense=\"N\" min_length=\"3\" />\n" +
-                "        <measured_ion name=\"Water\" formula=\"H2O3\" charges=\"1\" />\n" +
-                "        <measured_ion name=\"Water2\" formula=\"H2O3\" charges=\"2\" />\n" +
-                "        <measured_ion name=\"Water3\" mass_monoisotopic=\"19.01783\" mass_average=\"18.01528\" charges=\"1\" />\n" + 
-                "        <measured_ion name=\"Water4\" mass_monoisotopic=\"18.01056\" mass_average=\"18.01528\" charges=\"2\" />\n" + 
-                "        <measured_ion name=\"MySpecialIonMassOnlyC12H9N2\" mass_monoisotopic=\"181.076573\" mass_average=\"181.21506\" charges=\"2\" />\n" +
-                "        <measured_ion name=\"MySpecialIon\" formula=\"C12H8O3N\" charges=\"2\" />\n" +
-                "        <measured_ion name=\"iTRAQ-114\" formula=\"C5C'H12N2\" charges=\"1\" />\n" +
-                "        <measured_ion name=\"iTRAQ-116\" formula=\"C4C'2H12NN'\" charges=\"1\" />\n" +
-                "        <measured_ion name=\"TMT-126\" formula=\"C8H15N\" charges=\"1\" />\n" +
-                "        <measured_ion name=\"TMT-127H\" formula=\"C7C'H15N\" charges=\"1\" />\n" +
-                "      </transition_filter>\n" +
-                "      <transition_libraries ion_match_tolerance=\"0.5\" ion_count=\"3\" pick_from=\"all\" />\n" +
-                "      <transition_integration />\n" +
-                "      <transition_instrument min_mz=\"50\" max_mz=\"1500\" mz_match_tolerance=\"0.055\" />\n" +
-                "    </transition_settings>\n" +
-                "    <data_settings />\n" +
-                "  </settings_summary>\n" +
-                "  <peptide_list label_name=\"peptides1\" label_description=\"Bacteriocin amylovorin-L (Amylovorin-L471) (Lactobin-A)\" accession=\"P80696\" gene=\"amyL\" species=\"Lactobacillus amylovorus\" preferred_name=\"AMYL_LACAM\" websearch_status=\"X#Upeptides1\">\n" +
-                "    <peptide sequence=\"PEPTIDER\" modified_sequence=\"PEPTIDER\" calc_neutral_pep_mass=\"955.461075\" num_missed_cleavages=\"0\">\n" +
-                "      <precursor charge=\"2\" calc_neutral_mass=\"955.461075\" precursor_mz=\"478.737814\" collision_energy=\"17.267134\" modified_sequence=\"PEPTIDER\">\n" +
-                "        <transition fragment_type=\"precursor\">\n" +
-                "          <precursor_mz>478.737814</precursor_mz>\n" +
-                "          <product_mz>478.737814</product_mz>\n" +
-                "          <collision_energy>17.267134</collision_energy>\n" +
-                "        </transition>\n" +
-                "        <transition measured_ion_name=\"Water\" product_charge=\"1\">\n" +
-                "          <precursor_mz>478.737814</precursor_mz>\n" +
-                "          <product_mz>51.00767</product_mz>\n" +
-                "        </transition>\n" +
-                "        <transition measured_ion_name=\"Water2\" product_charge=\"2\">\n" +
-                "          <precursor_mz>478.737814</precursor_mz>\n" +
-                "          <product_mz>26.007473</product_mz>\n" +
-                "        </transition>\n" +
-                "        <transition measured_ion_name=\"Water3\" product_charge=\"1\">\n" +
-                "          <precursor_mz>640.817127</precursor_mz>\n" +
-                "          <product_mz>20.025106</product_mz>\n" +  // 19.01783 + mH
-                "        </transition>\n" +
-                "        <transition measured_ion_name=\"Water4\" product_charge=\"2\">\n" +
-                "          <precursor_mz>640.817127</precursor_mz>\n" +
-                "          <product_mz>10.012556</product_mz>\n" +  // (18.01056 + 2mH)/2
-                "        </transition>\n" +
-                "        <transition measured_ion_name=\"MySpecialIonMassOnlyC12H9N2\" product_charge=\"2\">\n" +
-                "          <precursor_mz>478.737814</precursor_mz>\n" +
-                "          <product_mz>91.545562</product_mz>\n" +
-                "        </transition>\n" +
-                "        <transition measured_ion_name=\"MySpecialIon\" product_charge=\"2\">\n" +
-                "          <precursor_mz>478.737814</precursor_mz>\n" +
-                "          <product_mz>108.032485</product_mz>\n" +
-                "        </transition>\n" +
-                "        <transition measured_ion_name=\"iTRAQ-114\" product_charge=\"1\">\n" +
-                "          <precursor_mz>478.737814</precursor_mz>\n" +
-                "          <product_mz>114.110679</product_mz>\n" +
-                "        </transition>\n" +
-                "        <transition measured_ion_name=\"iTRAQ-116\" product_charge=\"1\">\n" +
-                "          <precursor_mz>478.737814</precursor_mz>\n" +
-                "          <product_mz>116.111069</product_mz>\n" +
-                "        </transition>\n" +
-                "        <transition measured_ion_name=\"TMT-126\" product_charge=\"1\">\n" +
-                "          <precursor_mz>478.737814</precursor_mz>\n" +
-                "          <product_mz>126.127726</product_mz>\n" +
-                "        </transition>\n" +
-                "        <transition measured_ion_name=\"TMT-127H\" product_charge=\"1\">\n" +
-                "          <precursor_mz>478.737814</precursor_mz>\n" +
-                "          <product_mz>127.13108</product_mz>\n" +
-                "        </transition>\n" +
-                "        <transition fragment_type=\"y\" fragment_ordinal=\"6\" calc_neutral_mass=\"729.365718\" product_charge=\"1\" cleavage_aa=\"P\" loss_neutral_mass=\"0\">\n" +
-                "          <precursor_mz>478.737814</precursor_mz>\n" +
-                "          <product_mz>730.372994</product_mz>\n" +
-                "          <collision_energy>17.267134</collision_energy>\n" +
-                "        </transition>\n" +
-                "        <transition fragment_type=\"y\" fragment_ordinal=\"5\" calc_neutral_mass=\"632.312954\" product_charge=\"1\" cleavage_aa=\"T\" loss_neutral_mass=\"0\">\n" +
-                "          <precursor_mz>478.737814</precursor_mz>\n" +
-                "          <product_mz>633.32023</product_mz>\n" +
-                "          <collision_energy>17.267134</collision_energy>\n" +
-                "        </transition>\n" +
-                "        <transition fragment_type=\"y\" fragment_ordinal=\"4\" calc_neutral_mass=\"531.265276\" product_charge=\"1\" cleavage_aa=\"I\" loss_neutral_mass=\"0\">\n" +
-                "          <precursor_mz>478.737814</precursor_mz>\n" +
-                "          <product_mz>532.272552</product_mz>\n" +
-                "          <collision_energy>17.267134</collision_energy>\n" +
-                "        </transition>\n" +
-                "        <transition fragment_type=\"y\" fragment_ordinal=\"6\" calc_neutral_mass=\"729.365718\" product_charge=\"2\" cleavage_aa=\"P\" loss_neutral_mass=\"0\">\n" +
-                "          <precursor_mz>478.737814</precursor_mz>\n" +
-                "          <product_mz>365.690135</product_mz>\n" +
-                "          <collision_energy>17.267134</collision_energy>\n" +
-                "        </transition>\n" +
-                "      </precursor>\n" +
-                "    </peptide>\n" +
-                "  </peptide_list>\n" +
-                "</srm_settings>";
-
-        private const string DOC_REPORTER_IONS_INCORRECT_NAME = "<srm_settings format_version=\"2.62\" software_version=\"Skyline \">\n" +
-                "  <settings_summary name=\"Default\">\n" +
-                "    <peptide_settings>\n" +
-                "      <enzyme name=\"Trypsin\" cut=\"KR\" no_cut=\"P\" sense=\"C\" />\n" +
-                "      <digest_settings max_missed_cleavages=\"0\" />\n" +
-                "      <peptide_prediction use_measured_rts=\"true\" measured_rt_window=\"2\" use_spectral_library_drift_times=\"false\" />\n" +
-                "      <peptide_filter start=\"25\" min_length=\"8\" max_length=\"25\" auto_select=\"true\">\n" +
-                "        <peptide_exclusions />\n" +
-                "      </peptide_filter>\n" +
-                "      <peptide_libraries pick=\"library\" />\n" +
-                "      <peptide_modifications max_variable_mods=\"3\" max_neutral_losses=\"1\">\n" +
-                "        <static_modifications>\n" +
-                "          <static_modification name=\"Carbamidomethyl (C)\" aminoacid=\"C\" formula=\"H3C2NO\" unimod_id=\"4\" short_name=\"CAM\" />\n" +
-                "        </static_modifications>\n" +
-                "        <heavy_modifications />\n" +
-                "      </peptide_modifications>\n" +
-                "    </peptide_settings>\n" +
-                "    <transition_settings>\n" +
-                "      <transition_prediction precursor_mass_type=\"Monoisotopic\" fragment_mass_type=\"Monoisotopic\" optimize_by=\"None\">\n" +
-                "        <predict_collision_energy name=\"Thermo TSQ Vantage\" step_size=\"1\" step_count=\"5\">\n" +
-                "          <regression_ce charge=\"2\" slope=\"0.03\" intercept=\"2.905\" />\n" +
-                "          <regression_ce charge=\"3\" slope=\"0.038\" intercept=\"2.281\" />\n" +
-                "        </predict_collision_energy>\n" +
-                "      </transition_prediction>\n" +
-                "      <transition_filter precursor_charges=\"2\" product_charges=\"1\" fragment_types=\"y\" fragment_range_first=\"m/z &gt; precursor\" fragment_range_last=\"3 ions\" precursor_mz_window=\"0\" auto_select=\"true\">\n" +
-                "        <measured_ion name=\"Water\" ion_formula=\"H2O3\" charge=\"1\" />\n" +
-                "      </transition_filter>\n" +
-                "      <transition_libraries ion_match_tolerance=\"0.5\" ion_count=\"3\" pick_from=\"all\" />\n" +
-                "      <transition_integration />\n" +
-                "      <transition_instrument min_mz=\"50\" max_mz=\"1500\" mz_match_tolerance=\"0.055\" />\n" +
-                "    </transition_settings>\n" +
-                "    <data_settings />\n" +
-                "  </settings_summary>\n" +
-                "  <peptide_list label_name=\"peptides1\" label_description=\"Bacteriocin amylovorin-L (Amylovorin-L471) (Lactobin-A)\" accession=\"P80696\" gene=\"amyL\" species=\"Lactobacillus amylovorus\" preferred_name=\"AMYL_LACAM\" websearch_status=\"X#Upeptides1\" auto_manage_children=\"false\">\n" +
-                "    <peptide sequence=\"EFPDVAVFSGGR\" modified_sequence=\"EFPDVAVFSGGR\" calc_neutral_pep_mass=\"1279.619701\" num_missed_cleavages=\"0\">\n" +
-                "      <precursor charge=\"2\" calc_neutral_mass=\"1279.619701\" precursor_mz=\"640.817127\" collision_energy=\"22.129514\" modified_sequence=\"EFPDVAVFSGGR\">\n" +
-                "        <transition measured_ion_name=\"Water\" product_charge=\"1\">\n" +
-                "          <precursor_mz>640.817127</precursor_mz>\n" +
-                "          <product_mz>50.000394</product_mz>\n" +
-                "        </transition>\n" +
-                "        <transition measured_ion_name=\""+
-                
-                //Incoret Measured Ion Name
-                "Incorrect"
-                //*************************
-                +"\" product_charge=\"2\">\n" +
-                "          <precursor_mz>640.817127</precursor_mz>\n" +
-                "          <product_mz>25.503835</product_mz>\n" +
-                "        </transition>\n" +
-                "        <transition fragment_type=\"y\" fragment_ordinal=\"9\" calc_neutral_mass=\"906.45593\" product_charge=\"1\" cleavage_aa=\"D\" loss_neutral_mass=\"0\">\n" +
-                "          <precursor_mz>640.817127</precursor_mz>\n" +
-                "          <product_mz>907.463206</product_mz>\n" +
-                "          <collision_energy>22.129514</collision_energy>\n" +
-                "        </transition>\n" +
-                "        <transition fragment_type=\"y\" fragment_ordinal=\"8\" calc_neutral_mass=\"791.428987\" product_charge=\"1\" cleavage_aa=\"V\" loss_neutral_mass=\"0\">\n" +
-                "          <precursor_mz>640.817127</precursor_mz>\n" +
-                "          <product_mz>792.436263</product_mz>\n" +
-                "          <collision_energy>22.129514</collision_energy>\n" +
-                "        </transition>\n" +
-                "        <transition fragment_type=\"y\" fragment_ordinal=\"7\" calc_neutral_mass=\"692.360573\" product_charge=\"1\" cleavage_aa=\"A\" loss_neutral_mass=\"0\">\n" +
-                "          <precursor_mz>640.817127</precursor_mz>\n" +
-                "          <product_mz>693.367849</product_mz>\n" +
-                "          <collision_energy>22.129514</collision_energy>\n" +
-                "        </transition>\n" +
-                "      </precursor>\n" +
-                "    </peptide>\n" +
-                "  </peptide_list>\n" +
-                "</srm_settings>";
-                                                 
-
-        /// <summary>
-        /// A test for SrmDocument deserialization with absent and empty tags.
-        /// </summary>
-        [TestMethod]
-        public void DocumentSerializeStubTest()
-        {
-            AssertEx.Serialization<SrmDocument>(DOC_STUBS1, AssertEx.DocumentCloned);
-            AssertEx.Serialization<SrmDocument>(DOC_STUBS2, AssertEx.DocumentCloned);
-            AssertEx.Serialization<SrmDocument>(DOC_STUBS3, AssertEx.DocumentCloned);
-            AssertEx.Serialization<SrmDocument>(DOC_STUBS4, AssertEx.DocumentCloned);
-        }
-
-        private const string DOC_STUBS1 =
-            "<srm_settings>\n" +
-            "</srm_settings>";
-
-        private const string DOC_STUBS2 =
-            "<srm_settings>\n" +
-            "  <selected_proteins/>\n" +
-            "</srm_settings>";
-
-        private const string DOC_STUBS3 =
-            "<srm_settings>\n" +
-            "  <settings_summary name=\"Default\">\n" +
-            "    <peptide_settings/>\n" +
-            "    <transition_settings/>\n" +
-            "  </settings_summary>" +
-            "  <peptide_list label=\"list1\"/>\n" +
-            "  <peptide_list label=\"list2\">\n" +
-            "    <selected_peptides/>\n" +
-            "  </peptide_list>\n" +
-            "  <peptide_list label=\"list3\">\n" +
-            "    <selected_peptides>\n" +
-            "      <peptide sequence=\"YLGAYLLATLGGNASPSAQDVLK\" calc_neutral_pep_mass=\"2322.62757\" num_missed_cleavages=\"0\"/>\n" +
-            "    </selected_peptides>\n" +
-            "  </peptide_list>\n" +
-            "  <peptide_list label=\"list4\">\n" +
-            "    <peptide sequence=\"YLGAYLLATLGGNASPSAQDVLK\" calc_neutral_pep_mass=\"2322.62757\" num_missed_cleavages=\"0\">\n" +
-            "       <selected_transitions/>\n" +
-            "    </peptide>\n" +
-            "  </peptide_list>\n" +
-            "</srm_settings>";
-
-        private const string DOC_STUBS4 =
-            "<srm_settings>\n" +
-            "  <settings_summary name=\"Default\">\n" +
-            "    <peptide_settings/>\n" +
-            "    <transition_settings/>\n" +
-            "  </settings_summary>" +
-            "  <selected_proteins>\n" +
-            "    <protein name=\"gi|15674171|30S_ribosomal_pro\" description=\"gi|15674171|ref|NP_268346.1| 30S ribosomal protein S18 [Lactococcus lactis subsp. lactis]\">\n" +
-            "      <sequence>\n" +
-            "        MAQQRRGGFK RRKKVDFIAA NKIEVVDYKD TELLKRFISE RGKILPRRVT\n" +
-            "        GTSAKNQRKV VNAIKRARVM ALLPFVAEDQ N</sequence>\n" +
-            "    </protein>\n" +
-            "  </selected_proteins>\n" +
-            "</srm_settings>";
-
-        private const string DOC_MOLECULE_MASSES_31 =
-            "<srm_settings format_version=\"3.1\" software_version=\"Skyline (64-bit) \">" +
-            "  <settings_summary name=\"Default\">" +
-            "    <peptide_settings>" +
-            "      <enzyme name=\"Trypsin\" cut=\"KR\" no_cut=\"P\" sense=\"C\" />" +
-            "      <digest_settings max_missed_cleavages=\"0\" />" +
-            "      <peptide_prediction use_measured_rts=\"true\" measured_rt_window=\"2\" use_spectral_library_drift_times=\"false\" />" +
-            "      <peptide_filter start=\"25\" min_length=\"8\" max_length=\"25\" auto_select=\"true\">" +
-            "        <peptide_exclusions />" +
-            "      </peptide_filter>" +
-            "      <peptide_libraries pick=\"library\" />" +
-            "      <peptide_modifications max_variable_mods=\"3\" max_neutral_losses=\"1\">" +
-            "        <static_modifications>" +
-            "          <static_modification name=\"Carbamidomethyl (C)\" aminoacid=\"C\" formula=\"H3C2NO\" unimod_id=\"4\" short_name=\"CAM\" />" +
-            "        </static_modifications>" +
-            "        <heavy_modifications />" +
-            "      </peptide_modifications>" +
-            "    </peptide_settings>" +
-            "    <transition_settings>" +
-            "      <transition_prediction precursor_mass_type=\"Monoisotopic\" fragment_mass_type=\"Monoisotopic\" optimize_by=\"None\">" +
-            "        <predict_collision_energy name=\"Thermo TSQ Vantage\" step_size=\"1\" step_count=\"5\">" +
-            "          <regression_ce charge=\"2\" slope=\"0.03\" intercept=\"2.905\" />" +
-            "          <regression_ce charge=\"3\" slope=\"0.038\" intercept=\"2.281\" />" +
-            "        </predict_collision_energy>" +
-            "      </transition_prediction>" +
-            "      <transition_filter precursor_charges=\"2\" product_charges=\"1\" fragment_types=\"y\" fragment_range_first=\"m/z &gt; precursor\" fragment_range_last=\"3 ions\" precursor_mz_window=\"0\" auto_select=\"true\">" +
-            "        <measured_ion name=\"N-terminal to Proline\" cut=\"P\" sense=\"N\" min_length=\"3\" />" +
-            "      </transition_filter>" +
-            "      <transition_libraries ion_match_tolerance=\"0.5\" ion_count=\"3\" pick_from=\"all\" />" +
-            "      <transition_integration />" +
-            "      <transition_instrument min_mz=\"50\" max_mz=\"1500\" mz_match_tolerance=\"0.055\" />" +
-            "    </transition_settings>" +
-            "    <data_settings />" +
-            "  </settings_summary>" +
-            "  <peptide_list label_name=\"test\" websearch_status=\"X\">" +
-            "    <molecule explicit_retention_time=\"1\" explicit_retention_time_window=\"2\" ion_formula=\"C12H19N37\" mass_average=\"681.52896\" mass_monoisotopic=\"681.262414\" custom_ion_name=\"Test_a\">" +
-            "      <precursor charge=\"1\" precursor_mz=\"681.261865\" explicit_collision_energy=\"3\" explicit_drift_time_msec=\"4\" explicit_drift_time_high_energy_offset_msec=\"-0.5\" collision_energy=\"23.342856\">" +
-            "        <transition fragment_type=\"custom\" ion_formula=\"C2H9N3\" mass_average=\"75.11326\" mass_monoisotopic=\"75.079647\" custom_ion_name=\"test aa\" product_charge=\"1\">" +
-            "          <precursor_mz>681.261865</precursor_mz>" +
-            "          <product_mz>75.079098</product_mz>" +
-            "          <collision_energy>3</collision_energy>" +
-            "        </transition>" +
-            "      </precursor>" +
-            "    </molecule>" +
-            "    <molecule explicit_retention_time=\"2\" explicit_retention_time_window=\"3\" mass_average=\"695.53565957991\" mass_monoisotopic=\"695.26548757991\" custom_ion_name=\"\">" +
-            "      <precursor charge=\"1\" precursor_mz=\"695.264939\" explicit_collision_energy=\"4\" explicit_drift_time_msec=\"5\" explicit_drift_time_high_energy_offset_msec=\"-0.6\" collision_energy=\"23.762948\">" +
-            "        <transition fragment_type=\"custom\" mass_average=\"193.190159579909\" mass_monoisotopic=\"193.095016579909\" custom_ion_name=\"\" product_charge=\"1\">" +
-            "          <precursor_mz>695.264939</precursor_mz>" +
-            "          <product_mz>193.094468</product_mz>" +
-            "          <collision_energy>4</collision_energy>" +
-            "        </transition>" +
-            "      </precursor>" +
-            "    </molecule>" +
-            "  </peptide_list>" +
-            "</srm_settings>";
-
-
-        private const string DOC_MOLECULES_31 =
-            "<srm_settings format_version=\"3.1\" software_version=\"Skyline (64-bit) \">" +
-            "  <settings_summary name=\"Default\">" +
-            "    <peptide_settings>" +
-            "      <enzyme name=\"Trypsin\" cut=\"KR\" no_cut=\"P\" sense=\"C\" />" +
-            "      <digest_settings max_missed_cleavages=\"0\" />" +
-            "      <peptide_prediction use_measured_rts=\"true\" measured_rt_window=\"2\" use_spectral_library_drift_times=\"false\" />" +
-            "      <peptide_filter start=\"25\" min_length=\"8\" max_length=\"25\" auto_select=\"true\">" +
-            "        <peptide_exclusions />" +
-            "      </peptide_filter>" +
-            "      <peptide_libraries pick=\"library\" />" +
-            "      <peptide_modifications max_variable_mods=\"3\" max_neutral_losses=\"1\">" +
-            "        <static_modifications>" +
-            "          <static_modification name=\"Carbamidomethyl (C)\" aminoacid=\"C\" formula=\"H3C2NO\" unimod_id=\"4\" short_name=\"CAM\" />" +
-            "        </static_modifications>" +
-            "        <heavy_modifications />" +
-            "      </peptide_modifications>" +
-            "    </peptide_settings>" +
-            "    <transition_settings>" +
-            "      <transition_prediction precursor_mass_type=\"Monoisotopic\" fragment_mass_type=\"Monoisotopic\" optimize_by=\"None\">" +
-            "        <predict_collision_energy name=\"Thermo TSQ Vantage\" step_size=\"1\" step_count=\"5\">" +
-            "          <regression_ce charge=\"2\" slope=\"0.03\" intercept=\"2.905\" />" +
-            "          <regression_ce charge=\"3\" slope=\"0.038\" intercept=\"2.281\" />" +
-            "        </predict_collision_energy>" +
-            "      </transition_prediction>" +
-            "      <transition_filter precursor_charges=\"2\" product_charges=\"1\" fragment_types=\"y\" fragment_range_first=\"m/z &gt; precursor\" fragment_range_last=\"3 ions\" precursor_mz_window=\"0\" auto_select=\"true\">" +
-            "        <measured_ion name=\"N-terminal to Proline\" cut=\"P\" sense=\"N\" min_length=\"3\" />" +
-            "      </transition_filter>" +
-            "      <transition_libraries ion_match_tolerance=\"0.5\" ion_count=\"3\" pick_from=\"all\" />" +
-            "      <transition_integration />" +
-            "      <transition_instrument min_mz=\"50\" max_mz=\"1500\" mz_match_tolerance=\"0.055\" />" +
-            "    </transition_settings>" +
-            "    <data_settings />" +
-            "  </settings_summary>" +
-            "  <peptide_list label_name=\"TestMolecule\" websearch_status=\"X\">" +
-            "    <molecule explicit_retention_time=\"1\" explicit_retention_time_window=\"2\" ion_formula=\"C12H99\" mass_average=\"243.91626\" mass_monoisotopic=\"243.774678\" custom_ion_name=\"testMol\">" +
-            "      <precursor charge=\"1\" precursor_mz=\"243.774129\" explicit_collision_energy=\"3\" explicit_drift_time_msec=\"4\" explicit_drift_time_high_energy_offset_msec=\"-0.5\" collision_energy=\"10.218224\">" +
-            "        <transition fragment_type=\"custom\" ion_formula=\"C6H12\" mass_average=\"84.16038\" mass_monoisotopic=\"84.0939\" custom_ion_name=\"testTrans\" product_charge=\"1\">" +
-            "          <precursor_mz>243.774129</precursor_mz>" +
-            "          <product_mz>84.093351</product_mz>" +
-            "          <collision_energy>3</collision_energy>" +
-            "        </transition>" +
-            "      </precursor>" +
-            "    </molecule>" +
-            "  </peptide_list>" +
-            "</srm_settings>";
-
-        /// <summary>
-        /// A test for PeptideGroup serialization.
-        /// </summary>
-        [TestMethod]
-        public void PeptideGroupSerializeTest()
-        {
-            foreach (string xml in _peptideGroupValid)
-                AssertEx.DeserializeNoError<SrmDocument>(xml, false);
-            foreach (string xml in _peptideGroupInvalid)
-                AssertEx.DeserializeError<SrmDocument>(xml);
-            foreach (string xml in _peptideGroupInvalidXml)
-                AssertEx.DeserializeError<SrmDocument, XmlException>(xml);
-        }
-
-        private readonly string[] _peptideGroupValid =
-        {
-            // Protein name and desc
-            "<srm_settings><selected_proteins>\n" +
-            "  <protein name=\"test\" description=\"desc\"><sequence>ABCDEFG HIJKLMNP QRSTUV WXYZ</sequence></protein>\n" +
-            "</selected_proteins></srm_settings>",
-            // Protein label and label_desc
-            "<srm_settings><selected_proteins>\n" +
-            "  <protein label=\"test\" label_description=\"desc\"><sequence>R</sequence></protein>\n" +
-            "</selected_proteins></srm_settings>",
-            // Protein label and label_desc
-            "<srm_settings><selected_proteins>\n" +
-            "  <protein label=\"test\" label_description=\"desc\"><sequence>R</sequence></protein>\n" +
-            "</selected_proteins></srm_settings>",
-            // Protein with no name or desc
-            "<srm_settings><selected_proteins>\n" +
-            "  <protein><sequence>R</sequence></protein>\n" +
-            "</selected_proteins></srm_settings>",
-            // v0.1-style peptide list with name
-            "<srm_settings><selected_proteins>\n" +
-            "  <protein name=\"test\" peptide_list=\"true\"><sequence>R</sequence></protein>\n" +
-            "</selected_proteins></srm_settings>",
-            // peptide list with label
-            "<srm_settings><selected_proteins>\n" +
-            "  <peptide_list label=\"test\"/>\n" +
-            "</selected_proteins></srm_settings>",
-            // peptide list with label
-            "<srm_settings><selected_proteins>\n" +
-            "  <peptide_list label=\"test\" label_description=\"desc\"/>\n" +
-            "</selected_proteins></srm_settings>",
-            // blank and empty peptide list
-            "<srm_settings><selected_proteins>\n" +
-            "  <peptide_list/>\n" +
-            "</selected_proteins></srm_settings>",
-            // Protein group name and 2 proteins
-            "<srm_settings><selected_proteins>\n" +
-            "  <protein_group name=\"test1/test2\">\n" +
-            "    <protein name=\"test1\" description=\"desc1\" accession=\"test1\" preferred_name=\"test1\" websearch_status=\"X#test1\"><sequence>ABCDEFG HIJKLMNP QRSTUV WXYZ</sequence></protein>\n" +
-            "    <protein name=\"test2\" description=\"desc2\" accession=\"test2\" preferred_name=\"test2\" websearch_status=\"X#test2\"><sequence>ABCDEFG HIJKLMNP QRSTUV</sequence></protein>\n" +
-            "  </protein_group>\n" +
-            "</selected_proteins></srm_settings>",
-        };
-
-        private readonly string[] _peptideGroupInvalid =
-        {
-            // Protein with invalid sequence
-            "<srm_settings><selected_proteins>\n" +
-            "  <protein name=\"test\"><sequence>jp</sequence></protein>\n" +
-            "</selected_proteins></srm_settings>",
-            "<srm_settings><selected_proteins>\n" +
-            "  <protein name=\"test\"><sequence>abc</sequence></protein>\n" +
-            "</selected_proteins></srm_settings>",
-        };
-
-        private readonly string[] _peptideGroupInvalidXml =
-        {
-            // Missing sequence
-            "<srm_settings><protein name=\"test\" description=\"desc\"/></srm_settings>",
-            // Peptide list with sequence
-            "<srm_settings><peptide_list><sequence>R</sequence></peptide_list></srm_settings>"
-        };
-
-        /// <summary>
-        /// A test for Peptide serialization.
-        /// </summary>
-        [TestMethod]
-        public void PeptideSerializeTest()
-        {
-            foreach (string xml in _peptideValid)
-                AssertEx.DeserializeNoError<SrmDocument>(xml, false);
-            foreach (string xml in _peptideInvalid)
-                AssertEx.DeserializeError<SrmDocument>(xml);
-        }
-
-        private readonly string[] _peptideValid =
-        {
-            // Sequence completely covered
-            "<srm_settings><protein><sequence>ABCDEFGHIJKLMNPQRSTUVWXYZ</sequence>\n" +
-            "  <peptide start=\"0\" end=\"25\" sequence=\"ABCDEFGHIJKLMNPQRSTUVWXYZ\" calc_neutral_pep_mass=\"1685.86477\" num_missed_cleavages=\"2\"/>\n" +
-            "</protein></srm_settings>",
-            // Single amino acid peptide
-            "<srm_settings><protein><sequence>ABC</sequence>\n" +
-            "  <peptide start=\"1\" end=\"2\" sequence=\"B\" num_missed_cleavages=\"0\"/>\n" +
-            "</protein></srm_settings>",
-            // v0.1-style peptide list with peptide
-            "<srm_settings><protein peptide_list=\"true\"><sequence>ABCDEFGHIJKLMNPQRSTUVWXYZ</sequence>\n" +
-            "  <peptide sequence=\"ABCDEFGHIJKLMNPQRSTUVWXYZ\"/>\n" +
-            "</protein></srm_settings>",
-            // peptide list with peptide
-            "<srm_settings><peptide_list>\n" +
-            "  <peptide sequence=\"ABCDEFGHIJKLMNPQRSTUVWXYZ\" num_missed_cleavages=\"0\"/>\n" +
-            "</peptide_list></srm_settings>",
-        };
-
-        private readonly string[] _peptideInvalid =
-        {
-            // Peptide outside bounds of sequence
-            "<srm_settings><protein><sequence>ABCDEFGHIJKLMNPQRSTUVWXYZ</sequence>\n" +
-            "  <peptide start=\"0\" end=\"26\" sequence=\"ABCDEFGHIJKLMNPQRSTUVWXYZ\"/>\n" +
-            "</protein></srm_settings>",
-            "<srm_settings><protein><sequence>ABCDEFGHIJKLMNPQRSTUVWXYZ</sequence>\n" +
-            "  <peptide start=\"-1\" end=\"24\" sequence=\"ABCDEFGHIJKLMNPQRSTUVWXYZ\"/>\n" +
-            "</protein></srm_settings>",
-            // Missing bounds
-            "<srm_settings><protein><sequence>A</sequence>\n" +
-            "  <peptide start=\"0\" sequence=\"A\" />\n" +
-            "</protein></srm_settings>",
-            "<srm_settings><protein><sequence>AB</sequence>\n" +
-            "  <peptide end=\"1\" sequence=\"A\" />\n" +
-            "</protein></srm_settings>",
-            // Missmatched protein and peptide sequences
-            "<srm_settings><protein><sequence>ABC</sequence>\n" +
-            "  <peptide start=\"1\" end=\"2\" sequence=\"C\"/>\n" +
-            "</protein></srm_settings>",
-            // v0.1-style peptide list with bad sequence peptide
-            "<srm_settings><protein peptide_list=\"true\"><sequence>ABCDEFGHIJ</sequence>\n" +
-            "  <peptide sequence=\"jp\"/>\n" +
-            "</protein></srm_settings>",
-            // peptide with no sequence
-            "<srm_settings><peptide_list>\n" +
-            "    <peptide/>\n" +
-            "</peptide_list></srm_settings>",
-        };
-
-        private readonly string DOC_LABEL_IMPLEMENTED = 
-        "<srm_settings format_version=\"4.11\" software_version=\"Skyline-daily (64-bit) 4.1.1.18118\">\n" + // Keep -daily
-        "  <settings_summary name=\"Default\">\n" +
-        "    <peptide_settings>\n" +
-        "      <enzyme name=\"TrypsinR\" cut=\"R\" no_cut=\"P\" sense=\"C\" />\n" +
-        "      <digest_settings max_missed_cleavages=\"2\" exclude_ragged_ends=\"true\" />\n" +
-        "      <peptide_prediction use_measured_rts=\"true\" measured_rt_window=\"2\" use_spectral_library_drift_times=\"false\" spectral_library_drift_times_peak_width_calc_type=\"resolving_power\" spectral_library_drift_times_resolving_power=\"0\" spectral_library_drift_times_width_at_dt_zero=\"0\" spectral_library_drift_times_width_at_dt_max=\"0\" />\n" +
-        "      <peptide_filter start=\"25\" min_length=\"8\" max_length=\"25\" auto_select=\"true\">\n" +
-        "        <peptide_exclusions>\n" +
-        "          <exclusion name=\"Lys\" regex=\"[K]\" />\n" +
-        "        </peptide_exclusions>\n" +
-        "      </peptide_filter>\n" +
-        "      <peptide_libraries pick=\"library\">\n" +
-        "      </peptide_libraries>\n" +
-        "      <peptide_modifications max_variable_mods=\"3\" max_neutral_losses=\"1\" internal_standard=\"13C\">\n" +
-        "        <heavy_modifications isotope_label=\"13C15N\">\n" +
-        "          <static_modification name=\"Label:13C\" label_13C=\"true\" />\n" +
-        "        </heavy_modifications>\n" +
-        "        <heavy_modifications isotope_label=\"13C\" />\n" +
-        "      </peptide_modifications>\n" +
-        "    </peptide_settings>\n" +
-        "    <transition_settings>\n" +
-        "      <transition_prediction precursor_mass_type=\"Monoisotopic\" fragment_mass_type=\"Monoisotopic\" optimize_by=\"None\">\n" +
-        "        <predict_collision_energy name=\"Thermo TSQ Vantage\" step_size=\"1\" step_count=\"5\">\n" +
-        "          <regression_ce charge=\"2\" slope=\"0.03\" intercept=\"2.905\" />\n" +
-        "          <regression_ce charge=\"3\" slope=\"0.038\" intercept=\"2.281\" />\n" +
-        "        </predict_collision_energy>\n" +
-        "      </transition_prediction>\n" +
-        "      <transition_filter precursor_charges=\"2,3,4\" product_charges=\"1\" precursor_adducts=\"[M-3H],[M-2H],[M-H],[M-],[M+H],[M+],[M+2H],[M+3H]\" product_adducts=\"[M-3],[M-2],[M-],[M+],[M+2],[M+3]\" fragment_types=\"p\" small_molecule_fragment_types=\"f\" fragment_range_first=\"m/z &gt; precursor\" fragment_range_last=\"3 ions\" precursor_mz_window=\"0\" auto_select=\"true\">\n" +
-        "        <measured_ion name=\"N-terminal to Proline\" cut=\"P\" sense=\"N\" min_length=\"3\" />\n" +
-        "      </transition_filter>\n" +
-        "      <transition_libraries ion_match_tolerance=\"0.5\" min_ion_count=\"0\" ion_count=\"3\" pick_from=\"none\" />\n" +
-        "      <transition_integration integrate_all=\"true\" />\n" +
-        "      <transition_instrument min_mz=\"20\" max_mz=\"1000\" mz_match_tolerance=\"0.055\" />\n" +
-        "    </transition_settings>\n" +
-        "    <data_settings document_guid=\"8506073d-6c6a-40bd-9562-7fd9b26057b5\" />\n" +
-        "    <measured_results time_normal_area=\"true\">\n" +
-        "    </measured_results>\n" +
-        "  </settings_summary>\n" +
-        "  <peptide_list label_name=\"all_rpPos_iroa\" label_description=\"\" websearch_status=\"X\" auto_manage_children=\"false\">\n" +
-        "    <molecule explicit_retention_time=\"4.73\" explicit_retention_time_window=\"0.5\" auto_manage_children=\"false\" standard_type=\"Surrogate Standard\" neutral_formula=\"C5H9NO2\" neutral_mass_average=\"115.13121\" neutral_mass_monoisotopic=\"115.06332857499999\" custom_ion_name=\"PROLINE\" avg_measured_retention_time=\"4.695422\">\n" +
-        "      <precursor charge=\"1\" precursor_mz=\"116.070605\" collision_energy=\"6.387118\" ion_formula=\"C5H9NO2[M+H]\" neutral_mass_average=\"115.13121\" neutral_mass_monoisotopic=\"115.06332857499999\" custom_ion_name=\"PROLINE\">\n" +
-        "        <transition fragment_type=\"custom\" ion_formula=\"C4NH8[M+]\" neutral_mass_average=\"70.11362\" neutral_mass_monoisotopic=\"70.06567428\" product_charge=\"1\">\n" +
-        "          <precursor_mz>116.070605</precursor_mz>\n" +
-        "          <product_mz>70.065126</product_mz>\n" +
-        "          <collision_energy>6.387118</collision_energy>\n" +
-        "        </transition>\n" +
-        "      </precursor>\n" +
-        "      <precursor charge=\"1\" isotope_label=\"13C\" precursor_mz=\"121.087379\" collision_energy=\"6.537621\" ion_formula=\"C5H9NO2[M5C13+H]\" neutral_mass_average=\"115.13121\" neutral_mass_monoisotopic=\"115.06332857499999\" custom_ion_name=\"PROLINE\">\n" +
-        "        <transition fragment_type=\"custom\" ion_formula=\"C4NH8[M4C13+]\" neutral_mass_average=\"70.11362\" neutral_mass_monoisotopic=\"70.06567428\" product_charge=\"1\">\n" +
-        "          <precursor_mz>121.087379</precursor_mz>\n" +
-        "          <product_mz>74.078545</product_mz>\n" +
-        "          <collision_energy>6.537621</collision_energy>\n" +
-        "        </transition>\n" +
-        "      </precursor>\n" +
-        "      <precursor charge=\"1\" isotope_label=\"13C15N\" precursor_mz=\"122.084414\" auto_manage_children=\"false\" collision_energy=\"6.567532\" ion_formula=\"C5H9NO2[M5C13N15+H]\" neutral_mass_average=\"115.13121\" neutral_mass_monoisotopic=\"115.06332857499999\" custom_ion_name=\"PROLINE\">\n" +
-        "        <transition fragment_type=\"custom\" ion_formula=\"C4NH8[M4C13N15+]\" neutral_mass_average=\"70.11362\" neutral_mass_monoisotopic=\"70.06567428\" custom_ion_name=\"C4NH8\" product_charge=\"1\">\n" +
-        "          <precursor_mz>122.084414</precursor_mz>\n" +
-        "          <product_mz>75.07558</product_mz>\n" +
-        "          <collision_energy>6.567532</collision_energy>\n" +
-        "        </transition>\n" +
-        "      </precursor>\n" +
-        "    </molecule>\n" +
-        "  </peptide_list>\n" +
-        "</srm_settings>";
-
-        [TestMethod]
-        public void TestDocumentSchemaDocuments()
-        {
-            foreach (var skylineVersion in SkylineVersion.SupportedForSharing())
-            {
-                var schemaFileName =
-                    SchemaDocuments.GetSkylineSchemaResourceName(skylineVersion.SrmDocumentVersion.ToString());
-                var resourceStream = typeof(SchemaDocuments).Assembly.GetManifestResourceStream(schemaFileName);
-                Assert.IsNotNull(resourceStream, "Unable to find schema document {0} for Skyline Version {1}", schemaFileName, skylineVersion);
-            }
-        }
-
-        /// <summary>
-        /// Verifies that the list returned by <see cref="SkylineVersion.SupportedForSharing"/> contains
-        /// the most recent release version.
-        /// </summary>
-        [TestMethod]
-        public void TestMostRecentReleaseFormatIsSupportedForSharing()
-        {
-            var releaseVersions = SkylineVersion.SupportedForSharing()
-                .Where(version => version.Build == 0 && version.Revision == 0)
-                .OrderBy(version=>Tuple.Create(version.MajorVersion, version.MinorVersion)).ToList();
-            var mostRecentRelease = releaseVersions.Last();
-            if (mostRecentRelease.MajorVersion < Install.MajorVersion ||
-                mostRecentRelease.MajorVersion == Install.MajorVersion &&
-                mostRecentRelease.MinorVersion < Install.MinorVersion)
-            {
-                Assert.Fail("SkylineVersion.SupportedForSharing needs to include something at least as new as Skyline {0}.{1}", 
-                    Install.MajorVersion, Install.MinorVersion);
-            }
-        }
-    }
-}
+/*
+ * Original author: Brendan MacLean <brendanx .at. u.washington.edu>,
+ *                  MacCoss Lab, Department of Genome Sciences, UW
+ *
+ * Copyright 2009 University of Washington - Seattle, WA
+ * 
+ * Licensed under the Apache License, Version 2.0 (the "License");
+ * you may not use this file except in compliance with the License.
+ * You may obtain a copy of the License at
+ *
+ *     http://www.apache.org/licenses/LICENSE-2.0
+ *
+ * Unless required by applicable law or agreed to in writing, software
+ * distributed under the License is distributed on an "AS IS" BASIS,
+ * WITHOUT WARRANTIES OR CONDITIONS OF ANY KIND, either express or implied.
+ * See the License for the specific language governing permissions and
+ * limitations under the License.
+ */
+using System;
+using System.Collections.Generic;
+using System.Globalization;
+using System.Linq;
+using System.Xml;
+using pwiz.Skyline.Model;
+using Microsoft.VisualStudio.TestTools.UnitTesting;
+using pwiz.Common.Chemistry;
+using pwiz.Common.Collections;
+using pwiz.Skyline.Model.DocSettings;
+using pwiz.Skyline.Model.Serialization;
+using pwiz.Skyline.Model.V01;
+using pwiz.Skyline.Util;
+using pwiz.Skyline.Util.Extensions;
+using pwiz.SkylineTestUtil;
+using pwiz.SkylineTestUtil.Schemas;
+
+namespace pwiz.SkylineTest
+{
+    /// <summary>
+    /// This is a test class for SrmDocumentTest and is intended
+    /// to contain all SrmDocumentTest Unit Tests
+    /// </summary>
+    [TestClass]
+    public class SrmDocumentTest : AbstractUnitTest
+    {
+        private const double DEFAULT_RUN_LENGTH = 30.0;
+        private const double DEFAULT_DWELL_TIME = 20;
+
+        /// <summary>
+        /// A test for SrmDocument deserialization of v0.1 documents and
+        /// general serialization.
+        /// </summary>
+        [TestMethod]
+        public void DocumentSerialize_0_1_Test()
+        {
+            AssertEx.Serializable(AssertEx.Deserialize<SrmDocument>(DOC_0_1_BOVINE), 3, AssertEx.DocumentCloned);
+            AssertEx.Serializable(AssertEx.Deserialize<SrmDocument>(DOC_0_1_PEPTIDES), 3, AssertEx.DocumentCloned);
+        }
+
+        [TestMethod]
+        public void ReporterIonDocumentSerializeTest()
+        {
+            // Test both the older (v1.9) and current ways of handling custom ions
+            for (int style = 0; style < 2; style++)
+            {
+                string xmlText = (style==0) ? 
+                    DOC_REPORTER_IONS_19 : // Old style
+                    DOC_REPORTER_IONS_262; // new style
+                AssertEx.ValidatesAgainstSchema(xmlText);
+                SrmDocument document = AssertEx.Deserialize<SrmDocument>(xmlText);
+                AssertEx.IsDocumentState(document, null, null, 1, null, 15);
+                MeasuredIon customIon1 = new MeasuredIon("Water", "H3O3", null, null, Adduct.M_PLUS);
+                MeasuredIon customIon2 = new MeasuredIon("Water2", "H4O3", null, null, Adduct.M_PLUS_2);
+                Assert.AreEqual(customIon1,
+                    document.Settings.TransitionSettings.Filter.MeasuredIons.Where(ion => ion.Name.Equals("Water"))
+                        .ElementAt(0));
+                for (int i = 1; i <= 2; i ++)
+                {
+                    Assert.AreEqual( (i==1) ? customIon1.SettingsCustomIon : customIon2.SettingsCustomIon, document.MoleculeTransitions.ElementAt(i).Transition.CustomIon);
+                }
+                AssertEx.Serializable(document);
+            }
+            AssertEx.ValidatesAgainstSchema(DOC_REPORTER_IONS_INCORRECT_NAME); // Matches schema, but
+            AssertEx.DeserializeError<SrmDocument>(DOC_REPORTER_IONS_INCORRECT_NAME); // Contains a bad internal reference to a reporter ion
+        }
+
+        [TestMethod]
+        public void SmallMoleculeMassesDocumentSerializeTest()
+        {
+            // Verify handling of 3.1 version of small molecule handling, where we assumed no multiple charges or labels
+            AssertEx.ValidatesAgainstSchema(DOC_MOLECULE_MASSES_31);
+            var doc = AssertEx.Deserialize<SrmDocument>(DOC_MOLECULE_MASSES_31);
+            AssertEx.IsDocumentState(doc, null, 1, 2, 2, 2);
+            Assert.AreEqual(doc.Molecules.First().CustomMolecule, doc.MoleculeTransitionGroups.First().CustomMolecule);
+        }
+
+        [TestMethod]
+        public void SmallMoleculeV31DocumentSerializeTest()
+        {
+            // Verify handling of 3.1 version of small molecule handling, where we assumed no multiple charges or labels
+            AssertEx.ValidatesAgainstSchema(DOC_MOLECULES_31);
+            var doc = AssertEx.Deserialize<SrmDocument>(DOC_MOLECULES_31);
+            AssertEx.IsDocumentState(doc, null, 1, 1, 1, 1);
+            Assert.AreEqual("C12H99", doc.MoleculeTransitionGroups.First().CustomMolecule.ParsedMolecule.ToString());
+            Assert.AreEqual(doc.Molecules.First().CustomMolecule , doc.MoleculeTransitionGroups.First().CustomMolecule);
+        }
+
+        [TestMethod]
+        public void MoleculeParseTest()
+        {
+            // Verify handling of simple formula arithmetic as used in ion formulas
+            const string C12H8S2O6 = "C12H8S2O6";
+            const string SO4 = "SO4";
+            Assert.AreEqual(311.976229, BioMassCalc.MONOISOTOPIC.CalculateMassFromFormula(C12H8S2O6),.00001);
+            var subtracted = C12H8S2O6+"-"+SO4;
+            AssertEx.ThrowsException<ArgumentException>(() => Molecule.ParseToDictionary(subtracted + subtracted));  // More than one subtraction operation not supported
+            AssertEx.AreEqual(BioMassCalc.MONOISOTOPIC.CalculateMassFromFormula(subtracted), 
+                BioMassCalc.MONOISOTOPIC.CalculateMassFromFormula(C12H8S2O6) - BioMassCalc.MONOISOTOPIC.CalculateMassFromFormula(SO4), .1 * BioMassCalc.MassTolerance);
+            Assert.AreEqual(BioMassCalc.MONOISOTOPIC.CalculateMassFromFormula(C12H8S2O6+SO4), 
+                BioMassCalc.MONOISOTOPIC.CalculateMassFromFormula(C12H8S2O6) + BioMassCalc.MONOISOTOPIC.CalculateMassFromFormula(SO4), .1 * BioMassCalc.MassTolerance);
+            var desc = subtracted;
+            var expected = new Dictionary<string,int> {{"C",12},{"H",8},{"S",1},{"O",2}};
+            BioMassCalc.MONOISOTOPIC.ParseFormulaMass(desc, out var counts);
+            Assert.IsTrue(CollectionUtil.EqualsDeep(expected, new Dictionary<string, int>(counts.Molecule)));
+        }
+
+        [TestMethod]
+        public void MoleculeDocumentSerializeTest()
+        {
+            ValidateDocMolecules(DOC_MOLECULES);  // V3.12, where s_lens and cone_voltage were misnamed
+            ValidateDocMolecules(DOC_MOLECULES, false);  // CV instead of DT
+            ValidateDocMolecules(DOC_MOLECULES.Replace("3.12", "3.52").Replace("s_lens", "explicit_s_lens").Replace("cone_voltage", "explicit_cone_voltage"));
+            ValidateDocMolecules(DOC_MOLECULES.Replace("3.12", "3.61").Replace("s_lens", "explicit_s_lens").Replace("cone_voltage", "explicit_ccs_sqa=\"345.6\" explicit_cone_voltage")); // In 3.61 we have CCS
+
+            // Check document using named labels - without the fix, this throws "error reading mz values - declared mz value 75.07558 does not match calculated value 74.0785450512905"
+            AssertEx.ValidatesAgainstSchema(DOC_LABEL_IMPLEMENTED);
+            var doc = AssertEx.Deserialize<SrmDocument>(DOC_LABEL_IMPLEMENTED);
+            AssertEx.IsDocumentState(doc, null, 1, 1, 3, 3);
+        }
+
+        private static void ValidateDocMolecules(string docText, bool imTypeIsDriftTime=true)
+        {
+            if (!imTypeIsDriftTime)
+            {
+                docText = docText.Replace("drift_time_msec", "compensation_voltage");
+            }
+            AssertEx.ValidatesAgainstSchema(docText);
+            var doc = AssertEx.Deserialize<SrmDocument>(docText);
+            AssertEx.IsDocumentState(doc, null, 1, 1, 1, 2);
+            var mzPrecursor = 59.999451; // As declared in XML
+            var mzFragment = 54.999451;  // As declared in XML
+            var mzToler = 0.0000005;
+            var precursorAdduct = Adduct.M_PLUS_H;
+            var neutralMassMolecule = precursorAdduct.MassFromMz(mzPrecursor, MassType.Monoisotopic);
+            var fragmentAdduct = Adduct.M_PLUS;
+            var neutralMassTransition = fragmentAdduct.MassFromMz(mzFragment, MassType.Monoisotopic);
+            var transition = new CustomIon(null, precursorAdduct, new TypedMass(neutralMassMolecule, MassType.Monoisotopic), new TypedMass(neutralMassMolecule, MassType.Average), "molecule");
+            var transition2 = new CustomIon(null, fragmentAdduct, new TypedMass(neutralMassTransition, MassType.Monoisotopic), new TypedMass(neutralMassTransition, MassType.Average), "molecule fragment");
+            var precursor = new CustomMolecule(new TypedMass(neutralMassMolecule, MassType.Monoisotopic), new TypedMass(neutralMassMolecule, MassType.Average), "molecule");
+            Assert.AreEqual(BioMassCalc.CalculateIonMz(precursor.GetMass(MassType.Monoisotopic), precursorAdduct), doc.MoleculeTransitionGroups.ElementAt(0).PrecursorMz, 1E-5);
+            Assert.AreEqual(BioMassCalc.CalculateIonMz(transition.GetMass(MassType.Monoisotopic), precursorAdduct), doc.MoleculeTransitions.ElementAt(0).Mz, 1E-5);
+            Assert.AreEqual(BioMassCalc.CalculateIonMz(transition2.GetMass(MassType.Monoisotopic), fragmentAdduct), doc.MoleculeTransitions.ElementAt(1).Mz, 1E-5);
+            Assert.IsTrue(doc.Molecules.ElementAt(0).Peptide.IsCustomMolecule);
+            var nodeGroup = doc.MoleculeTransitionGroups.ElementAt(0);
+            Assert.AreEqual(4.704984, doc.MoleculeTransitionGroups.ElementAt(0).ExplicitValues.CollisionEnergy);
+            Assert.AreEqual(null, doc.MoleculeTransitions.ElementAt(0).ExplicitValues.CollisionEnergy); // Value is found at precursor level
+            double expectedIonMobility = 2.34;
+            double? expectedCV = imTypeIsDriftTime ? (double?) null : expectedIonMobility;
+            Assert.AreEqual(expectedCV, doc.MoleculeTransitionGroups.ElementAt(0).ExplicitValues.CompensationVoltage);
+            Assert.AreEqual(4.9, doc.MoleculeTransitions.ElementAt(0).ExplicitValues.DeclusteringPotential);
+            Assert.AreEqual(3.45, doc.Molecules.ElementAt(0).ExplicitRetentionTime.RetentionTime);
+            Assert.AreEqual(4.56, doc.Molecules.ElementAt(0).ExplicitRetentionTime.RetentionTimeWindow);
+            Assert.AreEqual(98, doc.MoleculeTransitions.ElementAt(0).ExplicitValues.SLens);
+            Assert.AreEqual(99, doc.MoleculeTransitions.ElementAt(0).ExplicitValues.ConeVoltage);
+            Assert.AreEqual(expectedIonMobility, doc.MoleculeTransitionGroups.ElementAt(0).ExplicitValues.IonMobility);
+            Assert.AreEqual(-0.12, doc.MoleculeTransitions.ElementAt(0).ExplicitValues.IonMobilityHighEnergyOffset.Value, 1E-12);
+            if (doc.FormatVersion.CompareTo(DocumentFormat.VERSION_3_61) >= 0)
+                Assert.AreEqual(345.6, doc.MoleculeTransitionGroups.ElementAt(0).ExplicitValues.CollisionalCrossSectionSqA.Value, 1E-12);
+            Assert.IsTrue(doc.MoleculeTransitions.ElementAt(0).Transition.IsCustom());
+            Assert.AreEqual(mzPrecursor, doc.MoleculeTransitionGroups.ElementAt(0).PrecursorMz, BioMassCalc.MassTolerance);
+            Assert.AreEqual(transition.MonoisotopicMassMz, doc.MoleculeTransitions.ElementAt(0).Transition.CustomIon.MonoisotopicMassMz, mzToler);
+            Assert.AreEqual(transition2.MonoisotopicMassMz, doc.MoleculeTransitions.ElementAt(1).Transition.CustomIon.MonoisotopicMassMz, mzToler);
+            Assert.AreEqual(1, doc.MoleculeTransitionGroups.ElementAt(0).TransitionGroup.PrecursorAdduct.AdductCharge);
+            Assert.AreEqual("[M+H]", doc.MoleculeTransitionGroups.ElementAt(0).TransitionGroup.PrecursorAdduct.AdductFormula);
+            Assert.AreEqual("[M+H]", doc.MoleculeTransitionGroups.ElementAt(0).TransitionGroup.PrecursorAdduct.AsFormulaOrSignedInt());
+            Assert.AreEqual(1, doc.MoleculeTransitions.ElementAt(0).Transition.Charge);
+            AssertEx.ValidatesAgainstSchema(doc);
+            AssertEx.Serializable(doc); // Round trip
+            AssertEx.ValidatesAgainstSchema(doc); // Make sure any manipulations are still valid for schema
+        }
+
+        /// <summary>
+        /// A test for SrmDocument deserialization of v0.1 documents and
+        /// general serialization.
+        /// </summary>
+        [TestMethod]
+        public void DocumentNodeCountsTest()
+        {
+            SrmDocument doc = AssertEx.Deserialize<SrmDocument>(DOC_0_1_BOVINE);
+            AssertEx.IsDocumentState(doc, null, 2, 2, 2, 3);
+            doc = AssertEx.Deserialize<SrmDocument>(DOC_0_1_PEPTIDES);
+            AssertEx.IsDocumentState(doc, null, 3, 6, 5, 13);
+            PeptideGroupDocNode nodeGroup = (PeptideGroupDocNode) doc.Children[1];
+            SrmDocument docNew = (SrmDocument) doc.RemoveChild(nodeGroup);
+            AssertEx.IsDocumentState(docNew, null, 2, 4, 4, 12);
+            try
+            {
+                docNew.ReplaceChild(nodeGroup);                
+                Assert.Fail("Unexpected success repacing node that was already removed.");
+            }
+            catch (IdentityNotFoundException)
+            {
+                // Expect this exception
+            }
+            try
+            {
+                docNew.RemoveChild(nodeGroup);
+                Assert.Fail("Unexpected success removing node that was already removed.");
+            }
+            catch (IdentityNotFoundException)
+            {
+                // Expect this exception
+            }
+            PeptideGroupDocNode nodeGroupNew = (PeptideGroupDocNode) nodeGroup.RemoveChild(nodeGroup.Children[0]);
+            docNew = (SrmDocument) doc.ReplaceChild(nodeGroupNew);
+            AssertEx.IsDocumentState(docNew, null, 3, 5, 4, 12);
+            docNew = (SrmDocument) docNew.ChangeChildren(new[] {nodeGroup});
+            AssertEx.IsDocumentState(docNew, null, 1, 2, 1, 1);
+        }
+
+        /// <summary>
+        /// A test for SrmDocument tranistion list export handling of
+        /// IgnoreProteins.
+        /// </summary>
+        [TestMethod]
+        public void DocumentExportProteinsTest()
+        {
+            SrmDocument document = AssertEx.Deserialize<SrmDocument>(DOC_0_1_PEPTIDES_NO_EMPTY);
+            var exporter = new ThermoMassListExporter(document)
+                               {
+                                   Strategy = ExportStrategy.Buckets,
+                                   MaxTransitions = 11,
+                                   MinTransitions = 1
+                               };
+            // Should be split along protein boundaries
+            ValidateExportState(exporter, new[] { 7, 6 });
+            exporter.IgnoreProteins = true;
+            // Should still be split along peptide boundaries
+            ValidateExportState(exporter, new[] {10, 3});
+        }
+
+        private static void ValidateExportState(AbstractMassListExporter exporter, int[] arrayTranCounts)
+        {
+            exporter.Export(null);
+            var names = exporter.MemoryOutput.Keys.ToArray();
+            Assert.AreEqual(arrayTranCounts.Length, names.Length, "Incorrect number of transition lists");
+            Array.Sort(names);
+            for (int i = 0; i < arrayTranCounts.Length; i++)
+            {
+                Assert.AreEqual(arrayTranCounts[i], LineCount(exporter.MemoryOutput[names[i]].ToString()),
+                                "Transitions not distributed correctly");                
+            }
+        }
+
+        /// <summary>
+        /// Count lines in text excluding a final empty line.
+        /// </summary>
+        private static int LineCount(string text)
+        {
+            string[] lines = text.Split('\n');
+            return (string.IsNullOrEmpty(lines[lines.Length - 1]) ? lines.Length - 1 : lines.Length);
+        }
+
+        /// <summary>
+        /// A test for SrmDocument deserialization of v0.1 documents and
+        /// general serialization.
+        /// </summary>
+        [TestMethod]
+        public void DocumentExport_0_1_Test()
+        {
+            int count = EqualCsvs(DOC_0_1_BOVINE, 4, ThermoExporters, ExportStrategy.Single, 2, null,
+                                  ExportMethodType.Standard);
+            Assert.AreEqual(1, count);
+            count = EqualCsvs(DOC_0_1_BOVINE, 4, ThermoExporters, ExportStrategy.Single, 1, null,
+                                  ExportMethodType.Standard);
+            Assert.AreEqual(1, count);
+            count = ExportAll(DOC_0_1_PEPTIDES_NO_EMPTY, 4, CreateWatersExporter, ExportStrategy.Single, 2, null,
+                                  ExportMethodType.Standard, null, RefinementSettings.ConvertToSmallMoleculesMode.none);
+            Assert.AreEqual(1, count);
+            count = EqualCsvs(DOC_0_1_PEPTIDES_NO_EMPTY, 0, CreateAbiExporters, ExportStrategy.Buckets, 1, 6,
+                              ExportMethodType.Standard);
+            // TODO: Test scheduled runs
+            Assert.AreEqual(3, count);
+        }
+
+        /// <summary>
+        /// Test export and reimport of Waters and Agilent transition list formats
+        /// </summary>
+        [TestMethod]
+        public void DocumentExportImportTest()
+        {
+            DoDocumentExportImportTest(RefinementSettings.ConvertToSmallMoleculesMode.none);
+        }
+
+        [TestMethod]
+        public void DocumentExportImportTestAsSmallMolecules()
+        {
+            DoDocumentExportImportTest(RefinementSettings.ConvertToSmallMoleculesMode.formulas);
+        }
+
+        public void DoDocumentExportImportTest(RefinementSettings.ConvertToSmallMoleculesMode asSmallMolecules)
+        {
+            if (asSmallMolecules != RefinementSettings.ConvertToSmallMoleculesMode.none && SkipSmallMoleculeTestVersions())
+            {
+                return;
+            }
+
+            var pathForLibraries = TestContext.ResultsDirectory;
+
+            int count = ExportAll(DOC_0_1_PEPTIDES_NO_EMPTY, 4, CreateWatersExporter, ExportStrategy.Single, 2, null,
+                                  ExportMethodType.Standard, pathForLibraries, asSmallMolecules);
+            Assert.AreEqual(1, count);
+            count = ExportAll(DOC_0_1_PEPTIDES_NO_EMPTY, 4, CreateAgilentExporter, ExportStrategy.Single, 2, null,
+                                  ExportMethodType.Standard, pathForLibraries, asSmallMolecules);
+            Assert.AreEqual(1, count);
+            count = ExportAll(DOC_0_1_PEPTIDES_NO_EMPTY, 7, CreateThermoQuantivaExporter, ExportStrategy.Single, 2, null,
+                              ExportMethodType.Standard, pathForLibraries, asSmallMolecules);
+            Assert.AreEqual(1, count);
+            count = ExportAll(DOC_0_1_PEPTIDES_NO_EMPTY, 7, CreateThermoQuantivaExporter, ExportStrategy.Single, 2, null,
+                              ExportMethodType.Scheduled, pathForLibraries, asSmallMolecules);
+            Assert.AreEqual(1, count);
+            count = ExportAll(DOC_0_1_PEPTIDES_NO_EMPTY, 8, CreateShimadzuExporter, ExportStrategy.Single, 2, null,
+                              ExportMethodType.Standard, pathForLibraries, asSmallMolecules);
+            Assert.AreEqual(1, count);
+            count = ExportAll(DOC_0_1_PEPTIDES_NO_EMPTY, 8, CreateShimadzuExporter, ExportStrategy.Single, 2, null,
+                              ExportMethodType.Scheduled, pathForLibraries, asSmallMolecules);
+            Assert.AreEqual(1, count);
+            if (asSmallMolecules != RefinementSettings.ConvertToSmallMoleculesMode.none)
+            {
+                count = ExportAll(DOC_MOLECULES, 8, CreateShimadzuExporter, ExportStrategy.Single, 2, null,
+                   ExportMethodType.Scheduled, pathForLibraries, RefinementSettings.ConvertToSmallMoleculesMode.none,
+                   "Peptide,ID,Type,Precursor,Product,RT,RT Window,CE,Polarity\r\nmolecule_light,1,,59.999451,59.999451,3.45,4.56,-4.7,0\r\nmolecule_light,1,,59.999451,54.999451,3.45,4.56,-4.7,0\r\n");
+                Assert.AreEqual(1, count);
+                // Try negative charges - this bumps masses up slightly due to electron gain instead of loss
+                count = ExportAll(DOC_MOLECULES.Replace("charge=\"", "charge=\"-").Replace("59.999451", "60.000549").Replace("54.999451","55.000549"), 8, CreateShimadzuExporter, ExportStrategy.Single, 2, null,
+                   ExportMethodType.Scheduled, pathForLibraries, RefinementSettings.ConvertToSmallMoleculesMode.none,
+                   "Peptide,ID,Type,Precursor,Product,RT,RT Window,CE,Polarity\r\nmolecule_light,1,,60.000549,60.000549,3.45,4.56,4.7,1\r\nmolecule_light,1,,60.000549,55.000549,3.45,4.56,4.7,1\r\n");
+                Assert.AreEqual(1, count);
+            }
+            count = ExportAll(DOC_0_1_PEPTIDES_NO_EMPTY, 37, CreateBrukerExporter, ExportStrategy.Single, 2, null,
+                              ExportMethodType.Standard, pathForLibraries, asSmallMolecules);
+            Assert.AreEqual(1, count);
+            count = ExportAll(DOC_0_1_PEPTIDES_NO_EMPTY, 37, CreateBrukerExporter, ExportStrategy.Single, 2, null,
+                              ExportMethodType.Scheduled, pathForLibraries, asSmallMolecules);
+            Assert.AreEqual(1, count);
+        }
+
+        private static int EqualCsvs(string xml, int countFields, CreateExporters exporters,
+                                     ExportStrategy strategy, int minTransition, int? maxTransition, ExportMethodType methodType)
+        {
+            XmlSrmDocument target = AssertEx.Deserialize<XmlSrmDocument>(xml);
+            SrmDocument actual = AssertEx.Deserialize<SrmDocument>(xml);
+
+            return EqualCsvs(target, actual, countFields, exporters, strategy, minTransition, maxTransition, methodType);
+        }
+
+        private static int EqualCsvs(XmlSrmDocument target, SrmDocument actual, int countFields, CreateExporters exporters,
+                                     ExportStrategy strategy, int minTransition, int? maxTransition, ExportMethodType methodType)
+        {
+            XmlMassListExporter exporterTarget;
+            AbstractMassListExporter exporterActual;
+            exporters(target, out exporterTarget, actual, out exporterActual);
+            exporterTarget.Strategy = exporterActual.Strategy = strategy;
+            exporterTarget.MinTransitions = exporterActual.MinTransitions = minTransition;
+            exporterTarget.MaxTransitions = exporterActual.MaxTransitions = maxTransition;
+            exporterTarget.MethodType = exporterActual.MethodType = methodType;
+
+            exporterTarget.Export(null);
+            var exportedTarget = exporterTarget.TestOutput;
+
+            Assert.AreNotEqual(0, exportedTarget.Count);
+
+            exporterActual.Export(null);
+            var exportedActual = exporterActual.MemoryOutput;
+
+            Assert.AreEqual(exportedTarget.Count, exportedActual.Count);
+
+            // Make sure the resulting output can be imported
+            SrmDocument docImport = new SrmDocument(actual.Settings);
+
+            foreach (string key in exportedTarget.Keys)
+            {
+                string targetList = exportedTarget[key].ToString();
+                string actualList = exportedActual[key].ToString();
+
+                Assert.AreNotEqual(0, targetList.Length);
+                if (countFields > 0)
+                    AssertEx.FieldsEqual(targetList, actualList, countFields);
+                else
+                    AssertEx.NoDiff(targetList, actualList);
+
+                // Import the exported list
+                IdentityPath pathAdded;
+                var inputs = new MassListInputs(actualList, CultureInfo.InvariantCulture, TextUtil.SEPARATOR_CSV);
+                docImport = docImport.ImportMassList(inputs, null, IdentityPath.ROOT, out pathAdded);
+            }
+
+            if (minTransition < 2)
+                CheckImportSimilarity(actual, docImport);
+
+            return exportedTarget.Count;
+        }
+
+        private static int ExportAll(string xml, int countFields, CreateExporter exporters,
+                                     ExportStrategy strategy, int minTransition, int? maxTransition,
+                                     ExportMethodType methodType, 
+                                     string pathForSmallMoleculeLibraries,
+                                     RefinementSettings.ConvertToSmallMoleculesMode asSmallMolecules,
+                                     string expectedOutput = null)
+        {
+            SrmDocument actual = AssertEx.Deserialize<SrmDocument>(xml);
+            var refine = new RefinementSettings();
+            actual = refine.ConvertToSmallMolecules(actual, pathForSmallMoleculeLibraries, asSmallMolecules);
+            try
+            {
+                return ExportAll(actual, countFields, exporters, strategy, minTransition, maxTransition, methodType, expectedOutput);
+            }
+            catch
+            {
+                return ExportAll(actual, countFields, exporters, strategy, minTransition, maxTransition, methodType, expectedOutput);
+            }
+        }
+
+        private static int ExportAll(SrmDocument actual, int countFields, CreateExporter exporter,
+                                     ExportStrategy strategy, int minTransition, int? maxTransition,
+                                     ExportMethodType methodType,
+                                     string expectedOutput = null)
+        {
+            AbstractMassListExporter exporterActual;
+            exporter(actual, methodType, strategy, out exporterActual);
+            exporterActual.Export(null);
+            var exportedActual = exporterActual.MemoryOutput;
+            if (expectedOutput != null)
+            {
+                var actualOutput = exportedActual.Values.First().ToString();
+                Assert.AreEqual(expectedOutput, actualOutput);
+                return exportedActual.Count;  // Just be satisfied with output correctness, don't try to roundtrip
+            }
+            
+            // Make sure the resulting output can be imported
+            SrmDocument docImport = new SrmDocument(actual.Settings);
+            foreach (string key in exportedActual.Keys)
+            {
+                string actualList = exportedActual[key].ToString();
+
+                // Import the exported list
+                IdentityPath pathAdded;
+                try
+                {
+                    var inputs = new MassListInputs(actualList, CultureInfo.InvariantCulture, TextUtil.SEPARATOR_CSV);
+                    var importer = docImport.PreImportMassList(inputs, null, false);
+                    docImport = docImport.ImportMassList(inputs, importer, IdentityPath.ROOT, out pathAdded);
+                }
+                catch
+                {
+                    // Is it just that we aren't really sure how to roundtrip a small molecule list yet? Try making it look like peptides again.
+                    // CONSIDER(bspratt) keep an eye out for small mol native list formats in the field
+                    if (actual.MoleculeTransitionGroups.Any(
+                        g => g.Annotations.Note.Contains(RefinementSettings.TestingConvertedFromProteomic)))
+                    {
+                        actualList = actualList.Replace(
+                            RefinementSettings.TestingConvertedFromProteomicPeptideNameDecorator, string.Empty);
+                    }
+                    var inputs = new MassListInputs(actualList, CultureInfo.InvariantCulture, TextUtil.SEPARATOR_CSV);
+                    docImport = docImport.ImportMassList(inputs, null, IdentityPath.ROOT, out pathAdded);
+                }
+            }
+            return exportedActual.Count;
+        }
+
+        private delegate void CreateExporters(XmlSrmDocument target, out XmlMassListExporter exporterTarget,
+                                              SrmDocument actual, out AbstractMassListExporter exporterActual);
+
+        private static void ThermoExporters(XmlSrmDocument target, out XmlMassListExporter exporterTarget,
+                                                  SrmDocument actual, out AbstractMassListExporter exporterActual)
+        {
+            exporterTarget = new XmlThermoMassListExporter(target);
+            exporterActual = new ThermoMassListExporter(actual);
+        }
+
+        private static void CreateAbiExporters(XmlSrmDocument target, out XmlMassListExporter exporterTarget,
+                                               SrmDocument actual, out AbstractMassListExporter exporterActual)
+        {
+            exporterTarget = new XmlAbiMassListExporter(target);
+            exporterActual = new AbiMassListExporter(actual);
+        }
+
+        private delegate void CreateExporter(SrmDocument actual, ExportMethodType methodType, ExportStrategy strategy,
+                                             out AbstractMassListExporter exporterActual);
+
+        private static void CreateWatersExporter(SrmDocument actual, ExportMethodType methodType, ExportStrategy strategy,
+                                                         out AbstractMassListExporter exporterActual)
+        {
+            exporterActual = new WatersMassListExporter(actual)
+                {
+                    MethodType = methodType,
+                    Strategy = strategy,
+                    RunLength = (methodType == ExportMethodType.Standard) ? DEFAULT_RUN_LENGTH : 0
+                };
+        }
+
+        private static void CreateAgilentExporter(SrmDocument actual, ExportMethodType methodType, ExportStrategy strategy,
+                                                  out AbstractMassListExporter exporterActual)
+        {
+            exporterActual = new AgilentMassListExporter(actual)
+                {
+                    MethodType = methodType,
+                    Strategy = strategy,
+                    DwellTime = methodType == (ExportMethodType.Standard) ? DEFAULT_DWELL_TIME : 0
+                };
+        }
+
+        private static void CreateThermoQuantivaExporter(SrmDocument actual, ExportMethodType methodType, ExportStrategy strategy,
+                                                         out AbstractMassListExporter exporterActual)
+        {
+            exporterActual = new ThermoQuantivaMassListExporter(actual)
+                {
+                    MethodType = methodType,
+                    Strategy = strategy,
+                    RunLength = (methodType == ExportMethodType.Standard) ? DEFAULT_RUN_LENGTH : (double?)null
+                };
+        }
+
+        private static void CreateShimadzuExporter(SrmDocument actual, ExportMethodType methodType, ExportStrategy strategy,
+                                                   out AbstractMassListExporter exporterActual)
+        {
+            exporterActual = new ShimadzuMassListExporter(actual)
+                {
+                    MethodType = methodType,
+                    Strategy = strategy,
+                    RunLength = (methodType == ExportMethodType.Standard) ? DEFAULT_RUN_LENGTH : (double?)null
+                };
+        }
+
+        private static void CreateBrukerExporter(SrmDocument actual, ExportMethodType methodType,
+                                                 ExportStrategy strategy,
+                                                 out AbstractMassListExporter exporterActual)
+        {
+            exporterActual = new BrukerMassListExporter(actual)
+                {
+                    MethodType = methodType,
+                    Strategy = strategy,
+                    DwellTime = (methodType == ExportMethodType.Standard) ? DEFAULT_DWELL_TIME : (double?)null
+                };
+        }
+
+        private static void CheckImportSimilarity(SrmDocument document, SrmDocument docImport)
+        {
+            CheckImportSimilarity(document.MoleculeGroups, docImport.MoleculeGroups,
+                (g1, g2) => Assert.AreEqual(g1.Name, g2.Name));
+            CheckImportSimilarity(document.Molecules, docImport.Molecules,
+                (p1, p2) => Assert.AreEqual(p1.Peptide.Target, p2.Peptide.Target));
+            CheckImportSimilarity(document.MoleculeTransitionGroups, docImport.MoleculeTransitionGroups,
+                (g1, g2) => Assert.AreEqual(g1.PrecursorMz, g2.PrecursorMz));
+            CheckImportSimilarity(document.MoleculeTransitions, docImport.MoleculeTransitions,
+                (t1, t2) => Assert.AreEqual(t1.Mz, t2.Mz));
+        }
+
+        private static void CheckImportSimilarity<T>(IEnumerable<T> originals, IEnumerable<T> imported, Action<T, T> check)
+        {
+            var origArray = originals.ToArray();
+            var importArray = imported.ToArray();
+            Assert.AreEqual(origArray.Length, importArray.Length);
+            for (int i = 0; i < origArray.Length; i++)
+                check(origArray[i], importArray[i]);
+        }
+
+        private const string DOC_0_1_BOVINE =
+            "<srm_settings>\n" +
+            "  <settings_summary name=\"Default\">\n" +
+            "    <peptide_settings>\n" +
+            "      <enzyme name=\"Trypsin\" cut=\"KR\" no_cut=\"P\" sense=\"C\" />\n" +
+            "      <digest_settings max_missed_cleavages=\"0\" exclude_ragged_ends=\"false\" />\n" +
+            "      <peptide_filter start=\"25\" min_length=\"8\" max_length=\"25\" auto_select=\"true\">\n" +
+            "        <peptide_exclusions />\n" +
+            "      </peptide_filter>\n" +
+            "    </peptide_settings>\n" +
+            "    <transition_settings>\n" +
+            "      <transition_prediction precursor_mass_type=\"Monoisotopic\" fragment_mass_type=\"Monoisotopic\">\n" +
+            "        <predict_collision_energy name=\"Thermo\">\n" +
+            "          <regressions>\n" +
+            "            <regression_ce slope=\"0.034\" intercept=\"3.314\" charge=\"2\" />\n" +
+            "            <regression_ce slope=\"0.044\" intercept=\"3.314\" charge=\"3\" />\n" +
+            "          </regressions>\n" +
+            "        </predict_collision_energy>\n" +
+            "      </transition_prediction>\n" +
+            "      <transition_filter precursor_charges=\"2\" product_charges=\"1\" fragment_range_first=\"y1\" fragment_range_last=\"last y-ion\" include_n_prolene=\"false\" include_c_glu_asp=\"false\" auto_select=\"true\" />\n" +
+            "    </transition_settings>\n" +
+            "  </settings_summary>\n" +
+            "  <selected_proteins>\n" +
+            "    <protein name=\"gi|15674171|30S_ribosomal_pro\" description=\"gi|15674171|ref|NP_268346.1| 30S ribosomal protein S18 [Lactococcus lactis subsp. lactis]\">\n" +
+            "      <alternatives>\n" +
+            "        <alternative_protein name=\"gi|13878750|sp|Q9CDN0|RS18_LACLA\" description=\"30S ribosomal protein S18\" />\n" +
+            "        <alternative_protein name=\"gi|25294831|pir||E86898\" description=\"30S ribosomal protein S18 [imported] - Lactococcus lactis subsp. lactis (strain IL1403)\" />\n" +
+            "        <alternative_protein name=\"gi|12725253|gb|AAK06287.1|AE006448_5\" description=\"30S ribosomal protein S18 [Lactococcus lactis subsp. lactis] [MASS=9371]\" />\n" +
+            "      </alternatives>\n" +
+            "      <sequence>\n" +
+            "        MAQQRRGGFK RRKKVDFIAA NKIEVVDYKD TELLKRFISE RGKILPRRVT\n" +
+            "        GTSAKNQRKV VNAIKRARVM ALLPFVAEDQ N</sequence>\n" +
+            "      <selected_peptides>\n" +
+            "        <peptide start=\"68\" end=\"81\" sequence=\"VMALLPFVAEDQN\" prev_aa=\"82\" next_aa=\"45\" calc_neutral_pep_mass=\"1445.722452\" num_missed_cleavages=\"0\">\n" +
+            "          <selected_transitions>\n" +
+            "            <transition fragment_type=\"Y\" fragment_ordinal=\"12\" calc_neutral_mass=\"1345.646762\" precursor_charge=\"2\" product_charge=\"1\">\n" +
+            "              <precursor_mz>723.868502</precursor_mz>\n" +
+            "              <product_mz>1347.661314</product_mz>\n" +
+            "              <collision_energy>27.925529</collision_energy>\n" +
+            "            </transition>\n" +
+            "            <transition fragment_type=\"Y\" fragment_ordinal=\"11\" calc_neutral_mass=\"1214.606277\" precursor_charge=\"2\" product_charge=\"1\">\n" +
+            "              <precursor_mz>723.868502</precursor_mz>\n" +
+            "              <product_mz>1216.620829</product_mz>\n" +
+            "              <collision_energy>27.925529</collision_energy>\n" +
+            "            </transition>\n" +
+            "          </selected_transitions>\n" +
+            "        </peptide>\n" +
+            "      </selected_peptides>\n" +
+            "    </protein>\n" +
+            "    <protein name=\"gi|9910844|RL3_METVA_50S_ribo\" description=\"gi|9910844|sp|Q9UWG2|RL3_METVA 50S ribosomal protein L3P [MASS=36728]\">\n" +
+            "      <sequence>\n" +
+            "        MGMKKNRPRR GSLAFSPRKR AKKLVPKIRS WPADKKVGLQ AFPVYKAGTT\n" +
+            "        HALLVENNPK SPNNGQEVFS PVTVLETPEI TVAGIRAYGK TTKGLKALTE\n" +
+            "        VWAKQQDKEL GRKLTVTKKE EIKTVESLDA VLEKTVDLRV IVHTNPKTTG\n" +
+            "        IPKKKPEVVE IRVGGSSVAE KLAYAKDILG KTLSINDVFE TGEFIDTLAV\n" +
+            "        TKGKGFQGPV KRWGVKIQFG KHQRKGVGRQ TGSIGPWRPK RVMWTVPLAG\n" +
+            "        QMGFHQRTEY NKRILKLGSE GAEITPKGGF LNYGAVKNGY VVVKGTVQGP\n" +
+            "        AKRLVVLRGA VRPAEDKFGL PEVTYISKES KQGN</sequence>\n" +
+            "      <selected_peptides>\n" +
+            "        <peptide start=\"36\" end=\"46\" sequence=\"VGLQAFPVYK\" prev_aa=\"75\" next_aa=\"65\" calc_neutral_pep_mass=\"1120.628081\" num_missed_cleavages=\"0\">\n" +
+            "          <selected_transitions>\n" +
+            "            <transition fragment_type=\"Y\" fragment_ordinal=\"9\" calc_neutral_mass=\"1020.552391\" precursor_charge=\"2\" product_charge=\"1\">\n" +
+            "              <precursor_mz>561.321317</precursor_mz>\n" +
+            "              <product_mz>1022.566943</product_mz>\n" +
+            "              <collision_energy>22.398925</collision_energy>\n" +
+            "            </transition>\n" +
+            "          </selected_transitions>\n" +
+            "        </peptide>\n" +
+            "      </selected_peptides>\n" +
+            "    </protein>\n" +
+            "  </selected_proteins>\n" +
+            "</srm_settings>";
+
+        private const string DOC_0_1_PEPTIDES = DOC_0_1_PEPTIDES_PART1 +
+                                                 DOC_0_1_PEPTIDES_EMPTY +
+                                                 DOC_0_1_PEPTIDES_PART2;
+
+        private const string DOC_0_1_PEPTIDES_NO_EMPTY = DOC_0_1_PEPTIDES_PART1 +
+                                                         DOC_0_1_PEPTIDES_PART2;
+
+        private const string DOC_0_1_PEPTIDES_PART1 =
+            "<srm_settings>\n" +
+            "  <settings_summary name=\"Default\">\n" +
+            "    <peptide_settings>\n" +
+            "      <enzyme name=\"Trypsin\" cut=\"KR\" no_cut=\"P\" sense=\"C\" />\n" +
+            "      <digest_settings max_missed_cleavages=\"0\" exclude_ragged_ends=\"false\" />\n" +
+            "      <peptide_prediction />\n" +
+            "      <peptide_filter start=\"25\" min_length=\"8\" max_length=\"25\" min_transtions=\"1\" auto_select=\"true\">\n" +
+            "        <peptide_exclusions />\n" +
+            "      </peptide_filter>\n" +
+            "      <peptide_modifications>\n" +
+            "        <static_modifications>\n" +
+            "          <static_modification name=\"Carbamidomethyl Cysteine\" aminoacid=\"C\" formula=\"C2H3ON\" />\n" +
+            "        </static_modifications>\n" +
+            "      </peptide_modifications>\n" +
+            "    </peptide_settings>\n" +
+            "    <transition_settings>\n" +
+            "      <transition_prediction precursor_mass_type=\"Average\" fragment_mass_type=\"Average\">\n" +
+            "        <predict_collision_energy name=\"ABI\">\n" +
+            "          <regressions>\n" +
+            "            <regression_ce slope=\"0.0431\" intercept=\"4.7556\" charge=\"2\" />\n" +
+            "          </regressions>\n" +
+            "        </predict_collision_energy>\n" +
+            "        <predict_retention_time name=\"Bovine Standard (100A)\" calculator=\"SSRCalc 3.0 (100A)\"\n" +
+            "             time_window=\"13.6\">\n" +
+            "          <regression_rt slope=\"1.681\" intercept=\"-6.247\" />\n" +
+            "        </predict_retention_time>\n" +
+            "        <predict_declustering_potential slope=\"0.0729\" intercept=\"31.117\" name=\"ABI\" />\n" +
+            "      </transition_prediction>\n" +
+            "      <transition_filter precursor_charges=\"2\" product_charges=\"1\" fragment_range_first=\"m/z &gt; precursor\" fragment_range_last=\"start + 3\" include_n_prolene=\"true\" include_c_glu_asp=\"false\" auto_select=\"true\" />\n" +
+            "      <transition_instrument min_mz=\"50\" max_mz=\"1500\" />\n" +
+            "    </transition_settings>\n" +
+            "  </settings_summary>\n" +
+            "  <selected_proteins>\n" +
+            "    <protein name=\"peptides1\" peptide_list=\"true\">\n" +
+            "      <sequence>\n" +
+            "        YLGAYLLATLGGNASPSAQDVLK\n" +
+            "        VLEAGGLDCDMENANSVVDALK\n" +
+            "        </sequence>\n" +
+            "      <selected_peptides>\n" +
+            "        <peptide start=\"1\" end=\"24\" sequence=\"YLGAYLLATLGGNASPSAQDVLK\" prev_aa=\"88\" next_aa=\"88\" calc_neutral_pep_mass=\"2322.62757\" num_missed_cleavages=\"0\"  predicted_retention_time=\"62.71\">\n" +
+            "          <selected_transitions>\n" +
+            "            <transition fragment_type=\"Y\" fragment_ordinal=\"14\" calc_neutral_mass=\"1355.482654\" precursor_charge=\"2\" product_charge=\"1\">\n" +
+            "              <precursor_mz>1162.321061</precursor_mz>\n" +
+            "              <product_mz>1357.497206</product_mz>\n" +
+            "              <collision_energy>54.851638</collision_energy>\n" +
+            "              <declustering_potential>115.850205</declustering_potential>\n" +
+            "            </transition>\n" +
+            "            <transition fragment_type=\"Y\" fragment_ordinal=\"13\" calc_neutral_mass=\"1242.324114\" precursor_charge=\"2\" product_charge=\"1\">\n" +
+            "              <precursor_mz>1162.321061</precursor_mz>\n" +
+            "              <product_mz>1244.338666</product_mz>\n" +
+            "              <collision_energy>54.851638</collision_energy>\n" +
+            "              <declustering_potential>115.850205</declustering_potential>\n" +
+            "            </transition>\n" +
+            "            <transition fragment_type=\"Y\" fragment_ordinal=\"12\" calc_neutral_mass=\"1185.272494\" precursor_charge=\"2\" product_charge=\"1\">\n" +
+            "              <precursor_mz>1162.321061</precursor_mz>\n" +
+            "              <product_mz>1187.287046</product_mz>\n" +
+            "              <collision_energy>54.851638</collision_energy>\n" +
+            "              <declustering_potential>115.850205</declustering_potential>\n" +
+            "            </transition>\n" +
+            "            <transition fragment_type=\"Y\" fragment_ordinal=\"8\" calc_neutral_mass=\"855.961534\" precursor_charge=\"2\" product_charge=\"1\">\n" +
+            "              <precursor_mz>1162.321061</precursor_mz>\n" +
+            "              <product_mz>857.976086</product_mz>\n" +
+            "              <collision_energy>54.851638</collision_energy>\n" +
+            "              <declustering_potential>115.850205</declustering_potential>\n" +
+            "            </transition>\n" +
+            "          </selected_transitions>\n" +
+            "        </peptide>\n" +
+            "        <peptide start=\"25\" end=\"47\" sequence=\"VLEAGGLDCDMENANSVVDALK\" prev_aa=\"88\" next_aa=\"88\" calc_neutral_pep_mass=\"2320.56727\" num_missed_cleavages=\"0\" predicted_retention_time=\"58.2\">\n" +
+            "          <selected_transitions>\n" +
+            "            <transition fragment_type=\"Y\" fragment_ordinal=\"13\" calc_neutral_mass=\"1404.531814\" precursor_charge=\"2\" product_charge=\"1\">\n" +
+            "              <precursor_mz>1161.290911</precursor_mz>\n" +
+            "              <product_mz>1406.546366</product_mz>\n" +
+            "              <collision_energy>54.807238</collision_energy>\n" +
+            "              <declustering_potential>115.775107</declustering_potential>\n" +
+            "            </transition>\n" +
+            "            <transition fragment_type=\"Y\" fragment_ordinal=\"12\" calc_neutral_mass=\"1289.443814\" precursor_charge=\"2\" product_charge=\"1\">\n" +
+            "              <precursor_mz>1161.290911</precursor_mz>\n" +
+            "              <product_mz>1291.458366</product_mz>\n" +
+            "              <collision_energy>54.807238</collision_energy>\n" +
+            "              <declustering_potential>115.775107</declustering_potential>\n" +
+            "            </transition>\n" +
+            "          </selected_transitions>\n" +
+            "        </peptide>\n" +
+            "      </selected_peptides>\n" +
+            "    </protein>\n" +
+            // Older format
+            "    <protein name=\"peptides2\">\n" +
+            "      <sequence>\n" +
+            "        XNQLTINPEN TIFDAKXIIN EPTAAAIAYG LDKXNELESY AYNLKXAEAG\n" +
+            "        ENKIVELEEE LRXFVGLMSM IDPPRXSVGI ISDGTETVED IAIRXEMSED\n" +
+            "        QLAEIIKXII GYFEPGSVAL KXYADVGSFD YGRXFLASTQ FESTYARX</sequence>\n" +
+            "      <selected_peptides>\n" +
+            "        <peptide start=\"1\" end=\"16\" sequence=\"NQLTINPENTIFDAK\" prev_aa=\"88\" next_aa=\"88\" calc_neutral_pep_mass=\"1717.88495\" num_missed_cleavages=\"0\" predicted_retention_time=\"48.65\">\n" +
+            "          <selected_transitions>\n" +
+            "            <transition fragment_type=\"Y\" fragment_ordinal=\"13\" calc_neutral_mass=\"1474.644464\" precursor_charge=\"2\" product_charge=\"1\">\n" +
+            "              <precursor_mz>859.949751</precursor_mz>\n" +
+            "              <product_mz>1476.659016</product_mz>\n" +
+            "              <collision_energy>41.819434</collision_energy>\n" +
+            "              <declustering_potential>93.807337</declustering_potential>\n" +
+            "            </transition>\n" +
+            "          </selected_transitions>\n" +
+            "        </peptide>\n";
+
+        private const string DOC_0_1_PEPTIDES_EMPTY =
+            "        <peptide start=\"17\" end=\"33\" sequence=\"IINEPTAAAIAYGLDK\" prev_aa=\"88\" next_aa=\"88\" calc_neutral_pep_mass=\"1659.88863\" num_missed_cleavages=\"0\" predicted_retention_time=\"47.16\">\n" +
+            "          <selected_transitions/>\n" +
+            "        </peptide>\n";
+
+        private const string DOC_0_1_PEPTIDES_PART2 =
+            "      </selected_peptides>\n" +
+            "    </protein>" +
+            // FASTA protein mixed in
+            "    <protein name=\"YAL007C\" description=\"ERP2 SGDID:S000000005, Chr I from 138347-137700, reverse complement, Verified ORF, &quot;Protein that forms a heterotrimeric complex with Erp1p, Emp24p, and Erv25p; member, along with Emp24p and Erv25p, of the p24 family involved in ER to Golgi transport and localized to COPII-coated vesicles&quot;\" peptide_list=\"false\">\n" +
+            "      <sequence>\n" +
+            "        MIKSTIALPS FFIVLILALV NSVAASSSYA PVAISLPAFS KECLYYDMVT\n" +
+            "        EDDSLAVGYQ VLTGGNFEID FDITAPDGSV ITSEKQKKYS DFLLKSFGVG\n" +
+            "        KYTFCFSNNY GTALKKVEIT LEKEKTLTDE HEADVNNDDI IANNAVEEID\n" +
+            "        RNLNKITKTL NYLRAREWRN MSTVNSTESR LTWLSILIII IIAVISIAQV\n" +
+            "        LLIQFLFTGR QKNYV</sequence>\n" +
+            "      <selected_peptides>\n" +
+            "        <peptide start=\"101\" end=\"115\" sequence=\"YTFCFSNNYGTALK\" prev_aa=\"75\" next_aa=\"75\" calc_neutral_pep_mass=\"1685.86477\" num_missed_cleavages=\"0\" predicted_retention_time=\"48.17\">\n" +
+            "          <selected_transitions>\n" +
+            "            <transition fragment_type=\"Y\" fragment_ordinal=\"10\" calc_neutral_mass=\"1113.208224\" precursor_charge=\"2\" product_charge=\"1\">\n" +
+            "              <precursor_mz>843.939661</precursor_mz>\n" +
+            "              <product_mz>1115.222776</product_mz>\n" +
+            "              <collision_energy>41.129399</collision_energy>\n" +
+            "              <declustering_potential>92.640201</declustering_potential>\n" +
+            "            </transition>\n" +
+            "            <transition fragment_type=\"Y\" fragment_ordinal=\"9\" calc_neutral_mass=\"966.033014\" precursor_charge=\"2\" product_charge=\"1\">\n" +
+            "              <precursor_mz>843.939661</precursor_mz>\n" +
+            "              <product_mz>968.047566</product_mz>\n" +
+            "              <collision_energy>41.129399</collision_energy>\n" +
+            "              <declustering_potential>92.640201</declustering_potential>\n" +
+            "            </transition>\n" +
+            "            <transition fragment_type=\"Y\" fragment_ordinal=\"8\" calc_neutral_mass=\"878.955264\" precursor_charge=\"2\" product_charge=\"1\">\n" +
+            "              <precursor_mz>843.939661</precursor_mz>\n" +
+            "              <product_mz>880.969816</product_mz>\n" +
+            "              <collision_energy>41.129399</collision_energy>\n" +
+            "              <declustering_potential>92.640201</declustering_potential>\n" +
+            "            </transition>\n" +
+            "          </selected_transitions>\n" +
+            "        </peptide>\n" +
+            "        <peptide start=\"169\" end=\"180\" sequence=\"NMSTVNSTESR\" prev_aa=\"82\" next_aa=\"76\" calc_neutral_pep_mass=\"1225.2939\" num_missed_cleavages=\"0\" predicted_retention_time=\"11.33\">\n" +
+            "          <selected_transitions>\n" +
+            "            <transition fragment_type=\"Y\" fragment_ordinal=\"8\" calc_neutral_mass=\"891.908824\" precursor_charge=\"2\" product_charge=\"1\">\n" +
+            "              <precursor_mz>613.654226</precursor_mz>\n" +
+            "              <product_mz>893.923376</product_mz>\n" +
+            "              <collision_energy>31.204097</collision_energy>\n" +
+            "              <declustering_potential>75.852393</declustering_potential>\n" +
+            "            </transition>\n" +
+            "            <transition fragment_type=\"Y\" fragment_ordinal=\"7\" calc_neutral_mass=\"790.804344\" precursor_charge=\"2\" product_charge=\"1\">\n" +
+            "              <precursor_mz>613.654226</precursor_mz>\n" +
+            "              <product_mz>792.818896</product_mz>\n" +
+            "              <collision_energy>31.204097</collision_energy>\n" +
+            "              <declustering_potential>75.852393</declustering_potential>\n" +
+            "            </transition>\n" +
+            "            <transition fragment_type=\"Y\" fragment_ordinal=\"6\" calc_neutral_mass=\"691.672534\" precursor_charge=\"2\" product_charge=\"1\">\n" +
+            "              <precursor_mz>613.654226</precursor_mz>\n" +
+            "              <product_mz>693.687086</product_mz>\n" +
+            "              <collision_energy>31.204097</collision_energy>\n" +
+            "              <declustering_potential>75.852393</declustering_potential>\n" +
+            "            </transition>\n" +
+            "          </selected_transitions>\n" +
+            "        </peptide>\n" +
+            "      </selected_peptides>\n" +
+            "    </protein>\n" +
+            "  </selected_proteins>\n" +
+            "</srm_settings>";
+
+        private const string DOC_MOLECULES =
+                "<srm_settings format_version=\"3.12\" software_version=\"Skyline (64-bit) \">\n" +
+                "  <settings_summary name=\"Default\">\n" +
+                "    <peptide_settings>\n" +
+                "      <enzyme name=\"Trypsin\" cut=\"KR\" no_cut=\"P\" sense=\"C\" />\n" +
+                "      <digest_settings max_missed_cleavages=\"0\" />\n" +
+                "      <peptide_prediction use_measured_rts=\"true\" measured_rt_window=\"2\" use_spectral_library_drift_times=\"false\" />\n" +
+                "      <peptide_filter start=\"25\" min_length=\"8\" max_length=\"25\" auto_select=\"true\">\n" +
+                "        <peptide_exclusions />\n" +
+                "      </peptide_filter>\n" +
+                "      <peptide_libraries pick=\"library\" />\n" +
+                "      <peptide_modifications max_variable_mods=\"3\" max_neutral_losses=\"1\">\n" +
+                "        <static_modifications>\n" +
+                "          <static_modification name=\"Carbamidomethyl (C)\" aminoacid=\"C\" formula=\"H3C2NO\" unimod_id=\"4\" short_name=\"CAM\" />\n" +
+                "        </static_modifications>\n" +
+                "        <heavy_modifications />\n" +
+                "      </peptide_modifications>\n" +
+                "    </peptide_settings>\n" +
+                "    <transition_settings>\n" +
+                "      <transition_prediction precursor_mass_type=\"Monoisotopic\" fragment_mass_type=\"Monoisotopic\" optimize_by=\"None\">\n" +
+                "        <predict_collision_energy name=\"Thermo TSQ Vantage\" step_size=\"1\" step_count=\"5\">\n" +
+                "          <regression_ce charge=\"2\" slope=\"0.03\" intercept=\"2.905\" />\n" +
+                "          <regression_ce charge=\"3\" slope=\"0.038\" intercept=\"2.281\" />\n" +
+                "        </predict_collision_energy>\n" +
+                "      </transition_prediction>\n" +
+                "      <transition_filter precursor_charges=\"2\" product_charges=\"1\" fragment_types=\"y\" fragment_range_first=\"m/z &gt; precursor\" fragment_range_last=\"3 ions\" precursor_mz_window=\"0\" auto_select=\"true\">\n" +
+                "        <measured_ion name=\"N-terminal to Proline\" cut=\"P\" sense=\"N\" min_length=\"3\" />\n" +
+                "      </transition_filter>\n" +
+                "      <transition_libraries ion_match_tolerance=\"0.5\" ion_count=\"3\" pick_from=\"all\" />\n" +
+                "      <transition_integration />\n" +
+                "      <transition_instrument min_mz=\"50\" max_mz=\"1500\" mz_match_tolerance=\"0.055\" />\n" +
+                "    </transition_settings>\n" +
+                "    <data_settings />\n" +
+                "  </settings_summary>\n" +
+                "  <peptide_list label_name=\"Molecule Group\" websearch_status=\"X\" auto_manage_children=\"false\">\n" +
+                "    <note>we call this a peptide_list but it is really a generalized molecule list</note>\n" +
+                "    <molecule explicit_retention_time=\"3.45\" explicit_retention_time_window=\"4.56\" mass_average=\"60\" mass_monoisotopic=\"60\" custom_ion_name=\"molecule\">\n" +
+                "      <note>this molecule was specified by mass only</note>\n" +
+                "      <precursor charge=\"1\" precursor_mz=\"59.9994514200905\" auto_manage_children=\"false\" mass_average=\"60\" mass_monoisotopic=\"60\" explicit_collision_energy=\"4.704984\" cone_voltage=\"99\" s_lens=\"98\" explicit_drift_time_msec=\"2.34\" explicit_drift_time_high_energy_offset_msec=\"-0.12\" explicit_declustering_potential=\"4.9\">\n" +
+                "        <note>this precursor has explicit values set</note>\n" +
+                "        <transition fragment_type=\"precursor\" mass_average=\"60\" mass_monoisotopic=\"60\" custom_ion_name=\"molecule\">\n" +
+                "          <note>this transition is for the precursor</note>\n" +
+                "          <precursor_mz>59.999451</precursor_mz>\n" +
+                "          <product_mz>59.999451</product_mz>\n" +
+                "          <collision_energy>4.704984</collision_energy>\n" +
+                "        </transition>\n" +
+                "        <transition fragment_type=\"custom\" mass_average=\"55\" mass_monoisotopic=\"55\" custom_ion_name=\"molecule fragment\" product_charge=\"1\">\n" +
+                "          <note>this transition is for a custom fragment ion</note>\n" +
+                "          <precursor_mz>59.999451</precursor_mz>\n" +
+                "          <product_mz>54.999451</product_mz>\n" +
+                "          <collision_energy>4.704984</collision_energy>\n" +
+                "        </transition>\n" +
+                "      </precursor>\n" +
+                "    </molecule>\n" +
+                "  </peptide_list>\n" +
+                "</srm_settings>";
+
+        private const string DOC_REPORTER_IONS_262 = "<srm_settings format_version=\"2.62\" software_version=\"Skyline \">\n" +
+                "  <settings_summary name=\"Default\">\n" +
+                "    <peptide_settings>\n" +
+                "      <enzyme name=\"Trypsin\" cut=\"KR\" no_cut=\"P\" sense=\"C\" />\n" +
+                "      <digest_settings max_missed_cleavages=\"0\" />\n" +
+                "      <peptide_prediction use_measured_rts=\"true\" measured_rt_window=\"2\" use_spectral_library_drift_times=\"false\" />\n" +
+                "      <peptide_filter start=\"25\" min_length=\"8\" max_length=\"25\" auto_select=\"true\">\n" +
+                "        <peptide_exclusions />\n" +
+                "      </peptide_filter>\n" +
+                "      <peptide_libraries pick=\"library\" />\n" +
+                "      <peptide_modifications max_variable_mods=\"3\" max_neutral_losses=\"1\">\n" +
+                "        <static_modifications>\n" +
+                "          <static_modification name=\"Carbamidomethyl (C)\" aminoacid=\"C\" formula=\"H3C2NO\" unimod_id=\"4\" short_name=\"CAM\" />\n" +
+                "        </static_modifications>\n" +
+                "        <heavy_modifications />\n" +
+                "      </peptide_modifications>\n" +
+                "    </peptide_settings>\n" +
+                "    <transition_settings>\n" +
+                "      <transition_prediction precursor_mass_type=\"Monoisotopic\" fragment_mass_type=\"Monoisotopic\" optimize_by=\"None\">\n" +
+                "        <predict_collision_energy name=\"Thermo TSQ Vantage\" step_size=\"1\" step_count=\"5\">\n" +
+                "          <regression_ce charge=\"2\" slope=\"0.03\" intercept=\"2.905\" />\n" +
+                "          <regression_ce charge=\"3\" slope=\"0.038\" intercept=\"2.281\" />\n" +
+                "        </predict_collision_energy>\n" +
+                "      </transition_prediction>\n" +
+                "      <transition_filter precursor_charges=\"2\" product_charges=\"1,2\" fragment_types=\"y,p\" fragment_range_first=\"m/z &gt; precursor\" fragment_range_last=\"3 ions\" precursor_mz_window=\"0\" auto_select=\"true\">\n" +
+                "        <measured_ion name=\"N-terminal to Proline\" cut=\"P\" sense=\"N\" min_length=\"3\" />\n" +
+                "        <measured_ion name=\"Water\" ion_formula=\"H3O3\" mass_monoisotopic=\"51.008219\" mass_average=\"51.02202\" charge=\"1\" />\n" +
+                "        <measured_ion name=\"Water2\" ion_formula=\"H4O3\" mass_monoisotopic=\"52.016044\" mass_average=\"52.02996\" charge=\"2\" />\n" +
+                "        <measured_ion name=\"Water3\" mass_monoisotopic=\"19.01783\" mass_average=\"18.01528\" charge=\"1\" />\n" +
+                "        <measured_ion name=\"Water4\" mass_monoisotopic=\"18.01056\" mass_average=\"18.01528\" charge=\"2\" />\n" +
+                "        <measured_ion name=\"MySpecialIonMassOnlyC12H11N2\" mass_monoisotopic=\"183.09222315981893\" mass_average=\"183.23093915981892\" charge=\"2\" />\n" +
+                "        <measured_ion name=\"MySpecialIon\" ion_formula=\"C12H8O3N\" mass_monoisotopic=\"214.050418\" mass_average=\"214.19862\" charge=\"2\" />\n" +
+                "        <measured_ion name=\"iTRAQ-114\" ion_formula=\"C5C'H13N2\" mass_monoisotopic=\"114.111228\" mass_average=\"114.174225\" charge=\"1\" />\n" +
+                "        <measured_ion name=\"iTRAQ-116\" ion_formula=\"C4C'2H13NN'\" mass_monoisotopic=\"116.111618\" mass_average=\"116.160139\" charge=\"1\" />\n" +
+                "        <measured_ion name=\"TMT-126\" ion_formula=\"C8H16N\" mass_monoisotopic=\"126.128275\" mass_average=\"126.22054\" charge=\"1\" />\n" +
+                "        <measured_ion name=\"TMT-127H\" ion_formula=\"C7C'H16N\" mass_monoisotopic=\"127.131629\" mass_average=\"127.213045\" charge=\"1\" />\n" +
+                "      </transition_filter>\n" +
+                "      <transition_libraries ion_match_tolerance=\"0.5\" ion_count=\"3\" pick_from=\"all\" />\n" +
+                "      <transition_integration />\n" +
+                "      <transition_instrument min_mz=\"20\" max_mz=\"1500\" mz_match_tolerance=\"0.055\" />\n" +
+                "    </transition_settings>\n" +
+                "    <data_settings />\n" +
+                "  </settings_summary>\n" +
+                "  <peptide_list label_name=\"peptides1\" websearch_status=\"X#Upeptides1\">\n" +
+                "    <peptide sequence=\"PEPTIDER\" modified_sequence=\"PEPTIDER\" calc_neutral_pep_mass=\"955.461075\" num_missed_cleavages=\"0\">\n" +
+                "      <precursor charge=\"2\" calc_neutral_mass=\"955.461075\" precursor_mz=\"478.737814\" collision_energy=\"17.267134\" modified_sequence=\"PEPTIDER\">\n" +
+                "        <transition fragment_type=\"precursor\">\n" +
+                "          <precursor_mz>478.737814</precursor_mz>\n" +
+                "          <product_mz>478.737814</product_mz>\n" +
+                "          <collision_energy>17.267134</collision_energy>\n" +
+                "        </transition>\n" +
+                "        <transition fragment_type=\"custom\" measured_ion_name=\"Water\" product_charge=\"1\">\n" +
+                "          <precursor_mz>478.737814</precursor_mz>\n" +
+                "          <product_mz>51.00767</product_mz>\n" +
+                "          <collision_energy>17.267134</collision_energy>\n" +
+                "        </transition>\n" +
+                "        <transition fragment_type=\"custom\" measured_ion_name=\"Water2\" product_charge=\"2\">\n" +
+                "          <precursor_mz>478.737814</precursor_mz>\n" +
+                "          <product_mz>26.007473</product_mz>\n" +
+                "          <collision_energy>17.267134</collision_energy>\n" +
+                "        </transition>\n" +
+                "        <transition measured_ion_name=\"Water3\" product_charge=\"1\">\n" +
+                "          <precursor_mz>640.817127</precursor_mz>\n" +
+                "          <product_mz>19.017281</product_mz>\n" +
+                "        </transition>\n" +
+                "        <transition measured_ion_name=\"Water4\" product_charge=\"2\">\n" +
+                "          <precursor_mz>640.817127</precursor_mz>\n" +
+                "          <product_mz>9.004731</product_mz>\n" +
+                "        </transition>\n" +
+                "        <transition fragment_type=\"custom\" measured_ion_name=\"MySpecialIonMassOnlyC12H11N2\" product_charge=\"2\">\n" +
+                "          <precursor_mz>478.737814</precursor_mz>\n" +
+                "          <product_mz>91.545563</product_mz>\n" +
+                "          <collision_energy>17.267134</collision_energy>\n" +
+                "        </transition>\n" +
+                "        <transition fragment_type=\"custom\" measured_ion_name=\"MySpecialIon\" product_charge=\"2\">\n" +
+                "          <precursor_mz>478.737814</precursor_mz>\n" +
+                "          <product_mz>107.02466</product_mz>\n" +
+                "          <collision_energy>17.267134</collision_energy>\n" +
+                "        </transition>\n" +
+                "        <transition fragment_type=\"custom\" measured_ion_name=\"iTRAQ-114\" product_charge=\"1\">\n" +
+                "          <precursor_mz>478.737814</precursor_mz>\n" +
+                "          <product_mz>114.110679</product_mz>\n" +
+                "          <collision_energy>17.267134</collision_energy>\n" +
+                "        </transition>\n" +
+                "        <transition fragment_type=\"custom\" measured_ion_name=\"iTRAQ-116\" product_charge=\"1\">\n" +
+                "          <precursor_mz>478.737814</precursor_mz>\n" +
+                "          <product_mz>116.111069</product_mz>\n" +
+                "          <collision_energy>17.267134</collision_energy>\n" +
+                "        </transition>\n" +
+                "        <transition fragment_type=\"custom\" measured_ion_name=\"TMT-126\" product_charge=\"1\">\n" +
+                "          <precursor_mz>478.737814</precursor_mz>\n" +
+                "          <product_mz>126.127726</product_mz>\n" +
+                "          <collision_energy>17.267134</collision_energy>\n" +
+                "        </transition>\n" +
+                "        <transition fragment_type=\"custom\" measured_ion_name=\"TMT-127H\" product_charge=\"1\">\n" +
+                "          <precursor_mz>478.737814</precursor_mz>\n" +
+                "          <product_mz>127.13108</product_mz>\n" +
+                "          <collision_energy>17.267134</collision_energy>\n" +
+                "        </transition>\n" +
+                "        <transition fragment_type=\"y\" fragment_ordinal=\"6\" calc_neutral_mass=\"729.365718\" product_charge=\"1\" cleavage_aa=\"P\" loss_neutral_mass=\"0\">\n" +
+                "          <precursor_mz>478.737814</precursor_mz>\n" +
+                "          <product_mz>730.372994</product_mz>\n" +
+                "          <collision_energy>17.267134</collision_energy>\n" +
+                "        </transition>\n" +
+                "        <transition fragment_type=\"y\" fragment_ordinal=\"5\" calc_neutral_mass=\"632.312954\" product_charge=\"1\" cleavage_aa=\"T\" loss_neutral_mass=\"0\">\n" +
+                "          <precursor_mz>478.737814</precursor_mz>\n" +
+                "          <product_mz>633.32023</product_mz>\n" +
+                "          <collision_energy>17.267134</collision_energy>\n" +
+                "        </transition>\n" +
+                "        <transition fragment_type=\"y\" fragment_ordinal=\"4\" calc_neutral_mass=\"531.265276\" product_charge=\"1\" cleavage_aa=\"I\" loss_neutral_mass=\"0\">\n" +
+                "          <precursor_mz>478.737814</precursor_mz>\n" +
+                "          <product_mz>532.272552</product_mz>\n" +
+                "          <collision_energy>17.267134</collision_energy>\n" +
+                "        </transition>\n" +
+                "        <transition fragment_type=\"y\" fragment_ordinal=\"6\" calc_neutral_mass=\"729.365718\" product_charge=\"2\" cleavage_aa=\"P\" loss_neutral_mass=\"0\">\n" +
+                "          <precursor_mz>478.737814</precursor_mz>\n" +
+                "          <product_mz>365.690135</product_mz>\n" +
+                "          <collision_energy>17.267134</collision_energy>\n" +
+                "        </transition>\n" +
+                "      </precursor>\n" +
+                "    </peptide>\n" +
+                "  </peptide_list>\n" +
+                "</srm_settings>";
+
+        private const string DOC_REPORTER_IONS_19 = "<srm_settings format_version=\"1.9\" software_version=\"Skyline \">\n" +
+                "  <settings_summary name=\"Default\">\n" +
+                "    <peptide_settings>\n" +
+                "      <enzyme name=\"Trypsin\" cut=\"KR\" no_cut=\"P\" sense=\"C\" />\n" +
+                "      <digest_settings max_missed_cleavages=\"0\" />\n" +
+                "      <peptide_prediction use_measured_rts=\"true\" measured_rt_window=\"2\" use_spectral_library_drift_times=\"false\" />\n" +
+                "      <peptide_filter start=\"25\" min_length=\"8\" max_length=\"25\" auto_select=\"true\">\n" +
+                "        <peptide_exclusions />\n" +
+                "      </peptide_filter>\n" +
+                "      <peptide_libraries pick=\"library\" />\n" +
+                "      <peptide_modifications max_variable_mods=\"3\" max_neutral_losses=\"1\">\n" +
+                "        <static_modifications>\n" +
+                "          <static_modification name=\"Carbamidomethyl (C)\" aminoacid=\"C\" formula=\"H3C2NO\" unimod_id=\"4\" short_name=\"CAM\" />\n" +
+                "        </static_modifications>\n" +
+                "        <heavy_modifications />\n" +
+                "      </peptide_modifications>\n" +
+                "    </peptide_settings>\n" +
+                "    <transition_settings>\n" +
+                "      <transition_prediction precursor_mass_type=\"Monoisotopic\" fragment_mass_type=\"Monoisotopic\" optimize_by=\"None\">\n" +
+                "        <predict_collision_energy name=\"Thermo TSQ Vantage\" step_size=\"1\" step_count=\"5\">\n" +
+                "          <regression_ce charge=\"2\" slope=\"0.03\" intercept=\"2.905\" />\n" +
+                "          <regression_ce charge=\"3\" slope=\"0.038\" intercept=\"2.281\" />\n" +
+                "        </predict_collision_energy>\n" +
+                "      </transition_prediction>\n" +
+                "      <transition_filter precursor_charges=\"2\" product_charges=\"1,2\" fragment_types=\"y,p\" fragment_range_first=\"m/z &gt; precursor\" fragment_range_last=\"3 ions\" precursor_mz_window=\"0\" auto_select=\"true\">\n" +
+                "        <measured_ion name=\"N-terminal to Proline\" cut=\"P\" sense=\"N\" min_length=\"3\" />\n" +
+                "        <measured_ion name=\"Water\" formula=\"H2O3\" charges=\"1\" />\n" +
+                "        <measured_ion name=\"Water2\" formula=\"H2O3\" charges=\"2\" />\n" +
+                "        <measured_ion name=\"Water3\" mass_monoisotopic=\"19.01783\" mass_average=\"18.01528\" charges=\"1\" />\n" + 
+                "        <measured_ion name=\"Water4\" mass_monoisotopic=\"18.01056\" mass_average=\"18.01528\" charges=\"2\" />\n" + 
+                "        <measured_ion name=\"MySpecialIonMassOnlyC12H9N2\" mass_monoisotopic=\"181.076573\" mass_average=\"181.21506\" charges=\"2\" />\n" +
+                "        <measured_ion name=\"MySpecialIon\" formula=\"C12H8O3N\" charges=\"2\" />\n" +
+                "        <measured_ion name=\"iTRAQ-114\" formula=\"C5C'H12N2\" charges=\"1\" />\n" +
+                "        <measured_ion name=\"iTRAQ-116\" formula=\"C4C'2H12NN'\" charges=\"1\" />\n" +
+                "        <measured_ion name=\"TMT-126\" formula=\"C8H15N\" charges=\"1\" />\n" +
+                "        <measured_ion name=\"TMT-127H\" formula=\"C7C'H15N\" charges=\"1\" />\n" +
+                "      </transition_filter>\n" +
+                "      <transition_libraries ion_match_tolerance=\"0.5\" ion_count=\"3\" pick_from=\"all\" />\n" +
+                "      <transition_integration />\n" +
+                "      <transition_instrument min_mz=\"50\" max_mz=\"1500\" mz_match_tolerance=\"0.055\" />\n" +
+                "    </transition_settings>\n" +
+                "    <data_settings />\n" +
+                "  </settings_summary>\n" +
+                "  <peptide_list label_name=\"peptides1\" label_description=\"Bacteriocin amylovorin-L (Amylovorin-L471) (Lactobin-A)\" accession=\"P80696\" gene=\"amyL\" species=\"Lactobacillus amylovorus\" preferred_name=\"AMYL_LACAM\" websearch_status=\"X#Upeptides1\">\n" +
+                "    <peptide sequence=\"PEPTIDER\" modified_sequence=\"PEPTIDER\" calc_neutral_pep_mass=\"955.461075\" num_missed_cleavages=\"0\">\n" +
+                "      <precursor charge=\"2\" calc_neutral_mass=\"955.461075\" precursor_mz=\"478.737814\" collision_energy=\"17.267134\" modified_sequence=\"PEPTIDER\">\n" +
+                "        <transition fragment_type=\"precursor\">\n" +
+                "          <precursor_mz>478.737814</precursor_mz>\n" +
+                "          <product_mz>478.737814</product_mz>\n" +
+                "          <collision_energy>17.267134</collision_energy>\n" +
+                "        </transition>\n" +
+                "        <transition measured_ion_name=\"Water\" product_charge=\"1\">\n" +
+                "          <precursor_mz>478.737814</precursor_mz>\n" +
+                "          <product_mz>51.00767</product_mz>\n" +
+                "        </transition>\n" +
+                "        <transition measured_ion_name=\"Water2\" product_charge=\"2\">\n" +
+                "          <precursor_mz>478.737814</precursor_mz>\n" +
+                "          <product_mz>26.007473</product_mz>\n" +
+                "        </transition>\n" +
+                "        <transition measured_ion_name=\"Water3\" product_charge=\"1\">\n" +
+                "          <precursor_mz>640.817127</precursor_mz>\n" +
+                "          <product_mz>20.025106</product_mz>\n" +  // 19.01783 + mH
+                "        </transition>\n" +
+                "        <transition measured_ion_name=\"Water4\" product_charge=\"2\">\n" +
+                "          <precursor_mz>640.817127</precursor_mz>\n" +
+                "          <product_mz>10.012556</product_mz>\n" +  // (18.01056 + 2mH)/2
+                "        </transition>\n" +
+                "        <transition measured_ion_name=\"MySpecialIonMassOnlyC12H9N2\" product_charge=\"2\">\n" +
+                "          <precursor_mz>478.737814</precursor_mz>\n" +
+                "          <product_mz>91.545562</product_mz>\n" +
+                "        </transition>\n" +
+                "        <transition measured_ion_name=\"MySpecialIon\" product_charge=\"2\">\n" +
+                "          <precursor_mz>478.737814</precursor_mz>\n" +
+                "          <product_mz>108.032485</product_mz>\n" +
+                "        </transition>\n" +
+                "        <transition measured_ion_name=\"iTRAQ-114\" product_charge=\"1\">\n" +
+                "          <precursor_mz>478.737814</precursor_mz>\n" +
+                "          <product_mz>114.110679</product_mz>\n" +
+                "        </transition>\n" +
+                "        <transition measured_ion_name=\"iTRAQ-116\" product_charge=\"1\">\n" +
+                "          <precursor_mz>478.737814</precursor_mz>\n" +
+                "          <product_mz>116.111069</product_mz>\n" +
+                "        </transition>\n" +
+                "        <transition measured_ion_name=\"TMT-126\" product_charge=\"1\">\n" +
+                "          <precursor_mz>478.737814</precursor_mz>\n" +
+                "          <product_mz>126.127726</product_mz>\n" +
+                "        </transition>\n" +
+                "        <transition measured_ion_name=\"TMT-127H\" product_charge=\"1\">\n" +
+                "          <precursor_mz>478.737814</precursor_mz>\n" +
+                "          <product_mz>127.13108</product_mz>\n" +
+                "        </transition>\n" +
+                "        <transition fragment_type=\"y\" fragment_ordinal=\"6\" calc_neutral_mass=\"729.365718\" product_charge=\"1\" cleavage_aa=\"P\" loss_neutral_mass=\"0\">\n" +
+                "          <precursor_mz>478.737814</precursor_mz>\n" +
+                "          <product_mz>730.372994</product_mz>\n" +
+                "          <collision_energy>17.267134</collision_energy>\n" +
+                "        </transition>\n" +
+                "        <transition fragment_type=\"y\" fragment_ordinal=\"5\" calc_neutral_mass=\"632.312954\" product_charge=\"1\" cleavage_aa=\"T\" loss_neutral_mass=\"0\">\n" +
+                "          <precursor_mz>478.737814</precursor_mz>\n" +
+                "          <product_mz>633.32023</product_mz>\n" +
+                "          <collision_energy>17.267134</collision_energy>\n" +
+                "        </transition>\n" +
+                "        <transition fragment_type=\"y\" fragment_ordinal=\"4\" calc_neutral_mass=\"531.265276\" product_charge=\"1\" cleavage_aa=\"I\" loss_neutral_mass=\"0\">\n" +
+                "          <precursor_mz>478.737814</precursor_mz>\n" +
+                "          <product_mz>532.272552</product_mz>\n" +
+                "          <collision_energy>17.267134</collision_energy>\n" +
+                "        </transition>\n" +
+                "        <transition fragment_type=\"y\" fragment_ordinal=\"6\" calc_neutral_mass=\"729.365718\" product_charge=\"2\" cleavage_aa=\"P\" loss_neutral_mass=\"0\">\n" +
+                "          <precursor_mz>478.737814</precursor_mz>\n" +
+                "          <product_mz>365.690135</product_mz>\n" +
+                "          <collision_energy>17.267134</collision_energy>\n" +
+                "        </transition>\n" +
+                "      </precursor>\n" +
+                "    </peptide>\n" +
+                "  </peptide_list>\n" +
+                "</srm_settings>";
+
+        private const string DOC_REPORTER_IONS_INCORRECT_NAME = "<srm_settings format_version=\"2.62\" software_version=\"Skyline \">\n" +
+                "  <settings_summary name=\"Default\">\n" +
+                "    <peptide_settings>\n" +
+                "      <enzyme name=\"Trypsin\" cut=\"KR\" no_cut=\"P\" sense=\"C\" />\n" +
+                "      <digest_settings max_missed_cleavages=\"0\" />\n" +
+                "      <peptide_prediction use_measured_rts=\"true\" measured_rt_window=\"2\" use_spectral_library_drift_times=\"false\" />\n" +
+                "      <peptide_filter start=\"25\" min_length=\"8\" max_length=\"25\" auto_select=\"true\">\n" +
+                "        <peptide_exclusions />\n" +
+                "      </peptide_filter>\n" +
+                "      <peptide_libraries pick=\"library\" />\n" +
+                "      <peptide_modifications max_variable_mods=\"3\" max_neutral_losses=\"1\">\n" +
+                "        <static_modifications>\n" +
+                "          <static_modification name=\"Carbamidomethyl (C)\" aminoacid=\"C\" formula=\"H3C2NO\" unimod_id=\"4\" short_name=\"CAM\" />\n" +
+                "        </static_modifications>\n" +
+                "        <heavy_modifications />\n" +
+                "      </peptide_modifications>\n" +
+                "    </peptide_settings>\n" +
+                "    <transition_settings>\n" +
+                "      <transition_prediction precursor_mass_type=\"Monoisotopic\" fragment_mass_type=\"Monoisotopic\" optimize_by=\"None\">\n" +
+                "        <predict_collision_energy name=\"Thermo TSQ Vantage\" step_size=\"1\" step_count=\"5\">\n" +
+                "          <regression_ce charge=\"2\" slope=\"0.03\" intercept=\"2.905\" />\n" +
+                "          <regression_ce charge=\"3\" slope=\"0.038\" intercept=\"2.281\" />\n" +
+                "        </predict_collision_energy>\n" +
+                "      </transition_prediction>\n" +
+                "      <transition_filter precursor_charges=\"2\" product_charges=\"1\" fragment_types=\"y\" fragment_range_first=\"m/z &gt; precursor\" fragment_range_last=\"3 ions\" precursor_mz_window=\"0\" auto_select=\"true\">\n" +
+                "        <measured_ion name=\"Water\" ion_formula=\"H2O3\" charge=\"1\" />\n" +
+                "      </transition_filter>\n" +
+                "      <transition_libraries ion_match_tolerance=\"0.5\" ion_count=\"3\" pick_from=\"all\" />\n" +
+                "      <transition_integration />\n" +
+                "      <transition_instrument min_mz=\"50\" max_mz=\"1500\" mz_match_tolerance=\"0.055\" />\n" +
+                "    </transition_settings>\n" +
+                "    <data_settings />\n" +
+                "  </settings_summary>\n" +
+                "  <peptide_list label_name=\"peptides1\" label_description=\"Bacteriocin amylovorin-L (Amylovorin-L471) (Lactobin-A)\" accession=\"P80696\" gene=\"amyL\" species=\"Lactobacillus amylovorus\" preferred_name=\"AMYL_LACAM\" websearch_status=\"X#Upeptides1\" auto_manage_children=\"false\">\n" +
+                "    <peptide sequence=\"EFPDVAVFSGGR\" modified_sequence=\"EFPDVAVFSGGR\" calc_neutral_pep_mass=\"1279.619701\" num_missed_cleavages=\"0\">\n" +
+                "      <precursor charge=\"2\" calc_neutral_mass=\"1279.619701\" precursor_mz=\"640.817127\" collision_energy=\"22.129514\" modified_sequence=\"EFPDVAVFSGGR\">\n" +
+                "        <transition measured_ion_name=\"Water\" product_charge=\"1\">\n" +
+                "          <precursor_mz>640.817127</precursor_mz>\n" +
+                "          <product_mz>50.000394</product_mz>\n" +
+                "        </transition>\n" +
+                "        <transition measured_ion_name=\""+
+                
+                //Incoret Measured Ion Name
+                "Incorrect"
+                //*************************
+                +"\" product_charge=\"2\">\n" +
+                "          <precursor_mz>640.817127</precursor_mz>\n" +
+                "          <product_mz>25.503835</product_mz>\n" +
+                "        </transition>\n" +
+                "        <transition fragment_type=\"y\" fragment_ordinal=\"9\" calc_neutral_mass=\"906.45593\" product_charge=\"1\" cleavage_aa=\"D\" loss_neutral_mass=\"0\">\n" +
+                "          <precursor_mz>640.817127</precursor_mz>\n" +
+                "          <product_mz>907.463206</product_mz>\n" +
+                "          <collision_energy>22.129514</collision_energy>\n" +
+                "        </transition>\n" +
+                "        <transition fragment_type=\"y\" fragment_ordinal=\"8\" calc_neutral_mass=\"791.428987\" product_charge=\"1\" cleavage_aa=\"V\" loss_neutral_mass=\"0\">\n" +
+                "          <precursor_mz>640.817127</precursor_mz>\n" +
+                "          <product_mz>792.436263</product_mz>\n" +
+                "          <collision_energy>22.129514</collision_energy>\n" +
+                "        </transition>\n" +
+                "        <transition fragment_type=\"y\" fragment_ordinal=\"7\" calc_neutral_mass=\"692.360573\" product_charge=\"1\" cleavage_aa=\"A\" loss_neutral_mass=\"0\">\n" +
+                "          <precursor_mz>640.817127</precursor_mz>\n" +
+                "          <product_mz>693.367849</product_mz>\n" +
+                "          <collision_energy>22.129514</collision_energy>\n" +
+                "        </transition>\n" +
+                "      </precursor>\n" +
+                "    </peptide>\n" +
+                "  </peptide_list>\n" +
+                "</srm_settings>";
+                                                 
+
+        /// <summary>
+        /// A test for SrmDocument deserialization with absent and empty tags.
+        /// </summary>
+        [TestMethod]
+        public void DocumentSerializeStubTest()
+        {
+            AssertEx.Serialization<SrmDocument>(DOC_STUBS1, AssertEx.DocumentCloned);
+            AssertEx.Serialization<SrmDocument>(DOC_STUBS2, AssertEx.DocumentCloned);
+            AssertEx.Serialization<SrmDocument>(DOC_STUBS3, AssertEx.DocumentCloned);
+            AssertEx.Serialization<SrmDocument>(DOC_STUBS4, AssertEx.DocumentCloned);
+        }
+
+        private const string DOC_STUBS1 =
+            "<srm_settings>\n" +
+            "</srm_settings>";
+
+        private const string DOC_STUBS2 =
+            "<srm_settings>\n" +
+            "  <selected_proteins/>\n" +
+            "</srm_settings>";
+
+        private const string DOC_STUBS3 =
+            "<srm_settings>\n" +
+            "  <settings_summary name=\"Default\">\n" +
+            "    <peptide_settings/>\n" +
+            "    <transition_settings/>\n" +
+            "  </settings_summary>" +
+            "  <peptide_list label=\"list1\"/>\n" +
+            "  <peptide_list label=\"list2\">\n" +
+            "    <selected_peptides/>\n" +
+            "  </peptide_list>\n" +
+            "  <peptide_list label=\"list3\">\n" +
+            "    <selected_peptides>\n" +
+            "      <peptide sequence=\"YLGAYLLATLGGNASPSAQDVLK\" calc_neutral_pep_mass=\"2322.62757\" num_missed_cleavages=\"0\"/>\n" +
+            "    </selected_peptides>\n" +
+            "  </peptide_list>\n" +
+            "  <peptide_list label=\"list4\">\n" +
+            "    <peptide sequence=\"YLGAYLLATLGGNASPSAQDVLK\" calc_neutral_pep_mass=\"2322.62757\" num_missed_cleavages=\"0\">\n" +
+            "       <selected_transitions/>\n" +
+            "    </peptide>\n" +
+            "  </peptide_list>\n" +
+            "</srm_settings>";
+
+        private const string DOC_STUBS4 =
+            "<srm_settings>\n" +
+            "  <settings_summary name=\"Default\">\n" +
+            "    <peptide_settings/>\n" +
+            "    <transition_settings/>\n" +
+            "  </settings_summary>" +
+            "  <selected_proteins>\n" +
+            "    <protein name=\"gi|15674171|30S_ribosomal_pro\" description=\"gi|15674171|ref|NP_268346.1| 30S ribosomal protein S18 [Lactococcus lactis subsp. lactis]\">\n" +
+            "      <sequence>\n" +
+            "        MAQQRRGGFK RRKKVDFIAA NKIEVVDYKD TELLKRFISE RGKILPRRVT\n" +
+            "        GTSAKNQRKV VNAIKRARVM ALLPFVAEDQ N</sequence>\n" +
+            "    </protein>\n" +
+            "  </selected_proteins>\n" +
+            "</srm_settings>";
+
+        private const string DOC_MOLECULE_MASSES_31 =
+            "<srm_settings format_version=\"3.1\" software_version=\"Skyline (64-bit) \">" +
+            "  <settings_summary name=\"Default\">" +
+            "    <peptide_settings>" +
+            "      <enzyme name=\"Trypsin\" cut=\"KR\" no_cut=\"P\" sense=\"C\" />" +
+            "      <digest_settings max_missed_cleavages=\"0\" />" +
+            "      <peptide_prediction use_measured_rts=\"true\" measured_rt_window=\"2\" use_spectral_library_drift_times=\"false\" />" +
+            "      <peptide_filter start=\"25\" min_length=\"8\" max_length=\"25\" auto_select=\"true\">" +
+            "        <peptide_exclusions />" +
+            "      </peptide_filter>" +
+            "      <peptide_libraries pick=\"library\" />" +
+            "      <peptide_modifications max_variable_mods=\"3\" max_neutral_losses=\"1\">" +
+            "        <static_modifications>" +
+            "          <static_modification name=\"Carbamidomethyl (C)\" aminoacid=\"C\" formula=\"H3C2NO\" unimod_id=\"4\" short_name=\"CAM\" />" +
+            "        </static_modifications>" +
+            "        <heavy_modifications />" +
+            "      </peptide_modifications>" +
+            "    </peptide_settings>" +
+            "    <transition_settings>" +
+            "      <transition_prediction precursor_mass_type=\"Monoisotopic\" fragment_mass_type=\"Monoisotopic\" optimize_by=\"None\">" +
+            "        <predict_collision_energy name=\"Thermo TSQ Vantage\" step_size=\"1\" step_count=\"5\">" +
+            "          <regression_ce charge=\"2\" slope=\"0.03\" intercept=\"2.905\" />" +
+            "          <regression_ce charge=\"3\" slope=\"0.038\" intercept=\"2.281\" />" +
+            "        </predict_collision_energy>" +
+            "      </transition_prediction>" +
+            "      <transition_filter precursor_charges=\"2\" product_charges=\"1\" fragment_types=\"y\" fragment_range_first=\"m/z &gt; precursor\" fragment_range_last=\"3 ions\" precursor_mz_window=\"0\" auto_select=\"true\">" +
+            "        <measured_ion name=\"N-terminal to Proline\" cut=\"P\" sense=\"N\" min_length=\"3\" />" +
+            "      </transition_filter>" +
+            "      <transition_libraries ion_match_tolerance=\"0.5\" ion_count=\"3\" pick_from=\"all\" />" +
+            "      <transition_integration />" +
+            "      <transition_instrument min_mz=\"50\" max_mz=\"1500\" mz_match_tolerance=\"0.055\" />" +
+            "    </transition_settings>" +
+            "    <data_settings />" +
+            "  </settings_summary>" +
+            "  <peptide_list label_name=\"test\" websearch_status=\"X\">" +
+            "    <molecule explicit_retention_time=\"1\" explicit_retention_time_window=\"2\" ion_formula=\"C12H19N37\" mass_average=\"681.52896\" mass_monoisotopic=\"681.262414\" custom_ion_name=\"Test_a\">" +
+            "      <precursor charge=\"1\" precursor_mz=\"681.261865\" explicit_collision_energy=\"3\" explicit_drift_time_msec=\"4\" explicit_drift_time_high_energy_offset_msec=\"-0.5\" collision_energy=\"23.342856\">" +
+            "        <transition fragment_type=\"custom\" ion_formula=\"C2H9N3\" mass_average=\"75.11326\" mass_monoisotopic=\"75.079647\" custom_ion_name=\"test aa\" product_charge=\"1\">" +
+            "          <precursor_mz>681.261865</precursor_mz>" +
+            "          <product_mz>75.079098</product_mz>" +
+            "          <collision_energy>3</collision_energy>" +
+            "        </transition>" +
+            "      </precursor>" +
+            "    </molecule>" +
+            "    <molecule explicit_retention_time=\"2\" explicit_retention_time_window=\"3\" mass_average=\"695.53565957991\" mass_monoisotopic=\"695.26548757991\" custom_ion_name=\"\">" +
+            "      <precursor charge=\"1\" precursor_mz=\"695.264939\" explicit_collision_energy=\"4\" explicit_drift_time_msec=\"5\" explicit_drift_time_high_energy_offset_msec=\"-0.6\" collision_energy=\"23.762948\">" +
+            "        <transition fragment_type=\"custom\" mass_average=\"193.190159579909\" mass_monoisotopic=\"193.095016579909\" custom_ion_name=\"\" product_charge=\"1\">" +
+            "          <precursor_mz>695.264939</precursor_mz>" +
+            "          <product_mz>193.094468</product_mz>" +
+            "          <collision_energy>4</collision_energy>" +
+            "        </transition>" +
+            "      </precursor>" +
+            "    </molecule>" +
+            "  </peptide_list>" +
+            "</srm_settings>";
+
+
+        private const string DOC_MOLECULES_31 =
+            "<srm_settings format_version=\"3.1\" software_version=\"Skyline (64-bit) \">" +
+            "  <settings_summary name=\"Default\">" +
+            "    <peptide_settings>" +
+            "      <enzyme name=\"Trypsin\" cut=\"KR\" no_cut=\"P\" sense=\"C\" />" +
+            "      <digest_settings max_missed_cleavages=\"0\" />" +
+            "      <peptide_prediction use_measured_rts=\"true\" measured_rt_window=\"2\" use_spectral_library_drift_times=\"false\" />" +
+            "      <peptide_filter start=\"25\" min_length=\"8\" max_length=\"25\" auto_select=\"true\">" +
+            "        <peptide_exclusions />" +
+            "      </peptide_filter>" +
+            "      <peptide_libraries pick=\"library\" />" +
+            "      <peptide_modifications max_variable_mods=\"3\" max_neutral_losses=\"1\">" +
+            "        <static_modifications>" +
+            "          <static_modification name=\"Carbamidomethyl (C)\" aminoacid=\"C\" formula=\"H3C2NO\" unimod_id=\"4\" short_name=\"CAM\" />" +
+            "        </static_modifications>" +
+            "        <heavy_modifications />" +
+            "      </peptide_modifications>" +
+            "    </peptide_settings>" +
+            "    <transition_settings>" +
+            "      <transition_prediction precursor_mass_type=\"Monoisotopic\" fragment_mass_type=\"Monoisotopic\" optimize_by=\"None\">" +
+            "        <predict_collision_energy name=\"Thermo TSQ Vantage\" step_size=\"1\" step_count=\"5\">" +
+            "          <regression_ce charge=\"2\" slope=\"0.03\" intercept=\"2.905\" />" +
+            "          <regression_ce charge=\"3\" slope=\"0.038\" intercept=\"2.281\" />" +
+            "        </predict_collision_energy>" +
+            "      </transition_prediction>" +
+            "      <transition_filter precursor_charges=\"2\" product_charges=\"1\" fragment_types=\"y\" fragment_range_first=\"m/z &gt; precursor\" fragment_range_last=\"3 ions\" precursor_mz_window=\"0\" auto_select=\"true\">" +
+            "        <measured_ion name=\"N-terminal to Proline\" cut=\"P\" sense=\"N\" min_length=\"3\" />" +
+            "      </transition_filter>" +
+            "      <transition_libraries ion_match_tolerance=\"0.5\" ion_count=\"3\" pick_from=\"all\" />" +
+            "      <transition_integration />" +
+            "      <transition_instrument min_mz=\"50\" max_mz=\"1500\" mz_match_tolerance=\"0.055\" />" +
+            "    </transition_settings>" +
+            "    <data_settings />" +
+            "  </settings_summary>" +
+            "  <peptide_list label_name=\"TestMolecule\" websearch_status=\"X\">" +
+            "    <molecule explicit_retention_time=\"1\" explicit_retention_time_window=\"2\" ion_formula=\"C12H99\" mass_average=\"243.91626\" mass_monoisotopic=\"243.774678\" custom_ion_name=\"testMol\">" +
+            "      <precursor charge=\"1\" precursor_mz=\"243.774129\" explicit_collision_energy=\"3\" explicit_drift_time_msec=\"4\" explicit_drift_time_high_energy_offset_msec=\"-0.5\" collision_energy=\"10.218224\">" +
+            "        <transition fragment_type=\"custom\" ion_formula=\"C6H12\" mass_average=\"84.16038\" mass_monoisotopic=\"84.0939\" custom_ion_name=\"testTrans\" product_charge=\"1\">" +
+            "          <precursor_mz>243.774129</precursor_mz>" +
+            "          <product_mz>84.093351</product_mz>" +
+            "          <collision_energy>3</collision_energy>" +
+            "        </transition>" +
+            "      </precursor>" +
+            "    </molecule>" +
+            "  </peptide_list>" +
+            "</srm_settings>";
+
+        /// <summary>
+        /// A test for PeptideGroup serialization.
+        /// </summary>
+        [TestMethod]
+        public void PeptideGroupSerializeTest()
+        {
+            foreach (string xml in _peptideGroupValid)
+                AssertEx.DeserializeNoError<SrmDocument>(xml, false);
+            foreach (string xml in _peptideGroupInvalid)
+                AssertEx.DeserializeError<SrmDocument>(xml);
+            foreach (string xml in _peptideGroupInvalidXml)
+                AssertEx.DeserializeError<SrmDocument, XmlException>(xml);
+        }
+
+        private readonly string[] _peptideGroupValid =
+        {
+            // Protein name and desc
+            "<srm_settings><selected_proteins>\n" +
+            "  <protein name=\"test\" description=\"desc\"><sequence>ABCDEFG HIJKLMNP QRSTUV WXYZ</sequence></protein>\n" +
+            "</selected_proteins></srm_settings>",
+            // Protein label and label_desc
+            "<srm_settings><selected_proteins>\n" +
+            "  <protein label=\"test\" label_description=\"desc\"><sequence>R</sequence></protein>\n" +
+            "</selected_proteins></srm_settings>",
+            // Protein label and label_desc
+            "<srm_settings><selected_proteins>\n" +
+            "  <protein label=\"test\" label_description=\"desc\"><sequence>R</sequence></protein>\n" +
+            "</selected_proteins></srm_settings>",
+            // Protein with no name or desc
+            "<srm_settings><selected_proteins>\n" +
+            "  <protein><sequence>R</sequence></protein>\n" +
+            "</selected_proteins></srm_settings>",
+            // v0.1-style peptide list with name
+            "<srm_settings><selected_proteins>\n" +
+            "  <protein name=\"test\" peptide_list=\"true\"><sequence>R</sequence></protein>\n" +
+            "</selected_proteins></srm_settings>",
+            // peptide list with label
+            "<srm_settings><selected_proteins>\n" +
+            "  <peptide_list label=\"test\"/>\n" +
+            "</selected_proteins></srm_settings>",
+            // peptide list with label
+            "<srm_settings><selected_proteins>\n" +
+            "  <peptide_list label=\"test\" label_description=\"desc\"/>\n" +
+            "</selected_proteins></srm_settings>",
+            // blank and empty peptide list
+            "<srm_settings><selected_proteins>\n" +
+            "  <peptide_list/>\n" +
+            "</selected_proteins></srm_settings>",
+            // Protein group name and 2 proteins
+            "<srm_settings><selected_proteins>\n" +
+            "  <protein_group name=\"test1/test2\">\n" +
+            "    <protein name=\"test1\" description=\"desc1\" accession=\"test1\" preferred_name=\"test1\" websearch_status=\"X#test1\"><sequence>ABCDEFG HIJKLMNP QRSTUV WXYZ</sequence></protein>\n" +
+            "    <protein name=\"test2\" description=\"desc2\" accession=\"test2\" preferred_name=\"test2\" websearch_status=\"X#test2\"><sequence>ABCDEFG HIJKLMNP QRSTUV</sequence></protein>\n" +
+            "  </protein_group>\n" +
+            "</selected_proteins></srm_settings>",
+        };
+
+        private readonly string[] _peptideGroupInvalid =
+        {
+            // Protein with invalid sequence
+            "<srm_settings><selected_proteins>\n" +
+            "  <protein name=\"test\"><sequence>jp</sequence></protein>\n" +
+            "</selected_proteins></srm_settings>",
+            "<srm_settings><selected_proteins>\n" +
+            "  <protein name=\"test\"><sequence>abc</sequence></protein>\n" +
+            "</selected_proteins></srm_settings>",
+        };
+
+        private readonly string[] _peptideGroupInvalidXml =
+        {
+            // Missing sequence
+            "<srm_settings><protein name=\"test\" description=\"desc\"/></srm_settings>",
+            // Peptide list with sequence
+            "<srm_settings><peptide_list><sequence>R</sequence></peptide_list></srm_settings>"
+        };
+
+        /// <summary>
+        /// A test for Peptide serialization.
+        /// </summary>
+        [TestMethod]
+        public void PeptideSerializeTest()
+        {
+            foreach (string xml in _peptideValid)
+                AssertEx.DeserializeNoError<SrmDocument>(xml, false);
+            foreach (string xml in _peptideInvalid)
+                AssertEx.DeserializeError<SrmDocument>(xml);
+        }
+
+        private readonly string[] _peptideValid =
+        {
+            // Sequence completely covered
+            "<srm_settings><protein><sequence>ABCDEFGHIJKLMNPQRSTUVWXYZ</sequence>\n" +
+            "  <peptide start=\"0\" end=\"25\" sequence=\"ABCDEFGHIJKLMNPQRSTUVWXYZ\" calc_neutral_pep_mass=\"1685.86477\" num_missed_cleavages=\"2\"/>\n" +
+            "</protein></srm_settings>",
+            // Single amino acid peptide
+            "<srm_settings><protein><sequence>ABC</sequence>\n" +
+            "  <peptide start=\"1\" end=\"2\" sequence=\"B\" num_missed_cleavages=\"0\"/>\n" +
+            "</protein></srm_settings>",
+            // v0.1-style peptide list with peptide
+            "<srm_settings><protein peptide_list=\"true\"><sequence>ABCDEFGHIJKLMNPQRSTUVWXYZ</sequence>\n" +
+            "  <peptide sequence=\"ABCDEFGHIJKLMNPQRSTUVWXYZ\"/>\n" +
+            "</protein></srm_settings>",
+            // peptide list with peptide
+            "<srm_settings><peptide_list>\n" +
+            "  <peptide sequence=\"ABCDEFGHIJKLMNPQRSTUVWXYZ\" num_missed_cleavages=\"0\"/>\n" +
+            "</peptide_list></srm_settings>",
+        };
+
+        private readonly string[] _peptideInvalid =
+        {
+            // Peptide outside bounds of sequence
+            "<srm_settings><protein><sequence>ABCDEFGHIJKLMNPQRSTUVWXYZ</sequence>\n" +
+            "  <peptide start=\"0\" end=\"26\" sequence=\"ABCDEFGHIJKLMNPQRSTUVWXYZ\"/>\n" +
+            "</protein></srm_settings>",
+            "<srm_settings><protein><sequence>ABCDEFGHIJKLMNPQRSTUVWXYZ</sequence>\n" +
+            "  <peptide start=\"-1\" end=\"24\" sequence=\"ABCDEFGHIJKLMNPQRSTUVWXYZ\"/>\n" +
+            "</protein></srm_settings>",
+            // Missing bounds
+            "<srm_settings><protein><sequence>A</sequence>\n" +
+            "  <peptide start=\"0\" sequence=\"A\" />\n" +
+            "</protein></srm_settings>",
+            "<srm_settings><protein><sequence>AB</sequence>\n" +
+            "  <peptide end=\"1\" sequence=\"A\" />\n" +
+            "</protein></srm_settings>",
+            // Missmatched protein and peptide sequences
+            "<srm_settings><protein><sequence>ABC</sequence>\n" +
+            "  <peptide start=\"1\" end=\"2\" sequence=\"C\"/>\n" +
+            "</protein></srm_settings>",
+            // v0.1-style peptide list with bad sequence peptide
+            "<srm_settings><protein peptide_list=\"true\"><sequence>ABCDEFGHIJ</sequence>\n" +
+            "  <peptide sequence=\"jp\"/>\n" +
+            "</protein></srm_settings>",
+            // peptide with no sequence
+            "<srm_settings><peptide_list>\n" +
+            "    <peptide/>\n" +
+            "</peptide_list></srm_settings>",
+        };
+
+        private readonly string DOC_LABEL_IMPLEMENTED = 
+        "<srm_settings format_version=\"4.11\" software_version=\"Skyline-daily (64-bit) 4.1.1.18118\">\n" + // Keep -daily
+        "  <settings_summary name=\"Default\">\n" +
+        "    <peptide_settings>\n" +
+        "      <enzyme name=\"TrypsinR\" cut=\"R\" no_cut=\"P\" sense=\"C\" />\n" +
+        "      <digest_settings max_missed_cleavages=\"2\" exclude_ragged_ends=\"true\" />\n" +
+        "      <peptide_prediction use_measured_rts=\"true\" measured_rt_window=\"2\" use_spectral_library_drift_times=\"false\" spectral_library_drift_times_peak_width_calc_type=\"resolving_power\" spectral_library_drift_times_resolving_power=\"0\" spectral_library_drift_times_width_at_dt_zero=\"0\" spectral_library_drift_times_width_at_dt_max=\"0\" />\n" +
+        "      <peptide_filter start=\"25\" min_length=\"8\" max_length=\"25\" auto_select=\"true\">\n" +
+        "        <peptide_exclusions>\n" +
+        "          <exclusion name=\"Lys\" regex=\"[K]\" />\n" +
+        "        </peptide_exclusions>\n" +
+        "      </peptide_filter>\n" +
+        "      <peptide_libraries pick=\"library\">\n" +
+        "      </peptide_libraries>\n" +
+        "      <peptide_modifications max_variable_mods=\"3\" max_neutral_losses=\"1\" internal_standard=\"13C\">\n" +
+        "        <heavy_modifications isotope_label=\"13C15N\">\n" +
+        "          <static_modification name=\"Label:13C\" label_13C=\"true\" />\n" +
+        "        </heavy_modifications>\n" +
+        "        <heavy_modifications isotope_label=\"13C\" />\n" +
+        "      </peptide_modifications>\n" +
+        "    </peptide_settings>\n" +
+        "    <transition_settings>\n" +
+        "      <transition_prediction precursor_mass_type=\"Monoisotopic\" fragment_mass_type=\"Monoisotopic\" optimize_by=\"None\">\n" +
+        "        <predict_collision_energy name=\"Thermo TSQ Vantage\" step_size=\"1\" step_count=\"5\">\n" +
+        "          <regression_ce charge=\"2\" slope=\"0.03\" intercept=\"2.905\" />\n" +
+        "          <regression_ce charge=\"3\" slope=\"0.038\" intercept=\"2.281\" />\n" +
+        "        </predict_collision_energy>\n" +
+        "      </transition_prediction>\n" +
+        "      <transition_filter precursor_charges=\"2,3,4\" product_charges=\"1\" precursor_adducts=\"[M-3H],[M-2H],[M-H],[M-],[M+H],[M+],[M+2H],[M+3H]\" product_adducts=\"[M-3],[M-2],[M-],[M+],[M+2],[M+3]\" fragment_types=\"p\" small_molecule_fragment_types=\"f\" fragment_range_first=\"m/z &gt; precursor\" fragment_range_last=\"3 ions\" precursor_mz_window=\"0\" auto_select=\"true\">\n" +
+        "        <measured_ion name=\"N-terminal to Proline\" cut=\"P\" sense=\"N\" min_length=\"3\" />\n" +
+        "      </transition_filter>\n" +
+        "      <transition_libraries ion_match_tolerance=\"0.5\" min_ion_count=\"0\" ion_count=\"3\" pick_from=\"none\" />\n" +
+        "      <transition_integration integrate_all=\"true\" />\n" +
+        "      <transition_instrument min_mz=\"20\" max_mz=\"1000\" mz_match_tolerance=\"0.055\" />\n" +
+        "    </transition_settings>\n" +
+        "    <data_settings document_guid=\"8506073d-6c6a-40bd-9562-7fd9b26057b5\" />\n" +
+        "    <measured_results time_normal_area=\"true\">\n" +
+        "    </measured_results>\n" +
+        "  </settings_summary>\n" +
+        "  <peptide_list label_name=\"all_rpPos_iroa\" label_description=\"\" websearch_status=\"X\" auto_manage_children=\"false\">\n" +
+        "    <molecule explicit_retention_time=\"4.73\" explicit_retention_time_window=\"0.5\" auto_manage_children=\"false\" standard_type=\"Surrogate Standard\" neutral_formula=\"C5H9NO2\" neutral_mass_average=\"115.13121\" neutral_mass_monoisotopic=\"115.06332857499999\" custom_ion_name=\"PROLINE\" avg_measured_retention_time=\"4.695422\">\n" +
+        "      <precursor charge=\"1\" precursor_mz=\"116.070605\" collision_energy=\"6.387118\" ion_formula=\"C5H9NO2[M+H]\" neutral_mass_average=\"115.13121\" neutral_mass_monoisotopic=\"115.06332857499999\" custom_ion_name=\"PROLINE\">\n" +
+        "        <transition fragment_type=\"custom\" ion_formula=\"C4NH8[M+]\" neutral_mass_average=\"70.11362\" neutral_mass_monoisotopic=\"70.06567428\" product_charge=\"1\">\n" +
+        "          <precursor_mz>116.070605</precursor_mz>\n" +
+        "          <product_mz>70.065126</product_mz>\n" +
+        "          <collision_energy>6.387118</collision_energy>\n" +
+        "        </transition>\n" +
+        "      </precursor>\n" +
+        "      <precursor charge=\"1\" isotope_label=\"13C\" precursor_mz=\"121.087379\" collision_energy=\"6.537621\" ion_formula=\"C5H9NO2[M5C13+H]\" neutral_mass_average=\"115.13121\" neutral_mass_monoisotopic=\"115.06332857499999\" custom_ion_name=\"PROLINE\">\n" +
+        "        <transition fragment_type=\"custom\" ion_formula=\"C4NH8[M4C13+]\" neutral_mass_average=\"70.11362\" neutral_mass_monoisotopic=\"70.06567428\" product_charge=\"1\">\n" +
+        "          <precursor_mz>121.087379</precursor_mz>\n" +
+        "          <product_mz>74.078545</product_mz>\n" +
+        "          <collision_energy>6.537621</collision_energy>\n" +
+        "        </transition>\n" +
+        "      </precursor>\n" +
+        "      <precursor charge=\"1\" isotope_label=\"13C15N\" precursor_mz=\"122.084414\" auto_manage_children=\"false\" collision_energy=\"6.567532\" ion_formula=\"C5H9NO2[M5C13N15+H]\" neutral_mass_average=\"115.13121\" neutral_mass_monoisotopic=\"115.06332857499999\" custom_ion_name=\"PROLINE\">\n" +
+        "        <transition fragment_type=\"custom\" ion_formula=\"C4NH8[M4C13N15+]\" neutral_mass_average=\"70.11362\" neutral_mass_monoisotopic=\"70.06567428\" custom_ion_name=\"C4NH8\" product_charge=\"1\">\n" +
+        "          <precursor_mz>122.084414</precursor_mz>\n" +
+        "          <product_mz>75.07558</product_mz>\n" +
+        "          <collision_energy>6.567532</collision_energy>\n" +
+        "        </transition>\n" +
+        "      </precursor>\n" +
+        "    </molecule>\n" +
+        "  </peptide_list>\n" +
+        "</srm_settings>";
+
+        [TestMethod]
+        public void TestDocumentSchemaDocuments()
+        {
+            foreach (var skylineVersion in SkylineVersion.SupportedForSharing())
+            {
+                var schemaFileName =
+                    SchemaDocuments.GetSkylineSchemaResourceName(skylineVersion.SrmDocumentVersion.ToString());
+                var resourceStream = typeof(SchemaDocuments).Assembly.GetManifestResourceStream(schemaFileName);
+                Assert.IsNotNull(resourceStream, "Unable to find schema document {0} for Skyline Version {1}", schemaFileName, skylineVersion);
+            }
+        }
+
+        /// <summary>
+        /// Verifies that the list returned by <see cref="SkylineVersion.SupportedForSharing"/> contains
+        /// the most recent release version.
+        /// </summary>
+        [TestMethod]
+        public void TestMostRecentReleaseFormatIsSupportedForSharing()
+        {
+            var releaseVersions = SkylineVersion.SupportedForSharing()
+                .Where(version => version.Build == 0 && version.Revision == 0)
+                .OrderBy(version=>Tuple.Create(version.MajorVersion, version.MinorVersion)).ToList();
+            var mostRecentRelease = releaseVersions.Last();
+            if (mostRecentRelease.MajorVersion < Install.MajorVersion ||
+                mostRecentRelease.MajorVersion == Install.MajorVersion &&
+                mostRecentRelease.MinorVersion < Install.MinorVersion)
+            {
+                Assert.Fail("SkylineVersion.SupportedForSharing needs to include something at least as new as Skyline {0}.{1}", 
+                    Install.MajorVersion, Install.MinorVersion);
+            }
+        }
+    }
+}