--- conflicted
+++ resolved
@@ -30,142 +30,6 @@
     [TestClass]
     public class LongPathDirectoryTest : AbstractUnitTest
     {
-<<<<<<< HEAD
-        private const string PREFIX_LONG_PATH = @"\\?\"; // Assuming this is the long-path prefix
-
-        [TestMethod]
-        public void IsPathFullyQualified_ValidDriveLetterPath_ReturnsTrue()
-        {
-            string path = @"C:\Folder\Subfolder";
-            bool result = PathEx.IsPathFullyQualified(path);
-
-            Assert.IsTrue(result, "Expected C:\\Folder\\Subfolder to be fully qualified.");
-        }
-
-        [TestMethod]
-        public void IsPathFullyQualified_ValidUncPath_ReturnsTrue()
-        {
-            string path = @"\\server\share\folder";
-            bool result = PathEx.IsPathFullyQualified(path);
-
-            Assert.IsTrue(result, "Expected \\\\server\\share\\folder to be fully qualified.");
-        }
-
-        [TestMethod]
-        public void IsPathFullyQualified_RelativePath_ReturnsFalse()
-        {
-            string path = @"Folder\Subfolder";
-            bool result = PathEx.IsPathFullyQualified(path);
-
-            Assert.IsFalse(result, "Expected Folder\\Subfolder to be not fully qualified.");
-        }
-
-        [TestMethod]
-        public void IsPathFullyQualified_DriveRelativePath_ReturnsFalse()
-        {
-            string path = @"C:Folder\Subfolder";
-            bool result = PathEx.IsPathFullyQualified(path);
-
-            Assert.IsFalse(result, "Expected C:Folder\\Subfolder to be not fully qualified.");
-        }
-
-        [TestMethod]
-        public void IsPathFullyQualified_LongPathPrefix_ReturnsFalse()
-        {
-            string path = @"\\?\C:\Folder";
-            bool result = PathEx.IsPathFullyQualified(path);
-
-            Assert.IsFalse(result, "Expected \\\\?\\C:\\Folder to be not fully qualified (special case).");
-        }
-
-        [TestMethod]
-        public void IsPathFullyQualified_EmptyPath_ReturnsFalse()
-        {
-            string path = "";
-            bool result = PathEx.IsPathFullyQualified(path);
-
-            Assert.IsFalse(result, "Expected empty path to be not fully qualified.");
-        }
-
-        [TestMethod]
-        public void IsPathFullyQualified_NullPath_ReturnsFalse()
-        {
-            bool result = PathEx.IsPathFullyQualified(null);
-
-            Assert.IsFalse(result, "Expected null path to be not fully qualified.");
-        }
-
-        [TestMethod]
-        public void ToLongPath_FullyQualifiedDriveLetterPath_ReturnsPrefixedPath()
-        {
-            string path = @"C:\Folder\Subfolder";
-            string expected = PREFIX_LONG_PATH + path;
-            string result = path.ToLongPath();
-
-            Assert.AreEqual(expected, result, "Expected long-path prefix to be added.");
-        }
-
-        [TestMethod]
-        public void ToLongPath_FullyQualifiedUncPath_ReturnsPrefixedPath()
-        {
-            string path = @"\\server\share\folder";
-            string expected = PREFIX_LONG_PATH + path;
-            string result = path.ToLongPath();
-
-            Assert.AreEqual(expected, result, "Expected long-path prefix to be added to UNC path.");
-        }
-
-        [TestMethod]
-        public void ToLongPath_AlreadyLongPath_ReturnsUnchangedPath()
-        {
-            string path = @"\\?\C:\Folder\Subfolder";
-            string result = path.ToLongPath();
-
-            Assert.AreEqual(path, result, "Expected path with long-path prefix to remain unchanged.");
-        }
-
-        [TestMethod]
-        public void ToLongPath_RelativePath_ThrowsArgumentException()
-        {
-            string path = @"Folder\Subfolder";
-
-            AssertEx.ThrowsException<ArgumentException>(() => path.ToLongPath());
-        }
-
-        [TestMethod]
-        public void ToLongPath_DriveRelativePath_ThrowsArgumentException()
-        {
-            string path = @"C:Folder\Subfolder";
-
-            AssertEx.ThrowsException<ArgumentException>(() => path.ToLongPath());
-        }
-
-        [TestMethod]
-        public void ToLongPath_ForwardSlashPath_ReturnsPrefixedPath()
-        {
-            string path = @"C:/Folder/Subfolder";
-            string expected = PREFIX_LONG_PATH + path;
-            string result = path.ToLongPath();
-
-            Assert.AreEqual(expected, result, "Expected long-path prefix for forward-slash path.");
-        }
-
-        [TestMethod]
-        public void ToLongPath_EmptyPath_ThrowsArgumentException()
-        {
-            string path = "";
-
-            AssertEx.ThrowsException<ArgumentException>(() => path.ToLongPath());
-        }
-
-        [TestMethod]
-        public void ToLongPath_NullPath_ThrowsArgumentException()
-        {
-            string path = null;
-
-            // ReSharper disable once ExpressionIsAlwaysNull
-            AssertEx.ThrowsException<NullReferenceException>(() => path.ToLongPath());
-=======
         [TestMethod]
         public void LongPathExTest()
         {
@@ -228,7 +92,6 @@
             if (!addPrefix)
                 path = path.Substring(PathEx.PREFIX_LONG_PATH.Length).ToLongPath();
             Assert.AreEqual(prefix + path, path.ToLongPath(), failureMessage, path);
->>>>>>> ac82bbc2
         }
 
         /// <summary>
