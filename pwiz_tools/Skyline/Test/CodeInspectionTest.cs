--- conflicted
+++ resolved
@@ -217,8 +217,6 @@
                 false, // Pattern is a regular expression
                 @"Use of P/Invoke is not allowed. Instead, use the interop library in pwiz.Common.SystemUtil.PInvoke."); // Explanation for prohibition, appears in report
 
-<<<<<<< HEAD
-=======
             // Looking for uses of Encoding.UTF8 in file writing operations that will create BOM
             AddTextInspection(@"*.cs", // Examine files with this mask
                 Inspection.Forbidden, // This is a test for things that should NOT be in such files
@@ -229,7 +227,6 @@
                 true, // Pattern is a regular expression
                 @"Encoding.UTF8 includes a BOM by default. Use 'new UTF8Encoding(false)' for UTF-8 without BOM, or 'new UTF8Encoding(true)' if you explicitly need a BOM."); // Explanation for prohibition, appears in report
 
->>>>>>> 0a95b8cb
             FilesTreeDataModelInspection();
 
             // A few lines of fake tests that can be useful in development of this mechanism
@@ -1027,11 +1024,9 @@
 
             InspectPInvokeApi(root, results);
 
-<<<<<<< HEAD
             InspectPropertySheetResources(root, results); // Look for GlobalizedObject classes with missing resources
-=======
+            
             InspectUtf8Bom(root, results); // Check for UTF-8 BOM and automatically remove it
->>>>>>> 0a95b8cb
 
             InspectRedundantCsprojResourcesFromSolution(root, results); // Look for images in .csproj files that are redundant with the RESX entries
 
