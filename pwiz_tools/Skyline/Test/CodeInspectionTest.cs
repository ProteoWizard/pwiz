--- conflicted
+++ resolved
@@ -560,13 +560,10 @@
             {
                 // {type, expected # of methods with DllImport attribute}
                 { typeof(Advapi32), 3 },
-<<<<<<< HEAD
                 { typeof(Gdi32), 5 },
                 { typeof(Kernel32), 6 },
-=======
                 { typeof(Gdi32), 4 },
                 { typeof(Kernel32), 7 },
->>>>>>> 8e11d5ad
                 { typeof(Shell32), 1 },
                 { typeof(Shlwapi), 1 },
                 { typeof(User32), 33 },
