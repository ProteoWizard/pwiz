--- conflicted
+++ resolved
@@ -392,15 +392,11 @@
 
             try
             {
-<<<<<<< HEAD
                 // Now find all forms that inherit from formType
                 var assembly = formType == typeof(Form) ? TryGetAssembly(typeof(FormEx)) : TryGetAssembly(formType);
                 foreach (var form in TryGetTypes(assembly)
                     .Where(t => (t.IsClass && !t.IsAbstract && t.IsSubclassOf(formType)) || // Form type match
                                 formType.IsAssignableFrom(t))) // Interface type match
-=======
-                foreach (var formType in formTypes)
->>>>>>> 7d38e60f
                 {
                     // Now find all forms that inherit from formType
                     var assembly = formType == typeof(Form) ? Assembly.GetAssembly(typeof(FormEx)) : Assembly.GetAssembly(formType);
