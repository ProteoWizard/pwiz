--- conflicted
+++ resolved
@@ -216,9 +216,6 @@
                 false, // Pattern is a regular expression
                 @"Use of P/Invoke is not allowed. Instead, use the interop library in pwiz.Common.SystemUtil.PInvoke."); // Explanation for prohibition, appears in report
 
-<<<<<<< HEAD
-            FilesTreeDataModelInspection();
-=======
             // Looking for uses of Encoding.UTF8 in file writing operations that will create BOM
             AddTextInspection(@"*.cs", // Examine files with this mask
                 Inspection.Forbidden, // This is a test for things that should NOT be in such files
@@ -228,7 +225,8 @@
                 @"(new XmlTextWriter|File\.WriteAllText|File\.WriteAllLines|\.SaveAsXml|new StreamWriter)\(.*Encoding\.UTF8[^E]", // Forbidden pattern - catches file writing with Encoding.UTF8 (but not UTF8Encoding)
                 true, // Pattern is a regular expression
                 @"Encoding.UTF8 includes a BOM by default. Use 'new UTF8Encoding(false)' for UTF-8 without BOM, or 'new UTF8Encoding(true)' if you explicitly need a BOM."); // Explanation for prohibition, appears in report
->>>>>>> 51a607df
+
+            FilesTreeDataModelInspection();
 
             // A few lines of fake tests that can be useful in development of this mechanism
             // AddInspection(@"*.Designer.cs", Inspection.Required, Level.Error, null, "Windows Form Designer generated code", @"DetectionsToolbar", @"fake, debug purposes only"); // Uncomment for debug purposes
