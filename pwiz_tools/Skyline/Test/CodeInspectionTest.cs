/*
 * Original author: Brian Pratt <bspratt .at. proteinms dot net>,
 *                  MacCoss Lab, Department of Genome Sciences, UW
 *
 * Copyright 2020 University of Washington - Seattle, WA
 * 
 * Licensed under the Apache License, Version 2.0 (the "License");
 * you may not use this file except in compliance with the License.
 * You may obtain a copy of the License at
 *
 *     http://www.apache.org/licenses/LICENSE-2.0
 *
 * Unless required by applicable law or agreed to in writing, software
 * distributed under the License is distributed on an "AS IS" BASIS,
 * WITHOUT WARRANTIES OR CONDITIONS OF ANY KIND, either express or implied.
 * See the License for the specific language governing permissions and
 * limitations under the License.
 */


//
// Performs custom code inspections that ReSharper can't, particularly in generated code which ReSharper ignores by design.
// 


using System;
using System.Collections;
using System.Collections.Generic;
using System.Diagnostics;
using System.Globalization;
using System.IO;
using System.Linq;
using System.Reflection;
using System.Runtime.InteropServices;
using System.Text;
using System.Text.RegularExpressions;
using System.Threading;
using System.Windows.Forms;
using System.Xml.Linq;
using AssortResources;
using Microsoft.VisualStudio.TestTools.UnitTesting;
using pwiz.Common.DataBinding.Controls.Editor;
using pwiz.Common.SystemUtil;
using pwiz.Common.SystemUtil.PInvoke;
using pwiz.Skyline;
using pwiz.Skyline.Controls;
using pwiz.Skyline.Controls.Databinding;
using pwiz.Skyline.Controls.Graphs;
using pwiz.Skyline.Controls.GroupComparison;
using pwiz.Skyline.Util;
using pwiz.Skyline.Util.Extensions;
using pwiz.SkylineTestUtil;
using TestRunnerLib.PInvoke;
using Environment = System.Environment;

namespace pwiz.SkylineTest
{
    /// <summary>
    /// Inspect files by mask, searching for prohibited or required strings.
    /// </summary>
    [TestClass]
    public class CodeInspectionTest : AbstractUnitTest
    {

        [TestMethod]
        public void CodeInspection()
        {

            // Looking for uses of MessageBox where we should really be using MessageDlg
            const string runDlgOkDlgExemptionComment = @"// Purposely using RunUI instead of OkDialog here";
            AddTextInspection(@"*.cs", // Examine files with this mask
                Inspection.Forbidden, // This is a test for things that should NOT be in such files
                Level.Error, // Any failure is treated as an error, and overall test fails
                null,  // There are no parts of the codebase that should skip this check
                "AbstractFunctionalTest", // Only files containing this string get inspected for this
                @"RunUI\(.*(Ok|Cancel)Dialog[^_].*", // Forbidden pattern - match RunUI(()=>foo.OkDialog()), RunUI(foo.CancelDialog) etc
                true, // Pattern is a regular expression
                @"use OkDialog() or CancelDialog() instead of RunUI() to close dialogs in a test - this waits for the dialog to actually close, which avoids race conditions e.g. ""OkDialog(colDlg, colDlg.CancelDialog)"" instead of ""RunUI(() => colDlg.CancelDialog())"". If this really is a legitimate use (to test error handling etc) add this comment to the offending line: '" + runDlgOkDlgExemptionComment + @"'", // Explanation for prohibition, appears in report
                runDlgOkDlgExemptionComment); // There are one or two legitimate uses of this, look for this comment and ignore the violation when found

            // Looking for uses of MessageBox where we should really be using MessageDlg
            const string messageBoxExemptionComment = @"// Purposely using MessageBox here";
            AddTextInspection(@"*.cs", // Examine files with this mask
                Inspection.Forbidden, // This is a test for things that should NOT be in such files
                Level.Error, // Any failure is treated as an error, and overall test fails
                NonSkylineDirectories(), // We only care about this in Skyline code
                string.Empty, // No file content required for inspection
                @"MessageBox.Show", // Forbidden pattern
                false, // Pattern is not a regular expression
                @"use MessageDlg.Show instead - this ensures proper interaction with automated tests, small molecule interface operation, and other enhancements. If this really is a legitimate use add this comment to the offending line: '" + messageBoxExemptionComment + @"'", // Explanation for prohibition, appears in report
                messageBoxExemptionComment); // There are one or two legitimate uses of this, look for this comment and ignore the violation when found

            // Looking for forgotten PauseTest() calls that will mess up automated tests
            AddTextInspection(@"*.cs", // Examine files with this mask
                Inspection.Forbidden, // This is a test for things that should NOT be in such files
                Level.Error, // Any failure is treated as an error, and overall test fails
                new[] { @"TestFunctional.cs" }, // Only these files should contain this
                string.Empty, // No file content required for inspection
                @"^\s*PauseTest(UI)?\(", // Forbidden pattern (uncommented PauseTest or PauseTestUI)
                true, // Pattern is a regular expression
                @"This appears to be temporary debugging code that should not be checked in. Or perhaps you meant to use PauseForManualTutorialStep()?"); // Explanation for prohibition, appears in report

            // Looking for forgotten SourceLevel.Information use that writes debug messages to console/ImmediateWindow
            AddTextInspection(@"TraceWarningListener.cs", // Examine files with this mask
                Inspection.Forbidden, // This is a test for things that should NOT be in such files
                Level.Error, // Any failure is treated as an error, and overall test fails
                null, // Only these files should contain this
                string.Empty, // No file content required for inspection
                @"SourceLevels.Information", // Forbidden pattern
                false, // Pattern is not a regular expression
                @"This appears to be temporary debugging code that should not be checked in. Normally we don't want users to see this level of Trace messages."); // Explanation for prohibition, appears in report

            // Looking for bare use of Trace calls that should be UserMessage or DebugMessage calls
            AddTextInspection(@"*.cs", // Examine files with this mask
                Inspection.Forbidden, // This is a test for things that should NOT be in such files
                Level.Error, // Any failure is treated as an error, and overall test fails
                NonSkylineDirectories().Append(@"Messages.cs").ToArray(), // Only these files should contain this
                string.Empty, // No file content required for inspection
                @"Trace.Trace", // Forbidden pattern
                false, // Pattern is not a regular expression
                @"Trace should not be used directly. The Messages class is the proper way to produce non-blocking user-facing messages, and permanent dev-facing messages."); // Explanation for prohibition, appears in report

            // Looking for forgotten "RunPerfTests=true" statements that will force running possibly unintended tests
            AddTextInspection(@"*.cs", // Examine files with this mask
                Inspection.Forbidden, // This is a test for things that should NOT be in such files
                Level.Error, // Any failure is treated as an error, and overall test fails
                null,  // There are no parts of the codebase that should skip this check
                string.Empty, // No file content required for inspection
                @"^\s*RunPerfTests\s*\=\s*true", // Forbidden pattern (uncommented enabling of perftests in IDE)
                true, // Pattern is a regular expression
                @"This appears to be temporary debugging code that should not be checked in. PerfTests are normally enabled/disabled by the automated test framework."); // Explanation for prohibition, appears in report

            // Looking for non-standard image scaling
            AddTextInspection(@"*.Designer.cs", // Examine files with this mask
                Inspection.Forbidden, // This is a test for things that should NOT be in such files
                Level.Error, // Any failure is treated as an error, and overall test fails
                null, // There are no parts of the codebase that should skip this check
                string.Empty, // No file content required for inspection
                @".ImageScalingSize = new System.Drawing.Size(", // Forbidden pattern
                false, // Pattern is not a regular expression
                @"causes blurry icon issues on HD monitors"); // Explanation for prohibition, appears in report

            // Looking for forms that haven't been declared localizable (those that have won't have direct assignments to Text in designer files)
            AddTextInspection(@"*.Designer.cs", // Examine files with this mask
                Inspection.Forbidden, // This is a test for things that should NOT be in such files
                Level.Error, // Any failure is treated as an error, and overall test fails
                NonLocalizedFiles(), // Ignore violations in files or directories we don't localize
                string.Empty, // No file content required for inspection
                new[] { ".Text = \"", ".HeaderText = \"" }, // Forbidden patterns
                false, // Patterns are not regular expressions
                @"form should be declared localizable"); // Explanation for prohibition, appears in report

            // Looking for unlocalized dialogs
            AddTextInspection(@"*.Designer.cs", // Examine files with this mask
                Inspection.Required,  // This is a test for things that MUST be in such files
                Level.Error, // Any failure is treated as an error, and overall test fails
                NonLocalizedFiles(), // Ignore violations in files or directories we don't localize
                string.Empty, // No file content required for inspection
                @".*(new global::System.Resources.ResourceManager|new System.Resources.ResourceManager|System.ComponentModel.ComponentResourceManager resources = new System.ComponentModel.ComponentResourceManager).*", // Required pattern
                true, // Pattern is a regular expression
                @"ensures that every dialog is localizable"); // Explanation for requirement, appears in report

            // Looking for non-standard scaling in form designer
            AddTextInspection(@"*.resx", // Examine files with this mask
                Inspection.Required,  // This is a test for things that MUST be in such files
                Level.Error, // Any failure is treated as an error, and overall test fails
                null, // There are no parts of the codebase that should skip this check
                "<data name=\"$this.AutoScaleDimensions\" type=\"System.Drawing.SizeF, System.Drawing\">", // Only worry about it when this appears in file
                "<data name=\"$this.AutoScaleDimensions\" type=\"System.Drawing.SizeF, System.Drawing\">\n<value>6, 13</value>", // Required pattern (two lines)
                false, // Pattern is not a regular expression
                @"nonstandard {0} found instead"); // Explanation for requirement, appears in report

            // Looking for Model code depending on UI code
            void AddForbiddenUIInspection(string fileMask, string cue, string why, int numberToleratedAsWarnings = 0)
            {
                AddTextInspection(fileMask, // Examine files with this mask
                    Inspection.Forbidden, // This is a test for things that should NOT be in such files
                    Level.Error, // Any failure is treated as an error, and overall test fails
                    null, // There are no parts of the codebase that should skip this check
                    cue, // If the file contains this, then check for forbidden pattern
                    @"using.*(pwiz\.Skyline\.(Alerts|Controls|.*UI)|System\.Windows\.Forms|pwiz\.Common\.GUI)",
                    true, // Pattern is a regular expression
                    why, // Explanation for prohibition, appears in report
                    null, // No explicit exceptions to this rule
                    // 0); // Use this line to make all occurrences errors - for clickable file and line numbers in report
                    numberToleratedAsWarnings); // Number of existing known failures that we'll tolerate as warnings instead of errors, so no more get added while we wait to fix the rest

                // Also look for fully-qualified references to UI namespaces (no using directive present)
                AddTextInspection(fileMask, // Examine files with this mask
                    Inspection.Forbidden,
                    Level.Error,
                    null,
                    cue,
                    @"^(?!\s*///).*?\b(pwiz\.Skyline\.(Alerts|Controls|.*UI)|System\.Windows\.Forms|pwiz\.Common\.GUI)\.",
                    true,
                    why);
            }

<<<<<<< HEAD
            AddForbiddenUIInspection(@"*.cs", @"namespace pwiz.Skyline.Model", @"Skyline model code must not depend on UI code", 33);
=======
            AddForbiddenUIInspection(@"*.cs", @"namespace pwiz.Skyline.Model", @"Skyline model code must not depend on UI code", 2);
>>>>>>> d1c5c459
            // Looking for CommandLine.cs and CommandArgs.cs code depending on UI code
            AddForbiddenUIInspection(@"CommandLine.cs", @"namespace pwiz.Skyline", @"CommandLine code must not depend on UI code", 1);
            AddForbiddenUIInspection(@"CommandArgs.cs", @"namespace pwiz.Skyline", @"CommandArgs code must not depend on UI code");

            // Check for using DataGridView.
            AddTextInspection("*.designer.cs", Inspection.Forbidden, Level.Error, NonSkylineDirectories(), null,
                "new System.Windows.Forms.DataGridView()", false,
                "Must use subclass CommonDataGridView or DataGridViewEx instead of DataGridView.");

            // CONSIDER: remove CommonAlertDlg from the exclusion list, possibly by implementing exception handling in CommonAlertDlg.CopyMessage()
            AddTextInspection("*.cs", 
                Inspection.Forbidden, 
                Level.Error,
                new[] {"TestFunctional", "TestTutorial", "TestPerf", "Executables", "UtilUIExtra.cs", "ClipboardEx.cs", "CommonAlertDlg.cs"}, 
                null,
                "Clipboard(Ex)?\\.SetText", 
                true, 
                "Use ClipboardHelper.SetClipboardText instead since it handles exceptions");

            // Looking for non-accepted uses of P/Invoke by searching for the [DllImport] attribute
            AddTextInspection(@"*.cs", // Examine files with this mask
                Inspection.Forbidden, // This is a test for things that should NOT be in such files
                Level.Error, // Any failure is treated as an error, and overall test fails
                DllImportAllowedUsageFilesAndDirectories(), // Skip this check for specific files where DllImport use is explicitly allowed
                "DllImport", // Only files containing this string get inspected for this
                @"DllImport", // Forbidden pattern - match [DllImport
                false, // Pattern is not a regular expression
                @"Use of P/Invoke is not allowed. Instead, use the interop library in pwiz.Common.SystemUtil.PInvoke."); // Explanation for prohibition, appears in report

            // Looking for uses of Encoding.UTF8 in file writing operations that will create BOM
            AddTextInspection(@"*.cs", // Examine files with this mask
                Inspection.Forbidden, // This is a test for things that should NOT be in such files
                Level.Error, // Any failure is treated as an error, and overall test fails
                null, // There are no parts of the codebase that should skip this check
                string.Empty, // No file content required for inspection
                @"(new XmlTextWriter|File\.WriteAllText|File\.WriteAllLines|\.SaveAsXml|new StreamWriter)\(.*Encoding\.UTF8[^E]", // Forbidden pattern - catches file writing with Encoding.UTF8 (but not UTF8Encoding)
                true, // Pattern is a regular expression
                @"Encoding.UTF8 includes a BOM by default. Use 'new UTF8Encoding(false)' for UTF-8 without BOM, or 'new UTF8Encoding(true)' if you explicitly need a BOM."); // Explanation for prohibition, appears in report

            // A few lines of fake tests that can be useful in development of this mechanism
            // AddInspection(@"*.Designer.cs", Inspection.Required, Level.Error, null, "Windows Form Designer generated code", @"DetectionsToolbar", @"fake, debug purposes only"); // Uncomment for debug purposes
            // AddInspection(@"*.cs", Inspection.Forbidden, Level.Error, null, string.Empty, @"DetectionsToolbar", @"fake, debug purposes only"); // Uncomment for debug purposes
            // AddInspection(@"*.xml", Inspection.Required, Level.Error, null, "xml",  @"encoding=""utf-8""", @"fake, debug purposes only"); // Uncomment for debug purposes

            PerformInspections();
        }

        private HashSet<string> TODOs = new HashSet<string>();

        /// <summary>
        /// Examine the CSV file containing the list that we use to conveniently summon run time images of forms in SkylineTester,
        /// especially for L10N development.  Look for forms that are not mentioned, and forms that are mentioned but no longer exist.
        /// </summary>
        List<string> CheckFormsWithoutTestRunnerLookups()
        {
            var lines = File.ReadAllLines(GetCodeBaseRoot(out _) + "\\TestRunnerLib\\TestRunnerFormLookup.csv");
            var missing = new List<string>();
            var declaredForms = new HashSet<string>();
            foreach (var line in lines)
            {
                // Pick out EditPeakScoringModelDlg.ModelTab from "EditPeakScoringModelDlg.ModelTab,TestPeakScoringModel"
                var parts = line.Split(',');
                var formName = parts[0].Trim();
                declaredForms.Add(formName);

                // Look for forms with no associated test, or acknowledged as TODO
                var testName = parts.Length > 1 ? parts[1].Trim() : string.Empty;
                if (string.IsNullOrEmpty(testName) || testName.StartsWith(@"TODO"))
                {
                    TODOs.Add(line);
                }
            }

            var panoramaHint = typeof(PanoramaClient.PanoramaFolderBrowser); // Bit of a hack to get the test to look in that namespace

            // Collect forms that should be exercised in tutorials
            var foundForms = FindForms(new[]
                {
                    panoramaHint, // Bit of a hack to get the test to look in that namespace
                    typeof(Form),
                    typeof(FormEx),
                    typeof(DockableFormEx),
                    typeof(DataboundGridForm),
                    typeof(FoldChangeForm),
                    typeof(CommonFormEx),
                    typeof(ModeUIInvariantFormEx),
                    typeof(CreateHandleDebugBase),
                    typeof(GraphSummary.IController),
                    typeof(GraphSummary.IControllerSplit),
                    typeof(ResultsGridForm),
                },
                new[] // Classes that get used directly as well as in derived form
                {
                    typeof(DocumentGridForm)
                });
            // Forms that we don't expect to see in any test
            var FormNamesNotExpectedInTutorialTests = new[]
            {
                panoramaHint.Name, // Bit of a hack to get the test to look in that namespace
                "DetectionsGraphController", // An intermediate type, actually exercised in DetectionsPlotTest
                "MassErrorGraphController", // An intermediate type, actually exercised in MassErrorGraphsTest 
                "PeptideSettingsUI.TabWithPage", // An intermediate type
                "BackgroundEventThreadsTestForm" // Used in tests itself, not a UI thing    
            };

            foreach (var formName in foundForms)
            {
                if (!declaredForms.Contains(formName))
                {
                    if (!FormNamesNotExpectedInTutorialTests.Contains(formName) &&
                        !declaredForms.Any(n => n.StartsWith(formName + ".")) && // Perhaps this is a parent to tab types
                        !declaredForms.Any(n => n.EndsWith("." + formName))) // Or perhaps lookup list declares parent.child
                    {
                        missing.Add(string.Format("Form \"{0}\" is not listed in TestRunnerLib\\TestRunnerFormLookup.csv", formName));
                    }
                }
            }

            // Sanity check - are there any names in TestRunnerLib\TestRunnerFormLookup.csv that we didn't find in forms search?
            foreach (var name in declaredForms)
            {
                if (!foundForms.Contains(name) && 
                    !FormNamesNotExpectedInTutorialTests.Contains(name) && // Known exclusion?
                    !foundForms.Any(f => name.EndsWith("." + f))) // Or perhaps lookup list declares parent.child
                {
                    missing.Add(string.Format("Form \"{0}\" referenced in TestRunnerLib\\TestRunnerFormLookup.csv is unknown or has unanticipated parent form type (maybe using Form instead of FormEx or CommonFormEx?)", name));
                }
            }

            return missing;
        }

        /// <summary>
        /// We have some code, especially in commandline, that expects certain error messages to start with CommandStatusWriter.ERROR_MESSAGE_HINT (i.e. "Error:") or the L10N equivalent
        /// </summary>
        void InspectConsistentErrorMessages(List<string> errors)
        {
            var currentCulture = Thread.CurrentThread.CurrentUICulture; // Preserve current test culture
            try
            {
                Thread.CurrentThread.CurrentCulture = Thread.CurrentThread.CurrentUICulture = new CultureInfo("en"); // We want to compare against the "en" resources
                var resourceSetEnglish = Skyline.Properties.Resources.ResourceManager.GetResourceSet(Thread.CurrentThread.CurrentUICulture, true, true);

                // Before we proceed, make sure that the hardcoded english language hint still agrees with the englsh language resource
                AssertEx.IsTrue(Skyline.Properties.Resources.CommandStatusWriter_WriteLine_Error_.StartsWith(CommandStatusWriter.ERROR_MESSAGE_HINT));

                // Now work through each resource, checking for L10N consistency of strings that, in English, start with CommandStatusWriter.ERROR_MESSAGE_HINT (i.e. "Error:")
                foreach (var resource in resourceSetEnglish)
                {
                    var pair = resource as DictionaryEntry? ?? new DictionaryEntry(); // For strings, resource object is a pair [resource name, L10N string]
                    var englishString = pair.Value as string ?? string.Empty;
                    if (englishString.StartsWith(CommandStatusWriter.ERROR_MESSAGE_HINT))
                    {
                        var resourceName = pair.Key.ToString();
                        // Now work through the other supported L10N languages, verifying that the L10N string is also properly marked as an error hint.
                        // That is, either starts with localized Skyline.Properties.Resources.CommandStatusWriter_WriteLine_Error_, or starts with
                        // the english language string constant CommandStatusWriter.ERROR_MESSAGE_HINT (i.e. hasn't been localized yet).
                        foreach (var culture in new[] {@"zh-CHS", @"ja"}) 
                        {
                            var tryCulture = new CultureInfo(culture);
                            Thread.CurrentThread.CurrentCulture = Thread.CurrentThread.CurrentUICulture = tryCulture;
                            var commandStatusWriterWriteLineError = Skyline.Properties.Resources.CommandStatusWriter_WriteLine_Error_;
                            var localized = Skyline.Properties.Resources.ResourceManager.GetString(resourceName) ?? String.Empty;
                            if (!localized.StartsWith(commandStatusWriterWriteLineError, StringComparison.CurrentCulture) &&
                                !localized.StartsWith(CommandStatusWriter.ERROR_MESSAGE_HINT, StringComparison.InvariantCulture)) // Maybe not yet localized
                            {
                                // Report mismatch
                                errors.Add(string.Format("The {0} language version of resource string {1} does not begin with the localized version of \"{2}\" (see Skyline.Properties.Resources.CommandStatusWriter_WriteLine_Error_)", 
                                    culture, resourceName, CommandStatusWriter.ERROR_MESSAGE_HINT));
                            }
                        }
                        Thread.CurrentThread.CurrentCulture = Thread.CurrentThread.CurrentUICulture = currentCulture;
                    }
                }
            }

            finally
            {
                Thread.CurrentThread.CurrentCulture = Thread.CurrentThread.CurrentUICulture = currentCulture;
            }
        }

        /// <summary>
        /// Just a quick smoke test to remind devs to add audit log tests where needed, and to catch cases where its obvious that one or
        /// more languages need updating because line counts don't agree
        /// </summary>
        void InspectTutorialAuditLogs(string root, List<string> errors)
        {
            var logsDir = Path.Combine(root, @"TestTutorial", @"TutorialAuditLogs");
            var logs = Directory.GetFiles(logsDir, "*.log", SearchOption.AllDirectories).ToList();
            var languages = logs.Select(l => l.Replace(logsDir, string.Empty).Split(Path.DirectorySeparatorChar)[1]).Distinct().ToList();
            var tests = logs.Select(l => l.Replace(logsDir, string.Empty).Split(Path.DirectorySeparatorChar)[2]).Distinct().ToList();
            foreach (var test in tests)
            {
                var results = new List<string>();
                foreach (var language in languages)
                {
                    var lPath = Path.Combine(logsDir, language, test);
                    if (!logs.Contains(lPath))
                    {
                        results.Add(string.Format("Did not find {0} version. This needs to be created and added to source control.", language));
                    }
                }

                var english = @"en";
                var enVersion = Path.Combine(logsDir, english, test);
                if (File.Exists(enVersion))
                {
                    var lines = File.ReadAllLines(enVersion);
                    var badLang = new List<string>();
                    foreach (var language in languages.Where(l => l != english))
                    {
                        var l10nVersion = Path.Combine(logsDir, language, test);
                        if (!File.Exists(l10nVersion))
                        {
                            continue; // Already noted
                        }

                        var l10nLines = File.ReadAllLines(l10nVersion);
                        if (lines.Length != l10nLines.Length)
                        {
                            badLang.Add(language);
                        }
                    }

                    if (badLang.Any())
                    {
                        results.Add(string.Format(
                            @"Line count for {0} does not match {1}. Tutorial audit logs should be regenerated.",
                            english, string.Join(@", ", badLang)));
                    }
                }

                if (results.Any())
                {
                    errors.Add(string.Format(@"{0} Error: {1}", test, string.Join(@", ", results)));
                }
            }
        }

        /// <summary>
        ///  Look for conflicts between settings.settings and app.config
        /// </summary>
        void InspectInconsistentSetting(string root, List<string> errors) 
        {
            var EMPTY_STRING_ARRAY = "</ArrayOfString>";

            // Extract key-value pairs from settings.settings
            var settingsValues = ExtractSettingsSettings();

            // Extract key-value pairs from app.config
            var configValues = ExtractAppConfigSettings();

            // Find keys that exist in both but have different values
            foreach (var key in settingsValues.Keys.Intersect(configValues.Keys).Where(k => (settingsValues[k] != configValues[k])))
            {
                var settingsValue = settingsValues[key];
                var configValue = configValues[key];
                // An empty string array in settings.settings is just empty text in app.config
                if (!(settingsValue.Equals(EMPTY_STRING_ARRAY) && string.IsNullOrEmpty(configValue)))
                {
                    NoteMismatch(key, settingsValue, configValue);
                }
            }


            // Find settings that exist only in one of the files
            foreach (var key in settingsValues.Keys.Except(configValues.Keys))
            {
                var settingsValue = settingsValues[key];
                // IDE seems to be OK with missing value in app.config if the setting is an empty string array
                if (!settingsValue.Equals(EMPTY_STRING_ARRAY))
                {
                    NoteMismatch(key, settingsValue, null);
                }
            }
            foreach (var key in configValues.Keys.Except(settingsValues.Keys))
            {
                NoteMismatch(key, null, configValues[key]);
            }

            return;


            void NoteMismatch(string name, string settingsValue, string configValue)
            {
                errors.Add($"Settings mismatch for \"{name}\": {FormatValue(settingsValue)} in Settings.settings, {FormatValue(configValue)} in app.config.");
                return;
                string FormatValue(string s) => s == null ? "not found" : $"\"{s}\"";
            }

            string CheckStringArray(string value)
            {
                if (value.Contains("<ArrayOfString"))
                {
                    var result = string.Empty;
                    foreach (var part in value.Split(new[] { "<string>" }, StringSplitOptions.None))
                    {
                        if (part.Contains("</string>"))
                        {
                            var val = part.Trim().Split(new[] { "</string>" }, StringSplitOptions.None).FirstOrDefault();
                            if (!string.IsNullOrEmpty(val))
                            {
                                result += val.Trim();
                            }
                        }
                    }
                    return result;
                }
                else if (string.IsNullOrEmpty(value))
                {
                    // Special case - settings designer won't update app.config if the value is empty (that is, not even an empty description in XML - just blank text)
                    value = EMPTY_STRING_ARRAY;
                }

                return value;
            }

            Dictionary<string, string> ExtractSettingsSettings()
            {
                var settingsPath = Path.Combine(root, @"Properties\Settings.settings");
                var doc = XDocument.Load(settingsPath);
                var settings = new Dictionary<string, string>();
                XNamespace settingsNamespace = "http://schemas.microsoft.com/VisualStudio/2004/01/settings";
                var settingsElements = doc.Descendants(settingsNamespace + "Settings")
                    .Descendants(settingsNamespace + "Setting")
                    .ToArray();
                AssertEx.AreNotEqual(settingsElements.Length, 0, "trouble reading settings.settings");
                foreach (var setting in settingsElements)
                {
                    var key = setting.Attribute("Name")?.Value;
                    if (key != null)
                    {
                        var value = CheckStringArray(setting.Value);
                        settings[key] = value;
                    }
                }
                return settings;
            }

            Dictionary<string, string> ExtractAppConfigSettings()
            {
                var configPath = Path.Combine(root, @"app.config");
                var doc = XDocument.Load(configPath);
                var settings = new Dictionary<string, string>();
                var appSettingsElements = doc.Descendants(@"setting").ToArray();
                AssertEx.AreNotEqual(appSettingsElements.Length, 0, "trouble reading app.config");
                foreach (var setting in appSettingsElements)
                {
                    var key = setting.Attribute("name")?.Value;
                    if (key != null)
                    {
                        var value = setting.Value;
                        settings[key] = value;
                    }
                }
                return settings;
            }
        }

        /// <summary>
        /// Inspect the P/Invoke API. This looks at classes inside the .PInvoke
        /// namespace to monitor for changes to which Win32 APIs are referenced,
        /// looking at both DLLs and methods. It also enforces naming conventions.
        ///
        /// See PInvokeCommon for more info.
        /// </summary>
        private static void InspectPInvokeApi(string root, List<string> errors)
        {
            var expectedPInvokeApi = new Dictionary<Type, int>
            {
                // {type, expected # of methods with DllImport attribute}
                { typeof(Advapi32), 3 },
                { typeof(Gdi32), 4 },
                { typeof(Kernel32), 7 },
                { typeof(Shell32), 1 },
                { typeof(Shlwapi), 1 },
                { typeof(User32), 33 },

                { typeof(DwmapiTest), 4 },
                { typeof(Gdi32Test), 1 },
                { typeof(Kernel32Test), 5 },
                { typeof(Ole32Test), 1 },
                { typeof(Shell32Test), 1 },
                { typeof(User32Test), 9 }
            };

            // add types from production code
            var types = typeof(User32).Assembly.GetTypes()
                .Where(type => type.Namespace is "pwiz.Common.SystemUtil.PInvoke" && type.IsClass).ToList();

            // add types from test code
            types.AddRange(typeof(User32Test).Assembly.GetTypes()
                .Where(type => type.Namespace is "TestRunnerLib.PInvoke" && type.IsClass).ToList());

            foreach(var type in types)
            {
                var methods = type.GetMethods(BindingFlags.Public | BindingFlags.NonPublic | BindingFlags.Static)
                    .Where(method => method.GetCustomAttributes(typeof(DllImportAttribute), false).Length > 0).ToList();

                if (methods.Count == 0)
                {
                    continue;
                }

                // unexpected class using [DllImport] attributes
                if (!expectedPInvokeApi.ContainsKey(type))
                {
                    errors.Add($"P/Invoke error in {type.Name}. This class is not allowed to use [DllImport]. See the wiki or PInvokeCommon for more information.");
                }
                else
                {
                    // too many functions in this class marked with [DllImport] attribute
                    if (methods.Count > expectedPInvokeApi[type])
                    {
                        errors.Add(
                            $"P/Invoke error in {type.Name}. {type.FullName} has more methods marked with [DllImport] than expected. See the wiki or PInvokeCommon for more information.");
                    }
                    // too few methods in this class marked with [DllImport] attribute
                    else if (methods.Count < expectedPInvokeApi[type])
                    {
                        errors.Add(
                            $"P/Invoke error in {type.Name}. {type.FullName} has fewer methods marked with [DllImport] than expected. See the wiki or PInvokeCommon for more information.");
                    }
                }

                var expectedDllName = type.Name.EndsWith("Test") ? type.Name.Substring(0, type.Name.Length - 4) : type.Name;

                foreach (var method in methods)
                {
                    var dllImportAttribute =
                        method.GetCustomAttribute(typeof(DllImportAttribute), false) as DllImportAttribute;
                    // ReSharper disable once PossibleNullReferenceException
                    var dllName = dllImportAttribute.Value;
                    
                    if (dllName.Any(char.IsUpper))
                    {
                        errors.Add($"P/Invoke error in {type.Name} on {method.Name}. [DllImport]'s dllName parameter must be all lower case");
                    }

                    if (!dllName.EndsWith(".dll"))
                    {
                        errors.Add($"P/Invoke error in {type.Name} on {method.Name}. [DllImport]'s dllName parameter must end in '.dll'.");
                    }
                    else
                    {
                        var actualDllName = dllName.Substring(0, dllName.Length - ".dll".Length);
                        if (!actualDllName.Equals(expectedDllName, StringComparison.OrdinalIgnoreCase)) 
                        {
                            errors.Add($"P/Invoke error in {type.Name} on {method.Name}. [DllImport]'s dllName parameter '{dllName}' must match the class name and be either {expectedDllName} or {expectedDllName}Test.");
                        }
                    }
                }
            }
        }

        /// <summary>
        /// Inspect source files for UTF-8 BOM (Byte Order Mark).
        /// Modern best practice is UTF-8 without BOM for source code.
        /// BOM causes issues with Unix/Linux tools, Git diffs, and cross-platform compatibility.
        ///
        /// This inspection automatically removes BOMs from files when found, similar to how
        /// SchemaDocumentsTest automatically creates missing schema files.
        /// </summary>
        private static void InspectUtf8Bom(string root, List<string> errors)
        {
            var utf8Bom = new byte[] { 0xEF, 0xBB, 0xBF };

            // Auto-generated files that are allowed to have BOM (regenerated by Visual Studio from COM type libraries)
            var allowedBomExtensions = new[] { ".tli", ".tlh" };

            // Directories to skip (build outputs, test results, Git submodules, etc.)
            var skipDirectories = new[] { "\\bin\\", "\\obj\\", "\\TestResults\\", "\\SkylineTester Results\\", "\\Executables\\BullseyeSharp\\", "\\Executables\\Hardklor\\", "\\Executables\\DevTools\\DocumentConverter\\" };

            // Search paths: Skyline and Shared directories
            var searchPaths = new List<string> { root };
            var sharedCommon = Path.Combine(root, "..", "Shared", "Common");
            var sharedCommonUtil = Path.Combine(root, "..", "Shared", "CommonUtil");
            if (Directory.Exists(sharedCommon))
                searchPaths.Add(sharedCommon);
            if (Directory.Exists(sharedCommonUtil))
                searchPaths.Add(sharedCommonUtil);

            // File types to check
            var fileMasks = new[] { "*.cs", "*.cpp", "*.h", "*.resx", "*.xml", "*.config", "*.csproj", "*.sln", "*.xsd" };

            // ReSharper disable once CollectionNeverQueried.Local
            var filesWithBom = new List<string>();
            var filesFixed = new List<string>();

            foreach (var searchPath in searchPaths)
            {
                foreach (var mask in fileMasks)
                {
                    foreach (var file in Directory.GetFiles(searchPath, mask, SearchOption.AllDirectories))
                    {
                        // Skip build output directories and Git submodules
                        if (skipDirectories.Any(dir => file.Contains(dir)))
                            continue;

                        // Skip auto-generated COM type library files
                        var extension = Path.GetExtension(file);
                        if (allowedBomExtensions.Contains(extension))
                            continue;

                        try
                        {
                            var bytes = File.ReadAllBytes(file);
                            if (bytes.Length >= 3 &&
                                bytes[0] == utf8Bom[0] &&
                                bytes[1] == utf8Bom[1] &&
                                bytes[2] == utf8Bom[2])
                            {
                                filesWithBom.Add(file);

                                // Automatically remove BOM
                                var creationTime = File.GetCreationTime(file);
                                var lastWriteTime = File.GetLastWriteTime(file);
                                var lastAccessTime = File.GetLastAccessTime(file);

                                // Remove BOM (skip first 3 bytes)
                                var newBytes = new byte[bytes.Length - 3];
                                Array.Copy(bytes, 3, newBytes, 0, newBytes.Length);

                                // Write file without BOM
                                File.WriteAllBytes(file, newBytes);

                                // Restore timestamps
                                File.SetCreationTime(file, creationTime);
                                File.SetLastWriteTime(file, lastWriteTime);
                                File.SetLastAccessTime(file, lastAccessTime);

                                filesFixed.Add(file);
                            }
                        }
                        catch
                        {
                            // Skip files that can't be read or written
                        }
                    }
                }
            }

            if (filesFixed.Any())
            {
                errors.Add(string.Empty);
                errors.Add($"ERROR: Found and automatically removed UTF-8 BOM from {filesFixed.Count} file(s):");
                foreach (var file in filesFixed)
                {
                    var relativePath = file.Replace(root, string.Empty).TrimStart('\\', '/');
                    errors.Add($"  - {relativePath}");
                }
                errors.Add(string.Empty);
                errors.Add("The BOM has been automatically removed from these files.");
                errors.Add("Please review the changes with 'git diff' and commit them.");
                errors.Add(string.Empty);
                errors.Add("Modern best practice is UTF-8 without BOM for all source files.");
                errors.Add("BOM causes issues with Unix/Linux tools, Git diffs, and cross-platform compatibility.");
                errors.Add("See STYLEGUIDE.md for encoding guidelines.");
                errors.Add(string.Empty);
                errors.Add("DO NOT ignore this error - the fixed files must be committed to prevent this error");
                errors.Add("from appearing on TeamCity and in nightly test runs.");
            }
        }

        /// <summary>
        /// Look for strings which have been localized but not moved from main Resources.resx to more appropriate locations
        /// </summary>
        void InspectMisplacedResources(string root, List<string> errors) 
        {
            // Look for any .csproj in the immediate subfolder of the main project
            // Strings which are referenced by these other .csproj files will not get moved
            var otherProjectPaths = new List<string>();
            // ReSharper disable once AssignNullToNotNullAttribute
            foreach (var subfolder in Directory.GetDirectories(root))
            {
                var otherProjectPath = Path.Combine(subfolder, Path.GetFileNameWithoutExtension(subfolder) + ".csproj");
                if (File.Exists(otherProjectPath))
                {
                    otherProjectPaths.Add(otherProjectPath);
                }
            }

            var resourceFilePath = Path.Combine(root, "Properties\\Resources.resx");
            var csProjPath = Path.Combine(root, "Skyline.csproj");
            var resourceAssorter = new ResourceAssorter(csProjPath, resourceFilePath, true, otherProjectPaths.ToArray());
            var initialErrors = errors.Count;
            resourceAssorter.DoWork(errors);
            if (errors.Count > initialErrors)
            {
                // Attempt self-healing by running AssortResources.exe to move non-shared resources automatically
                // Search for AssortResources.exe in several possible locations
                var assemblyDir = Path.GetDirectoryName(typeof(FormEx).Assembly.Location) ?? string.Empty;
                var searchPaths = new List<string>
                {
                    // Same directory as running assembly (e.g., bin\x64\Debug)
                    assemblyDir,
                    // Release build location (typically where it's built by Boost Build)
                    Path.Combine(root, "bin", "x64", "Release"),
                    // Debug build location
                    Path.Combine(root, "bin", "x64", "Debug"),
                    // Any platform (fallback)
                    Path.Combine(root, "bin", "Release"),
                    Path.Combine(root, "bin", "Debug")
                };

                string exePath = null;
                foreach (var searchPath in searchPaths)
                {
                    var candidate = Path.Combine(searchPath, "AssortResources.exe");
                    if (File.Exists(candidate))
                    {
                        exePath = candidate;
                        break;
                    }
                }

                bool fixSucceeded = false;
                if (exePath != null)
                {
                    try
                    {
                        var args = $"--resourcefile \"{resourceFilePath}\" --projectfile \"{csProjPath}\"";
                        var psi = new ProcessStartInfo(exePath, args)
                        {
                            WorkingDirectory = root,
                            UseShellExecute = false,
                            CreateNoWindow = true
                        };

                        var processRunner = new ProcessRunner();
                        var writer = new StringWriter();
                        IProgressStatus status = new ProgressStatus(string.Empty);
                        processRunner.Run(psi, null, null, ref status, writer);

                        // Re-run inspection to verify the fix
                        var verifyErrors = new List<string>();
                        var verifier = new ResourceAssorter(csProjPath, resourceFilePath, true, otherProjectPaths.ToArray());
                        verifier.DoWork(verifyErrors);
                        fixSucceeded = verifyErrors.Count <= initialErrors;
                        if (fixSucceeded)
                        {
                            // Replace the previously-added errors with a single actionable summary
                            errors.Add(string.Empty);
                            errors.Add($"Auto-fixed misplaced resources by running AssortResources.exe (found at {exePath}).");
                            errors.Add("Please review and commit the changes, then re-run the test.");
                        }
                        else
                        {
                            errors.Add(string.Empty);
                            errors.Add($"AssortResources.exe (found at {exePath}) was invoked but did not fully resolve the issues.");
                            errors.Add("You may need to run it manually or investigate the root cause.");
                        }
                    }
                    catch (IOException ioEx)
                    {
                        // ProcessRunner throws IOException on failure; capture the message
                        errors.Add(string.Empty);
                        errors.Add($"AssortResources.exe (found at {exePath}) was invoked automatically but encountered an error:");
                        errors.Add(ioEx.Message);
                    }
                }
                else
                {
                    // Could not find the tool
                    errors.Add(string.Empty);
                    errors.Add("AssortResources.exe was not found in any of the following locations:");
                    foreach (var searchPath in searchPaths)
                    {
                        errors.Add($"  - {Path.Combine(searchPath, "AssortResources.exe")}");
                    }
                    errors.Add(string.Empty);
                    errors.Add("AssortResources.exe is typically built by the Boost Build from the pwiz root.");
                    errors.Add("Run a full build (e.g., quickbuild.bat) to create it, or run the command manually once built:");
                }

                if (!fixSucceeded)
                {
                    // Always provide the manual instruction if auto-fix didn't succeed
                    var suggestedPath = exePath ?? Path.Combine(assemblyDir, "AssortResources.exe");
                    errors.Add(string.Empty);
                    errors.Add($"This can be done with command:");
                    errors.Add($"\"{suggestedPath}\" --resourcefile \"{resourceFilePath}\" --projectfile \"{csProjPath}\"");
                    errors.Add("Before running this command, save all your changes in the IDE.");
                }
            }
        }


        // Looking for uses of Form where we should really be using FormEx
        private static void FindIllegalForms(List<string> results) // Looks for uses of Form rather than FormEx
        {
            var bareForms = new HashSet<Type>();

            // List of classes which actually do inherit directly from Form
            var acceptableDirectUsesOfFormClass = new[]
            {
                typeof(FormEx),
                typeof(CommonFormEx),
                typeof(DockableFormEx),
                typeof(PauseAndContinueForm),
            };

            try
            {

                var assembly = Assembly.GetAssembly(typeof(FormEx));
                var types = assembly.GetTypes().Where(t => t.IsClass && !t.IsAbstract && t.IsSubclassOf(typeof(Form)) && 
                                                           !acceptableDirectUsesOfFormClass.Any(t.IsSubclassOf) &&
                                                           !acceptableDirectUsesOfFormClass.Any(t.Equals) &&
                                                           t.FullName != null && !t.FullName.StartsWith("System"));
                foreach (var type in types)
                {
                    bareForms.Add(type);
                }
            }
            catch (ReflectionTypeLoadException ex)
            {
                var errMessage = new StringBuilder();
                errMessage.AppendLine("Error in FindIllegalForms");
                errMessage.AppendLine(ex.StackTrace);
                errMessage.AppendLine();
                errMessage.AppendLine(string.Format(ex.Message));
                foreach (var loaderException in ex.LoaderExceptions)
                {
                    errMessage.AppendLine();
                    errMessage.AppendLine(loaderException.Message);
                }
                Console.WriteLine(errMessage);
                throw new Exception(errMessage.ToString(), ex);
            }

            results.AddRange(bareForms.Select(bareForm => $@"Error: class {bareForm.FullName} illegally inherits directly from Form instead of FormEx. Using FormEx ensures proper interaction with automated tests, small molecule interface operation, and other enhancements. If this really is intentional, add ""typeof({bareForm.Name})"" to the variable ""acceptableDirectUsesOfFormClass"" in method ""FindIllegalForms"" in CodeInspectionTest.cs"));
        }

        private static HashSet<string> FindForms(Type[] inUseFormTypes,
            Type[] directParentTypes) // Types directly referenced in addition to their derived types
        {
            var forms = new HashSet<string>();
            var formTypes = new HashSet<Type>(inUseFormTypes);
            foreach (var t in directParentTypes)
            {
                formTypes.Add(t);
            }

            try
            {
                foreach (var formType in formTypes)
                {
                    // Now find all forms that inherit from formType
                    // Search for forms in the same assembly as the base class with a few exceptions
                    Assembly assembly;
                    if (formType == typeof(Form))
                    {
                        assembly = typeof(SkylineWindow).Assembly;
                    }
                    else if (formType == typeof(CommonFormEx))
                    {
                        assembly = typeof(ViewEditor).Assembly;
                    }
                    else
                    {
                        assembly = formType.Assembly;
                    }
                    foreach (var form in assembly.GetTypes()
                                 .Where(t => (t.IsClass && !t.IsAbstract && 
                                              (t.IsSubclassOf(formType) || // Form type match
                                               t.IsSubclassOf(typeof(FormEx)) || t.IsSubclassOf(typeof(CommonFormEx)))) // Or acceptably subclassed Form
                                             || formType.IsAssignableFrom(t))) // Interface type match
                    {
                        var formName = form.Name;
                        // Watch out for form types which are just derived from other form types (e.g FormEx -> ModeUIInvariantFormEx)
                        if (directParentTypes.Any(ft => Equals(formName, ft.Name)) ||
                            !formTypes.Any(ft => Equals(formName, ft.Name)))
                        {
                            forms.Add(formName);
                        }

                        // Look for tabs etc
                        var typeIFormView = typeof(IFormView);
                        foreach (var nested in form.GetNestedTypes().Where(t => typeIFormView.IsAssignableFrom(t)))
                        {
                            var nestedName = formName + "." + nested.Name;
                            forms.Add(nestedName);
                        }
                    }
                }
            }
            catch (ReflectionTypeLoadException ex)
            {
                var errMessage = new StringBuilder();
                errMessage.AppendLine("Error in FindForms");
                errMessage.AppendLine("(Perhaps Visual Studio menu item \"Test | Configure Run Settings | Select Solution Wide runsettings File\" is not set to \"TestSettings_x64.runsettings\"?)");
                errMessage.AppendLine(ex.StackTrace);
                errMessage.AppendLine();
                errMessage.AppendLine(string.Format(ex.Message));
                foreach (var loaderException in ex.LoaderExceptions)
                {
                    errMessage.AppendLine();
                    errMessage.AppendLine(loaderException.Message);
                }
                Console.WriteLine(errMessage);
                throw new Exception(errMessage.ToString(), ex);
            }

            return forms;
        }

        private string GetCodeBaseRoot(out string thisFile)
        {
            thisFile = new StackTrace(true).GetFrame(0).GetFileName();
            if (string.IsNullOrEmpty(thisFile))
            {
                AssertEx.Fail("Could not get Skyline directory name for code inspection");
            }
            // ReSharper disable once PossibleNullReferenceException
            return thisFile.Replace("\\Test\\CodeInspectionTest.cs", string.Empty);
        }

        private void PerformInspections()
        {
            List<string> CheckForToleratedError(PatternDetails patternDetails, List<string> errors, List<string> warnings, Dictionary<PatternDetails, int> counts,
                 out string tolerated)
            {
                var result = patternDetails.FailureType == Level.Error ? errors : warnings;
                tolerated = null;
                if (patternDetails.FailureType == Level.Error && patternDetails.NumberOfToleratedIncidents > 0)
                {
                    // Track errors that are tolerated to a degree
                    if (!counts.ContainsKey(patternDetails))
                    {
                        counts.Add(patternDetails, 1);
                    }
                    else
                    {
                        counts[patternDetails]++;
                    }

                    int count = counts[patternDetails];
                    int expected = patternDetails.NumberOfToleratedIncidents;
                    if (count <= expected)
                    {
                        result = warnings;
                        tolerated = @"This is an error, but is tolerated for the moment.";
                    }
                    else
                    {
                        tolerated =
                            TextUtil.LineSeparate(string.Format($@"Expected {expected} existing cases of this issue but found {count}."),
                                "Please fix any newly introduced cases to get back to the expected level.");
                    }
                }

                return result;
            }

            var root = GetCodeBaseRoot(out var thisFile);
            if (!Directory.Exists(root))
            {
                return; // Don't fail, this might be an install with no code in it
            }

            var results = CheckFormsWithoutTestRunnerLookups();

            // Looking for uses of Form where we should really be using FormEx
            FindIllegalForms(results);

            // Make sure that anything that should start with the L10N equivalent of CommandStatusWriter.ERROR_MESSAGE_HINT (i.e. "Error:") does so
            InspectConsistentErrorMessages(results);

            InspectTutorialAuditLogs(root, results);

            InspectMisplacedResources(root, results); // Look for strings which have been localized but not moved from main Resources.resx to more appropriate locations

            InspectInconsistentSetting(root, results); // Look for conflicts between settings.settings and app.config

            InspectPInvokeApi(root, results);

            InspectUtf8Bom(root, results); // Check for UTF-8 BOM and automatically remove it

            InspectRedundantCsprojResourcesFromSolution(root, results); // Look for images in .csproj files that are redundant with the RESX entries

            var errorCounts = new Dictionary<PatternDetails, int>();

            foreach (var fileMask in allFileMasks)
            {
                var filenames = Directory.GetFiles(root, fileMask, SearchOption.AllDirectories).ToList();
                filenames.AddRange(Directory.GetFiles(Path.Combine(root, @"..", @"Shared", @"Common"), fileMask, SearchOption.AllDirectories));
                filenames.AddRange(Directory.GetFiles(Path.Combine(root, @"..", @"Shared", @"CommonUtil"), fileMask, SearchOption.AllDirectories));

                foreach (var filename in filenames)
                {
                    if (Equals(filename, thisFile))
                    {
                        continue; // Can't inspect yourself!
                    }

                    var content = File.ReadAllText(filename);
                    var lines = content.Split('\n');

                    var lineNum = 0;
                    var requiredPatternsObservedInThisFile = requiredPatternsByFileMask.TryGetValue(fileMask, out var value)
                        ? value.Where(kvp =>
                        {
                            // Do we need to worry about this pattern for this file?
                            var patternDetails = kvp.Value;
                            return !patternDetails.IgnorePath(filename) &&
                                   (string.IsNullOrEmpty(patternDetails.Cue) // No requirements for file content
                                    || lines.Any(l => l.Contains(patternDetails.Cue))); // File contains required cue
                        }).ToDictionary(k => k.Key, k => false)
                        : null;
                    var forbiddenPatternsForThisFile =
                        forbiddenPatternsByFileMask.TryGetValue(fileMask, out var patterns) // Are there any forbidden patterns for this filemask?
                            ? patterns.Where(kvp =>
                            {
                                // Do we need to worry about this pattern for this file?
                                var patternDetails = kvp.Value;
                                return !patternDetails.IgnorePath(filename) &&
                                       (string.IsNullOrEmpty(patternDetails.Cue) // No requirements for file content
                                        || lines.Any(l => l.Contains(patternDetails.Cue))); // File contains required cue
                            }).ToDictionary(k => k.Key, k => k.Value.Reason)
                            : null;

                    var errors = new List<string>();
                    var warnings = new List<string>();
                    // Track already reported issues for this file to avoid duplicate reports
                    var reportedMatches = new HashSet<string>(StringComparer.OrdinalIgnoreCase);
                    // Per-file tracking for inconsistent line endings and multiline pattern faults
                    var crlfCount =0;
                    var multiLinePatternFaults = new Dictionary<Pattern, string>();
                    var multiLinePatternFaultLocations = new Dictionary<Pattern, int>();

                    foreach (var line in lines)
                    {
                        // Look for inconsistent line endings
                        if (line.EndsWith("\r")) 
                        {
                            crlfCount++;
                        }
                        lineNum++;
                        if (forbiddenPatternsForThisFile != null)
                        {
                            foreach (var pattern in forbiddenPatternsForThisFile.Keys.Where(p => p.IsMatch(line)))
                            {
                                var parts = pattern.PatternString.Split('\n');
                                var matched = true;
                                // Watch for multi-line forbidden patterns
                                for (var i = 1; i < parts.Length; i++)
                                {
                                    if (!lines[lineNum + i - 1].Contains(parts[i].Trim()))
                                    {
                                        matched = false;
                                        break;
                                    }
                                }
                                if (matched)
                                {
                                    var patternDetails = forbiddenPatternsByFileMask[fileMask][pattern];
                                    var why = patternDetails.Reason;
                                    // Avoid reporting the same reason at the same file:line more than once
                                    var matchKey = filename + ":" + lineNum + ":" + why;
                                    if (reportedMatches.Contains(matchKey))
                                        continue;
                                    reportedMatches.Add(matchKey);
                                    var result = CheckForToleratedError(patternDetails, errors, warnings, errorCounts, out var tolerated);
                                    result.Add("Found prohibited use of");
                                    result.Add("\"" + pattern.PatternString.Replace("\n", "\\n") + "\"");
                                    result.Add("(" + why + ")");
                                    result.Add($" at {Path.GetFileName(filename)} in {filename}:line {lineNum}");
                                    result.Add(line);
                                    if (tolerated != null)
                                    {
                                        result.Add(tolerated);
                                    }
                                    result.Add(string.Empty);
                                }
                            }
                        }

                        if (requiredPatternsObservedInThisFile != null)
                        {
                            foreach (var pattern in requiredPatternsObservedInThisFile.Keys)
                            {
                                if (pattern.IsMatch(line))
                                {
                                    // Watch for multi-line patterns - we may match first line of pattern but not next, and we want to report that
                                    var parts = pattern.PatternString.Split('\n');
                                    requiredPatternsObservedInThisFile[pattern] = true;
                                    for (var i = 1; i < parts.Length; i++)
                                    {
                                        if (!lines[lineNum + i - 1].Contains(parts[i].Trim()))
                                        {
                                            multiLinePatternFaults[pattern] = lines[lineNum + i - 1].Trim();
                                            multiLinePatternFaultLocations[pattern] = lineNum + 1;
                                            requiredPatternsObservedInThisFile[pattern] = false;
                                        }
                                    }
                                    break;
                                }
                            }
                        }
                    }

                    if (crlfCount != 0 && crlfCount < lines.Length-1)
                    {
                        results.Add($@"Inconsistent line endings in {filename}");
                    }

                    if (requiredPatternsObservedInThisFile != null)
                    {
                        foreach (var requirement in requiredPatternsObservedInThisFile.Where(p => !p.Value))
                        {
                            var pattern = requirement.Key;
                            multiLinePatternFaults.TryGetValue(pattern, out var fault);
                            var patternDetails = requiredPatternsByFileMask[fileMask][pattern];
                            var why = string.Format(patternDetails.Reason, fault ?? String.Empty);
                            var result = CheckForToleratedError(patternDetails, errors, warnings, errorCounts, out var tolerated);

                            result.Add("Did not find required use of");
                            result.Add("\"" + pattern.PatternString.Replace("\n","\\n") + "\"");
                            if (multiLinePatternFaultLocations.TryGetValue(pattern, out var lineNumber))
                            {
                                result.Add("(" + why + ") at");
                                result.Add(filename + "(" + lineNumber + ")");
                            }
                            else
                            {
                                result.Add("(" + why + ") in");
                                result.Add(filename);
                            }

                            if (tolerated != null)
                            {
                                result.Add(tolerated);
                            }
                            result.Add(string.Empty);
                        }
                    }

                    if (errors.Any())
                    {
                        results.Add(string.Join(Environment.NewLine, errors));
                    }

                    if (warnings.Any())
                    {
                        Console.WriteLine();
                        var previousWarning = string.Empty;
                        foreach (var warning in warnings)
                        {
                            if (string.IsNullOrEmpty(previousWarning))
                            {
                                Console.Write(@"WARNING: ");
                            }
                            Console.WriteLine(previousWarning = warning);
                        }
                    }
                }
            }

            if (TODOs.Any())
            {
                Console.WriteLine();
                Console.WriteLine(@"WARNING: Found these TODO entries (forms acknowledged as not yet appearing in any test) in TestRunnerLib\TestRunnerFormLookup.csv:");
                foreach (var todo in TODOs)
                {
                    Console.WriteLine(todo);
                }
            }

            // Make sure that we tighten the restrictions as tolerated errors are resolved
            foreach (var toleratedError in errorCounts)
            {
                var pattern = toleratedError.Key;
                var incidents = toleratedError.Value;
                if (incidents < pattern.NumberOfToleratedIncidents)
                {
                    results.Add(string.Format("The inspection \"{0}\" is configured to tolerate exactly {1} existing incidents, but only {2} were encountered. To prevent new incidents, the tolerance count must be set to {2} in CodeInspectionTest.cs",
                        pattern.Reason, pattern.NumberOfToleratedIncidents, incidents));
                }
                patternsWithToleranceCounts.Remove(pattern); // This has been noted
            }
            results.AddRange(patternsWithToleranceCounts.Select(pattern => $"The inspection \"{pattern.Reason}\" is configured to tolerate exactly {pattern.NumberOfToleratedIncidents} existing incidents, but none were encountered. To prevent new incidents, the tolerance count must be removed in CodeInspectionTest.cs"));

            if (results.Any())
            {
                var commentCues = new[] // Things that may appear in error list that are not themselves errors
                {
                    "non-shared resource(s) should be moved from", 
                    "This can be done with command", 
                    "AssortResources.exe"
                };

                var resultsCount = results.Count(r => !string.IsNullOrEmpty(r) && !commentCues.Any(r.Contains));
                results.Insert(0, string.Empty);
                results.Insert(0, string.Format("{0} code inspection failures found:", resultsCount));
                results.Add(string.Empty);
                results.Add(
                    "Help may be available on the Skyline developer Wiki at https://skyline.ms/wiki/home/development/page.view?name=Skyline%20Custom%20Code%20Inspections");
                AssertEx.Fail(string.Join(Environment.NewLine, results));
            }
        }

        public class Pattern
        {
            public string PatternString;
            public Regex RegExPattern;
            public string PatternExceptionString; // Pattern does not hit if the line includes this string

            public Pattern(string patternString, bool isRegEx, string patternExceptionString)
            {
                PatternString = patternString;
                RegExPattern = isRegEx ? new Regex(patternString, RegexOptions.CultureInvariant | RegexOptions.CultureInvariant | RegexOptions.Compiled) : null;
                PatternExceptionString = patternExceptionString;
            }

            public bool IsRegEx => RegExPattern != null;

            public bool IsMatch(string s)
            {
                if (RegExPattern?.IsMatch(s) ?? s.Contains(PatternString.Split('\n')[0].Trim())) // Watch for multiline string matches
                {
                    return string.IsNullOrEmpty(PatternExceptionString) || !s.Contains(PatternExceptionString);
                }

                return false;
            }
        }

        public class PatternDetails
        {
            public string Cue; // If non-empty, pattern only applies to files containing this cue
            public string Reason; // Note to show on failure
            public string[] IgnoredFileMasks; // Don't flag on hits in files that contain these strings in their full paths
            public Level FailureType;  // Is failure an error, or just a warning?
            public int NumberOfToleratedIncidents; // Some inspections we won't fix yet, but we don't want to see any new ones either

            public PatternDetails(string cue,string reason, string[] ignoredFileMasks, Level failureType, int numberOfToleratedIncidents) 
            {
                Cue = cue;
                Reason = reason;
                IgnoredFileMasks = ignoredFileMasks;
                FailureType = failureType;
                NumberOfToleratedIncidents = numberOfToleratedIncidents;
            }

            public bool IgnorePath(string path)
            {
                return string.IsNullOrEmpty(path) ||
                       IgnoredFileMasks != null && IgnoredFileMasks.Any(d => path.ToLowerInvariant().Contains(d.ToLowerInvariant()));
            }
        }
        private readonly Dictionary<string, Dictionary<Pattern, PatternDetails>> forbiddenPatternsByFileMask = new Dictionary<string, Dictionary<Pattern, PatternDetails>>();
        private readonly Dictionary<string, Dictionary<Pattern, PatternDetails>> requiredPatternsByFileMask = new Dictionary<string, Dictionary<Pattern, PatternDetails>>();
        private readonly HashSet<PatternDetails> patternsWithToleranceCounts = new HashSet<PatternDetails>();

        private enum Inspection { Forbidden, Required }
        public enum Level { Warn, Error }

        private HashSet<string> allFileMasks = new HashSet<string>(StringComparer.OrdinalIgnoreCase);

        // Return a list of directories that we don't care about from a strictly Skyline point of view
        private string[] NonSkylineDirectories()
        {
            return new[] {@"TestRunner", @"SkylineTester", @"SkylineNightly", "Executables", "CommonTest" };
        }
        
        // Return a list of files and directories allowed to use PInvoke
        private string[] DllImportAllowedUsageFilesAndDirectories()
        {
            // Paths start in pwiz_tools\Skyline, pwiz_tools\Skyline\..\Shared\Common, or pwiz_tools\Skyline\..\Shared\CommonUtil
            return new[] {
                // PInvoke API and associated check are allowed to use [DllImport]
                @"SystemUtil\PInvoke",
                @"TestRunnerLib\PInvoke",
                @"Test\CodeInspectionTest.cs",
                
                // Classes allowed limited use of the [DllImport] attribute outside the PInvoke API.
                // To be added to this list, a class must:
                //   (1) Use methods marked with [DllImport] not already implemented in PInvoke
                //   (2) Be the only use of those methods
                //   (3) Have circumstances where adding new functions to PInvoke (even if only used once)
                //       is difficult for one or more reasons including:
                //        * Includes > 20 LOC modeling Win32 types
                //        * Uses unsafe methods
                @"Util\MemoryInfo.cs", 
                @"Util\UtilIO.cs",
                @"TestRunner\UnusedPortFinder.cs",
                @"TestRunnerLib\RunTests.cs",
                @"TestRunnerLib\MiniDump.cs",
                @"SystemUtil\FileLockingProcessFinder.cs",

                // Ignore 3rd party libraries
                @"Executables"
                // ZedGraph would also be excluded, but it lives in a directory not covered by static analysis
            };
        }

        // Prepare a list of files that we never need to deal with for L10N
        // Uses the information found in our KeepResx L10N development tool,
        // along with a hardcoded list herein.

        private string[] NonLocalizedFiles()
        {
            var root = GetCodeBaseRoot(out var thisFile);
            if (string.IsNullOrEmpty(root) || !File.Exists(root + "\\Executables\\KeepResx\\Program.cs"))
            {
                return null; // Not an installation with code alongside
            }

            var result = new List<string>();

            // Get the list of files/directories that we don't localize per the KeepResx utility
            foreach (var line in File.ReadAllLines(root + "\\Executables\\KeepResx\\Program.cs"))
            {
                if (line.Trim().StartsWith(@"@"""))
                {
                    var parts = line.Split('\"');
                    result.Add(parts[1].Replace("*", string.Empty));
                }
            }

            // Add any others we know don't require L10N
            result.Add("CommandArgUsage.designer.cs");
            result.Add("ActionBoxControl.Designer.cs");
            result.Add("Model\\AuditLog\\AuditLogStrings.Designer.cs");
            result.Add("Model\\AuditLog\\EnumNames.Designer.cs");
            result.Add("Model\\AuditLog\\PropertyElementNames.Designer.cs");
            result.Add("Model\\AuditLog\\PropertyNames.Designer.cs");
            result.Add("AsyncRenderControl.Designer.cs");
            result.Add("AsyncChromatogramsGraph2.designer.cs");
            result.Add("MsGraphExtension.designer.cs");
            result.Add("QuantificationStrings.Designer.cs");
            result.Add("ColorGrid.Designer.cs");
            result.Add("ColumnCaptions.Designer.cs");
            result.Add("ColumnToolTips.Designer.cs");
            result.Add("FormulaBox.Designer.cs"); // Has special handling for L10N in FormulaBox.cs
            result.Add("GroupComparisonStrings.Designer.cs");
            result.Add("RecentFileControl.Designer.cs");
            result.Add("settings.designer.cs");
            result.Add("resources.designer.cs");
            result.Add("Executables\\KeepResxW");
            result.Add("Executables\\Tools\\MSstats");
            result.Add("Executables\\Tools\\MS1Probe");
            result.Add("Executables\\Tools\\Skyline Gadget");
            result.Add("Executables\\Tools\\QuaSAR");
            result.Add("Executables\\Tools\\SProCoP");
            result.Add("Executables\\Tools\\TestArgCollector");
            result.Add("Executables\\Tools\\ExampleInteractiveTool");
            result.Add("Executables\\DevTools");
            return result.ToArray();
        }

        void AddTextInspection(string fileMask, // Which files?
            Inspection inspectionType, // Required, or forbidden?
            Level failureType, // Is a failure an error, or a warning
            string[] ignoredDirectories, // Areas to disregard
            string cue, // If non-empty, only perform the inspection if file contains this cue
            string[] patterns, // What we're looking out for (may contain \n)
            bool isRegEx, // Is the pattern a regular expression?
            string reason, // Explanation on failure
            string patternException = null, // Optional string which exempts a pattern match if found in matching line
            int numberToleratedAsWarnings = 0) // Some inspections we won't fix yet, but we don't want to see any new ones either
        {
            foreach (var pattern in patterns)
            {
                AddTextInspection(fileMask, inspectionType, failureType, ignoredDirectories, cue, pattern, isRegEx, reason, patternException, numberToleratedAsWarnings);
            }
        }

        void AddTextInspection(string fileMask,  // Which files?
            Inspection inspectionType, // Required, or forbidden?
            Level failureType, // Is a failure an error, or a warning
            string[] ignoredDirectories, // Areas to disregard
            string cue, // If non-empty, only perform the inspection if file contains this cue
            string pattern,  // What we're looking out for (may contain \n)
            bool isRegEx, // Is the pattern a regular expression?
            string reason, // Explanation on failure
            string patternException = null, // Optional string which exempts a pattern match if found in matching line
            int numberToleratedAsWarnings = 0) // Some inspections we won't fix yet, but we don't want to see any new ones either
        {
            allFileMasks.Add(fileMask);
            var rules = inspectionType == Inspection.Forbidden ? forbiddenPatternsByFileMask : requiredPatternsByFileMask;
            if (!rules.ContainsKey(fileMask))
            {
                rules.Add(fileMask, new Dictionary<Pattern, PatternDetails>());
            }
            var patterns = rules[fileMask];
            var patternDetails = new PatternDetails(cue, reason, ignoredDirectories, failureType, numberToleratedAsWarnings);
            patterns.Add(new Pattern(pattern, isRegEx, patternException), patternDetails);
            if (numberToleratedAsWarnings > 0)
            {
                patternsWithToleranceCounts.Add(patternDetails); // Track these so we know when more are tolerated than necessary
            }
        }

        private void InspectRedundantCsprojResourcesFromSolution(string root, List<string> errors)
        {
            var redundancyExceptions = new Dictionary<string, HashSet<string>>
            {
                // The Skyline document icons need to be Content to be registered with the system
                {"Skyline.csproj", new HashSet<string>{"Skyline_Daily.ico", "Skyline.ico", "SkylineData.ico", "SkylineDoc.ico"}}
            };

            string slnPath = Path.Combine(root, "Skyline.sln");
            if (!File.Exists(slnPath))
            {
                errors.Add("Could not find Skyline.sln to inspect project resource redundancy.");
                return;
            }

            var csprojPaths = File.ReadAllLines(slnPath)
                .Where(line => line.Trim().StartsWith("Project(") && line.Contains(".csproj"))
                .Select(line =>
                {
                    var parts = line.Split('"');
                    return parts.Length >= 6 ? GetFullPath(root, parts[5].Replace('\\', Path.DirectorySeparatorChar)) : null;
                })
                .Where(File.Exists)
                .ToList();

            foreach (var csprojPath in csprojPaths)
            {
                var csprojName = Path.GetFileName(csprojPath);
                var projectDir = Path.GetDirectoryName(csprojPath);
                if (projectDir == null)
                    continue;

                var resxPath = Path.Combine(projectDir, "Properties", "Resources.resx");
                if (!File.Exists(resxPath))
                    continue;

                var resxDoc = XDocument.Load(resxPath);
                var resxDir = Path.GetDirectoryName(resxPath) ?? string.Empty;
                var resxFiles = resxDoc.Descendants("data")
                    .Where(d =>
                        d.Attribute("type")?.Value.StartsWith("System.Resources.ResXFileRef") == true &&
                        d.Element("value") != null)
                    .Select(d =>
                    {
                        var relativePath = d.Element("value")!.Value.Split(';')[0].Trim();
                        var absolutePath = GetFullPath(resxDir, relativePath);
                        return absolutePath;
                    })
                    .ToHashSet(StringComparer.OrdinalIgnoreCase);

                var csprojDoc = XDocument.Load(csprojPath);
                var includedFiles = csprojDoc.Descendants()
                    .Where(e =>
                        // e.Name.LocalName == "None" ||    // Okay as a way to increase visibility in project files
                        e.Name.LocalName == "Content" ||
                        e.Name.LocalName == "EmbeddedResource")
                    .Select(e => e.Attribute("Include")?.Value)
                    .Where(path => !string.IsNullOrEmpty(path) && !path.Contains("*")) // Avoid wildcard paths like *.xsd
                    .ToList();

                var redundantItems = includedFiles
                    .Select(path => new
                    {
                        Original = path,
                        Absolute = GetFullPath(projectDir, path)
                    })
                    .Where(p => resxFiles.Contains(p.Absolute))
                    .Select(p => p.Original)
                    .ToList();

                foreach (var item in redundantItems)
                {
                    if (redundancyExceptions.TryGetValue(csprojName, out var fileExceptions) && fileExceptions.Contains(item))
                        continue;

                    errors.Add($"Redundant resource declaration in {csprojName}: \"{item}\" is already embedded via Resources.resx.");
                }
            }
        }

        private string GetFullPath(string rootDir, string relativePath)
        {
            try
            {
                return Path.GetFullPath(Path.Combine(rootDir, relativePath));
            }
            catch (Exception e)
            {
                Assert.Fail($"Unexpected error creating full path from '{rootDir}' and relative path '{relativePath}'", e);
                return null;
            }
        }
    }
}
<|MERGE_RESOLUTION|>--- conflicted
+++ resolved
@@ -196,13 +196,9 @@
                     why);
             }
 
-<<<<<<< HEAD
-            AddForbiddenUIInspection(@"*.cs", @"namespace pwiz.Skyline.Model", @"Skyline model code must not depend on UI code", 33);
-=======
-            AddForbiddenUIInspection(@"*.cs", @"namespace pwiz.Skyline.Model", @"Skyline model code must not depend on UI code", 2);
->>>>>>> d1c5c459
+            AddForbiddenUIInspection(@"*.cs", @"namespace pwiz.Skyline.Model", @"Skyline model code must not depend on UI code");
             // Looking for CommandLine.cs and CommandArgs.cs code depending on UI code
-            AddForbiddenUIInspection(@"CommandLine.cs", @"namespace pwiz.Skyline", @"CommandLine code must not depend on UI code", 1);
+            AddForbiddenUIInspection(@"CommandLine.cs", @"namespace pwiz.Skyline", @"CommandLine code must not depend on UI code");
             AddForbiddenUIInspection(@"CommandArgs.cs", @"namespace pwiz.Skyline", @"CommandArgs code must not depend on UI code");
 
             // Check for using DataGridView.
