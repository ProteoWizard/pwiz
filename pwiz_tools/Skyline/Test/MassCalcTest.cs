/*
 * Original author: Brendan MacLean <brendanx .at. u.washington.edu>,
 *                  MacCoss Lab, Department of Genome Sciences, UW
 *
 * Copyright 2011 University of Washington - Seattle, WA
 * 
 * Licensed under the Apache License, Version 2.0 (the "License");
 * you may not use this file except in compliance with the License.
 * You may obtain a copy of the License at
 *
 *     http://www.apache.org/licenses/LICENSE-2.0
 *
 * Unless required by applicable law or agreed to in writing, software
 * distributed under the License is distributed on an "AS IS" BASIS,
 * WITHOUT WARRANTIES OR CONDITIONS OF ANY KIND, either express or implied.
 * See the License for the specific language governing permissions and
 * limitations under the License.
 */

using System;
using System.Collections.Generic;
using System.Linq;
using Microsoft.VisualStudio.TestTools.UnitTesting;
using pwiz.Common.Chemistry;
using pwiz.Skyline.Model;
using pwiz.Skyline.Model.DocSettings;
using pwiz.Skyline.Util;
using pwiz.SkylineTestUtil;

namespace pwiz.SkylineTest
{
    /// <summary>
    /// Unit tests of mass calculation
    /// </summary>
    [TestClass]
    public class MassCalcTest : AbstractUnitTest
    {
        /// <summary>
        /// Test the masses in the <see cref="BioMassCalc.DEFAULT_ABUNDANCES"/> object to make
        /// sure they match the base symbol mass values in <see cref="BioMassCalc"/>.
        /// </summary>
        [TestMethod]
        public void BioMassCalcAbundanceMassesTest()
        {
            foreach (var atomAbundance in BioMassCalc.DEFAULT_ABUNDANCES)
            {
                string symbol = atomAbundance.Key;
                var massDistOrdered = atomAbundance.Value.MassesSortedByAbundance();
                TestMass(symbol, massDistOrdered, 0);
                TestMass(symbol + "'", massDistOrdered, 1);
                TestMass(symbol + "\"", massDistOrdered, 2);
            }
        }

        /// <summary>
        /// Test that the mass at a specific index in a mass distribution matches the expected
        /// mass for the symbol in the <see cref="BioMassCalc.MONOISOTOPIC"/> mass calculator,
        /// or (if the mass is an unstable isotope) that the mass is approximately one Dalton
        /// heavier than the heaviest stable isotope of the element.
        /// </summary>
        /// <param name="symbol">Symbol for the atom</param>
        /// <param name="massDistOrdered">Mass distribution to test</param>
        /// <param name="indexMass">Index of the mass to test within the mass distribution</param>
        private static void TestMass(string symbol, IList<KeyValuePair<double, double>> massDistOrdered, int indexMass)
        {
            double massExpected = BioMassCalc.MONOISOTOPIC.GetMass(symbol);
            if (massExpected != 0)
            {
                if (massDistOrdered.Count > indexMass)
                {
                    double massActual = massDistOrdered[indexMass].Key;
                    Assert.AreEqual(massExpected, massActual,
                        string.Format("The mass for {0} was expected to be {1} but was found to be {2}", symbol,
                            massExpected, massActual));
                }
                else
                {
                    Assert.AreEqual(massDistOrdered.Count, indexMass);
                    var maxMass = massDistOrdered.Select(kvp => kvp.Key).Max();
                    Assert.AreEqual(maxMass + 1, massExpected, .1);
                }
            }
        }

        [TestMethod]
        public void SequenceMassCalcTest()
        {
            // Test case that caused unexpected exception when O- was not parsed correctly.
            BioMassCalc.MONOISOTOPIC.ParseFormulaMass("OO-HNHN", out var mol);
<<<<<<< HEAD
            AssertEx.AreEqual(2, mol["O"]);
            AssertEx.AreEqual(-2, mol["H"]);
            AssertEx.AreEqual(-2, mol["N"]);
            AssertEx.AreEqual("OO-HNHN", mol.ToDisplayString()); // Strange but valid string should be preserved
=======
            AssertEx.AreEqual(2, mol.Molecule["O"]);
            AssertEx.AreEqual(-2, mol.Molecule["H"]);
            AssertEx.AreEqual(-2, mol.Molecule["N"]);
            AssertEx.AreEqual("OO-HNHN", mol.ToString()); // Strange but valid string should be preserved
>>>>>>> 8116fa9d

            // Test normal function
            var sequence = new Target("VEDELK");
            var calc = new SequenceMassCalc(MassType.Monoisotopic);
            var expected = new List<KeyValuePair<double, double>>
            {
                new KeyValuePair<double, double>(366.69232575, 0.668595429107379),
                new KeyValuePair<double, double>(367.194009631186, 0.230439133647163),
                new KeyValuePair<double, double>(367.69569373213, 0.0384590257505838),
                new KeyValuePair<double, double>(367.694446060561, 0.017949871952498),
                new KeyValuePair<double, double>(367.19084355, 0.017192511410608),
                new KeyValuePair<double, double>(368.196128166749, 0.00616111554527541),
                new KeyValuePair<double, double>(367.692527431186, 0.00592559754703795),
                new KeyValuePair<double, double>(367.1954645, 0.00513890101333714),
                new KeyValuePair<double, double>(368.197384928765, 0.00425230800778248),
                new KeyValuePair<double, double>(367.697148381186, 0.00177118156340514),
                new KeyValuePair<double, double>(368.697813900475, 0.00101646716687999),
                new KeyValuePair<double, double>(368.19421153213, 0.00098894968507418),
                new KeyValuePair<double, double>(368.1929673, 0.000458171690211896),
                new KeyValuePair<double, double>(368.699089317816, 0.000360958912487784),
                new KeyValuePair<double, double>(368.19883248213, 0.000295600474962106),
                new KeyValuePair<double, double>(368.69657325, 0.000202295887934749),
                new KeyValuePair<double, double>(367.68936135, 0.000189469126984509),
                new KeyValuePair<double, double>(368.694649407319, 0.000157258059028779),
                new KeyValuePair<double, double>(369.199499540822, 0.000109802223366965),
                new KeyValuePair<double, double>(368.695902738459, 0.000109341412261551),
                new KeyValuePair<double, double>(369.198241127809, 7.04324061939316E-05),
                new KeyValuePair<double, double>(368.191045231186, 6.53027220564238E-05),
                new KeyValuePair<double, double>(368.700518794653, 3.19123118597943E-05),
                new KeyValuePair<double, double>(369.19633171026, 2.61321131972594E-05),
                new KeyValuePair<double, double>(369.699928636691, 1.13012567237636E-05),
                new KeyValuePair<double, double>(368.69272933213, 1.08986656450318E-05),
                new KeyValuePair<double, double>(367.69860325, 1.06303400612337E-05),
            };
            var actual = calc.GetMzDistribution(sequence, Adduct.DOUBLY_PROTONATED, IsotopeAbundances.Default).MassesSortedByAbundance();
            for (var i = 0; i < expected.Count; i++)
            {
                Assert.AreEqual(expected[i].Key, actual[i].Key, .0001);
                Assert.AreEqual(expected[i].Value, actual[i].Value, .0001);
            }

            // Now try it with dimer 
            actual = calc.GetMzDistribution(sequence, Adduct.FromStringAssumeProtonated("[2M+H]"), IsotopeAbundances.Default).MassesSortedByAbundance();
            expected = new List<KeyValuePair<double, double>>
            {
                new KeyValuePair<double, double>(1463.74754654509, 0.446952046999841),
                new KeyValuePair<double, double>(1464.75091373569, 0.308094366214783),
                new KeyValuePair<double, double>(1465.75428096509, 0.104502495092047),
                new KeyValuePair<double, double>(1465.75177853495, 0.0241787720728353),
                new KeyValuePair<double, double>(1466.75765484084, 0.0235859617485415),
                new KeyValuePair<double, double>(1464.74458144349, 0.0229861821768609),
                new KeyValuePair<double, double>(1466.75514391842, 0.0166321763672613),
                new KeyValuePair<double, double>(1465.74794863409, 0.0158449061303438),
                new KeyValuePair<double, double>(1464.75382328909, 0.00693546665186705),
                new KeyValuePair<double, double>(1467.75850938071, 0.00562963106050384),
                new KeyValuePair<double, double>(1466.75131586349, 0.00537443201400792),
                new KeyValuePair<double, double>(1465.75719047969, 0.00478077730453152),
                new KeyValuePair<double, double>(1467.76104095438, 0.00404384128691872),
                new KeyValuePair<double, double>(1466.7605577091, 0.00162159134209772),
                new KeyValuePair<double, double>(1468.76187811107, 0.00125712562385447),
                new KeyValuePair<double, double>(1466.74882721349, 0.0012251401424684),
                new KeyValuePair<double, double>(1467.75468976295, 0.00121294105003981),
                new KeyValuePair<double, double>(1467.75219259911, 0.000842727179304581),
                new KeyValuePair<double, double>(1467.75603830967, 0.000586408980257825),
                new KeyValuePair<double, double>(1468.76444202787, 0.000567782385153248),
                new KeyValuePair<double, double>(1465.74161634189, 0.000548855573943895),
                new KeyValuePair<double, double>(1468.75939300441, 0.000398455807475131),
                new KeyValuePair<double, double>(1466.74498353249, 0.000378338820311423),
                new KeyValuePair<double, double>(1467.76392745102, 0.000362303274653099),
                new KeyValuePair<double, double>(1468.75555806299, 0.000285235413419449),
                new KeyValuePair<double, double>(1468.75807595161, 0.000207931538310744),
                new KeyValuePair<double, double>(1469.76526667317, 0.000206771603698575),
                new KeyValuePair<double, double>(1469.76274777416, 0.000133221073579107),
                new KeyValuePair<double, double>(1467.7483507619, 0.00012832870395677),
                new KeyValuePair<double, double>(1469.7678564138, 6.79035524187075E-05),
                new KeyValuePair<double, double>(1469.7589267626, 6.36963686931021E-05),
                new KeyValuePair<double, double>(1468.76730210576, 6.02445600328977E-05),
                new KeyValuePair<double, double>(1465.76010003309, 3.90471536916692E-05),
                new KeyValuePair<double, double>(1470.76607119395, 3.04466596822611E-05),
                new KeyValuePair<double, double>(1468.7530730878, 3.01473461225893E-05),
                new KeyValuePair<double, double>(1467.74586211189, 2.92534441292776E-05),
                new KeyValuePair<double, double>(1469.76147692291, 2.91999633188283E-05),
                new KeyValuePair<double, double>(1468.7517180868, 2.85070807700198E-05),
                new KeyValuePair<double, double>(1470.76865091652, 2.75751131620645E-05),
                new KeyValuePair<double, double>(1466.76346722369, 2.69161046467483E-05),
                new KeyValuePair<double, double>(1469.75642098879, 2.07496271610838E-05),
                new KeyValuePair<double, double>(1468.74922749751, 2.01223285414029E-05),
                new KeyValuePair<double, double>(1465.75598028509, 1.13541999955428E-05),
                new KeyValuePair<double, double>(1470.76230177139, 1.06228647668148E-05)
            };
            for (var i = 0; i < expected.Count; i++)
            {
                Assert.AreEqual(expected[i].Key, actual[i].Key, .0001);
                Assert.AreEqual(expected[i].Value, actual[i].Value, .0001);
            }
        }
        [TestMethod]
        public void TestSequenceMassCalcNormalizeModifiedSequence()
        {
            const string normalizedModifiedSequence = "ASDF[+6.0]GHIJ";
            Assert.AreEqual(normalizedModifiedSequence, SequenceMassCalc.NormalizeModifiedSequence("ASDF[6]GHIJ"));
            Assert.AreEqual(normalizedModifiedSequence, SequenceMassCalc.NormalizeModifiedSequence("ASDF[+6]GHIJ"));
            Assert.AreSame(normalizedModifiedSequence, SequenceMassCalc.NormalizeModifiedSequence(normalizedModifiedSequence));

            Assert.AreEqual("ASDF[-6.0]GHIJ", SequenceMassCalc.NormalizeModifiedSequence("ASDF[-6]GHIJ"));

            AssertEx.ThrowsException<ArgumentException>(() => SequenceMassCalc.NormalizeModifiedSequence("ASC[Carbomidomethyl C]FGHIJ"));
            AssertEx.ThrowsException<ArgumentException>(() => SequenceMassCalc.NormalizeModifiedSequence("ASC[6"));
        }

        /// <summary>
<<<<<<< HEAD
        /// Tests that <see cref="SkylineBioMassCalc.ParseFormulaWithAdductMass"/> works correctly and stops at the first minus sign.
=======
        /// Tests that <see cref="BioMassCalc.ParseFormulaMass"/> works correctly and stops at the first minus sign.
>>>>>>> 8116fa9d
        /// </summary>
        [TestMethod]
        public void TestParseMass()
        {
<<<<<<< HEAD
            var bioMassCalc = new SkylineBioMassCalc(MassType.Monoisotopic);

            // Check handling of mass modifications
            var description = "C'2[+1.2]";
            Assert.AreEqual(27.2, bioMassCalc.ParseFormulaWithAdductMass(description, out _), .01);
            description = "C'2H[-1.2]";
            Assert.AreEqual(25.815, bioMassCalc.ParseFormulaWithAdductMass(description, out _), .01);
            description = "C'2[+1.2]-C'";
            Assert.AreEqual(14.2, bioMassCalc.ParseFormulaWithAdductMass(description, out _), .01);
            description = "C12H5[-1.2 / 1.21] - C2H[-1.1]";
            var parsed = MoleculeMassOffset.Create(description);
            Assert.AreEqual(-.1, parsed.GetMassOffset(MassType.Monoisotopic), .01);
            Assert.AreEqual(-.11, parsed.GetMassOffset(MassType.Average), .01);
            Assert.AreEqual(123.93130014, parsed.GetTotalMass(MassType.Monoisotopic), .01);
            description = "C'2H[-1.2]-C'[+1.2]";
            Assert.AreEqual(11.61, bioMassCalc.ParseFormulaWithAdductMass(description, out _), .01);
            var str = "C12H5H3[-0.33]-C2[-0.11]";
            Assert.AreEqual(127.84, bioMassCalc.ParseFormulaWithAdductMass(str, out _), .01); // C10H8[-0.22] = 128.06-.22 = 127.84
            var strA = "C12H5H3[-0.33]";
            var strB = "C2[-0.11]";
            var strC = strA + strB;
            bioMassCalc.ParseFormulaWithAdductMass(strA, out var molA);
            bioMassCalc.ParseFormulaWithAdductMass(strB, out var molB);
            bioMassCalc.ParseFormulaWithAdductMass(strC, out var molC);
            Assert.AreEqual(-.44, molC.MonoMassOffset); // -0.33 - 0.11
            Assert.AreEqual(14, molC["C"]);
            Assert.AreEqual(8, molC["H"]);
=======
            var bioMassCalc = BioMassCalc.GetBioMassCalc(MassType.Monoisotopic);

            // Check handling of mass modifications
            var description = "C'2[+1.2]";
            Assert.AreEqual(27.2, bioMassCalc.ParseFormulaMass(description, out _), .01);
            description = "C'2H[-1.2]";
            Assert.AreEqual(25.815, bioMassCalc.ParseFormulaMass(description, out _), .01);
            description = "C'2[+1.2]-C'";
            Assert.AreEqual(14.2, bioMassCalc.ParseFormulaMass(description, out _), .01);
            description = "C12H5[-1.2 / 1.21] - C2H[-1.1]";
            var parsed = ParsedMolecule.Create(description);
            Assert.AreEqual(-.1, parsed.GetMassOffset(MassType.Monoisotopic), .01);
            Assert.AreEqual(-.11, parsed.GetMassOffset(MassType.Average), .01);
            Assert.AreEqual(123.93130014, BioMassCalc.MONOISOTOPIC.CalculateMass(parsed), .01);
            description = "C'2H[-1.2]-C'[+1.2]";
            Assert.AreEqual(11.61, bioMassCalc.ParseFormulaMass(description, out _), .01);
            var str = "C12H5H3[-0.33]-C2[-0.11]";
            Assert.AreEqual(127.84, bioMassCalc.ParseFormulaMass(str, out _), .01); // C10H8[-0.22] = 128.06-.22 = 127.84
            var strA = "C12H5H3[-0.33]";
            var strB = "C2[-0.11]";
            var strC = strA + strB;
            bioMassCalc.ParseFormulaMass(strA, out var molA);
            bioMassCalc.ParseFormulaMass(strB, out var molB);
            bioMassCalc.ParseFormulaMass(strC, out var molC);
            Assert.AreEqual(-.44, molC.MonoMassOffset); // -0.33 - 0.11
            Assert.AreEqual(14, molC.Molecule["C"]);
            Assert.AreEqual(8, molC.Molecule["H"]);
>>>>>>> 8116fa9d

            Assert.IsTrue(IonInfo.IsFormulaWithAdduct("C12H5[+3.2/3.3][2M1.234+3H]", out var mol, out var adduct, out var neutralFormula));
            Assert.AreEqual(Adduct.FromStringAssumeChargeOnly("2M1.234+3H"), adduct);
            Assert.AreEqual("C12H5[+3.2/3.3]", neutralFormula);
            Assert.AreEqual(8.868, mol.MonoMassOffset); // 3.2 + 2*1.234 mono 3.3 + 2*1.234 average
            Assert.AreEqual(9.068, mol.AverageMassOffset); // 3.2 + 2*1.234 mono 3.3 + 2*1.234 average
<<<<<<< HEAD
            Assert.AreEqual(24, mol["C"]);
            Assert.AreEqual(13, mol["H"]); // 2*5 + 3
            Assert.IsTrue(mol.HasMassModifications);
=======
            Assert.AreEqual(24, mol.Molecule["C"]);
            Assert.AreEqual(13, mol.Molecule["H"]); // 2*5 + 3
            Assert.IsTrue(mol.HasMassOffsets);
>>>>>>> 8116fa9d

            var massAdduct = Adduct.FromStringAssumeChargeOnly("M(-1.1)+2H");
            var formulaDict = massAdduct.ApplyToFormula("C12H5[+3.2]");
            Assert.AreEqual(2.1, formulaDict.MonoMassOffset); // 3.2-1.1
<<<<<<< HEAD
            Assert.AreEqual(12, formulaDict["C"]);
            Assert.AreEqual(7, formulaDict["H"]);

            var atoms = MoleculeMassOffset.Create("NC12H5[+3.2]");
            Assert.AreEqual("NC12H5", atoms.ChemicalFormulaWithoutOffsets()); // Note how it leaves element order alone
            Assert.AreEqual(3.2, atoms.MonoMassOffset);
            Assert.AreEqual(3.2, atoms.AverageMassOffset);

            atoms = MoleculeMassOffset.Create("NC112H5[+3.1/3.11]");
            Assert.AreEqual("NC112H5", atoms.ChemicalFormulaWithoutOffsets());
            Assert.AreEqual(3.1, atoms.MonoMassOffset);
            Assert.AreEqual(3.11, atoms.AverageMassOffset);

            atoms = MoleculeMassOffset.Create("NC132H53");
            Assert.AreEqual("NC132H53", atoms.ToString());
            Assert.AreEqual(0.0, atoms.MonoMassOffset);
            Assert.AreEqual(0.0, atoms.AverageMassOffset);
            Assert.IsFalse(atoms.HasMassModifications);

            atoms = MoleculeMassOffset.Create("[+3.1/3.11]");
=======
            Assert.AreEqual(12, formulaDict.Molecule["C"]);
            Assert.AreEqual(7, formulaDict.Molecule["H"]);

            var atoms = ParsedMolecule.Create("NC12H5[+3.2]");
            Assert.AreEqual("NC12H5", atoms.ChemicalFormulaString()); // Note how it leaves element order alone
            Assert.AreEqual(3.2, atoms.MonoMassOffset);
            Assert.AreEqual(3.2, atoms.AverageMassOffset);

            atoms = ParsedMolecule.Create("NC112H5[+3.1/3.11]");
            Assert.AreEqual("NC112H5", atoms.ChemicalFormulaString());
            Assert.AreEqual(3.1, atoms.MonoMassOffset);
            Assert.AreEqual(3.11, atoms.AverageMassOffset);

            atoms = ParsedMolecule.Create("NC132H53");
            Assert.AreEqual("NC132H53", atoms.ToString());
            Assert.AreEqual(0.0, atoms.MonoMassOffset);
            Assert.AreEqual(0.0, atoms.AverageMassOffset);
            Assert.IsFalse(atoms.HasMassOffsets);

            atoms = ParsedMolecule.Create("[+3.1/3.11]");
>>>>>>> 8116fa9d
            Assert.IsTrue(atoms.IsMassOnly);
            Assert.AreEqual(3.1, atoms.MonoMassOffset);
            Assert.AreEqual(3.11, atoms.AverageMassOffset);


<<<<<<< HEAD
            // Test Hill System ordering when converting from dictionary to string
            var dict = Molecule.ParseToDictionary("ClD2ONC12H5", out _);
            Assert.AreEqual("C12H5D2ClNO", Molecule.FromDictionary(dict).ToString());

            Assert.AreEqual(153.1547, BioMassCalc.MONOISOTOPIC.CalculateMassFromFormula(formulaDict).Value, .001);
            Assert.AreEqual(153.2857, BioMassCalc.AVERAGE.CalculateMassFromFormula(formulaDict).Value, .0001);
            Assert.AreEqual(151.0547, BioMassCalc.MONOISOTOPIC.CalculateMassFromFormula(formulaDict.ChemicalFormulaWithoutOffsets()).Value, .001);
            Assert.AreEqual(151.1857, BioMassCalc.AVERAGE.CalculateMassFromFormula(formulaDict.ChemicalFormulaWithoutOffsets()).Value, .0001);

            // Check formula math
            description = "C'2";
            Assert.AreEqual(26, bioMassCalc.ParseFormulaWithAdductMass(description, out _), .01);
            description = "C'2-C2";
            Assert.AreEqual(2, bioMassCalc.ParseFormulaWithAdductMass(description, out _), .01);
=======
            // Test Hill System ordering when there's no string order hint
            var dict = MoleculeMassOffset.Create(Molecule.Parse("ClD2ONC12H5"), 0, 0);
            Assert.AreEqual("C12H5D2ClNO", ParsedMolecule.Create(dict).ToString());

            Assert.AreEqual(153.1547, BioMassCalc.MONOISOTOPIC.CalculateMass(formulaDict).Value, .001);
            Assert.AreEqual(153.2857, BioMassCalc.AVERAGE.CalculateMass(formulaDict).Value, .0001);
            Assert.AreEqual(151.0547, BioMassCalc.MONOISOTOPIC.CalculateMass(formulaDict.Molecule).Value, .001);
            Assert.AreEqual(151.1857, BioMassCalc.AVERAGE.CalculateMass(formulaDict.Molecule).Value, .0001);

            // Check formula math
            description = "C'2";
            Assert.AreEqual(26, bioMassCalc.CalculateMassFromFormula(description, out _), .01);
            description = "C'2-C2";
            Assert.AreEqual(2, bioMassCalc.CalculateMassFromFormula(description, out _), .01);
>>>>>>> 8116fa9d
            Assert.AreEqual(2, bioMassCalc.CalculateMassFromFormula("C'2-C2"), .01);
            AssertEx.ThrowsException<ArgumentException>(()=>bioMassCalc.CalculateMassFromFormula("C'2-C2-N2"));
        }

        [TestMethod]
<<<<<<< HEAD
        public void TestParseModParts()
        {
            var bioMassCalc = new SkylineBioMassCalc(MassType.Monoisotopic);
            CollectionAssert.AreEqual(new[]{"C'2", ""}, SequenceMassCalc.ParseModParts(bioMassCalc, "C'2"));
            CollectionAssert.AreEqual(new[]{"", "C2"}, SequenceMassCalc.ParseModParts(bioMassCalc, "-C2"));
            CollectionAssert.AreEqual(new[]{"C'2", "C2"}, SequenceMassCalc.ParseModParts(bioMassCalc, "C'2-C2"));
        }

        [TestMethod]
=======
>>>>>>> 8116fa9d
        public void TestGetIonFormula()
        {
            SequenceMassCalc sequenceMassCalc = new SequenceMassCalc(MassType.Monoisotopic);
            Assert.AreEqual(147.11, sequenceMassCalc.GetPrecursorMass("K"), .1);
            Assert.AreEqual("C6H14N2O2", sequenceMassCalc.GetMolecularFormula("K").ToString());

            var label13C6K = new StaticMod("label13C6K", "K", null, LabelAtoms.C13);
            sequenceMassCalc.AddStaticModifications(new []{label13C6K});
            Assert.AreEqual(153.11, sequenceMassCalc.GetPrecursorMass("K"), .1);
            Assert.AreEqual("C'6H14N2O2", sequenceMassCalc.GetMolecularFormula("K").ToString());

            var label15N2K = new StaticMod("label15N2K", "K", null, LabelAtoms.N15);
            sequenceMassCalc.AddStaticModifications(new[]{label15N2K});
            Assert.AreEqual(155.11, sequenceMassCalc.GetPrecursorMass("K"), .1);
            Assert.AreEqual("C'6H14N'2O2", sequenceMassCalc.GetMolecularFormula("K").ToString());

            var labelLaK = new StaticMod("labelLaK", "K", null, "La");
            sequenceMassCalc.AddStaticModifications(new[] { labelLaK });
            Assert.AreEqual(294.033, sequenceMassCalc.GetPrecursorMass("K"), .1);
            Assert.AreEqual("C'6H14LaN'2O2", sequenceMassCalc.GetMolecularFormula("K").ToString());
            
            // Check our ability to handle strangely constructed chemical formulas, and preserve nonstandard order
<<<<<<< HEAD
            Assert.AreEqual("C12H9S2", Molecule.Parse("C12H9S2P0").ToString()); // P0 is weird, drop it
            Assert.AreEqual("C12H9S2P1", Molecule.Parse("C12H9S2P1").ToString()); // P1 is weird, but preserve it
            Assert.AreEqual("H9C12P", Molecule.Parse("H9C12S0P").ToString()); // S0 is weird, and not at end
=======
            Assert.AreEqual("C12H9S2", ParsedMolecule.Create("C12H9S2P0").ToString()); // P0 is weird, drop it
            Assert.AreEqual("C12H9S2P1", ParsedMolecule.Create("C12H9S2P1").ToString()); // P1 is weird, but preserve it
            Assert.AreEqual("H9C12P", ParsedMolecule.Create("H9C12S0P").ToString()); // S0 is weird, and not at end
>>>>>>> 8116fa9d
        }

        [TestMethod]
        public void TestGetHeavyFormula()
        {
            Assert.AreEqual("C'O2", SequenceMassCalc.GetHeavyFormula("CO2", LabelAtoms.C13).ToString());
            Assert.AreEqual("C'O2", SequenceMassCalc.GetHeavyFormula("C'O2", LabelAtoms.C13).ToString());
            Assert.AreEqual("C'", SequenceMassCalc.GetHeavyFormula("C", LabelAtoms.C13).ToString());
            Assert.AreEqual("N'", SequenceMassCalc.GetHeavyFormula("N", LabelAtoms.N15).ToString());
            Assert.AreEqual("O'", SequenceMassCalc.GetHeavyFormula("O", LabelAtoms.O18).ToString());
            Assert.AreEqual("H'", SequenceMassCalc.GetHeavyFormula("H", LabelAtoms.H2).ToString());
            Assert.AreEqual("Cl'", SequenceMassCalc.GetHeavyFormula("Cl", LabelAtoms.Cl37).ToString());
            Assert.AreEqual("Br'", SequenceMassCalc.GetHeavyFormula("Br", LabelAtoms.Br81).ToString());
            Assert.AreEqual("P'", SequenceMassCalc.GetHeavyFormula("P", LabelAtoms.P32).ToString());
            Assert.AreEqual("S'", SequenceMassCalc.GetHeavyFormula("S", LabelAtoms.S34).ToString());

            // Make sure IUPAC nicknames don't find their way into our list of heavy symbols
            Assume.IsTrue(BioMassCalc.IsSkylineHeavySymbol("H'"));
            Assume.IsFalse(BioMassCalc.IsSkylineHeavySymbol("D"));
            Assume.IsFalse(BioMassCalc.IsSkylineHeavySymbol("T"));
        }

        [TestMethod]
        public void TestIsotopeAbundancesDefault()
        {
            foreach (var entry in IsotopeAbundances.Default)
            {
                // All element names start with a capital letter 
                Assert.IsTrue(char.IsUpper(entry.Key[0]));
                for (int i = 1; i < entry.Key.Length; i++)
                {
                    Assert.IsTrue(char.IsLower(entry.Key[i]));
                }
                var massDistribution = entry.Value;
                Assert.AreEqual(1.0, massDistribution.Sum(kvp => kvp.Value), 1e-8);
                for (int i = 1; i < massDistribution.Count; i++)
                {
                    var massDifference = massDistribution[i].Key - massDistribution[i - 1].Key;
                    Assert.IsTrue(massDifference > .9);
                    // All of the isotopes of the elements have masses that are close to 
                    // an integer number of Daltons apart.
                    Assert.AreEqual(Math.Round(massDifference), massDifference, .1);
                }
                if (BioMassCalc.MONOISOTOPIC.IsKnownSymbol(entry.Key))
                {
                    Assert.AreEqual(massDistribution.MostAbundanceMass, BioMassCalc.MONOISOTOPIC.GetMass(entry.Key), entry.Key);
                }
                if (BioMassCalc.AVERAGE.IsKnownSymbol(entry.Key))
                {
                    // We allow the average mass to differ by up to .05 Daltons between IsotopeAbundances and BioMassCalc
                    // Consider: Should we try to make these numbers match better?
                    Assert.AreEqual(massDistribution.AverageMass, BioMassCalc.AVERAGE.GetMass(entry.Key), 5e-2, entry.Key);
                }
            }
        }
    }
}<|MERGE_RESOLUTION|>--- conflicted
+++ resolved
@@ -1,480 +1,375 @@
-/*
- * Original author: Brendan MacLean <brendanx .at. u.washington.edu>,
- *                  MacCoss Lab, Department of Genome Sciences, UW
- *
- * Copyright 2011 University of Washington - Seattle, WA
- * 
- * Licensed under the Apache License, Version 2.0 (the "License");
- * you may not use this file except in compliance with the License.
- * You may obtain a copy of the License at
- *
- *     http://www.apache.org/licenses/LICENSE-2.0
- *
- * Unless required by applicable law or agreed to in writing, software
- * distributed under the License is distributed on an "AS IS" BASIS,
- * WITHOUT WARRANTIES OR CONDITIONS OF ANY KIND, either express or implied.
- * See the License for the specific language governing permissions and
- * limitations under the License.
- */
-
-using System;
-using System.Collections.Generic;
-using System.Linq;
-using Microsoft.VisualStudio.TestTools.UnitTesting;
-using pwiz.Common.Chemistry;
-using pwiz.Skyline.Model;
-using pwiz.Skyline.Model.DocSettings;
-using pwiz.Skyline.Util;
-using pwiz.SkylineTestUtil;
-
-namespace pwiz.SkylineTest
-{
-    /// <summary>
-    /// Unit tests of mass calculation
-    /// </summary>
-    [TestClass]
-    public class MassCalcTest : AbstractUnitTest
-    {
-        /// <summary>
-        /// Test the masses in the <see cref="BioMassCalc.DEFAULT_ABUNDANCES"/> object to make
-        /// sure they match the base symbol mass values in <see cref="BioMassCalc"/>.
-        /// </summary>
-        [TestMethod]
-        public void BioMassCalcAbundanceMassesTest()
-        {
-            foreach (var atomAbundance in BioMassCalc.DEFAULT_ABUNDANCES)
-            {
-                string symbol = atomAbundance.Key;
-                var massDistOrdered = atomAbundance.Value.MassesSortedByAbundance();
-                TestMass(symbol, massDistOrdered, 0);
-                TestMass(symbol + "'", massDistOrdered, 1);
-                TestMass(symbol + "\"", massDistOrdered, 2);
-            }
-        }
-
-        /// <summary>
-        /// Test that the mass at a specific index in a mass distribution matches the expected
-        /// mass for the symbol in the <see cref="BioMassCalc.MONOISOTOPIC"/> mass calculator,
-        /// or (if the mass is an unstable isotope) that the mass is approximately one Dalton
-        /// heavier than the heaviest stable isotope of the element.
-        /// </summary>
-        /// <param name="symbol">Symbol for the atom</param>
-        /// <param name="massDistOrdered">Mass distribution to test</param>
-        /// <param name="indexMass">Index of the mass to test within the mass distribution</param>
-        private static void TestMass(string symbol, IList<KeyValuePair<double, double>> massDistOrdered, int indexMass)
-        {
-            double massExpected = BioMassCalc.MONOISOTOPIC.GetMass(symbol);
-            if (massExpected != 0)
-            {
-                if (massDistOrdered.Count > indexMass)
-                {
-                    double massActual = massDistOrdered[indexMass].Key;
-                    Assert.AreEqual(massExpected, massActual,
-                        string.Format("The mass for {0} was expected to be {1} but was found to be {2}", symbol,
-                            massExpected, massActual));
-                }
-                else
-                {
-                    Assert.AreEqual(massDistOrdered.Count, indexMass);
-                    var maxMass = massDistOrdered.Select(kvp => kvp.Key).Max();
-                    Assert.AreEqual(maxMass + 1, massExpected, .1);
-                }
-            }
-        }
-
-        [TestMethod]
-        public void SequenceMassCalcTest()
-        {
-            // Test case that caused unexpected exception when O- was not parsed correctly.
-            BioMassCalc.MONOISOTOPIC.ParseFormulaMass("OO-HNHN", out var mol);
-<<<<<<< HEAD
-            AssertEx.AreEqual(2, mol["O"]);
-            AssertEx.AreEqual(-2, mol["H"]);
-            AssertEx.AreEqual(-2, mol["N"]);
-            AssertEx.AreEqual("OO-HNHN", mol.ToDisplayString()); // Strange but valid string should be preserved
-=======
-            AssertEx.AreEqual(2, mol.Molecule["O"]);
-            AssertEx.AreEqual(-2, mol.Molecule["H"]);
-            AssertEx.AreEqual(-2, mol.Molecule["N"]);
-            AssertEx.AreEqual("OO-HNHN", mol.ToString()); // Strange but valid string should be preserved
->>>>>>> 8116fa9d
-
-            // Test normal function
-            var sequence = new Target("VEDELK");
-            var calc = new SequenceMassCalc(MassType.Monoisotopic);
-            var expected = new List<KeyValuePair<double, double>>
-            {
-                new KeyValuePair<double, double>(366.69232575, 0.668595429107379),
-                new KeyValuePair<double, double>(367.194009631186, 0.230439133647163),
-                new KeyValuePair<double, double>(367.69569373213, 0.0384590257505838),
-                new KeyValuePair<double, double>(367.694446060561, 0.017949871952498),
-                new KeyValuePair<double, double>(367.19084355, 0.017192511410608),
-                new KeyValuePair<double, double>(368.196128166749, 0.00616111554527541),
-                new KeyValuePair<double, double>(367.692527431186, 0.00592559754703795),
-                new KeyValuePair<double, double>(367.1954645, 0.00513890101333714),
-                new KeyValuePair<double, double>(368.197384928765, 0.00425230800778248),
-                new KeyValuePair<double, double>(367.697148381186, 0.00177118156340514),
-                new KeyValuePair<double, double>(368.697813900475, 0.00101646716687999),
-                new KeyValuePair<double, double>(368.19421153213, 0.00098894968507418),
-                new KeyValuePair<double, double>(368.1929673, 0.000458171690211896),
-                new KeyValuePair<double, double>(368.699089317816, 0.000360958912487784),
-                new KeyValuePair<double, double>(368.19883248213, 0.000295600474962106),
-                new KeyValuePair<double, double>(368.69657325, 0.000202295887934749),
-                new KeyValuePair<double, double>(367.68936135, 0.000189469126984509),
-                new KeyValuePair<double, double>(368.694649407319, 0.000157258059028779),
-                new KeyValuePair<double, double>(369.199499540822, 0.000109802223366965),
-                new KeyValuePair<double, double>(368.695902738459, 0.000109341412261551),
-                new KeyValuePair<double, double>(369.198241127809, 7.04324061939316E-05),
-                new KeyValuePair<double, double>(368.191045231186, 6.53027220564238E-05),
-                new KeyValuePair<double, double>(368.700518794653, 3.19123118597943E-05),
-                new KeyValuePair<double, double>(369.19633171026, 2.61321131972594E-05),
-                new KeyValuePair<double, double>(369.699928636691, 1.13012567237636E-05),
-                new KeyValuePair<double, double>(368.69272933213, 1.08986656450318E-05),
-                new KeyValuePair<double, double>(367.69860325, 1.06303400612337E-05),
-            };
-            var actual = calc.GetMzDistribution(sequence, Adduct.DOUBLY_PROTONATED, IsotopeAbundances.Default).MassesSortedByAbundance();
-            for (var i = 0; i < expected.Count; i++)
-            {
-                Assert.AreEqual(expected[i].Key, actual[i].Key, .0001);
-                Assert.AreEqual(expected[i].Value, actual[i].Value, .0001);
-            }
-
-            // Now try it with dimer 
-            actual = calc.GetMzDistribution(sequence, Adduct.FromStringAssumeProtonated("[2M+H]"), IsotopeAbundances.Default).MassesSortedByAbundance();
-            expected = new List<KeyValuePair<double, double>>
-            {
-                new KeyValuePair<double, double>(1463.74754654509, 0.446952046999841),
-                new KeyValuePair<double, double>(1464.75091373569, 0.308094366214783),
-                new KeyValuePair<double, double>(1465.75428096509, 0.104502495092047),
-                new KeyValuePair<double, double>(1465.75177853495, 0.0241787720728353),
-                new KeyValuePair<double, double>(1466.75765484084, 0.0235859617485415),
-                new KeyValuePair<double, double>(1464.74458144349, 0.0229861821768609),
-                new KeyValuePair<double, double>(1466.75514391842, 0.0166321763672613),
-                new KeyValuePair<double, double>(1465.74794863409, 0.0158449061303438),
-                new KeyValuePair<double, double>(1464.75382328909, 0.00693546665186705),
-                new KeyValuePair<double, double>(1467.75850938071, 0.00562963106050384),
-                new KeyValuePair<double, double>(1466.75131586349, 0.00537443201400792),
-                new KeyValuePair<double, double>(1465.75719047969, 0.00478077730453152),
-                new KeyValuePair<double, double>(1467.76104095438, 0.00404384128691872),
-                new KeyValuePair<double, double>(1466.7605577091, 0.00162159134209772),
-                new KeyValuePair<double, double>(1468.76187811107, 0.00125712562385447),
-                new KeyValuePair<double, double>(1466.74882721349, 0.0012251401424684),
-                new KeyValuePair<double, double>(1467.75468976295, 0.00121294105003981),
-                new KeyValuePair<double, double>(1467.75219259911, 0.000842727179304581),
-                new KeyValuePair<double, double>(1467.75603830967, 0.000586408980257825),
-                new KeyValuePair<double, double>(1468.76444202787, 0.000567782385153248),
-                new KeyValuePair<double, double>(1465.74161634189, 0.000548855573943895),
-                new KeyValuePair<double, double>(1468.75939300441, 0.000398455807475131),
-                new KeyValuePair<double, double>(1466.74498353249, 0.000378338820311423),
-                new KeyValuePair<double, double>(1467.76392745102, 0.000362303274653099),
-                new KeyValuePair<double, double>(1468.75555806299, 0.000285235413419449),
-                new KeyValuePair<double, double>(1468.75807595161, 0.000207931538310744),
-                new KeyValuePair<double, double>(1469.76526667317, 0.000206771603698575),
-                new KeyValuePair<double, double>(1469.76274777416, 0.000133221073579107),
-                new KeyValuePair<double, double>(1467.7483507619, 0.00012832870395677),
-                new KeyValuePair<double, double>(1469.7678564138, 6.79035524187075E-05),
-                new KeyValuePair<double, double>(1469.7589267626, 6.36963686931021E-05),
-                new KeyValuePair<double, double>(1468.76730210576, 6.02445600328977E-05),
-                new KeyValuePair<double, double>(1465.76010003309, 3.90471536916692E-05),
-                new KeyValuePair<double, double>(1470.76607119395, 3.04466596822611E-05),
-                new KeyValuePair<double, double>(1468.7530730878, 3.01473461225893E-05),
-                new KeyValuePair<double, double>(1467.74586211189, 2.92534441292776E-05),
-                new KeyValuePair<double, double>(1469.76147692291, 2.91999633188283E-05),
-                new KeyValuePair<double, double>(1468.7517180868, 2.85070807700198E-05),
-                new KeyValuePair<double, double>(1470.76865091652, 2.75751131620645E-05),
-                new KeyValuePair<double, double>(1466.76346722369, 2.69161046467483E-05),
-                new KeyValuePair<double, double>(1469.75642098879, 2.07496271610838E-05),
-                new KeyValuePair<double, double>(1468.74922749751, 2.01223285414029E-05),
-                new KeyValuePair<double, double>(1465.75598028509, 1.13541999955428E-05),
-                new KeyValuePair<double, double>(1470.76230177139, 1.06228647668148E-05)
-            };
-            for (var i = 0; i < expected.Count; i++)
-            {
-                Assert.AreEqual(expected[i].Key, actual[i].Key, .0001);
-                Assert.AreEqual(expected[i].Value, actual[i].Value, .0001);
-            }
-        }
-        [TestMethod]
-        public void TestSequenceMassCalcNormalizeModifiedSequence()
-        {
-            const string normalizedModifiedSequence = "ASDF[+6.0]GHIJ";
-            Assert.AreEqual(normalizedModifiedSequence, SequenceMassCalc.NormalizeModifiedSequence("ASDF[6]GHIJ"));
-            Assert.AreEqual(normalizedModifiedSequence, SequenceMassCalc.NormalizeModifiedSequence("ASDF[+6]GHIJ"));
-            Assert.AreSame(normalizedModifiedSequence, SequenceMassCalc.NormalizeModifiedSequence(normalizedModifiedSequence));
-
-            Assert.AreEqual("ASDF[-6.0]GHIJ", SequenceMassCalc.NormalizeModifiedSequence("ASDF[-6]GHIJ"));
-
-            AssertEx.ThrowsException<ArgumentException>(() => SequenceMassCalc.NormalizeModifiedSequence("ASC[Carbomidomethyl C]FGHIJ"));
-            AssertEx.ThrowsException<ArgumentException>(() => SequenceMassCalc.NormalizeModifiedSequence("ASC[6"));
-        }
-
-        /// <summary>
-<<<<<<< HEAD
-        /// Tests that <see cref="SkylineBioMassCalc.ParseFormulaWithAdductMass"/> works correctly and stops at the first minus sign.
-=======
-        /// Tests that <see cref="BioMassCalc.ParseFormulaMass"/> works correctly and stops at the first minus sign.
->>>>>>> 8116fa9d
-        /// </summary>
-        [TestMethod]
-        public void TestParseMass()
-        {
-<<<<<<< HEAD
-            var bioMassCalc = new SkylineBioMassCalc(MassType.Monoisotopic);
-
-            // Check handling of mass modifications
-            var description = "C'2[+1.2]";
-            Assert.AreEqual(27.2, bioMassCalc.ParseFormulaWithAdductMass(description, out _), .01);
-            description = "C'2H[-1.2]";
-            Assert.AreEqual(25.815, bioMassCalc.ParseFormulaWithAdductMass(description, out _), .01);
-            description = "C'2[+1.2]-C'";
-            Assert.AreEqual(14.2, bioMassCalc.ParseFormulaWithAdductMass(description, out _), .01);
-            description = "C12H5[-1.2 / 1.21] - C2H[-1.1]";
-            var parsed = MoleculeMassOffset.Create(description);
-            Assert.AreEqual(-.1, parsed.GetMassOffset(MassType.Monoisotopic), .01);
-            Assert.AreEqual(-.11, parsed.GetMassOffset(MassType.Average), .01);
-            Assert.AreEqual(123.93130014, parsed.GetTotalMass(MassType.Monoisotopic), .01);
-            description = "C'2H[-1.2]-C'[+1.2]";
-            Assert.AreEqual(11.61, bioMassCalc.ParseFormulaWithAdductMass(description, out _), .01);
-            var str = "C12H5H3[-0.33]-C2[-0.11]";
-            Assert.AreEqual(127.84, bioMassCalc.ParseFormulaWithAdductMass(str, out _), .01); // C10H8[-0.22] = 128.06-.22 = 127.84
-            var strA = "C12H5H3[-0.33]";
-            var strB = "C2[-0.11]";
-            var strC = strA + strB;
-            bioMassCalc.ParseFormulaWithAdductMass(strA, out var molA);
-            bioMassCalc.ParseFormulaWithAdductMass(strB, out var molB);
-            bioMassCalc.ParseFormulaWithAdductMass(strC, out var molC);
-            Assert.AreEqual(-.44, molC.MonoMassOffset); // -0.33 - 0.11
-            Assert.AreEqual(14, molC["C"]);
-            Assert.AreEqual(8, molC["H"]);
-=======
-            var bioMassCalc = BioMassCalc.GetBioMassCalc(MassType.Monoisotopic);
-
-            // Check handling of mass modifications
-            var description = "C'2[+1.2]";
-            Assert.AreEqual(27.2, bioMassCalc.ParseFormulaMass(description, out _), .01);
-            description = "C'2H[-1.2]";
-            Assert.AreEqual(25.815, bioMassCalc.ParseFormulaMass(description, out _), .01);
-            description = "C'2[+1.2]-C'";
-            Assert.AreEqual(14.2, bioMassCalc.ParseFormulaMass(description, out _), .01);
-            description = "C12H5[-1.2 / 1.21] - C2H[-1.1]";
-            var parsed = ParsedMolecule.Create(description);
-            Assert.AreEqual(-.1, parsed.GetMassOffset(MassType.Monoisotopic), .01);
-            Assert.AreEqual(-.11, parsed.GetMassOffset(MassType.Average), .01);
-            Assert.AreEqual(123.93130014, BioMassCalc.MONOISOTOPIC.CalculateMass(parsed), .01);
-            description = "C'2H[-1.2]-C'[+1.2]";
-            Assert.AreEqual(11.61, bioMassCalc.ParseFormulaMass(description, out _), .01);
-            var str = "C12H5H3[-0.33]-C2[-0.11]";
-            Assert.AreEqual(127.84, bioMassCalc.ParseFormulaMass(str, out _), .01); // C10H8[-0.22] = 128.06-.22 = 127.84
-            var strA = "C12H5H3[-0.33]";
-            var strB = "C2[-0.11]";
-            var strC = strA + strB;
-            bioMassCalc.ParseFormulaMass(strA, out var molA);
-            bioMassCalc.ParseFormulaMass(strB, out var molB);
-            bioMassCalc.ParseFormulaMass(strC, out var molC);
-            Assert.AreEqual(-.44, molC.MonoMassOffset); // -0.33 - 0.11
-            Assert.AreEqual(14, molC.Molecule["C"]);
-            Assert.AreEqual(8, molC.Molecule["H"]);
->>>>>>> 8116fa9d
-
-            Assert.IsTrue(IonInfo.IsFormulaWithAdduct("C12H5[+3.2/3.3][2M1.234+3H]", out var mol, out var adduct, out var neutralFormula));
-            Assert.AreEqual(Adduct.FromStringAssumeChargeOnly("2M1.234+3H"), adduct);
-            Assert.AreEqual("C12H5[+3.2/3.3]", neutralFormula);
-            Assert.AreEqual(8.868, mol.MonoMassOffset); // 3.2 + 2*1.234 mono 3.3 + 2*1.234 average
-            Assert.AreEqual(9.068, mol.AverageMassOffset); // 3.2 + 2*1.234 mono 3.3 + 2*1.234 average
-<<<<<<< HEAD
-            Assert.AreEqual(24, mol["C"]);
-            Assert.AreEqual(13, mol["H"]); // 2*5 + 3
-            Assert.IsTrue(mol.HasMassModifications);
-=======
-            Assert.AreEqual(24, mol.Molecule["C"]);
-            Assert.AreEqual(13, mol.Molecule["H"]); // 2*5 + 3
-            Assert.IsTrue(mol.HasMassOffsets);
->>>>>>> 8116fa9d
-
-            var massAdduct = Adduct.FromStringAssumeChargeOnly("M(-1.1)+2H");
-            var formulaDict = massAdduct.ApplyToFormula("C12H5[+3.2]");
-            Assert.AreEqual(2.1, formulaDict.MonoMassOffset); // 3.2-1.1
-<<<<<<< HEAD
-            Assert.AreEqual(12, formulaDict["C"]);
-            Assert.AreEqual(7, formulaDict["H"]);
-
-            var atoms = MoleculeMassOffset.Create("NC12H5[+3.2]");
-            Assert.AreEqual("NC12H5", atoms.ChemicalFormulaWithoutOffsets()); // Note how it leaves element order alone
-            Assert.AreEqual(3.2, atoms.MonoMassOffset);
-            Assert.AreEqual(3.2, atoms.AverageMassOffset);
-
-            atoms = MoleculeMassOffset.Create("NC112H5[+3.1/3.11]");
-            Assert.AreEqual("NC112H5", atoms.ChemicalFormulaWithoutOffsets());
-            Assert.AreEqual(3.1, atoms.MonoMassOffset);
-            Assert.AreEqual(3.11, atoms.AverageMassOffset);
-
-            atoms = MoleculeMassOffset.Create("NC132H53");
-            Assert.AreEqual("NC132H53", atoms.ToString());
-            Assert.AreEqual(0.0, atoms.MonoMassOffset);
-            Assert.AreEqual(0.0, atoms.AverageMassOffset);
-            Assert.IsFalse(atoms.HasMassModifications);
-
-            atoms = MoleculeMassOffset.Create("[+3.1/3.11]");
-=======
-            Assert.AreEqual(12, formulaDict.Molecule["C"]);
-            Assert.AreEqual(7, formulaDict.Molecule["H"]);
-
-            var atoms = ParsedMolecule.Create("NC12H5[+3.2]");
-            Assert.AreEqual("NC12H5", atoms.ChemicalFormulaString()); // Note how it leaves element order alone
-            Assert.AreEqual(3.2, atoms.MonoMassOffset);
-            Assert.AreEqual(3.2, atoms.AverageMassOffset);
-
-            atoms = ParsedMolecule.Create("NC112H5[+3.1/3.11]");
-            Assert.AreEqual("NC112H5", atoms.ChemicalFormulaString());
-            Assert.AreEqual(3.1, atoms.MonoMassOffset);
-            Assert.AreEqual(3.11, atoms.AverageMassOffset);
-
-            atoms = ParsedMolecule.Create("NC132H53");
-            Assert.AreEqual("NC132H53", atoms.ToString());
-            Assert.AreEqual(0.0, atoms.MonoMassOffset);
-            Assert.AreEqual(0.0, atoms.AverageMassOffset);
-            Assert.IsFalse(atoms.HasMassOffsets);
-
-            atoms = ParsedMolecule.Create("[+3.1/3.11]");
->>>>>>> 8116fa9d
-            Assert.IsTrue(atoms.IsMassOnly);
-            Assert.AreEqual(3.1, atoms.MonoMassOffset);
-            Assert.AreEqual(3.11, atoms.AverageMassOffset);
-
-
-<<<<<<< HEAD
-            // Test Hill System ordering when converting from dictionary to string
-            var dict = Molecule.ParseToDictionary("ClD2ONC12H5", out _);
-            Assert.AreEqual("C12H5D2ClNO", Molecule.FromDictionary(dict).ToString());
-
-            Assert.AreEqual(153.1547, BioMassCalc.MONOISOTOPIC.CalculateMassFromFormula(formulaDict).Value, .001);
-            Assert.AreEqual(153.2857, BioMassCalc.AVERAGE.CalculateMassFromFormula(formulaDict).Value, .0001);
-            Assert.AreEqual(151.0547, BioMassCalc.MONOISOTOPIC.CalculateMassFromFormula(formulaDict.ChemicalFormulaWithoutOffsets()).Value, .001);
-            Assert.AreEqual(151.1857, BioMassCalc.AVERAGE.CalculateMassFromFormula(formulaDict.ChemicalFormulaWithoutOffsets()).Value, .0001);
-
-            // Check formula math
-            description = "C'2";
-            Assert.AreEqual(26, bioMassCalc.ParseFormulaWithAdductMass(description, out _), .01);
-            description = "C'2-C2";
-            Assert.AreEqual(2, bioMassCalc.ParseFormulaWithAdductMass(description, out _), .01);
-=======
-            // Test Hill System ordering when there's no string order hint
-            var dict = MoleculeMassOffset.Create(Molecule.Parse("ClD2ONC12H5"), 0, 0);
-            Assert.AreEqual("C12H5D2ClNO", ParsedMolecule.Create(dict).ToString());
-
-            Assert.AreEqual(153.1547, BioMassCalc.MONOISOTOPIC.CalculateMass(formulaDict).Value, .001);
-            Assert.AreEqual(153.2857, BioMassCalc.AVERAGE.CalculateMass(formulaDict).Value, .0001);
-            Assert.AreEqual(151.0547, BioMassCalc.MONOISOTOPIC.CalculateMass(formulaDict.Molecule).Value, .001);
-            Assert.AreEqual(151.1857, BioMassCalc.AVERAGE.CalculateMass(formulaDict.Molecule).Value, .0001);
-
-            // Check formula math
-            description = "C'2";
-            Assert.AreEqual(26, bioMassCalc.CalculateMassFromFormula(description, out _), .01);
-            description = "C'2-C2";
-            Assert.AreEqual(2, bioMassCalc.CalculateMassFromFormula(description, out _), .01);
->>>>>>> 8116fa9d
-            Assert.AreEqual(2, bioMassCalc.CalculateMassFromFormula("C'2-C2"), .01);
-            AssertEx.ThrowsException<ArgumentException>(()=>bioMassCalc.CalculateMassFromFormula("C'2-C2-N2"));
-        }
-
-        [TestMethod]
-<<<<<<< HEAD
-        public void TestParseModParts()
-        {
-            var bioMassCalc = new SkylineBioMassCalc(MassType.Monoisotopic);
-            CollectionAssert.AreEqual(new[]{"C'2", ""}, SequenceMassCalc.ParseModParts(bioMassCalc, "C'2"));
-            CollectionAssert.AreEqual(new[]{"", "C2"}, SequenceMassCalc.ParseModParts(bioMassCalc, "-C2"));
-            CollectionAssert.AreEqual(new[]{"C'2", "C2"}, SequenceMassCalc.ParseModParts(bioMassCalc, "C'2-C2"));
-        }
-
-        [TestMethod]
-=======
->>>>>>> 8116fa9d
-        public void TestGetIonFormula()
-        {
-            SequenceMassCalc sequenceMassCalc = new SequenceMassCalc(MassType.Monoisotopic);
-            Assert.AreEqual(147.11, sequenceMassCalc.GetPrecursorMass("K"), .1);
-            Assert.AreEqual("C6H14N2O2", sequenceMassCalc.GetMolecularFormula("K").ToString());
-
-            var label13C6K = new StaticMod("label13C6K", "K", null, LabelAtoms.C13);
-            sequenceMassCalc.AddStaticModifications(new []{label13C6K});
-            Assert.AreEqual(153.11, sequenceMassCalc.GetPrecursorMass("K"), .1);
-            Assert.AreEqual("C'6H14N2O2", sequenceMassCalc.GetMolecularFormula("K").ToString());
-
-            var label15N2K = new StaticMod("label15N2K", "K", null, LabelAtoms.N15);
-            sequenceMassCalc.AddStaticModifications(new[]{label15N2K});
-            Assert.AreEqual(155.11, sequenceMassCalc.GetPrecursorMass("K"), .1);
-            Assert.AreEqual("C'6H14N'2O2", sequenceMassCalc.GetMolecularFormula("K").ToString());
-
-            var labelLaK = new StaticMod("labelLaK", "K", null, "La");
-            sequenceMassCalc.AddStaticModifications(new[] { labelLaK });
-            Assert.AreEqual(294.033, sequenceMassCalc.GetPrecursorMass("K"), .1);
-            Assert.AreEqual("C'6H14LaN'2O2", sequenceMassCalc.GetMolecularFormula("K").ToString());
-            
-            // Check our ability to handle strangely constructed chemical formulas, and preserve nonstandard order
-<<<<<<< HEAD
-            Assert.AreEqual("C12H9S2", Molecule.Parse("C12H9S2P0").ToString()); // P0 is weird, drop it
-            Assert.AreEqual("C12H9S2P1", Molecule.Parse("C12H9S2P1").ToString()); // P1 is weird, but preserve it
-            Assert.AreEqual("H9C12P", Molecule.Parse("H9C12S0P").ToString()); // S0 is weird, and not at end
-=======
-            Assert.AreEqual("C12H9S2", ParsedMolecule.Create("C12H9S2P0").ToString()); // P0 is weird, drop it
-            Assert.AreEqual("C12H9S2P1", ParsedMolecule.Create("C12H9S2P1").ToString()); // P1 is weird, but preserve it
-            Assert.AreEqual("H9C12P", ParsedMolecule.Create("H9C12S0P").ToString()); // S0 is weird, and not at end
->>>>>>> 8116fa9d
-        }
-
-        [TestMethod]
-        public void TestGetHeavyFormula()
-        {
-            Assert.AreEqual("C'O2", SequenceMassCalc.GetHeavyFormula("CO2", LabelAtoms.C13).ToString());
-            Assert.AreEqual("C'O2", SequenceMassCalc.GetHeavyFormula("C'O2", LabelAtoms.C13).ToString());
-            Assert.AreEqual("C'", SequenceMassCalc.GetHeavyFormula("C", LabelAtoms.C13).ToString());
-            Assert.AreEqual("N'", SequenceMassCalc.GetHeavyFormula("N", LabelAtoms.N15).ToString());
-            Assert.AreEqual("O'", SequenceMassCalc.GetHeavyFormula("O", LabelAtoms.O18).ToString());
-            Assert.AreEqual("H'", SequenceMassCalc.GetHeavyFormula("H", LabelAtoms.H2).ToString());
-            Assert.AreEqual("Cl'", SequenceMassCalc.GetHeavyFormula("Cl", LabelAtoms.Cl37).ToString());
-            Assert.AreEqual("Br'", SequenceMassCalc.GetHeavyFormula("Br", LabelAtoms.Br81).ToString());
-            Assert.AreEqual("P'", SequenceMassCalc.GetHeavyFormula("P", LabelAtoms.P32).ToString());
-            Assert.AreEqual("S'", SequenceMassCalc.GetHeavyFormula("S", LabelAtoms.S34).ToString());
-
-            // Make sure IUPAC nicknames don't find their way into our list of heavy symbols
-            Assume.IsTrue(BioMassCalc.IsSkylineHeavySymbol("H'"));
-            Assume.IsFalse(BioMassCalc.IsSkylineHeavySymbol("D"));
-            Assume.IsFalse(BioMassCalc.IsSkylineHeavySymbol("T"));
-        }
-
-        [TestMethod]
-        public void TestIsotopeAbundancesDefault()
-        {
-            foreach (var entry in IsotopeAbundances.Default)
-            {
-                // All element names start with a capital letter 
-                Assert.IsTrue(char.IsUpper(entry.Key[0]));
-                for (int i = 1; i < entry.Key.Length; i++)
-                {
-                    Assert.IsTrue(char.IsLower(entry.Key[i]));
-                }
-                var massDistribution = entry.Value;
-                Assert.AreEqual(1.0, massDistribution.Sum(kvp => kvp.Value), 1e-8);
-                for (int i = 1; i < massDistribution.Count; i++)
-                {
-                    var massDifference = massDistribution[i].Key - massDistribution[i - 1].Key;
-                    Assert.IsTrue(massDifference > .9);
-                    // All of the isotopes of the elements have masses that are close to 
-                    // an integer number of Daltons apart.
-                    Assert.AreEqual(Math.Round(massDifference), massDifference, .1);
-                }
-                if (BioMassCalc.MONOISOTOPIC.IsKnownSymbol(entry.Key))
-                {
-                    Assert.AreEqual(massDistribution.MostAbundanceMass, BioMassCalc.MONOISOTOPIC.GetMass(entry.Key), entry.Key);
-                }
-                if (BioMassCalc.AVERAGE.IsKnownSymbol(entry.Key))
-                {
-                    // We allow the average mass to differ by up to .05 Daltons between IsotopeAbundances and BioMassCalc
-                    // Consider: Should we try to make these numbers match better?
-                    Assert.AreEqual(massDistribution.AverageMass, BioMassCalc.AVERAGE.GetMass(entry.Key), 5e-2, entry.Key);
-                }
-            }
-        }
-    }
+/*
+ * Original author: Brendan MacLean <brendanx .at. u.washington.edu>,
+ *                  MacCoss Lab, Department of Genome Sciences, UW
+ *
+ * Copyright 2011 University of Washington - Seattle, WA
+ * 
+ * Licensed under the Apache License, Version 2.0 (the "License");
+ * you may not use this file except in compliance with the License.
+ * You may obtain a copy of the License at
+ *
+ *     http://www.apache.org/licenses/LICENSE-2.0
+ *
+ * Unless required by applicable law or agreed to in writing, software
+ * distributed under the License is distributed on an "AS IS" BASIS,
+ * WITHOUT WARRANTIES OR CONDITIONS OF ANY KIND, either express or implied.
+ * See the License for the specific language governing permissions and
+ * limitations under the License.
+ */
+
+using System;
+using System.Collections.Generic;
+using System.Linq;
+using Microsoft.VisualStudio.TestTools.UnitTesting;
+using pwiz.Common.Chemistry;
+using pwiz.Skyline.Model;
+using pwiz.Skyline.Model.DocSettings;
+using pwiz.Skyline.Util;
+using pwiz.SkylineTestUtil;
+
+namespace pwiz.SkylineTest
+{
+    /// <summary>
+    /// Unit tests of mass calculation
+    /// </summary>
+    [TestClass]
+    public class MassCalcTest : AbstractUnitTest
+    {
+        /// <summary>
+        /// Test the masses in the <see cref="BioMassCalc.DEFAULT_ABUNDANCES"/> object to make
+        /// sure they match the base symbol mass values in <see cref="BioMassCalc"/>.
+        /// </summary>
+        [TestMethod]
+        public void BioMassCalcAbundanceMassesTest()
+        {
+            foreach (var atomAbundance in BioMassCalc.DEFAULT_ABUNDANCES)
+            {
+                string symbol = atomAbundance.Key;
+                var massDistOrdered = atomAbundance.Value.MassesSortedByAbundance();
+                TestMass(symbol, massDistOrdered, 0);
+                TestMass(symbol + "'", massDistOrdered, 1);
+                TestMass(symbol + "\"", massDistOrdered, 2);
+            }
+        }
+
+        /// <summary>
+        /// Test that the mass at a specific index in a mass distribution matches the expected
+        /// mass for the symbol in the <see cref="BioMassCalc.MONOISOTOPIC"/> mass calculator,
+        /// or (if the mass is an unstable isotope) that the mass is approximately one Dalton
+        /// heavier than the heaviest stable isotope of the element.
+        /// </summary>
+        /// <param name="symbol">Symbol for the atom</param>
+        /// <param name="massDistOrdered">Mass distribution to test</param>
+        /// <param name="indexMass">Index of the mass to test within the mass distribution</param>
+        private static void TestMass(string symbol, IList<KeyValuePair<double, double>> massDistOrdered, int indexMass)
+        {
+            double massExpected = BioMassCalc.MONOISOTOPIC.GetMass(symbol);
+            if (massExpected != 0)
+            {
+                if (massDistOrdered.Count > indexMass)
+                {
+                    double massActual = massDistOrdered[indexMass].Key;
+                    Assert.AreEqual(massExpected, massActual,
+                        string.Format("The mass for {0} was expected to be {1} but was found to be {2}", symbol,
+                            massExpected, massActual));
+                }
+                else
+                {
+                    Assert.AreEqual(massDistOrdered.Count, indexMass);
+                    var maxMass = massDistOrdered.Select(kvp => kvp.Key).Max();
+                    Assert.AreEqual(maxMass + 1, massExpected, .1);
+                }
+            }
+        }
+
+        [TestMethod]
+        public void SequenceMassCalcTest()
+        {
+            // Test case that caused unexpected exception when O- was not parsed correctly.
+            BioMassCalc.MONOISOTOPIC.ParseFormulaMass("OO-HNHN", out var mol);
+            AssertEx.AreEqual(2, mol.Molecule["O"]);
+            AssertEx.AreEqual(-2, mol.Molecule["H"]);
+            AssertEx.AreEqual(-2, mol.Molecule["N"]);
+            AssertEx.AreEqual("OO-HNHN", mol.ToString()); // Strange but valid string should be preserved
+
+            // Test normal function
+            var sequence = new Target("VEDELK");
+            var calc = new SequenceMassCalc(MassType.Monoisotopic);
+            var expected = new List<KeyValuePair<double, double>>
+            {
+                new KeyValuePair<double, double>(366.69232575, 0.668595429107379),
+                new KeyValuePair<double, double>(367.194009631186, 0.230439133647163),
+                new KeyValuePair<double, double>(367.69569373213, 0.0384590257505838),
+                new KeyValuePair<double, double>(367.694446060561, 0.017949871952498),
+                new KeyValuePair<double, double>(367.19084355, 0.017192511410608),
+                new KeyValuePair<double, double>(368.196128166749, 0.00616111554527541),
+                new KeyValuePair<double, double>(367.692527431186, 0.00592559754703795),
+                new KeyValuePair<double, double>(367.1954645, 0.00513890101333714),
+                new KeyValuePair<double, double>(368.197384928765, 0.00425230800778248),
+                new KeyValuePair<double, double>(367.697148381186, 0.00177118156340514),
+                new KeyValuePair<double, double>(368.697813900475, 0.00101646716687999),
+                new KeyValuePair<double, double>(368.19421153213, 0.00098894968507418),
+                new KeyValuePair<double, double>(368.1929673, 0.000458171690211896),
+                new KeyValuePair<double, double>(368.699089317816, 0.000360958912487784),
+                new KeyValuePair<double, double>(368.19883248213, 0.000295600474962106),
+                new KeyValuePair<double, double>(368.69657325, 0.000202295887934749),
+                new KeyValuePair<double, double>(367.68936135, 0.000189469126984509),
+                new KeyValuePair<double, double>(368.694649407319, 0.000157258059028779),
+                new KeyValuePair<double, double>(369.199499540822, 0.000109802223366965),
+                new KeyValuePair<double, double>(368.695902738459, 0.000109341412261551),
+                new KeyValuePair<double, double>(369.198241127809, 7.04324061939316E-05),
+                new KeyValuePair<double, double>(368.191045231186, 6.53027220564238E-05),
+                new KeyValuePair<double, double>(368.700518794653, 3.19123118597943E-05),
+                new KeyValuePair<double, double>(369.19633171026, 2.61321131972594E-05),
+                new KeyValuePair<double, double>(369.699928636691, 1.13012567237636E-05),
+                new KeyValuePair<double, double>(368.69272933213, 1.08986656450318E-05),
+                new KeyValuePair<double, double>(367.69860325, 1.06303400612337E-05),
+            };
+            var actual = calc.GetMzDistribution(sequence, Adduct.DOUBLY_PROTONATED, IsotopeAbundances.Default).MassesSortedByAbundance();
+            for (var i = 0; i < expected.Count; i++)
+            {
+                Assert.AreEqual(expected[i].Key, actual[i].Key, .0001);
+                Assert.AreEqual(expected[i].Value, actual[i].Value, .0001);
+            }
+
+            // Now try it with dimer 
+            actual = calc.GetMzDistribution(sequence, Adduct.FromStringAssumeProtonated("[2M+H]"), IsotopeAbundances.Default).MassesSortedByAbundance();
+            expected = new List<KeyValuePair<double, double>>
+            {
+                new KeyValuePair<double, double>(1463.74754654509, 0.446952046999841),
+                new KeyValuePair<double, double>(1464.75091373569, 0.308094366214783),
+                new KeyValuePair<double, double>(1465.75428096509, 0.104502495092047),
+                new KeyValuePair<double, double>(1465.75177853495, 0.0241787720728353),
+                new KeyValuePair<double, double>(1466.75765484084, 0.0235859617485415),
+                new KeyValuePair<double, double>(1464.74458144349, 0.0229861821768609),
+                new KeyValuePair<double, double>(1466.75514391842, 0.0166321763672613),
+                new KeyValuePair<double, double>(1465.74794863409, 0.0158449061303438),
+                new KeyValuePair<double, double>(1464.75382328909, 0.00693546665186705),
+                new KeyValuePair<double, double>(1467.75850938071, 0.00562963106050384),
+                new KeyValuePair<double, double>(1466.75131586349, 0.00537443201400792),
+                new KeyValuePair<double, double>(1465.75719047969, 0.00478077730453152),
+                new KeyValuePair<double, double>(1467.76104095438, 0.00404384128691872),
+                new KeyValuePair<double, double>(1466.7605577091, 0.00162159134209772),
+                new KeyValuePair<double, double>(1468.76187811107, 0.00125712562385447),
+                new KeyValuePair<double, double>(1466.74882721349, 0.0012251401424684),
+                new KeyValuePair<double, double>(1467.75468976295, 0.00121294105003981),
+                new KeyValuePair<double, double>(1467.75219259911, 0.000842727179304581),
+                new KeyValuePair<double, double>(1467.75603830967, 0.000586408980257825),
+                new KeyValuePair<double, double>(1468.76444202787, 0.000567782385153248),
+                new KeyValuePair<double, double>(1465.74161634189, 0.000548855573943895),
+                new KeyValuePair<double, double>(1468.75939300441, 0.000398455807475131),
+                new KeyValuePair<double, double>(1466.74498353249, 0.000378338820311423),
+                new KeyValuePair<double, double>(1467.76392745102, 0.000362303274653099),
+                new KeyValuePair<double, double>(1468.75555806299, 0.000285235413419449),
+                new KeyValuePair<double, double>(1468.75807595161, 0.000207931538310744),
+                new KeyValuePair<double, double>(1469.76526667317, 0.000206771603698575),
+                new KeyValuePair<double, double>(1469.76274777416, 0.000133221073579107),
+                new KeyValuePair<double, double>(1467.7483507619, 0.00012832870395677),
+                new KeyValuePair<double, double>(1469.7678564138, 6.79035524187075E-05),
+                new KeyValuePair<double, double>(1469.7589267626, 6.36963686931021E-05),
+                new KeyValuePair<double, double>(1468.76730210576, 6.02445600328977E-05),
+                new KeyValuePair<double, double>(1465.76010003309, 3.90471536916692E-05),
+                new KeyValuePair<double, double>(1470.76607119395, 3.04466596822611E-05),
+                new KeyValuePair<double, double>(1468.7530730878, 3.01473461225893E-05),
+                new KeyValuePair<double, double>(1467.74586211189, 2.92534441292776E-05),
+                new KeyValuePair<double, double>(1469.76147692291, 2.91999633188283E-05),
+                new KeyValuePair<double, double>(1468.7517180868, 2.85070807700198E-05),
+                new KeyValuePair<double, double>(1470.76865091652, 2.75751131620645E-05),
+                new KeyValuePair<double, double>(1466.76346722369, 2.69161046467483E-05),
+                new KeyValuePair<double, double>(1469.75642098879, 2.07496271610838E-05),
+                new KeyValuePair<double, double>(1468.74922749751, 2.01223285414029E-05),
+                new KeyValuePair<double, double>(1465.75598028509, 1.13541999955428E-05),
+                new KeyValuePair<double, double>(1470.76230177139, 1.06228647668148E-05)
+            };
+            for (var i = 0; i < expected.Count; i++)
+            {
+                Assert.AreEqual(expected[i].Key, actual[i].Key, .0001);
+                Assert.AreEqual(expected[i].Value, actual[i].Value, .0001);
+            }
+        }
+        [TestMethod]
+        public void TestSequenceMassCalcNormalizeModifiedSequence()
+        {
+            const string normalizedModifiedSequence = "ASDF[+6.0]GHIJ";
+            Assert.AreEqual(normalizedModifiedSequence, SequenceMassCalc.NormalizeModifiedSequence("ASDF[6]GHIJ"));
+            Assert.AreEqual(normalizedModifiedSequence, SequenceMassCalc.NormalizeModifiedSequence("ASDF[+6]GHIJ"));
+            Assert.AreSame(normalizedModifiedSequence, SequenceMassCalc.NormalizeModifiedSequence(normalizedModifiedSequence));
+
+            Assert.AreEqual("ASDF[-6.0]GHIJ", SequenceMassCalc.NormalizeModifiedSequence("ASDF[-6]GHIJ"));
+
+            AssertEx.ThrowsException<ArgumentException>(() => SequenceMassCalc.NormalizeModifiedSequence("ASC[Carbomidomethyl C]FGHIJ"));
+            AssertEx.ThrowsException<ArgumentException>(() => SequenceMassCalc.NormalizeModifiedSequence("ASC[6"));
+        }
+
+        /// <summary>
+        /// Tests that <see cref="BioMassCalc.ParseFormulaMass"/> works correctly and stops at the first minus sign.
+        /// </summary>
+        [TestMethod]
+        public void TestParseMass()
+        {
+            var bioMassCalc = BioMassCalc.GetBioMassCalc(MassType.Monoisotopic);
+
+            // Check handling of mass modifications
+            var description = "C'2[+1.2]";
+            Assert.AreEqual(27.2, bioMassCalc.ParseFormulaMass(description, out _), .01);
+            description = "C'2H[-1.2]";
+            Assert.AreEqual(25.815, bioMassCalc.ParseFormulaMass(description, out _), .01);
+            description = "C'2[+1.2]-C'";
+            Assert.AreEqual(14.2, bioMassCalc.ParseFormulaMass(description, out _), .01);
+            description = "C12H5[-1.2 / 1.21] - C2H[-1.1]";
+            var parsed = ParsedMolecule.Create(description);
+            Assert.AreEqual(-.1, parsed.GetMassOffset(MassType.Monoisotopic), .01);
+            Assert.AreEqual(-.11, parsed.GetMassOffset(MassType.Average), .01);
+            Assert.AreEqual(123.93130014, BioMassCalc.MONOISOTOPIC.CalculateMass(parsed), .01);
+            description = "C'2H[-1.2]-C'[+1.2]";
+            Assert.AreEqual(11.61, bioMassCalc.ParseFormulaMass(description, out _), .01);
+            var str = "C12H5H3[-0.33]-C2[-0.11]";
+            Assert.AreEqual(127.84, bioMassCalc.ParseFormulaMass(str, out _), .01); // C10H8[-0.22] = 128.06-.22 = 127.84
+            var strA = "C12H5H3[-0.33]";
+            var strB = "C2[-0.11]";
+            var strC = strA + strB;
+            bioMassCalc.ParseFormulaMass(strA, out var molA);
+            bioMassCalc.ParseFormulaMass(strB, out var molB);
+            bioMassCalc.ParseFormulaMass(strC, out var molC);
+            Assert.AreEqual(-.44, molC.MonoMassOffset); // -0.33 - 0.11
+            Assert.AreEqual(14, molC.Molecule["C"]);
+            Assert.AreEqual(8, molC.Molecule["H"]);
+
+            Assert.IsTrue(IonInfo.IsFormulaWithAdduct("C12H5[+3.2/3.3][2M1.234+3H]", out var mol, out var adduct, out var neutralFormula));
+            Assert.AreEqual(Adduct.FromStringAssumeChargeOnly("2M1.234+3H"), adduct);
+            Assert.AreEqual("C12H5[+3.2/3.3]", neutralFormula);
+            Assert.AreEqual(8.868, mol.MonoMassOffset); // 3.2 + 2*1.234 mono 3.3 + 2*1.234 average
+            Assert.AreEqual(9.068, mol.AverageMassOffset); // 3.2 + 2*1.234 mono 3.3 + 2*1.234 average
+            Assert.AreEqual(24, mol.Molecule["C"]);
+            Assert.AreEqual(13, mol.Molecule["H"]); // 2*5 + 3
+            Assert.IsTrue(mol.HasMassOffsets);
+
+            var massAdduct = Adduct.FromStringAssumeChargeOnly("M(-1.1)+2H");
+            var formulaDict = massAdduct.ApplyToFormula("C12H5[+3.2]");
+            Assert.AreEqual(2.1, formulaDict.MonoMassOffset); // 3.2-1.1
+            Assert.AreEqual(12, formulaDict.Molecule["C"]);
+            Assert.AreEqual(7, formulaDict.Molecule["H"]);
+
+            var atoms = ParsedMolecule.Create("NC12H5[+3.2]");
+            Assert.AreEqual("NC12H5", atoms.ChemicalFormulaString()); // Note how it leaves element order alone
+            Assert.AreEqual(3.2, atoms.MonoMassOffset);
+            Assert.AreEqual(3.2, atoms.AverageMassOffset);
+
+            atoms = ParsedMolecule.Create("NC112H5[+3.1/3.11]");
+            Assert.AreEqual("NC112H5", atoms.ChemicalFormulaString());
+            Assert.AreEqual(3.1, atoms.MonoMassOffset);
+            Assert.AreEqual(3.11, atoms.AverageMassOffset);
+
+            atoms = ParsedMolecule.Create("NC132H53");
+            Assert.AreEqual("NC132H53", atoms.ToString());
+            Assert.AreEqual(0.0, atoms.MonoMassOffset);
+            Assert.AreEqual(0.0, atoms.AverageMassOffset);
+            Assert.IsFalse(atoms.HasMassOffsets);
+
+            atoms = ParsedMolecule.Create("[+3.1/3.11]");
+            Assert.IsTrue(atoms.IsMassOnly);
+            Assert.AreEqual(3.1, atoms.MonoMassOffset);
+            Assert.AreEqual(3.11, atoms.AverageMassOffset);
+
+
+            // Test Hill System ordering when there's no string order hint
+            var dict = MoleculeMassOffset.Create(Molecule.Parse("ClD2ONC12H5"), 0, 0);
+            Assert.AreEqual("C12H5D2ClNO", ParsedMolecule.Create(dict).ToString());
+
+            Assert.AreEqual(153.1547, BioMassCalc.MONOISOTOPIC.CalculateMass(formulaDict).Value, .001);
+            Assert.AreEqual(153.2857, BioMassCalc.AVERAGE.CalculateMass(formulaDict).Value, .0001);
+            Assert.AreEqual(151.0547, BioMassCalc.MONOISOTOPIC.CalculateMass(formulaDict.Molecule).Value, .001);
+            Assert.AreEqual(151.1857, BioMassCalc.AVERAGE.CalculateMass(formulaDict.Molecule).Value, .0001);
+
+            // Check formula math
+            description = "C'2";
+            Assert.AreEqual(26, bioMassCalc.CalculateMassFromFormula(description, out _), .01);
+            description = "C'2-C2";
+            Assert.AreEqual(2, bioMassCalc.CalculateMassFromFormula(description, out _), .01);
+            Assert.AreEqual(2, bioMassCalc.CalculateMassFromFormula("C'2-C2"), .01);
+            AssertEx.ThrowsException<ArgumentException>(()=>bioMassCalc.CalculateMassFromFormula("C'2-C2-N2"));
+        }
+
+        [TestMethod]
+        public void TestGetIonFormula()
+        {
+            SequenceMassCalc sequenceMassCalc = new SequenceMassCalc(MassType.Monoisotopic);
+            Assert.AreEqual(147.11, sequenceMassCalc.GetPrecursorMass("K"), .1);
+            Assert.AreEqual("C6H14N2O2", sequenceMassCalc.GetMolecularFormula("K").ToString());
+
+            var label13C6K = new StaticMod("label13C6K", "K", null, LabelAtoms.C13);
+            sequenceMassCalc.AddStaticModifications(new []{label13C6K});
+            Assert.AreEqual(153.11, sequenceMassCalc.GetPrecursorMass("K"), .1);
+            Assert.AreEqual("C'6H14N2O2", sequenceMassCalc.GetMolecularFormula("K").ToString());
+
+            var label15N2K = new StaticMod("label15N2K", "K", null, LabelAtoms.N15);
+            sequenceMassCalc.AddStaticModifications(new[]{label15N2K});
+            Assert.AreEqual(155.11, sequenceMassCalc.GetPrecursorMass("K"), .1);
+            Assert.AreEqual("C'6H14N'2O2", sequenceMassCalc.GetMolecularFormula("K").ToString());
+
+            var labelLaK = new StaticMod("labelLaK", "K", null, "La");
+            sequenceMassCalc.AddStaticModifications(new[] { labelLaK });
+            Assert.AreEqual(294.033, sequenceMassCalc.GetPrecursorMass("K"), .1);
+            Assert.AreEqual("C'6H14LaN'2O2", sequenceMassCalc.GetMolecularFormula("K").ToString());
+            
+            // Check our ability to handle strangely constructed chemical formulas, and preserve nonstandard order
+            Assert.AreEqual("C12H9S2", ParsedMolecule.Create("C12H9S2P0").ToString()); // P0 is weird, drop it
+            Assert.AreEqual("C12H9S2P1", ParsedMolecule.Create("C12H9S2P1").ToString()); // P1 is weird, but preserve it
+            Assert.AreEqual("H9C12P", ParsedMolecule.Create("H9C12S0P").ToString()); // S0 is weird, and not at end
+        }
+
+        [TestMethod]
+        public void TestGetHeavyFormula()
+        {
+            Assert.AreEqual("C'O2", SequenceMassCalc.GetHeavyFormula("CO2", LabelAtoms.C13).ToString());
+            Assert.AreEqual("C'O2", SequenceMassCalc.GetHeavyFormula("C'O2", LabelAtoms.C13).ToString());
+            Assert.AreEqual("C'", SequenceMassCalc.GetHeavyFormula("C", LabelAtoms.C13).ToString());
+            Assert.AreEqual("N'", SequenceMassCalc.GetHeavyFormula("N", LabelAtoms.N15).ToString());
+            Assert.AreEqual("O'", SequenceMassCalc.GetHeavyFormula("O", LabelAtoms.O18).ToString());
+            Assert.AreEqual("H'", SequenceMassCalc.GetHeavyFormula("H", LabelAtoms.H2).ToString());
+            Assert.AreEqual("Cl'", SequenceMassCalc.GetHeavyFormula("Cl", LabelAtoms.Cl37).ToString());
+            Assert.AreEqual("Br'", SequenceMassCalc.GetHeavyFormula("Br", LabelAtoms.Br81).ToString());
+            Assert.AreEqual("P'", SequenceMassCalc.GetHeavyFormula("P", LabelAtoms.P32).ToString());
+            Assert.AreEqual("S'", SequenceMassCalc.GetHeavyFormula("S", LabelAtoms.S34).ToString());
+
+            // Make sure IUPAC nicknames don't find their way into our list of heavy symbols
+            Assume.IsTrue(BioMassCalc.IsSkylineHeavySymbol("H'"));
+            Assume.IsFalse(BioMassCalc.IsSkylineHeavySymbol("D"));
+            Assume.IsFalse(BioMassCalc.IsSkylineHeavySymbol("T"));
+        }
+
+        [TestMethod]
+        public void TestIsotopeAbundancesDefault()
+        {
+            foreach (var entry in IsotopeAbundances.Default)
+            {
+                // All element names start with a capital letter 
+                Assert.IsTrue(char.IsUpper(entry.Key[0]));
+                for (int i = 1; i < entry.Key.Length; i++)
+                {
+                    Assert.IsTrue(char.IsLower(entry.Key[i]));
+                }
+                var massDistribution = entry.Value;
+                Assert.AreEqual(1.0, massDistribution.Sum(kvp => kvp.Value), 1e-8);
+                for (int i = 1; i < massDistribution.Count; i++)
+                {
+                    var massDifference = massDistribution[i].Key - massDistribution[i - 1].Key;
+                    Assert.IsTrue(massDifference > .9);
+                    // All of the isotopes of the elements have masses that are close to 
+                    // an integer number of Daltons apart.
+                    Assert.AreEqual(Math.Round(massDifference), massDifference, .1);
+                }
+                if (BioMassCalc.MONOISOTOPIC.IsKnownSymbol(entry.Key))
+                {
+                    Assert.AreEqual(massDistribution.MostAbundanceMass, BioMassCalc.MONOISOTOPIC.GetMass(entry.Key), entry.Key);
+                }
+                if (BioMassCalc.AVERAGE.IsKnownSymbol(entry.Key))
+                {
+                    // We allow the average mass to differ by up to .05 Daltons between IsotopeAbundances and BioMassCalc
+                    // Consider: Should we try to make these numbers match better?
+                    Assert.AreEqual(massDistribution.AverageMass, BioMassCalc.AVERAGE.GetMass(entry.Key), 5e-2, entry.Key);
+                }
+            }
+        }
+    }
 }