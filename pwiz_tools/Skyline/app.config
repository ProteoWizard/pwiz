<?xml version="1.0"?>
<configuration>
    <configSections>
      <sectionGroup name="userSettings" type="System.Configuration.UserSettingsGroup, System, Version=2.0.0.0, Culture=neutral, PublicKeyToken=b77a5c561934e089">
        <section name="pwiz.Skyline.Properties.Settings" type="System.Configuration.ClientSettingsSection, System, Version=4.0.0.0, Culture=neutral, PublicKeyToken=b77a5c561934e089" allowExeDefinition="MachineToLocalUser" requirePermission="false" />
        <section name="Skyline.Properties.Settings" type="System.Configuration.ClientSettingsSection, System, Version=2.0.0.0, Culture=neutral, PublicKeyToken=b77a5c561934e089" allowExeDefinition="MachineToLocalUser" requirePermission="false"/>
      </sectionGroup>
      <sectionGroup name="applicationSettings" type="System.Configuration.ApplicationSettingsGroup, System, Version=2.0.0.0, Culture=neutral, PublicKeyToken=b77a5c561934e089">
        <section name="Skyline.Properties.Settings" type="System.Configuration.ClientSettingsSection, System, Version=2.0.0.0, Culture=neutral, PublicKeyToken=b77a5c561934e089" requirePermission="false"/>
        <section name="pwiz.Skyline.Properties.Settings" type="System.Configuration.ClientSettingsSection, System, Version=2.0.0.0, Culture=neutral, PublicKeyToken=b77a5c561934e089" requirePermission="false"/>
      </sectionGroup>
    </configSections>
    <userSettings>
        <pwiz.Skyline.Properties.Settings>
            <setting name="PeptideSettingsTab" serializeAs="String">
                <value>0</value>
            </setting>
            <setting name="TransitionSettingsTab" serializeAs="String">
                <value>0</value>
            </setting>
            <setting name="MainWindowLocation" serializeAs="String">
                <value>0, 0</value>
            </setting>
            <setting name="MainWindowSize" serializeAs="String">
                <value>0, 0</value>
            </setting>
            <setting name="MainWindowMaximized" serializeAs="String">
                <value>False</value>
            </setting>
            <setting name="SrmSettings" serializeAs="String">
                <value>Default</value>
            </setting>
            <setting name="EditRTVisible" serializeAs="String">
                <value>False</value>
            </setting>
            <setting name="ExportMethodStrategy" serializeAs="String">
                <value>Single</value>
            </setting>
            <setting name="ExportMethodMaxTran" serializeAs="String">
                <value />
            </setting>
            <setting name="ExportMethodType" serializeAs="String">
                <value>Regular</value>
            </setting>
            <setting name="ExportInstrumentType" serializeAs="String">
                <value />
            </setting>
            <setting name="SequenceTreeExpandProteins" serializeAs="String">
                <value>True</value>
            </setting>
            <setting name="SequenceTreeExpandPeptides" serializeAs="String">
                <value>False</value>
            </setting>
            <setting name="ActiveDirectory" serializeAs="String">
                <value />
            </setting>
            <setting name="ExportMethodDwellTime" serializeAs="String">
                <value>20</value>
            </setting>
            <setting name="MruLength" serializeAs="String">
                <value>4</value>
            </setting>
            <setting name="LibraryDirectory" serializeAs="String">
                <value />
            </setting>
            <setting name="ExportDirectory" serializeAs="String">
                <value />
            </setting>
            <setting name="ShowStatusBar" serializeAs="String">
                <value>True</value>
            </setting>
            <setting name="ShowSpectra" serializeAs="String">
                <value>True</value>
            </setting>
            <setting name="ShowAIons" serializeAs="String">
                <value>False</value>
            </setting>
            <setting name="ShowBIons" serializeAs="String">
                <value>False</value>
            </setting>
            <setting name="ShowCIons" serializeAs="String">
                <value>False</value>
            </setting>
            <setting name="ShowXIons" serializeAs="String">
                <value>False</value>
            </setting>
            <setting name="ShowYIons" serializeAs="String">
                <value>True</value>
            </setting>
            <setting name="ShowZIons" serializeAs="String">
                <value>False</value>
            </setting>
            <setting name="ShowCharge1" serializeAs="String">
                <value>True</value>
            </setting>
            <setting name="ShowCharge2" serializeAs="String">
                <value>False</value>
            </setting>
            <setting name="ShowRanks" serializeAs="String">
                <value>True</value>
            </setting>
            <setting name="SplitMainX" serializeAs="String">
                <value>253</value>
            </setting>
            <setting name="ShowDuplicateIons" serializeAs="String">
                <value>False</value>
            </setting>
            <setting name="LockYAxis" serializeAs="String">
                <value>True</value>
            </setting>
            <setting name="FilterPeptides" serializeAs="String">
                <value>True</value>
            </setting>
            <setting name="FilterTransitionGroups" serializeAs="String">
                <value>True</value>
            </setting>
            <setting name="FilterTransitions" serializeAs="String">
                <value>True</value>
            </setting>
            <setting name="LibraryResultsDirectory" serializeAs="String">
                <value />
            </setting>
            <setting name="LibraryResultCutOff" serializeAs="String">
                <value>0.95</value>
            </setting>
            <setting name="FastaDirectory" serializeAs="String">
                <value />
            </setting>
            <setting name="ShowRetentionTimes" serializeAs="String">
                <value>True</value>
            </setting>
            <setting name="ShowRetentionTimePred" serializeAs="String">
                <value>True</value>
            </setting>
            <setting name="ShowTransitionGraphs" serializeAs="String">
                <value>all</value>
            </setting>
            <setting name="LockYChrom" serializeAs="String">
                <value>True</value>
            </setting>
            <setting name="SrmResultsDirectory" serializeAs="String">
                <value />
            </setting>
            <setting name="AutoZoomChromatogram" serializeAs="String">
                <value>none</value>
            </setting>
            <setting name="TransformTypeChromatogram" serializeAs="String">
                <value>interpolated</value>
            </setting>
            <setting name="SrmResultsSourceType" serializeAs="String">
                <value />
            </setting>
            <setting name="ShowRetentionTimeGraph" serializeAs="String">
                <value>False</value>
            </setting>
            <setting name="RTResidualRThreshold" serializeAs="String">
                <value>0.9</value>
            </setting>
            <setting name="RTRefinePeptides" serializeAs="String">
                <value>True</value>
            </setting>
            <setting name="RTPredictorVisible" serializeAs="String">
                <value>True</value>
            </setting>
            <setting name="ShowToolBar" serializeAs="String">
                <value>True</value>
            </setting>
            <setting name="ChromatogramLineWidth" serializeAs="String">
                <value>2</value>
            </setting>
            <setting name="ChromatogramFontSize" serializeAs="String">
                <value>12</value>
            </setting>
            <setting name="SpectrumLineWidth" serializeAs="String">
                <value>1</value>
            </setting>
            <setting name="SpectrumFontSize" serializeAs="String">
                <value>12</value>
            </setting>
            <setting name="ExportMethodRunLength" serializeAs="String">
                <value>30</value>
            </setting>
            <setting name="RTScheduleWindows" serializeAs="String">
                <value>2,5,10</value>
            </setting>
            <setting name="RTGraphType" serializeAs="String">
                <value>replicate</value>
            </setting>
            <setting name="EditFindUp" serializeAs="String">
                <value>False</value>
            </setting>
            <setting name="EditFindText" serializeAs="String">
                <value />
            </setting>
            <setting name="EditFindCase" serializeAs="String">
                <value>False</value>
            </setting>
            <setting name="ShowHeavyFormula" serializeAs="String">
                <value>False</value>
            </setting>
            <setting name="SequenceTreeExpandPrecursors" serializeAs="String">
                <value>False</value>
            </setting>
            <setting name="ArrangeGraphsGroups" serializeAs="String">
                <value>4</value>
            </setting>
            <setting name="ArrangeGraphsType" serializeAs="String">
                <value>separated</value>
            </setting>
            <setting name="ArrangeGraphsOrder" serializeAs="String">
                <value>Position</value>
            </setting>
            <setting name="ArrangeGraphsReversed" serializeAs="String">
                <value>False</value>
            </setting>
            <setting name="ExportIgnoreProteins" serializeAs="String">
                <value>False</value>
            </setting>
            <setting name="ProteomeDbDirectory" serializeAs="String">
                <value />
            </setting>
            <setting name="ExportThermoEnergyRamp" serializeAs="String">
                <value>False</value>
            </setting>
            <setting name="ShowRetentionTimesThreshold" serializeAs="String">
                <value>0</value>
            </setting>
            <setting name="ShowPeakBoundaries" serializeAs="String">
                <value>True</value>
            </setting>
            <setting name="ShowRetentionTimesEnum" serializeAs="String">
                <value>all</value>
            </setting>
            <setting name="AreaGraphType" serializeAs="String">
                <value>replicate</value>
            </setting>
            <setting name="DetectionGraphType" serializeAs="String">
                <value>detections</value>
            </setting>
            <setting name="ShowPeakAreaGraph" serializeAs="String">
                <value>False</value>
            </setting>
            <setting name="ShowDetectionGraph" serializeAs="String">
                <value>False</value>
            </setting>
            <setting name="ShowResultsGrid" serializeAs="String">
                <value>False</value>
            </setting>
            <setting name="AreaLogScale" serializeAs="String">
                <value>False</value>
            </setting>
            <setting name="AreaPeptideOrderEnum" serializeAs="String">
                <value>document</value>
            </setting>
            <setting name="ShowPeptideCV" serializeAs="String">
                <value>False</value>
            </setting>
            <setting name="ResultsGridSynchSelection" serializeAs="String">
                <value>True</value>
            </setting>
            <setting name="ShowChromatogramLegend" serializeAs="String">
                <value>True</value>
            </setting>
            <setting name="ShowReplicateSelection" serializeAs="String">
                <value>True</value>
            </setting>
            <setting name="ShowPrecursorIon" serializeAs="String">
                <value>False</value>
            </setting>
            <setting name="ChromatogramTimeRange" serializeAs="String">
                <value>3.4</value>
            </setting>
            <setting name="ChromatogramMaxIntensity" serializeAs="String">
                <value>0</value>
            </setting>
            <setting name="PeakAreaMaxArea" serializeAs="String">
                <value>0</value>
            </setting>
            <setting name="PeakAreaMaxCv" serializeAs="String">
                <value>0</value>
            </setting>
            <setting name="PeakDecimalCv" serializeAs="String">
                <value>False</value>
            </setting>
            <setting name="RTPeptideValue" serializeAs="String">
                <value>All</value>
            </setting>
            <setting name="PeakTimeMax" serializeAs="String">
                <value>0</value>
            </setting>
            <setting name="PeakTimeMin" serializeAs="String">
                <value>0</value>
            </setting>
            <setting name="PeakTimeMaxCv" serializeAs="String">
                <value>0</value>
            </setting>
            <setting name="SynchronizeIsotopeTypes" serializeAs="String">
                <value>True</value>
            </setting>
            <setting name="ShowModMassesInExplorer" serializeAs="String">
                <value>False</value>
            </setting>
            <setting name="LicenseVersionAccepted" serializeAs="String">
                <value>0</value>
            </setting>
            <setting name="AutoZoomAllChromatograms" serializeAs="String">
                <value>False</value>
            </setting>
            <setting name="ShowRegressionReplicateEnum" serializeAs="String">
                <value>all</value>
            </setting>
            <setting name="ShowTreeReplicateEnum" serializeAs="String">
                <value>single</value>
            </setting>
            <setting name="ShowIonMz" serializeAs="String">
                <value>False</value>
            </setting>
            <setting name="ShowObservedMz" serializeAs="String">
                <value>False</value>
            </setting>
            <setting name="ViewLibraryLocation" serializeAs="String">
                <value>0, 0</value>
            </setting>
            <setting name="ViewLibrarySize" serializeAs="String">
                <value>0, 0</value>
            </setting>
            <setting name="LibraryPeptidesAddUnmatched" serializeAs="String">
                <value>True</value>
            </setting>
            <setting name="LibraryPeptidesKeepFiltered" serializeAs="String">
                <value>True</value>
            </setting>
            <setting name="LibraryPeptidesAddDuplicatesEnum" serializeAs="String">
                <value>AddToAll</value>
            </setting>
            <setting name="AnnotationColor" serializeAs="String">
                <value>0</value>
            </setting>
            <setting name="ChromatogramTimeRangeRelative" serializeAs="String">
                <value>True</value>
            </setting>
            <setting name="ScheduleAvergeRT" serializeAs="String">
                <value>True</value>
            </setting>
            <setting name="StaticModsShowMore" serializeAs="String">
                <value>False</value>
            </setting>
            <setting name="ShowCharge3" serializeAs="String">
                <value>False</value>
            </setting>
            <setting name="ShowCharge4" serializeAs="String">
                <value>False</value>
            </setting>
            <setting name="AreaNormalizeToView" serializeAs="String">
                <value>none</value>
            </setting>
            <setting name="ShowLibraryPeakArea" serializeAs="String">
                <value>True</value>
            </setting>
            <setting name="ReplicateOrderEnum" serializeAs="String">
                <value>document</value>
            </setting>
            <setting name="ShowDotProductPeakArea" serializeAs="String">
                <value>True</value>
            </setting>
            <setting name="ShowPeakAreaLegend" serializeAs="String">
                <value>True</value>
            </setting>
            <setting name="ShowRetentionTimesLegend" serializeAs="String">
                <value>True</value>
            </setting>
            <setting name="PeakAreaScope" serializeAs="String">
                <value>document</value>
            </setting>
            <setting name="ExportMethodMaxPrec" serializeAs="String">
                <value />
            </setting>
            <setting name="InstallationId" serializeAs="String">
                <value />
            </setting>
            <setting name="StackTraceListVersion" serializeAs="String">
                <value />
            </setting>
            <setting name="RTCalculatorName" serializeAs="String">
                <value />
            </setting>
            <setting name="TextZoom" serializeAs="String">
                <value>1</value>
            </setting>
            <setting name="ShowPeptideIdTimes" serializeAs="String">
                <value>True</value>
            </setting>
            <setting name="ExportThermoTriggerRef" serializeAs="String">
                <value>False</value>
            </setting>
            <setting name="ShowAlignedPeptideIdTimes" serializeAs="String">
                <value>False</value>
            </setting>
            <setting name="ExportMultiQuant" serializeAs="String">
                <value>False</value>
            </setting>
            <setting name="ShowPeptides" serializeAs="String">
                <value>True</value>
            </setting>
            <setting name="GroupByReplicateAnnotation" serializeAs="String">
                <value />
            </setting>
            <setting name="OrderByReplicateAnnotation" serializeAs="String">
                <value />
            </setting>
            <setting name="PrimaryTransitionCount" serializeAs="String">
                <value>2</value>
            </setting>
            <setting name="ShowUnalignedPeptideIdTimes" serializeAs="String">
                <value>False</value>
            </setting>
            <setting name="PrimaryTransitionCountGraph" serializeAs="String">
                <value>0</value>
            </setting>
            <setting name="ShowMassError" serializeAs="String">
                <value>True</value>
            </setting>
            <setting name="LibraryFilterDocumentPeptides" serializeAs="String">
                <value>False</value>
            </setting>
            <setting name="LibraryKeepRedundant" serializeAs="String">
                <value>False</value>
            </setting>
            <setting name="AllChromatogramsLocation" serializeAs="String">
                <value>0, 0</value>
            </setting>
            <setting name="AllChromatogramsSize" serializeAs="String">
                <value>0, 0</value>
            </setting>
            <setting name="AllChromatogramsMaximized" serializeAs="String">
                <value>False</value>
            </setting>
            <setting name="AutoShowAllChromatogramsGraph" serializeAs="String">
                <value>True</value>
            </setting>
            <setting name="PanoramaServerExpansion" serializeAs="String">
                <value />
            </setting>
            <setting name="ShowLibraryChromatograms" serializeAs="String">
                <value>True</value>
            </setting>
            <setting name="SplitChromatogramGraph" serializeAs="String">
                <value>False</value>
            </setting>
            <setting name="AllowLabelOverlap" serializeAs="String">
                <value>True</value>
            </setting>
            <setting name="TestSmallMolecules" serializeAs="String">
                <value>False</value>
            </setting>
            <setting name="AllowMultiplePeptideSelection" serializeAs="String">
                <value>True</value>
            </setting>
            <setting name="DisplayLanguage" serializeAs="String">
                <value />
            </setting>
            <setting name="ShowPeptidesDisplayMode" serializeAs="String">
                <value>ByName</value>
            </setting>
            <setting name="ShowFullScan" serializeAs="String">
                <value>False</value>
            </setting>
            <setting name="ShowPeptidesDisplayModeEnum" serializeAs="String">
                <value>ByName</value>
            </setting>
            <setting name="AutoZoomFullScanGraph" serializeAs="String">
                <value>True</value>
            </setting>
            <setting name="FilterIonMobilityFullScan" serializeAs="String">
                <value>False</value>
            </setting>
            <setting name="SumScansFullScan" serializeAs="String">
                <value>True</value>
            </setting>
            <setting name="ShowStartupForm" serializeAs="String">
                <value>True</value>
            </setting>
            <setting name="MruMemoryLength" serializeAs="String">
                <value>20</value>
            </setting>
            <setting name="StartPageSize" serializeAs="String">
                <value>872, 648</value>
            </setting>
            <setting name="StartPageLocation" serializeAs="String">
                <value>0, 0</value>
            </setting>
            <setting name="StartPageMaximized" serializeAs="String">
                <value>False</value>
            </setting>
            <setting name="DisplayGraphsType" serializeAs="String">
                <value>Tiled</value>
            </setting>
            <setting name="ChromatogramMinIntensity" serializeAs="String">
                <value>0</value>
            </setting>
            <setting name="MemoryFractionForImport" serializeAs="String">
                <value>0.5</value>
            </setting>
            <setting name="UsePowerOfTen" serializeAs="String">
                <value>False</value>
            </setting>
            <setting name="AreaFontSize" serializeAs="String">
                <value>12</value>
            </setting>
            <setting name="ExportEdcMass" serializeAs="String">
                <value>False</value>
            </setting>
            <setting name="RTPlotType" serializeAs="String">
                <value>correlation</value>
            </setting>
            <setting name="TransitionListInsertPeptides" serializeAs="String">
                <value>True</value>
            </setting>
            <setting name="LockMassPositive" serializeAs="String">
                <value>0</value>
            </setting>
            <setting name="LockMassNegative" serializeAs="String">
                <value>0</value>
            </setting>
            <setting name="LockMassTolerance" serializeAs="String">
                <value>0</value>
            </setting>
            <setting name="DocumentGridView" serializeAs="String">
                <value />
            </setting>
            <setting name="RTPointsType" serializeAs="String">
                <value>targets</value>
            </setting>
            <setting name="ImportResultsAutoCloseWindow" serializeAs="String">
                <value>True</value>
            </setting>
            <setting name="ImportResultsAutoScaleGraph" serializeAs="String">
                <value>False</value>
            </setting>
            <setting name="ImportResultsSimultaneousFiles" serializeAs="String">
                <value>2</value>
            </setting>
            <setting name="ImportResultsDoAutoRetry" serializeAs="String">
                <value>False</value>
            </setting>
            <setting name="ShowMassErrorGraph" serializeAs="String">
                <value>False</value>
            </setting>
            <setting name="MassErrorGraphType" serializeAs="String">
                <value>replicate</value>
            </setting>
            <setting name="MaxMassError" serializeAs="String">
                <value>0</value>
            </setting>
            <setting name="MinMassError" serializeAs="String">
                <value>0</value>
            </setting>
            <setting name="MassErrorPointsType" serializeAs="String">
                <value>targets</value>
            </setting>
            <setting name="MassErorrHistogramBinSize" serializeAs="String">
                <value>0.5</value>
            </setting>
            <setting name="MassErrorHistogramTransition" serializeAs="String">
                <value>best</value>
            </setting>
            <setting name="MassErrorHistogramDisplayType" serializeAs="String">
                <value>products</value>
            </setting>
            <setting name="MassErrorHistogram2DXAxis" serializeAs="String">
                <value>retention_time</value>
            </setting>
            <setting name="MassErrorHistogram2DLogScale" serializeAs="String">
                <value>False</value>
            </setting>
            <setting name="ShowMassErrorLegend" serializeAs="String">
                <value>True</value>
            </setting>
            <setting name="UpdateCheckAtStartup" serializeAs="String">
                <value>True</value>
            </setting>
            <setting name="ShowFullScanNumber" serializeAs="String">
                <value>False</value>
            </setting>
            <setting name="CompactFormatOption" serializeAs="String">
                <value />
            </setting>
            <setting name="ExportPolarityFilterEnum" serializeAs="String">
                <value>all</value>
            </setting>
            <setting name="RTRegressionMethod" serializeAs="String">
                <value>linear</value>
            </setting>
            <setting name="CurrentColorScheme" serializeAs="String">
                <value />
            </setting>
            <setting name="SynchronizeSummaryZooming" serializeAs="String">
                <value>False</value>
            </setting>
            <setting name="AreaCVHistogramBinWidth" serializeAs="String">
                <value>1</value>
            </setting>
            <setting name="AreaCVQValueCutoff" serializeAs="String">
                <value>NaN</value>
            </setting>
            <setting name="AreaCVShowCVCutoff" serializeAs="String">
                <value>True</value>
            </setting>
            <setting name="AreaCVShowMedianCV" serializeAs="String">
                <value>True</value>
            </setting>
            <setting name="AreaCVMaxFrequency" serializeAs="String">
                <value>NaN</value>
            </setting>
            <setting name="AreaCVMaxCV" serializeAs="String">
                <value>NaN</value>
            </setting>
            <setting name="AreaCVPointsType" serializeAs="String">
                <value>targets</value>
            </setting>
            <setting name="AreaCVShowDecimals" serializeAs="String">
                <value>False</value>
            </setting>
            <setting name="AreaCVCVCutoff" serializeAs="String">
                <value>20</value>
            </setting>
            <setting name="AreaCVNormalizationMethod" serializeAs="String">
                <value>none</value>
            </setting>
            <setting name="AreaCVLogScale" serializeAs="String">
                <value>False</value>
            </setting>
            <setting name="AreaCVMinLog10Area" serializeAs="String">
                <value>NaN</value>
            </setting>
            <setting name="AreaCVMaxLog10Area" serializeAs="String">
                <value>NaN</value>
            </setting>
            <setting name="ChromShowRawTimes" serializeAs="String">
                <value>True</value>
            </setting>
            <setting name="ShowFragmentIons" serializeAs="String">
                <value>True</value>
            </setting>
            <setting name="ShowQuantitativeOnly" serializeAs="String">
                <value>False</value>
            </setting>
            <setting name="Log2FoldChangeCutoff" serializeAs="String">
                <value>1</value>
            </setting>
            <setting name="PValueCutoff" serializeAs="String">
                <value>1.3010299956639813</value>
            </setting>
            <setting name="GroupComparisonShowSelection" serializeAs="String">
                <value>True</value>
            </setting>
            <setting name="FilterVolcanoPlotPoints" serializeAs="String">
                <value>False</value>
            </setting>
            <setting name="VolcanoPlotPropertiesLog" serializeAs="String">
                <value>True</value>
            </setting>
            <setting name="ShowOriginalPeak" serializeAs="String">
                <value>True</value>
            </setting>
            <setting name="AreaGraphDisplayType" serializeAs="String">
                <value>bars</value>
            </setting>
            <setting name="ShowAdvancedVolcanoPlotFormatting" serializeAs="String">
                <value>True</value>
            </setting>
            <setting name="AuditLogView" serializeAs="String">
                <value />
            </setting>
            <setting name="AreaCVTransitions" serializeAs="String">
                <value>all</value>
            </setting>
            <setting name="AreaCVMsLevel" serializeAs="String">
                <value>products</value>
            </setting>
            <setting name="UIMode" serializeAs="String">
                <value />
            </setting>
            <setting name="MoleculeSettingsTab" serializeAs="String">
                <value>0</value>
            </setting>
            <setting name="MixedMoleculeSettingsTab" serializeAs="String">
                <value>0</value>
            </setting>
            <setting name="Prosit" serializeAs="String">
                <value>False</value>
            </setting>
            <setting name="PrositIntensityModel" serializeAs="String">
                <value />
            </setting>
            <setting name="PrositRetentionTimeModel" serializeAs="String">
                <value />
            </setting>
            <setting name="PrositServer" serializeAs="String">
                <value />
            </setting>
            <setting name="LibMatchMirror" serializeAs="String">
                <value>False</value>
            </setting>
            <setting name="PrositNCE" serializeAs="String">
                <value>27</value>
            </setting>
            <setting name="ShowQcTraceName" serializeAs="String">
                <value />
            </setting>
            <setting name="ExportSortByMz" serializeAs="String">
                <value>False</value>
            </setting>
            <setting name="ShowLibraryScores" serializeAs="String">
                <value>True</value>
            </setting>
            <setting name="DisplayModification" serializeAs="String">
                <value />
            </setting>
            <setting name="SettingsUpgradeRequired" serializeAs="String">
                <value>True</value>
            </setting>
            <setting name="TutorialMode" serializeAs="String">
                <value>False</value>
            </setting>
            <setting name="GroupApplyToBy" serializeAs="String">
                <value />
            </setting>
            <setting name="BrukerPrmSqliteFile" serializeAs="String">
                <value />
            </setting>
            <setting name="DetectionsQValueCutoff" serializeAs="String">
                <value>0.01</value>
            </setting>
            <setting name="DetectionsTargetType" serializeAs="String">
                <value>Precursor</value>
            </setting>
            <setting name="ExportMs1RepetitionTime" serializeAs="String">
                <value>10</value>
            </setting>
            <setting name="DetectionsYScaleFactor" serializeAs="String">
                <value>Thousands</value>
            </setting>
            <setting name="DetectionsRepCount" serializeAs="String">
                <value>10</value>
            </setting>
            <setting name="DetectionsShowAtLeastN" serializeAs="String">
                <value>True</value>
            </setting>
            <setting name="DetectionsShowSelection" serializeAs="String">
                <value>True</value>
            </setting>
            <setting name="DetectionsShowMean" serializeAs="String">
                <value>True</value>
            </setting>
            <setting name="DetectionsShowLegend" serializeAs="String">
                <value>True</value>
            </setting>
            <setting name="AreaCVRatioIndex" serializeAs="String">
                <value>-1</value>
            </setting>
            <setting name="ShowIonMobility" serializeAs="String">
                <value>True</value>
            </setting>
            <setting name="ShowCollisionCrossSection" serializeAs="String">
                <value>True</value>
            </setting>
            <setting name="ShowFullScanAnnotations" serializeAs="String">
                <value>False</value>
            </setting>
<<<<<<< HEAD
            <setting name="ShowFullScanMassError" serializeAs="String">
=======
            <setting name="SyncMZScale" serializeAs="String">
>>>>>>> 175e5a50
                <value>False</value>
            </setting>
        </pwiz.Skyline.Properties.Settings>
    </userSettings>
    <applicationSettings>
        <pwiz.Skyline.Properties.Settings>
            <setting name="ProgramName" serializeAs="String">
                <value>Skyline</value>
            </setting>
            <setting name="FractionOfRtWindowAtWhichVariableSizeIsTriggered"
                serializeAs="String">
                <value>0.8</value>
            </setting>
            <setting name="VariableRtWindowIncreaseFraction" serializeAs="String">
                <value>0.2</value>
            </setting>
            <setting name="InstalledVersion" serializeAs="String">
                <value />
            </setting>
        </pwiz.Skyline.Properties.Settings>
    </applicationSettings>
  <system.data>
    <DbProviderFactories>
      <remove invariant="System.Data.SQLite"/>
      <add name="SQLite Data Provider" invariant="System.Data.SQLite" description=".Net Framework Data Provider for SQLite" type="System.Data.SQLite.SQLiteFactory, System.Data.SQLite,&#xD;&#xA;                 Version=1.0.98.0, Culture=neutral,&#xD;&#xA;                 PublicKeyToken=db937bc2d44ff139"

                                                 />
    </DbProviderFactories>
  </system.data>
  <startup>
    <supportedRuntime version="v4.0" sku=".NETFramework,Version=v4.7.2"/>
  </startup>
  <runtime>
    <assemblyBinding xmlns="urn:schemas-microsoft-com:asm.v1">
      <dependentAssembly>
        <assemblyIdentity name="log4net" publicKeyToken="669E0DDF0BB1AA2A" culture="neutral" />
        <bindingRedirect oldVersion="0.0.0.0-1.2.15.0" newVersion="1.2.15.0" />
      </dependentAssembly>
    </assemblyBinding>
    <gcServer enabled="true"/>
  </runtime>
</configuration>
<|MERGE_RESOLUTION|>--- conflicted
+++ resolved
@@ -768,11 +768,8 @@
             <setting name="ShowFullScanAnnotations" serializeAs="String">
                 <value>False</value>
             </setting>
-<<<<<<< HEAD
             <setting name="ShowFullScanMassError" serializeAs="String">
-=======
             <setting name="SyncMZScale" serializeAs="String">
->>>>>>> 175e5a50
                 <value>False</value>
             </setting>
         </pwiz.Skyline.Properties.Settings>
@@ -814,4 +811,4 @@
     </assemblyBinding>
     <gcServer enabled="true"/>
   </runtime>
-</configuration>
+</configuration>