--- conflicted
+++ resolved
@@ -896,13 +896,12 @@
             <setting name="KoinaRetryCount" serializeAs="String">
                 <value>10</value>
             </setting>
-<<<<<<< HEAD
             <setting name="RtRegressionBinCount" serializeAs="String">
                 <value>2000</value>
             </setting>
             <setting name="RtRegressionSegmentCount" serializeAs="String">
                 <value>25</value>
-=======
+            </setting>
             <setting name="MsFraggerLicenseUrl" serializeAs="String">
                 <value>https://msfragger-upgrader.nesvilab.org/upgrader/LICENSE-ACADEMIC.pdf</value>
             </setting>
@@ -911,7 +910,6 @@
             </setting>
             <setting name="MsFraggerDownloadUrl" serializeAs="String">
                 <value>https://msfragger-upgrader.nesvilab.org/upgrader/download.php</value>
->>>>>>> 2257859d
             </setting>
         </pwiz.Skyline.Properties.Settings>
     </applicationSettings>
