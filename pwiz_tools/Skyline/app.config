--- conflicted
+++ resolved
@@ -840,13 +840,11 @@
             <setting name="ViewLibraryMatchPropsVisible" serializeAs="String">
                 <value>False</value>
             </setting>
-<<<<<<< HEAD
             <setting name="ExportMethodXICWidth" serializeAs="String">
                 <value>0.02</value>
-=======
+            </setting>
             <setting name="FullScanPropertySheetVisible" serializeAs="String">
                 <value>False</value>
->>>>>>> 0ae01f16
             </setting>
         </pwiz.Skyline.Properties.Settings>
     </userSettings>
