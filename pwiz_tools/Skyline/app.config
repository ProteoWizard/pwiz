--- conflicted
+++ resolved
@@ -840,7 +840,6 @@
             <setting name="ViewLibraryMatchPropsVisible" serializeAs="String">
                 <value>False</value>
             </setting>
-<<<<<<< HEAD
             <setting name="PanoramaSkyFiles" serializeAs="String">
                 <value>False</value>
             </setting>
@@ -850,11 +849,9 @@
             <setting name="LastFolderPath" serializeAs="String">
                 <value />
             </setting>
-=======
             <setting name="FullScanPropertySheetVisible" serializeAs="String">
                 <value>False</value>
             </setting>
->>>>>>> c1d40a14
         </pwiz.Skyline.Properties.Settings>
     </userSettings>
     <applicationSettings>
