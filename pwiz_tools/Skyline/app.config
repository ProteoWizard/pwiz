--- conflicted
+++ resolved
@@ -1,1391 +1,3 @@
-<<<<<<< HEAD
-<?xml version="1.0"?>
-<configuration>
-    <configSections>
-      <sectionGroup name="userSettings" type="System.Configuration.UserSettingsGroup, System, Version=2.0.0.0, Culture=neutral, PublicKeyToken=b77a5c561934e089">
-        <section name="pwiz.Skyline.Properties.Settings" type="System.Configuration.ClientSettingsSection, System, Version=4.0.0.0, Culture=neutral, PublicKeyToken=b77a5c561934e089" allowExeDefinition="MachineToLocalUser" requirePermission="false" />
-        <section name="Skyline.Properties.Settings" type="System.Configuration.ClientSettingsSection, System, Version=2.0.0.0, Culture=neutral, PublicKeyToken=b77a5c561934e089" allowExeDefinition="MachineToLocalUser" requirePermission="false"/>
-      </sectionGroup>
-      <sectionGroup name="applicationSettings" type="System.Configuration.ApplicationSettingsGroup, System, Version=2.0.0.0, Culture=neutral, PublicKeyToken=b77a5c561934e089">
-        <section name="Skyline.Properties.Settings" type="System.Configuration.ClientSettingsSection, System, Version=2.0.0.0, Culture=neutral, PublicKeyToken=b77a5c561934e089" requirePermission="false"/>
-        <section name="pwiz.Skyline.Properties.Settings" type="System.Configuration.ClientSettingsSection, System, Version=2.0.0.0, Culture=neutral, PublicKeyToken=b77a5c561934e089" requirePermission="false"/>
-      </sectionGroup>
-    </configSections>
-    <userSettings>
-        <pwiz.Skyline.Properties.Settings>
-            <setting name="PeptideSettingsTab" serializeAs="String">
-                <value>0</value>
-            </setting>
-            <setting name="TransitionSettingsTab" serializeAs="String">
-                <value>0</value>
-            </setting>
-            <setting name="MainWindowLocation" serializeAs="String">
-                <value>0, 0</value>
-            </setting>
-            <setting name="MainWindowSize" serializeAs="String">
-                <value>0, 0</value>
-            </setting>
-            <setting name="MainWindowMaximized" serializeAs="String">
-                <value>False</value>
-            </setting>
-            <setting name="SrmSettings" serializeAs="String">
-                <value>Default</value>
-            </setting>
-            <setting name="EditRTVisible" serializeAs="String">
-                <value>False</value>
-            </setting>
-            <setting name="ExportMethodStrategy" serializeAs="String">
-                <value>Single</value>
-            </setting>
-            <setting name="ExportMethodMaxTran" serializeAs="String">
-                <value />
-            </setting>
-            <setting name="ExportMethodType" serializeAs="String">
-                <value>Regular</value>
-            </setting>
-            <setting name="ExportInstrumentType" serializeAs="String">
-                <value />
-            </setting>
-            <setting name="SequenceTreeExpandProteins" serializeAs="String">
-                <value>True</value>
-            </setting>
-            <setting name="SequenceTreeExpandPeptides" serializeAs="String">
-                <value>False</value>
-            </setting>
-            <setting name="ActiveDirectory" serializeAs="String">
-                <value />
-            </setting>
-            <setting name="ExportMethodDwellTime" serializeAs="String">
-                <value>20</value>
-            </setting>
-            <setting name="MruLength" serializeAs="String">
-                <value>4</value>
-            </setting>
-            <setting name="LibraryDirectory" serializeAs="String">
-                <value />
-            </setting>
-            <setting name="ExportDirectory" serializeAs="String">
-                <value />
-            </setting>
-            <setting name="ShowStatusBar" serializeAs="String">
-                <value>True</value>
-            </setting>
-            <setting name="ShowSpectra" serializeAs="String">
-                <value>True</value>
-            </setting>
-            <setting name="ShowAIons" serializeAs="String">
-                <value>False</value>
-            </setting>
-            <setting name="ShowBIons" serializeAs="String">
-                <value>False</value>
-            </setting>
-            <setting name="ShowCIons" serializeAs="String">
-                <value>False</value>
-            </setting>
-            <setting name="ShowXIons" serializeAs="String">
-                <value>False</value>
-            </setting>
-            <setting name="ShowYIons" serializeAs="String">
-                <value>True</value>
-            </setting>
-            <setting name="ShowZIons" serializeAs="String">
-                <value>False</value>
-            </setting>
-            <setting name="ShowCharge1" serializeAs="String">
-                <value>True</value>
-            </setting>
-            <setting name="ShowCharge2" serializeAs="String">
-                <value>False</value>
-            </setting>
-            <setting name="ShowRanks" serializeAs="String">
-                <value>True</value>
-            </setting>
-            <setting name="SplitMainX" serializeAs="String">
-                <value>253</value>
-            </setting>
-            <setting name="ShowDuplicateIons" serializeAs="String">
-                <value>False</value>
-            </setting>
-            <setting name="LockYAxis" serializeAs="String">
-                <value>True</value>
-            </setting>
-            <setting name="FilterPeptides" serializeAs="String">
-                <value>True</value>
-            </setting>
-            <setting name="FilterTransitionGroups" serializeAs="String">
-                <value>True</value>
-            </setting>
-            <setting name="FilterTransitions" serializeAs="String">
-                <value>True</value>
-            </setting>
-            <setting name="LibraryResultsDirectory" serializeAs="String">
-                <value />
-            </setting>
-            <setting name="LibraryResultCutOff" serializeAs="String">
-                <value>0.95</value>
-            </setting>
-            <setting name="FastaDirectory" serializeAs="String">
-                <value />
-            </setting>
-            <setting name="ShowRetentionTimes" serializeAs="String">
-                <value>True</value>
-            </setting>
-            <setting name="ShowRetentionTimePred" serializeAs="String">
-                <value>True</value>
-            </setting>
-            <setting name="ShowTransitionGraphs" serializeAs="String">
-                <value>all</value>
-            </setting>
-            <setting name="LockYChrom" serializeAs="String">
-                <value>True</value>
-            </setting>
-            <setting name="SrmResultsDirectory" serializeAs="String">
-                <value />
-            </setting>
-            <setting name="AutoZoomChromatogram" serializeAs="String">
-                <value>none</value>
-            </setting>
-            <setting name="TransformTypeChromatogram" serializeAs="String">
-                <value>interpolated</value>
-            </setting>
-            <setting name="SrmResultsSourceType" serializeAs="String">
-                <value />
-            </setting>
-            <setting name="ShowRetentionTimeGraph" serializeAs="String">
-                <value>False</value>
-            </setting>
-            <setting name="RTResidualRThreshold" serializeAs="String">
-                <value>0.9</value>
-            </setting>
-            <setting name="RTRefinePeptides" serializeAs="String">
-                <value>True</value>
-            </setting>
-            <setting name="RTPredictorVisible" serializeAs="String">
-                <value>True</value>
-            </setting>
-            <setting name="ShowToolBar" serializeAs="String">
-                <value>True</value>
-            </setting>
-            <setting name="ChromatogramLineWidth" serializeAs="String">
-                <value>2</value>
-            </setting>
-            <setting name="ChromatogramFontSize" serializeAs="String">
-                <value>12</value>
-            </setting>
-            <setting name="SpectrumLineWidth" serializeAs="String">
-                <value>1</value>
-            </setting>
-            <setting name="SpectrumFontSize" serializeAs="String">
-                <value>12</value>
-            </setting>
-            <setting name="ExportMethodRunLength" serializeAs="String">
-                <value>30</value>
-            </setting>
-            <setting name="RTScheduleWindows" serializeAs="String">
-                <value>2,5,10</value>
-            </setting>
-            <setting name="RTGraphType" serializeAs="String">
-                <value>replicate</value>
-            </setting>
-            <setting name="EditFindUp" serializeAs="String">
-                <value>False</value>
-            </setting>
-            <setting name="EditFindText" serializeAs="String">
-                <value />
-            </setting>
-            <setting name="EditFindCase" serializeAs="String">
-                <value>False</value>
-            </setting>
-            <setting name="ShowHeavyFormula" serializeAs="String">
-                <value>False</value>
-            </setting>
-            <setting name="SequenceTreeExpandPrecursors" serializeAs="String">
-                <value>False</value>
-            </setting>
-            <setting name="ArrangeGraphsGroups" serializeAs="String">
-                <value>4</value>
-            </setting>
-            <setting name="ArrangeGraphsType" serializeAs="String">
-                <value>separated</value>
-            </setting>
-            <setting name="ArrangeGraphsOrder" serializeAs="String">
-                <value>Position</value>
-            </setting>
-            <setting name="ArrangeGraphsReversed" serializeAs="String">
-                <value>False</value>
-            </setting>
-            <setting name="ExportIgnoreProteins" serializeAs="String">
-                <value>False</value>
-            </setting>
-            <setting name="ProteomeDbDirectory" serializeAs="String">
-                <value />
-            </setting>
-            <setting name="ExportThermoEnergyRamp" serializeAs="String">
-                <value>False</value>
-            </setting>
-            <setting name="ShowRetentionTimesThreshold" serializeAs="String">
-                <value>0</value>
-            </setting>
-            <setting name="ShowPeakBoundaries" serializeAs="String">
-                <value>True</value>
-            </setting>
-            <setting name="ShowRetentionTimesEnum" serializeAs="String">
-                <value>all</value>
-            </setting>
-            <setting name="AreaGraphType" serializeAs="String">
-                <value>replicate</value>
-            </setting>
-            <setting name="ShowPeakAreaGraph" serializeAs="String">
-                <value>False</value>
-            </setting>
-            <setting name="ShowResultsGrid" serializeAs="String">
-                <value>False</value>
-            </setting>
-            <setting name="AreaLogScale" serializeAs="String">
-                <value>False</value>
-            </setting>
-            <setting name="AreaPeptideOrderEnum" serializeAs="String">
-                <value>document</value>
-            </setting>
-            <setting name="ShowPeptideCV" serializeAs="String">
-                <value>False</value>
-            </setting>
-            <setting name="ResultsGridSynchSelection" serializeAs="String">
-                <value>True</value>
-            </setting>
-            <setting name="ShowChromatogramLegend" serializeAs="String">
-                <value>True</value>
-            </setting>
-            <setting name="ShowReplicateSelection" serializeAs="String">
-                <value>True</value>
-            </setting>
-            <setting name="ShowPrecursorIon" serializeAs="String">
-                <value>False</value>
-            </setting>
-            <setting name="ChromatogramTimeRange" serializeAs="String">
-                <value>3.4</value>
-            </setting>
-            <setting name="ChromatogramMaxIntensity" serializeAs="String">
-                <value>0</value>
-            </setting>
-            <setting name="PeakAreaMaxArea" serializeAs="String">
-                <value>0</value>
-            </setting>
-            <setting name="PeakAreaMaxCv" serializeAs="String">
-                <value>0</value>
-            </setting>
-            <setting name="PeakDecimalCv" serializeAs="String">
-                <value>False</value>
-            </setting>
-            <setting name="RTPeptideValue" serializeAs="String">
-                <value>All</value>
-            </setting>
-            <setting name="PeakTimeMax" serializeAs="String">
-                <value>0</value>
-            </setting>
-            <setting name="PeakTimeMin" serializeAs="String">
-                <value>0</value>
-            </setting>
-            <setting name="PeakTimeMaxCv" serializeAs="String">
-                <value>0</value>
-            </setting>
-            <setting name="SynchronizeIsotopeTypes" serializeAs="String">
-                <value>True</value>
-            </setting>
-            <setting name="ShowModMassesInExplorer" serializeAs="String">
-                <value>False</value>
-            </setting>
-            <setting name="LicenseVersionAccepted" serializeAs="String">
-                <value>0</value>
-            </setting>
-            <setting name="AutoZoomAllChromatograms" serializeAs="String">
-                <value>False</value>
-            </setting>
-            <setting name="ShowRegressionReplicateEnum" serializeAs="String">
-                <value>all</value>
-            </setting>
-            <setting name="ShowTreeReplicateEnum" serializeAs="String">
-                <value>single</value>
-            </setting>
-            <setting name="ShowIonMz" serializeAs="String">
-                <value>False</value>
-            </setting>
-            <setting name="ShowObservedMz" serializeAs="String">
-                <value>False</value>
-            </setting>
-            <setting name="ViewLibraryLocation" serializeAs="String">
-                <value>0, 0</value>
-            </setting>
-            <setting name="ViewLibrarySize" serializeAs="String">
-                <value>0, 0</value>
-            </setting>
-            <setting name="LibraryPeptidesAddUnmatched" serializeAs="String">
-                <value>True</value>
-            </setting>
-            <setting name="LibraryPeptidesKeepFiltered" serializeAs="String">
-                <value>True</value>
-            </setting>
-            <setting name="LibraryPeptidesAddDuplicatesEnum" serializeAs="String">
-                <value>AddToAll</value>
-            </setting>
-            <setting name="AnnotationColor" serializeAs="String">
-                <value>0</value>
-            </setting>
-            <setting name="ChromatogramTimeRangeRelative" serializeAs="String">
-                <value>True</value>
-            </setting>
-            <setting name="ScheduleAvergeRT" serializeAs="String">
-                <value>True</value>
-            </setting>
-            <setting name="StaticModsShowMore" serializeAs="String">
-                <value>False</value>
-            </setting>
-            <setting name="ShowCharge3" serializeAs="String">
-                <value>False</value>
-            </setting>
-            <setting name="ShowCharge4" serializeAs="String">
-                <value>False</value>
-            </setting>
-            <setting name="AreaNormalizeToView" serializeAs="String">
-                <value>none</value>
-            </setting>
-            <setting name="ShowLibraryPeakArea" serializeAs="String">
-                <value>True</value>
-            </setting>
-            <setting name="ReplicateOrderEnum" serializeAs="String">
-                <value>document</value>
-            </setting>
-            <setting name="ShowDotProductPeakArea" serializeAs="String">
-                <value>True</value>
-            </setting>
-            <setting name="ShowPeakAreaLegend" serializeAs="String">
-                <value>True</value>
-            </setting>
-            <setting name="ShowRetentionTimesLegend" serializeAs="String">
-                <value>True</value>
-            </setting>
-            <setting name="PeakAreaScope" serializeAs="String">
-                <value>document</value>
-            </setting>
-            <setting name="ExportMethodMaxPrec" serializeAs="String">
-                <value />
-            </setting>
-            <setting name="InstallationId" serializeAs="String">
-                <value />
-            </setting>
-            <setting name="StackTraceListVersion" serializeAs="String">
-                <value />
-            </setting>
-            <setting name="RTCalculatorName" serializeAs="String">
-                <value />
-            </setting>
-            <setting name="TextZoom" serializeAs="String">
-                <value>1</value>
-            </setting>
-            <setting name="ShowPeptideIdTimes" serializeAs="String">
-                <value>True</value>
-            </setting>
-            <setting name="ExportThermoTriggerRef" serializeAs="String">
-                <value>False</value>
-            </setting>
-            <setting name="ShowAlignedPeptideIdTimes" serializeAs="String">
-                <value>False</value>
-            </setting>
-            <setting name="ExportMultiQuant" serializeAs="String">
-                <value>False</value>
-            </setting>
-            <setting name="ShowPeptides" serializeAs="String">
-                <value>True</value>
-            </setting>
-            <setting name="GroupByReplicateAnnotation" serializeAs="String">
-                <value />
-            </setting>
-            <setting name="OrderByReplicateAnnotation" serializeAs="String">
-                <value />
-            </setting>
-            <setting name="PrimaryTransitionCount" serializeAs="String">
-                <value>2</value>
-            </setting>
-            <setting name="ShowUnalignedPeptideIdTimes" serializeAs="String">
-                <value>False</value>
-            </setting>
-            <setting name="PrimaryTransitionCountGraph" serializeAs="String">
-                <value>0</value>
-            </setting>
-            <setting name="ShowMassError" serializeAs="String">
-                <value>True</value>
-            </setting>
-            <setting name="LibraryFilterDocumentPeptides" serializeAs="String">
-                <value>False</value>
-            </setting>
-            <setting name="LibraryKeepRedundant" serializeAs="String">
-                <value>False</value>
-            </setting>
-            <setting name="AllChromatogramsLocation" serializeAs="String">
-                <value>0, 0</value>
-            </setting>
-            <setting name="AllChromatogramsSize" serializeAs="String">
-                <value>0, 0</value>
-            </setting>
-            <setting name="AllChromatogramsMaximized" serializeAs="String">
-                <value>False</value>
-            </setting>
-            <setting name="AutoShowAllChromatogramsGraph" serializeAs="String">
-                <value>True</value>
-            </setting>
-            <setting name="PanoramaServerExpansion" serializeAs="String">
-                <value />
-            </setting>
-            <setting name="ShowLibraryChromatograms" serializeAs="String">
-                <value>True</value>
-            </setting>
-            <setting name="SplitChromatogramGraph" serializeAs="String">
-                <value>False</value>
-            </setting>
-            <setting name="AllowLabelOverlap" serializeAs="String">
-                <value>True</value>
-            </setting>
-            <setting name="TestSmallMolecules" serializeAs="String">
-                <value>False</value>
-            </setting>
-            <setting name="AllowMultiplePeptideSelection" serializeAs="String">
-                <value>True</value>
-            </setting>
-            <setting name="DisplayLanguage" serializeAs="String">
-                <value />
-            </setting>
-            <setting name="ShowPeptidesDisplayMode" serializeAs="String">
-                <value>ByName</value>
-            </setting>
-            <setting name="ShowFullScan" serializeAs="String">
-                <value>False</value>
-            </setting>
-            <setting name="ShowPeptidesDisplayModeEnum" serializeAs="String">
-                <value>ByName</value>
-            </setting>
-            <setting name="AutoZoomFullScanGraph" serializeAs="String">
-                <value>True</value>
-            </setting>
-            <setting name="FilterIonMobilityFullScan" serializeAs="String">
-                <value>False</value>
-            </setting>
-            <setting name="SumScansFullScan" serializeAs="String">
-                <value>True</value>
-            </setting>
-            <setting name="ShowStartupForm" serializeAs="String">
-                <value>True</value>
-            </setting>
-            <setting name="MruMemoryLength" serializeAs="String">
-                <value>20</value>
-            </setting>
-            <setting name="StartPageSize" serializeAs="String">
-                <value>872, 648</value>
-            </setting>
-            <setting name="StartPageLocation" serializeAs="String">
-                <value>0, 0</value>
-            </setting>
-            <setting name="StartPageMaximized" serializeAs="String">
-                <value>False</value>
-            </setting>
-            <setting name="DisplayGraphsType" serializeAs="String">
-                <value>Tiled</value>
-            </setting>
-            <setting name="ChromatogramMinIntensity" serializeAs="String">
-                <value>0</value>
-            </setting>
-            <setting name="MemoryFractionForImport" serializeAs="String">
-                <value>0.5</value>
-            </setting>
-            <setting name="UsePowerOfTen" serializeAs="String">
-                <value>False</value>
-            </setting>
-            <setting name="AreaFontSize" serializeAs="String">
-                <value>12</value>
-            </setting>
-            <setting name="ExportEdcMass" serializeAs="String">
-                <value>False</value>
-            </setting>
-            <setting name="RTPlotType" serializeAs="String">
-                <value>correlation</value>
-            </setting>
-            <setting name="TransitionListInsertPeptides" serializeAs="String">
-                <value>True</value>
-            </setting>
-            <setting name="LockMassPositive" serializeAs="String">
-                <value>0</value>
-            </setting>
-            <setting name="LockMassNegative" serializeAs="String">
-                <value>0</value>
-            </setting>
-            <setting name="LockMassTolerance" serializeAs="String">
-                <value>0</value>
-            </setting>
-            <setting name="DocumentGridView" serializeAs="String">
-                <value />
-            </setting>
-            <setting name="RTPointsType" serializeAs="String">
-                <value>targets</value>
-            </setting>
-            <setting name="ImportResultsAutoCloseWindow" serializeAs="String">
-                <value>True</value>
-            </setting>
-            <setting name="ImportResultsAutoScaleGraph" serializeAs="String">
-                <value>False</value>
-            </setting>
-            <setting name="ImportResultsSimultaneousFiles" serializeAs="String">
-                <value>0</value>
-            </setting>
-            <setting name="ImportResultsDoAutoRetry" serializeAs="String">
-                <value>False</value>
-            </setting>
-            <setting name="ShowMassErrorGraph" serializeAs="String">
-                <value>False</value>
-            </setting>
-            <setting name="MassErrorGraphType" serializeAs="String">
-                <value>replicate</value>
-            </setting>
-            <setting name="MaxMassError" serializeAs="String">
-                <value>0</value>
-            </setting>
-            <setting name="MinMassError" serializeAs="String">
-                <value>0</value>
-            </setting>
-            <setting name="MassErrorPointsType" serializeAs="String">
-                <value>targets</value>
-            </setting>
-            <setting name="MassErorrHistogramBinSize" serializeAs="String">
-                <value>0.5</value>
-            </setting>
-            <setting name="MassErrorHistogramTransition" serializeAs="String">
-                <value>best</value>
-            </setting>
-            <setting name="MassErrorHistogramDisplayType" serializeAs="String">
-                <value>products</value>
-            </setting>
-            <setting name="MassErrorHistogram2DXAxis" serializeAs="String">
-                <value>retention_time</value>
-            </setting>
-            <setting name="MassErrorHistogram2DLogScale" serializeAs="String">
-                <value>False</value>
-            </setting>
-            <setting name="ShowMassErrorLegend" serializeAs="String">
-                <value>True</value>
-            </setting>
-            <setting name="UpdateCheckAtStartup" serializeAs="String">
-                <value>True</value>
-            </setting>
-            <setting name="ShowFullScanNumber" serializeAs="String">
-                <value>False</value>
-            </setting>
-            <setting name="CompactFormatOption" serializeAs="String">
-                <value />
-            </setting>
-            <setting name="ExportPolarityFilterEnum" serializeAs="String">
-                <value>all</value>
-            </setting>
-            <setting name="RTRegressionMethod" serializeAs="String">
-                <value>linear</value>
-            </setting>
-            <setting name="CurrentColorScheme" serializeAs="String">
-                <value />
-            </setting>
-            <setting name="SynchronizeSummaryZooming" serializeAs="String">
-                <value>False</value>
-            </setting>
-            <setting name="AreaCVHistogramBinWidth" serializeAs="String">
-                <value>1</value>
-            </setting>
-            <setting name="AreaCVQValueCutoff" serializeAs="String">
-                <value>NaN</value>
-            </setting>
-            <setting name="AreaCVShowCVCutoff" serializeAs="String">
-                <value>True</value>
-            </setting>
-            <setting name="AreaCVShowMedianCV" serializeAs="String">
-                <value>True</value>
-            </setting>
-            <setting name="AreaCVMaxFrequency" serializeAs="String">
-                <value>NaN</value>
-            </setting>
-            <setting name="AreaCVMaxCV" serializeAs="String">
-                <value>NaN</value>
-            </setting>
-            <setting name="AreaCVPointsType" serializeAs="String">
-                <value>targets</value>
-            </setting>
-            <setting name="AreaCVShowDecimals" serializeAs="String">
-                <value>False</value>
-            </setting>
-            <setting name="AreaCVCVCutoff" serializeAs="String">
-                <value>20</value>
-            </setting>
-            <setting name="AreaCVNormalizationMethod" serializeAs="String">
-                <value>none</value>
-            </setting>
-            <setting name="AreaCVLogScale" serializeAs="String">
-                <value>False</value>
-            </setting>
-            <setting name="AreaCVMinLog10Area" serializeAs="String">
-                <value>NaN</value>
-            </setting>
-            <setting name="AreaCVMaxLog10Area" serializeAs="String">
-                <value>NaN</value>
-            </setting>
-            <setting name="ChromShowRawTimes" serializeAs="String">
-                <value>True</value>
-            </setting>
-            <setting name="ShowFragmentIons" serializeAs="String">
-                <value>True</value>
-            </setting>
-            <setting name="ShowQuantitativeOnly" serializeAs="String">
-                <value>False</value>
-            </setting>
-            <setting name="Log2FoldChangeCutoff" serializeAs="String">
-                <value>1</value>
-            </setting>
-            <setting name="PValueCutoff" serializeAs="String">
-                <value>1.3010299956639813</value>
-            </setting>
-            <setting name="GroupComparisonShowSelection" serializeAs="String">
-                <value>True</value>
-            </setting>
-            <setting name="FilterVolcanoPlotPoints" serializeAs="String">
-                <value>False</value>
-            </setting>
-            <setting name="VolcanoPlotPropertiesLog" serializeAs="String">
-                <value>True</value>
-            </setting>
-            <setting name="ShowOriginalPeak" serializeAs="String">
-                <value>True</value>
-            </setting>
-            <setting name="AreaGraphDisplayType" serializeAs="String">
-                <value>bars</value>
-            </setting>
-            <setting name="ShowAdvancedVolcanoPlotFormatting" serializeAs="String">
-                <value>True</value>
-            </setting>
-            <setting name="AuditLogView" serializeAs="String">
-                <value />
-            </setting>
-            <setting name="AreaCVTransitions" serializeAs="String">
-                <value>all</value>
-            </setting>
-            <setting name="AreaCVMsLevel" serializeAs="String">
-                <value>products</value>
-            </setting>
-            <setting name="AreaCVRatioIndex" serializeAs="String">
-                <value>-1</value>
-            </setting>
-            <setting name="UIMode" serializeAs="String">
-                <value />
-            </setting>
-            <setting name="MoleculeSettingsTab" serializeAs="String">
-                <value>0</value>
-            </setting>
-            <setting name="MixedMoleculeSettingsTab" serializeAs="String">
-                <value>0</value>
-            </setting>
-        </pwiz.Skyline.Properties.Settings>
-        <Skyline.Properties.Settings>
-            <setting name="PeptideSettingsTab" serializeAs="String">
-                <value>0</value>
-            </setting>
-            <setting name="MoleculeSettingsTab" serializeAs="String">
-                <value>0</value>
-            </setting>
-            <setting name="MixedMoleculeSettingsTab" serializeAs="String">
-                <value>0</value>
-            </setting>
-            <setting name="TransitionSettingsTab" serializeAs="String">
-                <value>0</value>
-            </setting>
-            <setting name="MainWindowLocation" serializeAs="String">
-                <value>0, 0</value>
-            </setting>
-            <setting name="MainWindowSize" serializeAs="String">
-                <value>0, 0</value>
-            </setting>
-            <setting name="MainWindowMaximized" serializeAs="String">
-                <value>False</value>
-            </setting>
-            <setting name="SrmSettings" serializeAs="String">
-                <value>Default</value>
-            </setting>
-            <setting name="EditRTVisible" serializeAs="String">
-                <value>False</value>
-            </setting>
-            <setting name="ExportMethodStrategy" serializeAs="String">
-                <value>Single</value>
-            </setting>
-            <setting name="ExportMethodMaxTran" serializeAs="String">
-                <value/>
-            </setting>
-            <setting name="ExportMethodType" serializeAs="String">
-                <value>Regular</value>
-            </setting>
-            <setting name="ExportInstrumentType" serializeAs="String">
-                <value/>
-            </setting>
-            <setting name="SequenceTreeExpandProteins" serializeAs="String">
-                <value>True</value>
-            </setting>
-            <setting name="SequenceTreeExpandPeptides" serializeAs="String">
-                <value>False</value>
-            </setting>
-            <setting name="ActiveDirectory" serializeAs="String">
-                <value/>
-            </setting>
-            <setting name="ExportMethodDwellTime" serializeAs="String">
-                <value>20</value>
-            </setting>
-            <setting name="MruLength" serializeAs="String">
-                <value>4</value>
-            </setting>
-            <setting name="LibraryDirectory" serializeAs="String">
-                <value/>
-            </setting>
-            <setting name="ExportDirectory" serializeAs="String">
-                <value/>
-            </setting>
-            <setting name="ShowStatusBar" serializeAs="String">
-                <value>True</value>
-            </setting>
-            <setting name="ShowSpectra" serializeAs="String">
-                <value>True</value>
-            </setting>
-            <setting name="ShowAIons" serializeAs="String">
-                <value>False</value>
-            </setting>
-            <setting name="ShowBIons" serializeAs="String">
-                <value>False</value>
-            </setting>
-            <setting name="ShowCIons" serializeAs="String">
-                <value>False</value>
-            </setting>
-            <setting name="ShowXIons" serializeAs="String">
-                <value>False</value>
-            </setting>
-            <setting name="ShowYIons" serializeAs="String">
-                <value>True</value>
-            </setting>
-            <setting name="ShowZIons" serializeAs="String">
-                <value>False</value>
-            </setting>
-            <setting name="ShowCharge1" serializeAs="String">
-                <value>True</value>
-            </setting>
-            <setting name="ShowCharge2" serializeAs="String">
-                <value>False</value>
-            </setting>
-            <setting name="ShowRanks" serializeAs="String">
-                <value>True</value>
-            </setting>
-            <setting name="SplitMainX" serializeAs="String">
-                <value>253</value>
-            </setting>
-            <setting name="ShowDuplicateIons" serializeAs="String">
-                <value>False</value>
-            </setting>
-            <setting name="LockYAxis" serializeAs="String">
-                <value>True</value>
-            </setting>
-            <setting name="FilterPeptides" serializeAs="String">
-                <value>True</value>
-            </setting>
-            <setting name="FilterTransitionGroups" serializeAs="String">
-                <value>True</value>
-            </setting>
-            <setting name="FilterTransitions" serializeAs="String">
-                <value>True</value>
-            </setting>
-            <setting name="LibraryResultsDirectory" serializeAs="String">
-                <value/>
-            </setting>
-            <setting name="LibraryAuthority" serializeAs="String">
-                <value/>
-            </setting>
-            <setting name="LibraryResultCutOff" serializeAs="String">
-                <value>0.95</value>
-            </setting>
-            <setting name="FastaDirectory" serializeAs="String">
-                <value/>
-            </setting>
-            <setting name="ShowRetentionTimes" serializeAs="String">
-                <value>True</value>
-            </setting>
-            <setting name="ShowRetentionTimePred" serializeAs="String">
-                <value>True</value>
-            </setting>
-            <setting name="ShowTransitionGraphs" serializeAs="String">
-                <value>all</value>
-            </setting>
-            <setting name="LockYChrom" serializeAs="String">
-                <value>True</value>
-            </setting>
-            <setting name="SrmResultsDirectory" serializeAs="String">
-                <value/>
-            </setting>
-            <setting name="AutoZoomChromatogram" serializeAs="String">
-                <value>none</value>
-            </setting>
-            <setting name="TransformTypeChromatogram" serializeAs="String">
-                <value>none</value>
-            </setting>
-            <setting name="SrmResultsSourceType" serializeAs="String">
-                <value/>
-            </setting>
-            <setting name="ShowRetentionTimeGraph" serializeAs="String">
-                <value>False</value>
-            </setting>
-            <setting name="RTResidualRThreshold" serializeAs="String">
-                <value>0.9</value>
-            </setting>
-            <setting name="RTRefinePeptides" serializeAs="String">
-                <value>True</value>
-            </setting>
-            <setting name="RTPredictorVisible" serializeAs="String">
-                <value>True</value>
-            </setting>
-            <setting name="RTAverageReplicates" serializeAs="String">
-                <value>True</value>
-            </setting>
-            <setting name="ShowToolBar" serializeAs="String">
-                <value>True</value>
-            </setting>
-            <setting name="ChromatogramLineWidth" serializeAs="String">
-                <value>2</value>
-            </setting>
-            <setting name="ChromatogramFontSize" serializeAs="String">
-                <value>12</value>
-            </setting>
-            <setting name="SpectrumLineWidth" serializeAs="String">
-                <value>1</value>
-            </setting>
-            <setting name="SpectrumFontSize" serializeAs="String">
-                <value>12</value>
-            </setting>
-            <setting name="ExportMethodRunLength" serializeAs="String">
-                <value>30</value>
-            </setting>
-            <setting name="RTScheduleWindows" serializeAs="String">
-                <value>2,5,10</value>
-            </setting>
-            <setting name="RTGraphType" serializeAs="String">
-                <value>replicate</value>
-            </setting>
-            <setting name="EditFindUp" serializeAs="String">
-                <value>False</value>
-            </setting>
-            <setting name="EditFindText" serializeAs="String">
-                <value/>
-            </setting>
-            <setting name="EditFindCase" serializeAs="String">
-                <value/>
-            </setting>
-            <setting name="ShowHeavyFormula" serializeAs="String">
-                <value>False</value>
-            </setting>
-            <setting name="SequenceTreeExpandPrecursors" serializeAs="String">
-                <value>False</value>
-            </setting>
-            <setting name="ArrangeGraphsGroups" serializeAs="String">
-                <value>4</value>
-            </setting>
-            <setting name="ArrangeGraphsType" serializeAs="String">
-                <value>separated</value>
-            </setting>
-            <setting name="ArrangeGraphsOrder" serializeAs="String">
-                <value>Position</value>
-            </setting>
-            <setting name="ArrangeGraphsReversed" serializeAs="String">
-                <value>False</value>
-            </setting>
-            <setting name="ExportIgnoreProteins" serializeAs="String">
-                <value>False</value>
-            </setting>
-            <setting name="ProteomeDbDirectory" serializeAs="String">
-                <value/>
-            </setting>
-            <setting name="ExportThermoEnergyRamp" serializeAs="String">
-                <value>False</value>
-            </setting>
-            <setting name="ShowRetentionTimesThreshold" serializeAs="String">
-                <value>0</value>
-            </setting>
-            <setting name="ShowPeakBoundaries" serializeAs="String">
-                <value>True</value>
-            </setting>
-            <setting name="ShowRetentionTimesEnum" serializeAs="String">
-                <value>all</value>
-            </setting>
-            <setting name="AreaGraphType" serializeAs="String">
-                <value>replicate</value>
-            </setting>
-            <setting name="ShowPeakAreaGraph" serializeAs="String">
-                <value>False</value>
-            </setting>
-          <setting name="AreaLogScale" serializeAs="String">
-                <value>False</value>
-          </setting>
-          <setting name="AreaPeptideOrderEnum" serializeAs="String">
-                <value>document</value>
-          </setting>
-          <setting name="ShowResultsGrid" serializeAs="String">
-                <value>False</value>
-          </setting>
-          <setting name="ResultsGridSynchSelection" serializeAs="String">
-            <value>True</value>
-          </setting>
-          <setting name="ShowChromatogramLegend" serializeAs="String">
-            <value>True</value>
-          </setting>
-          <setting name="ShowReplicateSelection" serializeAs="String">
-            <value>True</value>
-          </setting>
-          <setting name="ShowPrecursorIon" serializeAs="String">
-            <value>False</value>
-          </setting>
-          <setting name="ChromatogramTimeRange" serializeAs="String">
-            <value>0</value>
-          </setting>
-          <setting name="ChromatogramMaxIntensity" serializeAs="String">
-            <value>0</value>
-          </setting>
-          <setting name="PeakAreaMaxArea" serializeAs="String">
-            <value>0</value>
-          </setting>
-          <setting name="PeakAreaMaxCv" serializeAs="String">
-            <value>0</value>
-          </setting>
-          <setting name="PeakDecimalCv" serializeAs="String">
-            <value>False</value>
-          </setting>
-          <setting name="RTPeptideValue" serializeAs="String">
-            <value>All</value>
-          </setting>
-          <setting name="PeakTimeMax" serializeAs="String">
-            <value>0</value>
-          </setting>
-          <setting name="PeakTimeMin" serializeAs="String">
-            <value>0</value>
-          </setting>
-          <setting name="PeakTimeMaxCv" serializeAs="String">
-            <value>0</value>
-          </setting>
-          <setting name="ShowPeptideCV" serializeAs="String">
-            <value>False</value>
-          </setting>
-          <setting name="SynchronizeIsotopeTypes" serializeAs="String">
-            <value>True</value>
-          </setting>
-          <setting name="ShowModMassesInExplorer" serializeAs="String">
-            <value>False</value>
-          </setting>
-          <setting name="LicenseVersionAccepted" serializeAs="String">
-            <value>0</value>
-          </setting>
-          <setting name="AutoZoomAllChromatograms" serializeAs="String">
-            <value>False</value>
-          </setting>
-          <setting name="ShowRegressionReplicateEnum" serializeAs="String">
-            <value>all</value>
-          </setting>
-          <setting name="ShowTreeReplicateEnum" serializeAs="String">
-            <value>single</value>
-          </setting>
-          <setting name="ShowIonMz" serializeAs="String">
-            <value>False</value>
-          </setting>
-          <setting name="ShowObservedMz" serializeAs="String">
-            <value>False</value>
-          </setting>
-          <setting name="ViewLibraryLocation" serializeAs="String">
-            <value>0, 0</value>
-          </setting>
-          <setting name="ViewLibrarySize" serializeAs="String">
-            <value>0, 0</value>
-          </setting>
-          <setting name="LibraryPeptidesAddUnmatched" serializeAs="String">
-            <value>True</value>
-          </setting>
-          <setting name="LibraryPeptidesKeepFiltered" serializeAs="String">
-            <value>True</value>
-          </setting>
-          <setting name="LibraryPeptidesAddDuplicatesEnum" serializeAs="String">
-            <value>AddToAll</value>
-          </setting>
-          <setting name="TextZoom" serializeAs="String">
-            <value>1.0</value>
-          </setting>
-          <setting name="AnnotationColor" serializeAs="String">
-            <value>0</value>
-          </setting>
-          <setting name="ChromatogramTimeRangeRelative" serializeAs="String">
-            <value>True</value>
-          </setting>
-          <setting name="ScheduleAvergeRT" serializeAs="String">
-            <value>True</value>
-          </setting>
-          <setting name="AreaNormalizeToView" serializeAs="String">
-            <value>none</value>
-          </setting>
-          <setting name="StaticModsShowMore" serializeAs="String">
-            <value/>
-          </setting>
-          <setting name="ShowCharge3" serializeAs="String">
-            <value>False</value>
-          </setting>
-          <setting name="ShowCharge4" serializeAs="String">
-            <value>False</value>
-          </setting>
-          <setting name="ShowLibraryPeakArea" serializeAs="String">
-            <value>True</value>
-          </setting>
-          <setting name="ShowDotProductPeakArea" serializeAs="String">
-            <value>True</value>
-          </setting>
-          <setting name="ReplicateOrderEnum" serializeAs="String">
-            <value>document</value>
-          </setting>
-          <setting name="ShowPeakAreaLegend" serializeAs="String">
-            <value>True</value>
-          </setting>
-          <setting name="ShowRetentionTimesLegend" serializeAs="String">
-            <value>True</value>
-          </setting>
-          <setting name="PeakAreaScope" serializeAs="String">
-            <value>document</value>
-          </setting>
-          <setting name="ExportMethodMaxPrec" serializeAs="String">
-            <value/>
-          </setting>
-          <setting name="InstallationId" serializeAs="String">
-            <value/>
-          </setting>
-          <setting name="StackTraceListVersion" serializeAs="String">
-            <value/>
-          </setting>
-          <setting name="RTCalculatorName" serializeAs="String">
-            <value/>
-          </setting>
-          <setting name="ShowPeptideIdTimes" serializeAs="String">
-            <value>True</value>
-          </setting>
-          <setting name="ExportThermoTriggerRef" serializeAs="String">
-            <value>False</value>
-          </setting>
-          <setting name="ExportMultiQuant" serializeAs="String">
-            <value>False</value>
-          </setting>
-          <setting name="ShowPeptides" serializeAs="String">
-            <value>True</value>
-          </setting>
-          <setting name="PrimaryTransitionCount" serializeAs="String">
-            <value>2</value>
-          </setting>
-          <setting name="ShowUnalignedPeptideIdTimes" serializeAs="String">
-            <value>False</value>
-          </setting>
-          <setting name="PrimaryTransitionCountGraph" serializeAs="String">
-            <value>0</value>
-          </setting>
-          <setting name="ShowMassError" serializeAs="String">
-            <value>True</value>
-          </setting>
-          <setting name="LibraryFilterDocumentPeptides" serializeAs="String">
-              <value>False</value>
-          </setting>
-          <setting name="LibraryKeepRedundant" serializeAs="String">
-              <value>False</value>
-          </setting>
-          <setting name="AllChromatogramsLocation" serializeAs="String">
-            <value>0, 0</value>
-          </setting>
-          <setting name="AllChromatogramsSize" serializeAs="String">
-            <value>0, 0</value>
-          </setting>
-          <setting name="AllChromatogramsMaximized" serializeAs="String">
-            <value>False</value>
-          </setting>
-          <setting name="AutoShowAllChromatogramsGraph" serializeAs="String">
-            <value>True</value>
-          </setting>
-          <setting name="PanoramaServerExpansion" serializeAs="String">
-            <value/>
-          </setting>
-          <setting name="SplitChromatogramGraph" serializeAs="String">
-            <value>False</value>
-          </setting>
-          <setting name="AllowLabelOverlap" serializeAs="String">
-            <value>True</value>
-          </setting>
-          <setting name="AllowMultiplePeptideSelection" serializeAs="String">
-            <value>True</value>
-          </setting>
-          <setting name="EnableLiveReports" serializeAs="String">
-              <value>True</value>
-          </setting>
-          <setting name="DisplayLanguage" serializeAs="String">
-            <value/>
-          </setting>
-          <setting name="ShowFullScan" serializeAs="String">
-            <value>False</value>
-          </setting>
-          <setting name="ShowPeptidesDisplayModeEnum" serializeAs="String">
-            <value>ByName</value>
-          </setting>
-          <setting name="AutoZoomFullScanGraph" serializeAs="String">
-            <value>True</value>
-          </setting>
-          <setting name="FilterIonMobilityFullScan" serializeAs="String">
-            <value>False</value>
-          </setting>
-          <setting name="SumScansFullScan" serializeAs="String">
-            <value>True</value>
-          </setting>
-          <setting name="ShowStartupForm" serializeAs="String">
-            <value>True</value>
-          </setting>
-          <setting name="MruMemoryLength" serializeAs="String">
-            <value>20</value>
-          </setting>
-          <setting name="StartPageSize" serializeAs="String">
-            <value>872, 648</value>
-          </setting>
-          <setting name="StartPageLocation" serializeAs="String">
-            <value>0, 0</value>
-          </setting>
-          <setting name="StartPageMaximized" serializeAs="String">
-            <value>False</value>
-          </setting>
-          <setting name="DisplayGraphsType" serializeAs="String">
-            <value>Tiled</value>
-          </setting>
-          <setting name="ChromatogramMinIntensity" serializeAs="String">
-              <value>0</value>
-          </setting>
-          <setting name="UsePowerOfTen" serializeAs="String">
-              <value>False</value>
-          </setting>
-          <setting name="ExportEdcMass" serializeAs="String">
-              <value>False</value>
-          </setting>
-          <setting name="RTPlotType" serializeAs="String">
-            <value>correlation</value>
-          </setting>
-          <setting name="TransitionListInsertPeptides" serializeAs="String">
-              <value>True</value>
-          </setting>
-          <setting name="LockMassPositive" serializeAs="String">
-            <value>0</value>
-          </setting>
-          <setting name="LockMassNegative" serializeAs="String">
-            <value>0</value>
-          </setting>
-          <setting name="LockMassTolerance" serializeAs="String">
-            <value>0</value>
-          </setting>
-          <setting name="RTPointsType" serializeAs="String">
-              <value>targets</value>
-          </setting>
-            <setting name="ImportResultsAutoCloseWindow" serializeAs="String">
-                <value>True</value>
-            </setting>
-            <setting name="ImportResultsAutoScaleGraph" serializeAs="String">
-                <value>False</value>
-            </setting>
-            <setting name="ImportResultsSimultaneousFiles" serializeAs="String">
-                <value>0</value>
-            </setting>
-            <setting name="ImportResultsDoAutoRetry" serializeAs="String">
-                <value>False</value>
-            </setting>
-            <setting name="ShowMassErrorGraph" serializeAs="String">
-                <value>False</value>
-            </setting>
-            <setting name="MassErrorGraphType" serializeAs="String">
-                <value>replicate</value>
-            </setting>
-            <setting name="MaxMassError" serializeAs="String">
-                <value>0</value>
-            </setting>
-            <setting name="MinMassError" serializeAs="String">
-                <value>0</value>
-            </setting>
-            <setting name="MassErrorPointsType" serializeAs="String">
-                <value>targets</value>
-            </setting>
-            <setting name="MassErorrHistogramBinSize" serializeAs="String">
-                <value>0.5</value>
-            </setting>
-            <setting name="MassErrorHistogramTransition" serializeAs="String">
-                <value>best</value>
-            </setting>
-            <setting name="MassErrorHistogramDisplayType" serializeAs="String">
-                <value>products</value>
-            </setting>
-            <setting name="MassErrorHistogram2DXAxis" serializeAs="String">
-                <value>retention_time</value>
-            </setting>
-            <setting name="MassErrorHistogram2DLogScale" serializeAs="String">
-                <value>False</value>
-            </setting>
-            <setting name="ShowMassErrorLegend" serializeAs="String">
-                <value>True</value>
-            </setting>
-            <setting name="UpdateCheckAtStartup" serializeAs="String">
-                <value>True</value>
-            </setting>
-            <setting name="RTRegressionMethod" serializeAs="String">
-              <value>linear</value>
-            </setting>
-            <setting name="CurrentColorScheme" serializeAs="String">
-                <value/>
-            </setting>
-            <setting name="SynchronizeSummaryZooming" serializeAs="String">
-                <value>False</value>
-            </setting>
-            <setting name="AreaCVHistogramBinWidth" serializeAs="String">
-                <value>1</value>
-            </setting>
-            <setting name="AreaCVQValueCutoff" serializeAs="String">
-                <value>NaN</value>
-            </setting>
-            <setting name="AreaCVShowCVCutoff" serializeAs="String">
-                <value>True</value>
-            </setting>
-            <setting name="AreaCVShowMedianCV" serializeAs="String">
-                <value>True</value>
-            </setting>
-            <setting name="AreaCVMaxFrequency" serializeAs="String">
-                <value>NaN</value>
-            </setting>
-            <setting name="AreaCVMaxCV" serializeAs="String">
-                <value>NaN</value>
-            </setting>
-            <setting name="AreaCVPointsType" serializeAs="String">
-                <value>targets</value>
-            </setting>
-            <setting name="AreaCVShowDecimals" serializeAs="String">
-                <value>False</value>
-            </setting>
-            <setting name="AreaCVCVCutoff" serializeAs="String">
-                <value>20</value>
-            </setting>
-            <setting name="AreaCVNormalizationMethod" serializeAs="String">
-                <value>none</value>
-            </setting>
-            <setting name="AreaCVLogScale" serializeAs="String">
-                <value>False</value>
-            </setting>
-            <setting name="AreaCVMinLog10Area" serializeAs="String">
-                <value>NaN</value>
-            </setting>
-            <setting name="AreaCVMaxLog10Area" serializeAs="String">
-                <value>NaN</value>
-            </setting>
-            <setting name="ChromShowRawTimes" serializeAs="String">
-                <value>True</value>
-            </setting>
-            <setting name="ShowFragmentIons" serializeAs="String">
-                <value>True</value>
-            </setting>
-            <setting name="ShowQuantitativeOnly" serializeAs="String">
-                <value>False</value>
-            </setting>
-            <setting name="Log2FoldChangeCutoff" serializeAs="String">
-                <value>1</value>
-            </setting>
-            <setting name="PValueCutoff" serializeAs="String">
-                <value>1.3010299956639813</value>
-            </setting>
-            <setting name="GroupComparisonShowSelection" serializeAs="String">
-                <value>True</value>
-            </setting>
-            <setting name="FilterVolcanoPlotPoints" serializeAs="String">
-                <value>False</value>
-            </setting>
-            <setting name="VolcanoPlotPropertiesLog" serializeAs="String">
-                <value>True</value>
-            </setting>
-            <setting name="ShowOriginalPeak" serializeAs="String">
-                <value>True</value>
-            </setting>
-            <setting name="AreaGraphDisplayType" serializeAs="String">
-                <value>bars</value>
-            </setting>
-            <setting name="ShowAdvancedVolcanoPlotFormatting" serializeAs="String">
-                <value>True</value>
-            </setting>
-            <setting name="AuditLogView" serializeAs="String">
-                <value />
-            </setting>
-            <setting name="AreaCVTransitions" serializeAs="String">
-                <value>all</value>
-            </setting>
-            <setting name="AreaCVMsLevel" serializeAs="String">
-                <value>products</value>
-            </setting>
-            <setting name="AreaCVRatioIndex" serializeAs="String">
-                <value>-1</value>
-            </setting>
-            <setting name="UIMode" serializeAs="String">
-                <value></value>
-            </setting>
-            <setting name="ShowQcTraceName" serializeAs="String">
-                <value />
-            </setting>
-        </Skyline.Properties.Settings>
-    </userSettings>
-    <applicationSettings>
-        <Skyline.Properties.Settings>
-            <setting name="ProgramName" serializeAs="String">
-                <value>Skyline</value>
-            </setting>			
-            <setting name="FractionOfRtWindowAtWhichVariableSizeIsTriggered" serializeAs="String">
-                <value>0.8</value>
-            </setting>
-            <setting name="VariableRtWindowIncreaseFraction" serializeAs="String">
-                <value>0.2</value>
-            </setting>
-        </Skyline.Properties.Settings>
-        <pwiz.Skyline.Properties.Settings>
-            <setting name="ProgramName" serializeAs="String">
-                <value>Skyline</value>
-            </setting>
-            <setting name="FractionOfRtWindowAtWhichVariableSizeIsTriggered"
-                serializeAs="String">
-                <value>0.8</value>
-            </setting>
-            <setting name="VariableRtWindowIncreaseFraction" serializeAs="String">
-                <value>0.2</value>
-            </setting>
-            <setting name="InstalledVersion" serializeAs="String">
-                <value />
-            </setting>
-        </pwiz.Skyline.Properties.Settings>
-    </applicationSettings>
-  <system.data>
-    <DbProviderFactories>
-      <remove invariant="System.Data.SQLite"/>
-      <add name="SQLite Data Provider" invariant="System.Data.SQLite" description=".Net Framework Data Provider for SQLite" type="System.Data.SQLite.SQLiteFactory, System.Data.SQLite,&#xD;&#xA;                 Version=1.0.98.0, Culture=neutral,&#xD;&#xA;                 PublicKeyToken=db937bc2d44ff139"
-
-                                                 />
-    </DbProviderFactories>
-  </system.data>
-  <startup>
-    <supportedRuntime version="v4.0" sku=".NETFramework,Version=v4.7.2"/>
-  </startup>
-  <runtime>
-    <assemblyBinding xmlns="urn:schemas-microsoft-com:asm.v1">
-      <dependentAssembly>
-        <assemblyIdentity name="log4net" publicKeyToken="669E0DDF0BB1AA2A" culture="neutral" />
-        <bindingRedirect oldVersion="0.0.0.0-1.2.15.0" newVersion="1.2.15.0" />
-      </dependentAssembly>
-    </assemblyBinding>
-  </runtime>
-</configuration>
-=======
 <?xml version="1.0"?>
 <configuration>
     <configSections>
@@ -2122,5 +734,4 @@
       </dependentAssembly>
     </assemblyBinding>
   </runtime>
-</configuration>
->>>>>>> 503cb404
+</configuration>