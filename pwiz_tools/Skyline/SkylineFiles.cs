--- conflicted
+++ resolved
@@ -325,11 +325,7 @@
                 // Was that even a Skyline file?
                 if (!SrmDocument.IsSkylineFile(path, out var explained))
                 {
-<<<<<<< HEAD
-                    exception = new Exception(explained); // Offer a more helpful explanation than that from the failed XML parser
-=======
                     exception = new IOException(explained); // Offer a more helpful explanation than that from the failed XML parser
->>>>>>> ea0d2c3b
                 }
             }
 
@@ -3167,4 +3163,4 @@
 
         #endregion
     }
-}
+}