--- conflicted
+++ resolved
@@ -1,19 +1,13 @@
-<?xml version="1.0" encoding="utf-8"?>
-<configuration>
-<<<<<<< HEAD
-    <startup> 
-        <supportedRuntime version="v4.0" sku=".NETFramework,Version=v4.5.2"/>
-=======
-  <runtime>
-    <assemblyBinding xmlns="urn:schemas-microsoft-com:asm.v1">
-      <dependentAssembly>
-        <assemblyIdentity name="Newtonsoft.Json" publicKeyToken="30ad4fe6b2a6aeed" culture="neutral"/>
-        <bindingRedirect oldVersion="0.0.0.0-10.0.0.0" newVersion="10.0.0.0"/>
-      </dependentAssembly>
-    </assemblyBinding>
-  </runtime>
-  <startup> 
-        <supportedRuntime version="v4.0" sku=".NETFramework,Version=v4.5.1"/>
->>>>>>> 6ea6aa52
-    </startup>
-</configuration>
+<?xml version="1.0" encoding="utf-8"?>
+<configuration>
+    <startup> 
+        <supportedRuntime version="v4.0" sku=".NETFramework,Version=v4.5.2"/>
+  <runtime>
+    <assemblyBinding xmlns="urn:schemas-microsoft-com:asm.v1">
+      <dependentAssembly>
+        <assemblyIdentity name="Newtonsoft.Json" publicKeyToken="30ad4fe6b2a6aeed" culture="neutral"/>
+        <bindingRedirect oldVersion="0.0.0.0-10.0.0.0" newVersion="10.0.0.0"/>
+      </dependentAssembly>
+    </assemblyBinding>
+  </runtime>
+</configuration>