--- conflicted
+++ resolved
@@ -1,4696 +1,4690 @@
-﻿/*
- * Original author: John Chilton <jchilton .at. u.washington.edu>,
- *                  MacCoss Lab, Department of Genome Sciences, UW
- *
- * Copyright 2011-2015 University of Washington - Seattle, WA
- * 
- * Licensed under the Apache License, Version 2.0 (the "License");
- * you may not use this file except in compliance with the License.
- * You may obtain a copy of the License at
- *
- *     http://www.apache.org/licenses/LICENSE-2.0
- *
- * Unless required by applicable law or agreed to in writing, software
- * distributed under the License is distributed on an "AS IS" BASIS,
- * WITHOUT WARRANTIES OR CONDITIONS OF ANY KIND, either express or implied.
- * See the License for the specific language governing permissions and
- * limitations under the License.
- */
-using System;
-using System.Collections.Generic;
-using System.Diagnostics;
-using System.IO;
-using System.Linq;
-using System.Text;
-using System.Text.RegularExpressions;
-using System.Threading;
-using System.Windows.Forms; // for IWin32Window used by ILongWaitBroker
-using System.Xml;
-using System.Xml.Serialization;
-using pwiz.PanoramaClient;
-using pwiz.Common.Collections;
-using pwiz.Common.DataBinding;
-using pwiz.Common.SystemUtil;
-using pwiz.ProteowizardWrapper;
-using pwiz.Skyline.Controls.Databinding;
-using pwiz.Skyline.Model;
-using pwiz.Skyline.Model.AuditLog;
-using pwiz.Skyline.Model.Databinding;
-using pwiz.Skyline.Model.DocSettings;
-using pwiz.Skyline.Model.DocSettings.Extensions;
-using pwiz.Skyline.Model.ElementLocators.ExportAnnotations;
-using pwiz.Skyline.Model.IonMobility;
-using pwiz.Skyline.Model.Irt;
-using pwiz.Skyline.Model.Lib;
-using pwiz.Skyline.Model.Lib.BlibData;
-using pwiz.Skyline.Model.Optimization;
-using pwiz.Skyline.Model.Proteome;
-using pwiz.Skyline.Model.Results;
-using pwiz.Skyline.Model.Results.Scoring;
-using pwiz.Skyline.Model.Tools;
-using pwiz.Skyline.Properties;
-using pwiz.Skyline.Util;
-using pwiz.Skyline.Util.Extensions;
-
-namespace pwiz.Skyline
-{
-    public class CommandLine : IDisposable
-    {
-        private CommandStatusWriter _out;
-
-        private SrmDocument _doc;
-        private string _skylineFile;
-
-        private ExportCommandProperties _exportProperties;
-
-        /// <summary>
-        /// True if any results files were imported successfully.
-        /// </summary>
-        private bool _importedResults;
-
-        public CommandLine(CommandStatusWriter output)
-        {
-            _out = output;
-        }
-
-        public SrmDocument Document { get { return _doc; } }
-        public ImportPeptideSearch ImportPeptideSearch { get; private set; }
-
-        public CommandLine()
-            : this(new CommandStatusWriter(new StringWriter()))
-        {
-        }
-
-        public ResultsMemoryDocumentContainer DocContainer { get; private set; }
-
-        public int Run(string[] args, bool withoutUsage = false, bool test = false)
-        {
-            var exitStatus = RunInner(args, withoutUsage);
-
-            // Handle cases where the error reporting and exit code are out of synch
-            // TODO: Add testing that fails when these happen and fix the causes
-            if (!test)
-            {
-                if (exitStatus == Program.EXIT_CODE_SUCCESS)
-                {
-                    if (_out.IsErrorReported)
-                    {
-                        // Return the error status only if we are not running tests. We want the test to fail if errors were reported 
-                        // but the exit code is 0.
-                        exitStatus = Program.EXIT_CODE_RAN_WITH_ERRORS;
-                    }
-                }
-                else if (!_out.IsErrorReported)
-                {
-                    // Output the catch-all error only if we are not running tests. We want the test to fail if no error is reported 
-                    // and the exit code is not 0.
-                    _out.WriteLine(Resources.CommandLine_Run_Error__Failure_occurred__Exiting___);
-                }
-            }
-
-            return exitStatus;
-        }
-
-        private int RunInner(string[] args, bool withoutUsage = false)
-        {
-            _importedResults = false;
-
-            var commandArgs = new CommandArgs(_out, _doc != null);
-
-            if(!commandArgs.ParseArgs(args))
-            {
-                if (commandArgs.UsageShown)
-                {
-                    // Assume that the UsageShown flag is set while parsing arguments only if the --help argument is seen.
-                    // ParseArgs will return false because ProcessArgument for --help returns false so that argument  
-                    // processing does not go any further.
-                    // We want to return an exit code of 0 here.
-                    return Program.EXIT_CODE_SUCCESS;
-                }
-                _out.WriteLine(Resources.CommandLine_Run_Exiting___);
-                return Program.EXIT_CODE_FAILURE_TO_START;
-            }
-
-            if (!string.IsNullOrEmpty(commandArgs.LogFile))
-            {
-                var oldOut = _out;
-                try
-                {
-                    _out = new CommandStatusWriter(new StreamWriter(commandArgs.LogFile))
-                    {
-                        IsTimeStamped = oldOut.IsTimeStamped,
-                        IsMemStamped = oldOut.IsMemStamped
-                    };
-                }
-                catch (Exception)
-                {
-                    oldOut.WriteLine(Resources.CommandLine_Run_Error__Failed_to_open_log_file__0_, commandArgs.LogFile);
-                    return Program.EXIT_CODE_FAILURE_TO_START;
-                }
-                using (oldOut)
-                {
-                    oldOut.WriteLine(Resources.CommandLine_Run_Writing_to_log_file__0_, commandArgs.LogFile);
-                }
-            }
-
-            // First come the commands that do not depend on an --in command to run.
-            // These commands modify Settings.Default instead of working with an open skyline document.
-            bool anyAction = false;
-            if (commandArgs.InstallingToolsFromZip)
-            {
-                if (!ImportToolsFromZip(commandArgs.ZippedToolsPath, commandArgs.ResolveZipToolConflictsBySkipping,
-                    commandArgs.ResolveZipToolAnotationConflictsBySkipping,
-                    commandArgs.ZippedToolsProgramPathContainer, commandArgs.ZippedToolsProgramPathValue,
-                    commandArgs.ZippedToolsPackagesHandled))
-                {
-                    return Program.EXIT_CODE_RAN_WITH_ERRORS;
-                }
-                anyAction = true;
-            }
-            if (commandArgs.ImportingTool)
-            {
-                if (!ImportTool(commandArgs.ToolName, commandArgs.ToolCommand, commandArgs.ToolArguments,
-                    commandArgs.ToolInitialDirectory, commandArgs.ToolReportTitle,
-                    commandArgs.ToolOutputToImmediateWindow, commandArgs.ResolveToolConflictsBySkipping))
-                {
-                    return Program.EXIT_CODE_RAN_WITH_ERRORS;
-                }
-                anyAction = true;
-            }
-            if (commandArgs.RunningBatchCommands)
-            {
-                var exitCode = RunBatchCommands(commandArgs.BatchCommandsPath);
-                if (exitCode != Program.EXIT_CODE_SUCCESS)
-                    return exitCode;
-                anyAction = true;
-            }
-            if (commandArgs.ImportingSkyr)
-            {
-                if (!ImportSkyr(commandArgs.SkyrPath, commandArgs.ResolveSkyrConflictsBySkipping))
-                    return Program.EXIT_CODE_RAN_WITH_ERRORS;
-                anyAction = true;
-            }
-            if (!commandArgs.RequiresSkylineDocument)
-            {
-                if (!anyAction && !withoutUsage)
-                    commandArgs.Usage();
-
-                // Exit quietly because Run(args[]) ran successfully. No work with a skyline document was called for.
-                return Program.EXIT_CODE_SUCCESS;
-            }
-
-            var skylineFile = commandArgs.SkylineFile;
-            if ((skylineFile != null && (commandArgs.CreateNewFile && !NewSkyFile(skylineFile, commandArgs.OverwriteExisting)) ||
-                (skylineFile != null && (!commandArgs.CreateNewFile && !OpenSkyFile(skylineFile))) ||
-                (skylineFile == null && _doc == null)))
-            {
-                _out.WriteLine(Resources.CommandLine_Run_Exiting___);
-                return Program.EXIT_CODE_RAN_WITH_ERRORS;
-            }
-
-            if (skylineFile != null)
-                _skylineFile = skylineFile;
-
-            try
-            {
-                using (DocContainer = new ResultsMemoryDocumentContainer(null, _skylineFile))
-                {
-                    DocContainer.ProgressMonitor = new CommandProgressMonitor(_out, new ProgressStatus(),
-                        commandArgs.ImportWarnOnFailure);
-                    // Make sure no joining happens on open, if joining is disabled
-                    if (commandArgs.ImportDisableJoining && _doc != null && _doc.Settings.HasResults)
-                    {
-                        ModifyDocument(d => d.ChangeSettingsNoDiff(_doc.Settings.ChangeMeasuredResults(
-                            d.MeasuredResults.ChangeIsJoiningDisabled(true))));
-                    }
-                    DocContainer.SetDocument(_doc, null);
-                    WaitForDocumentLoaded();
-                    bool successProcessing = ProcessDocument(commandArgs);
-                    bool successExporting = true;
-                    if (successProcessing)
-                        successExporting = PerformExportOperations(commandArgs);
-
-                    // Save any settings list changes made by opening the document
-                    if (commandArgs.SaveSettings)
-                        SaveSettings();
-
-                    if (!successProcessing || !successExporting)
-                        return Program.EXIT_CODE_RAN_WITH_ERRORS;
-                }
-            }
-            finally
-            {
-                DocContainer = null;
-            }
-            return Program.EXIT_CODE_SUCCESS;
-        }
-
-        private bool ProcessDocument(CommandArgs commandArgs)
-        {
-            if (commandArgs.PredictTranSettings)
-            {
-                if (!SetPredictTranSettings(commandArgs))
-                    return false;
-            }
-            if (commandArgs.FilterSettings)
-            {
-                if (!SetFilterSettings(commandArgs))
-                    return false;
-            }
-            if (commandArgs.InstrumentSettings)
-            {
-                if (!SetInstrumentSettings(commandArgs))
-                    return false;
-            }
-            if (commandArgs.LibrarySettings)
-            {
-                if (!SetLibrarySettings(commandArgs))
-                    return false;
-            }
-            if (commandArgs.FullScanSettings)
-            {
-                if (!SetFullScanSettings(commandArgs))
-                    return false;
-            }
-
-            if (commandArgs.ImsSettings)
-            {
-                if (!SetImsSettings(commandArgs))
-                    return false;
-            }
-
-            if (commandArgs.SettingLibraryPath)
-            {
-                if (!SetLibrary(commandArgs.LibraryName, commandArgs.LibraryPath))
-                {
-                    _out.WriteLine(Resources.CommandLine_Run_Not_setting_library_);
-                    return false;
-                }
-            }
-
-            WaitForDocumentLoaded();
-
-            if (_out.IsErrorReported)
-            {
-                return false;
-            }
-
-            if (commandArgs.ImportingFasta && !commandArgs.ImportingSearch)
-            {
-                try
-                {
-                    ImportFasta(commandArgs.FastaPath, commandArgs.KeepEmptyProteins);
-                }
-                catch (Exception x)
-                {
-                    _out.WriteLine(Resources.CommandLine_Run_Error__Failed_importing_the_file__0____1_, commandArgs.FastaPath,
-                        x.Message);
-                    return false;
-                }
-            }
-
-            if (commandArgs.ImportingTransitionList)
-            {
-                try
-                {
-                    if (!ImportTransitionList(commandArgs))
-                        return false;
-                }
-                catch (Exception x)
-                {
-                    _out.WriteLine(Resources.CommandLine_Run_Error__Failed_importing_the_file__0____1_,
-                        commandArgs.TransitionListPath, x.Message);
-                    return false;
-                }
-            }
-
-            if (commandArgs.ImportingSearch)
-            {
-                if (!ImportSearch(commandArgs))
-                    return false;
-            }
-
-            if (commandArgs.AssociatingProteins)
-            {
-                if (!AssociateProteins(commandArgs))
-                    return false;
-            }
-
-            if (commandArgs.ImportingDocuments)
-            {
-                if (!ImportDocuments(commandArgs))
-                    return false;
-            }
-
-            if (commandArgs.AddDecoys || commandArgs.DiscardDecoys)
-            {
-                if (!AddDecoys(commandArgs))
-                    return false;
-            }
-
-            // after importing search, importing FASTA, doing protein association, and creating decoys, add iRT standards
-            if (commandArgs.ImportingSearch || commandArgs.ImportingFasta || commandArgs.AssociatingProteins)
-            {
-                if (ImportPeptideSearch != null)
-                    SetDocument(ImportPeptideSearch.AddStandardsToDocument(_doc, ImportPeptideSearch.IrtStandard));
-                if (commandArgs.ImportingSearch)
-                    ImportFoundResultsFiles(commandArgs, ImportPeptideSearch);
-            }
-
-            if (commandArgs.RemovingResults && !commandArgs.RemoveBeforeDate.HasValue)
-            {
-                // Remove all existing results in the document.
-                RemoveResults(null);
-            }
-
-            if (commandArgs.ImportingResults)
-            {
-                if (!ImportResults(commandArgs))
-                    return false;
-            }
-
-            WaitForDocumentLoaded();
-
-            if (commandArgs.Minimizing)
-            {
-                if (!MinimizeResults(commandArgs))
-                    return false;
-            }
-
-            if (commandArgs.RemovingResults && commandArgs.RemoveBeforeDate.HasValue)
-            {
-                // We are given a remove-before date. Remove results AFTER all results have been imported. 
-                // Some of the results that were just imported may have been acquired before the remove-before 
-                // date and we want to remove them.
-                RemoveResults(commandArgs.RemoveBeforeDate);
-            }
-
-            if (commandArgs.Reintegrating && !ReintegratePeaks(commandArgs))
-            {
-                return false;
-            }
-
-            if (!ImportAnnotations(commandArgs))
-            {
-                return false;
-            }
-
-            if (!string.IsNullOrEmpty(commandArgs.ImportPeakBoundariesPath) && !ImportPeakBoundaries(commandArgs))
-            {
-                return false;
-            }
-
-            if (commandArgs.Refinement != null && !RefineDocument(commandArgs))
-            {
-                return false;
-            }
-
-            if (commandArgs.ImsDbFile != null && !CreateImsDb(commandArgs))
-            {
-                return false;
-            }
-
-            if (commandArgs.Saving)
-            {
-                // apply Overwrite check for --out/SaveFile option (but not for --save/SkylineFile)
-                if (!commandArgs.OverwriteExisting &&
-                    commandArgs.Saving &&
-                    commandArgs.SaveFile != commandArgs.SkylineFile &&
-                    File.Exists(commandArgs.SaveFile))
-                {
-                    _out.WriteLine(Resources.CommandStatusWriter_WriteLine_Error_ + @" " +
-                                   Resources.CommandLine_NewSkyFile_FileAlreadyExists, commandArgs.SaveFile);
-                    return false;
-                }
-
-                var saveFile = commandArgs.SaveFile ?? _skylineFile;
-                if (!SaveFile(saveFile))
-                    return false;
-
-                _skylineFile = saveFile;
-            }
-
-            WaitForDocumentLoaded();
-            return true;
-        }
-
-        private void WaitForDocumentLoaded()
-        {
-            if (_doc != null && !_doc.IsLoaded)
-            {
-                DocContainer.SetDocument(_doc, DocContainer.Document, true);
-                SetDocument(DocContainer.Document);
-            }
-        }
-
-        private bool ImportResults(CommandArgs commandArgs)
-        {
-            DocContainer.ChromatogramManager.LoadingThreads = commandArgs.ImportThreads;
-
-            OptimizableRegression optimize = null;
-            try
-            {
-                if (_doc != null)
-                    optimize = _doc.Settings.TransitionSettings.Prediction.GetOptimizeFunction(commandArgs.ImportOptimizeType);
-            }
-            catch (Exception x)
-            {
-                _out.WriteLine(Resources.CommandLine_Run_Error__Failed_to_get_optimization_function__0____1_,
-                    commandArgs.ImportOptimizeType, x.Message);
-                return false;
-            }
-
-            if (commandArgs.ImportingReplicateFile)
-            {
-                IList<KeyValuePair<string, MsDataFileUri[]>> listNamedPaths = new List<KeyValuePair<string, MsDataFileUri[]>>();
-
-                MsDataFileUri[] files;
-                try
-                {
-                    files = commandArgs.ReplicateFile.SelectMany(DataSourceUtil.ListSubPaths).ToArray();
-                }
-                catch (Exception e)
-                {
-                    _out.WriteLine(Resources.Error___0_, e.Message);
-                    return false;
-                }
-                
-                if (!string.IsNullOrEmpty(commandArgs.ReplicateName))
-                { 
-                    listNamedPaths.Add(new KeyValuePair<string, MsDataFileUri[]>(commandArgs.ReplicateName, files));
-                }
-                else
-                {
-                    foreach (var dataFile in files)
-                    {
-                        listNamedPaths.Add(new KeyValuePair<string, MsDataFileUri[]>(
-                            dataFile.GetSampleName() ?? dataFile.GetFileNameWithoutExtension(),
-                            new[] {dataFile}));
-                    }
-
-                }
-
-                if (!ApplyFileAndSampleNameRegex(commandArgs.ImportFileNamePattern, commandArgs.ImportSampleNamePattern, ref listNamedPaths))
-                {
-                    return false;
-                }
-
-                if (string.IsNullOrEmpty(commandArgs.ReplicateName) && !commandArgs.ImportAppend)
-                {
-                    // A named path will be removed if the document contains a replicate with this file path.
-                    RemoveImportedFiles(listNamedPaths, out var listNewPaths,
-                        true /*Remove files paths that have already been imported into any replicate.*/);
-
-                    if (listNewPaths.Count == 0)
-                    {
-                        _out.WriteLine(Resources.CommandLine_ImportResults_Error__No_files_left_to_import_);
-                        return false;
-                    }
-
-                    listNamedPaths = listNewPaths;
-                    MakeReplicateNamesUnique(listNamedPaths);
-                }
-
-                // If expected results are not imported successfully, terminate
-                if (!ImportDataFilesWithAppend(listNamedPaths,
-                        commandArgs.LockMassParameters,
-                        commandArgs.ImportBeforeDate,
-                        commandArgs.ImportOnOrAfterDate,
-                        optimize,
-                        commandArgs.ImportDisableJoining,
-                        commandArgs.ImportAppend,
-                        commandArgs.ImportWarnOnFailure))
-                    return false;
-            }
-            else if (commandArgs.ImportingSourceDirectory)
-            {
-                // If expected results are not imported successfully, terminate
-                if (!ImportResultsInDir(commandArgs.ImportSourceDirectory,
-                        commandArgs.ImportRecursive,
-                        commandArgs.ImportNamingPattern,
-                        commandArgs.ReplicateName,
-                        commandArgs.LockMassParameters,
-                        commandArgs.ImportBeforeDate,
-                        commandArgs.ImportOnOrAfterDate,
-                        commandArgs.ImportFileNamePattern,
-                        commandArgs.ImportSampleNamePattern,
-                        optimize,
-                        commandArgs.ImportDisableJoining,
-                        commandArgs.ImportWarnOnFailure))
-                    return false;
-            }
-
-            return true;
-        }
-
-        private bool ImportAnnotations(CommandArgs commandArgs)
-        {
-            if (string.IsNullOrEmpty(commandArgs.ImportAnnotations))
-            {
-                return true;
-            }
-            try
-            {
-                var documentAnnotations = new DocumentAnnotations(_doc);
-                using (var streamReader = new StreamReader(commandArgs.ImportAnnotations))
-                {
-                    ModifyDocument(d => documentAnnotations.ReadAnnotationsFromFile(CancellationToken.None, commandArgs.ImportAnnotations));
-                }
-                return true;
-            }
-            catch (Exception x)
-            {
-                _out.WriteLine(Resources.CommandLine_ImportAnnotations_Error__Failed_while_reading_annotations_);
-                _out.WriteLine(x.Message);
-                return false;
-            }
-        }
-
-        private bool ImportPeakBoundaries (CommandArgs commandArgs)
-        {
-            try
-            {
-                _out.WriteLine(Resources.CommandLine_ImportPeakBoundaries_Importing_peak_boundaries_from__0_, Path.GetFileName(commandArgs.ImportPeakBoundariesPath));
-                long lineCount = Helpers.CountLinesInFile(commandArgs.ImportPeakBoundariesPath);
-                PeakBoundaryImporter importer = new PeakBoundaryImporter(_doc);
-                var progressMonitor = new CommandProgressMonitor(_out, new ProgressStatus(string.Empty));
-                ModifyDocument(d => importer.Import(commandArgs.ImportPeakBoundariesPath, progressMonitor, lineCount));
-                return true;
-            }
-            catch (Exception x)
-            {
-                _out.WriteLine(Resources.CommandLine_ImportPeakBoundaries_Error__Failed_importing_peak_boundaries_);
-                _out.WriteLine(x.Message);
-                return false;
-            }
-        }
-
-        private bool RefineDocument(CommandArgs commandArgs)
-        {
-            if (commandArgs.RefinementLabelTypeName != null)
-            {
-                var labelType = GetLabelTypeHelper(commandArgs.RefinementLabelTypeName);
-                if (labelType != null)
-                    commandArgs.Refinement.RefineLabelType = labelType;
-                else
-                    return false;
-            }
-
-            if (commandArgs.RefinementCvLabelTypeName != null)
-            {
-                var labelType = GetLabelTypeHelper(commandArgs.RefinementCvLabelTypeName);
-                if (labelType != null)
-                    commandArgs.Refinement.NormalizationMethod = NormalizeOption.FromIsotopeLabelType(labelType);
-                else
-                    return false;
-            }
-
-            if (!commandArgs.Refinement.GroupComparisonNames.IsNullOrEmpty())
-            {
-                foreach (var name in commandArgs.Refinement.GroupComparisonNames)
-                {
-                    var gc = Document.Settings.DataSettings.GroupComparisonDefs.FirstOrDefault(g => g.Name.Equals(name));
-                    if (gc != null)
-                        commandArgs.Refinement.GroupComparisonDefs.Add(gc);
-                }
-            }
-
-            _out.WriteLine(Resources.CommandLine_RefineDocument_Refining_document___);
-            try
-            {
-                ModifyDocumentWithLogging(doc => commandArgs.Refinement.Refine(doc),
-                    commandArgs.Refinement.EntryCreator.Create);
-                return true;
-            }
-            catch (Exception x)
-            {
-                if (!_out.IsErrorReported)
-                {
-                    _out.WriteLine(Resources.Error___0_, x.Message);
-                }
-                else
-                {
-                    _out.WriteLine(x.Message);
-                }
-                return false;
-            }
-        }
-
-        private bool CreateImsDb(CommandArgs commandArgs)
-        {
-            var libName = commandArgs.ImsDbName ?? Path.GetFileNameWithoutExtension(commandArgs.ImsDbFile);
-            var message = string.Format(
-                Resources.CommandLine_CreateImsDb_Creating_ion_mobility_library___0___in___1_____, libName,
-                commandArgs.ImsDbFile);
-            _out.WriteLine(Resources.CommandLine_CreateImsDb_Creating_ion_mobility_library___0___in___1_____, libName, commandArgs.ImsDbFile);
-            try
-            {
-                ModifyDocumentWithLogging(doc => doc.ChangeSettings(doc.Settings.ChangeTransitionIonMobilityFiltering(ionMobilityFiltering =>
-                {
-                    var progressMonitor = new CommandProgressMonitor(_out, new ProgressStatus(message));
-                    var lib = IonMobilityLibrary.CreateFromResults(
-                        doc, null, false, libName, commandArgs.ImsDbFile,
-                        progressMonitor);
-
-                    return ionMobilityFiltering.ChangeLibrary(lib);
-                })), AuditLogEntry.SettingsLogFunction);
-                return true;
-            }
-            catch (Exception x)
-            {
-                if (!_out.IsErrorReported)
-                {
-                    _out.WriteLine(Resources.Error___0_, x.Message);
-                }
-                else
-                {
-                    _out.WriteLine(x.Message);
-                }
-                return false;
-            }
-        }
-
-        private IsotopeLabelType GetLabelTypeHelper(string label)
-        {
-            var mods = _doc.Settings.PeptideSettings.Modifications;
-            var typeMods = mods.GetModificationsByName(label);
-            if (typeMods == null)
-            {
-                _out.WriteLine(Resources.CommandLine_RefineDocument_Error__The_label_type___0___was_not_found_in_the_document_);
-                _out.WriteLine(Resources.CommandLine_RefineDocument_Choose_one_of__0_, string.Join(@", ", mods.GetModificationTypes().Select(t => t.Name)));
-                return null;
-            }
-
-            return typeMods.LabelType;
-        }
-
-        private HashSet<AuditLogEntry> GetSeenAuditLogEntries()
-        {
-            var setSeenEntries = new HashSet<AuditLogEntry>();
-            var log = Document.AuditLog;
-            for (var entry = log.AuditLogEntries; !entry.IsRoot; entry = entry.Parent)
-                setSeenEntries.Add(entry);
-            return setSeenEntries;
-        }
-
-        private void LogNewEntries(AuditLogEntry entry, HashSet<AuditLogEntry> setSeenEntries)
-        {
-            if (entry.IsRoot || setSeenEntries.Contains(entry))
-            {
-                _out.WriteLine(Resources.CommandLine_LogNewEntries_Document_unchanged);
-                return;
-            }
-            LogNewEntriesInner(entry, setSeenEntries);
-        }
-
-        private void LogNewEntriesInner(AuditLogEntry entry, HashSet<AuditLogEntry> setSeenEntries)
-        {
-            if (entry.IsRoot || setSeenEntries.Contains(entry))
-                return;
-
-            LogNewEntriesInner(entry.Parent, setSeenEntries);
-
-            _out.Write(AuditLogEntryToString(entry));
-        }
-
-        private static string AuditLogEntryToString(AuditLogEntry entry)
-        {
-            var sb = new StringBuilder();
-            foreach (var allInfoItem in entry.AllInfo)
-                sb.AppendLine(allInfoItem.ToString());
-            return sb.ToString();
-        }
-
-        private void LogDocumentDelta(SrmDocument docBefore, SrmDocument docAfter)
-        {
-            LogDocumentDelta(Resources.CommandLine_LogDocumentDelta_Removed___0_, docBefore, docAfter);
-            LogDocumentDelta(Resources.CommandLine_LogDocumentDelta_Added___0_, docAfter, docBefore);
-        }
-
-        private void LogDocumentDelta(string verbText, SrmDocument docBefore, SrmDocument docAfter)
-        {
-            string deltaText = DiffDocuments(docBefore, docAfter);
-            if (deltaText != null)
-                _out.WriteLine(verbText, deltaText);
-        }
-
-        private static string DiffDocuments(SrmDocument docTry, SrmDocument docTest)
-        {
-            var testProteins = new HashSet<int>(docTest.PeptideGroups.Where(g => !g.IsPeptideList).Select(g => g.Id.GlobalIndex));
-            var testGroups = new HashSet<int>(docTest.MoleculeGroups.Select(g => g.Id.GlobalIndex));
-            var testPeptides = new HashSet<int>(docTest.Peptides.Select(p => p.Id.GlobalIndex));
-            var testMolecules = new HashSet<int>(docTest.Molecules.Select(m => m.Id.GlobalIndex));
-            var testPrecursors = new HashSet<int>(docTest.MoleculeTransitionGroups.Select(p => p.Id.GlobalIndex));
-            var testTransitions = new HashSet<int>(docTest.MoleculeTransitions.Select(p => p.Id.GlobalIndex));
-
-            return GetDeltaText(
-                docTry.PeptideGroups.Where(g => !g.IsPeptideList).Count(g => !testProteins.Contains(g.Id.GlobalIndex)),
-                docTry.MoleculeGroups.Count(g => !testGroups.Contains(g.Id.GlobalIndex)),
-                docTry.Peptides.Count(p => !testPeptides.Contains(p.Id.GlobalIndex)),
-                docTry.Molecules.Count(m => !testMolecules.Contains(m.Id.GlobalIndex)),
-                docTry.MoleculeTransitionGroups.Count(p => !testPrecursors.Contains(p.Id.GlobalIndex)),
-                docTry.MoleculeTransitions.Count(t => !testTransitions.Contains(t.Id.GlobalIndex)));
-        }
-
-        public static string RemovedText(int prot, int list, int pep, int mol, int prec, int tran)
-        {
-            string deltaText = GetDeltaText(prot, prot + list, pep, pep + mol, prec, tran);
-            if (deltaText == null)
-                return null;
-            return string.Format(Resources.CommandLine_LogDocumentDelta_Removed___0_, deltaText);
-        }
-
-        public static string AddedText(int prot, int list, int pep, int mol, int prec, int tran)
-        {
-            string deltaText = GetDeltaText(prot, prot + list, pep, pep + mol, prec, tran);
-            if (deltaText == null)
-                return null;
-            return string.Format(Resources.CommandLine_LogDocumentDelta_Added___0_, deltaText);
-        }
-
-        private static string GetDeltaText(int prot, int allGroup, int pep, int allMol, int prec, int tran)
-        {
-            var notInTestSet = new List<string>();
-            AddDeltaText(notInTestSet, @"prot", prot);
-            AddDeltaText(notInTestSet, @"list", allGroup - prot);
-            AddDeltaText(notInTestSet, @"pep", pep);
-            AddDeltaText(notInTestSet, @"mol", allMol - pep);
-            AddDeltaText(notInTestSet, @"prec", prec);
-            AddDeltaText(notInTestSet, @"tran", tran);
-            return notInTestSet.Count > 0 ? string.Join(@", ", notInTestSet) : null;
-        }
-
-        private static void AddDeltaText(List<string> deltas, string typeName, int value)
-        {
-            if (value > 0)
-                deltas.Add(TextUtil.SpaceSeparate(value.ToString(), typeName));
-        }
-
-        private bool PerformExportOperations(CommandArgs commandArgs)
-        {
-            if (commandArgs.ExportingReport)
-            {
-                if (!ExportReport(commandArgs.ReportName, commandArgs.ReportFile,
-                    commandArgs.ReportColumnSeparator, commandArgs.IsReportInvariant))
-                {
-                    return false;
-                }
-            }
-
-            if (commandArgs.ExportingChromatograms)
-            {
-                if (!ExportChromatograms(commandArgs.ChromatogramsFile, commandArgs.ChromatogramsPrecursors,
-                    commandArgs.ChromatogramsProducts,
-                    commandArgs.ChromatogramsBasePeaks, commandArgs.ChromatogramsTics))
-                {
-                    return false;
-                }
-            }
-
-
-            if (commandArgs.ExportingSpecLib)
-            {
-                if (!ExportSpecLib(commandArgs.SpecLibFile))
-                {
-                    return false;
-                }
-            }
-
-            if (commandArgs.ExportingMProphetFeatures)
-            {
-                if (!ExportMProphetFeatures(commandArgs.MProphetFeaturesFile, commandArgs.MProphetTargetsOnly,
-                        commandArgs.MProphetUseBestScoringPeaks, 
-                        new FeatureCalculators(commandArgs.MProphetExcludeScores)))
-                {
-                    return false;
-                }
-            } 
-
-<<<<<<< HEAD
-            if (commandArgs.ExportingAnnotations)
-            {
-                if (!ExportAnnotations(commandArgs.AnnotationsFile, 
-                        new List<ElementHandler>(commandArgs.AnnotationsExcludeObjects),
-                        new List<string>(commandArgs.AnnotationsExcludeProperties), 
-                        commandArgs.AnnotationsRemoveBlankRows,
-                        new List<string>(commandArgs.AnnotationsExcludeNames)))
-                {
-                    return false;
-                }
-            }
-=======
->>>>>>> fd07aa97
-            var exportTypes =
-                (string.IsNullOrEmpty(commandArgs.IsolationListInstrumentType) ? 0 : 1) +
-                (string.IsNullOrEmpty(commandArgs.TransListInstrumentType) ? 0 : 1) +
-                (string.IsNullOrEmpty(commandArgs.MethodInstrumentType) ? 0 : 1);
-            if (exportTypes > 1)
-            {
-                _out.WriteLine(Resources.CommandLine_Run_Error__You_cannot_simultaneously_export_a_transition_list_and_a_method___Neither_will_be_exported__);
-                return false;
-            }
-            else
-            {
-                if (commandArgs.ExportingIsolationList)
-                {
-                    if (!ExportInstrumentFile(ExportFileType.IsolationList, commandArgs))
-                    {
-                        return false;
-                    }
-                }
-
-                if (commandArgs.ExportingTransitionList)
-                {
-                    if (!ExportInstrumentFile(ExportFileType.List, commandArgs))
-                    {
-                        return false;
-                    }
-                }
-
-                if (commandArgs.ExportingMethod)
-                {
-                    if (!ExportInstrumentFile(ExportFileType.Method, commandArgs))
-                    {
-                        return false;
-                    }
-                }
-            }
-
-            if (Document != null && Document.Settings.HasResults)
-            {
-                CollectionUtil.ForEach(Document.Settings.MeasuredResults.ReadStreams, s => s.CloseStream());
-            }
-            if (commandArgs.SharingZipFile)
-            {
-                string sharedFileName;
-                var sharedFileDir = Path.GetDirectoryName(_skylineFile) ?? string.Empty;
-                if (!string.IsNullOrWhiteSpace(commandArgs.SharedFile))
-                {
-                    sharedFileName = Path.GetFileName(commandArgs.SharedFile.Trim());
-                    if (!PathEx.HasExtension(sharedFileName, SrmDocumentSharing.EXT_SKY_ZIP))
-                    {
-                        sharedFileName = Path.GetFileNameWithoutExtension(sharedFileName) + SrmDocumentSharing.EXT_SKY_ZIP;
-                    }
-                    var dir = Path.GetDirectoryName(commandArgs.SharedFile);
-                    sharedFileDir = string.IsNullOrEmpty(dir) ? sharedFileDir : dir;
-                }
-                else
-                {
-                    sharedFileName = FileEx.GetTimeStampedFileName(_skylineFile);
-                }
-                var sharedFilePath = Path.Combine(sharedFileDir, sharedFileName);
-                if (!ShareDocument(_doc, _skylineFile, sharedFilePath, commandArgs.SharedFileType, _out))
-                {
-                    return false;
-                }
-            }
-            if (commandArgs.PublishingToPanorama)
-            {
-                // Publish the document to the given Panorama server if new results were added to the document
-                // OR no results files were given on the command-line for importing to the document. 
-                if (_importedResults || !commandArgs.ImportingResults)
-                {
-                    // Publish document to the given folder on the Panorama Server
-                    var panoramaHelper = new PanoramaPublishHelper(_out);
-                    return panoramaHelper.PublishToPanorama(commandArgs.PanoramaServer, _doc, _skylineFile,
-                        commandArgs.PanoramaFolder, commandArgs.SharedFileType);
-                }
-                else
-                {
-                    // If we are here it means that ImportingResults was true AND nothing was imported.
-                    // This should have already triggered an error message earlier in the process but 
-                    // in case it didn't we will report an error and return false
-                    _out.WriteLine(Resources.CommandLine_PerformExportOperations_Error__No_new_results_added__Skipping_Panorama_import_);
-                    return false;
-                }
-            }
-
-            return true;
-        }
-
-        public void SetDocument(SrmDocument doc)
-        {
-            ModifyDocument(d => doc);
-        }
-
-        public void ModifyDocument(Func<SrmDocument, SrmDocument> act)
-        {
-            ModifyDocument(act, null);
-        }
-
-        public void ModifyDocument(Func<SrmDocument, SrmDocument> act, Func<SrmDocumentPair, AuditLogEntry> logFunc)
-        {
-            var docOriginal = _doc;
-            _doc = act(_doc);
-            // If nothing changed, don't create a new audit log entry, just like SkylineWindow.ModifyDocument
-            if (ReferenceEquals(_doc, docOriginal))
-                return;
-            var docPair = SrmDocumentPair.Create(docOriginal, _doc, SrmDocument.DOCUMENT_TYPE.none);
-            var logEntry = logFunc?.Invoke(docPair);
-            if (logEntry != null)
-                _doc = AuditLogEntry.UpdateDocument(logEntry, docPair);
-        }
-
-        public void ModifyDocumentWithLogging(Func<SrmDocument, SrmDocument> act, Func<SrmDocumentPair, AuditLogEntry> logFunc)
-        {
-            var setSeenEntries = GetSeenAuditLogEntries();
-            var docBefore = Document;
-            if (!docBefore.Settings.DataSettings.AuditLogging)
-                _doc = AuditLogList.ToggleAuditLogging(_doc, true);
-            ModifyDocument(act, logFunc);
-            LogNewEntries(Document.AuditLog.AuditLogEntries, setSeenEntries);
-            LogDocumentDelta(docBefore, Document);
-            if (!docBefore.Settings.DataSettings.AuditLogging)
-                _doc = AuditLogList.ToggleAuditLogging(_doc, false);
-        }
-
-        private bool SetPredictTranSettings(CommandArgs commandArgs)
-        {
-            try
-            {
-                ModifyDocumentWithLogging(doc => doc.ChangeSettings(doc.Settings.ChangeTransitionPrediction(p =>
-                {
-                    if (commandArgs.PredictCEName != null)
-                        p = p.ChangeCollisionEnergy(Settings.Default.GetCollisionEnergyByName(commandArgs.PredictCEName));
-                    if (commandArgs.PredictDPName != null)
-                        p = p.ChangeDeclusteringPotential(Settings.Default.GetDeclusterPotentialByName(commandArgs.PredictDPName));
-                    if (commandArgs.PredictCoVName != null)
-                        p = p.ChangeCompensationVoltage(Settings.Default.GetCompensationVoltageByName(commandArgs.PredictCoVName));
-                    if (commandArgs.PredictOpimizationLibraryName != null)
-                        p = p.ChangeOptimizationLibrary(Settings.Default.GetOptimizationLibraryByName(commandArgs.PredictOpimizationLibraryName));
-                    return p;
-                })), AuditLogEntry.SettingsLogFunction);
-                return true;
-            }
-            catch (Exception x)
-            {
-                _out.WriteLine(Resources.CommandLine_SetPredictTranSettings_Error__Failed_attempting_to_change_the_transition_prediction_settings_);
-                _out.WriteLine(x.Message);
-                return false;
-            }
-        }
-
-        private bool SetLibrarySettings(CommandArgs commandArgs)
-        {
-            try
-            {
-                ModifyDocumentWithLogging(doc => doc.ChangeSettings(doc.Settings.ChangeTransitionLibraries(f =>
-                {
-                    if (commandArgs.LibraryIonMatchTolerance != null)
-                        f = f.ChangeIonMatchMzTolerance(commandArgs.LibraryIonMatchTolerance);
-                    if (commandArgs.LibraryProductIons.HasValue)
-                        f = f.ChangeIonCount(commandArgs.LibraryProductIons.Value);
-                    if (commandArgs.LibraryMinProductIons.HasValue)
-                        f = f.ChangeMinIonCount(commandArgs.LibraryMinProductIons.Value);
-                    if (commandArgs.LibraryPickIons.HasValue)
-                        f = f.ChangePick(commandArgs.LibraryPickIons.Value);
-                    return f;
-                })), AuditLogEntry.SettingsLogFunction);
-                return true;
-            }
-            catch (Exception x)
-            {
-                _out.WriteLine(Resources.CommandLine_SetLibrarySettings_Error__Failed_attempting_to_change_the_transition_library_settings_);
-                _out.WriteLine(x.Message);
-                return false;
-            }
-        }
-
-        private bool SetInstrumentSettings(CommandArgs commandArgs)
-        {
-            try
-            {
-                ModifyDocumentWithLogging(doc => doc.ChangeSettings(doc.Settings.ChangeTransitionInstrument(f =>
-                {
-                    if (commandArgs.InstrumentMinMz.HasValue)
-                        f = f.ChangeMinMz((int) Math.Floor(commandArgs.InstrumentMinMz.Value));
-                    if (commandArgs.InstrumentMaxMz.HasValue)
-                        f = f.ChangeMaxMz((int) Math.Ceiling(commandArgs.InstrumentMaxMz.Value));
-                    if (commandArgs.InstrumentIsDynamicMinMz.HasValue)
-                        f = f.ChangeIsDynamicMin(commandArgs.InstrumentIsDynamicMinMz.Value);
-                    if (commandArgs.InstrumentMethodMatchTolerance.HasValue)
-                        f = f.ChangeMzMatchTolerance(commandArgs.InstrumentMethodMatchTolerance.Value);
-                    if (commandArgs.InstrumentMinTimeMinutes.HasValue)
-                        f = f.ChangeMinTime((int) Math.Floor(commandArgs.InstrumentMinTimeMinutes.Value));
-                    if (commandArgs.InstrumentMaxTimeMinutes.HasValue)
-                        f = f.ChangeMaxTime((int) Math.Ceiling(commandArgs.InstrumentMaxTimeMinutes.Value));
-                    if (commandArgs.InstrumentIsTriggeredChromatogramAcquisition.HasValue)
-                        f = f.ChangeTriggeredAcquisition(commandArgs.InstrumentIsTriggeredChromatogramAcquisition.Value);
-                    return f;
-                })), AuditLogEntry.SettingsLogFunction);
-                return true;
-            }
-            catch (Exception x)
-            {
-                _out.WriteLine(Resources.CommandLine_SetInstrumentSettings_Error__Failed_attempting_to_change_the_transition_instrument_settings_);
-                _out.WriteLine(x.Message);
-                return false;
-            }
-        }
-
-        private bool SetFilterSettings(CommandArgs commandArgs)
-        {
-            try
-            {
-                ModifyDocumentWithLogging(doc => doc.ChangeSettings(doc.Settings.ChangeTransitionFilter(f =>
-                {
-                    if (commandArgs.FilterPrecursorCharges != null)
-                        f = f.ChangePeptidePrecursorCharges(commandArgs.FilterPrecursorCharges);
-                    if (commandArgs.FilterProductCharges != null)
-                        f = f.ChangePeptideProductCharges(commandArgs.FilterProductCharges);
-                    if (commandArgs.FilterProductTypes != null)
-                        f = f.ChangePeptideIonTypes(commandArgs.FilterProductTypes);
-                    if (commandArgs.FilterStartProductIon != null)
-                        f = f.ChangeFragmentRangeFirstName(commandArgs.FilterStartProductIon.GetKey());
-                    if (commandArgs.FilterEndProductIon != null)
-                        f = f.ChangeFragmentRangeLastName(commandArgs.FilterEndProductIon.GetKey());
-                    if (commandArgs.FilterSpecialIons != null)
-                        f = f.ChangeMeasuredIons(commandArgs.FilterSpecialIons.Select(Settings.Default.GetMeasuredIonByName).ToList());
-                    if (commandArgs.FilterUseDIAWindowExclusion != null)
-                        f = f.ChangeExclusionUseDIAWindow(commandArgs.FilterUseDIAWindowExclusion.Value);
-                    return f;
-                })), AuditLogEntry.SettingsLogFunction);
-                return true;
-            }
-            catch (Exception x)
-            {
-                _out.WriteLine(Resources.CommandLine_SetFilterSettings_Error__Failed_attempting_to_change_the_transition_filter_settings_);
-                _out.WriteLine(x.Message);
-                return false;
-            }
-        }
-
-        private bool SetFullScanSettings(CommandArgs commandArgs)
-        {
-            try
-            {
-                TransitionFullScan newSettings = _doc.Settings.TransitionSettings.FullScan;
-
-                if (commandArgs.FullScanPrecursorIsotopes.HasValue)
-                {
-                    var precursorIsotopes = commandArgs.FullScanPrecursorIsotopes.Value;
-                    double? threshold = commandArgs.FullScanPrecursorThreshold;
-                    IsotopeEnrichments isotopeEnrichments = null;
-                    _out.WriteLine(Resources.CommandLine_SetFullScanSettings_Changing_full_scan_precursor_isotope_peaks_to__0_, precursorIsotopes);
-
-                    if (precursorIsotopes == FullScanPrecursorIsotopes.Count)
-                    {
-                        threshold ??= (double?) TransitionFullScan.DEFAULT_ISOTOPE_COUNT;
-                        _out.WriteLine(Resources.CommandLine_SetFullScanSettings_Changing_full_scan_precursor_isotope_peaks_count_to__0_, threshold);
-                    }
-                    else if (precursorIsotopes == FullScanPrecursorIsotopes.Percent)
-                    {
-                        threshold ??= (double?) TransitionFullScan.DEFAULT_ISOTOPE_PERCENT;
-                        _out.WriteLine(Resources.CommandLine_SetFullScanSettings_Changing_full_scan_precursor_isotope_peak_percentage_to__0_, threshold);
-                    }
-
-                    if (!string.IsNullOrEmpty(commandArgs.FullScanPrecursorIsotopeEnrichment))
-                    {
-                        isotopeEnrichments = Settings.Default.IsotopeEnrichmentsList.FirstOrDefault(standard =>
-                            Equals(standard.Name, commandArgs.FullScanPrecursorIsotopeEnrichment));
-                        _out.WriteLine(Resources.CommandLine_SetFullScanSettings_Changing_full_scan_precursor_isotope_enrichment_to__0_, isotopeEnrichments);
-
-                    }
-
-                    newSettings = newSettings.ChangePrecursorIsotopes(commandArgs.FullScanPrecursorIsotopes.Value, threshold, isotopeEnrichments);
-                }
-                if (commandArgs.FullScanPrecursorIgnoreSimScans.HasValue)
-                {
-                    _out.WriteLine(Resources.CommandLine_SetFullScanSettings_Changing_full_scan_ignore_SIM_scans_to__0_, commandArgs.FullScanPrecursorIgnoreSimScans);
-                    newSettings = newSettings.ChangeIgnoreSimScans(commandArgs.FullScanPrecursorIgnoreSimScans.Value);
-                }
-
-                if (commandArgs.FullScanAcquisitionMethod != FullScanAcquisitionMethod.None)
-                {
-                    string isolationSchemeName = commandArgs.FullScanProductIsolationScheme;
-                    IsolationScheme isolationScheme = null;
-
-                    if (!string.IsNullOrEmpty(isolationSchemeName))
-                    {
-                        isolationScheme = Settings.Default.IsolationSchemeList.FirstOrDefault(scheme =>
-                            Equals(scheme.Name, isolationSchemeName));
-                        if (isolationScheme == null && MsDataFileImpl.IsValidFile(isolationSchemeName))
-                        {
-                            string isolationSchemeImportFilepath = isolationSchemeName;
-                            isolationSchemeName = Path.GetFileNameWithoutExtension(isolationSchemeImportFilepath);
-                            var reader = new IsolationSchemeReader(new MsDataFileUri[]
-                                { new MsDataFilePath(isolationSchemeImportFilepath) });
-                            var progressMonitor = new CommandProgressMonitor(_out, new ProgressStatus(String.Empty));
-                            isolationScheme = reader.Import(isolationSchemeName, progressMonitor);
-                            var windowsWithMarginApplied = isolationScheme.PrespecifiedIsolationWindows.Select(w => IsolationWindow.CreateWithMargin(w, true)).ToList();
-                            isolationScheme = new IsolationScheme(isolationScheme.Name, windowsWithMarginApplied,
-                                isolationScheme.SpecialHandling, isolationScheme.WindowsPerScan);
-                        }
-                    }
-
-                    if (commandArgs.FullScanAcquisitionMethod == FullScanAcquisitionMethod.DIA)
-                        _out.WriteLine(Resources.CommandLine_SetFullScanSettings_Changing_full_scan_acquisition_method_to__0__with_isolation_scheme___1__,
-                            commandArgs.FullScanAcquisitionMethod, isolationSchemeName);
-                    else
-                        _out.WriteLine(Resources.CommandLine_SetFullScanSettings_Changing_full_scan_acquisition_method_to__0_, commandArgs.FullScanAcquisitionMethod);
-
-                    newSettings = newSettings.ChangeAcquisitionMethod(commandArgs.FullScanAcquisitionMethod, isolationScheme);
-                }
-
-                if (commandArgs.FullScanPrecursorRes.HasValue || commandArgs.FullScanPrecursorMassAnalyzerType.HasValue)
-                {
-                    double? res = commandArgs.FullScanPrecursorRes;
-                    double? resMz = commandArgs.FullScanPrecursorResMz;
-                    var precursorAnalyzer = commandArgs.FullScanPrecursorMassAnalyzerType;
-                    if (precursorAnalyzer.HasValue)
-                        _out.WriteLine(Resources.CommandLine_SetFullScanSettings_Changing_full_scan_precursor_mass_analyzer_to__0_, precursorAnalyzer);
-
-                    if (commandArgs.FullScanPrecursorRes.HasValue && !_doc.Settings.TransitionSettings.FullScan.IsHighResPrecursor)
-                        _out.WriteLine(Resources.CommandLine_SetFullScanSettings_Changing_full_scan_precursor_resolution_to__0__, res);
-                    else if (_doc.Settings.TransitionSettings.FullScan.IsCentroidedMs)
-                        _out.WriteLine(Resources.CommandLine_SetFullScanSettings_Changing_full_scan_precursor_mass_accuracy_to__0__ppm_, res);
-                    else if (resMz.HasValue)
-                        _out.WriteLine(Resources.CommandLine_SetFullScanSettings_Changing_full_scan_precursor_resolving_power_to__0__at__1__, res, resMz);
-                    else if (res.HasValue)
-                        _out.WriteLine(Resources.CommandLine_SetFullScanSettings_Changing_full_scan_precursor_resolving_power_to__0__, res);
-
-                    newSettings = newSettings.ChangePrecursorResolution(
-                        precursorAnalyzer ?? newSettings.PrecursorMassAnalyzer,
-                        res ?? newSettings.PrecursorRes,
-                        resMz ?? newSettings.PrecursorResMz);
-                }
-                if (commandArgs.FullScanProductRes.HasValue || commandArgs.FullScanProductMassAnalyzerType.HasValue)
-                {
-                    double? res = commandArgs.FullScanProductRes;
-                    double? resMz = commandArgs.FullScanProductResMz;
-                    var productAnalyzer = commandArgs.FullScanProductMassAnalyzerType;
-                    if (productAnalyzer.HasValue)
-                        _out.WriteLine(Resources.CommandLine_SetFullScanSettings_Changing_full_scan_product_mass_analyzer_to__0_, productAnalyzer);
-
-                    if (commandArgs.FullScanProductRes.HasValue && !_doc.Settings.TransitionSettings.FullScan.IsHighResProduct)
-                        _out.WriteLine(Resources.CommandLine_SetFullScanSettings_Changing_full_scan_product_resolution_to__0__, res);
-                    else if (_doc.Settings.TransitionSettings.FullScan.IsCentroidedMsMs)
-                        _out.WriteLine(Resources.CommandLine_SetFullScanSettings_Changing_full_scan_product_mass_accuracy_to__0__ppm_, res);
-                    else if (resMz.HasValue)
-                        _out.WriteLine(Resources.CommandLine_SetFullScanSettings_Changing_full_scan_product_resolving_power_to__0__at__1__, res, resMz);
-                    else if (res.HasValue)
-                        _out.WriteLine(Resources.CommandLine_SetFullScanSettings_Changing_full_scan_product_resolving_power_to__0__, res);
-
-                    newSettings = newSettings.ChangeProductResolution(
-                        productAnalyzer ?? newSettings.ProductMassAnalyzer,
-                        res ?? newSettings.ProductRes,
-                        resMz ?? newSettings.ProductResMz);
-                }
-
-                if (commandArgs.FullScanRetentionTimeFilter.HasValue)
-                {
-                    var filterType = commandArgs.FullScanRetentionTimeFilter.Value;
-
-                    newSettings = newSettings.ChangeRetentionTimeFilter(filterType, newSettings.RetentionTimeFilterLength);
-                }
-                if (commandArgs.FullScanRetentionTimeFilterLength.HasValue)
-                {
-                    double rtLen = commandArgs.FullScanRetentionTimeFilterLength.Value;
-                    if (_doc.Settings.TransitionSettings.FullScan.RetentionTimeFilterType == RetentionTimeFilterType.scheduling_windows)
-                        _out.WriteLine(Resources.CommandLine_SetFullScanSettings_Changing_full_scan_extraction_to______0__minutes_from_predicted_value_, rtLen);
-                    else if (_doc.Settings.TransitionSettings.FullScan.RetentionTimeFilterType == RetentionTimeFilterType.ms2_ids)
-                        _out.WriteLine(Resources.CommandLine_SetFullScanSettings_Changing_full_scan_extraction_to______0__minutes_from_MS_MS_IDs_, rtLen);
-
-                    newSettings = newSettings.ChangeRetentionTimeFilter(newSettings.RetentionTimeFilterType, rtLen);
-                }
-
-                ModifyDocument(d => d.ChangeSettings(d.Settings.ChangeTransitionFullScan(f => newSettings)), AuditLogEntry.SettingsLogFunction);
-                return true;
-            }
-            catch (Exception x)
-            {
-                _out.WriteLine(Resources.CommandLine_SetFullScanSettings_Error__Failed_attempting_to_change_the_transiton_full_scan_settings_);
-                _out.WriteLine(x.Message);
-                return false;
-            }
-        }
-
-        private bool SetImsSettings(CommandArgs commandArgs)
-        {
-            try
-            {
-                if (commandArgs.IonMobilityLibraryRes.HasValue)
-                {
-                    if (!_doc.Settings.TransitionSettings.IonMobilityFiltering.UseSpectralLibraryIonMobilityValues)
-                        _out.WriteLine(Resources.CommandLine_SetImsSettings_Enabling_extraction_based_on_spectral_library_ion_mobility_values_);
-                    double rp = commandArgs.IonMobilityLibraryRes.Value;
-                    var imsWindowCalcNew = new IonMobilityWindowWidthCalculator(rp);
-                    var imsWindowCalc = _doc.Settings.TransitionSettings.IonMobilityFiltering.FilterWindowWidthCalculator;
-                    if (!Equals(imsWindowCalc, imsWindowCalcNew))
-                        _out.WriteLine(Resources.CommandLine_SetImsSettings_Changing_ion_mobility_spectral_library_resolving_power_to__0__, rp);
-                    ModifyDocument(d => d.ChangeSettings(d.Settings.ChangeTransitionIonMobilityFiltering(p =>
-                        {
-                            var result = p;
-                            if (!result.UseSpectralLibraryIonMobilityValues)
-                                result = result.ChangeUseSpectralLibraryIonMobilityValues(true);
-                            if (!Equals(result.FilterWindowWidthCalculator, imsWindowCalcNew))
-                                result = result.ChangeFilterWindowWidthCalculator(imsWindowCalcNew);
-                            return result;
-                        })),
-                        AuditLogEntry.SettingsLogFunction);
-                }
-                return true;
-            }
-            catch (Exception x)
-            {
-                _out.WriteLine(Resources.CommandLine_SetImsSettings_Error__Failed_attempting_to_change_the_ion_mobility_settings_);
-                _out.WriteLine(x.Message);
-                return false;
-            }
-        }
-
-        public bool NewSkyFile(string skylineFile, bool overwrite)
-        {
-            try
-            {
-                if (File.Exists(skylineFile))
-                {
-                    if (!overwrite)
-                        throw new IOException(string.Format(Resources.CommandLine_NewSkyFile_FileAlreadyExists, skylineFile));
-                    _out.WriteLine(Resources.CommandLine_NewSkyFile_Deleting_existing_file___0__, skylineFile);
-                    File.Delete(skylineFile);
-
-                    string skydFile = Path.ChangeExtension(skylineFile, ChromatogramCache.EXT);
-                    if (File.Exists(skydFile))
-                    {
-                        _out.WriteLine(Resources.CommandLine_NewSkyFile_Deleting_existing_file___0__, skydFile);
-                        File.Delete(skydFile);
-                    }
-                }
-
-                SetDocument(new SrmDocument(Settings.Default.SrmSettingsList[0]));
-                if (_doc == null)
-                    return false;
-
-                _out.WriteLine(Resources.CommandLine_OpenSkyFile_File__0__opened_, Path.GetFileName(skylineFile));
-
-                // Update settings for this file
-                _doc.Settings.UpdateLists(skylineFile);
-
-                return true;
-            }
-            catch (Exception x)
-            {
-                _out.WriteLine(Resources.CommandLine_OpenSkyFile_Error__There_was_an_error_opening_the_file__0_, skylineFile);
-                _out.WriteLine(XmlUtil.GetInvalidDataMessage(skylineFile, x));
-                return false;
-            }
-        }
-
-        public bool OpenSkyFile(string skylineFile)
-        {
-            try
-            {
-                var progressMonitor = new CommandProgressMonitor(_out, new ProgressStatus(string.Empty));
-                string hash;
-                using (var hashingStreamReader = new HashingStreamReaderWithProgress(skylineFile, progressMonitor))
-                {
-                    // Wrap stream in XmlReader so that BaseUri is known
-                    var reader = XmlReader.Create(hashingStreamReader, 
-                        new XmlReaderSettings() { IgnoreWhitespace = true }, 
-                        skylineFile);  
-                    XmlSerializer xmlSerializer = new XmlSerializer(typeof(SrmDocument));
-                    _out.WriteLine(Resources.CommandLine_OpenSkyFile_Opening_file___);
-
-                    SetDocument(ConnectDocument((SrmDocument)xmlSerializer.Deserialize(reader), skylineFile));
-                    if (_doc == null)
-                        return false;
-
-                    _out.WriteLine(Resources.CommandLine_OpenSkyFile_File__0__opened_, Path.GetFileName(skylineFile));
-                    hash = hashingStreamReader.Stream.Done();
-                }
-
-                SetDocument(_doc.ReadAuditLog(skylineFile, hash, () => null));
-
-                // Update settings for this file
-                _doc.Settings.UpdateLists(skylineFile);
-            }
-            catch (FileNotFoundException)
-            {
-                _out.WriteLine(Resources.CommandLine_OpenSkyFile_Error__The_Skyline_file__0__does_not_exist_, skylineFile);
-                return false;
-            }
-            catch (Exception x)
-            {
-                _out.WriteLine(Resources.CommandLine_OpenSkyFile_Error__There_was_an_error_opening_the_file__0_, skylineFile);
-                _out.WriteLine(XmlUtil.GetInvalidDataMessage(skylineFile, x));
-                return false;
-            }
-
-            return true;
-        }
-
-        private SrmDocument ConnectDocument(SrmDocument document, string path)
-        {
-            document = ConnectLibrarySpecs(document, path);
-            if (document != null)
-                document = ConnectBackgroundProteome(document, path);
-            if (document != null)
-                document = ConnectIrtDatabase(document, path);
-            if (document != null)
-                document = ConnectOptimizationDatabase(document, path);
-            if (document != null)
-                document = ConnectIonMobilityDatabase(document, path);
-            return document;
-        }
-
-        private SrmDocument ConnectLibrarySpecs(SrmDocument document, string documentPath)
-        {
-            string docLibFile = null;
-            if (!string.IsNullOrEmpty(documentPath) && document.Settings.PeptideSettings.Libraries.HasDocumentLibrary)
-            {
-                docLibFile = BiblioSpecLiteSpec.GetLibraryFileName(documentPath);
-                if (!File.Exists(docLibFile))
-                {
-                    _out.WriteLine(Resources.CommandLine_ConnectLibrarySpecs_Error__Could_not_find_the_spectral_library__0__for_this_document_, docLibFile);
-                    return null;
-                }
-            }
-
-            var settings = document.Settings.ConnectLibrarySpecs((library, librarySpec) =>
-            {
-                string name = library != null ? library.Name : librarySpec.Name;
-                LibrarySpec spec;
-                if (Settings.Default.SpectralLibraryList.TryGetValue(name, out spec))
-                {
-                    if (File.Exists(spec.FilePath))
-                        return spec;
-                }
-
-                string fileName = library != null ? library.FileNameHint : Path.GetFileName(librarySpec.FilePath);
-                if (fileName != null)
-                {
-                    // First look for the file name in the document directory
-                    string pathLibrary = PathEx.FindExistingRelativeFile(documentPath, fileName);
-                    if (pathLibrary != null)
-                        return CreateLibrarySpec(library, librarySpec, pathLibrary, true);
-                    // In the user's default library directory
-                    pathLibrary = Path.Combine(Settings.Default.LibraryDirectory, fileName);
-                    if (File.Exists(pathLibrary))
-                        return CreateLibrarySpec(library, librarySpec, pathLibrary, false);
-                }
-                _out.WriteLine(Resources.CommandLine_ConnectLibrarySpecs_Warning__Could_not_find_the_spectral_library__0_, name);
-                return CreateLibrarySpec(library, librarySpec, null, false);
-            }, docLibFile);
-
-            if (ReferenceEquals(settings, document.Settings))
-                return document;
-
-            // If the libraries were moved to disconnected state, then avoid updating
-            // the document tree for this change, or it will strip all the library
-            // information off the document nodes.
-            if (settings.PeptideSettings.Libraries.DisconnectedLibraries != null)
-                return document.ChangeSettingsNoDiff(settings);
-
-            return document.ChangeSettings(settings);
-        }
-
-        private static LibrarySpec CreateLibrarySpec(Library library, LibrarySpec librarySpec, string pathLibrary, bool local)
-        {
-            var newLibrarySpec = library != null
-                ? library.CreateSpec(pathLibrary)
-                : librarySpec.ChangeFilePath(pathLibrary);
-            if (local)
-                newLibrarySpec = newLibrarySpec.ChangeDocumentLocal(true);
-            return newLibrarySpec;
-        }
-
-        private SrmDocument ConnectIrtDatabase(SrmDocument document, string documentPath)
-        {
-            var settings = document.Settings.ConnectIrtDatabase(calc => FindIrtDatabase(documentPath, calc));
-            if (settings == null)
-                return null;
-            if (ReferenceEquals(settings, document.Settings))
-                return document;
-            return document.ChangeSettings(settings);
-        }
-
-
-        private RCalcIrt FindIrtDatabase(string documentPath, RCalcIrt irtCalc)
-        {
-            RetentionScoreCalculatorSpec result;
-            if (Settings.Default.RTScoreCalculatorList.TryGetValue(irtCalc.Name, out result))
-            {
-                var irtCalcSettings = result as RCalcIrt;
-                if (irtCalcSettings != null && (irtCalcSettings.IsUsable || File.Exists(irtCalcSettings.DatabasePath)))
-                {
-                    return irtCalcSettings;
-                }
-            }
-
-            // First look for the file name in the document directory
-            string filePath = PathEx.FindExistingRelativeFile(documentPath, irtCalc.DatabasePath);
-            if (filePath != null)
-            {
-                try
-                {
-                    return irtCalc.ChangeDatabasePath(filePath);
-                }
-                catch (CalculatorException)
-                {
-                    //Todo: should this fail silenty or report an error
-                }
-            }
-
-            _out.WriteLine(Resources.CommandLine_FindIrtDatabase_Error__Could_not_find_the_iRT_database__0__, Path.GetFileName(irtCalc.DatabasePath));
-            return null;
-        }
-
-        private SrmDocument ConnectOptimizationDatabase(SrmDocument document, string documentPath)
-        {
-            var settings = document.Settings.ConnectOptimizationDatabase(lib => FindOptimizationDatabase(documentPath, lib));
-            if (settings == null)
-                return null;
-            if (ReferenceEquals(settings, document.Settings))
-                return document;
-            return document.ChangeSettings(settings);
-        }
-
-        private OptimizationLibrary FindOptimizationDatabase(string documentPath, OptimizationLibrary optLib)
-        {
-            OptimizationLibrary result;
-            if (Settings.Default.OptimizationLibraryList.TryGetValue(optLib.Name, out result))
-            {
-                if (result.IsNone || File.Exists(result.DatabasePath))
-                    return result;
-            }
-
-            // First look for the file name in the document directory
-            string filePath = PathEx.FindExistingRelativeFile(documentPath, optLib.DatabasePath);
-            if (filePath != null)
-            {
-                try
-                {
-                    return optLib.ChangeDatabasePath(filePath);
-                }
-                // ReSharper disable once EmptyGeneralCatchClause
-                catch (Exception)
-                {
-                    //Todo: should this fail silenty or report an error
-                }
-            }
-
-            _out.WriteLine(Resources.CommandLine_FindOptimizationDatabase_Could_not_find_the_optimization_library__0__, Path.GetFileName(optLib.DatabasePath));
-            return null;
-        }
-
-        private SrmDocument ConnectIonMobilityDatabase(SrmDocument document, string documentPath)
-        {
-            var settings = document.Settings.ConnectIonMobilityLibrary(imsdb => FindIonMobilityDatabase(documentPath, imsdb));
-            if (settings == null)
-                return null;
-            if (ReferenceEquals(settings, document.Settings))
-                return document;
-            return document.ChangeSettings(settings);
-        }
-
-        private IonMobilityLibrary FindIonMobilityDatabase(string documentPath, IonMobilityLibrary ionMobilityLibSpec)
-        {
-
-            if (Settings.Default.IonMobilityLibraryList.TryGetValue(ionMobilityLibSpec.Name, out var result))
-            {
-                if (result.IsNone || File.Exists(result.FilePath))
-                    return result;                
-            }
-
-            // First look for the file name in the document directory
-            string filePath = PathEx.FindExistingRelativeFile(documentPath, ionMobilityLibSpec.FilePath);
-            if (filePath != null)
-            {
-                try
-                {
-                    return ionMobilityLibSpec.ChangeDatabasePath(filePath);
-                }
-// ReSharper disable once EmptyGeneralCatchClause
-                catch
-                {
-                    //Todo: should this fail silenty or report an error
-                }
-            }
-
-            _out.WriteLine(Resources.CommandLine_FindIonMobilityDatabase_Error__Could_not_find_the_ion_mobility_library__0__, Path.GetFileName(ionMobilityLibSpec.FilePath));
-            return null;
-        }
-
-        private SrmDocument ConnectBackgroundProteome(SrmDocument document, string documentPath)
-        {
-            var settings = document.Settings.ConnectBackgroundProteome(backgroundProteomeSpec =>
-                FindBackgroundProteome(documentPath, backgroundProteomeSpec));
-            if (settings == null)
-                return null;
-            if (ReferenceEquals(settings, document.Settings))
-                return document;
-            return document.ChangeSettings(settings);
-        }
-
-        private BackgroundProteomeSpec FindBackgroundProteome(string documentPath, BackgroundProteomeSpec backgroundProteomeSpec)
-        {
-            var result = Settings.Default.BackgroundProteomeList.GetBackgroundProteomeSpec(backgroundProteomeSpec.Name);
-            if (result != null)
-            {
-                if (result.IsNone || File.Exists(result.DatabasePath))
-                    return result;                
-            }
-
-            // First look for the file name in the document directory
-            string pathBackgroundProteome = PathEx.FindExistingRelativeFile(documentPath, backgroundProteomeSpec.DatabasePath);
-            if (pathBackgroundProteome != null)
-                return new BackgroundProteomeSpec(backgroundProteomeSpec.Name, pathBackgroundProteome);
-            // In the user's default library directory
-            string fileName = Path.GetFileName(backgroundProteomeSpec.DatabasePath);
-            pathBackgroundProteome = Path.Combine(Settings.Default.ProteomeDbDirectory, fileName ?? string.Empty);
-            if (File.Exists(pathBackgroundProteome))
-                return new BackgroundProteomeSpec(backgroundProteomeSpec.Name, pathBackgroundProteome);
-            _out.WriteLine(Resources.CommandLine_FindBackgroundProteome_Warning__Could_not_find_the_background_proteome_file__0__, Path.GetFileName(fileName));
-            return BackgroundProteomeList.GetDefault();
-        }
-
-        public bool ImportResultsInDir(string sourceDir, bool recursive, Regex namingPattern, string replicateName,
-            LockMassParameters lockMassParameters,
-            DateTime? importBefore, DateTime? importOnOrAfter,
-            Regex fileNameRegex, Regex sampleNameRegex,
-            OptimizableRegression optimize, bool disableJoining, bool warnOnFailure)
-        {
-            var listNamedPaths = GetDataSources(sourceDir, recursive, namingPattern, lockMassParameters);
-            if (listNamedPaths == null || listNamedPaths.Count == 0)
-            {
-                return false;
-            }
-
-            if (!ApplyFileAndSampleNameRegex(fileNameRegex, sampleNameRegex, ref listNamedPaths))
-            {
-                return false;
-            }
-
-            // If there is a single name for everything then it should override any naming from GetDataSources
-            if (!string.IsNullOrEmpty(replicateName))
-            {
-                // If the name exists, files should get imported into it
-                listNamedPaths = new[] { new KeyValuePair<string, MsDataFileUri[]>(replicateName, listNamedPaths.SelectMany(s => s.Value).ToArray()) };
-            }
-
-            // Remove replicates and/or files that have already been imported into the document
-            RemoveImportedFiles(listNamedPaths, out var listNewPaths,
-                string.IsNullOrEmpty(replicateName) /*If a replicate name is not given, remove file paths imported into any replicate.*/);
-            if (listNewPaths.Count == 0)
-            {
-                _out.WriteLine(Resources.CommandLine_ImportResults_Error__No_files_left_to_import_);
-                return false;
-            }
-
-            listNamedPaths = listNewPaths;
-            if(string.IsNullOrEmpty(replicateName))
-            {  
-                // If a replicate name is not given new replicates will be created and should have new unique names.  
-                MakeReplicateNamesUnique(listNamedPaths);
-            }
-
-            return ImportDataFiles(listNamedPaths, lockMassParameters, importBefore, importOnOrAfter,
-                optimize, disableJoining, warnOnFailure);
-        }
-
-        private void MakeReplicateNamesUnique(IList<KeyValuePair<string, MsDataFileUri[]>> listNamedPaths)
-        {
-            var replicatesInDoc =
-                _doc.Settings.HasResults ? _doc.MeasuredResults.Chromatograms.Select(chrom => chrom.Name).ToHashSet() : new HashSet<string>();
-            var replicatesInNamedPaths = listNamedPaths.Select(path => path.Key).ToList();
-            var newNames = Helpers.EnsureUniqueNames(replicatesInNamedPaths, replicatesInDoc);
-            for (var i = 0; i < listNamedPaths.Count; i++)
-            {
-                var namedPath = listNamedPaths[i];
-                if (!Equals(newNames[i], namedPath.Key))
-                {
-                    _out.WriteLine(
-                        Resources.CommandLine_MakeReplicateNamesUnique_Replicate___0___already_exists_in_the_document__using___1___instead_,
-                        namedPath.Key, newNames[i]);
-                    listNamedPaths[i] = new KeyValuePair<string, MsDataFileUri[]>(newNames[i], namedPath.Value);
-                }
-            }
-        }
-
-        public bool ApplyFileAndSampleNameRegex(Regex fileNameRegex, Regex sampleNameRegex, ref IList<KeyValuePair<string, MsDataFileUri[]>> listNamedPaths)
-        {
-            listNamedPaths = ApplyNameRegex(listNamedPaths, ApplyFileNameRegex, fileNameRegex);
-            if (listNamedPaths.Count == 0)
-            {
-                _out.WriteLine(Resources.CommandLine_ApplyFileAndSampleNameRegex_Error__No_files_match_the_file_name_pattern___0___, fileNameRegex);
-                return false;
-            }
-
-            listNamedPaths = ApplyNameRegex(listNamedPaths, ApplySampleNameRegex, sampleNameRegex);
-            if (listNamedPaths.Count == 0)
-            {
-                _out.WriteLine(Resources.CommandLine_ApplyFileAndSampleNameRegex_Error__No_files_match_the_sample_name_pattern___0___, sampleNameRegex);
-                return false;
-            }
-
-            return true;
-        }
-
-        private IList<KeyValuePair<string, MsDataFileUri[]>> ApplyNameRegex(IList<KeyValuePair<string, MsDataFileUri[]>> listNamedPaths,
-                        Func<MsDataFileUri, Regex, bool> applyRegex,  Regex regex)
-        {
-            var newNamedPaths = new List<KeyValuePair<string, MsDataFileUri[]>>();
-            if (regex == null)
-            {
-                newNamedPaths.AddRange(listNamedPaths);
-                return newNamedPaths;
-            }
-
-            for (var i = 0; i < listNamedPaths.Count; i++)
-            {
-                var namedPath = listNamedPaths[i];
-                var files = namedPath.Value;
-
-                var newFiles = files.Where(file => applyRegex(file, regex)).ToArray();
-                if (newFiles.Length > 0)
-                {
-                    newNamedPaths.Add(new KeyValuePair<string, MsDataFileUri[]>(namedPath.Key, newFiles));
-                }
-            }
-            
-            return newNamedPaths;
-        }
-
-        private bool ApplyFileNameRegex(MsDataFileUri file, Regex regex)
-        {
-            if(!ApplyRegex(file.GetFileName(), regex))
-            {
-                _out.WriteLine(Resources.CommandLine_ApplyFileNameRegex_File_name___0___does_not_match_the_pattern___1____Ignoring__2_, file.GetFileName(), regex, file);
-                return false;
-            }
-            return true;
-        }
-        
-        private bool ApplySampleNameRegex(MsDataFileUri file, Regex regex)
-        {
-            if (string.IsNullOrEmpty(file.GetSampleName()))
-            {
-                _out.WriteLine(Resources.CommandLine_ApplySampleNameRegex_File___0___does_not_have_a_sample__Cannot_apply_sample_name_pattern__Ignoring_, file);
-                return false;
-            }
-
-            if (!ApplyRegex(file.GetSampleName(), regex))
-            {
-                _out.WriteLine(Resources.CommandLine_ApplySampleNameRegex_Sample_name___0___does_not_match_the_pattern___1____Ignoring__2_, file.GetSampleName(), regex, file);
-                return false;
-            }
-
-            return true;
-        }
-
-        private bool ApplyRegex(string name, Regex regex)
-        {
-            if (regex != null)
-            {
-                var match = regex.Match(name);
-                return match.Success;
-            }
-            return true;
-        }
-
-        private bool ImportDataFiles(IList<KeyValuePair<string, MsDataFileUri[]>> listNamedPaths, LockMassParameters lockMassParameters,
-            DateTime? importBefore, DateTime? importOnOrAfter, OptimizableRegression optimize, bool disableJoining, bool warnOnFailure)
-        {
-            var namesAndFilePaths = GetNamesAndFilePaths(listNamedPaths).ToArray();
-            bool hasMultiple = namesAndFilePaths.Length > 1;
-            if (hasMultiple || disableJoining)
-            {
-                // Join at the end
-                ModifyDocument(d => d.ChangeSettingsNoDiff(d.Settings.ChangeIsResultsJoiningDisabled(true)));
-            }
-
-            DocContainer.SetDocument(_doc, DocContainer.Document, true);
-
-            // If this has not already been designated a multi-process import, and no specific
-            // number of threads has been chosen, then choose dynamically based on the computer
-            // specs as many as make sense.
-            if (!Program.MultiProcImport && DocContainer.ChromatogramManager.LoadingThreads == 0)
-            {
-                DocContainer.ChromatogramManager.LoadingThreads = MultiFileLoader.GetOptimalThreadCount(null,
-                    namesAndFilePaths.Length, MultiFileLoader.ImportResultsSimultaneousFileOptions.many);
-            }
-
-            // Add files to import list
-            _out.WriteLine();
-            for (int i = 0; i < namesAndFilePaths.Length; i++)
-            {
-                var namePath = namesAndFilePaths[i];
-                if (!ImportResultsFile(namePath.FilePath.ChangeLockMassParameters(lockMassParameters), namePath.ReplicateName, importBefore, importOnOrAfter, optimize))
-                    return false;
-                _out.WriteLine(@"{0}. {1}", i + 1, namePath.FilePath);
-            }
-            _out.WriteLine();
-
-            DocContainer.WaitForComplete();
-            // Remember if an error occurred, in case LastProgress is not an instance of MultiProgressStatus
-            var lastProgress = DocContainer.LastProgress;
-            var isError = lastProgress != null && lastProgress.IsError;
-            var multiStatus = lastProgress as MultiProgressStatus;
-            // UGH. Because of the way imports remove failing files,
-            // we can actually return from WaitForComplete() above before
-            // the final status has been set. So, wait for a full second
-            // for it to become final.
-            if (warnOnFailure && Program.UnitTest) // Hack to get us past a race condition in TeamCity code coverage config
-            {
-               //  TODO: figure out a way to confirm that document is actually done processing errors
-                Thread.Sleep(1000);
-            }
-            for (int i = 0; i < 10; i++)
-            {
-                if (multiStatus == null || multiStatus.IsFinal)
-                    break;
-
-                Thread.Sleep(100);
-                lastProgress = DocContainer.LastProgress;
-                isError = lastProgress != null && lastProgress.IsError;
-                multiStatus = lastProgress as MultiProgressStatus;
-            }
-
-            SetDocument(DocContainer.Document);
-            DocContainer.ResetProgress();
-
-            if (_doc.Settings.HasResults)
-            {
-                if (multiStatus == null)
-                {
-                    // Can happen with import when joining is required
-                    if (isError)
-                        return false;
-
-                    _importedResults = true;
-                }
-                else
-                {
-                    // Store whether anything imported successfully.
-                    // CONSIDER: Should this be changed to store whether their were no errors? May be strange
-                    //           to continue upload to Panorama after reporting import errors.
-                    _importedResults = multiStatus.ProgressList.Any(s => s.IsComplete);
-
-                    if (multiStatus.IsError)
-                    {
-                        if (!warnOnFailure)
-                            return false;
-
-                        var chromatograms = new List<ChromatogramSet>();
-                        for (int i = 0; i < _doc.Settings.MeasuredResults.Chromatograms.Count; i++)
-                        {
-                            var modifiedSet = RemoveErrors(_doc.Settings.MeasuredResults.Chromatograms[i], multiStatus);
-                            if (modifiedSet != null)
-                                chromatograms.Add(modifiedSet);
-                        }
-
-                        ModifyDocument(d =>
-                            d.ChangeMeasuredResults(chromatograms.Any()
-                                ? d.Settings.MeasuredResults.ChangeChromatograms(chromatograms)
-                                : null));
-                    }
-                }
-            }
-
-            if (hasMultiple && !disableJoining)
-            {
-                // Allow joining to happen
-                ModifyDocument(d => d.ChangeSettingsNoDiff(d.Settings.ChangeIsResultsJoiningDisabled(false)));
-                if (!_doc.IsLoaded)
-                {
-                    DocContainer.SetDocument(_doc, DocContainer.Document, true);
-                    SetDocument(DocContainer.Document);
-                    DocContainer.ResetProgress();
-                    // If not fully loaded now, there must have been an error.
-                    if (!_doc.IsLoaded)
-                        return false;
-                }
-            }
-
-            return true;
-        }
-
-        private ChromatogramSet RemoveErrors(ChromatogramSet set, MultiProgressStatus multiStatus)
-        {
-            var dataFiles = set.MSDataFilePaths.ToList();
-            int originalCount = dataFiles.Count;
-            for (int i = originalCount - 1; i >= 0; i--)
-            {
-                var status = multiStatus.GetStatus(dataFiles[i]);
-                if (status != null && status.IsError)
-                    dataFiles.RemoveAt(i);
-            }
-
-            if (dataFiles.Count == 0)
-                return null;
-            return dataFiles.Count == originalCount ? set : set.ChangeMSDataFilePaths(dataFiles);
-        }
-
-        private IEnumerable<NameAndPath> GetNamesAndFilePaths(IList<KeyValuePair<string, MsDataFileUri[]>> listNamedPaths)
-        {
-            foreach (var namedPaths in listNamedPaths)
-            {
-                foreach (var file in namedPaths.Value)
-                {
-                    yield return new NameAndPath(namedPaths.Key, file);
-                }
-            }
-        }
-
-        private struct NameAndPath
-        {
-            public NameAndPath(string replicateName, MsDataFileUri filePath) : this()
-            {
-                ReplicateName = replicateName;
-                FilePath = filePath;
-            }
-
-            public string ReplicateName { get; private set; }
-            public MsDataFileUri FilePath { get; private set; }
-        }
-
-        private IList<KeyValuePair<string, MsDataFileUri[]>> GetDataSources(string sourceDir, bool recursive, Regex namingPattern, LockMassParameters lockMassParameters)
-        {
-            // get all the valid data sources (files and sub directories) in this directory.
-            IList<KeyValuePair<string, MsDataFileUri[]>> listNamedPaths;
-            try
-            {
-                listNamedPaths = DataSourceUtil.GetDataSources(sourceDir, recursive).ToArray();
-            }
-            catch(IOException e)
-            {
-                _out.WriteLine(Resources.CommandLine_GetDataSources_Error__Failure_reading_file_information_from_directory__0__, sourceDir);
-                _out.WriteLine(e.Message);
-                return null;
-            }
-            if (!listNamedPaths.Any())
-            {
-                _out.WriteLine(Resources.CommandLine_GetDataSources_Error__No_data_sources_found_in_directory__0__, sourceDir);
-                return null;
-            }
-
-            // If we were given a regular expression apply it to the replicate names
-            if(namingPattern != null)
-            {
-                List<KeyValuePair<string, MsDataFileUri[]>> listRenamedPaths;
-                if(!ApplyNamingPattern(listNamedPaths, namingPattern, out listRenamedPaths))
-                {
-                    return null;
-                }
-                listNamedPaths = listRenamedPaths;
-            }
-            
-            return listNamedPaths;
-        }
-
-        private bool ApplyNamingPattern(IEnumerable<KeyValuePair<string, MsDataFileUri[]>> listNamedPaths, Regex namingPattern, 
-                                        out List<KeyValuePair<string, MsDataFileUri[]>> listRenamedPaths)
-        {
-            listRenamedPaths = new List<KeyValuePair<string, MsDataFileUri[]>>();
-
-            var uniqNames = new HashSet<string>();
-
-            foreach (var namedPaths in listNamedPaths)
-            {
-                var replName = namedPaths.Key;
-                Match match = namingPattern.Match(replName);
-                if (match.Success)
-                {
-                    // Get the value of the first group
-                    var replNameNew = match.Groups[1].Value;
-                    if (string.IsNullOrEmpty(replNameNew))
-                    {
-                        _out.WriteLine(Resources.CommandLine_ApplyNamingPattern_Error__Match_to_regular_expression_is_empty_for__0__, replName);
-                        return false;
-                    }                    
-                    if (uniqNames.Contains(replNameNew))
-                    {
-                        _out.WriteLine(Resources.CommandLine_ApplyNamingPattern_Error__Duplicate_replicate_name___0___after_applying_regular_expression_, replNameNew);
-                        return false;
-                    }
-                    uniqNames.Add(replNameNew);
-                    listRenamedPaths.Add(new KeyValuePair<string, MsDataFileUri[]>(replNameNew, namedPaths.Value));
-                }
-                else
-                {
-                    _out.WriteLine(Resources.CommandLine_ApplyNamingPattern_Error___0__does_not_match_the_regular_expression_, replName);
-                    return false;
-                }
-            }
-
-            return true;
-        }
-
-        private void RemoveImportedFiles(IEnumerable<KeyValuePair<string, MsDataFileUri[]>> listNamedPaths,
-            out List<KeyValuePair<string, MsDataFileUri[]>> listNewNamedPaths, bool checkAllReplicates)
-        {
-            listNewNamedPaths = new List<KeyValuePair<string, MsDataFileUri[]>>();
-
-            if(!_doc.Settings.HasResults)
-            {
-                listNewNamedPaths.AddRange(listNamedPaths);
-                return;
-            }
-
-            var chromatFilePaths = new HashSet<MsDataFileUri>();
-            if (checkAllReplicates)
-            {
-                // Get all the file paths imported in the document
-                chromatFilePaths =
-                    new HashSet<MsDataFileUri>(_doc.Settings.MeasuredResults.MSDataFilePaths.Select(path => path.ToLower()));
-            }
-
-            foreach (var namedPaths in listNamedPaths)
-            {
-                var replicateName = namedPaths.Key;
-
-                if (!checkAllReplicates)
-                {
-                    // check if the document already has a replicate with this name
-                    ChromatogramSet chromatogram;
-                    if (!_doc.Settings.MeasuredResults.TryGetChromatogramSet(replicateName,
-                        out chromatogram, out _))
-                    {
-                        listNewNamedPaths.Add(namedPaths);
-                        continue;
-                    }
-                    else
-                    {
-                        // We are appending to an existing replicate in the document.
-                        // We will remove files that are already associated with the replicate
-                        // Get the files imported in this replicate
-                        chromatFilePaths =
-                            new HashSet<MsDataFileUri>(chromatogram.MSDataFilePaths.Select(path => path.ToLower()));
-                    }
-                }
-
-                var filePaths = namedPaths.Value;
-                var filePathsNotInRepl = new List<MsDataFileUri>(filePaths.Length);
-                foreach (var fpath in filePaths)
-                {
-                    if (chromatFilePaths.Contains(fpath.ToLower()))
-                    {
-                        if (checkAllReplicates)
-                        {
-                            // We are looking at all file paths so get the name of the replicate to which this file belongs.
-                            var chromatogram = _doc.Settings.MeasuredResults.Chromatograms.First(c =>
-                                c.MSDataFilePaths.Any(path => path.ToLower().Equals(fpath.ToLower())));
-
-                            replicateName = chromatogram.Name;
-                        }
-
-                        _out.WriteLine(Resources.CommandLine_RemoveImportedFiles__0______1___Note__The_file_has_already_been_imported__Ignoring___, replicateName, fpath);
-                    }
-                    else
-                    {
-                        filePathsNotInRepl.Add(fpath);
-                    }
-                }
-
-                if (filePathsNotInRepl.Count > 0)
-                {
-                    listNewNamedPaths.Add(new KeyValuePair<string, MsDataFileUri[]>(replicateName,
-                        filePathsNotInRepl.ToArray()));
-                }
-            }
-        }
-
-        private bool ImportDataFilesWithAppend(IList<KeyValuePair<string, MsDataFileUri[]>> listNamedPaths, LockMassParameters lockMassParameters,
-            DateTime? importBefore, DateTime? importOnOrAfter, OptimizableRegression optimize, bool disableJoining, bool append, bool warnOnFailure)
-        {
-            for (int i = 0; i < listNamedPaths.Count; i++)
-            {
-                var namedPath = listNamedPaths[i];
-                string replicateName = namedPath.Key;
-                if (_doc.Settings.HasResults && _doc.Settings.MeasuredResults.ContainsChromatogram(replicateName))
-                {
-                    if (!append)
-                    {
-                        _out.WriteLine(
-                            Resources.CommandLine_ImportDataFilesWithAppend_Error__The_replicate__0__already_exists_in_the_given_document_and_the___import_append_option_is_not_specified___The_replicate_will_not_be_added_to_the_document_,
-                            replicateName);
-                        return false;
-                    }
-
-                    var replicateFiles = namedPath.Value;
-                    var newFiles = new List<MsDataFileUri>();
-                    foreach (var replicateFile in replicateFiles)
-                    {
-                        // If we are appending to an existing replicate in the document
-                        // make sure this file is not already in the replicate.
-                        ChromatogramSet chromatogram;
-                        _doc.Settings.MeasuredResults.TryGetChromatogramSet(replicateName, out chromatogram, out _);
-
-                        string replicateFileString = replicateFile.ToString();
-                        if (chromatogram.MSDataFilePaths.Any(filePath => StringComparer.OrdinalIgnoreCase.Equals(filePath.ToString(), replicateFileString)))
-                        {
-                            _out.WriteLine(Resources.CommandLine_ImportResultsFile__0______1___Note__The_file_has_already_been_imported__Ignoring___, replicateName, replicateFile);
-                        }
-                        else
-                        {
-                            newFiles.Add(replicateFile);
-                        }
-                    }
-                    if (newFiles.Count == 0)
-                    {
-                        _out.WriteLine(Resources.CommandLine_ImportResults_Error__No_files_left_to_import_);
-                        return false;
-                    }
-
-                    if (newFiles.Count != replicateFiles.Length)
-                        listNamedPaths[i] = new KeyValuePair<string, MsDataFileUri[]>(replicateName, newFiles.ToArray());
-                }
-            }
-
-            return ImportDataFiles(listNamedPaths, lockMassParameters, importBefore, importOnOrAfter, optimize, disableJoining, warnOnFailure);
-        }
-
-        public bool ImportResultsFile(MsDataFileUri replicateFile, string replicateName, DateTime? importBefore, DateTime? importOnOrAfter,
-            OptimizableRegression optimize, bool disableJoining = false)
-        {
-            // Skip if file write time is after importBefore or before importAfter
-            try
-            {
-                var fileLastWriteTime = replicateFile.GetFileLastWriteTime();
-                if (importBefore != null && importBefore < fileLastWriteTime)
-                {
-                    _out.WriteLine(Resources.CommandLine_ImportResultsFile_File_write_date__0__is_after___import_before_date__1___Ignoring___,
-                        fileLastWriteTime, importBefore);
-                    return true;
-                }
-                else if (importOnOrAfter != null && importOnOrAfter >= fileLastWriteTime)
-                {
-                    _out.WriteLine(Resources.CommandLine_ImportResultsFile_File_write_date__0__is_before___import_on_or_after_date__1___Ignoring___, fileLastWriteTime, importOnOrAfter);
-                    return true;
-                }
-            }
-            catch (Exception e)
-            {
-                _out.WriteLine(Resources.CommandLine_ImportResultsInDir_Error__Could_not_get_last_write_time_for_file__0__, replicateFile);
-                _out.WriteLine(e);
-                return false;
-            }
-
-            _out.WriteLine(Resources.CommandLine_ImportResultsFile_Adding_results___);
-
-            if (disableJoining)
-                ModifyDocument(d => d.ChangeSettingsNoDiff(d.Settings.ChangeIsResultsJoiningDisabled(true)));
-
-            //This function will also detect whether the replicate exists in the document
-            ImportResults(DocContainer, replicateName, replicateFile, optimize);
-
-            return true;
-        }
-
-        public void RemoveResults(DateTime? removeBefore)
-        {
-            if (removeBefore.HasValue)
-                _out.WriteLine(Resources.CommandLine_RemoveResults_Removing_results_before_ + removeBefore.Value.ToShortDateString() + @"...");
-            else
-                _out.WriteLine(Resources.CommandLine_RemoveResults_Removing_all_results);
-            var filteredChroms = new List<ChromatogramSet>();
-            if (_doc.Settings.MeasuredResults == null)
-            {
-                // No imported results in the document.
-                return;
-            }
-            foreach (var chromSet in _doc.Settings.MeasuredResults.Chromatograms)
-            {
-                var listFileInfosRemaining = new ChromFileInfo[0];
-                if (removeBefore.HasValue)
-                {
-                    listFileInfosRemaining = chromSet.MSDataFileInfos.Where(fileInfo =>
-                        fileInfo.RunStartTime == null || fileInfo.RunStartTime >= removeBefore).ToArray();
-                }
-                if (ArrayUtil.ReferencesEqual(listFileInfosRemaining, chromSet.MSDataFileInfos))
-                    filteredChroms.Add(chromSet);
-                else
-                {
-                    foreach (var fileInfo in chromSet.MSDataFileInfos.Except(listFileInfosRemaining))
-                        _out.WriteLine(Resources.CommandLine_RemoveResults_Removed__0__, fileInfo.FilePath);
-                    if (listFileInfosRemaining.Any())
-                        filteredChroms.Add(chromSet.ChangeMSDataFileInfos(listFileInfosRemaining));
-                }
-            }
-            if (!ArrayUtil.ReferencesEqual(filteredChroms, _doc.Settings.MeasuredResults.Chromatograms))
-            {
-                MeasuredResults newMeasuredResults = filteredChroms.Any() ?
-                    _doc.Settings.MeasuredResults.ChangeChromatograms(filteredChroms) : null;
-
-                ModifyDocument(d => d.ChangeMeasuredResults(newMeasuredResults));
-            }
-        }
-
-        public bool MinimizeResults(CommandArgs commandArgs)
-        {
-            if (!_doc.Settings.HasResults)
-            {
-                _out.WriteLine(Resources.CommandLine_ReintegratePeaks_Error__You_must_first_import_results_into_the_document_before_reintegrating_);
-                return false;
-            }
-
-            var saveFile = commandArgs.SaveFile ?? _skylineFile;
-            _out.WriteLine(Resources.CommandLine_MinimizeResults_Minimizing_results_to__0_, saveFile);
-            if (commandArgs.ChromatogramsDiscard)
-                _out.WriteLine(Resources.CommandLine_MinimizeResults_Removing_unused_chromatograms___);
-            if (commandArgs.LimitNoise.HasValue)
-                _out.WriteLine(Resources.CommandLine_MinimizeResults_Limiting_chromatogram_noise_to______0__minutes_around_peak___, commandArgs.LimitNoise);
-
-            var minimizeResults = Model.MinimizeResults.MinimizeResultsFromDocument(Document, ((statistics, sizeCalculator) =>
-            {
-                _out.WriteLine(statistics.PercentComplete + @"%");
-            }));
-            minimizeResults.Settings = minimizeResults.Settings
-                .ChangeDiscardUnmatchedChromatograms(commandArgs.ChromatogramsDiscard)
-                .ChangeNoiseTimeRange(commandArgs.LimitNoise);
-            minimizeResults.MinimizeToFile(saveFile);
-            _doc = minimizeResults.Document;
-            _skylineFile = saveFile;
-            return true;
-        }
-
-        private IEnumerable<Peptide> DigestProteinToPeptides(FastaSequence sequence)
-        {
-            var peptideSettings = Document.Settings.PeptideSettings;
-            return peptideSettings.Enzyme.Digest(sequence, peptideSettings.DigestSettings);
-            // CONSIDER: should AssociateProteinsDlg use the length filters? The old PeptidePerProteinDlg doesn't seem to.
-            //peptideSettings.Filter.MaxPeptideLength, peptideSettings.Filter.MinPeptideLength);
-        }
-
-        private bool AssociateProteins(CommandArgs commandArgs)
-        {
-            try
-            {
-                var fastaPath = commandArgs.FastaPath ?? Settings.Default.LastProteinAssociationFastaFilepath;
-                if (fastaPath == null)
-                    throw new ArgumentException(Resources.CommandLine_AssociateProteins_a_FASTA_file_must_be_imported_before_associating_proteins);
-                _out.WriteLine(Resources.CommandLine_AssociateProteins_Associating_peptides_with_proteins);
-                var progressMonitor = new CommandProgressMonitor(_out, new ProgressStatus(String.Empty));
-                var proteinAssociation = new ProteinAssociation(Document, progressMonitor);
-                proteinAssociation.UseFastaFile(fastaPath, DigestProteinToPeptides, progressMonitor);
-                proteinAssociation.ApplyParsimonyOptions(commandArgs.AssociateProteinsGroupProteins.GetValueOrDefault(),
-                    commandArgs.AssociateProteinsFindMinimalProteinList.GetValueOrDefault(),
-                    commandArgs.AssociateProteinsRemoveSubsetProteins.GetValueOrDefault(),
-                    commandArgs.AssociateProteinsSharedPeptides.GetValueOrDefault(),
-                    commandArgs.AssociateProteinsMinPeptidesPerProtein.GetValueOrDefault(),
-                    progressMonitor);
-                Settings.Default.LastProteinAssociationFastaFilepath = fastaPath;
-                Settings.Default.Save();
-                ModifyDocument(doc => proteinAssociation.CreateDocTree(doc, progressMonitor), AuditLogEntry.SettingsLogFunction);
-                return true;
-            }
-            catch (Exception x)
-            {
-                _out.WriteLine(Resources.CommandLine_AssociateProteins_Failed_to_associate_proteins);
-                _out.WriteLine(x.Message);
-                return false;
-            }
-        }
-
-        private bool ImportSearch(CommandArgs commandArgs)
-        {
-            var doc = Document;
-            try
-            {
-                return ImportSearchInternal(commandArgs, ref doc);
-            }
-            finally
-            {
-                if (doc != null)
-                    ImportPeptideSearch.ClosePeptideSearchLibraryStreams(doc);
-            }
-        }
-
-        private IrtStandard GetIrtStandard(CommandArgs commandArgs)
-        {
-            IrtStandard irtStandard = null;
-            if (!string.IsNullOrEmpty(commandArgs.IrtStandardName))
-            {
-                irtStandard = Settings.Default.IrtStandardList.FirstOrDefault(standard =>
-                    Equals(standard.Name, commandArgs.IrtStandardName));
-                if (irtStandard == null)
-                {
-                    _out.WriteLine(Resources.CommandLine_ImportSearchInternal_The_iRT_standard_name___0___is_invalid_,
-                        commandArgs.IrtStandardName);
-                    return null;
-                }
-            }
-
-            return irtStandard;
-        }
-
-        private bool ImportSearchInternal(CommandArgs commandArgs, ref SrmDocument doc)
-        {
-            var progressMonitor = new CommandProgressMonitor(_out, new ProgressStatus(String.Empty));
-            ImportPeptideSearch = new ImportPeptideSearch
-            {
-                SearchFilenames = commandArgs.SearchResultsFiles.ToArray(),
-                CutoffScore = commandArgs.CutoffScore.GetValueOrDefault(),
-                IrtStandard = GetIrtStandard(commandArgs)
-            };
-            var import = ImportPeptideSearch;
-
-            // Build library
-            var builder = import.GetLibBuilder(doc, commandArgs.Saving ? commandArgs.SaveFile : commandArgs.SkylineFile, commandArgs.IncludeAmbiguousMatches);
-            builder.PreferEmbeddedSpectra = commandArgs.PreferEmbeddedSpectra;
-            ImportPeptideSearch.ClosePeptideSearchLibraryStreams(doc);
-            _out.WriteLine(Resources.CommandLine_ImportSearch_Creating_spectral_library_from_files_);
-            foreach (var file in commandArgs.SearchResultsFiles)
-                _out.WriteLine(Path.GetFileName(file));
-            if (!builder.BuildLibrary(progressMonitor))
-                return false;
-
-            if (!string.IsNullOrEmpty(builder.AmbiguousMatchesMessage))
-                _out.WriteLine(builder.AmbiguousMatchesMessage);
-
-            var docLibSpec = builder.LibrarySpec.ChangeDocumentLibrary(true);
-
-            _out.WriteLine(Resources.CommandLine_ImportSearch_Loading_library);
-            var libraryManager = new LibraryManager();
-            if (!import.LoadPeptideSearchLibrary(libraryManager, docLibSpec, progressMonitor))
-                return false;
-
-            doc = import.AddDocumentSpectralLibrary(doc, docLibSpec);
-            if (doc == null)
-                return false;
-
-            // Add iRTs
-            if (import.IrtStandard != null && !import.IrtStandard.IsEmpty)
-            {
-                ImportPeptideSearch.GetLibIrtProviders(import.DocLib, import.IrtStandard, progressMonitor,
-                    out var irtProviders, out var autoStandards, out var cirtPeptides);
-                int? numCirt = null;
-                if (cirtPeptides.Length >= RCalcIrt.MIN_PEPTIDES_COUNT)
-                {
-                    if (!commandArgs.NumCirts.HasValue)
-                    {
-                        _out.WriteLine(Resources.CommandLine_ImportSearchInternal_Error___0__must_be_set_when_using_CiRT_peptides_, CommandArgs.ARG_IMPORT_PEPTIDE_SEARCH_NUM_CIRTS.Name);
-                        return false;
-                    }
-                    numCirt = commandArgs.NumCirts.Value;
-                }
-                else if (import.IrtStandard.IsAuto)
-                {
-                    switch (autoStandards.Count)
-                    {
-                        case 0:
-                            import.IrtStandard = new IrtStandard(XmlNamedElement.NAME_INTERNAL, null, null, IrtPeptidePicker.Pick(irtProviders, 10));
-                            break;
-                        case 1:
-                            import.IrtStandard = autoStandards[0];
-                            break;
-                        default:
-                            _out.WriteLine(Resources.CommandLine_ImportSearchInternal_iRT_standard_set_to__0___but_multiple_iRT_standards_were_found__iRT_standard_must_be_set_explicitly_,
-                                IrtStandard.AUTO.Name);
-                            return false;
-                    }
-                }
-
-                ProcessedIrtAverages processed;
-                try
-                {
-                    processed = ImportPeptideSearch.ProcessRetentionTimes(numCirt, irtProviders, import.IrtStandard.Peptides.ToArray(),
-                        cirtPeptides, IrtRegressionType.DEFAULT, progressMonitor, out var newStandardPeptides);
-                    if (newStandardPeptides != null)
-                    {
-                        import.IrtStandard = new IrtStandard(XmlNamedElement.NAME_INTERNAL, null, null, newStandardPeptides);
-                    }
-                }
-                catch (Exception x)
-                {
-                    _out.WriteLine(TextUtil.LineSeparate(
-                        Resources.BuildPeptideSearchLibraryControl_AddIrtLibraryTable_An_error_occurred_while_processing_retention_times_,
-                        x.Message));
-                    return false;
-                }
-
-                var processedDbIrtPeptides = processed.DbIrtPeptides.ToArray();
-                if (processedDbIrtPeptides.Any())
-                {
-                    ImportPeptideSearch.CreateIrtDb(docLibSpec.FilePath, processed, import.IrtStandard.Peptides.ToArray(),
-                        processed.CanRecalibrateStandards(import.IrtStandard.Peptides) && commandArgs.RecalibrateIrts, IrtRegressionType.DEFAULT, progressMonitor);
-                }
-                doc = ImportPeptideSearch.AddRetentionTimePredictor(doc, docLibSpec);
-            }
-
-            if (!import.VerifyRetentionTimes(import.GetFoundResultsFiles().Select(f => f.Path)))
-            {
-                _out.WriteLine(TextUtil.LineSeparate(
-                    Resources.ImportPeptideSearchDlg_NextPage_The_document_specific_spectral_library_does_not_have_valid_retention_times_,
-                    Resources.ImportPeptideSearchDlg_NextPage_Please_check_your_peptide_search_pipeline_or_contact_Skyline_support_to_ensure_retention_times_appear_in_your_spectral_libraries_));
-                return false;
-            }
-
-            // Look for results files to import
-            if (!commandArgs.ExcludeLibrarySources)
-            {
-                import.InitializeSpectrumSourceFiles(doc);
-                import.UpdateSpectrumSourceFilesFromDirs(import.GetDirsToSearch(Path.GetDirectoryName(commandArgs.SkylineFile)), false, null);
-                var missingResultsFiles = import.GetMissingResultsFiles().ToArray();
-                if (missingResultsFiles.Any())
-                {
-                    foreach (var file in missingResultsFiles)
-                    {
-                        if (doc.Settings.HasResults && doc.Settings.MeasuredResults.FindMatchingMSDataFile(new MsDataFilePath(file)) != null)
-                            continue;
-
-                        _out.WriteLine(Resources.CommandLine_ImportSearch_Warning__Unable_to_locate_results_file___0__, Path.GetFileName(file));
-                    }
-                }
-            }
-
-            // Add all modifications, if requested
-            if (commandArgs.AcceptAllModifications)
-            {
-                import.InitializeModifications(doc);
-                var foundMods = import.GetMatchedMods().Count();
-                var newModifications = new PeptideModifications(import.MatcherPepMods.StaticModifications,
-                    new[] {new TypedModifications(IsotopeLabelType.heavy, import.MatcherHeavyMods)});
-                var newSettings = import.AddModifications(doc, newModifications);
-                if (!ReferenceEquals(doc.Settings, newSettings))
-                {
-                    if (foundMods != 1)
-                        _out.WriteLine(Resources.CommandLine_ImportSearch_Adding__0__modifications_, foundMods);
-                    else
-                        _out.WriteLine(Resources.CommandLine_ImportSearch_Adding_1_modification_);
-                    doc = doc.ChangeSettings(newSettings);
-                    doc.Settings.UpdateDefaultModifications(false);
-                }
-            }
-
-            // Import FASTA
-            if (commandArgs.ImportingFasta)
-            {
-
-                _out.WriteLine(Resources.CommandLine_ImportFasta_Importing_FASTA_file__0____, Path.GetFileName(commandArgs.FastaPath));
-                doc = ImportPeptideSearch.PrepareImportFasta(doc);
-                List<PeptideGroupDocNode> peptideGroupsNew;
-                try
-                {
-                    doc = ImportPeptideSearch.ImportFasta(doc, commandArgs.FastaPath, import.IrtStandard, progressMonitor, null,
-                        out _, out _, out peptideGroupsNew);
-                }
-                catch (Exception x)
-                {
-                    _out.WriteLine(Resources.CommandLine_Run_Error__Failed_importing_the_file__0____1_, commandArgs.FastaPath, x.Message);
-                    SetDocument(doc);
-                    return true;  // So that document will be saved with the new library
-                }
-
-                if (peptideGroupsNew.Count(pepGroup => pepGroup.PeptideCount == 0) > 0 && !commandArgs.KeepEmptyProteins)
-                {
-                    doc = ImportPeptideSearch.RemoveProteinsByPeptideCount(doc, 1);
-                }
-            }
-
-            // Import results
-            SetDocument(doc);
-            return true;
-        }
-
-
-        private bool ImportDocuments(CommandArgs commandArgs)
-        {
-            // Add files to the end in the order they were given.
-            foreach (var filePath in commandArgs.DocImportPaths)
-            {
-                _out.WriteLine(Resources.SkylineWindow_ImportFiles_Importing__0__, Path.GetFileName(PathEx.SafePath(filePath)));
-
-                using (var reader = new StreamReader(filePath))
-                {
-                    _doc = _doc.ImportDocumentXml(reader,
-                                                filePath,
-                                                commandArgs.DocImportResultsMerge.Value,
-                                                commandArgs.DocImportMergePeptides,
-                                                FindSpectralLibrary,
-                                                Settings.Default.StaticModList,
-                                                Settings.Default.HeavyModList,
-                                                null,   // Always add to the end
-                                                out _,
-                                                out _,
-                                                false);
-                }
-            }
-            return true;
-        }
-
-        private string FindSpectralLibrary(string libraryName, string fileName)
-        {
-            // No ability to ask the user for the location of the library, so just warn
-            _out.WriteLine(Resources.CommandLine_ConnectLibrarySpecs_Warning__Could_not_find_the_spectral_library__0_, libraryName);
-            return null;
-        }
-
-        private bool AddDecoys(CommandArgs commandArgs)
-        {
-            if (!commandArgs.AddDecoys)
-            {
-                if (!commandArgs.DiscardDecoys || !_doc.MoleculeGroups.Contains(g => g.IsDecoy))
-                    return true;
-
-                ModifyDocument(RefinementSettings.RemoveDecoys);
-                _out.WriteLine(Resources.CommandLine_AddDecoys_Decoys_discarded);
-                return true;
-            }
-            if (!commandArgs.DiscardDecoys && _doc.PeptideGroups.Contains(g => g.IsDecoy))
-            {
-                _out.WriteLine(Resources.CommandLine_AddDecoys_Error__Attempting_to_add_decoys_to_document_with_decoys_);
-                return false;
-            }
-            int numComparableGroups = RefinementSettings.SuggestDecoyCount(_doc);
-            if (numComparableGroups == 0)
-            {
-                _out.WriteLine(Resources.Error___0_, Resources.GenerateDecoysError_No_peptide_precursor_models_for_decoys_were_found_);
-                return false;
-            }
-            int numDecoys = commandArgs.AddDecoysCount ?? numComparableGroups;
-            if (!Equals(commandArgs.AddDecoysType, DecoyGeneration.SHUFFLE_SEQUENCE) && numComparableGroups < numDecoys)
-            {
-                _out.WriteLine(Resources.CommandLine_AddDecoys_Error_The_number_of_peptides,
-                    numDecoys, numComparableGroups, CommandArgs.ARG_DECOYS_ADD.ArgumentText, CommandArgs.ARG_VALUE_DECOYS_ADD_SHUFFLE);
-                return false;
-            }
-            var refineAddDecoys = new RefinementSettings
-            {
-                DecoysMethod = commandArgs.AddDecoysType,
-                NumberOfDecoys = numDecoys
-            };
-            int peptidesBefore = _doc.PeptideCount;
-            int decoyPeptideCount = 0;
-            if (commandArgs.DiscardDecoys)
-                decoyPeptideCount = _doc.MoleculeGroups.Where(g => g.IsDecoy).Sum(g => g.MoleculeCount);
-
-            ModifyDocument(d => refineAddDecoys.GenerateDecoys(d));
-
-            if (decoyPeptideCount > 0)
-                _out.WriteLine(Resources.CommandLine_AddDecoys_Decoys_discarded);
-            _out.WriteLine(Resources.CommandLine_AddDecoys_Added__0__decoy_peptides_using___1___method,
-                _doc.PeptideCount - (peptidesBefore - decoyPeptideCount), commandArgs.AddDecoysType);
-            return true;
-        }
-
-        private void ImportFoundResultsFiles(CommandArgs commandArgs, ImportPeptideSearch import)
-        {
-            var listNamedPaths = new List<KeyValuePair<string, MsDataFileUri[]>>();
-            foreach (var resultFile in import.GetFoundResultsFiles())
-            {
-                var filePath = new MsDataFilePath(resultFile.Path);
-                if (!_doc.Settings.HasResults || _doc.Settings.MeasuredResults.FindMatchingMSDataFile(filePath) == null)
-                {
-                    listNamedPaths.Add(new KeyValuePair<string, MsDataFileUri[]>(resultFile.Name, new [] {filePath}));
-                }
-            }
-
-            ImportDataFiles(listNamedPaths, null, null, null, null, false, commandArgs.ImportWarnOnFailure);
-        }
-
-        private bool ReintegratePeaks(CommandArgs commandArgs)
-        {
-            if (!_doc.Settings.HasResults)
-            {
-                _out.WriteLine(Resources.CommandLine_ReintegratePeaks_Error__You_must_first_import_results_into_the_document_before_reintegrating_);
-                return false;
-            }
-            else
-            {
-                ModelAndFeatures modelAndFeatures;
-                if (commandArgs.IsCreateScoringModel)
-                {
-                    modelAndFeatures = CreateScoringModel(commandArgs.ReintegrateModelName,
-                        commandArgs.ReintegrateModelType,
-                        new FeatureCalculators(commandArgs.ExcludeFeatures),
-                        commandArgs.IsDecoyModel,
-                        commandArgs.IsSecondBestModel,
-                        commandArgs.IsLogTraining,
-                        commandArgs.ReintegrateModelCutoffs,
-                        commandArgs.ReintegrateModelIterationCount);
-
-                    if (modelAndFeatures == null)
-                        return false;
-                }
-                else
-                {
-                    PeakScoringModelSpec scoringModel;
-                    if (!Settings.Default.PeakScoringModelList.TryGetValue(commandArgs.ReintegrateModelName, out scoringModel))
-                    {
-                        _out.WriteLine(Resources.CommandLine_ReintegratePeaks_Error__Unknown_peak_scoring_model___0__);
-                        return false;
-                    }
-                    modelAndFeatures = new ModelAndFeatures(scoringModel, null);
-                }
-
-                if (!Reintegrate(modelAndFeatures, commandArgs.IsOverwritePeaks, commandArgs.IsLogTraining))
-                    return false;
-            }
-            return true;
-        }
-
-        private class ModelAndFeatures
-        {
-            public ModelAndFeatures(PeakScoringModelSpec scoringModel, PeakTransitionGroupFeatureSet features)
-            {
-                ScoringModel = scoringModel;
-                Features = features;
-            }
-
-            public PeakScoringModelSpec ScoringModel { get; private set; }
-            public PeakTransitionGroupFeatureSet Features { get; private set; }
-
-            public void ReleaseMemory()
-            {
-                ScoringModel = null;
-                Features = null;
-            }
-        }
-
-        private ModelAndFeatures CreateScoringModel(string modelName, CommandArgs.ScoringModelType modelType,
-            FeatureCalculators excludeFeatures, bool decoys, bool secondBest, bool log,
-            IList<double> modelCutoffs, int? modelIterationCount)
-        {
-            _out.WriteLine(Resources.CommandLine_CreateScoringModel_Creating_scoring_model__0_, modelName);
-
-            try
-            {
-                // Create new scoring model using the default calculators.
-                var scoringModel = CreateUntrainedScoringModel(modelName, modelType, excludeFeatures, decoys, secondBest);
-                if (scoringModel == null)
-                    return null;
-                var progressMonitor = new CommandProgressMonitor(_out, new ProgressStatus(String.Empty));
-                var targetDecoyGenerator = new TargetDecoyGenerator(scoringModel,
-                    _doc.GetPeakFeatures(scoringModel.PeakFeatureCalculators, progressMonitor));
-
-                // Get scores for target and decoy groups.
-                List<IList<FeatureScores>> targetTransitionGroups;
-                List<IList<FeatureScores>> decoyTransitionGroups;
-                targetDecoyGenerator.GetTransitionGroups(out targetTransitionGroups, out decoyTransitionGroups);
-                // If decoy box is checked and no decoys, throw an error
-                if (decoys && decoyTransitionGroups.Count == 0)
-                {
-                    _out.WriteLine(Resources.CommandLine_CreateScoringModel_Error__There_are_no_decoy_peptides_in_the_document__Failed_to_create_scoring_model_);
-                    return null;
-                }
-                // Use decoys for training only if decoy box is checked
-                if (!decoys)
-                    decoyTransitionGroups = new List<IList<FeatureScores>>();
-
-                // Set intial weights based on previous model (with NaN's reset to 0)
-                var initialWeights = new double[scoringModel.PeakFeatureCalculators.Count];
-                // But then set to NaN the weights that have unknown values for this dataset
-                for (int i = 0; i < initialWeights.Length; ++i)
-                {
-                    if (!targetDecoyGenerator.EligibleScores[i])
-                        initialWeights[i] = double.NaN;
-                }
-                var initialParams = new LinearModelParams(initialWeights);
-
-                // Train the model.
-                string documentPath = log ? DocContainer.DocumentFilePath : null;
-                scoringModel = (PeakScoringModelSpec) scoringModel.Train(targetTransitionGroups,
-                    decoyTransitionGroups, targetDecoyGenerator, initialParams, modelCutoffs, modelIterationCount, secondBest, true, progressMonitor, documentPath);
-
-                Settings.Default.PeakScoringModelList.SetValue(scoringModel);
-
-                if (scoringModel.IsTrained)
-                {
-                    var weights = targetDecoyGenerator.GetPeakCalculatorWeights(scoringModel, progressMonitor);
-                    for (int i = 0; i < weights.Length; i++)
-                    {
-                        var w = weights[i];
-                        if (w.IsEnabled)
-                            _out.WriteLine(@"{0}: {1:F04} ({2:P1})", w.Name, w.Weight, w.PercentContribution);
-                    }
-                }
-
-                return new ModelAndFeatures(scoringModel, targetDecoyGenerator.PeakGroupFeatures);
-            }
-            catch (Exception x)
-            {
-                _out.WriteLine(Resources.CommandLine_CreateScoringModel_Error__Failed_to_create_scoring_model_);
-                _out.WriteLine(x);
-                return null;
-            }
-        }
-
-        private PeakScoringModelSpec CreateUntrainedScoringModel(string modelName, CommandArgs.ScoringModelType modelType,
-            FeatureCalculators excludeFeatures, bool decoys, bool secondBest)
-        {
-            if (modelType == CommandArgs.ScoringModelType.Skyline)
-            {
-                return new LegacyScoringModel(modelName, LegacyScoringModel.DEFAULT_PARAMS, decoys, secondBest);
-            }
-
-            var calcs = modelType == CommandArgs.ScoringModelType.SkylineML
-                ? LegacyScoringModel.AnalyteFeatureCalculators  // Assume unlabeled for now
-                : MProphetPeakScoringModel.GetDefaultCalculators(_doc);
-            if (excludeFeatures.Count > 0)
-            {
-                if (excludeFeatures.Count == 1)
-                    _out.WriteLine(Resources.CommandLine_CreateScoringModel_Excluding_feature_score___0__,
-                        excludeFeatures.First().Name);
-                else
-                {
-                    _out.WriteLine(Resources.CommandLine_CreateScoringModel_Excluding_feature_scores_);
-                    foreach (var featureCalculator in excludeFeatures)
-                        _out.WriteLine(@"    " + featureCalculator.Name);
-                }
-
-                // Excluding any requested by the caller
-                calcs = new FeatureCalculators(calcs.Where(c => excludeFeatures.IndexOf(c) < 0));
-            }
-
-            return new MProphetPeakScoringModel(modelName, (LinearModelParams) null, calcs, decoys, secondBest);
-        }
-
-        private bool Reintegrate(ModelAndFeatures modelAndFeatures, bool isOverwritePeaks, bool logTraining)
-        {
-            try
-            {
-                var resultsHandler = new MProphetResultsHandler(_doc, modelAndFeatures.ScoringModel, modelAndFeatures.Features)
-                {
-                    OverrideManual = isOverwritePeaks,
-                    FreeImmutableMemory = true
-                };
-                
-                // If logging training, give the modeling code a place to write
-                if (logTraining)
-                    resultsHandler.DocumentPath = DocContainer.DocumentFilePath;
-
-                modelAndFeatures.ReleaseMemory();   // Avoid holding memory through peak adjustment
-
-                var progressMonitor = new CommandProgressMonitor(_out, new ProgressStatus(string.Empty));
-
-                resultsHandler.ScoreFeatures(progressMonitor, true, _out);
-                if (resultsHandler.IsMissingScores())
-                {
-                    _out.WriteLine(Resources.CommandLine_Reintegrate_Error__The_current_peak_scoring_model_is_incompatible_with_one_or_more_peptides_in_the_document__Please_train_a_new_model_);
-                    return false;
-                }
-                ModifyDocument(d => resultsHandler.ChangePeaks(progressMonitor));
-
-                return true;
-            }
-            catch (Exception x)
-            {
-                _out.WriteLine(Resources.CommandLine_Reintegrate_Error__Failed_to_reintegrate_peaks_successfully_);
-                _out.WriteLine(x);
-                return false;
-            }
-        }
-
-        public void ImportFasta(string path, bool keepEmptyProteins)
-        {
-            _out.WriteLine(Resources.CommandLine_ImportFasta_Importing_FASTA_file__0____, Path.GetFileName(path));
-            using (var readerFasta = new StreamReader(PathEx.SafePath(path)))
-            {
-                var progressMonitor = new CommandProgressMonitor(_out, new ProgressStatus(string.Empty));
-                long lines = Helpers.CountLinesInFile(path);
-                ModifyDocument(d => d.ImportFasta(readerFasta, progressMonitor, lines, false, null, out _, out _));
-            }
-            
-            // Remove all empty proteins unless otherwise specified
-            if (!keepEmptyProteins)
-                ModifyDocument(d => new RefinementSettings { MinPeptidesPerProtein = 1 }.Refine(d));
- 
-        }
-
-        private bool ImportTransitionList(CommandArgs commandArgs)
-        {
-            _out.WriteLine(Resources.CommandLine_ImportTransitionList_Importing_transiton_list__0____, Path.GetFileName(commandArgs.TransitionListPath));
-
-            List<MeasuredRetentionTime> irtPeptides;
-            List<SpectrumMzInfo> librarySpectra;
-            List<TransitionImportErrorInfo> errorList;
-            var retentionTimeRegression = _doc.Settings.PeptideSettings.Prediction.RetentionTime;
-            RCalcIrt calcIrt = retentionTimeRegression != null ? (retentionTimeRegression.Calculator as RCalcIrt) : null;
-
-            var progressMonitor = new CommandProgressMonitor(_out, new ProgressStatus(string.Empty));
-            var inputs = new MassListInputs(commandArgs.TransitionListPath);
-            var importer = _doc.PreImportMassList(inputs, progressMonitor, false, SrmDocument.DOCUMENT_TYPE.none, false, Document.DocumentType);
-            var docNew = _doc.ImportMassList(inputs, importer, progressMonitor, null,
-                out _, out irtPeptides, out librarySpectra, out errorList, out _);
-
-            // If nothing was imported (e.g. operation was canceled or zero error-free transitions) and also no errors, just return
-            if (ReferenceEquals(docNew, _doc) && !errorList.Any())
-                return true;
-            // Show the errors or as warnings, if error transitions are ignore
-            if (errorList.Any())
-            {
-                string messageFormat = !commandArgs.IsIgnoreTransitionErrors
-                    ? Resources.CommandLine_ImportTransitionList_Error___line__0___column__1____2_
-                    : Resources.CommandLine_ImportTransitionList_Warning___line__0___column__1____2_;
-                foreach (var errorMessage in errorList)
-                {
-                    _out.WriteLine(messageFormat, errorMessage.LineNum, errorMessage.Column, errorMessage.ErrorMessage);
-                }
-                if (!commandArgs.IsIgnoreTransitionErrors)
-                    return false;
-            }
-            if (!commandArgs.IsTransitionListAssayLibrary)
-            {
-                ModifyDocument(d => docNew);
-                return true;
-            }
-            if (irtPeptides.Count == 0 || librarySpectra.Count == 0)
-            {
-                if (irtPeptides.Any())
-                    _out.WriteLine(Resources.CommandLine_ImportTransitionList_Error__Imported_assay_library__0__lacks_ion_abundance_values_);
-                else if (librarySpectra.Any())
-                    _out.WriteLine(Resources.CommandLine_ImportTransitionList_Error__Imported_assay_library__0__lacks_iRT_values_);
-                else
-                    _out.WriteLine(Resources.CommandLine_ImportTransitionList_Error__Imported_assay_library__0__lacks_iRT_and_ion_abundance_values_);
-                return false;
-            }
-
-            string destinationPath = commandArgs.SaveFile ?? commandArgs.SkylineFile;
-            string documentLibrary = BiblioSpecLiteSpec.GetLibraryFileName(destinationPath);
-            // ReSharper disable once AssignNullToNotNullAttribute
-            string outputLibraryPath = Path.Combine(Path.GetDirectoryName(documentLibrary),
-                Path.GetFileNameWithoutExtension(documentLibrary) + BiblioSpecLiteSpec.ASSAY_NAME +
-                BiblioSpecLiteSpec.EXT);
-            bool libraryExists = File.Exists(outputLibraryPath);
-            string libraryName = Path.GetFileNameWithoutExtension(destinationPath) + BiblioSpecLiteSpec.ASSAY_NAME;
-            int indexOldLibrary = docNew.Settings.PeptideSettings.Libraries.LibrarySpecs.IndexOf(
-                    spec => spec != null && spec.FilePath == outputLibraryPath);
-            bool libraryLinkedToDoc = indexOldLibrary != -1;
-            if (libraryExists && !libraryLinkedToDoc)
-            {
-                _out.WriteLine(Resources.CommandLine_ImportTransitionList_Error__There_is_an_existing_library_with_the_same_name__0__as_the_document_library_to_be_created_,
-                        libraryName);
-                return false;
-            }
-
-            var dbIrtPeptides = irtPeptides.Select(rt => new DbIrtPeptide(rt.PeptideSequence, rt.RetentionTime, false, TimeSource.scan)).ToList();
-            var dbIrtPeptidesFilter = ImportAssayLibraryHelper.GetUnscoredIrtPeptides(dbIrtPeptides, calcIrt);
-            // If there are no iRT peptides with different values than the database, don't import any iRT's
-            bool checkPeptides = false;
-            if (dbIrtPeptidesFilter.Any())
-            {
-                if (calcIrt == null)
-                {
-                    string irtDatabasePath = commandArgs.IrtDatabasePath;
-                    if (string.IsNullOrEmpty(irtDatabasePath))
-                        irtDatabasePath = Path.ChangeExtension(destinationPath, IrtDb.EXT);
-                    if (!string.IsNullOrEmpty(commandArgs.IrtStandardsPath))
-                    {
-                        _out.WriteLine(Resources.CommandLine_ImportTransitionList_Importing_iRT_transition_list__0_, commandArgs.IrtStandardsPath);
-                        var irtInputs = new MassListInputs(commandArgs.IrtStandardsPath);
-                        try
-                        {
-                            List<SpectrumMzInfo> irtLibrarySpectra;
-                            docNew = docNew.ImportMassList(irtInputs, null, out _, out irtPeptides, out irtLibrarySpectra, out errorList);
-                            if (errorList.Any())
-                            {
-                                throw new InvalidDataException(errorList[0].ErrorMessage);
-                            }
-                            librarySpectra.AddRange(irtLibrarySpectra);
-                            dbIrtPeptidesFilter.AddRange(irtPeptides.Select(rt => new DbIrtPeptide(rt.PeptideSequence, rt.RetentionTime, true, TimeSource.scan)));
-                        }
-                        catch (Exception x)
-                        {
-                            _out.WriteLine(Resources.CommandLine_Run_Error__Failed_importing_the_file__0____1_, commandArgs.IrtStandardsPath, x.Message);
-                            return false;
-                        }
-                        if (!CreateIrtDatabase(irtDatabasePath, commandArgs))
-                            return false;
-                    }
-                    else if (!string.IsNullOrEmpty(commandArgs.IrtGroupName))
-                    {
-                        var nodeGroupIrt = docNew.PeptideGroups.FirstOrDefault(nodeGroup => nodeGroup.Name == commandArgs.IrtGroupName);
-                        if (nodeGroupIrt == null)
-                        {
-                            _out.WriteLine(Resources.CommandLine_ImportTransitionList_Error__The_name__0__specified_with__1__was_not_found_in_the_imported_assay_library_,
-                                commandArgs.IrtGroupName, CommandArgs.ARG_IRT_STANDARDS_GROUP_NAME.ArgumentText);
-                            return false;
-                        }
-                        var irtPeptideSequences = new HashSet<Target>(nodeGroupIrt.Peptides.Select(pep => pep.ModifiedTarget));
-                        dbIrtPeptidesFilter.ForEach(pep => pep.Standard = irtPeptideSequences.Contains(pep.ModifiedTarget));
-                        if (!CreateIrtDatabase(irtDatabasePath, commandArgs))
-                            return false;
-                    }
-                    else if (!File.Exists(irtDatabasePath))
-                    {
-                        _out.WriteLine(Resources.CommandLine_ImportTransitionList_Error__To_create_the_iRT_database___0___for_this_assay_library__you_must_specify_the_iRT_standards_using_either_of_the_arguments__1__or__2_,
-                            irtDatabasePath, CommandArgs.ARG_IRT_STANDARDS_GROUP_NAME.ArgumentText, CommandArgs.ARG_IRT_STANDARDS_FILE.ArgumentText);
-                        return false;
-                    }
-                    else
-                    {
-                        checkPeptides = true;
-                    }
-                    string irtCalcName = commandArgs.IrtCalcName ?? Path.GetFileNameWithoutExtension(destinationPath);
-                    calcIrt = new RCalcIrt(irtCalcName, irtDatabasePath);
-
-                    retentionTimeRegression = new RetentionTimeRegression(calcIrt.Name, calcIrt, null, null, 10, new List<MeasuredRetentionTime>());
-                    docNew = docNew.ChangeSettings(docNew.Settings.ChangePeptidePrediction(prediction =>
-                        prediction.ChangeRetentionTime(retentionTimeRegression)));
-                }
-                string dbPath = calcIrt.DatabasePath;
-                IrtDb db = IrtDb.GetIrtDb(dbPath, null);
-                if (checkPeptides)
-                {
-                    var standards = docNew.Molecules.Where(m => db.IsStandard(m.ModifiedTarget)).ToArray();
-                    if (standards.Length != db.StandardPeptideCount)
-                    {
-                        _out.WriteLine(Resources.CommandLine_ImportTransitionList_Warning__The_document_is_missing_iRT_standards);
-                        foreach (var rawTextId in db.StandardPeptides.Where(s => !standards.Contains(nodePep => s == nodePep.ModifiedTarget)))
-                        {
-                            _out.WriteLine(@"    " + rawTextId);
-                        }
-                    }
-                }
-                var oldPeptides = db.ReadPeptides().ToList();
-                IList<DbIrtPeptide.Conflict> conflicts;
-                dbIrtPeptidesFilter = DbIrtPeptide.MakeUnique(dbIrtPeptidesFilter);
-                DbIrtPeptide.FindNonConflicts(oldPeptides, dbIrtPeptidesFilter, null, out conflicts);
-                // Warn about peptides that are present in the import and already in the database
-                foreach (var conflict in conflicts)
-                {
-                    _out.WriteLine(Resources.CommandLine_ImportTransitionList_Warning__The_iRT_calculator_already_contains__0__with_the_value__1___Ignoring__2_,
-                        conflict.ExistingPeptide.ModifiedTarget, conflict.ExistingPeptide.Irt, conflict.NewPeptide.Irt);
-                }
-
-                _out.WriteLine(Resources.CommandLine_ImportTransitionList_Importing__0__iRT_values_into_the_iRT_calculator__1_, dbIrtPeptidesFilter.Count, calcIrt.Name);
-                docNew = docNew.AddIrtPeptides(dbIrtPeptidesFilter, false, progressMonitor);
-                if (docNew == null)
-                    return false;
-            }
-
-            librarySpectra = SpectrumMzInfo.RemoveDuplicateSpectra(librarySpectra);
-
-            if (libraryLinkedToDoc)
-            {
-                string oldName = docNew.Settings.PeptideSettings.Libraries.LibrarySpecs[indexOldLibrary].Name;
-                using (var libraryOld = new LibraryReference(docNew.Settings.PeptideSettings.Libraries.GetLibrary(oldName)))
-                {
-                    var additionalSpectra = SpectrumMzInfo.GetInfoFromLibrary(libraryOld.Reference);
-                    additionalSpectra = SpectrumMzInfo.RemoveDuplicateSpectra(additionalSpectra);
-
-                    librarySpectra = SpectrumMzInfo.MergeWithOverwrite(librarySpectra, additionalSpectra);
-                }
-            }
-
-            if (librarySpectra.Any())
-            {
-                // Delete the existing library; either it's not tied to the document or we've already extracted the spectra
-                _out.WriteLine(Resources.CommandLine_ImportTransitionList_Adding__0__spectra_to_the_library__1_, librarySpectra.Count, libraryName);
-                if (libraryExists)
-                {
-                    FileEx.SafeDelete(outputLibraryPath);
-                    FileEx.SafeDelete(Path.ChangeExtension(outputLibraryPath, BiblioSpecLiteSpec.EXT_REDUNDANT));
-                }
-                using (var blibDb = BlibDb.CreateBlibDb(outputLibraryPath))
-                {
-                    var docLibrarySpec = new BiblioSpecLiteSpec(libraryName, outputLibraryPath);
-                    using (var docLibrary = new LibraryReference(blibDb.CreateLibraryFromSpectra(
-                        docLibrarySpec, librarySpectra, libraryName, progressMonitor)))
-                    {
-                        var newSettings = docNew.Settings.ChangePeptideLibraries(
-                            libs => libs.ChangeLibrary(docLibrary.Reference, docLibrarySpec, indexOldLibrary));
-                        docNew = docNew.ChangeSettings(newSettings, new SrmSettingsChangeMonitor(progressMonitor,
-                            Resources.SkylineWindow_ImportMassList_Finishing_up_import));
-                    }
-                }
-            }
-
-            ModifyDocument(d => docNew);
-            return true;
-        }
-
-        private class LibraryReference : IDisposable
-        {
-            public Library Reference { get; private set; }
-
-            public LibraryReference(Library reference)
-            {
-                Reference = reference;
-            }
-
-            public void Dispose()
-            {
-                if (Reference != null)
-                {
-                    foreach (var stream in Reference.ReadStreams)
-                        stream.CloseStream();
-                }
-            }
-        }
-
-        public bool CreateIrtDatabase(string irtDatabasePath, CommandArgs commandArgs)
-        {
-            if (File.Exists(irtDatabasePath))
-            {
-                _out.WriteLine(Resources.CommandLine_CreateIrtDatabase_Error__Importing_an_assay_library_to_a_document_without_an_iRT_calculator_cannot_create__0___because_it_exists_,
-                              irtDatabasePath);
-                if (string.IsNullOrEmpty(commandArgs.IrtDatabasePath))
-                {
-                    _out.WriteLine(Resources.CommandLine_CreateIrtDatabase_Use_the__0__argument_to_specify_a_file_to_create_, CommandArgs.ARG_IRT_DATABASE_PATH.ArgumentText);
-                }
-                return false;
-            }
-            try
-            {
-                ImportAssayLibraryHelper.CreateIrtDatabase(irtDatabasePath);
-            }
-            catch (Exception x)
-            {
-                _out.WriteLine(Resources.Error___0_, x);
-                return false;
-            }
-            return true;
-        }
-
-        public bool SetLibrary(string name, string path, bool append = true)
-        {
-            if (string.IsNullOrWhiteSpace(path))
-            {
-                _out.WriteLine(Resources.CommandLine_SetLibrary_Error__Cannot_set_library_name_without_path_);
-                return false;
-            }
-            else if (!File.Exists(path))
-            {
-                _out.WriteLine(Resources.CommandLine_SetLibrary_Error__The_file__0__does_not_exist_, path);
-                return false;
-            }
-            else if (path.EndsWith(BiblioSpecLiteSpec.EXT_REDUNDANT))
-            {
-                _out.WriteLine(Resources.CommandLine_SetLibrary_Error__The_file__0__appears_to_be_a_redundant_library_);
-                return false;
-            }
-
-            if (string.IsNullOrWhiteSpace(name))
-                name = Path.GetFileNameWithoutExtension(path);
-
-            var librarySpec = LibrarySpec.CreateFromPath(name, path);
-
-            if (librarySpec == null)
-            {
-                _out.WriteLine(Resources.CommandLine_SetLibrary_Error__The_file__0__is_not_a_supported_spectral_library_file_format_, path);
-                return false;
-            }
-
-            // Check for conflicting names
-            foreach (var docLibrarySpec in _doc.Settings.PeptideSettings.Libraries.LibrarySpecs)
-            {
-                if (docLibrarySpec.Name == librarySpec.Name || docLibrarySpec.FilePath == librarySpec.FilePath)
-                {
-                    _out.WriteLine(Resources.CommandLine_SetLibrary_Error__The_library_you_are_trying_to_add_conflicts_with_a_library_already_in_the_file_);
-                    return false;
-                }
-            }
-
-            var librarySpecs = append ?
-                new List<LibrarySpec>(_doc.Settings.PeptideSettings.Libraries.LibrarySpecs) { librarySpec } :
-                new List<LibrarySpec>{ librarySpec };
-
-            SrmSettings newSettings = _doc.Settings.ChangePeptideLibraries(l => l.ChangeLibrarySpecs(librarySpecs));
-            ModifyDocument(d => d.ChangeSettings(newSettings));
-
-            return true;
-        }
-
-        public bool SaveFile(string saveFile)
-        {
-            _out.WriteLine(Resources.CommandLine_SaveFile_Saving_file___);
-            try
-            {
-                SaveDocument(_doc, saveFile, _out);
-            }
-            catch (Exception e)
-            {
-                _out.WriteLine(Resources.CommandLine_SaveFile_Error__The_file_could_not_be_saved_to__0____Check_that_the_directory_exists_and_is_not_read_only_, saveFile);
-                _out.WriteLine(e);
-                return false;
-            }
-            _out.WriteLine(Resources.CommandLine_SaveFile_File__0__saved_, Path.GetFileName(saveFile));
-            return true;
-        }
-
-        public bool ExportReport(string reportName, string reportFile, char reportColSeparator, bool reportInvariant)
-        {
-
-            if (string.IsNullOrEmpty(reportFile))
-            {
-                _out.WriteLine(Resources.CommandLine_ExportReport_);
-                return false;
-            }
-
-            return ExportLiveReport(reportName, reportFile, reportColSeparator, reportInvariant);
-        }
-
-        private bool ExportLiveReport(string reportName, string reportFile, char reportColSeparator, bool reportInvariant)
-        {
-            var viewContext = DocumentGridViewContext.CreateDocumentGridViewContext(_doc, reportInvariant
-                ? DataSchemaLocalizer.INVARIANT
-                : SkylineDataSchema.GetLocalizedSchemaLocalizer());
-            // Make sure invariant report format uses a true comma if a tab separator was not specified.
-            if (reportInvariant && reportColSeparator != TextUtil.SEPARATOR_TSV)
-                reportColSeparator = TextUtil.SEPARATOR_CSV;
-            var viewInfo = viewContext.GetViewInfo(PersistedViews.MainGroup.Id.ViewName(reportName));
-            if (null == viewInfo)
-            {
-                _out.WriteLine(Resources.CommandLine_ExportLiveReport_Error__The_report__0__does_not_exist__If_it_has_spaces_in_its_name__use__double_quotes__around_the_entire_list_of_command_parameters_, reportName);
-                return false;
-            }
-            _out.WriteLine(Resources.CommandLine_ExportLiveReport_Exporting_report__0____, reportName);
-
-            try
-            {
-                using (var saver = new FileSaver(reportFile))
-                {
-                    if (!saver.CanSave())
-                    {
-                        _out.WriteLine(Resources.CommandLine_ExportLiveReport_Error__The_report__0__could_not_be_saved_to__1__, reportName, reportFile);
-                        _out.WriteLine(Resources.CommandLine_ExportLiveReport_Check_to_make_sure_it_is_not_read_only_);
-                        return false;
-                    }
-
-                    IProgressStatus status = new ProgressStatus(string.Empty);
-                    IProgressMonitor broker = new CommandProgressMonitor(_out, status);
-
-                    using (var writer = new StreamWriter(saver.SafeName))
-                    {
-                        viewContext.Export(CancellationToken.None, broker, ref status, viewInfo, writer,
-                            reportColSeparator);
-                    }
-
-                    broker.UpdateProgress(status.Complete());
-                    saver.Commit();
-                    _out.WriteLine(Resources.CommandLine_ExportLiveReport_Report__0__exported_successfully_to__1__, reportName, reportFile);
-                }
-            }
-            catch (Exception x)
-            {
-                _out.WriteLine(Resources.CommandLine_ExportLiveReport_Error__Failure_attempting_to_save__0__report_to__1__, reportName, reportFile);
-                _out.WriteLine(x.Message);
-                return false;
-            }
-            return true;
-        }
-
-        public bool ExportChromatograms(string chromatogramsFile, bool precursors, bool products, bool basePeaks, bool tics)
-        {
-            _out.WriteLine(Resources.CommandLine_ExportChromatograms_Exporting_chromatograms_file__0____, chromatogramsFile);
-
-            var chromExtractors = new List<ChromExtractor>();
-            if (tics)
-                chromExtractors.Add(ChromExtractor.summed);
-            if (basePeaks)
-                chromExtractors.Add(ChromExtractor.base_peak);
-
-            var chromSources = new List<ChromSource>();
-            if (precursors)
-                chromSources.Add(ChromSource.ms1);
-            if (products)
-                chromSources.Add(ChromSource.fragment);
-
-            if (chromExtractors.Count == 0 && chromSources.Count == 0)
-            {
-                _out.WriteLine(Resources.CommandLine_ExportChromatograms_Error__At_least_one_chromatogram_type_must_be_selected);
-                return false;
-            }
-
-            var filesToExport = Document.Settings.HasResults
-                ? Document.Settings.MeasuredResults.MSDataFilePaths.Select(f => f.GetFileName()).ToList()
-                : new List<string>();
-            if (filesToExport.Count == 0)
-            {
-                _out.WriteLine(Resources.CommandLine_ExportChromatograms_Error__The_document_must_have_imported_results);
-                return false;
-            }
-
-            try
-            {
-                var chromExporter = new ChromatogramExporter(Document);
-                using (var saver = new FileSaver(chromatogramsFile))
-                using (var writer = new StreamWriter(saver.SafeName))
-                {
-                    var status = new ProgressStatus(string.Empty);
-                    IProgressMonitor broker = new CommandProgressMonitor(_out, status);
-                    chromExporter.Export(writer, broker, filesToExport, LocalizationHelper.CurrentCulture, chromExtractors, chromSources);
-                    writer.Close();
-                    broker.UpdateProgress(status.Complete());
-                    saver.Commit();
-                    _out.WriteLine(Resources.CommandLine_ExportChromatograms_Chromatograms_file__0__exported_successfully_, chromatogramsFile);
-                }
-            }
-            catch (Exception x)
-            {
-                _out.WriteLine(Resources.CommandLine_ExportChromatograms_Error__Failure_attempting_to_save_chromatograms_file__0_, chromatogramsFile);
-                _out.WriteLine(x.Message);
-                return false;
-            }
-
-            return true;
-        }
-
-        /// <summary>
-        /// Export a spectral library (.blib) file from the document
-        /// </summary>
-        /// <param name="specLibFile">File path to export the spectral library to</param>
-        /// <returns>True if the file is successfully exported and false if there is an error</returns>
-        public bool ExportSpecLib(string specLibFile)
-        {
-            _out.WriteLine(Resources.SkylineWindow_ShowExportSpectralLibraryDialog_Exporting_spectral_library__0____, specLibFile);
-            if (Document.MoleculeTransitionGroupCount == 0) // The document needs at least one precursor
-            {
-                _out.WriteLine(Resources.CommandLine_ExportSpecLib_Error__The_document_must_contain_at_least_one_precursor_to_export_a_spectral_library_);
-                return false;
-            }
-            else if (!Document.Settings.HasResults) // The document must contain results
-            {
-                _out.WriteLine(Resources.CommandLine_ExportSpecLib_Error__The_document_must_contain_results_to_export_a_spectral_library_);
-                return false;
-            }
-
-            try
-            {
-                var libraryExporter = new SpectralLibraryExporter(Document, DocContainer.DocumentFilePath);
-                var status = new ProgressStatus(string.Empty);
-                IProgressMonitor broker = new CommandProgressMonitor(_out, status);
-                libraryExporter.ExportSpectralLibrary(specLibFile, broker);
-                broker.UpdateProgress(status.Complete());
-                _out.WriteLine(Resources.CommandLine_ExportSpecLib_Spectral_library_file__0__exported_successfully_, specLibFile);
-            }
-            catch(Exception x)
-            {
-                _out.WriteLine(Resources.CommandLine_ExportSpecLib_Error__Failure_attempting_to_save_spectral_library_file__0__, specLibFile);
-                _out.WriteLine(x.Message);
-                return false;
-            }
-            return true;
-        }
-
-        /// <summary>
-        /// Export mProphet features as a .csv file
-        /// </summary>
-        /// <param name="mProphetFile">File path to export the mProphet file to</param>
-        /// <param name="targetPeptidesOnly">Do not include decoys, only targets</param>
-        /// <param name="bestOnly">Export best scoring peaks only</param>
-        /// <param name="excludeScores">A list of features to exclude from the exported file</param>
-        /// <returns>True upon successful import, false upon error</returns>
-        public bool ExportMProphetFeatures(string mProphetFile, bool targetPeptidesOnly, bool bestOnly, FeatureCalculators excludeScores)
-        {
-            if (Document.MoleculeCount == 0) // The document must contain targets
-            {
-                _out.WriteLine(Resources.CommandLine_ExportMProphetFeatures_Error__The_document_must_contain_targets_for_which_to_export_mProphet_features_);
-                return false;
-            }
-
-            if (!Document.Settings.HasResults) // The document must contain results
-            {
-                _out.WriteLine(Resources.CommandLine_ExportMProphetFeatures_Error__The_document_must_contain_results_to_export_mProphet_features_);
-                return false;
-            }
-
-            try
-            {
-                var scoringModel = Document.Settings.PeptideSettings.Integration.PeakScoringModel;
-                var mProphetScoringModel = scoringModel as MProphetPeakScoringModel;
-                var handler = new MProphetResultsHandler(Document, mProphetScoringModel);
-                var status = new ProgressStatus(string.Empty);
-                var cultureInfo = LocalizationHelper.CurrentCulture;
-                IProgressMonitor progressMonitor = new CommandProgressMonitor(_out, status);
-                using (var fs = new FileSaver(mProphetFile))
-                using (var writer = new StreamWriter(fs.SafeName))
-                {
-                    handler.ScoreFeatures(progressMonitor);
-                    // Excluding any scores requested by the caller
-                    var calcs = new FeatureCalculators(PeakFeatureCalculator.Calculators.Where(c => excludeScores.IndexOf(c) < 0));
-                    handler.WriteScores(writer, cultureInfo, calcs, bestOnly, !targetPeptidesOnly, progressMonitor);
-                    writer.Close();
-                    fs.Commit();
-                }
-                _out.WriteLine(Resources.CommandLine_ExportMProphetFeatures_mProphet_features_file__0__exported_successfully_, mProphetFile);
-            }
-            catch (Exception x)
-            {
-                _out.WriteLine(Resources.CommandLine_ExportMProphetFeatures_Error__Failure_attempting_to_save_mProphet_features_file__0__, mProphetFile);
-                _out.WriteLine(x.Message);
-                return false;
-            }
-            return true;
-        }
-<<<<<<< HEAD
-
-        /// <summary>
-        /// Export annotations to a .csv file
-        /// </summary>
-        /// <param name="annotationsFile">File path to export the annotations to</param>
-        /// <param name="excludeHandlers">Element handlers to exclude from the export</param>
-        /// <param name="excludeProperties">Properties to exclude from the export</param>
-        /// <param name="removeBlankRows">Do not include blank rows in the export</param>
-        /// <param name="excludeAnnotationNames">Annotation names to exclude from the export</param>
-        /// <returns>True upon successful import, false upon error</returns>
-        public bool ExportAnnotations(string annotationsFile, List<ElementHandler> excludeHandlers, List<string> excludeProperties, bool removeBlankRows, List<string> excludeAnnotationNames)
-        {
-            var dataSchema = SkylineDataSchema.MemoryDataSchema(Document, 
-                DataSchemaLocalizer.INVARIANT); // The INVARIANT version is used in the UI method as well
-            var allHandlers = ElementHandler.GetElementHandlers(dataSchema).ToList();
-            try
-            {
-                // Drop handlers specified by the user
-                var selectedHandlers = allHandlers.Where(c =>
-                    excludeHandlers.IndexOf(c) < 0).ToList();
-                // Only include properties applicable to the selected element handlers
-                var newProperties = selectedHandlers
-                    .SelectMany(handler => handler.Properties.Select(pd => pd.Name)).Distinct();
-                // Drop properties specified by the user
-                var selectedProperties = newProperties
-                    .OrderBy(name => name).Where(c =>
-                        excludeProperties.IndexOf(c) < 0).ToList();
-                // Find all available annotation names
-                var allAnnotationNames =
-                    ExportAnnotationSettings.GetAllAnnotationNames(Document.Settings.DataSettings.AnnotationDefs, selectedHandlers);
-                // Throw an error if the user specifies names that are not in the document.
-                // We normally throw invalid argument errors in CommandArgs.cs, but we need to access the document in order to detect this error.
-                var invalidAnnotationNames = excludeAnnotationNames.Except(allAnnotationNames).ToList();
-                if (invalidAnnotationNames.Any())
-                {
-                    foreach (var invalidAnnotationName in invalidAnnotationNames)
-                    {
-                        _out.WriteLine(Resources
-                                .CommandLine_ExportAnnotations_Error__Attempting_to_exclude_unknown_annotation_name__0__,
-                            invalidAnnotationName);
-                    }
-                    // Suggest valid annotation names if they exist
-                    if (allAnnotationNames.Any())
-                    {
-                        _out.WriteLine(Resources.CommandLine_ExportAnnotations_Try_one_of_the_following_);
-                        foreach (var validAnnotationName in allAnnotationNames)
-                        {
-                            _out.WriteLine(validAnnotationName);
-                        }
-                    }
-                
-                    return false;
-                }
-                // Drop annotation names specified by the user.
-                var selectedAnnotationNames = allAnnotationNames.Except(excludeAnnotationNames);
-                var settings = ExportAnnotationSettings.GetExportAnnotationSettings(selectedHandlers, selectedAnnotationNames, selectedProperties, removeBlankRows);
-                var documentAnnotations = new DocumentAnnotations(Document);
-                using (var fileSaver = new FileSaver(annotationsFile))
-                {
-                    documentAnnotations.WriteAnnotationsToFile(CancellationToken.None, settings, fileSaver.SafeName);
-                    fileSaver.Commit();
-                }
-                _out.WriteLine(Resources.CommandLine_ExportAnnotations_Annotations_file__0__exported_successfully_, annotationsFile);
-            }
-            catch (Exception x)
-            {
-                _out.WriteLine(Resources.CommandLine_ExportAnnotations_Error__Failure_attempting_to_save_annotations_file__0__, annotationsFile);
-                _out.WriteLine(x.Message);
-                return false;
-            }
-            
-            return true;
-        }
-
-=======
-        
->>>>>>> fd07aa97
-        public enum ResolveZipToolConflicts
-        {
-            terminate,
-            overwrite,
-            in_parallel
-        }
-
-        public bool ImportToolsFromZip(string path, ResolveZipToolConflicts? resolveConflicts, bool? overwriteAnnotations, ProgramPathContainer ppc, string programPath, bool arePackagesHandled)
-        {
-            if (string.IsNullOrEmpty(path))
-            {
-                _out.WriteLine(Resources.CommandLine_ImportToolsFromZip_Error__to_import_tools_from_a_zip_you_must_specify_a_path___tool_add_zip_must_be_followed_by_an_existing_path_);
-                return false;
-            }
-            if (!File.Exists(path))
-            {
-                _out.WriteLine(Resources.CommandLine_ImportToolsFromZip_Error__the_file_specified_with_the___tool_add_zip_command_does_not_exist__Please_verify_the_file_location_and_try_again_);
-                return false;
-            }
-            if (Path.GetExtension(path) != ToolDescription.EXT_INSTALL)
-            {
-                _out.WriteLine(Resources.CommandLine_ImportToolsFromZip_Error__the_file_specified_with_the___tool_add_zip_command_is_not_a__zip_file__Please_specify_a_valid__zip_file_);
-                return false;
-            }
-            string filename = Path.GetFileName(path);
-            _out.WriteLine(Resources.CommandLine_ImportToolsFromZip_Installing_tools_from__0_, filename);
-            ToolInstaller.UnzipToolReturnAccumulator result = null;
-            try
-            {
-                result = ToolInstaller.UnpackZipTool(path, new AddZipToolHelper(resolveConflicts, overwriteAnnotations, _out, filename, ppc,
-                                                                               programPath, arePackagesHandled));
-            }
-            catch (ToolExecutionException x)
-            {
-                _out.WriteLine(x.Message);
-            }
-            if (result != null)
-            {
-                foreach (var message in result.MessagesThrown)
-                {
-                    _out.WriteLine(message);
-                }
-                foreach (var tool in result.ValidToolsFound)
-                {
-                    _out.WriteLine(Resources.CommandLine_ImportToolsFromZip_Installed_tool__0_, tool.Title);
-                }
-
-                SaveSettings();
-                return true;
-            }
-            else
-            {
-                _out.WriteLine(Resources.CommandLine_ImportToolsFromZip_Error__Canceled_installing_tools_from__0__, filename);
-                return false;
-            }
-        }
-
-        private bool SaveSettings()
-        {
-            try
-            {
-                Settings.Default.Save();
-                return true;
-            }
-            catch (Exception x)
-            {
-                _out.WriteLine(Resources.CommandLine_SaveSettings_Error__Failed_saving_to_the_user_configuration_file_);
-                _out.WriteLine(x.Message);
-            }
-            return false;
-        }
-
-        // A function for adding tools to the Tools Menu.
-        public bool ImportTool (string title, string command, string arguments, string initialDirectory, string reportTitle, bool outputToImmediateWindow, bool? resolveToolConflictsBySkipping)
-        {
-            if (title == null | command == null)
-            {
-                _out.WriteLine(Resources.CommandLine_ImportTool_Error__to_import_a_tool_it_must_have_a_name_and_a_command___Use___tool_add_to_specify_a_name_and_use___tool_command_to_specify_a_command___The_tool_was_not_imported___);
-                return false;
-            }
-            // Check if the command is of a supported type and not a URL
-            else if (!ToolDescription.CheckExtension(command) && !ToolDescription.IsWebPageCommand(command))
-            {
-                string supportedTypes = string.Join(@"; ", ToolDescription.EXTENSIONS);
-                supportedTypes = supportedTypes.Replace(@".", @"*.");
-                _out.WriteLine(Resources.CommandLine_ImportTool_Error__the_provided_command_for_the_tool__0__is_not_of_a_supported_type___Supported_Types_are___1_, title, supportedTypes);
-                _out.WriteLine(Resources.CommandLine_ImportTool_The_tool_was_not_imported___);
-                return false;
-            }
-            if (arguments != null && arguments.Contains(ToolMacros.INPUT_REPORT_TEMP_PATH))
-            {
-                if (string.IsNullOrEmpty(reportTitle))
-                {
-                    _out.WriteLine(Resources.CommandLine_ImportTool_Error__If__0__is_and_argument_the_tool_must_have_a_Report_Title__Use_the___tool_report_parameter_to_specify_a_report_, ToolMacros.INPUT_REPORT_TEMP_PATH);
-                    _out.WriteLine(Resources.CommandLine_ImportTool_The_tool_was_not_imported___);
-                    return false;
-                }
-
-                if (!ReportSharing.GetExistingReports().ContainsKey(PersistedViews.ExternalToolsGroup.Id.ViewName(reportTitle))) 
-                {
-                    _out.WriteLine(Resources.CommandLine_ImportTool_Error__Please_import_the_report_format_for__0____Use_the___report_add_parameter_to_add_the_missing_custom_report_, reportTitle);
-                    _out.WriteLine(Resources.CommandLine_ImportTool_The_tool_was_not_imported___);
-                    return false;                    
-                }
-            }            
-
-            // Check for a name conflict. 
-            ToolDescription toolToRemove = null;
-            foreach (var tool  in Settings.Default.ToolList)
-            {                
-                if (tool.Title == title)
-                {
-                    // Conflict. 
-                    if (resolveToolConflictsBySkipping == null)
-                    {
-                        // Complain. No resolution specified.
-                        _out.WriteLine(Resources.CommandLine_ImportTool_, tool.Title);
-                        return false; // Dont add.
-                    }
-                    // Skip conflicts
-                    else if (resolveToolConflictsBySkipping == true)
-                    {
-                        _out.WriteLine(Resources.CommandLine_ImportTool_Warning__skipping_tool__0__due_to_a_name_conflict_, tool.Title);
-//                        _out.WriteLine("         tool {0} was not modified.", tool.Title);
-                        return true;
-                    }
-                    // Overwrite conflicts
-                    else
-                    {
-                        _out.WriteLine(Resources.CommandLine_ImportTool_Warning__the_tool__0__was_overwritten, tool.Title);
-//                      _out.WriteLine("         tool {0} was modified.", tool.Title);
-                        if (toolToRemove == null) // If there are multiple tools with the same name this makes sure the first one with a naming conflict is overwritten.
-                            toolToRemove = tool;
-                    }
-                }
-            }
-            // Remove the tool to be overwritten.
-            if (toolToRemove !=null)
-                Settings.Default.ToolList.Remove(toolToRemove);          
-            // If no tool was overwritten then its a new tool. Show this message. 
-            if (toolToRemove == null)
-            {
-                _out.WriteLine(Resources.CommandLine_ImportTool__0__was_added_to_the_Tools_Menu_, title);
-            }
-            // Conflicts have been dealt with now add the tool.                       
-            // Adding the tool. ToolArguments and ToolInitialDirectory are optional. 
-            // If arguments or initialDirectory is null set it to be an empty string.
-            arguments = arguments ?? string.Empty; 
-            initialDirectory = initialDirectory ?? string.Empty; 
-            Settings.Default.ToolList.Add(new ToolDescription(title, command, arguments, initialDirectory, outputToImmediateWindow, reportTitle));
-            SaveSettings();
-
-            return true;
-        }
-
-        // A function for running each line of a text file like a SkylineRunner command
-        public int RunBatchCommands(string path)
-        {
-            if (!File.Exists(path))
-            {
-                _out.WriteLine(Resources.CommandLine_RunBatchCommands_Error___0__does_not_exist____batch_commands_failed_, path);
-                return Program.EXIT_CODE_RAN_WITH_ERRORS;
-            }
-            else
-            {
-                try
-                {
-                    using (StreamReader sr = File.OpenText(path))
-                    {
-                        string input;
-                        // Run each line like its own command.
-                        while ((input = sr.ReadLine()) != null)
-                        {
-                            // Parse the line and run it.
-                            string[] args = ParseArgs(input);
-                            int exitCode = Run(args);
-                            if (exitCode != Program.EXIT_CODE_SUCCESS)
-                                return exitCode;
-                        }
-                    }
-                }
-                catch (Exception)
-                {
-                    _out.WriteLine(Resources.CommandLine_RunBatchCommands_Error__failed_to_open_file__0____batch_commands_command_failed_, path);
-                }
-            }            
-            return Program.EXIT_CODE_SUCCESS;
-        }
-        
-        /// <summary>
-        ///  A method for parsing command line inputs to accept quotes arround strings and double quotes within those strings.
-        ///  See CommandLineTest.cs ConsoleParserTest() for specific examples of its behavior. 
-        /// </summary>
-        /// <param name="inputs"> string on inputs </param>
-        /// <returns> string[] of parsed commands </returns>
-        public static string[] ParseArgs(string inputs)
-        {            
-            List<string> output = new List<string>();
-            bool foundSingle = false;
-            string current = null; 
-            // Loop char by char through inputs building an ouput 
-            for (int i = 0; i < inputs.Length; i++)
-            {
-                char c = inputs[i];
-                if (c == '"')
-                {
-                    // If you have not yet encountered a quote, its an open quote
-                    if (!foundSingle)
-                        foundSingle = true;
-                    // If you have already encountered a quote, it could be a close quote or escaped quote
-                    else
-                    {
-                        // In this case its an escaped quote
-                        if ((i < inputs.Length - 1) && inputs[i + 1] == '"')
-                        {
-                            current += c;
-                            i++;
-                        }
-                        // Its a close quote
-                        else
-                            foundSingle = false;
-                    }                   
-                }
-                // If not within a quote and the current string being built isn't blank, a space is a place to break.
-                else if (c == ' ' && !foundSingle && (!String.IsNullOrEmpty(current)))
-                {
-                    output.Add(current);
-                    current = null;
-                }   
-                else if (c != ' ' || (c == ' ' && foundSingle))
-                    current += c;
-
-                // Catch the corner case at the end of the string, make sure the last chunk is added to output array.
-                if (i == inputs.Length - 1 && (!String.IsNullOrEmpty(current)))
-                {
-                    output.Add(current);
-                }
-            }                
-            return output.ToArray();
-        }
-
-        /// <summary>
-        /// A method for joining an array of individual arguments to be passed to the command line to generate
-        /// the string that will ultimately be passed. If a argument has white space, it is surrounded by quotes.
-        /// If an empty (size 0) array is given, it returns string.Empty 
-        /// </summary>
-        /// <param name="arguments">The arguments to join</param>
-        /// <returns>The appropriately formatted command line argument string</returns>
-        public static string JoinArgs(string[] arguments)
-        {
-            if (!arguments.Any())
-            {
-                return string.Empty;
-            }
-            
-            StringBuilder commandLineArguments = new StringBuilder();
-            foreach (string argument in arguments)
-            {
-                // ReSharper disable LocalizableElement
-                if (argument == null)
-                {
-                     commandLineArguments.Append(" \"\"");
-                }
-                else if (argument.Contains(" ") || argument.Contains("\t") || argument.Equals(string.Empty))
-                {
-                    commandLineArguments.Append(" \"" + argument + "\"");
-
-                }
-                else
-                {
-                    commandLineArguments.Append(TextUtil.SEPARATOR_SPACE + argument);
-                }
-                // ReSharper restore LocalizableElement
-            }
-            commandLineArguments.Remove(0, 1);
-            return commandLineArguments.ToString();
-        }
-
-        public bool ImportSkyr(string path, bool? resolveSkyrConflictsBySkipping)
-        {          
-            if (!File.Exists(path))
-            {
-                _out.WriteLine(Resources.CommandLine_ImportSkyr_Error___0__does_not_exist____report_add_command_failed_, path);
-                return false;
-            }
-            else
-            {           
-                ImportSkyrHelper helper = new ImportSkyrHelper(_out, resolveSkyrConflictsBySkipping);
-                bool imported;
-                try
-                {
-                    imported = ReportSharing.ImportSkyrFile(path, helper.ResolveImportConflicts);
-                }
-                catch (Exception e)
-                {
-                    _out.WriteLine(Resources.CommandLine_ImportSkyr_, path);
-                    _out.WriteLine(e);
-                    return false;
-                }
-                if (imported)
-                {
-                    if (!SaveSettings())
-                        return false;
-                    _out.WriteLine(Resources.CommandLine_ImportSkyr_Success__Imported_Reports_from__0_, Path.GetFileName(path));
-                }
-                else
-                {
-                    if (!_out.IsErrorReported)
-                    {
-                        // Unclear when this would happen, but to be safe, make sure an error is reported
-                        _out.WriteLine(Resources.CommandLine_ImportSkyr_Error__Reports_could_not_be_imported_from__0_, path);
-                    }
-                    return false;
-                }
-            }
-            return true;
-        }
-
-        private class ImportSkyrHelper
-        {
-            private bool? resolveSkyrConflictsBySkipping { get; set; }
-            private readonly TextWriter _outWriter;
-
-            public ImportSkyrHelper(TextWriter outWriter, bool? resolveSkyrConflictsBySkipping)
-            {
-                _outWriter = outWriter;
-                this.resolveSkyrConflictsBySkipping = resolveSkyrConflictsBySkipping;
-            }
-
-            internal IList<string> ResolveImportConflicts(IList<string> existing)
-            {
-                string messageFormat = existing.Count == 1
-                                           ? Resources.ImportSkyrHelper_ResolveImportConflicts_The_name___0___already_exists_
-                                           : Resources.ImportSkyrHelper_ResolveImportConflicts_;
-                // ReSharper disable LocalizableElement
-                _outWriter.WriteLine(messageFormat, string.Join("\n", existing.ToArray()));
-                // ReSharper restore LocalizableElement
-                if (resolveSkyrConflictsBySkipping == null)
-                {
-                    _outWriter.WriteLine(Resources.ImportSkyrHelper_ResolveImportConflicts_Use_command);
-                    return null;
-                }
-                if (resolveSkyrConflictsBySkipping == true)
-                {
-                    _outWriter.WriteLine(Resources.ImportSkyrHelper_ResolveImportConflicts_Resolving_conflicts_by_skipping_);
-                    // The objects are skipped below for being in the list called existing
-                }
-                if (resolveSkyrConflictsBySkipping == false)
-                {
-                    _outWriter.WriteLine(Resources.ImportSkyrHelper_ResolveImportConflicts_Resolving_conflicts_by_overwriting_);
-                    existing.Clear();
-                    // All conflicts are overwritten because existing is empty. 
-                }
-                return existing;
-            }
-        }
-
-        // This function needs so many variables, we might as well just pass the whole CommandArgs object
-        private bool ExportInstrumentFile(ExportFileType type, CommandArgs args)
-        {
-            if (string.IsNullOrEmpty(args.ExportPath))
-            {
-                _out.WriteLine(Resources.CommandLine_ExportInstrumentFile_);
-                return false;
-            }
-
-            if (Equals(type, ExportFileType.Method))
-            {
-                if (string.IsNullOrEmpty(args.TemplateFile))
-                {
-                    _out.WriteLine(Resources.CommandLine_ExportInstrumentFile_Error__A_template_file_is_required_to_export_a_method_);
-                    return false;
-                }
-                if (Equals(args.MethodInstrumentType, ExportInstrumentType.AGILENT6400)
-                        ? !Directory.Exists(args.TemplateFile)
-                        : !File.Exists(args.TemplateFile))
-                {
-                    _out.WriteLine(Resources.CommandLine_ExportInstrumentFile_Error__The_template_file__0__does_not_exist_, args.TemplateFile);
-                    return false;
-                }
-                if (Equals(args.MethodInstrumentType, ExportInstrumentType.AGILENT6400) &&
-                    !AgilentMethodExporter.IsAgilentMethodPath(args.TemplateFile))
-                {
-                    _out.WriteLine(Resources.CommandLine_ExportInstrumentFile_Error__The_folder__0__does_not_appear_to_contain_an_Agilent_QQQ_method_template___The_folder_is_expected_to_have_a__m_extension__and_contain_the_file_qqqacqmethod_xsd_, args.TemplateFile);
-                    return false;
-                }
-            }
-
-            if (!args.ExportStrategySet)
-            {
-                _out.WriteLine(Resources.CommandLine_ExportInstrumentFile_Warning__No_export_strategy_specified__from__single____protein__or__buckets____Defaulting_to__single__);
-                args.ExportStrategy = ExportStrategy.Single;
-            }
-
-            if (args.AddEnergyRamp && !Equals(args.TransListInstrumentType, ExportInstrumentType.THERMO))
-            {
-                _out.WriteLine(Resources.CommandLine_ExportInstrumentFile_Warning__The_add_energy_ramp_parameter_is_only_applicable_for_Thermo_transition_lists__This_parameter_will_be_ignored_);
-            }
-
-            string instrument;
-            switch (type)
-            {
-                case ExportFileType.IsolationList:
-                    instrument = args.IsolationListInstrumentType;
-                    break;
-                case ExportFileType.List:
-                    instrument = args.TransListInstrumentType;
-                    break;
-                case ExportFileType.Method:
-                    instrument = args.MethodInstrumentType;
-                    break;
-                default:
-                    instrument = string.Empty;
-                    break;
-            }
-            if (!CheckInstrument(instrument, _doc))
-            {
-                _out.WriteLine(Resources.CommandLine_ExportInstrumentFile_Warning__The_vendor__0__does_not_match_the_vendor_in_either_the_CE_or_DP_prediction_setting___Continuing_exporting_a_transition_list_anyway___, instrument);
-            }
-
-
-            int maxInstrumentTrans = _doc.Settings.TransitionSettings.Instrument.MaxTransitions ??
-                                     TransitionInstrument.MAX_TRANSITION_MAX;
-
-            if ((args.MaxTransitionsPerInjection < AbstractMassListExporter.MAX_TRANS_PER_INJ_MIN ||
-                 args.MaxTransitionsPerInjection > maxInstrumentTrans) &&
-                (Equals(args.ExportStrategy, ExportStrategy.Buckets) ||
-                 Equals(args.ExportStrategy, ExportStrategy.Protein)))
-            {
-                _out.WriteLine(Resources.CommandLine_ExportInstrumentFile_Warning__Max_transitions_per_injection_must_be_set_to_some_value_between__0__and__1__for_export_strategies__protein__and__buckets__and_for_scheduled_methods__You_specified__3___Defaulting_to__2__, AbstractMassListExporter.MAX_TRANS_PER_INJ_MIN, maxInstrumentTrans,AbstractMassListExporter.MAX_TRANS_PER_INJ_DEFAULT, args.MaxTransitionsPerInjection);
-
-                args.MaxTransitionsPerInjection = AbstractMassListExporter.MAX_TRANS_PER_INJ_DEFAULT;
-            }
-
-            /*
-             * Consider: for transition lists, AB Sciex and Agilent require the 
-             * dwell time parameter, and Waters requires the run length parameter.
-             * These are guaranteed to be set and within-bounds at this point, but
-             * not necessarily by the user because there is a default.
-             * 
-             * Should we warn the user that they didn't set these parameters?
-             * Should we warn the user if they set parameters that will not be used
-             * with the given instrument?
-             * 
-             * This would require a pretty big matrix of conditionals, and there is
-             * documentation after all...
-             */
-
-            if (Equals(type, ExportFileType.Method))
-            {
-                string extension = Path.GetExtension(args.TemplateFile);
-                if (!Equals(ExportInstrumentType.MethodExtension(args.MethodInstrumentType), extension))
-                {
-                    _out.WriteLine(Resources.CommandLine_ExportInstrumentFile_Error__The_template_extension__0__does_not_match_the_expected_extension_for_the_instrument__1___No_method_will_be_exported_, extension,args.MethodInstrumentType);
-                    return false;
-                }
-            }
-
-            var prediction = _doc.Settings.TransitionSettings.Prediction;
-            double optimizeStepSize = 0;
-            int optimizeStepCount = 0;
-
-            if (Equals(args.ExportOptimizeType, ExportOptimize.CE))
-            {
-                var regression = prediction.CollisionEnergy;
-                optimizeStepSize = regression.StepSize;
-                optimizeStepCount = regression.StepCount;
-            }
-            else if (Equals(args.ExportOptimizeType, ExportOptimize.DP))
-            {
-                var regression = prediction.DeclusteringPotential;
-                optimizeStepSize = regression.StepSize;
-                optimizeStepCount = regression.StepCount;
-            }
-
-            //Now is a good time to make this conversion
-            _exportProperties = args.ExportCommandProperties;
-            _exportProperties.OptimizeStepSize = optimizeStepSize;
-            _exportProperties.OptimizeStepCount = optimizeStepCount;
-
-            _exportProperties.FullScans = _doc.Settings.TransitionSettings.FullScan.IsEnabledMsMs;
-
-            _exportProperties.Ms1Scan = _doc.Settings.TransitionSettings.FullScan.IsEnabledMs &&
-                            _doc.Settings.TransitionSettings.FullScan.IsEnabledMsMs;
-
-            _exportProperties.InclusionList = _doc.Settings.TransitionSettings.FullScan.IsEnabledMs &&
-                                              !_doc.Settings.TransitionSettings.FullScan.IsEnabledMsMs;
-
-            _exportProperties.MsAnalyzer =
-                TransitionFullScan.MassAnalyzerToString(
-                    _doc.Settings.TransitionSettings.FullScan.PrecursorMassAnalyzer);
-            _exportProperties.MsMsAnalyzer =
-                TransitionFullScan.MassAnalyzerToString(
-                    _doc.Settings.TransitionSettings.FullScan.ProductMassAnalyzer);
-
-
-            _exportProperties.MsAnalyzer =
-                TransitionFullScan.MassAnalyzerToString(
-                    _doc.Settings.TransitionSettings.FullScan.PrecursorMassAnalyzer);
-            _exportProperties.MsMsAnalyzer =
-                TransitionFullScan.MassAnalyzerToString(
-                    _doc.Settings.TransitionSettings.FullScan.ProductMassAnalyzer);
-
-            if (!Equals(args.ExportMethodType, ExportMethodType.Standard))
-            {
-                if (Equals(args.ExportMethodType, ExportMethodType.Triggered))
-                {
-                    bool canTrigger = true;
-                    if (!ExportInstrumentType.CanTriggerInstrumentType(instrument))
-                    {
-                        canTrigger = false;
-                        if (Equals(args.MethodInstrumentType, ExportInstrumentType.THERMO_TSQ))
-                        {
-                            _out.WriteLine(Resources.CommandLine_ExportInstrumentFile_Error__the__0__instrument_lacks_support_for_direct_method_export_for_triggered_acquisition_, instrument);
-                            _out.WriteLine(Resources.CommandLine_ExportInstrumentFile_You_must_export_a__0__transition_list_and_manually_import_it_into_a_method_file_using_vendor_software_, ExportInstrumentType.THERMO);
-                        }
-                        else
-                        {
-                            _out.WriteLine(Resources.CommandLine_ExportInstrumentFile_Error__the_instrument_type__0__does_not_support_triggered_acquisition_, instrument);
-                        }
-                    }
-                    else if (!_doc.Settings.HasResults && !_doc.Settings.HasLibraries)
-                    {
-                        canTrigger = false;
-                        _out.WriteLine(Resources.CommandLine_ExportInstrumentFile_Error__triggered_acquistion_requires_a_spectral_library_or_imported_results_in_order_to_rank_transitions_);
-                    }
-                    else if (!ExportInstrumentType.CanTrigger(instrument, _doc, _exportProperties.SchedulingReplicateNum))
-                    {
-                        canTrigger = false;
-                        _out.WriteLine(Resources.CommandLine_ExportInstrumentFile_Error__The_current_document_contains_peptides_without_enough_information_to_rank_transitions_for_triggered_acquisition_);
-                    }
-                    if (!canTrigger)
-                    {
-                        _out.WriteLine(!Equals(type, ExportFileType.Method)
-                                               ? Resources.CommandLine_ExportInstrumentFile_No_list_will_be_exported_
-                                               : Resources.CommandLine_ExportInstrumentFile_No_method_will_be_exported_);
-                        return false;
-                    }
-                    _exportProperties.PrimaryTransitionCount = args.PrimaryTransitionCount;
-                }
-
-                if (!ExportInstrumentType.CanSchedule(instrument, _doc))
-                {
-                    var predictionPep = _doc.Settings.PeptideSettings.Prediction;
-                    if (!ExportInstrumentType.CanScheduleInstrumentType(instrument, _doc))
-                    {
-                        _out.WriteLine(Resources.CommandLine_ExportInstrumentFile_Error__the_specified_instrument__0__is_not_compatible_with_scheduled_methods_,
-                                       instrument);
-                    }
-                    else if (predictionPep.RetentionTime == null)
-                    {
-                        if (predictionPep.UseMeasuredRTs)
-                        {
-                            _out.WriteLine(Resources.CommandLine_ExportInstrumentFile_Error__to_export_a_scheduled_method__you_must_first_choose_a_retention_time_predictor_in_Peptide_Settings___Prediction__or_import_results_for_all_peptides_in_the_document_);
-                        }
-                        else
-                        {
-                            _out.WriteLine(Resources.CommandLine_ExportInstrumentFile_Error__to_export_a_scheduled_method__you_must_first_choose_a_retention_time_predictor_in_Peptide_Settings___Prediction_);
-                        }
-                    }
-                    else if (!predictionPep.RetentionTime.Calculator.IsUsable)
-                    {
-                        _out.WriteLine(Resources.CommandLine_ExportInstrumentFile_Error__the_retention_time_prediction_calculator_is_unable_to_score___Check_the_calculator_settings_);
-                    }
-                    else if (!predictionPep.RetentionTime.IsUsable)
-                    {
-                        _out.WriteLine(Resources.CommandLine_ExportInstrumentFile_Error__the_retention_time_predictor_is_unable_to_auto_calculate_a_regression___Check_to_make_sure_the_document_contains_times_for_all_of_the_required_standard_peptides_);
-                    }
-                    else
-                    {
-                        _out.WriteLine(Resources.CommandLine_ExportInstrumentFile_Error__To_export_a_scheduled_method__you_must_first_import_results_for_all_peptides_in_the_document_);
-                    }
-                    _out.WriteLine(!Equals(type, ExportFileType.Method)
-                                           ? Resources.CommandLine_ExportInstrumentFile_No_list_will_be_exported_
-                                           : Resources.CommandLine_ExportInstrumentFile_No_method_will_be_exported_);
-                    return false;
-                }
-
-                if (Equals(args.ExportSchedulingAlgorithm, ExportSchedulingAlgorithm.Average))
-                {
-                    _exportProperties.SchedulingReplicateNum = null;
-                }
-                else
-                {
-                    if (args.SchedulingReplicate.Equals(@"LAST"))
-                    {
-                        _exportProperties.SchedulingReplicateNum = _doc.Settings.MeasuredResults.Chromatograms.Count - 1;
-                    }
-                    else
-                    {
-                        //check whether the given replicate exists
-                        if (!_doc.Settings.MeasuredResults.ContainsChromatogram(args.SchedulingReplicate))
-                        {
-                            _out.WriteLine(Resources.CommandLine_ExportInstrumentFile_Error__the_specified_replicate__0__does_not_exist_in_the_document_,
-                                           args.SchedulingReplicate);
-                            _out.WriteLine(!Equals(type, ExportFileType.Method)
-                                                   ? Resources.CommandLine_ExportInstrumentFile_No_list_will_be_exported_
-                                                   : Resources.CommandLine_ExportInstrumentFile_No_method_will_be_exported_);
-                            return false;
-                        }
-
-                        _exportProperties.SchedulingReplicateNum =
-                            _doc.Settings.MeasuredResults.Chromatograms.IndexOf(
-                                rep => rep.Name.Equals(args.SchedulingReplicate));
-                    }
-                }
-            }
-            _exportProperties.PolarityFilter = args.ExportPolarityFilter;
-            try
-            {
-                _exportProperties.ExportFile(instrument, type, args.ExportPath, _doc, args.TemplateFile);
-            }
-            catch (IOException x)
-            {
-                _out.WriteLine(Resources.CommandLine_ExportInstrumentFile_Error__The_file__0__could_not_be_saved___Check_that_the_specified_file_directory_exists_and_is_writeable_, args.ExportPath);
-                _out.WriteLine(x.Message);
-                return false;
-            }
-
-            var exportPath = Path.GetFileName(args.ExportPath);
-            if (_exportProperties.PolarityFilter == ExportPolarity.separate && type != ExportFileType.Method && _doc.IsMixedPolarity())
-            {
-                // Will create a pair of (or pair of sets of) files, let the final confirmation message reflect that
-                var ext = Path.GetExtension(exportPath);
-                if (ext == null)
-                {
-                    exportPath += @"*";
-                }
-                else
-                {
-                    exportPath = exportPath.Replace(ext, @"*" + ext);
-                }
-            }
-
-            _out.WriteLine(!Equals(type, ExportFileType.Method)
-                               ? Resources.CommandLine_ExportInstrumentFile_List__0__exported_successfully_
-                               : Resources.CommandLine_ExportInstrumentFile_Method__0__exported_successfully_,
-                           exportPath);
-            return true;
-        }
-
-        public void SaveDocument(SrmDocument doc, string outFile, TextWriter outText)
-        {
-            // Make sure the containing directory is created
-            string dirPath = Path.GetDirectoryName(outFile);
-            if (dirPath != null)
-                Directory.CreateDirectory(dirPath);
-
-            var progressMonitor = new CommandProgressMonitor(outText, new ProgressStatus(string.Empty));
-            using (var saver = new FileSaver(outFile))
-            {
-                saver.CheckException();
-                doc.SerializeToFile(saver.SafeName, outFile, SkylineVersion.CURRENT, progressMonitor);
-                // If the user has chosen "Save As", and the document has a
-                // document specific spectral library, copy this library to 
-                // the new name.
-                if (_skylineFile != null && !Equals(_skylineFile, outFile))
-                    SaveDocumentLibraryAs(outFile);
-
-                saver.Commit();
-
-                var settings = doc.Settings;
-                if (settings.HasResults)
-                {
-                    if (settings.MeasuredResults.IsLoaded)
-                    {
-                        FileStreamManager fsm = FileStreamManager.Default;
-                        settings.MeasuredResults.OptimizeCache(outFile, fsm);
-
-                        //don't worry about updating the document with the results of optimization
-                        //as is done in SkylineFiles
-                    }
-                }
-                else
-                {
-                    string cachePath = ChromatogramCache.FinalPathForName(outFile, null);
-                    FileEx.SafeDelete(cachePath, true);
-                }
-            }
-        }
-
-        private void SaveDocumentLibraryAs(string outFile)
-        {
-            string oldDocLibFile = BiblioSpecLiteSpec.GetLibraryFileName(_skylineFile);
-            string oldRedundantDocLibFile = BiblioSpecLiteSpec.GetRedundantName(oldDocLibFile);
-            // If the document has a document-specific library, and the files for it
-            // exist on disk
-            var document = Document;
-            if (document.Settings.PeptideSettings.Libraries.HasDocumentLibrary
-                && File.Exists(oldDocLibFile))
-            {
-                string newDocLibFile = BiblioSpecLiteSpec.GetLibraryFileName(outFile);
-                using (var saverLib = new FileSaver(newDocLibFile))
-                {
-                    FileSaver saverRedundant = null;
-                    if (File.Exists(oldRedundantDocLibFile))
-                    {
-                        string newRedundantDocLibFile = BiblioSpecLiteSpec.GetRedundantName(outFile);
-                        saverRedundant = new FileSaver(newRedundantDocLibFile);
-                    }
-                    using (saverRedundant)
-                    {
-                        saverLib.CopyFile(oldDocLibFile);
-                        if (saverRedundant != null)
-                        {
-                            saverRedundant.CopyFile(oldRedundantDocLibFile);
-                        }
-                        saverLib.Commit();
-                        if (saverRedundant != null)
-                        {
-                            saverRedundant.Commit();
-                        }
-                    }
-                }
-            }
-        }
-
-        /// <summary>
-        /// This function will add the given replicate, from dataFile, to the given document. If the replicate
-        /// does not exist, it will be added. If it does exist, it will be appended to.
-        /// </summary>
-        public void ImportResults(MemoryDocumentContainer docContainer,
-            string replicate, MsDataFileUri dataFile, OptimizableRegression optimize)
-        {
-            SrmDocument docOriginal, docAdded;
-            do
-            {
-                docOriginal= docContainer.Document;
-                var listChromatograms = new List<ChromatogramSet>();
-
-                if (docOriginal.Settings.HasResults)
-                    listChromatograms.AddRange(docOriginal.Settings.MeasuredResults.Chromatograms);
-
-                int indexChrom = listChromatograms.IndexOf(chrom => chrom.Name.Equals(replicate));
-                if (indexChrom != -1)
-                {
-                    var chromatogram = listChromatograms[indexChrom];
-                    var paths = chromatogram.MSDataFilePaths;
-                    var listFilePaths = paths.ToList();
-                    listFilePaths.Add(dataFile);
-                    listChromatograms[indexChrom] = chromatogram.ChangeMSDataFilePaths(listFilePaths);
-                }
-                else
-                {
-                    listChromatograms.Add(new ChromatogramSet(replicate, new[] { dataFile.Normalize() }, Annotations.EMPTY, optimize));
-                }
-
-                var results = docOriginal.Settings.HasResults
-                                  ? docOriginal.Settings.MeasuredResults.ChangeChromatograms(listChromatograms)
-                                  : new MeasuredResults(listChromatograms, docOriginal.Settings.IsResultsJoiningDisabled);
-
-                docAdded = docOriginal.ChangeMeasuredResults(results);
-            }
-            while (!docContainer.SetDocument(docAdded, docOriginal));
-        }
-
-        /// <summary>
-        /// This method returns true/false whether or not there is any discrepancy
-        /// between the specified instrument and the instrument in the document settings.
-        /// </summary>
-        /// <param name="instrument">specified instrument</param>
-        /// <param name="doc">document to check against</param>
-        /// <returns></returns>
-        public static bool CheckInstrument(string instrument, SrmDocument doc)
-        {
-            // Thermo LTQ method building ignores CE and DP regression values
-            if (!Equals(instrument, ExportInstrumentType.THERMO_LTQ))
-            {
-                // Check to make sure CE and DP match chosen instrument, and offer to use
-                // the correct version for the instrument, if not.
-                var predict = doc.Settings.TransitionSettings.Prediction;
-                var ce = predict.CollisionEnergy;
-                string ceName = (ce != null ? ce.Name : null);
-                string ceNameDefault = instrument;
-                if (ceNameDefault.IndexOf(' ') != -1)
-                    ceNameDefault = ceNameDefault.Substring(0, ceNameDefault.IndexOf(' '));
-                bool ceInSynch = ceName != null && ceName.StartsWith(ceNameDefault);
-
-                var dp = predict.DeclusteringPotential;
-                string dpName = (dp != null ? dp.Name : null);
-                string dpNameDefault = instrument;
-                if (dpNameDefault.IndexOf(' ') != -1)
-                    dpNameDefault = dpNameDefault.Substring(0, dpNameDefault.IndexOf(' '));
-                bool dpInSynch = true;
-                if (instrument == ExportInstrumentType.ABI)
-                    dpInSynch = dpName != null && dpName.StartsWith(dpNameDefault);
-                //else
-                    //dpNameDefault = null; // Ignored for all other types
-
-                return (ceInSynch && dpInSynch);
-            }
-
-            return true;
-        }
-
-        private static bool ShareDocument(SrmDocument document, string documentPath, string fileDest, ShareType shareType, CommandStatusWriter statusWriter)
-        {
-            var waitBroker = new CommandProgressMonitor(statusWriter,
-                new ProgressStatus(Resources.SkylineWindow_ShareDocument_Compressing_Files));
-            var sharing = new SrmDocumentSharing(document, documentPath, fileDest, shareType);
-            try
-            {
-                sharing.Share(waitBroker);
-                return true;
-            }
-            catch (Exception x)
-            {
-                statusWriter.WriteLine(Resources.Error___0_,
-                    string.Format(Resources.SkylineWindow_ShareDocument_Failed_attempting_to_create_sharing_file__0__, fileDest));
-                statusWriter.WriteLine(x.Message);
-            }
-            return false;
-        }
-
-        public void Dispose()
-        {
-            _out.Close();
-        }
-
-        private class PanoramaPublishHelper
-        {
-            private readonly CommandStatusWriter _statusWriter;
-
-            public PanoramaPublishHelper(CommandStatusWriter statusWriter)
-            {
-                _statusWriter = statusWriter;
-            }
-
-            public bool PublishToPanorama(PanoramaServer panoramaServer, SrmDocument document, string documentPath, string panoramaFolder, ShareType selectedShareType)
-            {
-                try
-                {
-                    WebPanoramaPublishClient publishClient = new WebPanoramaPublishClient();
-                    // If the Panorama server does not support the skyd version of the document, change the Skyline version to the 
-                    // max version supported by the server.
-                    selectedShareType = publishClient.DecideShareTypeVersion(new FolderInformation(panoramaServer, true),
-                        document, selectedShareType);
-                }
-                catch (PanoramaServerException panoramaServerException)
-                {
-                    _statusWriter.WriteLine(Resources.Error___0_, panoramaServerException.Message);
-                    return false;
-                }
-                var zipFilePath = FileEx.GetTimeStampedFileName(documentPath);
-                var published = false;
-                if (ShareDocument(document, documentPath, zipFilePath, selectedShareType, _statusWriter))
-                {
-                    published = PublishDocToPanorama(panoramaServer, zipFilePath, panoramaFolder);
-                }
-                // Delete the zip file after it has been published to Panorama.
-                FileEx.SafeDelete(zipFilePath, true);
-
-                return published;
-            }
-
-            private bool PublishDocToPanorama(PanoramaServer panoramaServer, string zipFilePath, string panoramaFolder)
-            {
-                var waitBroker = new CommandProgressMonitor(_statusWriter,
-                    new ProgressStatus(Resources.PanoramaPublishHelper_PublishDocToPanorama_Uploading_document_to_Panorama));
-                IPanoramaPublishClient publishClient = new WebPanoramaPublishClient();
-                try
-                {
-                    publishClient.SendZipFile(panoramaServer, panoramaFolder, zipFilePath, waitBroker);
-                    return true;
-                }
-                catch (Exception x)
-                {
-                    var panoramaEx = x.InnerException as PanoramaImportErrorException ?? x as PanoramaImportErrorException;
-                    if (panoramaEx == null)
-                    {
-                        _statusWriter.WriteLine(Resources.PanoramaPublishHelper_PublishDocToPanorama_, x.Message);
-                    }
-                    else
-                    {
-                        if (panoramaEx.JobCancelled)
-                        {
-                            _statusWriter.WriteLine(Resources.PanoramaPublishHelper_PublishDocToPanorama_Error__Document_import_was_cancelled_on_the_Panorama_server__0__, panoramaEx.ServerUrl);
-                            _statusWriter.WriteLine(Resources.PanoramaPublishHelper_PublishDocToPanorama_Job_details_can_be_found_at__0__, panoramaEx.JobUrl);
-                        }
-                        else
-                        {
-                            _statusWriter.WriteLine(
-                                Resources.PanoramaPublishHelper_PublishDocToPanorama_Error__An_import_error_occurred_on_the_Panorama_server__0__,
-                                panoramaEx.ServerUrl);
-                            _statusWriter.WriteLine(
-                                Resources.PanoramaPublishHelper_PublishDocToPanorama_Error_details_can_be_found_at__0_,
-                                panoramaEx.JobUrl);
-                        }
-                    }
-                }
-                return false;
-            }
-        }
-    }
-
-    public class CommandStatusWriter : TextWriter
-    {
-        private TextWriter _writer;
-
-        public CommandStatusWriter(TextWriter writer)
-            : base(writer.FormatProvider)
-        {
-            _writer = Synchronized(writer); // Make this thread safe for more predictable console output
-        }
-
-        public bool IsTimeStamped { get; set; }
-
-        public bool IsMemStamped { get; set; }
-
-        public bool IsErrorReported { get; private set; }
-
-        public override Encoding Encoding
-        {
-            get { return _writer.Encoding; }
-        }
-
-        protected override void Dispose(bool disposing)
-        {
-            if (_writer != null)
-            {
-                _writer.Dispose();
-                _writer = null;
-            }
-        }
-
-        public override void Flush()
-        {
-            _writer.Flush();
-        }
-
-        public override void Write(char value)
-        {
-            _writer.Write(value);
-        }
-
-        public override void WriteLine()
-        {
-            WriteLine(string.Empty);
-        }
-
-        public override void WriteLine(string value)
-        {
-            var message = new StringBuilder();
-            if (IsTimeStamped)
-                // ReSharper disable LocalizableElement
-                message.Append(DateTime.Now.ToString("[yyyy/MM/dd HH:mm:ss]\t"));
-                // ReSharper restore LocalizableElement
-            if (IsMemStamped)
-            {
-                lock (_writer)
-                {
-                    // This can take long enough that we need to introduce a lock to keep
-                    // output ordered as much as possible
-                    message.Append(MemStamp(GC.GetTotalMemory(false)));
-                    message.Append(MemStamp(Process.GetCurrentProcess().PrivateMemorySize64));
-                }
-            }
-            message.Append(value);
-            _writer.WriteLine(message);
-            Flush();
-
-            if (IsErrorMessage(value))
-            {
-                IsErrorReported = true;
-            }
-        }
-
-        public const string ERROR_MESSAGE_HINT = @"Error:";
-
-        private bool IsErrorMessage(string message)
-        {
-            if (message != null && !IsErrorReported)
-            {
-                return message.StartsWith(ERROR_MESSAGE_HINT, StringComparison.InvariantCulture) ||  // In Skyline-daily any message might not be localized
-                       message.StartsWith(Resources.CommandStatusWriter_WriteLine_Error_,
-                           StringComparison.CurrentCulture);
-            }
-
-            return false;
-        }
-
-        private string MemStamp(long memUsed)
-        {
-            const double mb = 1024 * 1024;
-            // ReSharper disable LocalizableElement
-            return string.Format("{0}\t", Math.Round(memUsed/mb));
-            // ReSharper restore LocalizableElement
-        }
-    }
-
-    public class ExportCommandProperties : ExportProperties
-    {
-        private readonly TextWriter _out;
-
-        public ExportCommandProperties(TextWriter output)
-        {
-            _out = output;
-        }
-
-        public override void PerformLongExport(Action<IProgressMonitor> performExport)
-        {
-            var waitBroker = new CommandProgressMonitor(_out, new ProgressStatus(string.Empty));
-            performExport(waitBroker);
-        }
-    }
-
-    internal class AddZipToolHelper : IUnpackZipToolSupport
-    {
-        private string zipFileName { get; set; }
-        private CommandStatusWriter _out { get; set; }
-        private CommandLine.ResolveZipToolConflicts? resolveToolsAndReports { get; set; }
-        private bool? overwriteAnnotations { get; set; }
-        private ProgramPathContainer programPathContainer { get; set; }
-        private string programPath { get; set; }
-        private bool packagesHandled { get; set; }
-
-        public AddZipToolHelper(CommandLine.ResolveZipToolConflicts? howToResolve, bool? howToResolveAnnotations,
-                                CommandStatusWriter output,
-                                string fileName, ProgramPathContainer ppc, string inputProgramPath,
-                                bool arePackagesHandled)
-        {
-            resolveToolsAndReports = howToResolve;
-            overwriteAnnotations = howToResolveAnnotations;
-            _out = output;
-            zipFileName = fileName;
-            programPathContainer = ppc;
-            programPath = inputProgramPath;
-            packagesHandled = arePackagesHandled;
-        }
-
-        public bool? ShouldOverwrite(string toolCollectionName, string toolCollectionVersion, List<ReportOrViewSpec> reports,
-                                     string foundVersion,
-                                     string newCollectionName)
-        {
-            if (resolveToolsAndReports == CommandLine.ResolveZipToolConflicts.in_parallel)
-                return false;
-            if (resolveToolsAndReports == CommandLine.ResolveZipToolConflicts.overwrite)
-            {
-                string singularToolMessage = Resources.AddZipToolHelper_ShouldOverwrite_Overwriting_tool___0_;
-                string singularReportMessage = Resources.AddZipToolHelper_ShouldOverwrite_Overwriting_report___0_;
-                string plualReportMessage = Resources.AddZipToolHelper_ShouldOverwrite_Overwriting_reports___0_;
-                if (reports.Count == 1)
-                {
-                    _out.WriteLine(singularReportMessage, reports[0].GetKey());
-                }
-                else if (reports.Count > 1)
-                {
-                    List<string> reportTitles = reports.Select(sp => sp.GetKey()).ToList();
-                    string reportTitlesJoined = string.Join(@", ", reportTitles);
-                    _out.WriteLine(plualReportMessage, reportTitlesJoined);
-                }
-                if (toolCollectionName != null)
-                {
-                    _out.WriteLine(singularToolMessage, toolCollectionName);
-                }           
-                return true;
-            }
-                
-            else //Conflicts and no way to handle them. Display Message.
-            {
-                string firstpart = string.Empty;
-                string secondpart = string.Empty;
-                if (reports.Count == 0)
-                {
-                    if (toolCollectionName != null)
-                    {
-                        secondpart = Resources.AddZipToolHelper_ShouldOverwrite_Error__There_is_a_conflicting_tool;   
-                    }
-                }
-                else
-                {
-                    if (reports.Count == 1)
-                    {
-                        firstpart = Resources.AddZipToolHelper_ShouldOverwrite_Error__There_is_a_conflicting_report;
-                    }
-                    if (reports.Count > 1)
-                    {
-                        firstpart = string.Format(Resources.AddZipToolHelper_ShouldOverwrite_Error__There_are__0__conflicting_reports, reports.Count);
-                    }
-                    if (toolCollectionName != null)
-                    {                     
-                        secondpart = Resources.AddZipToolHelper_ShouldOverwrite__and_a_conflicting_tool;
-                    }
-                }
-                string message = string.Format(string.Concat(firstpart, secondpart, Resources.AddZipToolHelper_ShouldOverwrite__in_the_file__0_), zipFileName); 
-
-                _out.WriteLine(message);
-                _out.WriteLine(Resources.AddZipToolHelper_ShouldOverwrite_Please_specify__overwrite__or__parallel__with_the___tool_zip_conflict_resolution_command_);
-                
-                string singularToolMessage = Resources.AddZipToolHelper_ShouldOverwrite_Conflicting_tool___0_;
-                string singularReportMessage = Resources.AddZipToolHelper_ShouldOverwrite_Conflicting_report___0_;
-                string plualReportMessage = Resources.AddZipToolHelper_ShouldOverwrite_Conflicting_reports___0_;
-                if (reports.Count == 1)
-                {
-                    _out.WriteLine(singularReportMessage, reports[0].GetKey());
-                }
-                else if (reports.Count > 1)
-                {
-                    List<string> reportTitles = reports.Select(sp => sp.GetKey()).ToList();
-                    string reportTitlesJoined = string.Join(@", ", reportTitles);
-                    _out.WriteLine(plualReportMessage, reportTitlesJoined);
-                }
-                if (toolCollectionName != null)
-                { 
-                    _out.WriteLine(singularToolMessage, toolCollectionName);
-                }
-                return null;
-            }
-        }
-
-        public string InstallProgram(ProgramPathContainer missingProgramPathContainer, ICollection<ToolPackage> packages, string pathToInstallScript)
-        {
-            if (packages.Count > 0 && !packagesHandled)
-            {
-                _out.WriteLine(Resources.AddZipToolHelper_InstallProgram_Error__Package_installation_not_handled_in_SkylineRunner___If_you_have_already_handled_package_installation_use_the___tool_ignore_required_packages_flag);
-                return null;
-            }
-            string path;
-            return Settings.Default.ToolFilePaths.TryGetValue(missingProgramPathContainer, out path) ? path : FindProgramPath(missingProgramPathContainer);
-        }
-
-        public bool? ShouldOverwriteAnnotations(List<AnnotationDef> annotations)
-        {
-            if (overwriteAnnotations == null)
-            {
-                _out.WriteLine(Resources.AddZipToolHelper_ShouldOverwriteAnnotations_There_are_annotations_with_conflicting_names__Please_use_the___tool_zip_overwrite_annotations_command_);
-            }
-            if (overwriteAnnotations == true)
-            {
-                _out.WriteLine(Resources.AddZipToolHelper_ShouldOverwriteAnnotations_There_are_conflicting_annotations__Overwriting_);
-                foreach (var annotationDef in annotations)
-                {
-                    _out.WriteLine(Resources.AddZipToolHelper_ShouldOverwriteAnnotations_Warning__the_annotation__0__is_being_overwritten, annotationDef.GetKey());
-                }
-            }
-            if (overwriteAnnotations == false)
-            {
-                _out.WriteLine(Resources.AddZipToolHelper_ShouldOverwriteAnnotations_There_are_conflicting_annotations__Keeping_existing_);
-                foreach (var annotationDef in annotations)
-                {
-                    _out.WriteLine(Resources.AddZipToolHelper_ShouldOverwriteAnnotations_Warning__the_annotation__0__may_not_be_what_your_tool_requires_, annotationDef.GetKey());
-                }
-            }
-            return overwriteAnnotations;
-        }
-
-        public string FindProgramPath(ProgramPathContainer missingProgramPathContainer)
-        {
-            if ((Equals(programPathContainer, missingProgramPathContainer)) && programPath != null)
-            {
-                //add to settings list
-                Settings.Default.ToolFilePaths.Add(programPathContainer,programPath);
-                return programPath;
-            }
-            _out.WriteLine(Resources.AddZipToolHelper_FindProgramPath_A_tool_requires_Program__0__Version__1__and_it_is_not_specified_with_the___tool_program_macro_and___tool_program_path_commands__Tool_Installation_Canceled_, missingProgramPathContainer.ProgramName, missingProgramPathContainer.ProgramVersion);
-            return null;
-        }
-    }
-
-    public class CommandProgressMonitor : IProgressMonitor, ILongWaitBroker
-    {
-        public double SecondsBetweenStatusUpdates { get; }
-
-        private IProgressStatus _currentProgress;
-        private readonly bool _warnOnImportFailure;
-        private readonly DateTime _waitStart;
-        private DateTime _lastOutput;
-        private string _lastMessage;
-        private string _lastWarning;
-
-        private readonly TextWriter _out;
-        private Thread _waitingThread;
-        private volatile bool _waiting;
-
-        public CommandProgressMonitor(TextWriter outWriter, IProgressStatus status, bool warnOnImportFailure = false, double secondsBetweenStatusUpdates = 2.0)
-        {
-            SecondsBetweenStatusUpdates = secondsBetweenStatusUpdates;
-            _out = outWriter;
-            _waitStart = _lastOutput = DateTime.UtcNow; // Said to be 117x faster than Now and this is for a delta
-            _warnOnImportFailure = warnOnImportFailure;
-            CancellationToken = new CancellationToken();
-
-            UpdateProgress(status);
-        }
-
-        bool IProgressMonitor.IsCanceled => false;
-        public bool IsCanceled => ((IProgressMonitor)this).IsCanceled;
-
-        public int ProgressValue
-        {
-            get => _currentProgress.PercentComplete;
-            set => UpdateProgress((_currentProgress ?? new ProgressStatus()).ChangePercentComplete(value));
-        }
-
-        public string Message
-        {
-            get => _lastMessage;
-            set => UpdateProgress((_currentProgress ?? new ProgressStatus()).ChangeMessage(value));
-        }
-
-        public bool IsDocumentChanged(SrmDocument docOrig)
-        {
-            return true;
-        }
-
-        public DialogResult ShowDialog(Func<IWin32Window, DialogResult> show)
-        {
-            return DialogResult.OK;
-        }
-
-        public void SetProgressCheckCancel(int step, int totalSteps)
-        {
-            ProgressValue = (int)(step * 100.0 / totalSteps);
-            if (IsCanceled)
-                throw new OperationCanceledException();
-        }
-
-        public CancellationToken CancellationToken { get; }
-
-        public UpdateProgressResponse UpdateProgress(IProgressStatus status)
-        {
-            return UpdateProgressInternal(status);
-        }
-
-        public bool HasUI { get { return false; } }
-
-        public Exception ErrorException { get { return _currentProgress != null ? _currentProgress.ErrorException : null; } }
-
-        private UpdateProgressResponse UpdateProgressInternal(IProgressStatus status)
-        {
-            if (status.PercentComplete != -1)
-            {
-                // Stop the waiting thread if it is running.
-                _waiting = false;
-                if(_waitingThread != null && _waitingThread.IsAlive)
-                {
-                    _waitingThread.Join();
-                }  
-            }
-
-            if (IsLogStatusDeferred(status))
-                return UpdateProgressResponse.normal;
-
-            bool writeMessage = !string.IsNullOrEmpty(status.Message) && status.Message != _lastMessage;
-
-            if (status.IsError)
-            {
-                var multiStatus = status as MultiProgressStatus;
-                if (multiStatus != null)
-                {
-                    WriteMultiStatusErrors(multiStatus);
-                }
-                else if (!IsLibraryMissingSpectra(status))
-                {
-                    _out.WriteLine(Resources.Error___0_, status.ErrorException.Message);
-                }
-                writeMessage = false;
-            }
-            else if (status.PercentComplete == -1)
-            {
-                _out.Write(Resources.CommandWaitBroker_UpdateProgress_Waiting___);
-                _waiting = true;
-                // Start a thread that will indicate "waiting" progress to the console every few seconds.
-                _waitingThread = new Thread(Wait){IsBackground = true};
-                _waitingThread.Start();
-            }
-            else if (_currentProgress != null && !status.ProgressEqual(_currentProgress))
-            {
-                var multiStatus = status as MultiProgressStatus;
-                if (multiStatus != null)
-                {
-                    // Display completion percentages for multiple tasks
-                    var sb = new StringBuilder();
-                    for (int i = 0; i < multiStatus.ProgressList.Count; i++)
-                    {
-                        var progressStatus = multiStatus.ProgressList[i];
-                        if (Program.ImportProgressPipe != null)
-                            sb.Append(string.Format(@"%%{0}", progressStatus.PercentComplete)); // double %% used for easy parsing by parent process
-                        else if (progressStatus.State == ProgressState.running)
-                            sb.Append(string.Format(@"[{0:##0}] {1:#0}%  ", i+1, progressStatus.PercentComplete));
-                    }
-                    _out.WriteLine(sb.ToString());
-                }
-                else
-                {
-                    // If writing a message at the same time as updating percent complete,
-                    // put them both on the same line
-                    if (writeMessage)
-                        _out.WriteLine(@"{0}% - {1}", status.PercentComplete, status.Message);
-                    else
-                        _out.WriteLine(@"{0}%", status.PercentComplete);
-                }
-            }
-            else if (writeMessage)
-            {
-                _out.WriteLine(status.Message);
-            }
-
-            if (!string.IsNullOrEmpty(status.WarningMessage) && !Equals(_lastWarning, status.WarningMessage))
-            {
-                _out.WriteLine(status.WarningMessage);
-                _lastWarning = status.WarningMessage;
-            }
-
-            if (writeMessage)
-                _lastMessage = status.Message;
-            _currentProgress = status;
-
-            return UpdateProgressResponse.normal;
-        }
-
-        private bool IsLogStatusDeferred(IProgressStatus status)
-        {
-            var currentTime = DateTime.UtcNow;
-            if (IsLogStatusDeferredAtTime(currentTime, status))
-            {
-                return true;
-            }
-            // Check again inside a lock before falling through, which will cause output
-            lock (_out)
-            {
-                if (IsLogStatusDeferredAtTime(currentTime, status))
-                    return true;
-                _lastOutput = currentTime;
-            }
-            return false;
-        }
-
-        private bool IsLibraryMissingSpectra(IProgressStatus status)
-        {
-            if (!BiblioSpecLiteBuilder.IsLibraryMissingExternalSpectraError(status.ErrorException,
-                out IList<string> spectrumFilenames, out IList<string> directoriesSearched, out string resultsFilepath))
-                return false;
-
-            string extraHelp = Environment.NewLine + Resources.CommandLine_ShowLibraryMissingExternalSpectraError_Description;
-
-            string messageFormat = spectrumFilenames.Count > 1
-                ? Resources.VendorIssueHelper_ShowLibraryMissingExternalSpectrumFilesError
-                : Resources.VendorIssueHelper_ShowLibraryMissingExternalSpectrumFileError;
-
-            _out.WriteLine(string.Format(messageFormat,
-                               resultsFilepath, string.Join(Environment.NewLine, spectrumFilenames),
-                               string.Join(Environment.NewLine, directoriesSearched),
-                               BiblioSpecLiteBuilder.BiblioSpecSupportedFileExtensions) + extraHelp);
-
-            return true;
-        }
-
-        private bool IsLogStatusDeferredAtTime(DateTime currentTime, IProgressStatus status)
-        {
-            // Show progress at least every 2 seconds and at 100%, if any other percentage
-            // output has been shown.
-            return (currentTime - _lastOutput).TotalSeconds < SecondsBetweenStatusUpdates && !status.IsError &&
-                   (status.PercentComplete != 100 || _lastOutput == _waitStart);
-        }
-
-        private void WriteMultiStatusErrors(MultiProgressStatus multiStatus)
-        {
-            for (int i = 0; i < multiStatus.ProgressList.Count; i++)
-            {
-                var progressStatus = multiStatus.ProgressList[i];
-                if (progressStatus.IsError)
-                {
-                    var rawPath = progressStatus.FilePath.GetFilePath();
-                    var missingDataException = progressStatus.ErrorException as MissingDataException;
-                    if (missingDataException != null)
-                        rawPath = missingDataException.ImportPath.GetFilePath();
-                    _out.WriteLine(
-                        _warnOnImportFailure
-                        ? Resources.CommandLine_ImportResultsFile_Warning__Failed_importing_the_results_file__0____Ignoring___
-                        : Resources.CommandLine_ImportResultsFile_Error__Failed_importing_the_results_file__0__,
-                        rawPath);
-                    _out.WriteLine(Resources.CommandProgressMonitor_UpdateProgressInternal_Message__ +
-                                   progressStatus.ErrorException);
-                    _out.WriteLine();
-                }
-            }
-        }
-
-        private void Wait()
-        {
-            while (_waiting)
-            {
-                _out.Write(@".");
-                Thread.Sleep(1000);
-            }
-            _out.WriteLine(Resources.CommandWaitBroker_Wait_Done);
-        }
-    }
-}
+﻿/*
+ * Original author: John Chilton <jchilton .at. u.washington.edu>,
+ *                  MacCoss Lab, Department of Genome Sciences, UW
+ *
+ * Copyright 2011-2015 University of Washington - Seattle, WA
+ * 
+ * Licensed under the Apache License, Version 2.0 (the "License");
+ * you may not use this file except in compliance with the License.
+ * You may obtain a copy of the License at
+ *
+ *     http://www.apache.org/licenses/LICENSE-2.0
+ *
+ * Unless required by applicable law or agreed to in writing, software
+ * distributed under the License is distributed on an "AS IS" BASIS,
+ * WITHOUT WARRANTIES OR CONDITIONS OF ANY KIND, either express or implied.
+ * See the License for the specific language governing permissions and
+ * limitations under the License.
+ */
+using System;
+using System.Collections.Generic;
+using System.Diagnostics;
+using System.IO;
+using System.Linq;
+using System.Text;
+using System.Text.RegularExpressions;
+using System.Threading;
+using System.Windows.Forms; // for IWin32Window used by ILongWaitBroker
+using System.Xml;
+using System.Xml.Serialization;
+using pwiz.PanoramaClient;
+using pwiz.Common.Collections;
+using pwiz.Common.DataBinding;
+using pwiz.Common.SystemUtil;
+using pwiz.ProteowizardWrapper;
+using pwiz.Skyline.Controls.Databinding;
+using pwiz.Skyline.Model;
+using pwiz.Skyline.Model.AuditLog;
+using pwiz.Skyline.Model.Databinding;
+using pwiz.Skyline.Model.DocSettings;
+using pwiz.Skyline.Model.DocSettings.Extensions;
+using pwiz.Skyline.Model.ElementLocators.ExportAnnotations;
+using pwiz.Skyline.Model.IonMobility;
+using pwiz.Skyline.Model.Irt;
+using pwiz.Skyline.Model.Lib;
+using pwiz.Skyline.Model.Lib.BlibData;
+using pwiz.Skyline.Model.Optimization;
+using pwiz.Skyline.Model.Proteome;
+using pwiz.Skyline.Model.Results;
+using pwiz.Skyline.Model.Results.Scoring;
+using pwiz.Skyline.Model.Tools;
+using pwiz.Skyline.Properties;
+using pwiz.Skyline.Util;
+using pwiz.Skyline.Util.Extensions;
+
+namespace pwiz.Skyline
+{
+    public class CommandLine : IDisposable
+    {
+        private CommandStatusWriter _out;
+
+        private SrmDocument _doc;
+        private string _skylineFile;
+
+        private ExportCommandProperties _exportProperties;
+
+        /// <summary>
+        /// True if any results files were imported successfully.
+        /// </summary>
+        private bool _importedResults;
+
+        public CommandLine(CommandStatusWriter output)
+        {
+            _out = output;
+        }
+
+        public SrmDocument Document { get { return _doc; } }
+        public ImportPeptideSearch ImportPeptideSearch { get; private set; }
+
+        public CommandLine()
+            : this(new CommandStatusWriter(new StringWriter()))
+        {
+        }
+
+        public ResultsMemoryDocumentContainer DocContainer { get; private set; }
+
+        public int Run(string[] args, bool withoutUsage = false, bool test = false)
+        {
+            var exitStatus = RunInner(args, withoutUsage);
+
+            // Handle cases where the error reporting and exit code are out of synch
+            // TODO: Add testing that fails when these happen and fix the causes
+            if (!test)
+            {
+                if (exitStatus == Program.EXIT_CODE_SUCCESS)
+                {
+                    if (_out.IsErrorReported)
+                    {
+                        // Return the error status only if we are not running tests. We want the test to fail if errors were reported 
+                        // but the exit code is 0.
+                        exitStatus = Program.EXIT_CODE_RAN_WITH_ERRORS;
+                    }
+                }
+                else if (!_out.IsErrorReported)
+                {
+                    // Output the catch-all error only if we are not running tests. We want the test to fail if no error is reported 
+                    // and the exit code is not 0.
+                    _out.WriteLine(Resources.CommandLine_Run_Error__Failure_occurred__Exiting___);
+                }
+            }
+
+            return exitStatus;
+        }
+
+        private int RunInner(string[] args, bool withoutUsage = false)
+        {
+            _importedResults = false;
+
+            var commandArgs = new CommandArgs(_out, _doc != null);
+
+            if(!commandArgs.ParseArgs(args))
+            {
+                if (commandArgs.UsageShown)
+                {
+                    // Assume that the UsageShown flag is set while parsing arguments only if the --help argument is seen.
+                    // ParseArgs will return false because ProcessArgument for --help returns false so that argument  
+                    // processing does not go any further.
+                    // We want to return an exit code of 0 here.
+                    return Program.EXIT_CODE_SUCCESS;
+                }
+                _out.WriteLine(Resources.CommandLine_Run_Exiting___);
+                return Program.EXIT_CODE_FAILURE_TO_START;
+            }
+
+            if (!string.IsNullOrEmpty(commandArgs.LogFile))
+            {
+                var oldOut = _out;
+                try
+                {
+                    _out = new CommandStatusWriter(new StreamWriter(commandArgs.LogFile))
+                    {
+                        IsTimeStamped = oldOut.IsTimeStamped,
+                        IsMemStamped = oldOut.IsMemStamped
+                    };
+                }
+                catch (Exception)
+                {
+                    oldOut.WriteLine(Resources.CommandLine_Run_Error__Failed_to_open_log_file__0_, commandArgs.LogFile);
+                    return Program.EXIT_CODE_FAILURE_TO_START;
+                }
+                using (oldOut)
+                {
+                    oldOut.WriteLine(Resources.CommandLine_Run_Writing_to_log_file__0_, commandArgs.LogFile);
+                }
+            }
+
+            // First come the commands that do not depend on an --in command to run.
+            // These commands modify Settings.Default instead of working with an open skyline document.
+            bool anyAction = false;
+            if (commandArgs.InstallingToolsFromZip)
+            {
+                if (!ImportToolsFromZip(commandArgs.ZippedToolsPath, commandArgs.ResolveZipToolConflictsBySkipping,
+                    commandArgs.ResolveZipToolAnotationConflictsBySkipping,
+                    commandArgs.ZippedToolsProgramPathContainer, commandArgs.ZippedToolsProgramPathValue,
+                    commandArgs.ZippedToolsPackagesHandled))
+                {
+                    return Program.EXIT_CODE_RAN_WITH_ERRORS;
+                }
+                anyAction = true;
+            }
+            if (commandArgs.ImportingTool)
+            {
+                if (!ImportTool(commandArgs.ToolName, commandArgs.ToolCommand, commandArgs.ToolArguments,
+                    commandArgs.ToolInitialDirectory, commandArgs.ToolReportTitle,
+                    commandArgs.ToolOutputToImmediateWindow, commandArgs.ResolveToolConflictsBySkipping))
+                {
+                    return Program.EXIT_CODE_RAN_WITH_ERRORS;
+                }
+                anyAction = true;
+            }
+            if (commandArgs.RunningBatchCommands)
+            {
+                var exitCode = RunBatchCommands(commandArgs.BatchCommandsPath);
+                if (exitCode != Program.EXIT_CODE_SUCCESS)
+                    return exitCode;
+                anyAction = true;
+            }
+            if (commandArgs.ImportingSkyr)
+            {
+                if (!ImportSkyr(commandArgs.SkyrPath, commandArgs.ResolveSkyrConflictsBySkipping))
+                    return Program.EXIT_CODE_RAN_WITH_ERRORS;
+                anyAction = true;
+            }
+            if (!commandArgs.RequiresSkylineDocument)
+            {
+                if (!anyAction && !withoutUsage)
+                    commandArgs.Usage();
+
+                // Exit quietly because Run(args[]) ran successfully. No work with a skyline document was called for.
+                return Program.EXIT_CODE_SUCCESS;
+            }
+
+            var skylineFile = commandArgs.SkylineFile;
+            if ((skylineFile != null && (commandArgs.CreateNewFile && !NewSkyFile(skylineFile, commandArgs.OverwriteExisting)) ||
+                (skylineFile != null && (!commandArgs.CreateNewFile && !OpenSkyFile(skylineFile))) ||
+                (skylineFile == null && _doc == null)))
+            {
+                _out.WriteLine(Resources.CommandLine_Run_Exiting___);
+                return Program.EXIT_CODE_RAN_WITH_ERRORS;
+            }
+
+            if (skylineFile != null)
+                _skylineFile = skylineFile;
+
+            try
+            {
+                using (DocContainer = new ResultsMemoryDocumentContainer(null, _skylineFile))
+                {
+                    DocContainer.ProgressMonitor = new CommandProgressMonitor(_out, new ProgressStatus(),
+                        commandArgs.ImportWarnOnFailure);
+                    // Make sure no joining happens on open, if joining is disabled
+                    if (commandArgs.ImportDisableJoining && _doc != null && _doc.Settings.HasResults)
+                    {
+                        ModifyDocument(d => d.ChangeSettingsNoDiff(_doc.Settings.ChangeMeasuredResults(
+                            d.MeasuredResults.ChangeIsJoiningDisabled(true))));
+                    }
+                    DocContainer.SetDocument(_doc, null);
+                    WaitForDocumentLoaded();
+                    bool successProcessing = ProcessDocument(commandArgs);
+                    bool successExporting = true;
+                    if (successProcessing)
+                        successExporting = PerformExportOperations(commandArgs);
+
+                    // Save any settings list changes made by opening the document
+                    if (commandArgs.SaveSettings)
+                        SaveSettings();
+
+                    if (!successProcessing || !successExporting)
+                        return Program.EXIT_CODE_RAN_WITH_ERRORS;
+                }
+            }
+            finally
+            {
+                DocContainer = null;
+            }
+            return Program.EXIT_CODE_SUCCESS;
+        }
+
+        private bool ProcessDocument(CommandArgs commandArgs)
+        {
+            if (commandArgs.PredictTranSettings)
+            {
+                if (!SetPredictTranSettings(commandArgs))
+                    return false;
+            }
+            if (commandArgs.FilterSettings)
+            {
+                if (!SetFilterSettings(commandArgs))
+                    return false;
+            }
+            if (commandArgs.InstrumentSettings)
+            {
+                if (!SetInstrumentSettings(commandArgs))
+                    return false;
+            }
+            if (commandArgs.LibrarySettings)
+            {
+                if (!SetLibrarySettings(commandArgs))
+                    return false;
+            }
+            if (commandArgs.FullScanSettings)
+            {
+                if (!SetFullScanSettings(commandArgs))
+                    return false;
+            }
+
+            if (commandArgs.ImsSettings)
+            {
+                if (!SetImsSettings(commandArgs))
+                    return false;
+            }
+
+            if (commandArgs.SettingLibraryPath)
+            {
+                if (!SetLibrary(commandArgs.LibraryName, commandArgs.LibraryPath))
+                {
+                    _out.WriteLine(Resources.CommandLine_Run_Not_setting_library_);
+                    return false;
+                }
+            }
+
+            WaitForDocumentLoaded();
+
+            if (_out.IsErrorReported)
+            {
+                return false;
+            }
+
+            if (commandArgs.ImportingFasta && !commandArgs.ImportingSearch)
+            {
+                try
+                {
+                    ImportFasta(commandArgs.FastaPath, commandArgs.KeepEmptyProteins);
+                }
+                catch (Exception x)
+                {
+                    _out.WriteLine(Resources.CommandLine_Run_Error__Failed_importing_the_file__0____1_, commandArgs.FastaPath,
+                        x.Message);
+                    return false;
+                }
+            }
+
+            if (commandArgs.ImportingTransitionList)
+            {
+                try
+                {
+                    if (!ImportTransitionList(commandArgs))
+                        return false;
+                }
+                catch (Exception x)
+                {
+                    _out.WriteLine(Resources.CommandLine_Run_Error__Failed_importing_the_file__0____1_,
+                        commandArgs.TransitionListPath, x.Message);
+                    return false;
+                }
+            }
+
+            if (commandArgs.ImportingSearch)
+            {
+                if (!ImportSearch(commandArgs))
+                    return false;
+            }
+
+            if (commandArgs.AssociatingProteins)
+            {
+                if (!AssociateProteins(commandArgs))
+                    return false;
+            }
+
+            if (commandArgs.ImportingDocuments)
+            {
+                if (!ImportDocuments(commandArgs))
+                    return false;
+            }
+
+            if (commandArgs.AddDecoys || commandArgs.DiscardDecoys)
+            {
+                if (!AddDecoys(commandArgs))
+                    return false;
+            }
+
+            // after importing search, importing FASTA, doing protein association, and creating decoys, add iRT standards
+            if (commandArgs.ImportingSearch || commandArgs.ImportingFasta || commandArgs.AssociatingProteins)
+            {
+                if (ImportPeptideSearch != null)
+                    SetDocument(ImportPeptideSearch.AddStandardsToDocument(_doc, ImportPeptideSearch.IrtStandard));
+                if (commandArgs.ImportingSearch)
+                    ImportFoundResultsFiles(commandArgs, ImportPeptideSearch);
+            }
+
+            if (commandArgs.RemovingResults && !commandArgs.RemoveBeforeDate.HasValue)
+            {
+                // Remove all existing results in the document.
+                RemoveResults(null);
+            }
+
+            if (commandArgs.ImportingResults)
+            {
+                if (!ImportResults(commandArgs))
+                    return false;
+            }
+
+            WaitForDocumentLoaded();
+
+            if (commandArgs.Minimizing)
+            {
+                if (!MinimizeResults(commandArgs))
+                    return false;
+            }
+
+            if (commandArgs.RemovingResults && commandArgs.RemoveBeforeDate.HasValue)
+            {
+                // We are given a remove-before date. Remove results AFTER all results have been imported. 
+                // Some of the results that were just imported may have been acquired before the remove-before 
+                // date and we want to remove them.
+                RemoveResults(commandArgs.RemoveBeforeDate);
+            }
+
+            if (commandArgs.Reintegrating && !ReintegratePeaks(commandArgs))
+            {
+                return false;
+            }
+
+            if (!ImportAnnotations(commandArgs))
+            {
+                return false;
+            }
+
+            if (!string.IsNullOrEmpty(commandArgs.ImportPeakBoundariesPath) && !ImportPeakBoundaries(commandArgs))
+            {
+                return false;
+            }
+
+            if (commandArgs.Refinement != null && !RefineDocument(commandArgs))
+            {
+                return false;
+            }
+
+            if (commandArgs.ImsDbFile != null && !CreateImsDb(commandArgs))
+            {
+                return false;
+            }
+
+            if (commandArgs.Saving)
+            {
+                // apply Overwrite check for --out/SaveFile option (but not for --save/SkylineFile)
+                if (!commandArgs.OverwriteExisting &&
+                    commandArgs.Saving &&
+                    commandArgs.SaveFile != commandArgs.SkylineFile &&
+                    File.Exists(commandArgs.SaveFile))
+                {
+                    _out.WriteLine(Resources.CommandStatusWriter_WriteLine_Error_ + @" " +
+                                   Resources.CommandLine_NewSkyFile_FileAlreadyExists, commandArgs.SaveFile);
+                    return false;
+                }
+
+                var saveFile = commandArgs.SaveFile ?? _skylineFile;
+                if (!SaveFile(saveFile))
+                    return false;
+
+                _skylineFile = saveFile;
+            }
+
+            WaitForDocumentLoaded();
+            return true;
+        }
+
+        private void WaitForDocumentLoaded()
+        {
+            if (_doc != null && !_doc.IsLoaded)
+            {
+                DocContainer.SetDocument(_doc, DocContainer.Document, true);
+                SetDocument(DocContainer.Document);
+            }
+        }
+
+        private bool ImportResults(CommandArgs commandArgs)
+        {
+            DocContainer.ChromatogramManager.LoadingThreads = commandArgs.ImportThreads;
+
+            OptimizableRegression optimize = null;
+            try
+            {
+                if (_doc != null)
+                    optimize = _doc.Settings.TransitionSettings.Prediction.GetOptimizeFunction(commandArgs.ImportOptimizeType);
+            }
+            catch (Exception x)
+            {
+                _out.WriteLine(Resources.CommandLine_Run_Error__Failed_to_get_optimization_function__0____1_,
+                    commandArgs.ImportOptimizeType, x.Message);
+                return false;
+            }
+
+            if (commandArgs.ImportingReplicateFile)
+            {
+                IList<KeyValuePair<string, MsDataFileUri[]>> listNamedPaths = new List<KeyValuePair<string, MsDataFileUri[]>>();
+
+                MsDataFileUri[] files;
+                try
+                {
+                    files = commandArgs.ReplicateFile.SelectMany(DataSourceUtil.ListSubPaths).ToArray();
+                }
+                catch (Exception e)
+                {
+                    _out.WriteLine(Resources.Error___0_, e.Message);
+                    return false;
+                }
+                
+                if (!string.IsNullOrEmpty(commandArgs.ReplicateName))
+                { 
+                    listNamedPaths.Add(new KeyValuePair<string, MsDataFileUri[]>(commandArgs.ReplicateName, files));
+                }
+                else
+                {
+                    foreach (var dataFile in files)
+                    {
+                        listNamedPaths.Add(new KeyValuePair<string, MsDataFileUri[]>(
+                            dataFile.GetSampleName() ?? dataFile.GetFileNameWithoutExtension(),
+                            new[] {dataFile}));
+                    }
+
+                }
+
+                if (!ApplyFileAndSampleNameRegex(commandArgs.ImportFileNamePattern, commandArgs.ImportSampleNamePattern, ref listNamedPaths))
+                {
+                    return false;
+                }
+
+                if (string.IsNullOrEmpty(commandArgs.ReplicateName) && !commandArgs.ImportAppend)
+                {
+                    // A named path will be removed if the document contains a replicate with this file path.
+                    RemoveImportedFiles(listNamedPaths, out var listNewPaths,
+                        true /*Remove files paths that have already been imported into any replicate.*/);
+
+                    if (listNewPaths.Count == 0)
+                    {
+                        _out.WriteLine(Resources.CommandLine_ImportResults_Error__No_files_left_to_import_);
+                        return false;
+                    }
+
+                    listNamedPaths = listNewPaths;
+                    MakeReplicateNamesUnique(listNamedPaths);
+                }
+
+                // If expected results are not imported successfully, terminate
+                if (!ImportDataFilesWithAppend(listNamedPaths,
+                        commandArgs.LockMassParameters,
+                        commandArgs.ImportBeforeDate,
+                        commandArgs.ImportOnOrAfterDate,
+                        optimize,
+                        commandArgs.ImportDisableJoining,
+                        commandArgs.ImportAppend,
+                        commandArgs.ImportWarnOnFailure))
+                    return false;
+            }
+            else if (commandArgs.ImportingSourceDirectory)
+            {
+                // If expected results are not imported successfully, terminate
+                if (!ImportResultsInDir(commandArgs.ImportSourceDirectory,
+                        commandArgs.ImportRecursive,
+                        commandArgs.ImportNamingPattern,
+                        commandArgs.ReplicateName,
+                        commandArgs.LockMassParameters,
+                        commandArgs.ImportBeforeDate,
+                        commandArgs.ImportOnOrAfterDate,
+                        commandArgs.ImportFileNamePattern,
+                        commandArgs.ImportSampleNamePattern,
+                        optimize,
+                        commandArgs.ImportDisableJoining,
+                        commandArgs.ImportWarnOnFailure))
+                    return false;
+            }
+
+            return true;
+        }
+
+        private bool ImportAnnotations(CommandArgs commandArgs)
+        {
+            if (string.IsNullOrEmpty(commandArgs.ImportAnnotations))
+            {
+                return true;
+            }
+            try
+            {
+                var documentAnnotations = new DocumentAnnotations(_doc);
+                using (var streamReader = new StreamReader(commandArgs.ImportAnnotations))
+                {
+                    ModifyDocument(d => documentAnnotations.ReadAnnotationsFromFile(CancellationToken.None, commandArgs.ImportAnnotations));
+                }
+                return true;
+            }
+            catch (Exception x)
+            {
+                _out.WriteLine(Resources.CommandLine_ImportAnnotations_Error__Failed_while_reading_annotations_);
+                _out.WriteLine(x.Message);
+                return false;
+            }
+        }
+
+        private bool ImportPeakBoundaries (CommandArgs commandArgs)
+        {
+            try
+            {
+                _out.WriteLine(Resources.CommandLine_ImportPeakBoundaries_Importing_peak_boundaries_from__0_, Path.GetFileName(commandArgs.ImportPeakBoundariesPath));
+                long lineCount = Helpers.CountLinesInFile(commandArgs.ImportPeakBoundariesPath);
+                PeakBoundaryImporter importer = new PeakBoundaryImporter(_doc);
+                var progressMonitor = new CommandProgressMonitor(_out, new ProgressStatus(string.Empty));
+                ModifyDocument(d => importer.Import(commandArgs.ImportPeakBoundariesPath, progressMonitor, lineCount));
+                return true;
+            }
+            catch (Exception x)
+            {
+                _out.WriteLine(Resources.CommandLine_ImportPeakBoundaries_Error__Failed_importing_peak_boundaries_);
+                _out.WriteLine(x.Message);
+                return false;
+            }
+        }
+
+        private bool RefineDocument(CommandArgs commandArgs)
+        {
+            if (commandArgs.RefinementLabelTypeName != null)
+            {
+                var labelType = GetLabelTypeHelper(commandArgs.RefinementLabelTypeName);
+                if (labelType != null)
+                    commandArgs.Refinement.RefineLabelType = labelType;
+                else
+                    return false;
+            }
+
+            if (commandArgs.RefinementCvLabelTypeName != null)
+            {
+                var labelType = GetLabelTypeHelper(commandArgs.RefinementCvLabelTypeName);
+                if (labelType != null)
+                    commandArgs.Refinement.NormalizationMethod = NormalizeOption.FromIsotopeLabelType(labelType);
+                else
+                    return false;
+            }
+
+            if (!commandArgs.Refinement.GroupComparisonNames.IsNullOrEmpty())
+            {
+                foreach (var name in commandArgs.Refinement.GroupComparisonNames)
+                {
+                    var gc = Document.Settings.DataSettings.GroupComparisonDefs.FirstOrDefault(g => g.Name.Equals(name));
+                    if (gc != null)
+                        commandArgs.Refinement.GroupComparisonDefs.Add(gc);
+                }
+            }
+
+            _out.WriteLine(Resources.CommandLine_RefineDocument_Refining_document___);
+            try
+            {
+                ModifyDocumentWithLogging(doc => commandArgs.Refinement.Refine(doc),
+                    commandArgs.Refinement.EntryCreator.Create);
+                return true;
+            }
+            catch (Exception x)
+            {
+                if (!_out.IsErrorReported)
+                {
+                    _out.WriteLine(Resources.Error___0_, x.Message);
+                }
+                else
+                {
+                    _out.WriteLine(x.Message);
+                }
+                return false;
+            }
+        }
+
+        private bool CreateImsDb(CommandArgs commandArgs)
+        {
+            var libName = commandArgs.ImsDbName ?? Path.GetFileNameWithoutExtension(commandArgs.ImsDbFile);
+            var message = string.Format(
+                Resources.CommandLine_CreateImsDb_Creating_ion_mobility_library___0___in___1_____, libName,
+                commandArgs.ImsDbFile);
+            _out.WriteLine(Resources.CommandLine_CreateImsDb_Creating_ion_mobility_library___0___in___1_____, libName, commandArgs.ImsDbFile);
+            try
+            {
+                ModifyDocumentWithLogging(doc => doc.ChangeSettings(doc.Settings.ChangeTransitionIonMobilityFiltering(ionMobilityFiltering =>
+                {
+                    var progressMonitor = new CommandProgressMonitor(_out, new ProgressStatus(message));
+                    var lib = IonMobilityLibrary.CreateFromResults(
+                        doc, null, false, libName, commandArgs.ImsDbFile,
+                        progressMonitor);
+
+                    return ionMobilityFiltering.ChangeLibrary(lib);
+                })), AuditLogEntry.SettingsLogFunction);
+                return true;
+            }
+            catch (Exception x)
+            {
+                if (!_out.IsErrorReported)
+                {
+                    _out.WriteLine(Resources.Error___0_, x.Message);
+                }
+                else
+                {
+                    _out.WriteLine(x.Message);
+                }
+                return false;
+            }
+        }
+
+        private IsotopeLabelType GetLabelTypeHelper(string label)
+        {
+            var mods = _doc.Settings.PeptideSettings.Modifications;
+            var typeMods = mods.GetModificationsByName(label);
+            if (typeMods == null)
+            {
+                _out.WriteLine(Resources.CommandLine_RefineDocument_Error__The_label_type___0___was_not_found_in_the_document_);
+                _out.WriteLine(Resources.CommandLine_RefineDocument_Choose_one_of__0_, string.Join(@", ", mods.GetModificationTypes().Select(t => t.Name)));
+                return null;
+            }
+
+            return typeMods.LabelType;
+        }
+
+        private HashSet<AuditLogEntry> GetSeenAuditLogEntries()
+        {
+            var setSeenEntries = new HashSet<AuditLogEntry>();
+            var log = Document.AuditLog;
+            for (var entry = log.AuditLogEntries; !entry.IsRoot; entry = entry.Parent)
+                setSeenEntries.Add(entry);
+            return setSeenEntries;
+        }
+
+        private void LogNewEntries(AuditLogEntry entry, HashSet<AuditLogEntry> setSeenEntries)
+        {
+            if (entry.IsRoot || setSeenEntries.Contains(entry))
+            {
+                _out.WriteLine(Resources.CommandLine_LogNewEntries_Document_unchanged);
+                return;
+            }
+            LogNewEntriesInner(entry, setSeenEntries);
+        }
+
+        private void LogNewEntriesInner(AuditLogEntry entry, HashSet<AuditLogEntry> setSeenEntries)
+        {
+            if (entry.IsRoot || setSeenEntries.Contains(entry))
+                return;
+
+            LogNewEntriesInner(entry.Parent, setSeenEntries);
+
+            _out.Write(AuditLogEntryToString(entry));
+        }
+
+        private static string AuditLogEntryToString(AuditLogEntry entry)
+        {
+            var sb = new StringBuilder();
+            foreach (var allInfoItem in entry.AllInfo)
+                sb.AppendLine(allInfoItem.ToString());
+            return sb.ToString();
+        }
+
+        private void LogDocumentDelta(SrmDocument docBefore, SrmDocument docAfter)
+        {
+            LogDocumentDelta(Resources.CommandLine_LogDocumentDelta_Removed___0_, docBefore, docAfter);
+            LogDocumentDelta(Resources.CommandLine_LogDocumentDelta_Added___0_, docAfter, docBefore);
+        }
+
+        private void LogDocumentDelta(string verbText, SrmDocument docBefore, SrmDocument docAfter)
+        {
+            string deltaText = DiffDocuments(docBefore, docAfter);
+            if (deltaText != null)
+                _out.WriteLine(verbText, deltaText);
+        }
+
+        private static string DiffDocuments(SrmDocument docTry, SrmDocument docTest)
+        {
+            var testProteins = new HashSet<int>(docTest.PeptideGroups.Where(g => !g.IsPeptideList).Select(g => g.Id.GlobalIndex));
+            var testGroups = new HashSet<int>(docTest.MoleculeGroups.Select(g => g.Id.GlobalIndex));
+            var testPeptides = new HashSet<int>(docTest.Peptides.Select(p => p.Id.GlobalIndex));
+            var testMolecules = new HashSet<int>(docTest.Molecules.Select(m => m.Id.GlobalIndex));
+            var testPrecursors = new HashSet<int>(docTest.MoleculeTransitionGroups.Select(p => p.Id.GlobalIndex));
+            var testTransitions = new HashSet<int>(docTest.MoleculeTransitions.Select(p => p.Id.GlobalIndex));
+
+            return GetDeltaText(
+                docTry.PeptideGroups.Where(g => !g.IsPeptideList).Count(g => !testProteins.Contains(g.Id.GlobalIndex)),
+                docTry.MoleculeGroups.Count(g => !testGroups.Contains(g.Id.GlobalIndex)),
+                docTry.Peptides.Count(p => !testPeptides.Contains(p.Id.GlobalIndex)),
+                docTry.Molecules.Count(m => !testMolecules.Contains(m.Id.GlobalIndex)),
+                docTry.MoleculeTransitionGroups.Count(p => !testPrecursors.Contains(p.Id.GlobalIndex)),
+                docTry.MoleculeTransitions.Count(t => !testTransitions.Contains(t.Id.GlobalIndex)));
+        }
+
+        public static string RemovedText(int prot, int list, int pep, int mol, int prec, int tran)
+        {
+            string deltaText = GetDeltaText(prot, prot + list, pep, pep + mol, prec, tran);
+            if (deltaText == null)
+                return null;
+            return string.Format(Resources.CommandLine_LogDocumentDelta_Removed___0_, deltaText);
+        }
+
+        public static string AddedText(int prot, int list, int pep, int mol, int prec, int tran)
+        {
+            string deltaText = GetDeltaText(prot, prot + list, pep, pep + mol, prec, tran);
+            if (deltaText == null)
+                return null;
+            return string.Format(Resources.CommandLine_LogDocumentDelta_Added___0_, deltaText);
+        }
+
+        private static string GetDeltaText(int prot, int allGroup, int pep, int allMol, int prec, int tran)
+        {
+            var notInTestSet = new List<string>();
+            AddDeltaText(notInTestSet, @"prot", prot);
+            AddDeltaText(notInTestSet, @"list", allGroup - prot);
+            AddDeltaText(notInTestSet, @"pep", pep);
+            AddDeltaText(notInTestSet, @"mol", allMol - pep);
+            AddDeltaText(notInTestSet, @"prec", prec);
+            AddDeltaText(notInTestSet, @"tran", tran);
+            return notInTestSet.Count > 0 ? string.Join(@", ", notInTestSet) : null;
+        }
+
+        private static void AddDeltaText(List<string> deltas, string typeName, int value)
+        {
+            if (value > 0)
+                deltas.Add(TextUtil.SpaceSeparate(value.ToString(), typeName));
+        }
+
+        private bool PerformExportOperations(CommandArgs commandArgs)
+        {
+            if (commandArgs.ExportingReport)
+            {
+                if (!ExportReport(commandArgs.ReportName, commandArgs.ReportFile,
+                    commandArgs.ReportColumnSeparator, commandArgs.IsReportInvariant))
+                {
+                    return false;
+                }
+            }
+
+            if (commandArgs.ExportingChromatograms)
+            {
+                if (!ExportChromatograms(commandArgs.ChromatogramsFile, commandArgs.ChromatogramsPrecursors,
+                    commandArgs.ChromatogramsProducts,
+                    commandArgs.ChromatogramsBasePeaks, commandArgs.ChromatogramsTics))
+                {
+                    return false;
+                }
+            }
+
+
+            if (commandArgs.ExportingSpecLib)
+            {
+                if (!ExportSpecLib(commandArgs.SpecLibFile))
+                {
+                    return false;
+                }
+            }
+
+            if (commandArgs.ExportingMProphetFeatures)
+            {
+                if (!ExportMProphetFeatures(commandArgs.MProphetFeaturesFile, commandArgs.MProphetTargetsOnly,
+                        commandArgs.MProphetUseBestScoringPeaks, 
+                        new FeatureCalculators(commandArgs.MProphetExcludeScores)))
+                {
+                    return false;
+                }
+            } 
+
+            if (commandArgs.ExportingAnnotations)
+            {
+                if (!ExportAnnotations(commandArgs.AnnotationsFile, 
+                        new List<ElementHandler>(commandArgs.AnnotationsExcludeObjects),
+                        new List<string>(commandArgs.AnnotationsExcludeProperties), 
+                        commandArgs.AnnotationsRemoveBlankRows,
+                        new List<string>(commandArgs.AnnotationsExcludeNames)))
+                {
+                    return false;
+                }
+            }
+            
+            var exportTypes =
+                (string.IsNullOrEmpty(commandArgs.IsolationListInstrumentType) ? 0 : 1) +
+                (string.IsNullOrEmpty(commandArgs.TransListInstrumentType) ? 0 : 1) +
+                (string.IsNullOrEmpty(commandArgs.MethodInstrumentType) ? 0 : 1);
+            if (exportTypes > 1)
+            {
+                _out.WriteLine(Resources.CommandLine_Run_Error__You_cannot_simultaneously_export_a_transition_list_and_a_method___Neither_will_be_exported__);
+                return false;
+            }
+            else
+            {
+                if (commandArgs.ExportingIsolationList)
+                {
+                    if (!ExportInstrumentFile(ExportFileType.IsolationList, commandArgs))
+                    {
+                        return false;
+                    }
+                }
+
+                if (commandArgs.ExportingTransitionList)
+                {
+                    if (!ExportInstrumentFile(ExportFileType.List, commandArgs))
+                    {
+                        return false;
+                    }
+                }
+
+                if (commandArgs.ExportingMethod)
+                {
+                    if (!ExportInstrumentFile(ExportFileType.Method, commandArgs))
+                    {
+                        return false;
+                    }
+                }
+            }
+
+            if (Document != null && Document.Settings.HasResults)
+            {
+                CollectionUtil.ForEach(Document.Settings.MeasuredResults.ReadStreams, s => s.CloseStream());
+            }
+            if (commandArgs.SharingZipFile)
+            {
+                string sharedFileName;
+                var sharedFileDir = Path.GetDirectoryName(_skylineFile) ?? string.Empty;
+                if (!string.IsNullOrWhiteSpace(commandArgs.SharedFile))
+                {
+                    sharedFileName = Path.GetFileName(commandArgs.SharedFile.Trim());
+                    if (!PathEx.HasExtension(sharedFileName, SrmDocumentSharing.EXT_SKY_ZIP))
+                    {
+                        sharedFileName = Path.GetFileNameWithoutExtension(sharedFileName) + SrmDocumentSharing.EXT_SKY_ZIP;
+                    }
+                    var dir = Path.GetDirectoryName(commandArgs.SharedFile);
+                    sharedFileDir = string.IsNullOrEmpty(dir) ? sharedFileDir : dir;
+                }
+                else
+                {
+                    sharedFileName = FileEx.GetTimeStampedFileName(_skylineFile);
+                }
+                var sharedFilePath = Path.Combine(sharedFileDir, sharedFileName);
+                if (!ShareDocument(_doc, _skylineFile, sharedFilePath, commandArgs.SharedFileType, _out))
+                {
+                    return false;
+                }
+            }
+            if (commandArgs.PublishingToPanorama)
+            {
+                // Publish the document to the given Panorama server if new results were added to the document
+                // OR no results files were given on the command-line for importing to the document. 
+                if (_importedResults || !commandArgs.ImportingResults)
+                {
+                    // Publish document to the given folder on the Panorama Server
+                    var panoramaHelper = new PanoramaPublishHelper(_out);
+                    return panoramaHelper.PublishToPanorama(commandArgs.PanoramaServer, _doc, _skylineFile,
+                        commandArgs.PanoramaFolder, commandArgs.SharedFileType);
+                }
+                else
+                {
+                    // If we are here it means that ImportingResults was true AND nothing was imported.
+                    // This should have already triggered an error message earlier in the process but 
+                    // in case it didn't we will report an error and return false
+                    _out.WriteLine(Resources.CommandLine_PerformExportOperations_Error__No_new_results_added__Skipping_Panorama_import_);
+                    return false;
+                }
+            }
+
+            return true;
+        }
+
+        public void SetDocument(SrmDocument doc)
+        {
+            ModifyDocument(d => doc);
+        }
+
+        public void ModifyDocument(Func<SrmDocument, SrmDocument> act)
+        {
+            ModifyDocument(act, null);
+        }
+
+        public void ModifyDocument(Func<SrmDocument, SrmDocument> act, Func<SrmDocumentPair, AuditLogEntry> logFunc)
+        {
+            var docOriginal = _doc;
+            _doc = act(_doc);
+            // If nothing changed, don't create a new audit log entry, just like SkylineWindow.ModifyDocument
+            if (ReferenceEquals(_doc, docOriginal))
+                return;
+            var docPair = SrmDocumentPair.Create(docOriginal, _doc, SrmDocument.DOCUMENT_TYPE.none);
+            var logEntry = logFunc?.Invoke(docPair);
+            if (logEntry != null)
+                _doc = AuditLogEntry.UpdateDocument(logEntry, docPair);
+        }
+
+        public void ModifyDocumentWithLogging(Func<SrmDocument, SrmDocument> act, Func<SrmDocumentPair, AuditLogEntry> logFunc)
+        {
+            var setSeenEntries = GetSeenAuditLogEntries();
+            var docBefore = Document;
+            if (!docBefore.Settings.DataSettings.AuditLogging)
+                _doc = AuditLogList.ToggleAuditLogging(_doc, true);
+            ModifyDocument(act, logFunc);
+            LogNewEntries(Document.AuditLog.AuditLogEntries, setSeenEntries);
+            LogDocumentDelta(docBefore, Document);
+            if (!docBefore.Settings.DataSettings.AuditLogging)
+                _doc = AuditLogList.ToggleAuditLogging(_doc, false);
+        }
+
+        private bool SetPredictTranSettings(CommandArgs commandArgs)
+        {
+            try
+            {
+                ModifyDocumentWithLogging(doc => doc.ChangeSettings(doc.Settings.ChangeTransitionPrediction(p =>
+                {
+                    if (commandArgs.PredictCEName != null)
+                        p = p.ChangeCollisionEnergy(Settings.Default.GetCollisionEnergyByName(commandArgs.PredictCEName));
+                    if (commandArgs.PredictDPName != null)
+                        p = p.ChangeDeclusteringPotential(Settings.Default.GetDeclusterPotentialByName(commandArgs.PredictDPName));
+                    if (commandArgs.PredictCoVName != null)
+                        p = p.ChangeCompensationVoltage(Settings.Default.GetCompensationVoltageByName(commandArgs.PredictCoVName));
+                    if (commandArgs.PredictOpimizationLibraryName != null)
+                        p = p.ChangeOptimizationLibrary(Settings.Default.GetOptimizationLibraryByName(commandArgs.PredictOpimizationLibraryName));
+                    return p;
+                })), AuditLogEntry.SettingsLogFunction);
+                return true;
+            }
+            catch (Exception x)
+            {
+                _out.WriteLine(Resources.CommandLine_SetPredictTranSettings_Error__Failed_attempting_to_change_the_transition_prediction_settings_);
+                _out.WriteLine(x.Message);
+                return false;
+            }
+        }
+
+        private bool SetLibrarySettings(CommandArgs commandArgs)
+        {
+            try
+            {
+                ModifyDocumentWithLogging(doc => doc.ChangeSettings(doc.Settings.ChangeTransitionLibraries(f =>
+                {
+                    if (commandArgs.LibraryIonMatchTolerance != null)
+                        f = f.ChangeIonMatchMzTolerance(commandArgs.LibraryIonMatchTolerance);
+                    if (commandArgs.LibraryProductIons.HasValue)
+                        f = f.ChangeIonCount(commandArgs.LibraryProductIons.Value);
+                    if (commandArgs.LibraryMinProductIons.HasValue)
+                        f = f.ChangeMinIonCount(commandArgs.LibraryMinProductIons.Value);
+                    if (commandArgs.LibraryPickIons.HasValue)
+                        f = f.ChangePick(commandArgs.LibraryPickIons.Value);
+                    return f;
+                })), AuditLogEntry.SettingsLogFunction);
+                return true;
+            }
+            catch (Exception x)
+            {
+                _out.WriteLine(Resources.CommandLine_SetLibrarySettings_Error__Failed_attempting_to_change_the_transition_library_settings_);
+                _out.WriteLine(x.Message);
+                return false;
+            }
+        }
+
+        private bool SetInstrumentSettings(CommandArgs commandArgs)
+        {
+            try
+            {
+                ModifyDocumentWithLogging(doc => doc.ChangeSettings(doc.Settings.ChangeTransitionInstrument(f =>
+                {
+                    if (commandArgs.InstrumentMinMz.HasValue)
+                        f = f.ChangeMinMz((int) Math.Floor(commandArgs.InstrumentMinMz.Value));
+                    if (commandArgs.InstrumentMaxMz.HasValue)
+                        f = f.ChangeMaxMz((int) Math.Ceiling(commandArgs.InstrumentMaxMz.Value));
+                    if (commandArgs.InstrumentIsDynamicMinMz.HasValue)
+                        f = f.ChangeIsDynamicMin(commandArgs.InstrumentIsDynamicMinMz.Value);
+                    if (commandArgs.InstrumentMethodMatchTolerance.HasValue)
+                        f = f.ChangeMzMatchTolerance(commandArgs.InstrumentMethodMatchTolerance.Value);
+                    if (commandArgs.InstrumentMinTimeMinutes.HasValue)
+                        f = f.ChangeMinTime((int) Math.Floor(commandArgs.InstrumentMinTimeMinutes.Value));
+                    if (commandArgs.InstrumentMaxTimeMinutes.HasValue)
+                        f = f.ChangeMaxTime((int) Math.Ceiling(commandArgs.InstrumentMaxTimeMinutes.Value));
+                    if (commandArgs.InstrumentIsTriggeredChromatogramAcquisition.HasValue)
+                        f = f.ChangeTriggeredAcquisition(commandArgs.InstrumentIsTriggeredChromatogramAcquisition.Value);
+                    return f;
+                })), AuditLogEntry.SettingsLogFunction);
+                return true;
+            }
+            catch (Exception x)
+            {
+                _out.WriteLine(Resources.CommandLine_SetInstrumentSettings_Error__Failed_attempting_to_change_the_transition_instrument_settings_);
+                _out.WriteLine(x.Message);
+                return false;
+            }
+        }
+
+        private bool SetFilterSettings(CommandArgs commandArgs)
+        {
+            try
+            {
+                ModifyDocumentWithLogging(doc => doc.ChangeSettings(doc.Settings.ChangeTransitionFilter(f =>
+                {
+                    if (commandArgs.FilterPrecursorCharges != null)
+                        f = f.ChangePeptidePrecursorCharges(commandArgs.FilterPrecursorCharges);
+                    if (commandArgs.FilterProductCharges != null)
+                        f = f.ChangePeptideProductCharges(commandArgs.FilterProductCharges);
+                    if (commandArgs.FilterProductTypes != null)
+                        f = f.ChangePeptideIonTypes(commandArgs.FilterProductTypes);
+                    if (commandArgs.FilterStartProductIon != null)
+                        f = f.ChangeFragmentRangeFirstName(commandArgs.FilterStartProductIon.GetKey());
+                    if (commandArgs.FilterEndProductIon != null)
+                        f = f.ChangeFragmentRangeLastName(commandArgs.FilterEndProductIon.GetKey());
+                    if (commandArgs.FilterSpecialIons != null)
+                        f = f.ChangeMeasuredIons(commandArgs.FilterSpecialIons.Select(Settings.Default.GetMeasuredIonByName).ToList());
+                    if (commandArgs.FilterUseDIAWindowExclusion != null)
+                        f = f.ChangeExclusionUseDIAWindow(commandArgs.FilterUseDIAWindowExclusion.Value);
+                    return f;
+                })), AuditLogEntry.SettingsLogFunction);
+                return true;
+            }
+            catch (Exception x)
+            {
+                _out.WriteLine(Resources.CommandLine_SetFilterSettings_Error__Failed_attempting_to_change_the_transition_filter_settings_);
+                _out.WriteLine(x.Message);
+                return false;
+            }
+        }
+
+        private bool SetFullScanSettings(CommandArgs commandArgs)
+        {
+            try
+            {
+                TransitionFullScan newSettings = _doc.Settings.TransitionSettings.FullScan;
+
+                if (commandArgs.FullScanPrecursorIsotopes.HasValue)
+                {
+                    var precursorIsotopes = commandArgs.FullScanPrecursorIsotopes.Value;
+                    double? threshold = commandArgs.FullScanPrecursorThreshold;
+                    IsotopeEnrichments isotopeEnrichments = null;
+                    _out.WriteLine(Resources.CommandLine_SetFullScanSettings_Changing_full_scan_precursor_isotope_peaks_to__0_, precursorIsotopes);
+
+                    if (precursorIsotopes == FullScanPrecursorIsotopes.Count)
+                    {
+                        threshold ??= (double?) TransitionFullScan.DEFAULT_ISOTOPE_COUNT;
+                        _out.WriteLine(Resources.CommandLine_SetFullScanSettings_Changing_full_scan_precursor_isotope_peaks_count_to__0_, threshold);
+                    }
+                    else if (precursorIsotopes == FullScanPrecursorIsotopes.Percent)
+                    {
+                        threshold ??= (double?) TransitionFullScan.DEFAULT_ISOTOPE_PERCENT;
+                        _out.WriteLine(Resources.CommandLine_SetFullScanSettings_Changing_full_scan_precursor_isotope_peak_percentage_to__0_, threshold);
+                    }
+
+                    if (!string.IsNullOrEmpty(commandArgs.FullScanPrecursorIsotopeEnrichment))
+                    {
+                        isotopeEnrichments = Settings.Default.IsotopeEnrichmentsList.FirstOrDefault(standard =>
+                            Equals(standard.Name, commandArgs.FullScanPrecursorIsotopeEnrichment));
+                        _out.WriteLine(Resources.CommandLine_SetFullScanSettings_Changing_full_scan_precursor_isotope_enrichment_to__0_, isotopeEnrichments);
+
+                    }
+
+                    newSettings = newSettings.ChangePrecursorIsotopes(commandArgs.FullScanPrecursorIsotopes.Value, threshold, isotopeEnrichments);
+                }
+                if (commandArgs.FullScanPrecursorIgnoreSimScans.HasValue)
+                {
+                    _out.WriteLine(Resources.CommandLine_SetFullScanSettings_Changing_full_scan_ignore_SIM_scans_to__0_, commandArgs.FullScanPrecursorIgnoreSimScans);
+                    newSettings = newSettings.ChangeIgnoreSimScans(commandArgs.FullScanPrecursorIgnoreSimScans.Value);
+                }
+
+                if (commandArgs.FullScanAcquisitionMethod != FullScanAcquisitionMethod.None)
+                {
+                    string isolationSchemeName = commandArgs.FullScanProductIsolationScheme;
+                    IsolationScheme isolationScheme = null;
+
+                    if (!string.IsNullOrEmpty(isolationSchemeName))
+                    {
+                        isolationScheme = Settings.Default.IsolationSchemeList.FirstOrDefault(scheme =>
+                            Equals(scheme.Name, isolationSchemeName));
+                        if (isolationScheme == null && MsDataFileImpl.IsValidFile(isolationSchemeName))
+                        {
+                            string isolationSchemeImportFilepath = isolationSchemeName;
+                            isolationSchemeName = Path.GetFileNameWithoutExtension(isolationSchemeImportFilepath);
+                            var reader = new IsolationSchemeReader(new MsDataFileUri[]
+                                { new MsDataFilePath(isolationSchemeImportFilepath) });
+                            var progressMonitor = new CommandProgressMonitor(_out, new ProgressStatus(String.Empty));
+                            isolationScheme = reader.Import(isolationSchemeName, progressMonitor);
+                            var windowsWithMarginApplied = isolationScheme.PrespecifiedIsolationWindows.Select(w => IsolationWindow.CreateWithMargin(w, true)).ToList();
+                            isolationScheme = new IsolationScheme(isolationScheme.Name, windowsWithMarginApplied,
+                                isolationScheme.SpecialHandling, isolationScheme.WindowsPerScan);
+                        }
+                    }
+
+                    if (commandArgs.FullScanAcquisitionMethod == FullScanAcquisitionMethod.DIA)
+                        _out.WriteLine(Resources.CommandLine_SetFullScanSettings_Changing_full_scan_acquisition_method_to__0__with_isolation_scheme___1__,
+                            commandArgs.FullScanAcquisitionMethod, isolationSchemeName);
+                    else
+                        _out.WriteLine(Resources.CommandLine_SetFullScanSettings_Changing_full_scan_acquisition_method_to__0_, commandArgs.FullScanAcquisitionMethod);
+
+                    newSettings = newSettings.ChangeAcquisitionMethod(commandArgs.FullScanAcquisitionMethod, isolationScheme);
+                }
+
+                if (commandArgs.FullScanPrecursorRes.HasValue || commandArgs.FullScanPrecursorMassAnalyzerType.HasValue)
+                {
+                    double? res = commandArgs.FullScanPrecursorRes;
+                    double? resMz = commandArgs.FullScanPrecursorResMz;
+                    var precursorAnalyzer = commandArgs.FullScanPrecursorMassAnalyzerType;
+                    if (precursorAnalyzer.HasValue)
+                        _out.WriteLine(Resources.CommandLine_SetFullScanSettings_Changing_full_scan_precursor_mass_analyzer_to__0_, precursorAnalyzer);
+
+                    if (commandArgs.FullScanPrecursorRes.HasValue && !_doc.Settings.TransitionSettings.FullScan.IsHighResPrecursor)
+                        _out.WriteLine(Resources.CommandLine_SetFullScanSettings_Changing_full_scan_precursor_resolution_to__0__, res);
+                    else if (_doc.Settings.TransitionSettings.FullScan.IsCentroidedMs)
+                        _out.WriteLine(Resources.CommandLine_SetFullScanSettings_Changing_full_scan_precursor_mass_accuracy_to__0__ppm_, res);
+                    else if (resMz.HasValue)
+                        _out.WriteLine(Resources.CommandLine_SetFullScanSettings_Changing_full_scan_precursor_resolving_power_to__0__at__1__, res, resMz);
+                    else if (res.HasValue)
+                        _out.WriteLine(Resources.CommandLine_SetFullScanSettings_Changing_full_scan_precursor_resolving_power_to__0__, res);
+
+                    newSettings = newSettings.ChangePrecursorResolution(
+                        precursorAnalyzer ?? newSettings.PrecursorMassAnalyzer,
+                        res ?? newSettings.PrecursorRes,
+                        resMz ?? newSettings.PrecursorResMz);
+                }
+                if (commandArgs.FullScanProductRes.HasValue || commandArgs.FullScanProductMassAnalyzerType.HasValue)
+                {
+                    double? res = commandArgs.FullScanProductRes;
+                    double? resMz = commandArgs.FullScanProductResMz;
+                    var productAnalyzer = commandArgs.FullScanProductMassAnalyzerType;
+                    if (productAnalyzer.HasValue)
+                        _out.WriteLine(Resources.CommandLine_SetFullScanSettings_Changing_full_scan_product_mass_analyzer_to__0_, productAnalyzer);
+
+                    if (commandArgs.FullScanProductRes.HasValue && !_doc.Settings.TransitionSettings.FullScan.IsHighResProduct)
+                        _out.WriteLine(Resources.CommandLine_SetFullScanSettings_Changing_full_scan_product_resolution_to__0__, res);
+                    else if (_doc.Settings.TransitionSettings.FullScan.IsCentroidedMsMs)
+                        _out.WriteLine(Resources.CommandLine_SetFullScanSettings_Changing_full_scan_product_mass_accuracy_to__0__ppm_, res);
+                    else if (resMz.HasValue)
+                        _out.WriteLine(Resources.CommandLine_SetFullScanSettings_Changing_full_scan_product_resolving_power_to__0__at__1__, res, resMz);
+                    else if (res.HasValue)
+                        _out.WriteLine(Resources.CommandLine_SetFullScanSettings_Changing_full_scan_product_resolving_power_to__0__, res);
+
+                    newSettings = newSettings.ChangeProductResolution(
+                        productAnalyzer ?? newSettings.ProductMassAnalyzer,
+                        res ?? newSettings.ProductRes,
+                        resMz ?? newSettings.ProductResMz);
+                }
+
+                if (commandArgs.FullScanRetentionTimeFilter.HasValue)
+                {
+                    var filterType = commandArgs.FullScanRetentionTimeFilter.Value;
+
+                    newSettings = newSettings.ChangeRetentionTimeFilter(filterType, newSettings.RetentionTimeFilterLength);
+                }
+                if (commandArgs.FullScanRetentionTimeFilterLength.HasValue)
+                {
+                    double rtLen = commandArgs.FullScanRetentionTimeFilterLength.Value;
+                    if (_doc.Settings.TransitionSettings.FullScan.RetentionTimeFilterType == RetentionTimeFilterType.scheduling_windows)
+                        _out.WriteLine(Resources.CommandLine_SetFullScanSettings_Changing_full_scan_extraction_to______0__minutes_from_predicted_value_, rtLen);
+                    else if (_doc.Settings.TransitionSettings.FullScan.RetentionTimeFilterType == RetentionTimeFilterType.ms2_ids)
+                        _out.WriteLine(Resources.CommandLine_SetFullScanSettings_Changing_full_scan_extraction_to______0__minutes_from_MS_MS_IDs_, rtLen);
+
+                    newSettings = newSettings.ChangeRetentionTimeFilter(newSettings.RetentionTimeFilterType, rtLen);
+                }
+
+                ModifyDocument(d => d.ChangeSettings(d.Settings.ChangeTransitionFullScan(f => newSettings)), AuditLogEntry.SettingsLogFunction);
+                return true;
+            }
+            catch (Exception x)
+            {
+                _out.WriteLine(Resources.CommandLine_SetFullScanSettings_Error__Failed_attempting_to_change_the_transiton_full_scan_settings_);
+                _out.WriteLine(x.Message);
+                return false;
+            }
+        }
+
+        private bool SetImsSettings(CommandArgs commandArgs)
+        {
+            try
+            {
+                if (commandArgs.IonMobilityLibraryRes.HasValue)
+                {
+                    if (!_doc.Settings.TransitionSettings.IonMobilityFiltering.UseSpectralLibraryIonMobilityValues)
+                        _out.WriteLine(Resources.CommandLine_SetImsSettings_Enabling_extraction_based_on_spectral_library_ion_mobility_values_);
+                    double rp = commandArgs.IonMobilityLibraryRes.Value;
+                    var imsWindowCalcNew = new IonMobilityWindowWidthCalculator(rp);
+                    var imsWindowCalc = _doc.Settings.TransitionSettings.IonMobilityFiltering.FilterWindowWidthCalculator;
+                    if (!Equals(imsWindowCalc, imsWindowCalcNew))
+                        _out.WriteLine(Resources.CommandLine_SetImsSettings_Changing_ion_mobility_spectral_library_resolving_power_to__0__, rp);
+                    ModifyDocument(d => d.ChangeSettings(d.Settings.ChangeTransitionIonMobilityFiltering(p =>
+                        {
+                            var result = p;
+                            if (!result.UseSpectralLibraryIonMobilityValues)
+                                result = result.ChangeUseSpectralLibraryIonMobilityValues(true);
+                            if (!Equals(result.FilterWindowWidthCalculator, imsWindowCalcNew))
+                                result = result.ChangeFilterWindowWidthCalculator(imsWindowCalcNew);
+                            return result;
+                        })),
+                        AuditLogEntry.SettingsLogFunction);
+                }
+                return true;
+            }
+            catch (Exception x)
+            {
+                _out.WriteLine(Resources.CommandLine_SetImsSettings_Error__Failed_attempting_to_change_the_ion_mobility_settings_);
+                _out.WriteLine(x.Message);
+                return false;
+            }
+        }
+
+        public bool NewSkyFile(string skylineFile, bool overwrite)
+        {
+            try
+            {
+                if (File.Exists(skylineFile))
+                {
+                    if (!overwrite)
+                        throw new IOException(string.Format(Resources.CommandLine_NewSkyFile_FileAlreadyExists, skylineFile));
+                    _out.WriteLine(Resources.CommandLine_NewSkyFile_Deleting_existing_file___0__, skylineFile);
+                    File.Delete(skylineFile);
+
+                    string skydFile = Path.ChangeExtension(skylineFile, ChromatogramCache.EXT);
+                    if (File.Exists(skydFile))
+                    {
+                        _out.WriteLine(Resources.CommandLine_NewSkyFile_Deleting_existing_file___0__, skydFile);
+                        File.Delete(skydFile);
+                    }
+                }
+
+                SetDocument(new SrmDocument(Settings.Default.SrmSettingsList[0]));
+                if (_doc == null)
+                    return false;
+
+                _out.WriteLine(Resources.CommandLine_OpenSkyFile_File__0__opened_, Path.GetFileName(skylineFile));
+
+                // Update settings for this file
+                _doc.Settings.UpdateLists(skylineFile);
+
+                return true;
+            }
+            catch (Exception x)
+            {
+                _out.WriteLine(Resources.CommandLine_OpenSkyFile_Error__There_was_an_error_opening_the_file__0_, skylineFile);
+                _out.WriteLine(XmlUtil.GetInvalidDataMessage(skylineFile, x));
+                return false;
+            }
+        }
+
+        public bool OpenSkyFile(string skylineFile)
+        {
+            try
+            {
+                var progressMonitor = new CommandProgressMonitor(_out, new ProgressStatus(string.Empty));
+                string hash;
+                using (var hashingStreamReader = new HashingStreamReaderWithProgress(skylineFile, progressMonitor))
+                {
+                    // Wrap stream in XmlReader so that BaseUri is known
+                    var reader = XmlReader.Create(hashingStreamReader, 
+                        new XmlReaderSettings() { IgnoreWhitespace = true }, 
+                        skylineFile);  
+                    XmlSerializer xmlSerializer = new XmlSerializer(typeof(SrmDocument));
+                    _out.WriteLine(Resources.CommandLine_OpenSkyFile_Opening_file___);
+
+                    SetDocument(ConnectDocument((SrmDocument)xmlSerializer.Deserialize(reader), skylineFile));
+                    if (_doc == null)
+                        return false;
+
+                    _out.WriteLine(Resources.CommandLine_OpenSkyFile_File__0__opened_, Path.GetFileName(skylineFile));
+                    hash = hashingStreamReader.Stream.Done();
+                }
+
+                SetDocument(_doc.ReadAuditLog(skylineFile, hash, () => null));
+
+                // Update settings for this file
+                _doc.Settings.UpdateLists(skylineFile);
+            }
+            catch (FileNotFoundException)
+            {
+                _out.WriteLine(Resources.CommandLine_OpenSkyFile_Error__The_Skyline_file__0__does_not_exist_, skylineFile);
+                return false;
+            }
+            catch (Exception x)
+            {
+                _out.WriteLine(Resources.CommandLine_OpenSkyFile_Error__There_was_an_error_opening_the_file__0_, skylineFile);
+                _out.WriteLine(XmlUtil.GetInvalidDataMessage(skylineFile, x));
+                return false;
+            }
+
+            return true;
+        }
+
+        private SrmDocument ConnectDocument(SrmDocument document, string path)
+        {
+            document = ConnectLibrarySpecs(document, path);
+            if (document != null)
+                document = ConnectBackgroundProteome(document, path);
+            if (document != null)
+                document = ConnectIrtDatabase(document, path);
+            if (document != null)
+                document = ConnectOptimizationDatabase(document, path);
+            if (document != null)
+                document = ConnectIonMobilityDatabase(document, path);
+            return document;
+        }
+
+        private SrmDocument ConnectLibrarySpecs(SrmDocument document, string documentPath)
+        {
+            string docLibFile = null;
+            if (!string.IsNullOrEmpty(documentPath) && document.Settings.PeptideSettings.Libraries.HasDocumentLibrary)
+            {
+                docLibFile = BiblioSpecLiteSpec.GetLibraryFileName(documentPath);
+                if (!File.Exists(docLibFile))
+                {
+                    _out.WriteLine(Resources.CommandLine_ConnectLibrarySpecs_Error__Could_not_find_the_spectral_library__0__for_this_document_, docLibFile);
+                    return null;
+                }
+            }
+
+            var settings = document.Settings.ConnectLibrarySpecs((library, librarySpec) =>
+            {
+                string name = library != null ? library.Name : librarySpec.Name;
+                LibrarySpec spec;
+                if (Settings.Default.SpectralLibraryList.TryGetValue(name, out spec))
+                {
+                    if (File.Exists(spec.FilePath))
+                        return spec;
+                }
+
+                string fileName = library != null ? library.FileNameHint : Path.GetFileName(librarySpec.FilePath);
+                if (fileName != null)
+                {
+                    // First look for the file name in the document directory
+                    string pathLibrary = PathEx.FindExistingRelativeFile(documentPath, fileName);
+                    if (pathLibrary != null)
+                        return CreateLibrarySpec(library, librarySpec, pathLibrary, true);
+                    // In the user's default library directory
+                    pathLibrary = Path.Combine(Settings.Default.LibraryDirectory, fileName);
+                    if (File.Exists(pathLibrary))
+                        return CreateLibrarySpec(library, librarySpec, pathLibrary, false);
+                }
+                _out.WriteLine(Resources.CommandLine_ConnectLibrarySpecs_Warning__Could_not_find_the_spectral_library__0_, name);
+                return CreateLibrarySpec(library, librarySpec, null, false);
+            }, docLibFile);
+
+            if (ReferenceEquals(settings, document.Settings))
+                return document;
+
+            // If the libraries were moved to disconnected state, then avoid updating
+            // the document tree for this change, or it will strip all the library
+            // information off the document nodes.
+            if (settings.PeptideSettings.Libraries.DisconnectedLibraries != null)
+                return document.ChangeSettingsNoDiff(settings);
+
+            return document.ChangeSettings(settings);
+        }
+
+        private static LibrarySpec CreateLibrarySpec(Library library, LibrarySpec librarySpec, string pathLibrary, bool local)
+        {
+            var newLibrarySpec = library != null
+                ? library.CreateSpec(pathLibrary)
+                : librarySpec.ChangeFilePath(pathLibrary);
+            if (local)
+                newLibrarySpec = newLibrarySpec.ChangeDocumentLocal(true);
+            return newLibrarySpec;
+        }
+
+        private SrmDocument ConnectIrtDatabase(SrmDocument document, string documentPath)
+        {
+            var settings = document.Settings.ConnectIrtDatabase(calc => FindIrtDatabase(documentPath, calc));
+            if (settings == null)
+                return null;
+            if (ReferenceEquals(settings, document.Settings))
+                return document;
+            return document.ChangeSettings(settings);
+        }
+
+
+        private RCalcIrt FindIrtDatabase(string documentPath, RCalcIrt irtCalc)
+        {
+            RetentionScoreCalculatorSpec result;
+            if (Settings.Default.RTScoreCalculatorList.TryGetValue(irtCalc.Name, out result))
+            {
+                var irtCalcSettings = result as RCalcIrt;
+                if (irtCalcSettings != null && (irtCalcSettings.IsUsable || File.Exists(irtCalcSettings.DatabasePath)))
+                {
+                    return irtCalcSettings;
+                }
+            }
+
+            // First look for the file name in the document directory
+            string filePath = PathEx.FindExistingRelativeFile(documentPath, irtCalc.DatabasePath);
+            if (filePath != null)
+            {
+                try
+                {
+                    return irtCalc.ChangeDatabasePath(filePath);
+                }
+                catch (CalculatorException)
+                {
+                    //Todo: should this fail silenty or report an error
+                }
+            }
+
+            _out.WriteLine(Resources.CommandLine_FindIrtDatabase_Error__Could_not_find_the_iRT_database__0__, Path.GetFileName(irtCalc.DatabasePath));
+            return null;
+        }
+
+        private SrmDocument ConnectOptimizationDatabase(SrmDocument document, string documentPath)
+        {
+            var settings = document.Settings.ConnectOptimizationDatabase(lib => FindOptimizationDatabase(documentPath, lib));
+            if (settings == null)
+                return null;
+            if (ReferenceEquals(settings, document.Settings))
+                return document;
+            return document.ChangeSettings(settings);
+        }
+
+        private OptimizationLibrary FindOptimizationDatabase(string documentPath, OptimizationLibrary optLib)
+        {
+            OptimizationLibrary result;
+            if (Settings.Default.OptimizationLibraryList.TryGetValue(optLib.Name, out result))
+            {
+                if (result.IsNone || File.Exists(result.DatabasePath))
+                    return result;
+            }
+
+            // First look for the file name in the document directory
+            string filePath = PathEx.FindExistingRelativeFile(documentPath, optLib.DatabasePath);
+            if (filePath != null)
+            {
+                try
+                {
+                    return optLib.ChangeDatabasePath(filePath);
+                }
+                // ReSharper disable once EmptyGeneralCatchClause
+                catch (Exception)
+                {
+                    //Todo: should this fail silenty or report an error
+                }
+            }
+
+            _out.WriteLine(Resources.CommandLine_FindOptimizationDatabase_Could_not_find_the_optimization_library__0__, Path.GetFileName(optLib.DatabasePath));
+            return null;
+        }
+
+        private SrmDocument ConnectIonMobilityDatabase(SrmDocument document, string documentPath)
+        {
+            var settings = document.Settings.ConnectIonMobilityLibrary(imsdb => FindIonMobilityDatabase(documentPath, imsdb));
+            if (settings == null)
+                return null;
+            if (ReferenceEquals(settings, document.Settings))
+                return document;
+            return document.ChangeSettings(settings);
+        }
+
+        private IonMobilityLibrary FindIonMobilityDatabase(string documentPath, IonMobilityLibrary ionMobilityLibSpec)
+        {
+
+            if (Settings.Default.IonMobilityLibraryList.TryGetValue(ionMobilityLibSpec.Name, out var result))
+            {
+                if (result.IsNone || File.Exists(result.FilePath))
+                    return result;                
+            }
+
+            // First look for the file name in the document directory
+            string filePath = PathEx.FindExistingRelativeFile(documentPath, ionMobilityLibSpec.FilePath);
+            if (filePath != null)
+            {
+                try
+                {
+                    return ionMobilityLibSpec.ChangeDatabasePath(filePath);
+                }
+// ReSharper disable once EmptyGeneralCatchClause
+                catch
+                {
+                    //Todo: should this fail silenty or report an error
+                }
+            }
+
+            _out.WriteLine(Resources.CommandLine_FindIonMobilityDatabase_Error__Could_not_find_the_ion_mobility_library__0__, Path.GetFileName(ionMobilityLibSpec.FilePath));
+            return null;
+        }
+
+        private SrmDocument ConnectBackgroundProteome(SrmDocument document, string documentPath)
+        {
+            var settings = document.Settings.ConnectBackgroundProteome(backgroundProteomeSpec =>
+                FindBackgroundProteome(documentPath, backgroundProteomeSpec));
+            if (settings == null)
+                return null;
+            if (ReferenceEquals(settings, document.Settings))
+                return document;
+            return document.ChangeSettings(settings);
+        }
+
+        private BackgroundProteomeSpec FindBackgroundProteome(string documentPath, BackgroundProteomeSpec backgroundProteomeSpec)
+        {
+            var result = Settings.Default.BackgroundProteomeList.GetBackgroundProteomeSpec(backgroundProteomeSpec.Name);
+            if (result != null)
+            {
+                if (result.IsNone || File.Exists(result.DatabasePath))
+                    return result;                
+            }
+
+            // First look for the file name in the document directory
+            string pathBackgroundProteome = PathEx.FindExistingRelativeFile(documentPath, backgroundProteomeSpec.DatabasePath);
+            if (pathBackgroundProteome != null)
+                return new BackgroundProteomeSpec(backgroundProteomeSpec.Name, pathBackgroundProteome);
+            // In the user's default library directory
+            string fileName = Path.GetFileName(backgroundProteomeSpec.DatabasePath);
+            pathBackgroundProteome = Path.Combine(Settings.Default.ProteomeDbDirectory, fileName ?? string.Empty);
+            if (File.Exists(pathBackgroundProteome))
+                return new BackgroundProteomeSpec(backgroundProteomeSpec.Name, pathBackgroundProteome);
+            _out.WriteLine(Resources.CommandLine_FindBackgroundProteome_Warning__Could_not_find_the_background_proteome_file__0__, Path.GetFileName(fileName));
+            return BackgroundProteomeList.GetDefault();
+        }
+
+        public bool ImportResultsInDir(string sourceDir, bool recursive, Regex namingPattern, string replicateName,
+            LockMassParameters lockMassParameters,
+            DateTime? importBefore, DateTime? importOnOrAfter,
+            Regex fileNameRegex, Regex sampleNameRegex,
+            OptimizableRegression optimize, bool disableJoining, bool warnOnFailure)
+        {
+            var listNamedPaths = GetDataSources(sourceDir, recursive, namingPattern, lockMassParameters);
+            if (listNamedPaths == null || listNamedPaths.Count == 0)
+            {
+                return false;
+            }
+
+            if (!ApplyFileAndSampleNameRegex(fileNameRegex, sampleNameRegex, ref listNamedPaths))
+            {
+                return false;
+            }
+
+            // If there is a single name for everything then it should override any naming from GetDataSources
+            if (!string.IsNullOrEmpty(replicateName))
+            {
+                // If the name exists, files should get imported into it
+                listNamedPaths = new[] { new KeyValuePair<string, MsDataFileUri[]>(replicateName, listNamedPaths.SelectMany(s => s.Value).ToArray()) };
+            }
+
+            // Remove replicates and/or files that have already been imported into the document
+            RemoveImportedFiles(listNamedPaths, out var listNewPaths,
+                string.IsNullOrEmpty(replicateName) /*If a replicate name is not given, remove file paths imported into any replicate.*/);
+            if (listNewPaths.Count == 0)
+            {
+                _out.WriteLine(Resources.CommandLine_ImportResults_Error__No_files_left_to_import_);
+                return false;
+            }
+
+            listNamedPaths = listNewPaths;
+            if(string.IsNullOrEmpty(replicateName))
+            {  
+                // If a replicate name is not given new replicates will be created and should have new unique names.  
+                MakeReplicateNamesUnique(listNamedPaths);
+            }
+
+            return ImportDataFiles(listNamedPaths, lockMassParameters, importBefore, importOnOrAfter,
+                optimize, disableJoining, warnOnFailure);
+        }
+
+        private void MakeReplicateNamesUnique(IList<KeyValuePair<string, MsDataFileUri[]>> listNamedPaths)
+        {
+            var replicatesInDoc =
+                _doc.Settings.HasResults ? _doc.MeasuredResults.Chromatograms.Select(chrom => chrom.Name).ToHashSet() : new HashSet<string>();
+            var replicatesInNamedPaths = listNamedPaths.Select(path => path.Key).ToList();
+            var newNames = Helpers.EnsureUniqueNames(replicatesInNamedPaths, replicatesInDoc);
+            for (var i = 0; i < listNamedPaths.Count; i++)
+            {
+                var namedPath = listNamedPaths[i];
+                if (!Equals(newNames[i], namedPath.Key))
+                {
+                    _out.WriteLine(
+                        Resources.CommandLine_MakeReplicateNamesUnique_Replicate___0___already_exists_in_the_document__using___1___instead_,
+                        namedPath.Key, newNames[i]);
+                    listNamedPaths[i] = new KeyValuePair<string, MsDataFileUri[]>(newNames[i], namedPath.Value);
+                }
+            }
+        }
+
+        public bool ApplyFileAndSampleNameRegex(Regex fileNameRegex, Regex sampleNameRegex, ref IList<KeyValuePair<string, MsDataFileUri[]>> listNamedPaths)
+        {
+            listNamedPaths = ApplyNameRegex(listNamedPaths, ApplyFileNameRegex, fileNameRegex);
+            if (listNamedPaths.Count == 0)
+            {
+                _out.WriteLine(Resources.CommandLine_ApplyFileAndSampleNameRegex_Error__No_files_match_the_file_name_pattern___0___, fileNameRegex);
+                return false;
+            }
+
+            listNamedPaths = ApplyNameRegex(listNamedPaths, ApplySampleNameRegex, sampleNameRegex);
+            if (listNamedPaths.Count == 0)
+            {
+                _out.WriteLine(Resources.CommandLine_ApplyFileAndSampleNameRegex_Error__No_files_match_the_sample_name_pattern___0___, sampleNameRegex);
+                return false;
+            }
+
+            return true;
+        }
+
+        private IList<KeyValuePair<string, MsDataFileUri[]>> ApplyNameRegex(IList<KeyValuePair<string, MsDataFileUri[]>> listNamedPaths,
+                        Func<MsDataFileUri, Regex, bool> applyRegex,  Regex regex)
+        {
+            var newNamedPaths = new List<KeyValuePair<string, MsDataFileUri[]>>();
+            if (regex == null)
+            {
+                newNamedPaths.AddRange(listNamedPaths);
+                return newNamedPaths;
+            }
+
+            for (var i = 0; i < listNamedPaths.Count; i++)
+            {
+                var namedPath = listNamedPaths[i];
+                var files = namedPath.Value;
+
+                var newFiles = files.Where(file => applyRegex(file, regex)).ToArray();
+                if (newFiles.Length > 0)
+                {
+                    newNamedPaths.Add(new KeyValuePair<string, MsDataFileUri[]>(namedPath.Key, newFiles));
+                }
+            }
+            
+            return newNamedPaths;
+        }
+
+        private bool ApplyFileNameRegex(MsDataFileUri file, Regex regex)
+        {
+            if(!ApplyRegex(file.GetFileName(), regex))
+            {
+                _out.WriteLine(Resources.CommandLine_ApplyFileNameRegex_File_name___0___does_not_match_the_pattern___1____Ignoring__2_, file.GetFileName(), regex, file);
+                return false;
+            }
+            return true;
+        }
+        
+        private bool ApplySampleNameRegex(MsDataFileUri file, Regex regex)
+        {
+            if (string.IsNullOrEmpty(file.GetSampleName()))
+            {
+                _out.WriteLine(Resources.CommandLine_ApplySampleNameRegex_File___0___does_not_have_a_sample__Cannot_apply_sample_name_pattern__Ignoring_, file);
+                return false;
+            }
+
+            if (!ApplyRegex(file.GetSampleName(), regex))
+            {
+                _out.WriteLine(Resources.CommandLine_ApplySampleNameRegex_Sample_name___0___does_not_match_the_pattern___1____Ignoring__2_, file.GetSampleName(), regex, file);
+                return false;
+            }
+
+            return true;
+        }
+
+        private bool ApplyRegex(string name, Regex regex)
+        {
+            if (regex != null)
+            {
+                var match = regex.Match(name);
+                return match.Success;
+            }
+            return true;
+        }
+
+        private bool ImportDataFiles(IList<KeyValuePair<string, MsDataFileUri[]>> listNamedPaths, LockMassParameters lockMassParameters,
+            DateTime? importBefore, DateTime? importOnOrAfter, OptimizableRegression optimize, bool disableJoining, bool warnOnFailure)
+        {
+            var namesAndFilePaths = GetNamesAndFilePaths(listNamedPaths).ToArray();
+            bool hasMultiple = namesAndFilePaths.Length > 1;
+            if (hasMultiple || disableJoining)
+            {
+                // Join at the end
+                ModifyDocument(d => d.ChangeSettingsNoDiff(d.Settings.ChangeIsResultsJoiningDisabled(true)));
+            }
+
+            DocContainer.SetDocument(_doc, DocContainer.Document, true);
+
+            // If this has not already been designated a multi-process import, and no specific
+            // number of threads has been chosen, then choose dynamically based on the computer
+            // specs as many as make sense.
+            if (!Program.MultiProcImport && DocContainer.ChromatogramManager.LoadingThreads == 0)
+            {
+                DocContainer.ChromatogramManager.LoadingThreads = MultiFileLoader.GetOptimalThreadCount(null,
+                    namesAndFilePaths.Length, MultiFileLoader.ImportResultsSimultaneousFileOptions.many);
+            }
+
+            // Add files to import list
+            _out.WriteLine();
+            for (int i = 0; i < namesAndFilePaths.Length; i++)
+            {
+                var namePath = namesAndFilePaths[i];
+                if (!ImportResultsFile(namePath.FilePath.ChangeLockMassParameters(lockMassParameters), namePath.ReplicateName, importBefore, importOnOrAfter, optimize))
+                    return false;
+                _out.WriteLine(@"{0}. {1}", i + 1, namePath.FilePath);
+            }
+            _out.WriteLine();
+
+            DocContainer.WaitForComplete();
+            // Remember if an error occurred, in case LastProgress is not an instance of MultiProgressStatus
+            var lastProgress = DocContainer.LastProgress;
+            var isError = lastProgress != null && lastProgress.IsError;
+            var multiStatus = lastProgress as MultiProgressStatus;
+            // UGH. Because of the way imports remove failing files,
+            // we can actually return from WaitForComplete() above before
+            // the final status has been set. So, wait for a full second
+            // for it to become final.
+            if (warnOnFailure && Program.UnitTest) // Hack to get us past a race condition in TeamCity code coverage config
+            {
+               //  TODO: figure out a way to confirm that document is actually done processing errors
+                Thread.Sleep(1000);
+            }
+            for (int i = 0; i < 10; i++)
+            {
+                if (multiStatus == null || multiStatus.IsFinal)
+                    break;
+
+                Thread.Sleep(100);
+                lastProgress = DocContainer.LastProgress;
+                isError = lastProgress != null && lastProgress.IsError;
+                multiStatus = lastProgress as MultiProgressStatus;
+            }
+
+            SetDocument(DocContainer.Document);
+            DocContainer.ResetProgress();
+
+            if (_doc.Settings.HasResults)
+            {
+                if (multiStatus == null)
+                {
+                    // Can happen with import when joining is required
+                    if (isError)
+                        return false;
+
+                    _importedResults = true;
+                }
+                else
+                {
+                    // Store whether anything imported successfully.
+                    // CONSIDER: Should this be changed to store whether their were no errors? May be strange
+                    //           to continue upload to Panorama after reporting import errors.
+                    _importedResults = multiStatus.ProgressList.Any(s => s.IsComplete);
+
+                    if (multiStatus.IsError)
+                    {
+                        if (!warnOnFailure)
+                            return false;
+
+                        var chromatograms = new List<ChromatogramSet>();
+                        for (int i = 0; i < _doc.Settings.MeasuredResults.Chromatograms.Count; i++)
+                        {
+                            var modifiedSet = RemoveErrors(_doc.Settings.MeasuredResults.Chromatograms[i], multiStatus);
+                            if (modifiedSet != null)
+                                chromatograms.Add(modifiedSet);
+                        }
+
+                        ModifyDocument(d =>
+                            d.ChangeMeasuredResults(chromatograms.Any()
+                                ? d.Settings.MeasuredResults.ChangeChromatograms(chromatograms)
+                                : null));
+                    }
+                }
+            }
+
+            if (hasMultiple && !disableJoining)
+            {
+                // Allow joining to happen
+                ModifyDocument(d => d.ChangeSettingsNoDiff(d.Settings.ChangeIsResultsJoiningDisabled(false)));
+                if (!_doc.IsLoaded)
+                {
+                    DocContainer.SetDocument(_doc, DocContainer.Document, true);
+                    SetDocument(DocContainer.Document);
+                    DocContainer.ResetProgress();
+                    // If not fully loaded now, there must have been an error.
+                    if (!_doc.IsLoaded)
+                        return false;
+                }
+            }
+
+            return true;
+        }
+
+        private ChromatogramSet RemoveErrors(ChromatogramSet set, MultiProgressStatus multiStatus)
+        {
+            var dataFiles = set.MSDataFilePaths.ToList();
+            int originalCount = dataFiles.Count;
+            for (int i = originalCount - 1; i >= 0; i--)
+            {
+                var status = multiStatus.GetStatus(dataFiles[i]);
+                if (status != null && status.IsError)
+                    dataFiles.RemoveAt(i);
+            }
+
+            if (dataFiles.Count == 0)
+                return null;
+            return dataFiles.Count == originalCount ? set : set.ChangeMSDataFilePaths(dataFiles);
+        }
+
+        private IEnumerable<NameAndPath> GetNamesAndFilePaths(IList<KeyValuePair<string, MsDataFileUri[]>> listNamedPaths)
+        {
+            foreach (var namedPaths in listNamedPaths)
+            {
+                foreach (var file in namedPaths.Value)
+                {
+                    yield return new NameAndPath(namedPaths.Key, file);
+                }
+            }
+        }
+
+        private struct NameAndPath
+        {
+            public NameAndPath(string replicateName, MsDataFileUri filePath) : this()
+            {
+                ReplicateName = replicateName;
+                FilePath = filePath;
+            }
+
+            public string ReplicateName { get; private set; }
+            public MsDataFileUri FilePath { get; private set; }
+        }
+
+        private IList<KeyValuePair<string, MsDataFileUri[]>> GetDataSources(string sourceDir, bool recursive, Regex namingPattern, LockMassParameters lockMassParameters)
+        {
+            // get all the valid data sources (files and sub directories) in this directory.
+            IList<KeyValuePair<string, MsDataFileUri[]>> listNamedPaths;
+            try
+            {
+                listNamedPaths = DataSourceUtil.GetDataSources(sourceDir, recursive).ToArray();
+            }
+            catch(IOException e)
+            {
+                _out.WriteLine(Resources.CommandLine_GetDataSources_Error__Failure_reading_file_information_from_directory__0__, sourceDir);
+                _out.WriteLine(e.Message);
+                return null;
+            }
+            if (!listNamedPaths.Any())
+            {
+                _out.WriteLine(Resources.CommandLine_GetDataSources_Error__No_data_sources_found_in_directory__0__, sourceDir);
+                return null;
+            }
+
+            // If we were given a regular expression apply it to the replicate names
+            if(namingPattern != null)
+            {
+                List<KeyValuePair<string, MsDataFileUri[]>> listRenamedPaths;
+                if(!ApplyNamingPattern(listNamedPaths, namingPattern, out listRenamedPaths))
+                {
+                    return null;
+                }
+                listNamedPaths = listRenamedPaths;
+            }
+            
+            return listNamedPaths;
+        }
+
+        private bool ApplyNamingPattern(IEnumerable<KeyValuePair<string, MsDataFileUri[]>> listNamedPaths, Regex namingPattern, 
+                                        out List<KeyValuePair<string, MsDataFileUri[]>> listRenamedPaths)
+        {
+            listRenamedPaths = new List<KeyValuePair<string, MsDataFileUri[]>>();
+
+            var uniqNames = new HashSet<string>();
+
+            foreach (var namedPaths in listNamedPaths)
+            {
+                var replName = namedPaths.Key;
+                Match match = namingPattern.Match(replName);
+                if (match.Success)
+                {
+                    // Get the value of the first group
+                    var replNameNew = match.Groups[1].Value;
+                    if (string.IsNullOrEmpty(replNameNew))
+                    {
+                        _out.WriteLine(Resources.CommandLine_ApplyNamingPattern_Error__Match_to_regular_expression_is_empty_for__0__, replName);
+                        return false;
+                    }                    
+                    if (uniqNames.Contains(replNameNew))
+                    {
+                        _out.WriteLine(Resources.CommandLine_ApplyNamingPattern_Error__Duplicate_replicate_name___0___after_applying_regular_expression_, replNameNew);
+                        return false;
+                    }
+                    uniqNames.Add(replNameNew);
+                    listRenamedPaths.Add(new KeyValuePair<string, MsDataFileUri[]>(replNameNew, namedPaths.Value));
+                }
+                else
+                {
+                    _out.WriteLine(Resources.CommandLine_ApplyNamingPattern_Error___0__does_not_match_the_regular_expression_, replName);
+                    return false;
+                }
+            }
+
+            return true;
+        }
+
+        private void RemoveImportedFiles(IEnumerable<KeyValuePair<string, MsDataFileUri[]>> listNamedPaths,
+            out List<KeyValuePair<string, MsDataFileUri[]>> listNewNamedPaths, bool checkAllReplicates)
+        {
+            listNewNamedPaths = new List<KeyValuePair<string, MsDataFileUri[]>>();
+
+            if(!_doc.Settings.HasResults)
+            {
+                listNewNamedPaths.AddRange(listNamedPaths);
+                return;
+            }
+
+            var chromatFilePaths = new HashSet<MsDataFileUri>();
+            if (checkAllReplicates)
+            {
+                // Get all the file paths imported in the document
+                chromatFilePaths =
+                    new HashSet<MsDataFileUri>(_doc.Settings.MeasuredResults.MSDataFilePaths.Select(path => path.ToLower()));
+            }
+
+            foreach (var namedPaths in listNamedPaths)
+            {
+                var replicateName = namedPaths.Key;
+
+                if (!checkAllReplicates)
+                {
+                    // check if the document already has a replicate with this name
+                    ChromatogramSet chromatogram;
+                    if (!_doc.Settings.MeasuredResults.TryGetChromatogramSet(replicateName,
+                        out chromatogram, out _))
+                    {
+                        listNewNamedPaths.Add(namedPaths);
+                        continue;
+                    }
+                    else
+                    {
+                        // We are appending to an existing replicate in the document.
+                        // We will remove files that are already associated with the replicate
+                        // Get the files imported in this replicate
+                        chromatFilePaths =
+                            new HashSet<MsDataFileUri>(chromatogram.MSDataFilePaths.Select(path => path.ToLower()));
+                    }
+                }
+
+                var filePaths = namedPaths.Value;
+                var filePathsNotInRepl = new List<MsDataFileUri>(filePaths.Length);
+                foreach (var fpath in filePaths)
+                {
+                    if (chromatFilePaths.Contains(fpath.ToLower()))
+                    {
+                        if (checkAllReplicates)
+                        {
+                            // We are looking at all file paths so get the name of the replicate to which this file belongs.
+                            var chromatogram = _doc.Settings.MeasuredResults.Chromatograms.First(c =>
+                                c.MSDataFilePaths.Any(path => path.ToLower().Equals(fpath.ToLower())));
+
+                            replicateName = chromatogram.Name;
+                        }
+
+                        _out.WriteLine(Resources.CommandLine_RemoveImportedFiles__0______1___Note__The_file_has_already_been_imported__Ignoring___, replicateName, fpath);
+                    }
+                    else
+                    {
+                        filePathsNotInRepl.Add(fpath);
+                    }
+                }
+
+                if (filePathsNotInRepl.Count > 0)
+                {
+                    listNewNamedPaths.Add(new KeyValuePair<string, MsDataFileUri[]>(replicateName,
+                        filePathsNotInRepl.ToArray()));
+                }
+            }
+        }
+
+        private bool ImportDataFilesWithAppend(IList<KeyValuePair<string, MsDataFileUri[]>> listNamedPaths, LockMassParameters lockMassParameters,
+            DateTime? importBefore, DateTime? importOnOrAfter, OptimizableRegression optimize, bool disableJoining, bool append, bool warnOnFailure)
+        {
+            for (int i = 0; i < listNamedPaths.Count; i++)
+            {
+                var namedPath = listNamedPaths[i];
+                string replicateName = namedPath.Key;
+                if (_doc.Settings.HasResults && _doc.Settings.MeasuredResults.ContainsChromatogram(replicateName))
+                {
+                    if (!append)
+                    {
+                        _out.WriteLine(
+                            Resources.CommandLine_ImportDataFilesWithAppend_Error__The_replicate__0__already_exists_in_the_given_document_and_the___import_append_option_is_not_specified___The_replicate_will_not_be_added_to_the_document_,
+                            replicateName);
+                        return false;
+                    }
+
+                    var replicateFiles = namedPath.Value;
+                    var newFiles = new List<MsDataFileUri>();
+                    foreach (var replicateFile in replicateFiles)
+                    {
+                        // If we are appending to an existing replicate in the document
+                        // make sure this file is not already in the replicate.
+                        ChromatogramSet chromatogram;
+                        _doc.Settings.MeasuredResults.TryGetChromatogramSet(replicateName, out chromatogram, out _);
+
+                        string replicateFileString = replicateFile.ToString();
+                        if (chromatogram.MSDataFilePaths.Any(filePath => StringComparer.OrdinalIgnoreCase.Equals(filePath.ToString(), replicateFileString)))
+                        {
+                            _out.WriteLine(Resources.CommandLine_ImportResultsFile__0______1___Note__The_file_has_already_been_imported__Ignoring___, replicateName, replicateFile);
+                        }
+                        else
+                        {
+                            newFiles.Add(replicateFile);
+                        }
+                    }
+                    if (newFiles.Count == 0)
+                    {
+                        _out.WriteLine(Resources.CommandLine_ImportResults_Error__No_files_left_to_import_);
+                        return false;
+                    }
+
+                    if (newFiles.Count != replicateFiles.Length)
+                        listNamedPaths[i] = new KeyValuePair<string, MsDataFileUri[]>(replicateName, newFiles.ToArray());
+                }
+            }
+
+            return ImportDataFiles(listNamedPaths, lockMassParameters, importBefore, importOnOrAfter, optimize, disableJoining, warnOnFailure);
+        }
+
+        public bool ImportResultsFile(MsDataFileUri replicateFile, string replicateName, DateTime? importBefore, DateTime? importOnOrAfter,
+            OptimizableRegression optimize, bool disableJoining = false)
+        {
+            // Skip if file write time is after importBefore or before importAfter
+            try
+            {
+                var fileLastWriteTime = replicateFile.GetFileLastWriteTime();
+                if (importBefore != null && importBefore < fileLastWriteTime)
+                {
+                    _out.WriteLine(Resources.CommandLine_ImportResultsFile_File_write_date__0__is_after___import_before_date__1___Ignoring___,
+                        fileLastWriteTime, importBefore);
+                    return true;
+                }
+                else if (importOnOrAfter != null && importOnOrAfter >= fileLastWriteTime)
+                {
+                    _out.WriteLine(Resources.CommandLine_ImportResultsFile_File_write_date__0__is_before___import_on_or_after_date__1___Ignoring___, fileLastWriteTime, importOnOrAfter);
+                    return true;
+                }
+            }
+            catch (Exception e)
+            {
+                _out.WriteLine(Resources.CommandLine_ImportResultsInDir_Error__Could_not_get_last_write_time_for_file__0__, replicateFile);
+                _out.WriteLine(e);
+                return false;
+            }
+
+            _out.WriteLine(Resources.CommandLine_ImportResultsFile_Adding_results___);
+
+            if (disableJoining)
+                ModifyDocument(d => d.ChangeSettingsNoDiff(d.Settings.ChangeIsResultsJoiningDisabled(true)));
+
+            //This function will also detect whether the replicate exists in the document
+            ImportResults(DocContainer, replicateName, replicateFile, optimize);
+
+            return true;
+        }
+
+        public void RemoveResults(DateTime? removeBefore)
+        {
+            if (removeBefore.HasValue)
+                _out.WriteLine(Resources.CommandLine_RemoveResults_Removing_results_before_ + removeBefore.Value.ToShortDateString() + @"...");
+            else
+                _out.WriteLine(Resources.CommandLine_RemoveResults_Removing_all_results);
+            var filteredChroms = new List<ChromatogramSet>();
+            if (_doc.Settings.MeasuredResults == null)
+            {
+                // No imported results in the document.
+                return;
+            }
+            foreach (var chromSet in _doc.Settings.MeasuredResults.Chromatograms)
+            {
+                var listFileInfosRemaining = new ChromFileInfo[0];
+                if (removeBefore.HasValue)
+                {
+                    listFileInfosRemaining = chromSet.MSDataFileInfos.Where(fileInfo =>
+                        fileInfo.RunStartTime == null || fileInfo.RunStartTime >= removeBefore).ToArray();
+                }
+                if (ArrayUtil.ReferencesEqual(listFileInfosRemaining, chromSet.MSDataFileInfos))
+                    filteredChroms.Add(chromSet);
+                else
+                {
+                    foreach (var fileInfo in chromSet.MSDataFileInfos.Except(listFileInfosRemaining))
+                        _out.WriteLine(Resources.CommandLine_RemoveResults_Removed__0__, fileInfo.FilePath);
+                    if (listFileInfosRemaining.Any())
+                        filteredChroms.Add(chromSet.ChangeMSDataFileInfos(listFileInfosRemaining));
+                }
+            }
+            if (!ArrayUtil.ReferencesEqual(filteredChroms, _doc.Settings.MeasuredResults.Chromatograms))
+            {
+                MeasuredResults newMeasuredResults = filteredChroms.Any() ?
+                    _doc.Settings.MeasuredResults.ChangeChromatograms(filteredChroms) : null;
+
+                ModifyDocument(d => d.ChangeMeasuredResults(newMeasuredResults));
+            }
+        }
+
+        public bool MinimizeResults(CommandArgs commandArgs)
+        {
+            if (!_doc.Settings.HasResults)
+            {
+                _out.WriteLine(Resources.CommandLine_ReintegratePeaks_Error__You_must_first_import_results_into_the_document_before_reintegrating_);
+                return false;
+            }
+
+            var saveFile = commandArgs.SaveFile ?? _skylineFile;
+            _out.WriteLine(Resources.CommandLine_MinimizeResults_Minimizing_results_to__0_, saveFile);
+            if (commandArgs.ChromatogramsDiscard)
+                _out.WriteLine(Resources.CommandLine_MinimizeResults_Removing_unused_chromatograms___);
+            if (commandArgs.LimitNoise.HasValue)
+                _out.WriteLine(Resources.CommandLine_MinimizeResults_Limiting_chromatogram_noise_to______0__minutes_around_peak___, commandArgs.LimitNoise);
+
+            var minimizeResults = Model.MinimizeResults.MinimizeResultsFromDocument(Document, ((statistics, sizeCalculator) =>
+            {
+                _out.WriteLine(statistics.PercentComplete + @"%");
+            }));
+            minimizeResults.Settings = minimizeResults.Settings
+                .ChangeDiscardUnmatchedChromatograms(commandArgs.ChromatogramsDiscard)
+                .ChangeNoiseTimeRange(commandArgs.LimitNoise);
+            minimizeResults.MinimizeToFile(saveFile);
+            _doc = minimizeResults.Document;
+            _skylineFile = saveFile;
+            return true;
+        }
+
+        private IEnumerable<Peptide> DigestProteinToPeptides(FastaSequence sequence)
+        {
+            var peptideSettings = Document.Settings.PeptideSettings;
+            return peptideSettings.Enzyme.Digest(sequence, peptideSettings.DigestSettings);
+            // CONSIDER: should AssociateProteinsDlg use the length filters? The old PeptidePerProteinDlg doesn't seem to.
+            //peptideSettings.Filter.MaxPeptideLength, peptideSettings.Filter.MinPeptideLength);
+        }
+
+        private bool AssociateProteins(CommandArgs commandArgs)
+        {
+            try
+            {
+                var fastaPath = commandArgs.FastaPath ?? Settings.Default.LastProteinAssociationFastaFilepath;
+                if (fastaPath == null)
+                    throw new ArgumentException(Resources.CommandLine_AssociateProteins_a_FASTA_file_must_be_imported_before_associating_proteins);
+                _out.WriteLine(Resources.CommandLine_AssociateProteins_Associating_peptides_with_proteins);
+                var progressMonitor = new CommandProgressMonitor(_out, new ProgressStatus(String.Empty));
+                var proteinAssociation = new ProteinAssociation(Document, progressMonitor);
+                proteinAssociation.UseFastaFile(fastaPath, DigestProteinToPeptides, progressMonitor);
+                proteinAssociation.ApplyParsimonyOptions(commandArgs.AssociateProteinsGroupProteins.GetValueOrDefault(),
+                    commandArgs.AssociateProteinsFindMinimalProteinList.GetValueOrDefault(),
+                    commandArgs.AssociateProteinsRemoveSubsetProteins.GetValueOrDefault(),
+                    commandArgs.AssociateProteinsSharedPeptides.GetValueOrDefault(),
+                    commandArgs.AssociateProteinsMinPeptidesPerProtein.GetValueOrDefault(),
+                    progressMonitor);
+                Settings.Default.LastProteinAssociationFastaFilepath = fastaPath;
+                Settings.Default.Save();
+                ModifyDocument(doc => proteinAssociation.CreateDocTree(doc, progressMonitor), AuditLogEntry.SettingsLogFunction);
+                return true;
+            }
+            catch (Exception x)
+            {
+                _out.WriteLine(Resources.CommandLine_AssociateProteins_Failed_to_associate_proteins);
+                _out.WriteLine(x.Message);
+                return false;
+            }
+        }
+
+        private bool ImportSearch(CommandArgs commandArgs)
+        {
+            var doc = Document;
+            try
+            {
+                return ImportSearchInternal(commandArgs, ref doc);
+            }
+            finally
+            {
+                if (doc != null)
+                    ImportPeptideSearch.ClosePeptideSearchLibraryStreams(doc);
+            }
+        }
+
+        private IrtStandard GetIrtStandard(CommandArgs commandArgs)
+        {
+            IrtStandard irtStandard = null;
+            if (!string.IsNullOrEmpty(commandArgs.IrtStandardName))
+            {
+                irtStandard = Settings.Default.IrtStandardList.FirstOrDefault(standard =>
+                    Equals(standard.Name, commandArgs.IrtStandardName));
+                if (irtStandard == null)
+                {
+                    _out.WriteLine(Resources.CommandLine_ImportSearchInternal_The_iRT_standard_name___0___is_invalid_,
+                        commandArgs.IrtStandardName);
+                    return null;
+                }
+            }
+
+            return irtStandard;
+        }
+
+        private bool ImportSearchInternal(CommandArgs commandArgs, ref SrmDocument doc)
+        {
+            var progressMonitor = new CommandProgressMonitor(_out, new ProgressStatus(String.Empty));
+            ImportPeptideSearch = new ImportPeptideSearch
+            {
+                SearchFilenames = commandArgs.SearchResultsFiles.ToArray(),
+                CutoffScore = commandArgs.CutoffScore.GetValueOrDefault(),
+                IrtStandard = GetIrtStandard(commandArgs)
+            };
+            var import = ImportPeptideSearch;
+
+            // Build library
+            var builder = import.GetLibBuilder(doc, commandArgs.Saving ? commandArgs.SaveFile : commandArgs.SkylineFile, commandArgs.IncludeAmbiguousMatches);
+            builder.PreferEmbeddedSpectra = commandArgs.PreferEmbeddedSpectra;
+            ImportPeptideSearch.ClosePeptideSearchLibraryStreams(doc);
+            _out.WriteLine(Resources.CommandLine_ImportSearch_Creating_spectral_library_from_files_);
+            foreach (var file in commandArgs.SearchResultsFiles)
+                _out.WriteLine(Path.GetFileName(file));
+            if (!builder.BuildLibrary(progressMonitor))
+                return false;
+
+            if (!string.IsNullOrEmpty(builder.AmbiguousMatchesMessage))
+                _out.WriteLine(builder.AmbiguousMatchesMessage);
+
+            var docLibSpec = builder.LibrarySpec.ChangeDocumentLibrary(true);
+
+            _out.WriteLine(Resources.CommandLine_ImportSearch_Loading_library);
+            var libraryManager = new LibraryManager();
+            if (!import.LoadPeptideSearchLibrary(libraryManager, docLibSpec, progressMonitor))
+                return false;
+
+            doc = import.AddDocumentSpectralLibrary(doc, docLibSpec);
+            if (doc == null)
+                return false;
+
+            // Add iRTs
+            if (import.IrtStandard != null && !import.IrtStandard.IsEmpty)
+            {
+                ImportPeptideSearch.GetLibIrtProviders(import.DocLib, import.IrtStandard, progressMonitor,
+                    out var irtProviders, out var autoStandards, out var cirtPeptides);
+                int? numCirt = null;
+                if (cirtPeptides.Length >= RCalcIrt.MIN_PEPTIDES_COUNT)
+                {
+                    if (!commandArgs.NumCirts.HasValue)
+                    {
+                        _out.WriteLine(Resources.CommandLine_ImportSearchInternal_Error___0__must_be_set_when_using_CiRT_peptides_, CommandArgs.ARG_IMPORT_PEPTIDE_SEARCH_NUM_CIRTS.Name);
+                        return false;
+                    }
+                    numCirt = commandArgs.NumCirts.Value;
+                }
+                else if (import.IrtStandard.IsAuto)
+                {
+                    switch (autoStandards.Count)
+                    {
+                        case 0:
+                            import.IrtStandard = new IrtStandard(XmlNamedElement.NAME_INTERNAL, null, null, IrtPeptidePicker.Pick(irtProviders, 10));
+                            break;
+                        case 1:
+                            import.IrtStandard = autoStandards[0];
+                            break;
+                        default:
+                            _out.WriteLine(Resources.CommandLine_ImportSearchInternal_iRT_standard_set_to__0___but_multiple_iRT_standards_were_found__iRT_standard_must_be_set_explicitly_,
+                                IrtStandard.AUTO.Name);
+                            return false;
+                    }
+                }
+
+                ProcessedIrtAverages processed;
+                try
+                {
+                    processed = ImportPeptideSearch.ProcessRetentionTimes(numCirt, irtProviders, import.IrtStandard.Peptides.ToArray(),
+                        cirtPeptides, IrtRegressionType.DEFAULT, progressMonitor, out var newStandardPeptides);
+                    if (newStandardPeptides != null)
+                    {
+                        import.IrtStandard = new IrtStandard(XmlNamedElement.NAME_INTERNAL, null, null, newStandardPeptides);
+                    }
+                }
+                catch (Exception x)
+                {
+                    _out.WriteLine(TextUtil.LineSeparate(
+                        Resources.BuildPeptideSearchLibraryControl_AddIrtLibraryTable_An_error_occurred_while_processing_retention_times_,
+                        x.Message));
+                    return false;
+                }
+
+                var processedDbIrtPeptides = processed.DbIrtPeptides.ToArray();
+                if (processedDbIrtPeptides.Any())
+                {
+                    ImportPeptideSearch.CreateIrtDb(docLibSpec.FilePath, processed, import.IrtStandard.Peptides.ToArray(),
+                        processed.CanRecalibrateStandards(import.IrtStandard.Peptides) && commandArgs.RecalibrateIrts, IrtRegressionType.DEFAULT, progressMonitor);
+                }
+                doc = ImportPeptideSearch.AddRetentionTimePredictor(doc, docLibSpec);
+            }
+
+            if (!import.VerifyRetentionTimes(import.GetFoundResultsFiles().Select(f => f.Path)))
+            {
+                _out.WriteLine(TextUtil.LineSeparate(
+                    Resources.ImportPeptideSearchDlg_NextPage_The_document_specific_spectral_library_does_not_have_valid_retention_times_,
+                    Resources.ImportPeptideSearchDlg_NextPage_Please_check_your_peptide_search_pipeline_or_contact_Skyline_support_to_ensure_retention_times_appear_in_your_spectral_libraries_));
+                return false;
+            }
+
+            // Look for results files to import
+            if (!commandArgs.ExcludeLibrarySources)
+            {
+                import.InitializeSpectrumSourceFiles(doc);
+                import.UpdateSpectrumSourceFilesFromDirs(import.GetDirsToSearch(Path.GetDirectoryName(commandArgs.SkylineFile)), false, null);
+                var missingResultsFiles = import.GetMissingResultsFiles().ToArray();
+                if (missingResultsFiles.Any())
+                {
+                    foreach (var file in missingResultsFiles)
+                    {
+                        if (doc.Settings.HasResults && doc.Settings.MeasuredResults.FindMatchingMSDataFile(new MsDataFilePath(file)) != null)
+                            continue;
+
+                        _out.WriteLine(Resources.CommandLine_ImportSearch_Warning__Unable_to_locate_results_file___0__, Path.GetFileName(file));
+                    }
+                }
+            }
+
+            // Add all modifications, if requested
+            if (commandArgs.AcceptAllModifications)
+            {
+                import.InitializeModifications(doc);
+                var foundMods = import.GetMatchedMods().Count();
+                var newModifications = new PeptideModifications(import.MatcherPepMods.StaticModifications,
+                    new[] {new TypedModifications(IsotopeLabelType.heavy, import.MatcherHeavyMods)});
+                var newSettings = import.AddModifications(doc, newModifications);
+                if (!ReferenceEquals(doc.Settings, newSettings))
+                {
+                    if (foundMods != 1)
+                        _out.WriteLine(Resources.CommandLine_ImportSearch_Adding__0__modifications_, foundMods);
+                    else
+                        _out.WriteLine(Resources.CommandLine_ImportSearch_Adding_1_modification_);
+                    doc = doc.ChangeSettings(newSettings);
+                    doc.Settings.UpdateDefaultModifications(false);
+                }
+            }
+
+            // Import FASTA
+            if (commandArgs.ImportingFasta)
+            {
+
+                _out.WriteLine(Resources.CommandLine_ImportFasta_Importing_FASTA_file__0____, Path.GetFileName(commandArgs.FastaPath));
+                doc = ImportPeptideSearch.PrepareImportFasta(doc);
+                List<PeptideGroupDocNode> peptideGroupsNew;
+                try
+                {
+                    doc = ImportPeptideSearch.ImportFasta(doc, commandArgs.FastaPath, import.IrtStandard, progressMonitor, null,
+                        out _, out _, out peptideGroupsNew);
+                }
+                catch (Exception x)
+                {
+                    _out.WriteLine(Resources.CommandLine_Run_Error__Failed_importing_the_file__0____1_, commandArgs.FastaPath, x.Message);
+                    SetDocument(doc);
+                    return true;  // So that document will be saved with the new library
+                }
+
+                if (peptideGroupsNew.Count(pepGroup => pepGroup.PeptideCount == 0) > 0 && !commandArgs.KeepEmptyProteins)
+                {
+                    doc = ImportPeptideSearch.RemoveProteinsByPeptideCount(doc, 1);
+                }
+            }
+
+            // Import results
+            SetDocument(doc);
+            return true;
+        }
+
+
+        private bool ImportDocuments(CommandArgs commandArgs)
+        {
+            // Add files to the end in the order they were given.
+            foreach (var filePath in commandArgs.DocImportPaths)
+            {
+                _out.WriteLine(Resources.SkylineWindow_ImportFiles_Importing__0__, Path.GetFileName(PathEx.SafePath(filePath)));
+
+                using (var reader = new StreamReader(filePath))
+                {
+                    _doc = _doc.ImportDocumentXml(reader,
+                                                filePath,
+                                                commandArgs.DocImportResultsMerge.Value,
+                                                commandArgs.DocImportMergePeptides,
+                                                FindSpectralLibrary,
+                                                Settings.Default.StaticModList,
+                                                Settings.Default.HeavyModList,
+                                                null,   // Always add to the end
+                                                out _,
+                                                out _,
+                                                false);
+                }
+            }
+            return true;
+        }
+
+        private string FindSpectralLibrary(string libraryName, string fileName)
+        {
+            // No ability to ask the user for the location of the library, so just warn
+            _out.WriteLine(Resources.CommandLine_ConnectLibrarySpecs_Warning__Could_not_find_the_spectral_library__0_, libraryName);
+            return null;
+        }
+
+        private bool AddDecoys(CommandArgs commandArgs)
+        {
+            if (!commandArgs.AddDecoys)
+            {
+                if (!commandArgs.DiscardDecoys || !_doc.MoleculeGroups.Contains(g => g.IsDecoy))
+                    return true;
+
+                ModifyDocument(RefinementSettings.RemoveDecoys);
+                _out.WriteLine(Resources.CommandLine_AddDecoys_Decoys_discarded);
+                return true;
+            }
+            if (!commandArgs.DiscardDecoys && _doc.PeptideGroups.Contains(g => g.IsDecoy))
+            {
+                _out.WriteLine(Resources.CommandLine_AddDecoys_Error__Attempting_to_add_decoys_to_document_with_decoys_);
+                return false;
+            }
+            int numComparableGroups = RefinementSettings.SuggestDecoyCount(_doc);
+            if (numComparableGroups == 0)
+            {
+                _out.WriteLine(Resources.Error___0_, Resources.GenerateDecoysError_No_peptide_precursor_models_for_decoys_were_found_);
+                return false;
+            }
+            int numDecoys = commandArgs.AddDecoysCount ?? numComparableGroups;
+            if (!Equals(commandArgs.AddDecoysType, DecoyGeneration.SHUFFLE_SEQUENCE) && numComparableGroups < numDecoys)
+            {
+                _out.WriteLine(Resources.CommandLine_AddDecoys_Error_The_number_of_peptides,
+                    numDecoys, numComparableGroups, CommandArgs.ARG_DECOYS_ADD.ArgumentText, CommandArgs.ARG_VALUE_DECOYS_ADD_SHUFFLE);
+                return false;
+            }
+            var refineAddDecoys = new RefinementSettings
+            {
+                DecoysMethod = commandArgs.AddDecoysType,
+                NumberOfDecoys = numDecoys
+            };
+            int peptidesBefore = _doc.PeptideCount;
+            int decoyPeptideCount = 0;
+            if (commandArgs.DiscardDecoys)
+                decoyPeptideCount = _doc.MoleculeGroups.Where(g => g.IsDecoy).Sum(g => g.MoleculeCount);
+
+            ModifyDocument(d => refineAddDecoys.GenerateDecoys(d));
+
+            if (decoyPeptideCount > 0)
+                _out.WriteLine(Resources.CommandLine_AddDecoys_Decoys_discarded);
+            _out.WriteLine(Resources.CommandLine_AddDecoys_Added__0__decoy_peptides_using___1___method,
+                _doc.PeptideCount - (peptidesBefore - decoyPeptideCount), commandArgs.AddDecoysType);
+            return true;
+        }
+
+        private void ImportFoundResultsFiles(CommandArgs commandArgs, ImportPeptideSearch import)
+        {
+            var listNamedPaths = new List<KeyValuePair<string, MsDataFileUri[]>>();
+            foreach (var resultFile in import.GetFoundResultsFiles())
+            {
+                var filePath = new MsDataFilePath(resultFile.Path);
+                if (!_doc.Settings.HasResults || _doc.Settings.MeasuredResults.FindMatchingMSDataFile(filePath) == null)
+                {
+                    listNamedPaths.Add(new KeyValuePair<string, MsDataFileUri[]>(resultFile.Name, new [] {filePath}));
+                }
+            }
+
+            ImportDataFiles(listNamedPaths, null, null, null, null, false, commandArgs.ImportWarnOnFailure);
+        }
+
+        private bool ReintegratePeaks(CommandArgs commandArgs)
+        {
+            if (!_doc.Settings.HasResults)
+            {
+                _out.WriteLine(Resources.CommandLine_ReintegratePeaks_Error__You_must_first_import_results_into_the_document_before_reintegrating_);
+                return false;
+            }
+            else
+            {
+                ModelAndFeatures modelAndFeatures;
+                if (commandArgs.IsCreateScoringModel)
+                {
+                    modelAndFeatures = CreateScoringModel(commandArgs.ReintegrateModelName,
+                        commandArgs.ReintegrateModelType,
+                        new FeatureCalculators(commandArgs.ExcludeFeatures),
+                        commandArgs.IsDecoyModel,
+                        commandArgs.IsSecondBestModel,
+                        commandArgs.IsLogTraining,
+                        commandArgs.ReintegrateModelCutoffs,
+                        commandArgs.ReintegrateModelIterationCount);
+
+                    if (modelAndFeatures == null)
+                        return false;
+                }
+                else
+                {
+                    PeakScoringModelSpec scoringModel;
+                    if (!Settings.Default.PeakScoringModelList.TryGetValue(commandArgs.ReintegrateModelName, out scoringModel))
+                    {
+                        _out.WriteLine(Resources.CommandLine_ReintegratePeaks_Error__Unknown_peak_scoring_model___0__);
+                        return false;
+                    }
+                    modelAndFeatures = new ModelAndFeatures(scoringModel, null);
+                }
+
+                if (!Reintegrate(modelAndFeatures, commandArgs.IsOverwritePeaks, commandArgs.IsLogTraining))
+                    return false;
+            }
+            return true;
+        }
+
+        private class ModelAndFeatures
+        {
+            public ModelAndFeatures(PeakScoringModelSpec scoringModel, PeakTransitionGroupFeatureSet features)
+            {
+                ScoringModel = scoringModel;
+                Features = features;
+            }
+
+            public PeakScoringModelSpec ScoringModel { get; private set; }
+            public PeakTransitionGroupFeatureSet Features { get; private set; }
+
+            public void ReleaseMemory()
+            {
+                ScoringModel = null;
+                Features = null;
+            }
+        }
+
+        private ModelAndFeatures CreateScoringModel(string modelName, CommandArgs.ScoringModelType modelType,
+            FeatureCalculators excludeFeatures, bool decoys, bool secondBest, bool log,
+            IList<double> modelCutoffs, int? modelIterationCount)
+        {
+            _out.WriteLine(Resources.CommandLine_CreateScoringModel_Creating_scoring_model__0_, modelName);
+
+            try
+            {
+                // Create new scoring model using the default calculators.
+                var scoringModel = CreateUntrainedScoringModel(modelName, modelType, excludeFeatures, decoys, secondBest);
+                if (scoringModel == null)
+                    return null;
+                var progressMonitor = new CommandProgressMonitor(_out, new ProgressStatus(String.Empty));
+                var targetDecoyGenerator = new TargetDecoyGenerator(scoringModel,
+                    _doc.GetPeakFeatures(scoringModel.PeakFeatureCalculators, progressMonitor));
+
+                // Get scores for target and decoy groups.
+                List<IList<FeatureScores>> targetTransitionGroups;
+                List<IList<FeatureScores>> decoyTransitionGroups;
+                targetDecoyGenerator.GetTransitionGroups(out targetTransitionGroups, out decoyTransitionGroups);
+                // If decoy box is checked and no decoys, throw an error
+                if (decoys && decoyTransitionGroups.Count == 0)
+                {
+                    _out.WriteLine(Resources.CommandLine_CreateScoringModel_Error__There_are_no_decoy_peptides_in_the_document__Failed_to_create_scoring_model_);
+                    return null;
+                }
+                // Use decoys for training only if decoy box is checked
+                if (!decoys)
+                    decoyTransitionGroups = new List<IList<FeatureScores>>();
+
+                // Set intial weights based on previous model (with NaN's reset to 0)
+                var initialWeights = new double[scoringModel.PeakFeatureCalculators.Count];
+                // But then set to NaN the weights that have unknown values for this dataset
+                for (int i = 0; i < initialWeights.Length; ++i)
+                {
+                    if (!targetDecoyGenerator.EligibleScores[i])
+                        initialWeights[i] = double.NaN;
+                }
+                var initialParams = new LinearModelParams(initialWeights);
+
+                // Train the model.
+                string documentPath = log ? DocContainer.DocumentFilePath : null;
+                scoringModel = (PeakScoringModelSpec) scoringModel.Train(targetTransitionGroups,
+                    decoyTransitionGroups, targetDecoyGenerator, initialParams, modelCutoffs, modelIterationCount, secondBest, true, progressMonitor, documentPath);
+
+                Settings.Default.PeakScoringModelList.SetValue(scoringModel);
+
+                if (scoringModel.IsTrained)
+                {
+                    var weights = targetDecoyGenerator.GetPeakCalculatorWeights(scoringModel, progressMonitor);
+                    for (int i = 0; i < weights.Length; i++)
+                    {
+                        var w = weights[i];
+                        if (w.IsEnabled)
+                            _out.WriteLine(@"{0}: {1:F04} ({2:P1})", w.Name, w.Weight, w.PercentContribution);
+                    }
+                }
+
+                return new ModelAndFeatures(scoringModel, targetDecoyGenerator.PeakGroupFeatures);
+            }
+            catch (Exception x)
+            {
+                _out.WriteLine(Resources.CommandLine_CreateScoringModel_Error__Failed_to_create_scoring_model_);
+                _out.WriteLine(x);
+                return null;
+            }
+        }
+
+        private PeakScoringModelSpec CreateUntrainedScoringModel(string modelName, CommandArgs.ScoringModelType modelType,
+            FeatureCalculators excludeFeatures, bool decoys, bool secondBest)
+        {
+            if (modelType == CommandArgs.ScoringModelType.Skyline)
+            {
+                return new LegacyScoringModel(modelName, LegacyScoringModel.DEFAULT_PARAMS, decoys, secondBest);
+            }
+
+            var calcs = modelType == CommandArgs.ScoringModelType.SkylineML
+                ? LegacyScoringModel.AnalyteFeatureCalculators  // Assume unlabeled for now
+                : MProphetPeakScoringModel.GetDefaultCalculators(_doc);
+            if (excludeFeatures.Count > 0)
+            {
+                if (excludeFeatures.Count == 1)
+                    _out.WriteLine(Resources.CommandLine_CreateScoringModel_Excluding_feature_score___0__,
+                        excludeFeatures.First().Name);
+                else
+                {
+                    _out.WriteLine(Resources.CommandLine_CreateScoringModel_Excluding_feature_scores_);
+                    foreach (var featureCalculator in excludeFeatures)
+                        _out.WriteLine(@"    " + featureCalculator.Name);
+                }
+
+                // Excluding any requested by the caller
+                calcs = new FeatureCalculators(calcs.Where(c => excludeFeatures.IndexOf(c) < 0));
+            }
+
+            return new MProphetPeakScoringModel(modelName, (LinearModelParams) null, calcs, decoys, secondBest);
+        }
+
+        private bool Reintegrate(ModelAndFeatures modelAndFeatures, bool isOverwritePeaks, bool logTraining)
+        {
+            try
+            {
+                var resultsHandler = new MProphetResultsHandler(_doc, modelAndFeatures.ScoringModel, modelAndFeatures.Features)
+                {
+                    OverrideManual = isOverwritePeaks,
+                    FreeImmutableMemory = true
+                };
+                
+                // If logging training, give the modeling code a place to write
+                if (logTraining)
+                    resultsHandler.DocumentPath = DocContainer.DocumentFilePath;
+
+                modelAndFeatures.ReleaseMemory();   // Avoid holding memory through peak adjustment
+
+                var progressMonitor = new CommandProgressMonitor(_out, new ProgressStatus(string.Empty));
+
+                resultsHandler.ScoreFeatures(progressMonitor, true, _out);
+                if (resultsHandler.IsMissingScores())
+                {
+                    _out.WriteLine(Resources.CommandLine_Reintegrate_Error__The_current_peak_scoring_model_is_incompatible_with_one_or_more_peptides_in_the_document__Please_train_a_new_model_);
+                    return false;
+                }
+                ModifyDocument(d => resultsHandler.ChangePeaks(progressMonitor));
+
+                return true;
+            }
+            catch (Exception x)
+            {
+                _out.WriteLine(Resources.CommandLine_Reintegrate_Error__Failed_to_reintegrate_peaks_successfully_);
+                _out.WriteLine(x);
+                return false;
+            }
+        }
+
+        public void ImportFasta(string path, bool keepEmptyProteins)
+        {
+            _out.WriteLine(Resources.CommandLine_ImportFasta_Importing_FASTA_file__0____, Path.GetFileName(path));
+            using (var readerFasta = new StreamReader(PathEx.SafePath(path)))
+            {
+                var progressMonitor = new CommandProgressMonitor(_out, new ProgressStatus(string.Empty));
+                long lines = Helpers.CountLinesInFile(path);
+                ModifyDocument(d => d.ImportFasta(readerFasta, progressMonitor, lines, false, null, out _, out _));
+            }
+            
+            // Remove all empty proteins unless otherwise specified
+            if (!keepEmptyProteins)
+                ModifyDocument(d => new RefinementSettings { MinPeptidesPerProtein = 1 }.Refine(d));
+ 
+        }
+
+        private bool ImportTransitionList(CommandArgs commandArgs)
+        {
+            _out.WriteLine(Resources.CommandLine_ImportTransitionList_Importing_transiton_list__0____, Path.GetFileName(commandArgs.TransitionListPath));
+
+            List<MeasuredRetentionTime> irtPeptides;
+            List<SpectrumMzInfo> librarySpectra;
+            List<TransitionImportErrorInfo> errorList;
+            var retentionTimeRegression = _doc.Settings.PeptideSettings.Prediction.RetentionTime;
+            RCalcIrt calcIrt = retentionTimeRegression != null ? (retentionTimeRegression.Calculator as RCalcIrt) : null;
+
+            var progressMonitor = new CommandProgressMonitor(_out, new ProgressStatus(string.Empty));
+            var inputs = new MassListInputs(commandArgs.TransitionListPath);
+            var importer = _doc.PreImportMassList(inputs, progressMonitor, false, SrmDocument.DOCUMENT_TYPE.none, false, Document.DocumentType);
+            var docNew = _doc.ImportMassList(inputs, importer, progressMonitor, null,
+                out _, out irtPeptides, out librarySpectra, out errorList, out _);
+
+            // If nothing was imported (e.g. operation was canceled or zero error-free transitions) and also no errors, just return
+            if (ReferenceEquals(docNew, _doc) && !errorList.Any())
+                return true;
+            // Show the errors or as warnings, if error transitions are ignore
+            if (errorList.Any())
+            {
+                string messageFormat = !commandArgs.IsIgnoreTransitionErrors
+                    ? Resources.CommandLine_ImportTransitionList_Error___line__0___column__1____2_
+                    : Resources.CommandLine_ImportTransitionList_Warning___line__0___column__1____2_;
+                foreach (var errorMessage in errorList)
+                {
+                    _out.WriteLine(messageFormat, errorMessage.LineNum, errorMessage.Column, errorMessage.ErrorMessage);
+                }
+                if (!commandArgs.IsIgnoreTransitionErrors)
+                    return false;
+            }
+            if (!commandArgs.IsTransitionListAssayLibrary)
+            {
+                ModifyDocument(d => docNew);
+                return true;
+            }
+            if (irtPeptides.Count == 0 || librarySpectra.Count == 0)
+            {
+                if (irtPeptides.Any())
+                    _out.WriteLine(Resources.CommandLine_ImportTransitionList_Error__Imported_assay_library__0__lacks_ion_abundance_values_);
+                else if (librarySpectra.Any())
+                    _out.WriteLine(Resources.CommandLine_ImportTransitionList_Error__Imported_assay_library__0__lacks_iRT_values_);
+                else
+                    _out.WriteLine(Resources.CommandLine_ImportTransitionList_Error__Imported_assay_library__0__lacks_iRT_and_ion_abundance_values_);
+                return false;
+            }
+
+            string destinationPath = commandArgs.SaveFile ?? commandArgs.SkylineFile;
+            string documentLibrary = BiblioSpecLiteSpec.GetLibraryFileName(destinationPath);
+            // ReSharper disable once AssignNullToNotNullAttribute
+            string outputLibraryPath = Path.Combine(Path.GetDirectoryName(documentLibrary),
+                Path.GetFileNameWithoutExtension(documentLibrary) + BiblioSpecLiteSpec.ASSAY_NAME +
+                BiblioSpecLiteSpec.EXT);
+            bool libraryExists = File.Exists(outputLibraryPath);
+            string libraryName = Path.GetFileNameWithoutExtension(destinationPath) + BiblioSpecLiteSpec.ASSAY_NAME;
+            int indexOldLibrary = docNew.Settings.PeptideSettings.Libraries.LibrarySpecs.IndexOf(
+                    spec => spec != null && spec.FilePath == outputLibraryPath);
+            bool libraryLinkedToDoc = indexOldLibrary != -1;
+            if (libraryExists && !libraryLinkedToDoc)
+            {
+                _out.WriteLine(Resources.CommandLine_ImportTransitionList_Error__There_is_an_existing_library_with_the_same_name__0__as_the_document_library_to_be_created_,
+                        libraryName);
+                return false;
+            }
+
+            var dbIrtPeptides = irtPeptides.Select(rt => new DbIrtPeptide(rt.PeptideSequence, rt.RetentionTime, false, TimeSource.scan)).ToList();
+            var dbIrtPeptidesFilter = ImportAssayLibraryHelper.GetUnscoredIrtPeptides(dbIrtPeptides, calcIrt);
+            // If there are no iRT peptides with different values than the database, don't import any iRT's
+            bool checkPeptides = false;
+            if (dbIrtPeptidesFilter.Any())
+            {
+                if (calcIrt == null)
+                {
+                    string irtDatabasePath = commandArgs.IrtDatabasePath;
+                    if (string.IsNullOrEmpty(irtDatabasePath))
+                        irtDatabasePath = Path.ChangeExtension(destinationPath, IrtDb.EXT);
+                    if (!string.IsNullOrEmpty(commandArgs.IrtStandardsPath))
+                    {
+                        _out.WriteLine(Resources.CommandLine_ImportTransitionList_Importing_iRT_transition_list__0_, commandArgs.IrtStandardsPath);
+                        var irtInputs = new MassListInputs(commandArgs.IrtStandardsPath);
+                        try
+                        {
+                            List<SpectrumMzInfo> irtLibrarySpectra;
+                            docNew = docNew.ImportMassList(irtInputs, null, out _, out irtPeptides, out irtLibrarySpectra, out errorList);
+                            if (errorList.Any())
+                            {
+                                throw new InvalidDataException(errorList[0].ErrorMessage);
+                            }
+                            librarySpectra.AddRange(irtLibrarySpectra);
+                            dbIrtPeptidesFilter.AddRange(irtPeptides.Select(rt => new DbIrtPeptide(rt.PeptideSequence, rt.RetentionTime, true, TimeSource.scan)));
+                        }
+                        catch (Exception x)
+                        {
+                            _out.WriteLine(Resources.CommandLine_Run_Error__Failed_importing_the_file__0____1_, commandArgs.IrtStandardsPath, x.Message);
+                            return false;
+                        }
+                        if (!CreateIrtDatabase(irtDatabasePath, commandArgs))
+                            return false;
+                    }
+                    else if (!string.IsNullOrEmpty(commandArgs.IrtGroupName))
+                    {
+                        var nodeGroupIrt = docNew.PeptideGroups.FirstOrDefault(nodeGroup => nodeGroup.Name == commandArgs.IrtGroupName);
+                        if (nodeGroupIrt == null)
+                        {
+                            _out.WriteLine(Resources.CommandLine_ImportTransitionList_Error__The_name__0__specified_with__1__was_not_found_in_the_imported_assay_library_,
+                                commandArgs.IrtGroupName, CommandArgs.ARG_IRT_STANDARDS_GROUP_NAME.ArgumentText);
+                            return false;
+                        }
+                        var irtPeptideSequences = new HashSet<Target>(nodeGroupIrt.Peptides.Select(pep => pep.ModifiedTarget));
+                        dbIrtPeptidesFilter.ForEach(pep => pep.Standard = irtPeptideSequences.Contains(pep.ModifiedTarget));
+                        if (!CreateIrtDatabase(irtDatabasePath, commandArgs))
+                            return false;
+                    }
+                    else if (!File.Exists(irtDatabasePath))
+                    {
+                        _out.WriteLine(Resources.CommandLine_ImportTransitionList_Error__To_create_the_iRT_database___0___for_this_assay_library__you_must_specify_the_iRT_standards_using_either_of_the_arguments__1__or__2_,
+                            irtDatabasePath, CommandArgs.ARG_IRT_STANDARDS_GROUP_NAME.ArgumentText, CommandArgs.ARG_IRT_STANDARDS_FILE.ArgumentText);
+                        return false;
+                    }
+                    else
+                    {
+                        checkPeptides = true;
+                    }
+                    string irtCalcName = commandArgs.IrtCalcName ?? Path.GetFileNameWithoutExtension(destinationPath);
+                    calcIrt = new RCalcIrt(irtCalcName, irtDatabasePath);
+
+                    retentionTimeRegression = new RetentionTimeRegression(calcIrt.Name, calcIrt, null, null, 10, new List<MeasuredRetentionTime>());
+                    docNew = docNew.ChangeSettings(docNew.Settings.ChangePeptidePrediction(prediction =>
+                        prediction.ChangeRetentionTime(retentionTimeRegression)));
+                }
+                string dbPath = calcIrt.DatabasePath;
+                IrtDb db = IrtDb.GetIrtDb(dbPath, null);
+                if (checkPeptides)
+                {
+                    var standards = docNew.Molecules.Where(m => db.IsStandard(m.ModifiedTarget)).ToArray();
+                    if (standards.Length != db.StandardPeptideCount)
+                    {
+                        _out.WriteLine(Resources.CommandLine_ImportTransitionList_Warning__The_document_is_missing_iRT_standards);
+                        foreach (var rawTextId in db.StandardPeptides.Where(s => !standards.Contains(nodePep => s == nodePep.ModifiedTarget)))
+                        {
+                            _out.WriteLine(@"    " + rawTextId);
+                        }
+                    }
+                }
+                var oldPeptides = db.ReadPeptides().ToList();
+                IList<DbIrtPeptide.Conflict> conflicts;
+                dbIrtPeptidesFilter = DbIrtPeptide.MakeUnique(dbIrtPeptidesFilter);
+                DbIrtPeptide.FindNonConflicts(oldPeptides, dbIrtPeptidesFilter, null, out conflicts);
+                // Warn about peptides that are present in the import and already in the database
+                foreach (var conflict in conflicts)
+                {
+                    _out.WriteLine(Resources.CommandLine_ImportTransitionList_Warning__The_iRT_calculator_already_contains__0__with_the_value__1___Ignoring__2_,
+                        conflict.ExistingPeptide.ModifiedTarget, conflict.ExistingPeptide.Irt, conflict.NewPeptide.Irt);
+                }
+
+                _out.WriteLine(Resources.CommandLine_ImportTransitionList_Importing__0__iRT_values_into_the_iRT_calculator__1_, dbIrtPeptidesFilter.Count, calcIrt.Name);
+                docNew = docNew.AddIrtPeptides(dbIrtPeptidesFilter, false, progressMonitor);
+                if (docNew == null)
+                    return false;
+            }
+
+            librarySpectra = SpectrumMzInfo.RemoveDuplicateSpectra(librarySpectra);
+
+            if (libraryLinkedToDoc)
+            {
+                string oldName = docNew.Settings.PeptideSettings.Libraries.LibrarySpecs[indexOldLibrary].Name;
+                using (var libraryOld = new LibraryReference(docNew.Settings.PeptideSettings.Libraries.GetLibrary(oldName)))
+                {
+                    var additionalSpectra = SpectrumMzInfo.GetInfoFromLibrary(libraryOld.Reference);
+                    additionalSpectra = SpectrumMzInfo.RemoveDuplicateSpectra(additionalSpectra);
+
+                    librarySpectra = SpectrumMzInfo.MergeWithOverwrite(librarySpectra, additionalSpectra);
+                }
+            }
+
+            if (librarySpectra.Any())
+            {
+                // Delete the existing library; either it's not tied to the document or we've already extracted the spectra
+                _out.WriteLine(Resources.CommandLine_ImportTransitionList_Adding__0__spectra_to_the_library__1_, librarySpectra.Count, libraryName);
+                if (libraryExists)
+                {
+                    FileEx.SafeDelete(outputLibraryPath);
+                    FileEx.SafeDelete(Path.ChangeExtension(outputLibraryPath, BiblioSpecLiteSpec.EXT_REDUNDANT));
+                }
+                using (var blibDb = BlibDb.CreateBlibDb(outputLibraryPath))
+                {
+                    var docLibrarySpec = new BiblioSpecLiteSpec(libraryName, outputLibraryPath);
+                    using (var docLibrary = new LibraryReference(blibDb.CreateLibraryFromSpectra(
+                        docLibrarySpec, librarySpectra, libraryName, progressMonitor)))
+                    {
+                        var newSettings = docNew.Settings.ChangePeptideLibraries(
+                            libs => libs.ChangeLibrary(docLibrary.Reference, docLibrarySpec, indexOldLibrary));
+                        docNew = docNew.ChangeSettings(newSettings, new SrmSettingsChangeMonitor(progressMonitor,
+                            Resources.SkylineWindow_ImportMassList_Finishing_up_import));
+                    }
+                }
+            }
+
+            ModifyDocument(d => docNew);
+            return true;
+        }
+
+        private class LibraryReference : IDisposable
+        {
+            public Library Reference { get; private set; }
+
+            public LibraryReference(Library reference)
+            {
+                Reference = reference;
+            }
+
+            public void Dispose()
+            {
+                if (Reference != null)
+                {
+                    foreach (var stream in Reference.ReadStreams)
+                        stream.CloseStream();
+                }
+            }
+        }
+
+        public bool CreateIrtDatabase(string irtDatabasePath, CommandArgs commandArgs)
+        {
+            if (File.Exists(irtDatabasePath))
+            {
+                _out.WriteLine(Resources.CommandLine_CreateIrtDatabase_Error__Importing_an_assay_library_to_a_document_without_an_iRT_calculator_cannot_create__0___because_it_exists_,
+                              irtDatabasePath);
+                if (string.IsNullOrEmpty(commandArgs.IrtDatabasePath))
+                {
+                    _out.WriteLine(Resources.CommandLine_CreateIrtDatabase_Use_the__0__argument_to_specify_a_file_to_create_, CommandArgs.ARG_IRT_DATABASE_PATH.ArgumentText);
+                }
+                return false;
+            }
+            try
+            {
+                ImportAssayLibraryHelper.CreateIrtDatabase(irtDatabasePath);
+            }
+            catch (Exception x)
+            {
+                _out.WriteLine(Resources.Error___0_, x);
+                return false;
+            }
+            return true;
+        }
+
+        public bool SetLibrary(string name, string path, bool append = true)
+        {
+            if (string.IsNullOrWhiteSpace(path))
+            {
+                _out.WriteLine(Resources.CommandLine_SetLibrary_Error__Cannot_set_library_name_without_path_);
+                return false;
+            }
+            else if (!File.Exists(path))
+            {
+                _out.WriteLine(Resources.CommandLine_SetLibrary_Error__The_file__0__does_not_exist_, path);
+                return false;
+            }
+            else if (path.EndsWith(BiblioSpecLiteSpec.EXT_REDUNDANT))
+            {
+                _out.WriteLine(Resources.CommandLine_SetLibrary_Error__The_file__0__appears_to_be_a_redundant_library_);
+                return false;
+            }
+
+            if (string.IsNullOrWhiteSpace(name))
+                name = Path.GetFileNameWithoutExtension(path);
+
+            var librarySpec = LibrarySpec.CreateFromPath(name, path);
+
+            if (librarySpec == null)
+            {
+                _out.WriteLine(Resources.CommandLine_SetLibrary_Error__The_file__0__is_not_a_supported_spectral_library_file_format_, path);
+                return false;
+            }
+
+            // Check for conflicting names
+            foreach (var docLibrarySpec in _doc.Settings.PeptideSettings.Libraries.LibrarySpecs)
+            {
+                if (docLibrarySpec.Name == librarySpec.Name || docLibrarySpec.FilePath == librarySpec.FilePath)
+                {
+                    _out.WriteLine(Resources.CommandLine_SetLibrary_Error__The_library_you_are_trying_to_add_conflicts_with_a_library_already_in_the_file_);
+                    return false;
+                }
+            }
+
+            var librarySpecs = append ?
+                new List<LibrarySpec>(_doc.Settings.PeptideSettings.Libraries.LibrarySpecs) { librarySpec } :
+                new List<LibrarySpec>{ librarySpec };
+
+            SrmSettings newSettings = _doc.Settings.ChangePeptideLibraries(l => l.ChangeLibrarySpecs(librarySpecs));
+            ModifyDocument(d => d.ChangeSettings(newSettings));
+
+            return true;
+        }
+
+        public bool SaveFile(string saveFile)
+        {
+            _out.WriteLine(Resources.CommandLine_SaveFile_Saving_file___);
+            try
+            {
+                SaveDocument(_doc, saveFile, _out);
+            }
+            catch (Exception e)
+            {
+                _out.WriteLine(Resources.CommandLine_SaveFile_Error__The_file_could_not_be_saved_to__0____Check_that_the_directory_exists_and_is_not_read_only_, saveFile);
+                _out.WriteLine(e);
+                return false;
+            }
+            _out.WriteLine(Resources.CommandLine_SaveFile_File__0__saved_, Path.GetFileName(saveFile));
+            return true;
+        }
+
+        public bool ExportReport(string reportName, string reportFile, char reportColSeparator, bool reportInvariant)
+        {
+
+            if (string.IsNullOrEmpty(reportFile))
+            {
+                _out.WriteLine(Resources.CommandLine_ExportReport_);
+                return false;
+            }
+
+            return ExportLiveReport(reportName, reportFile, reportColSeparator, reportInvariant);
+        }
+
+        private bool ExportLiveReport(string reportName, string reportFile, char reportColSeparator, bool reportInvariant)
+        {
+            var viewContext = DocumentGridViewContext.CreateDocumentGridViewContext(_doc, reportInvariant
+                ? DataSchemaLocalizer.INVARIANT
+                : SkylineDataSchema.GetLocalizedSchemaLocalizer());
+            // Make sure invariant report format uses a true comma if a tab separator was not specified.
+            if (reportInvariant && reportColSeparator != TextUtil.SEPARATOR_TSV)
+                reportColSeparator = TextUtil.SEPARATOR_CSV;
+            var viewInfo = viewContext.GetViewInfo(PersistedViews.MainGroup.Id.ViewName(reportName));
+            if (null == viewInfo)
+            {
+                _out.WriteLine(Resources.CommandLine_ExportLiveReport_Error__The_report__0__does_not_exist__If_it_has_spaces_in_its_name__use__double_quotes__around_the_entire_list_of_command_parameters_, reportName);
+                return false;
+            }
+            _out.WriteLine(Resources.CommandLine_ExportLiveReport_Exporting_report__0____, reportName);
+
+            try
+            {
+                using (var saver = new FileSaver(reportFile))
+                {
+                    if (!saver.CanSave())
+                    {
+                        _out.WriteLine(Resources.CommandLine_ExportLiveReport_Error__The_report__0__could_not_be_saved_to__1__, reportName, reportFile);
+                        _out.WriteLine(Resources.CommandLine_ExportLiveReport_Check_to_make_sure_it_is_not_read_only_);
+                        return false;
+                    }
+
+                    IProgressStatus status = new ProgressStatus(string.Empty);
+                    IProgressMonitor broker = new CommandProgressMonitor(_out, status);
+
+                    using (var writer = new StreamWriter(saver.SafeName))
+                    {
+                        viewContext.Export(CancellationToken.None, broker, ref status, viewInfo, writer,
+                            reportColSeparator);
+                    }
+
+                    broker.UpdateProgress(status.Complete());
+                    saver.Commit();
+                    _out.WriteLine(Resources.CommandLine_ExportLiveReport_Report__0__exported_successfully_to__1__, reportName, reportFile);
+                }
+            }
+            catch (Exception x)
+            {
+                _out.WriteLine(Resources.CommandLine_ExportLiveReport_Error__Failure_attempting_to_save__0__report_to__1__, reportName, reportFile);
+                _out.WriteLine(x.Message);
+                return false;
+            }
+            return true;
+        }
+
+        public bool ExportChromatograms(string chromatogramsFile, bool precursors, bool products, bool basePeaks, bool tics)
+        {
+            _out.WriteLine(Resources.CommandLine_ExportChromatograms_Exporting_chromatograms_file__0____, chromatogramsFile);
+
+            var chromExtractors = new List<ChromExtractor>();
+            if (tics)
+                chromExtractors.Add(ChromExtractor.summed);
+            if (basePeaks)
+                chromExtractors.Add(ChromExtractor.base_peak);
+
+            var chromSources = new List<ChromSource>();
+            if (precursors)
+                chromSources.Add(ChromSource.ms1);
+            if (products)
+                chromSources.Add(ChromSource.fragment);
+
+            if (chromExtractors.Count == 0 && chromSources.Count == 0)
+            {
+                _out.WriteLine(Resources.CommandLine_ExportChromatograms_Error__At_least_one_chromatogram_type_must_be_selected);
+                return false;
+            }
+
+            var filesToExport = Document.Settings.HasResults
+                ? Document.Settings.MeasuredResults.MSDataFilePaths.Select(f => f.GetFileName()).ToList()
+                : new List<string>();
+            if (filesToExport.Count == 0)
+            {
+                _out.WriteLine(Resources.CommandLine_ExportChromatograms_Error__The_document_must_have_imported_results);
+                return false;
+            }
+
+            try
+            {
+                var chromExporter = new ChromatogramExporter(Document);
+                using (var saver = new FileSaver(chromatogramsFile))
+                using (var writer = new StreamWriter(saver.SafeName))
+                {
+                    var status = new ProgressStatus(string.Empty);
+                    IProgressMonitor broker = new CommandProgressMonitor(_out, status);
+                    chromExporter.Export(writer, broker, filesToExport, LocalizationHelper.CurrentCulture, chromExtractors, chromSources);
+                    writer.Close();
+                    broker.UpdateProgress(status.Complete());
+                    saver.Commit();
+                    _out.WriteLine(Resources.CommandLine_ExportChromatograms_Chromatograms_file__0__exported_successfully_, chromatogramsFile);
+                }
+            }
+            catch (Exception x)
+            {
+                _out.WriteLine(Resources.CommandLine_ExportChromatograms_Error__Failure_attempting_to_save_chromatograms_file__0_, chromatogramsFile);
+                _out.WriteLine(x.Message);
+                return false;
+            }
+
+            return true;
+        }
+
+        /// <summary>
+        /// Export a spectral library (.blib) file from the document
+        /// </summary>
+        /// <param name="specLibFile">File path to export the spectral library to</param>
+        /// <returns>True if the file is successfully exported and false if there is an error</returns>
+        public bool ExportSpecLib(string specLibFile)
+        {
+            _out.WriteLine(Resources.SkylineWindow_ShowExportSpectralLibraryDialog_Exporting_spectral_library__0____, specLibFile);
+            if (Document.MoleculeTransitionGroupCount == 0) // The document needs at least one precursor
+            {
+                _out.WriteLine(Resources.CommandLine_ExportSpecLib_Error__The_document_must_contain_at_least_one_precursor_to_export_a_spectral_library_);
+                return false;
+            }
+            else if (!Document.Settings.HasResults) // The document must contain results
+            {
+                _out.WriteLine(Resources.CommandLine_ExportSpecLib_Error__The_document_must_contain_results_to_export_a_spectral_library_);
+                return false;
+            }
+
+            try
+            {
+                var libraryExporter = new SpectralLibraryExporter(Document, DocContainer.DocumentFilePath);
+                var status = new ProgressStatus(string.Empty);
+                IProgressMonitor broker = new CommandProgressMonitor(_out, status);
+                libraryExporter.ExportSpectralLibrary(specLibFile, broker);
+                broker.UpdateProgress(status.Complete());
+                _out.WriteLine(Resources.CommandLine_ExportSpecLib_Spectral_library_file__0__exported_successfully_, specLibFile);
+            }
+            catch(Exception x)
+            {
+                _out.WriteLine(Resources.CommandLine_ExportSpecLib_Error__Failure_attempting_to_save_spectral_library_file__0__, specLibFile);
+                _out.WriteLine(x.Message);
+                return false;
+            }
+            return true;
+        }
+
+        /// <summary>
+        /// Export mProphet features as a .csv file
+        /// </summary>
+        /// <param name="mProphetFile">File path to export the mProphet file to</param>
+        /// <param name="targetPeptidesOnly">Do not include decoys, only targets</param>
+        /// <param name="bestOnly">Export best scoring peaks only</param>
+        /// <param name="excludeScores">A list of features to exclude from the exported file</param>
+        /// <returns>True upon successful import, false upon error</returns>
+        public bool ExportMProphetFeatures(string mProphetFile, bool targetPeptidesOnly, bool bestOnly, FeatureCalculators excludeScores)
+        {
+            if (Document.MoleculeCount == 0) // The document must contain targets
+            {
+                _out.WriteLine(Resources.CommandLine_ExportMProphetFeatures_Error__The_document_must_contain_targets_for_which_to_export_mProphet_features_);
+                return false;
+            }
+
+            if (!Document.Settings.HasResults) // The document must contain results
+            {
+                _out.WriteLine(Resources.CommandLine_ExportMProphetFeatures_Error__The_document_must_contain_results_to_export_mProphet_features_);
+                return false;
+            }
+
+            try
+            {
+                var scoringModel = Document.Settings.PeptideSettings.Integration.PeakScoringModel;
+                var mProphetScoringModel = scoringModel as MProphetPeakScoringModel;
+                var handler = new MProphetResultsHandler(Document, mProphetScoringModel);
+                var status = new ProgressStatus(string.Empty);
+                var cultureInfo = LocalizationHelper.CurrentCulture;
+                IProgressMonitor progressMonitor = new CommandProgressMonitor(_out, status);
+                using (var fs = new FileSaver(mProphetFile))
+                using (var writer = new StreamWriter(fs.SafeName))
+                {
+                    handler.ScoreFeatures(progressMonitor);
+                    // Excluding any scores requested by the caller
+                    var calcs = new FeatureCalculators(PeakFeatureCalculator.Calculators.Where(c => excludeScores.IndexOf(c) < 0));
+                    handler.WriteScores(writer, cultureInfo, calcs, bestOnly, !targetPeptidesOnly, progressMonitor);
+                    writer.Close();
+                    fs.Commit();
+                }
+                _out.WriteLine(Resources.CommandLine_ExportMProphetFeatures_mProphet_features_file__0__exported_successfully_, mProphetFile);
+            }
+            catch (Exception x)
+            {
+                _out.WriteLine(Resources.CommandLine_ExportMProphetFeatures_Error__Failure_attempting_to_save_mProphet_features_file__0__, mProphetFile);
+                _out.WriteLine(x.Message);
+                return false;
+            }
+            return true;
+        }
+
+        /// <summary>
+        /// Export annotations to a .csv file
+        /// </summary>
+        /// <param name="annotationsFile">File path to export the annotations to</param>
+        /// <param name="excludeHandlers">Element handlers to exclude from the export</param>
+        /// <param name="excludeProperties">Properties to exclude from the export</param>
+        /// <param name="removeBlankRows">Do not include blank rows in the export</param>
+        /// <param name="excludeAnnotationNames">Annotation names to exclude from the export</param>
+        /// <returns>True upon successful import, false upon error</returns>
+        public bool ExportAnnotations(string annotationsFile, List<ElementHandler> excludeHandlers, List<string> excludeProperties, bool removeBlankRows, List<string> excludeAnnotationNames)
+        {
+            var dataSchema = SkylineDataSchema.MemoryDataSchema(Document, 
+                DataSchemaLocalizer.INVARIANT); // The INVARIANT version is used in the UI method as well
+            var allHandlers = ElementHandler.GetElementHandlers(dataSchema).ToList();
+            try
+            {
+                // Drop handlers specified by the user
+                var selectedHandlers = allHandlers.Where(c =>
+                    excludeHandlers.IndexOf(c) < 0).ToList();
+                // Only include properties applicable to the selected element handlers
+                var newProperties = selectedHandlers
+                    .SelectMany(handler => handler.Properties.Select(pd => pd.Name)).Distinct();
+                // Drop properties specified by the user
+                var selectedProperties = newProperties
+                    .OrderBy(name => name).Where(c =>
+                        excludeProperties.IndexOf(c) < 0).ToList();
+                // Find all available annotation names
+                var allAnnotationNames =
+                    ExportAnnotationSettings.GetAllAnnotationNames(Document.Settings.DataSettings.AnnotationDefs, selectedHandlers);
+                // Throw an error if the user specifies names that are not in the document.
+                // We normally throw invalid argument errors in CommandArgs.cs, but we need to access the document in order to detect this error.
+                var invalidAnnotationNames = excludeAnnotationNames.Except(allAnnotationNames).ToList();
+                if (invalidAnnotationNames.Any())
+                {
+                    foreach (var invalidAnnotationName in invalidAnnotationNames)
+                    {
+                        _out.WriteLine(Resources
+                                .CommandLine_ExportAnnotations_Error__Attempting_to_exclude_unknown_annotation_name__0__,
+                            invalidAnnotationName);
+                    }
+                    // Suggest valid annotation names if they exist
+                    if (allAnnotationNames.Any())
+                    {
+                        _out.WriteLine(Resources.CommandLine_ExportAnnotations_Try_one_of_the_following_);
+                        foreach (var validAnnotationName in allAnnotationNames)
+                        {
+                            _out.WriteLine(validAnnotationName);
+                        }
+                    }
+                
+                    return false;
+                }
+                // Drop annotation names specified by the user.
+                var selectedAnnotationNames = allAnnotationNames.Except(excludeAnnotationNames);
+                var settings = ExportAnnotationSettings.GetExportAnnotationSettings(selectedHandlers, selectedAnnotationNames, selectedProperties, removeBlankRows);
+                var documentAnnotations = new DocumentAnnotations(Document);
+                using (var fileSaver = new FileSaver(annotationsFile))
+                {
+                    documentAnnotations.WriteAnnotationsToFile(CancellationToken.None, settings, fileSaver.SafeName);
+                    fileSaver.Commit();
+                }
+                _out.WriteLine(Resources.CommandLine_ExportAnnotations_Annotations_file__0__exported_successfully_, annotationsFile);
+            }
+            catch (Exception x)
+            {
+                _out.WriteLine(Resources.CommandLine_ExportAnnotations_Error__Failure_attempting_to_save_annotations_file__0__, annotationsFile);
+                _out.WriteLine(x.Message);
+                return false;
+            }
+            
+            return true;
+        }
+
+        public enum ResolveZipToolConflicts
+        {
+            terminate,
+            overwrite,
+            in_parallel
+        }
+
+        public bool ImportToolsFromZip(string path, ResolveZipToolConflicts? resolveConflicts, bool? overwriteAnnotations, ProgramPathContainer ppc, string programPath, bool arePackagesHandled)
+        {
+            if (string.IsNullOrEmpty(path))
+            {
+                _out.WriteLine(Resources.CommandLine_ImportToolsFromZip_Error__to_import_tools_from_a_zip_you_must_specify_a_path___tool_add_zip_must_be_followed_by_an_existing_path_);
+                return false;
+            }
+            if (!File.Exists(path))
+            {
+                _out.WriteLine(Resources.CommandLine_ImportToolsFromZip_Error__the_file_specified_with_the___tool_add_zip_command_does_not_exist__Please_verify_the_file_location_and_try_again_);
+                return false;
+            }
+            if (Path.GetExtension(path) != ToolDescription.EXT_INSTALL)
+            {
+                _out.WriteLine(Resources.CommandLine_ImportToolsFromZip_Error__the_file_specified_with_the___tool_add_zip_command_is_not_a__zip_file__Please_specify_a_valid__zip_file_);
+                return false;
+            }
+            string filename = Path.GetFileName(path);
+            _out.WriteLine(Resources.CommandLine_ImportToolsFromZip_Installing_tools_from__0_, filename);
+            ToolInstaller.UnzipToolReturnAccumulator result = null;
+            try
+            {
+                result = ToolInstaller.UnpackZipTool(path, new AddZipToolHelper(resolveConflicts, overwriteAnnotations, _out, filename, ppc,
+                                                                               programPath, arePackagesHandled));
+            }
+            catch (ToolExecutionException x)
+            {
+                _out.WriteLine(x.Message);
+            }
+            if (result != null)
+            {
+                foreach (var message in result.MessagesThrown)
+                {
+                    _out.WriteLine(message);
+                }
+                foreach (var tool in result.ValidToolsFound)
+                {
+                    _out.WriteLine(Resources.CommandLine_ImportToolsFromZip_Installed_tool__0_, tool.Title);
+                }
+
+                SaveSettings();
+                return true;
+            }
+            else
+            {
+                _out.WriteLine(Resources.CommandLine_ImportToolsFromZip_Error__Canceled_installing_tools_from__0__, filename);
+                return false;
+            }
+        }
+
+        private bool SaveSettings()
+        {
+            try
+            {
+                Settings.Default.Save();
+                return true;
+            }
+            catch (Exception x)
+            {
+                _out.WriteLine(Resources.CommandLine_SaveSettings_Error__Failed_saving_to_the_user_configuration_file_);
+                _out.WriteLine(x.Message);
+            }
+            return false;
+        }
+
+        // A function for adding tools to the Tools Menu.
+        public bool ImportTool (string title, string command, string arguments, string initialDirectory, string reportTitle, bool outputToImmediateWindow, bool? resolveToolConflictsBySkipping)
+        {
+            if (title == null | command == null)
+            {
+                _out.WriteLine(Resources.CommandLine_ImportTool_Error__to_import_a_tool_it_must_have_a_name_and_a_command___Use___tool_add_to_specify_a_name_and_use___tool_command_to_specify_a_command___The_tool_was_not_imported___);
+                return false;
+            }
+            // Check if the command is of a supported type and not a URL
+            else if (!ToolDescription.CheckExtension(command) && !ToolDescription.IsWebPageCommand(command))
+            {
+                string supportedTypes = string.Join(@"; ", ToolDescription.EXTENSIONS);
+                supportedTypes = supportedTypes.Replace(@".", @"*.");
+                _out.WriteLine(Resources.CommandLine_ImportTool_Error__the_provided_command_for_the_tool__0__is_not_of_a_supported_type___Supported_Types_are___1_, title, supportedTypes);
+                _out.WriteLine(Resources.CommandLine_ImportTool_The_tool_was_not_imported___);
+                return false;
+            }
+            if (arguments != null && arguments.Contains(ToolMacros.INPUT_REPORT_TEMP_PATH))
+            {
+                if (string.IsNullOrEmpty(reportTitle))
+                {
+                    _out.WriteLine(Resources.CommandLine_ImportTool_Error__If__0__is_and_argument_the_tool_must_have_a_Report_Title__Use_the___tool_report_parameter_to_specify_a_report_, ToolMacros.INPUT_REPORT_TEMP_PATH);
+                    _out.WriteLine(Resources.CommandLine_ImportTool_The_tool_was_not_imported___);
+                    return false;
+                }
+
+                if (!ReportSharing.GetExistingReports().ContainsKey(PersistedViews.ExternalToolsGroup.Id.ViewName(reportTitle))) 
+                {
+                    _out.WriteLine(Resources.CommandLine_ImportTool_Error__Please_import_the_report_format_for__0____Use_the___report_add_parameter_to_add_the_missing_custom_report_, reportTitle);
+                    _out.WriteLine(Resources.CommandLine_ImportTool_The_tool_was_not_imported___);
+                    return false;                    
+                }
+            }            
+
+            // Check for a name conflict. 
+            ToolDescription toolToRemove = null;
+            foreach (var tool  in Settings.Default.ToolList)
+            {                
+                if (tool.Title == title)
+                {
+                    // Conflict. 
+                    if (resolveToolConflictsBySkipping == null)
+                    {
+                        // Complain. No resolution specified.
+                        _out.WriteLine(Resources.CommandLine_ImportTool_, tool.Title);
+                        return false; // Dont add.
+                    }
+                    // Skip conflicts
+                    else if (resolveToolConflictsBySkipping == true)
+                    {
+                        _out.WriteLine(Resources.CommandLine_ImportTool_Warning__skipping_tool__0__due_to_a_name_conflict_, tool.Title);
+//                        _out.WriteLine("         tool {0} was not modified.", tool.Title);
+                        return true;
+                    }
+                    // Overwrite conflicts
+                    else
+                    {
+                        _out.WriteLine(Resources.CommandLine_ImportTool_Warning__the_tool__0__was_overwritten, tool.Title);
+//                      _out.WriteLine("         tool {0} was modified.", tool.Title);
+                        if (toolToRemove == null) // If there are multiple tools with the same name this makes sure the first one with a naming conflict is overwritten.
+                            toolToRemove = tool;
+                    }
+                }
+            }
+            // Remove the tool to be overwritten.
+            if (toolToRemove !=null)
+                Settings.Default.ToolList.Remove(toolToRemove);          
+            // If no tool was overwritten then its a new tool. Show this message. 
+            if (toolToRemove == null)
+            {
+                _out.WriteLine(Resources.CommandLine_ImportTool__0__was_added_to_the_Tools_Menu_, title);
+            }
+            // Conflicts have been dealt with now add the tool.                       
+            // Adding the tool. ToolArguments and ToolInitialDirectory are optional. 
+            // If arguments or initialDirectory is null set it to be an empty string.
+            arguments = arguments ?? string.Empty; 
+            initialDirectory = initialDirectory ?? string.Empty; 
+            Settings.Default.ToolList.Add(new ToolDescription(title, command, arguments, initialDirectory, outputToImmediateWindow, reportTitle));
+            SaveSettings();
+
+            return true;
+        }
+
+        // A function for running each line of a text file like a SkylineRunner command
+        public int RunBatchCommands(string path)
+        {
+            if (!File.Exists(path))
+            {
+                _out.WriteLine(Resources.CommandLine_RunBatchCommands_Error___0__does_not_exist____batch_commands_failed_, path);
+                return Program.EXIT_CODE_RAN_WITH_ERRORS;
+            }
+            else
+            {
+                try
+                {
+                    using (StreamReader sr = File.OpenText(path))
+                    {
+                        string input;
+                        // Run each line like its own command.
+                        while ((input = sr.ReadLine()) != null)
+                        {
+                            // Parse the line and run it.
+                            string[] args = ParseArgs(input);
+                            int exitCode = Run(args);
+                            if (exitCode != Program.EXIT_CODE_SUCCESS)
+                                return exitCode;
+                        }
+                    }
+                }
+                catch (Exception)
+                {
+                    _out.WriteLine(Resources.CommandLine_RunBatchCommands_Error__failed_to_open_file__0____batch_commands_command_failed_, path);
+                }
+            }            
+            return Program.EXIT_CODE_SUCCESS;
+        }
+        
+        /// <summary>
+        ///  A method for parsing command line inputs to accept quotes arround strings and double quotes within those strings.
+        ///  See CommandLineTest.cs ConsoleParserTest() for specific examples of its behavior. 
+        /// </summary>
+        /// <param name="inputs"> string on inputs </param>
+        /// <returns> string[] of parsed commands </returns>
+        public static string[] ParseArgs(string inputs)
+        {            
+            List<string> output = new List<string>();
+            bool foundSingle = false;
+            string current = null; 
+            // Loop char by char through inputs building an ouput 
+            for (int i = 0; i < inputs.Length; i++)
+            {
+                char c = inputs[i];
+                if (c == '"')
+                {
+                    // If you have not yet encountered a quote, its an open quote
+                    if (!foundSingle)
+                        foundSingle = true;
+                    // If you have already encountered a quote, it could be a close quote or escaped quote
+                    else
+                    {
+                        // In this case its an escaped quote
+                        if ((i < inputs.Length - 1) && inputs[i + 1] == '"')
+                        {
+                            current += c;
+                            i++;
+                        }
+                        // Its a close quote
+                        else
+                            foundSingle = false;
+                    }                   
+                }
+                // If not within a quote and the current string being built isn't blank, a space is a place to break.
+                else if (c == ' ' && !foundSingle && (!String.IsNullOrEmpty(current)))
+                {
+                    output.Add(current);
+                    current = null;
+                }   
+                else if (c != ' ' || (c == ' ' && foundSingle))
+                    current += c;
+
+                // Catch the corner case at the end of the string, make sure the last chunk is added to output array.
+                if (i == inputs.Length - 1 && (!String.IsNullOrEmpty(current)))
+                {
+                    output.Add(current);
+                }
+            }                
+            return output.ToArray();
+        }
+
+        /// <summary>
+        /// A method for joining an array of individual arguments to be passed to the command line to generate
+        /// the string that will ultimately be passed. If a argument has white space, it is surrounded by quotes.
+        /// If an empty (size 0) array is given, it returns string.Empty 
+        /// </summary>
+        /// <param name="arguments">The arguments to join</param>
+        /// <returns>The appropriately formatted command line argument string</returns>
+        public static string JoinArgs(string[] arguments)
+        {
+            if (!arguments.Any())
+            {
+                return string.Empty;
+            }
+            
+            StringBuilder commandLineArguments = new StringBuilder();
+            foreach (string argument in arguments)
+            {
+                // ReSharper disable LocalizableElement
+                if (argument == null)
+                {
+                     commandLineArguments.Append(" \"\"");
+                }
+                else if (argument.Contains(" ") || argument.Contains("\t") || argument.Equals(string.Empty))
+                {
+                    commandLineArguments.Append(" \"" + argument + "\"");
+
+                }
+                else
+                {
+                    commandLineArguments.Append(TextUtil.SEPARATOR_SPACE + argument);
+                }
+                // ReSharper restore LocalizableElement
+            }
+            commandLineArguments.Remove(0, 1);
+            return commandLineArguments.ToString();
+        }
+
+        public bool ImportSkyr(string path, bool? resolveSkyrConflictsBySkipping)
+        {          
+            if (!File.Exists(path))
+            {
+                _out.WriteLine(Resources.CommandLine_ImportSkyr_Error___0__does_not_exist____report_add_command_failed_, path);
+                return false;
+            }
+            else
+            {           
+                ImportSkyrHelper helper = new ImportSkyrHelper(_out, resolveSkyrConflictsBySkipping);
+                bool imported;
+                try
+                {
+                    imported = ReportSharing.ImportSkyrFile(path, helper.ResolveImportConflicts);
+                }
+                catch (Exception e)
+                {
+                    _out.WriteLine(Resources.CommandLine_ImportSkyr_, path);
+                    _out.WriteLine(e);
+                    return false;
+                }
+                if (imported)
+                {
+                    if (!SaveSettings())
+                        return false;
+                    _out.WriteLine(Resources.CommandLine_ImportSkyr_Success__Imported_Reports_from__0_, Path.GetFileName(path));
+                }
+                else
+                {
+                    if (!_out.IsErrorReported)
+                    {
+                        // Unclear when this would happen, but to be safe, make sure an error is reported
+                        _out.WriteLine(Resources.CommandLine_ImportSkyr_Error__Reports_could_not_be_imported_from__0_, path);
+                    }
+                    return false;
+                }
+            }
+            return true;
+        }
+
+        private class ImportSkyrHelper
+        {
+            private bool? resolveSkyrConflictsBySkipping { get; set; }
+            private readonly TextWriter _outWriter;
+
+            public ImportSkyrHelper(TextWriter outWriter, bool? resolveSkyrConflictsBySkipping)
+            {
+                _outWriter = outWriter;
+                this.resolveSkyrConflictsBySkipping = resolveSkyrConflictsBySkipping;
+            }
+
+            internal IList<string> ResolveImportConflicts(IList<string> existing)
+            {
+                string messageFormat = existing.Count == 1
+                                           ? Resources.ImportSkyrHelper_ResolveImportConflicts_The_name___0___already_exists_
+                                           : Resources.ImportSkyrHelper_ResolveImportConflicts_;
+                // ReSharper disable LocalizableElement
+                _outWriter.WriteLine(messageFormat, string.Join("\n", existing.ToArray()));
+                // ReSharper restore LocalizableElement
+                if (resolveSkyrConflictsBySkipping == null)
+                {
+                    _outWriter.WriteLine(Resources.ImportSkyrHelper_ResolveImportConflicts_Use_command);
+                    return null;
+                }
+                if (resolveSkyrConflictsBySkipping == true)
+                {
+                    _outWriter.WriteLine(Resources.ImportSkyrHelper_ResolveImportConflicts_Resolving_conflicts_by_skipping_);
+                    // The objects are skipped below for being in the list called existing
+                }
+                if (resolveSkyrConflictsBySkipping == false)
+                {
+                    _outWriter.WriteLine(Resources.ImportSkyrHelper_ResolveImportConflicts_Resolving_conflicts_by_overwriting_);
+                    existing.Clear();
+                    // All conflicts are overwritten because existing is empty. 
+                }
+                return existing;
+            }
+        }
+
+        // This function needs so many variables, we might as well just pass the whole CommandArgs object
+        private bool ExportInstrumentFile(ExportFileType type, CommandArgs args)
+        {
+            if (string.IsNullOrEmpty(args.ExportPath))
+            {
+                _out.WriteLine(Resources.CommandLine_ExportInstrumentFile_);
+                return false;
+            }
+
+            if (Equals(type, ExportFileType.Method))
+            {
+                if (string.IsNullOrEmpty(args.TemplateFile))
+                {
+                    _out.WriteLine(Resources.CommandLine_ExportInstrumentFile_Error__A_template_file_is_required_to_export_a_method_);
+                    return false;
+                }
+                if (Equals(args.MethodInstrumentType, ExportInstrumentType.AGILENT6400)
+                        ? !Directory.Exists(args.TemplateFile)
+                        : !File.Exists(args.TemplateFile))
+                {
+                    _out.WriteLine(Resources.CommandLine_ExportInstrumentFile_Error__The_template_file__0__does_not_exist_, args.TemplateFile);
+                    return false;
+                }
+                if (Equals(args.MethodInstrumentType, ExportInstrumentType.AGILENT6400) &&
+                    !AgilentMethodExporter.IsAgilentMethodPath(args.TemplateFile))
+                {
+                    _out.WriteLine(Resources.CommandLine_ExportInstrumentFile_Error__The_folder__0__does_not_appear_to_contain_an_Agilent_QQQ_method_template___The_folder_is_expected_to_have_a__m_extension__and_contain_the_file_qqqacqmethod_xsd_, args.TemplateFile);
+                    return false;
+                }
+            }
+
+            if (!args.ExportStrategySet)
+            {
+                _out.WriteLine(Resources.CommandLine_ExportInstrumentFile_Warning__No_export_strategy_specified__from__single____protein__or__buckets____Defaulting_to__single__);
+                args.ExportStrategy = ExportStrategy.Single;
+            }
+
+            if (args.AddEnergyRamp && !Equals(args.TransListInstrumentType, ExportInstrumentType.THERMO))
+            {
+                _out.WriteLine(Resources.CommandLine_ExportInstrumentFile_Warning__The_add_energy_ramp_parameter_is_only_applicable_for_Thermo_transition_lists__This_parameter_will_be_ignored_);
+            }
+
+            string instrument;
+            switch (type)
+            {
+                case ExportFileType.IsolationList:
+                    instrument = args.IsolationListInstrumentType;
+                    break;
+                case ExportFileType.List:
+                    instrument = args.TransListInstrumentType;
+                    break;
+                case ExportFileType.Method:
+                    instrument = args.MethodInstrumentType;
+                    break;
+                default:
+                    instrument = string.Empty;
+                    break;
+            }
+            if (!CheckInstrument(instrument, _doc))
+            {
+                _out.WriteLine(Resources.CommandLine_ExportInstrumentFile_Warning__The_vendor__0__does_not_match_the_vendor_in_either_the_CE_or_DP_prediction_setting___Continuing_exporting_a_transition_list_anyway___, instrument);
+            }
+
+
+            int maxInstrumentTrans = _doc.Settings.TransitionSettings.Instrument.MaxTransitions ??
+                                     TransitionInstrument.MAX_TRANSITION_MAX;
+
+            if ((args.MaxTransitionsPerInjection < AbstractMassListExporter.MAX_TRANS_PER_INJ_MIN ||
+                 args.MaxTransitionsPerInjection > maxInstrumentTrans) &&
+                (Equals(args.ExportStrategy, ExportStrategy.Buckets) ||
+                 Equals(args.ExportStrategy, ExportStrategy.Protein)))
+            {
+                _out.WriteLine(Resources.CommandLine_ExportInstrumentFile_Warning__Max_transitions_per_injection_must_be_set_to_some_value_between__0__and__1__for_export_strategies__protein__and__buckets__and_for_scheduled_methods__You_specified__3___Defaulting_to__2__, AbstractMassListExporter.MAX_TRANS_PER_INJ_MIN, maxInstrumentTrans,AbstractMassListExporter.MAX_TRANS_PER_INJ_DEFAULT, args.MaxTransitionsPerInjection);
+
+                args.MaxTransitionsPerInjection = AbstractMassListExporter.MAX_TRANS_PER_INJ_DEFAULT;
+            }
+
+            /*
+             * Consider: for transition lists, AB Sciex and Agilent require the 
+             * dwell time parameter, and Waters requires the run length parameter.
+             * These are guaranteed to be set and within-bounds at this point, but
+             * not necessarily by the user because there is a default.
+             * 
+             * Should we warn the user that they didn't set these parameters?
+             * Should we warn the user if they set parameters that will not be used
+             * with the given instrument?
+             * 
+             * This would require a pretty big matrix of conditionals, and there is
+             * documentation after all...
+             */
+
+            if (Equals(type, ExportFileType.Method))
+            {
+                string extension = Path.GetExtension(args.TemplateFile);
+                if (!Equals(ExportInstrumentType.MethodExtension(args.MethodInstrumentType), extension))
+                {
+                    _out.WriteLine(Resources.CommandLine_ExportInstrumentFile_Error__The_template_extension__0__does_not_match_the_expected_extension_for_the_instrument__1___No_method_will_be_exported_, extension,args.MethodInstrumentType);
+                    return false;
+                }
+            }
+
+            var prediction = _doc.Settings.TransitionSettings.Prediction;
+            double optimizeStepSize = 0;
+            int optimizeStepCount = 0;
+
+            if (Equals(args.ExportOptimizeType, ExportOptimize.CE))
+            {
+                var regression = prediction.CollisionEnergy;
+                optimizeStepSize = regression.StepSize;
+                optimizeStepCount = regression.StepCount;
+            }
+            else if (Equals(args.ExportOptimizeType, ExportOptimize.DP))
+            {
+                var regression = prediction.DeclusteringPotential;
+                optimizeStepSize = regression.StepSize;
+                optimizeStepCount = regression.StepCount;
+            }
+
+            //Now is a good time to make this conversion
+            _exportProperties = args.ExportCommandProperties;
+            _exportProperties.OptimizeStepSize = optimizeStepSize;
+            _exportProperties.OptimizeStepCount = optimizeStepCount;
+
+            _exportProperties.FullScans = _doc.Settings.TransitionSettings.FullScan.IsEnabledMsMs;
+
+            _exportProperties.Ms1Scan = _doc.Settings.TransitionSettings.FullScan.IsEnabledMs &&
+                            _doc.Settings.TransitionSettings.FullScan.IsEnabledMsMs;
+
+            _exportProperties.InclusionList = _doc.Settings.TransitionSettings.FullScan.IsEnabledMs &&
+                                              !_doc.Settings.TransitionSettings.FullScan.IsEnabledMsMs;
+
+            _exportProperties.MsAnalyzer =
+                TransitionFullScan.MassAnalyzerToString(
+                    _doc.Settings.TransitionSettings.FullScan.PrecursorMassAnalyzer);
+            _exportProperties.MsMsAnalyzer =
+                TransitionFullScan.MassAnalyzerToString(
+                    _doc.Settings.TransitionSettings.FullScan.ProductMassAnalyzer);
+
+
+            _exportProperties.MsAnalyzer =
+                TransitionFullScan.MassAnalyzerToString(
+                    _doc.Settings.TransitionSettings.FullScan.PrecursorMassAnalyzer);
+            _exportProperties.MsMsAnalyzer =
+                TransitionFullScan.MassAnalyzerToString(
+                    _doc.Settings.TransitionSettings.FullScan.ProductMassAnalyzer);
+
+            if (!Equals(args.ExportMethodType, ExportMethodType.Standard))
+            {
+                if (Equals(args.ExportMethodType, ExportMethodType.Triggered))
+                {
+                    bool canTrigger = true;
+                    if (!ExportInstrumentType.CanTriggerInstrumentType(instrument))
+                    {
+                        canTrigger = false;
+                        if (Equals(args.MethodInstrumentType, ExportInstrumentType.THERMO_TSQ))
+                        {
+                            _out.WriteLine(Resources.CommandLine_ExportInstrumentFile_Error__the__0__instrument_lacks_support_for_direct_method_export_for_triggered_acquisition_, instrument);
+                            _out.WriteLine(Resources.CommandLine_ExportInstrumentFile_You_must_export_a__0__transition_list_and_manually_import_it_into_a_method_file_using_vendor_software_, ExportInstrumentType.THERMO);
+                        }
+                        else
+                        {
+                            _out.WriteLine(Resources.CommandLine_ExportInstrumentFile_Error__the_instrument_type__0__does_not_support_triggered_acquisition_, instrument);
+                        }
+                    }
+                    else if (!_doc.Settings.HasResults && !_doc.Settings.HasLibraries)
+                    {
+                        canTrigger = false;
+                        _out.WriteLine(Resources.CommandLine_ExportInstrumentFile_Error__triggered_acquistion_requires_a_spectral_library_or_imported_results_in_order_to_rank_transitions_);
+                    }
+                    else if (!ExportInstrumentType.CanTrigger(instrument, _doc, _exportProperties.SchedulingReplicateNum))
+                    {
+                        canTrigger = false;
+                        _out.WriteLine(Resources.CommandLine_ExportInstrumentFile_Error__The_current_document_contains_peptides_without_enough_information_to_rank_transitions_for_triggered_acquisition_);
+                    }
+                    if (!canTrigger)
+                    {
+                        _out.WriteLine(!Equals(type, ExportFileType.Method)
+                                               ? Resources.CommandLine_ExportInstrumentFile_No_list_will_be_exported_
+                                               : Resources.CommandLine_ExportInstrumentFile_No_method_will_be_exported_);
+                        return false;
+                    }
+                    _exportProperties.PrimaryTransitionCount = args.PrimaryTransitionCount;
+                }
+
+                if (!ExportInstrumentType.CanSchedule(instrument, _doc))
+                {
+                    var predictionPep = _doc.Settings.PeptideSettings.Prediction;
+                    if (!ExportInstrumentType.CanScheduleInstrumentType(instrument, _doc))
+                    {
+                        _out.WriteLine(Resources.CommandLine_ExportInstrumentFile_Error__the_specified_instrument__0__is_not_compatible_with_scheduled_methods_,
+                                       instrument);
+                    }
+                    else if (predictionPep.RetentionTime == null)
+                    {
+                        if (predictionPep.UseMeasuredRTs)
+                        {
+                            _out.WriteLine(Resources.CommandLine_ExportInstrumentFile_Error__to_export_a_scheduled_method__you_must_first_choose_a_retention_time_predictor_in_Peptide_Settings___Prediction__or_import_results_for_all_peptides_in_the_document_);
+                        }
+                        else
+                        {
+                            _out.WriteLine(Resources.CommandLine_ExportInstrumentFile_Error__to_export_a_scheduled_method__you_must_first_choose_a_retention_time_predictor_in_Peptide_Settings___Prediction_);
+                        }
+                    }
+                    else if (!predictionPep.RetentionTime.Calculator.IsUsable)
+                    {
+                        _out.WriteLine(Resources.CommandLine_ExportInstrumentFile_Error__the_retention_time_prediction_calculator_is_unable_to_score___Check_the_calculator_settings_);
+                    }
+                    else if (!predictionPep.RetentionTime.IsUsable)
+                    {
+                        _out.WriteLine(Resources.CommandLine_ExportInstrumentFile_Error__the_retention_time_predictor_is_unable_to_auto_calculate_a_regression___Check_to_make_sure_the_document_contains_times_for_all_of_the_required_standard_peptides_);
+                    }
+                    else
+                    {
+                        _out.WriteLine(Resources.CommandLine_ExportInstrumentFile_Error__To_export_a_scheduled_method__you_must_first_import_results_for_all_peptides_in_the_document_);
+                    }
+                    _out.WriteLine(!Equals(type, ExportFileType.Method)
+                                           ? Resources.CommandLine_ExportInstrumentFile_No_list_will_be_exported_
+                                           : Resources.CommandLine_ExportInstrumentFile_No_method_will_be_exported_);
+                    return false;
+                }
+
+                if (Equals(args.ExportSchedulingAlgorithm, ExportSchedulingAlgorithm.Average))
+                {
+                    _exportProperties.SchedulingReplicateNum = null;
+                }
+                else
+                {
+                    if (args.SchedulingReplicate.Equals(@"LAST"))
+                    {
+                        _exportProperties.SchedulingReplicateNum = _doc.Settings.MeasuredResults.Chromatograms.Count - 1;
+                    }
+                    else
+                    {
+                        //check whether the given replicate exists
+                        if (!_doc.Settings.MeasuredResults.ContainsChromatogram(args.SchedulingReplicate))
+                        {
+                            _out.WriteLine(Resources.CommandLine_ExportInstrumentFile_Error__the_specified_replicate__0__does_not_exist_in_the_document_,
+                                           args.SchedulingReplicate);
+                            _out.WriteLine(!Equals(type, ExportFileType.Method)
+                                                   ? Resources.CommandLine_ExportInstrumentFile_No_list_will_be_exported_
+                                                   : Resources.CommandLine_ExportInstrumentFile_No_method_will_be_exported_);
+                            return false;
+                        }
+
+                        _exportProperties.SchedulingReplicateNum =
+                            _doc.Settings.MeasuredResults.Chromatograms.IndexOf(
+                                rep => rep.Name.Equals(args.SchedulingReplicate));
+                    }
+                }
+            }
+            _exportProperties.PolarityFilter = args.ExportPolarityFilter;
+            try
+            {
+                _exportProperties.ExportFile(instrument, type, args.ExportPath, _doc, args.TemplateFile);
+            }
+            catch (IOException x)
+            {
+                _out.WriteLine(Resources.CommandLine_ExportInstrumentFile_Error__The_file__0__could_not_be_saved___Check_that_the_specified_file_directory_exists_and_is_writeable_, args.ExportPath);
+                _out.WriteLine(x.Message);
+                return false;
+            }
+
+            var exportPath = Path.GetFileName(args.ExportPath);
+            if (_exportProperties.PolarityFilter == ExportPolarity.separate && type != ExportFileType.Method && _doc.IsMixedPolarity())
+            {
+                // Will create a pair of (or pair of sets of) files, let the final confirmation message reflect that
+                var ext = Path.GetExtension(exportPath);
+                if (ext == null)
+                {
+                    exportPath += @"*";
+                }
+                else
+                {
+                    exportPath = exportPath.Replace(ext, @"*" + ext);
+                }
+            }
+
+            _out.WriteLine(!Equals(type, ExportFileType.Method)
+                               ? Resources.CommandLine_ExportInstrumentFile_List__0__exported_successfully_
+                               : Resources.CommandLine_ExportInstrumentFile_Method__0__exported_successfully_,
+                           exportPath);
+            return true;
+        }
+
+        public void SaveDocument(SrmDocument doc, string outFile, TextWriter outText)
+        {
+            // Make sure the containing directory is created
+            string dirPath = Path.GetDirectoryName(outFile);
+            if (dirPath != null)
+                Directory.CreateDirectory(dirPath);
+
+            var progressMonitor = new CommandProgressMonitor(outText, new ProgressStatus(string.Empty));
+            using (var saver = new FileSaver(outFile))
+            {
+                saver.CheckException();
+                doc.SerializeToFile(saver.SafeName, outFile, SkylineVersion.CURRENT, progressMonitor);
+                // If the user has chosen "Save As", and the document has a
+                // document specific spectral library, copy this library to 
+                // the new name.
+                if (_skylineFile != null && !Equals(_skylineFile, outFile))
+                    SaveDocumentLibraryAs(outFile);
+
+                saver.Commit();
+
+                var settings = doc.Settings;
+                if (settings.HasResults)
+                {
+                    if (settings.MeasuredResults.IsLoaded)
+                    {
+                        FileStreamManager fsm = FileStreamManager.Default;
+                        settings.MeasuredResults.OptimizeCache(outFile, fsm);
+
+                        //don't worry about updating the document with the results of optimization
+                        //as is done in SkylineFiles
+                    }
+                }
+                else
+                {
+                    string cachePath = ChromatogramCache.FinalPathForName(outFile, null);
+                    FileEx.SafeDelete(cachePath, true);
+                }
+            }
+        }
+
+        private void SaveDocumentLibraryAs(string outFile)
+        {
+            string oldDocLibFile = BiblioSpecLiteSpec.GetLibraryFileName(_skylineFile);
+            string oldRedundantDocLibFile = BiblioSpecLiteSpec.GetRedundantName(oldDocLibFile);
+            // If the document has a document-specific library, and the files for it
+            // exist on disk
+            var document = Document;
+            if (document.Settings.PeptideSettings.Libraries.HasDocumentLibrary
+                && File.Exists(oldDocLibFile))
+            {
+                string newDocLibFile = BiblioSpecLiteSpec.GetLibraryFileName(outFile);
+                using (var saverLib = new FileSaver(newDocLibFile))
+                {
+                    FileSaver saverRedundant = null;
+                    if (File.Exists(oldRedundantDocLibFile))
+                    {
+                        string newRedundantDocLibFile = BiblioSpecLiteSpec.GetRedundantName(outFile);
+                        saverRedundant = new FileSaver(newRedundantDocLibFile);
+                    }
+                    using (saverRedundant)
+                    {
+                        saverLib.CopyFile(oldDocLibFile);
+                        if (saverRedundant != null)
+                        {
+                            saverRedundant.CopyFile(oldRedundantDocLibFile);
+                        }
+                        saverLib.Commit();
+                        if (saverRedundant != null)
+                        {
+                            saverRedundant.Commit();
+                        }
+                    }
+                }
+            }
+        }
+
+        /// <summary>
+        /// This function will add the given replicate, from dataFile, to the given document. If the replicate
+        /// does not exist, it will be added. If it does exist, it will be appended to.
+        /// </summary>
+        public void ImportResults(MemoryDocumentContainer docContainer,
+            string replicate, MsDataFileUri dataFile, OptimizableRegression optimize)
+        {
+            SrmDocument docOriginal, docAdded;
+            do
+            {
+                docOriginal= docContainer.Document;
+                var listChromatograms = new List<ChromatogramSet>();
+
+                if (docOriginal.Settings.HasResults)
+                    listChromatograms.AddRange(docOriginal.Settings.MeasuredResults.Chromatograms);
+
+                int indexChrom = listChromatograms.IndexOf(chrom => chrom.Name.Equals(replicate));
+                if (indexChrom != -1)
+                {
+                    var chromatogram = listChromatograms[indexChrom];
+                    var paths = chromatogram.MSDataFilePaths;
+                    var listFilePaths = paths.ToList();
+                    listFilePaths.Add(dataFile);
+                    listChromatograms[indexChrom] = chromatogram.ChangeMSDataFilePaths(listFilePaths);
+                }
+                else
+                {
+                    listChromatograms.Add(new ChromatogramSet(replicate, new[] { dataFile.Normalize() }, Annotations.EMPTY, optimize));
+                }
+
+                var results = docOriginal.Settings.HasResults
+                                  ? docOriginal.Settings.MeasuredResults.ChangeChromatograms(listChromatograms)
+                                  : new MeasuredResults(listChromatograms, docOriginal.Settings.IsResultsJoiningDisabled);
+
+                docAdded = docOriginal.ChangeMeasuredResults(results);
+            }
+            while (!docContainer.SetDocument(docAdded, docOriginal));
+        }
+
+        /// <summary>
+        /// This method returns true/false whether or not there is any discrepancy
+        /// between the specified instrument and the instrument in the document settings.
+        /// </summary>
+        /// <param name="instrument">specified instrument</param>
+        /// <param name="doc">document to check against</param>
+        /// <returns></returns>
+        public static bool CheckInstrument(string instrument, SrmDocument doc)
+        {
+            // Thermo LTQ method building ignores CE and DP regression values
+            if (!Equals(instrument, ExportInstrumentType.THERMO_LTQ))
+            {
+                // Check to make sure CE and DP match chosen instrument, and offer to use
+                // the correct version for the instrument, if not.
+                var predict = doc.Settings.TransitionSettings.Prediction;
+                var ce = predict.CollisionEnergy;
+                string ceName = (ce != null ? ce.Name : null);
+                string ceNameDefault = instrument;
+                if (ceNameDefault.IndexOf(' ') != -1)
+                    ceNameDefault = ceNameDefault.Substring(0, ceNameDefault.IndexOf(' '));
+                bool ceInSynch = ceName != null && ceName.StartsWith(ceNameDefault);
+
+                var dp = predict.DeclusteringPotential;
+                string dpName = (dp != null ? dp.Name : null);
+                string dpNameDefault = instrument;
+                if (dpNameDefault.IndexOf(' ') != -1)
+                    dpNameDefault = dpNameDefault.Substring(0, dpNameDefault.IndexOf(' '));
+                bool dpInSynch = true;
+                if (instrument == ExportInstrumentType.ABI)
+                    dpInSynch = dpName != null && dpName.StartsWith(dpNameDefault);
+                //else
+                    //dpNameDefault = null; // Ignored for all other types
+
+                return (ceInSynch && dpInSynch);
+            }
+
+            return true;
+        }
+
+        private static bool ShareDocument(SrmDocument document, string documentPath, string fileDest, ShareType shareType, CommandStatusWriter statusWriter)
+        {
+            var waitBroker = new CommandProgressMonitor(statusWriter,
+                new ProgressStatus(Resources.SkylineWindow_ShareDocument_Compressing_Files));
+            var sharing = new SrmDocumentSharing(document, documentPath, fileDest, shareType);
+            try
+            {
+                sharing.Share(waitBroker);
+                return true;
+            }
+            catch (Exception x)
+            {
+                statusWriter.WriteLine(Resources.Error___0_,
+                    string.Format(Resources.SkylineWindow_ShareDocument_Failed_attempting_to_create_sharing_file__0__, fileDest));
+                statusWriter.WriteLine(x.Message);
+            }
+            return false;
+        }
+
+        public void Dispose()
+        {
+            _out.Close();
+        }
+
+        private class PanoramaPublishHelper
+        {
+            private readonly CommandStatusWriter _statusWriter;
+
+            public PanoramaPublishHelper(CommandStatusWriter statusWriter)
+            {
+                _statusWriter = statusWriter;
+            }
+
+            public bool PublishToPanorama(PanoramaServer panoramaServer, SrmDocument document, string documentPath, string panoramaFolder, ShareType selectedShareType)
+            {
+                try
+                {
+                    WebPanoramaPublishClient publishClient = new WebPanoramaPublishClient();
+                    // If the Panorama server does not support the skyd version of the document, change the Skyline version to the 
+                    // max version supported by the server.
+                    selectedShareType = publishClient.DecideShareTypeVersion(new FolderInformation(panoramaServer, true),
+                        document, selectedShareType);
+                }
+                catch (PanoramaServerException panoramaServerException)
+                {
+                    _statusWriter.WriteLine(Resources.Error___0_, panoramaServerException.Message);
+                    return false;
+                }
+                var zipFilePath = FileEx.GetTimeStampedFileName(documentPath);
+                var published = false;
+                if (ShareDocument(document, documentPath, zipFilePath, selectedShareType, _statusWriter))
+                {
+                    published = PublishDocToPanorama(panoramaServer, zipFilePath, panoramaFolder);
+                }
+                // Delete the zip file after it has been published to Panorama.
+                FileEx.SafeDelete(zipFilePath, true);
+
+                return published;
+            }
+
+            private bool PublishDocToPanorama(PanoramaServer panoramaServer, string zipFilePath, string panoramaFolder)
+            {
+                var waitBroker = new CommandProgressMonitor(_statusWriter,
+                    new ProgressStatus(Resources.PanoramaPublishHelper_PublishDocToPanorama_Uploading_document_to_Panorama));
+                IPanoramaPublishClient publishClient = new WebPanoramaPublishClient();
+                try
+                {
+                    publishClient.SendZipFile(panoramaServer, panoramaFolder, zipFilePath, waitBroker);
+                    return true;
+                }
+                catch (Exception x)
+                {
+                    var panoramaEx = x.InnerException as PanoramaImportErrorException ?? x as PanoramaImportErrorException;
+                    if (panoramaEx == null)
+                    {
+                        _statusWriter.WriteLine(Resources.PanoramaPublishHelper_PublishDocToPanorama_, x.Message);
+                    }
+                    else
+                    {
+                        if (panoramaEx.JobCancelled)
+                        {
+                            _statusWriter.WriteLine(Resources.PanoramaPublishHelper_PublishDocToPanorama_Error__Document_import_was_cancelled_on_the_Panorama_server__0__, panoramaEx.ServerUrl);
+                            _statusWriter.WriteLine(Resources.PanoramaPublishHelper_PublishDocToPanorama_Job_details_can_be_found_at__0__, panoramaEx.JobUrl);
+                        }
+                        else
+                        {
+                            _statusWriter.WriteLine(
+                                Resources.PanoramaPublishHelper_PublishDocToPanorama_Error__An_import_error_occurred_on_the_Panorama_server__0__,
+                                panoramaEx.ServerUrl);
+                            _statusWriter.WriteLine(
+                                Resources.PanoramaPublishHelper_PublishDocToPanorama_Error_details_can_be_found_at__0_,
+                                panoramaEx.JobUrl);
+                        }
+                    }
+                }
+                return false;
+            }
+        }
+    }
+
+    public class CommandStatusWriter : TextWriter
+    {
+        private TextWriter _writer;
+
+        public CommandStatusWriter(TextWriter writer)
+            : base(writer.FormatProvider)
+        {
+            _writer = Synchronized(writer); // Make this thread safe for more predictable console output
+        }
+
+        public bool IsTimeStamped { get; set; }
+
+        public bool IsMemStamped { get; set; }
+
+        public bool IsErrorReported { get; private set; }
+
+        public override Encoding Encoding
+        {
+            get { return _writer.Encoding; }
+        }
+
+        protected override void Dispose(bool disposing)
+        {
+            if (_writer != null)
+            {
+                _writer.Dispose();
+                _writer = null;
+            }
+        }
+
+        public override void Flush()
+        {
+            _writer.Flush();
+        }
+
+        public override void Write(char value)
+        {
+            _writer.Write(value);
+        }
+
+        public override void WriteLine()
+        {
+            WriteLine(string.Empty);
+        }
+
+        public override void WriteLine(string value)
+        {
+            var message = new StringBuilder();
+            if (IsTimeStamped)
+                // ReSharper disable LocalizableElement
+                message.Append(DateTime.Now.ToString("[yyyy/MM/dd HH:mm:ss]\t"));
+                // ReSharper restore LocalizableElement
+            if (IsMemStamped)
+            {
+                lock (_writer)
+                {
+                    // This can take long enough that we need to introduce a lock to keep
+                    // output ordered as much as possible
+                    message.Append(MemStamp(GC.GetTotalMemory(false)));
+                    message.Append(MemStamp(Process.GetCurrentProcess().PrivateMemorySize64));
+                }
+            }
+            message.Append(value);
+            _writer.WriteLine(message);
+            Flush();
+
+            if (IsErrorMessage(value))
+            {
+                IsErrorReported = true;
+            }
+        }
+
+        public const string ERROR_MESSAGE_HINT = @"Error:";
+
+        private bool IsErrorMessage(string message)
+        {
+            if (message != null && !IsErrorReported)
+            {
+                return message.StartsWith(ERROR_MESSAGE_HINT, StringComparison.InvariantCulture) ||  // In Skyline-daily any message might not be localized
+                       message.StartsWith(Resources.CommandStatusWriter_WriteLine_Error_,
+                           StringComparison.CurrentCulture);
+            }
+
+            return false;
+        }
+
+        private string MemStamp(long memUsed)
+        {
+            const double mb = 1024 * 1024;
+            // ReSharper disable LocalizableElement
+            return string.Format("{0}\t", Math.Round(memUsed/mb));
+            // ReSharper restore LocalizableElement
+        }
+    }
+
+    public class ExportCommandProperties : ExportProperties
+    {
+        private readonly TextWriter _out;
+
+        public ExportCommandProperties(TextWriter output)
+        {
+            _out = output;
+        }
+
+        public override void PerformLongExport(Action<IProgressMonitor> performExport)
+        {
+            var waitBroker = new CommandProgressMonitor(_out, new ProgressStatus(string.Empty));
+            performExport(waitBroker);
+        }
+    }
+
+    internal class AddZipToolHelper : IUnpackZipToolSupport
+    {
+        private string zipFileName { get; set; }
+        private CommandStatusWriter _out { get; set; }
+        private CommandLine.ResolveZipToolConflicts? resolveToolsAndReports { get; set; }
+        private bool? overwriteAnnotations { get; set; }
+        private ProgramPathContainer programPathContainer { get; set; }
+        private string programPath { get; set; }
+        private bool packagesHandled { get; set; }
+
+        public AddZipToolHelper(CommandLine.ResolveZipToolConflicts? howToResolve, bool? howToResolveAnnotations,
+                                CommandStatusWriter output,
+                                string fileName, ProgramPathContainer ppc, string inputProgramPath,
+                                bool arePackagesHandled)
+        {
+            resolveToolsAndReports = howToResolve;
+            overwriteAnnotations = howToResolveAnnotations;
+            _out = output;
+            zipFileName = fileName;
+            programPathContainer = ppc;
+            programPath = inputProgramPath;
+            packagesHandled = arePackagesHandled;
+        }
+
+        public bool? ShouldOverwrite(string toolCollectionName, string toolCollectionVersion, List<ReportOrViewSpec> reports,
+                                     string foundVersion,
+                                     string newCollectionName)
+        {
+            if (resolveToolsAndReports == CommandLine.ResolveZipToolConflicts.in_parallel)
+                return false;
+            if (resolveToolsAndReports == CommandLine.ResolveZipToolConflicts.overwrite)
+            {
+                string singularToolMessage = Resources.AddZipToolHelper_ShouldOverwrite_Overwriting_tool___0_;
+                string singularReportMessage = Resources.AddZipToolHelper_ShouldOverwrite_Overwriting_report___0_;
+                string plualReportMessage = Resources.AddZipToolHelper_ShouldOverwrite_Overwriting_reports___0_;
+                if (reports.Count == 1)
+                {
+                    _out.WriteLine(singularReportMessage, reports[0].GetKey());
+                }
+                else if (reports.Count > 1)
+                {
+                    List<string> reportTitles = reports.Select(sp => sp.GetKey()).ToList();
+                    string reportTitlesJoined = string.Join(@", ", reportTitles);
+                    _out.WriteLine(plualReportMessage, reportTitlesJoined);
+                }
+                if (toolCollectionName != null)
+                {
+                    _out.WriteLine(singularToolMessage, toolCollectionName);
+                }           
+                return true;
+            }
+                
+            else //Conflicts and no way to handle them. Display Message.
+            {
+                string firstpart = string.Empty;
+                string secondpart = string.Empty;
+                if (reports.Count == 0)
+                {
+                    if (toolCollectionName != null)
+                    {
+                        secondpart = Resources.AddZipToolHelper_ShouldOverwrite_Error__There_is_a_conflicting_tool;   
+                    }
+                }
+                else
+                {
+                    if (reports.Count == 1)
+                    {
+                        firstpart = Resources.AddZipToolHelper_ShouldOverwrite_Error__There_is_a_conflicting_report;
+                    }
+                    if (reports.Count > 1)
+                    {
+                        firstpart = string.Format(Resources.AddZipToolHelper_ShouldOverwrite_Error__There_are__0__conflicting_reports, reports.Count);
+                    }
+                    if (toolCollectionName != null)
+                    {                     
+                        secondpart = Resources.AddZipToolHelper_ShouldOverwrite__and_a_conflicting_tool;
+                    }
+                }
+                string message = string.Format(string.Concat(firstpart, secondpart, Resources.AddZipToolHelper_ShouldOverwrite__in_the_file__0_), zipFileName); 
+
+                _out.WriteLine(message);
+                _out.WriteLine(Resources.AddZipToolHelper_ShouldOverwrite_Please_specify__overwrite__or__parallel__with_the___tool_zip_conflict_resolution_command_);
+                
+                string singularToolMessage = Resources.AddZipToolHelper_ShouldOverwrite_Conflicting_tool___0_;
+                string singularReportMessage = Resources.AddZipToolHelper_ShouldOverwrite_Conflicting_report___0_;
+                string plualReportMessage = Resources.AddZipToolHelper_ShouldOverwrite_Conflicting_reports___0_;
+                if (reports.Count == 1)
+                {
+                    _out.WriteLine(singularReportMessage, reports[0].GetKey());
+                }
+                else if (reports.Count > 1)
+                {
+                    List<string> reportTitles = reports.Select(sp => sp.GetKey()).ToList();
+                    string reportTitlesJoined = string.Join(@", ", reportTitles);
+                    _out.WriteLine(plualReportMessage, reportTitlesJoined);
+                }
+                if (toolCollectionName != null)
+                { 
+                    _out.WriteLine(singularToolMessage, toolCollectionName);
+                }
+                return null;
+            }
+        }
+
+        public string InstallProgram(ProgramPathContainer missingProgramPathContainer, ICollection<ToolPackage> packages, string pathToInstallScript)
+        {
+            if (packages.Count > 0 && !packagesHandled)
+            {
+                _out.WriteLine(Resources.AddZipToolHelper_InstallProgram_Error__Package_installation_not_handled_in_SkylineRunner___If_you_have_already_handled_package_installation_use_the___tool_ignore_required_packages_flag);
+                return null;
+            }
+            string path;
+            return Settings.Default.ToolFilePaths.TryGetValue(missingProgramPathContainer, out path) ? path : FindProgramPath(missingProgramPathContainer);
+        }
+
+        public bool? ShouldOverwriteAnnotations(List<AnnotationDef> annotations)
+        {
+            if (overwriteAnnotations == null)
+            {
+                _out.WriteLine(Resources.AddZipToolHelper_ShouldOverwriteAnnotations_There_are_annotations_with_conflicting_names__Please_use_the___tool_zip_overwrite_annotations_command_);
+            }
+            if (overwriteAnnotations == true)
+            {
+                _out.WriteLine(Resources.AddZipToolHelper_ShouldOverwriteAnnotations_There_are_conflicting_annotations__Overwriting_);
+                foreach (var annotationDef in annotations)
+                {
+                    _out.WriteLine(Resources.AddZipToolHelper_ShouldOverwriteAnnotations_Warning__the_annotation__0__is_being_overwritten, annotationDef.GetKey());
+                }
+            }
+            if (overwriteAnnotations == false)
+            {
+                _out.WriteLine(Resources.AddZipToolHelper_ShouldOverwriteAnnotations_There_are_conflicting_annotations__Keeping_existing_);
+                foreach (var annotationDef in annotations)
+                {
+                    _out.WriteLine(Resources.AddZipToolHelper_ShouldOverwriteAnnotations_Warning__the_annotation__0__may_not_be_what_your_tool_requires_, annotationDef.GetKey());
+                }
+            }
+            return overwriteAnnotations;
+        }
+
+        public string FindProgramPath(ProgramPathContainer missingProgramPathContainer)
+        {
+            if ((Equals(programPathContainer, missingProgramPathContainer)) && programPath != null)
+            {
+                //add to settings list
+                Settings.Default.ToolFilePaths.Add(programPathContainer,programPath);
+                return programPath;
+            }
+            _out.WriteLine(Resources.AddZipToolHelper_FindProgramPath_A_tool_requires_Program__0__Version__1__and_it_is_not_specified_with_the___tool_program_macro_and___tool_program_path_commands__Tool_Installation_Canceled_, missingProgramPathContainer.ProgramName, missingProgramPathContainer.ProgramVersion);
+            return null;
+        }
+    }
+
+    public class CommandProgressMonitor : IProgressMonitor, ILongWaitBroker
+    {
+        public double SecondsBetweenStatusUpdates { get; }
+
+        private IProgressStatus _currentProgress;
+        private readonly bool _warnOnImportFailure;
+        private readonly DateTime _waitStart;
+        private DateTime _lastOutput;
+        private string _lastMessage;
+        private string _lastWarning;
+
+        private readonly TextWriter _out;
+        private Thread _waitingThread;
+        private volatile bool _waiting;
+
+        public CommandProgressMonitor(TextWriter outWriter, IProgressStatus status, bool warnOnImportFailure = false, double secondsBetweenStatusUpdates = 2.0)
+        {
+            SecondsBetweenStatusUpdates = secondsBetweenStatusUpdates;
+            _out = outWriter;
+            _waitStart = _lastOutput = DateTime.UtcNow; // Said to be 117x faster than Now and this is for a delta
+            _warnOnImportFailure = warnOnImportFailure;
+            CancellationToken = new CancellationToken();
+
+            UpdateProgress(status);
+        }
+
+        bool IProgressMonitor.IsCanceled => false;
+        public bool IsCanceled => ((IProgressMonitor)this).IsCanceled;
+
+        public int ProgressValue
+        {
+            get => _currentProgress.PercentComplete;
+            set => UpdateProgress((_currentProgress ?? new ProgressStatus()).ChangePercentComplete(value));
+        }
+
+        public string Message
+        {
+            get => _lastMessage;
+            set => UpdateProgress((_currentProgress ?? new ProgressStatus()).ChangeMessage(value));
+        }
+
+        public bool IsDocumentChanged(SrmDocument docOrig)
+        {
+            return true;
+        }
+
+        public DialogResult ShowDialog(Func<IWin32Window, DialogResult> show)
+        {
+            return DialogResult.OK;
+        }
+
+        public void SetProgressCheckCancel(int step, int totalSteps)
+        {
+            ProgressValue = (int)(step * 100.0 / totalSteps);
+            if (IsCanceled)
+                throw new OperationCanceledException();
+        }
+
+        public CancellationToken CancellationToken { get; }
+
+        public UpdateProgressResponse UpdateProgress(IProgressStatus status)
+        {
+            return UpdateProgressInternal(status);
+        }
+
+        public bool HasUI { get { return false; } }
+
+        public Exception ErrorException { get { return _currentProgress != null ? _currentProgress.ErrorException : null; } }
+
+        private UpdateProgressResponse UpdateProgressInternal(IProgressStatus status)
+        {
+            if (status.PercentComplete != -1)
+            {
+                // Stop the waiting thread if it is running.
+                _waiting = false;
+                if(_waitingThread != null && _waitingThread.IsAlive)
+                {
+                    _waitingThread.Join();
+                }  
+            }
+
+            if (IsLogStatusDeferred(status))
+                return UpdateProgressResponse.normal;
+
+            bool writeMessage = !string.IsNullOrEmpty(status.Message) && status.Message != _lastMessage;
+
+            if (status.IsError)
+            {
+                var multiStatus = status as MultiProgressStatus;
+                if (multiStatus != null)
+                {
+                    WriteMultiStatusErrors(multiStatus);
+                }
+                else if (!IsLibraryMissingSpectra(status))
+                {
+                    _out.WriteLine(Resources.Error___0_, status.ErrorException.Message);
+                }
+                writeMessage = false;
+            }
+            else if (status.PercentComplete == -1)
+            {
+                _out.Write(Resources.CommandWaitBroker_UpdateProgress_Waiting___);
+                _waiting = true;
+                // Start a thread that will indicate "waiting" progress to the console every few seconds.
+                _waitingThread = new Thread(Wait){IsBackground = true};
+                _waitingThread.Start();
+            }
+            else if (_currentProgress != null && !status.ProgressEqual(_currentProgress))
+            {
+                var multiStatus = status as MultiProgressStatus;
+                if (multiStatus != null)
+                {
+                    // Display completion percentages for multiple tasks
+                    var sb = new StringBuilder();
+                    for (int i = 0; i < multiStatus.ProgressList.Count; i++)
+                    {
+                        var progressStatus = multiStatus.ProgressList[i];
+                        if (Program.ImportProgressPipe != null)
+                            sb.Append(string.Format(@"%%{0}", progressStatus.PercentComplete)); // double %% used for easy parsing by parent process
+                        else if (progressStatus.State == ProgressState.running)
+                            sb.Append(string.Format(@"[{0:##0}] {1:#0}%  ", i+1, progressStatus.PercentComplete));
+                    }
+                    _out.WriteLine(sb.ToString());
+                }
+                else
+                {
+                    // If writing a message at the same time as updating percent complete,
+                    // put them both on the same line
+                    if (writeMessage)
+                        _out.WriteLine(@"{0}% - {1}", status.PercentComplete, status.Message);
+                    else
+                        _out.WriteLine(@"{0}%", status.PercentComplete);
+                }
+            }
+            else if (writeMessage)
+            {
+                _out.WriteLine(status.Message);
+            }
+
+            if (!string.IsNullOrEmpty(status.WarningMessage) && !Equals(_lastWarning, status.WarningMessage))
+            {
+                _out.WriteLine(status.WarningMessage);
+                _lastWarning = status.WarningMessage;
+            }
+
+            if (writeMessage)
+                _lastMessage = status.Message;
+            _currentProgress = status;
+
+            return UpdateProgressResponse.normal;
+        }
+
+        private bool IsLogStatusDeferred(IProgressStatus status)
+        {
+            var currentTime = DateTime.UtcNow;
+            if (IsLogStatusDeferredAtTime(currentTime, status))
+            {
+                return true;
+            }
+            // Check again inside a lock before falling through, which will cause output
+            lock (_out)
+            {
+                if (IsLogStatusDeferredAtTime(currentTime, status))
+                    return true;
+                _lastOutput = currentTime;
+            }
+            return false;
+        }
+
+        private bool IsLibraryMissingSpectra(IProgressStatus status)
+        {
+            if (!BiblioSpecLiteBuilder.IsLibraryMissingExternalSpectraError(status.ErrorException,
+                out IList<string> spectrumFilenames, out IList<string> directoriesSearched, out string resultsFilepath))
+                return false;
+
+            string extraHelp = Environment.NewLine + Resources.CommandLine_ShowLibraryMissingExternalSpectraError_Description;
+
+            string messageFormat = spectrumFilenames.Count > 1
+                ? Resources.VendorIssueHelper_ShowLibraryMissingExternalSpectrumFilesError
+                : Resources.VendorIssueHelper_ShowLibraryMissingExternalSpectrumFileError;
+
+            _out.WriteLine(string.Format(messageFormat,
+                               resultsFilepath, string.Join(Environment.NewLine, spectrumFilenames),
+                               string.Join(Environment.NewLine, directoriesSearched),
+                               BiblioSpecLiteBuilder.BiblioSpecSupportedFileExtensions) + extraHelp);
+
+            return true;
+        }
+
+        private bool IsLogStatusDeferredAtTime(DateTime currentTime, IProgressStatus status)
+        {
+            // Show progress at least every 2 seconds and at 100%, if any other percentage
+            // output has been shown.
+            return (currentTime - _lastOutput).TotalSeconds < SecondsBetweenStatusUpdates && !status.IsError &&
+                   (status.PercentComplete != 100 || _lastOutput == _waitStart);
+        }
+
+        private void WriteMultiStatusErrors(MultiProgressStatus multiStatus)
+        {
+            for (int i = 0; i < multiStatus.ProgressList.Count; i++)
+            {
+                var progressStatus = multiStatus.ProgressList[i];
+                if (progressStatus.IsError)
+                {
+                    var rawPath = progressStatus.FilePath.GetFilePath();
+                    var missingDataException = progressStatus.ErrorException as MissingDataException;
+                    if (missingDataException != null)
+                        rawPath = missingDataException.ImportPath.GetFilePath();
+                    _out.WriteLine(
+                        _warnOnImportFailure
+                        ? Resources.CommandLine_ImportResultsFile_Warning__Failed_importing_the_results_file__0____Ignoring___
+                        : Resources.CommandLine_ImportResultsFile_Error__Failed_importing_the_results_file__0__,
+                        rawPath);
+                    _out.WriteLine(Resources.CommandProgressMonitor_UpdateProgressInternal_Message__ +
+                                   progressStatus.ErrorException);
+                    _out.WriteLine();
+                }
+            }
+        }
+
+        private void Wait()
+        {
+            while (_waiting)
+            {
+                _out.Write(@".");
+                Thread.Sleep(1000);
+            }
+            _out.WriteLine(Resources.CommandWaitBroker_Wait_Done);
+        }
+    }
+}