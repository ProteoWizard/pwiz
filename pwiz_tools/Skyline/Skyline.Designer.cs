
using System;
using pwiz.Skyline.Model;
using pwiz.Skyline.Properties;

namespace pwiz.Skyline
{
    partial class SkylineWindow
    {
        /// <summary>
        /// Required designer variable.
        /// </summary>
        private System.ComponentModel.IContainer components = null;

        /// <summary>
        /// Clean up any resources being used.
        /// </summary>
        /// <param name="disposing">true if managed resources should be disposed; otherwise, false.</param>
        protected override void Dispose(bool disposing)
        {
            if (disposing && (components != null))
            {
                components.Dispose();
            }
            base.Dispose(disposing);
        }

        #region Windows Form Designer generated code

        /// <summary>
        /// Required method for Designer support - do not modify
        /// the contents of this method with the code editor.
        /// </summary>
        private void InitializeComponent()
        {
            this.components = new System.ComponentModel.Container();
            System.ComponentModel.ComponentResourceManager resources = new System.ComponentModel.ComponentResourceManager(typeof(SkylineWindow));
            this.contextMenuTreeNode = new System.Windows.Forms.ContextMenuStrip(this.components);
            this.cutContextMenuItem = new System.Windows.Forms.ToolStripMenuItem();
            this.copyContextMenuItem = new System.Windows.Forms.ToolStripMenuItem();
            this.pasteContextMenuItem = new System.Windows.Forms.ToolStripMenuItem();
            this.deleteContextMenuItem = new System.Windows.Forms.ToolStripMenuItem();
            this.toolStripSeparator1 = new System.Windows.Forms.ToolStripSeparator();
            this.pickChildrenContextMenuItem = new System.Windows.Forms.ToolStripMenuItem();
            this.addMoleculeContextMenuItem = new System.Windows.Forms.ToolStripMenuItem();
            this.addSmallMoleculePrecursorContextMenuItem = new System.Windows.Forms.ToolStripMenuItem();
            this.addTransitionMoleculeContextMenuItem = new System.Windows.Forms.ToolStripMenuItem();
            this.removePeakContextMenuItem = new System.Windows.Forms.ToolStripMenuItem();
            this.setStandardTypeContextMenuItem = new System.Windows.Forms.ToolStripMenuItem();
            this.noStandardContextMenuItem = new System.Windows.Forms.ToolStripMenuItem();
            this.normStandardContextMenuItem = new System.Windows.Forms.ToolStripMenuItem();
            this.surrogateStandardContextMenuItem = new System.Windows.Forms.ToolStripMenuItem();
            this.qcStandardContextMenuItem = new System.Windows.Forms.ToolStripMenuItem();
            this.irtStandardContextMenuItem = new System.Windows.Forms.ToolStripMenuItem();
            this.modifyPeptideContextMenuItem = new System.Windows.Forms.ToolStripMenuItem();
            this.toggleQuantitativeContextMenuItem = new System.Windows.Forms.ToolStripMenuItem();
            this.markTransitionsQuantitativeContextMenuItem = new System.Windows.Forms.ToolStripMenuItem();
            this.toolStripSeparator7 = new System.Windows.Forms.ToolStripSeparator();
            this.editNoteContextMenuItem = new System.Windows.Forms.ToolStripMenuItem();
            this.toolStripSeparatorRatios = new System.Windows.Forms.ToolStripSeparator();
            this.ratiosContextMenuItem = new System.Windows.Forms.ToolStripMenuItem();
            this.ratiosToGlobalStandardsMenuItem = new System.Windows.Forms.ToolStripMenuItem();
            this.replicatesTreeContextMenuItem = new System.Windows.Forms.ToolStripMenuItem();
            this.singleReplicateTreeContextMenuItem = new System.Windows.Forms.ToolStripMenuItem();
            this.bestReplicateTreeContextMenuItem = new System.Windows.Forms.ToolStripMenuItem();
            this.contextMenuSpectrum = new System.Windows.Forms.ContextMenuStrip(this.components);
            this.ionTypesContextMenuItem = new System.Windows.Forms.ToolStripMenuItem();
            this.fragmentionsContextMenuItem = new System.Windows.Forms.ToolStripMenuItem();
            this.specialionsContextMenuItem = new System.Windows.Forms.ToolStripMenuItem();
            this.precursorIonContextMenuItem = new System.Windows.Forms.ToolStripMenuItem();
            this.toolStripSeparator11 = new System.Windows.Forms.ToolStripSeparator();
            this.chargesContextMenuItem = new System.Windows.Forms.ToolStripMenuItem();
            this.toolStripSeparator12 = new System.Windows.Forms.ToolStripSeparator();
            this.ranksContextMenuItem = new System.Windows.Forms.ToolStripMenuItem();
            this.scoreContextMenuItem = new System.Windows.Forms.ToolStripMenuItem();
            this.massErrorToolStripMenuItem = new System.Windows.Forms.ToolStripMenuItem();
            this.ionMzValuesContextMenuItem = new System.Windows.Forms.ToolStripMenuItem();
            this.observedMzValuesContextMenuItem = new System.Windows.Forms.ToolStripMenuItem();
            this.duplicatesContextMenuItem = new System.Windows.Forms.ToolStripMenuItem();
            this.toolStripSeparator13 = new System.Windows.Forms.ToolStripSeparator();
            this.lockYaxisContextMenuItem = new System.Windows.Forms.ToolStripMenuItem();
            this.showLibSpectrumPropertiesContextMenuItem = new System.Windows.Forms.ToolStripMenuItem();
            this.showFullScanSpectrumPropertiesContextMenuItem = new System.Windows.Forms.ToolStripMenuItem();
            this.toolStripSeparator14 = new System.Windows.Forms.ToolStripSeparator();
            this.prositLibMatchItem = new System.Windows.Forms.ToolStripMenuItem();
            this.mirrorMenuItem = new System.Windows.Forms.ToolStripMenuItem();
            this.toolStripSeparator61 = new System.Windows.Forms.ToolStripSeparator();
            this.spectrumGraphPropsContextMenuItem = new System.Windows.Forms.ToolStripMenuItem();
            this.toolStripSeparator15 = new System.Windows.Forms.ToolStripSeparator();
            this.zoomSpectrumContextMenuItem = new System.Windows.Forms.ToolStripMenuItem();
            this.toolStripSeparator27 = new System.Windows.Forms.ToolStripSeparator();
            this.showLibraryChromatogramsSpectrumContextMenuItem = new System.Windows.Forms.ToolStripMenuItem();
            this.synchMzScaleToolStripMenuItem = new System.Windows.Forms.ToolStripMenuItem();
            this.contextMenuRetentionTimes = new System.Windows.Forms.ContextMenuStrip(this.components);
            this.timeGraphContextMenuItem = new System.Windows.Forms.ToolStripMenuItem();
            this.replicateComparisonContextMenuItem = new System.Windows.Forms.ToolStripMenuItem();
            this.timePeptideComparisonContextMenuItem = new System.Windows.Forms.ToolStripMenuItem();
            this.regressionContextMenuItem = new System.Windows.Forms.ToolStripMenuItem();
            this.scoreToRunToolStripMenuItem = new System.Windows.Forms.ToolStripMenuItem();
            this.runToRunToolStripMenuItem = new System.Windows.Forms.ToolStripMenuItem();
            this.schedulingContextMenuItem = new System.Windows.Forms.ToolStripMenuItem();
            this.timePlotContextMenuItem = new System.Windows.Forms.ToolStripMenuItem();
            this.timeCorrelationContextMenuItem = new System.Windows.Forms.ToolStripMenuItem();
            this.timeResidualsContextMenuItem = new System.Windows.Forms.ToolStripMenuItem();
            this.timePointsContextMenuItem = new System.Windows.Forms.ToolStripMenuItem();
            this.timeTargetsContextMenuItem = new System.Windows.Forms.ToolStripMenuItem();
            this.targetsAt1FDRToolStripMenuItem = new System.Windows.Forms.ToolStripMenuItem();
            this.timeStandardsContextMenuItem = new System.Windows.Forms.ToolStripMenuItem();
            this.timeDecoysContextMenuItem = new System.Windows.Forms.ToolStripMenuItem();
            this.rtValueMenuItem = new System.Windows.Forms.ToolStripMenuItem();
            this.allRTValueContextMenuItem = new System.Windows.Forms.ToolStripMenuItem();
            this.timeRTValueContextMenuItem = new System.Windows.Forms.ToolStripMenuItem();
            this.fwhmRTValueContextMenuItem = new System.Windows.Forms.ToolStripMenuItem();
            this.fwbRTValueContextMenuItem = new System.Windows.Forms.ToolStripMenuItem();
            this.showRTLegendContextMenuItem = new System.Windows.Forms.ToolStripMenuItem();
            this.selectionContextMenuItem = new System.Windows.Forms.ToolStripMenuItem();
            this.synchronizeSummaryZoomingContextMenuItem = new System.Windows.Forms.ToolStripMenuItem();
            this.refineRTContextMenuItem = new System.Windows.Forms.ToolStripMenuItem();
            this.predictionRTContextMenuItem = new System.Windows.Forms.ToolStripMenuItem();
            this.replicatesRTContextMenuItem = new System.Windows.Forms.ToolStripMenuItem();
            this.averageReplicatesContextMenuItem = new System.Windows.Forms.ToolStripMenuItem();
            this.singleReplicateRTContextMenuItem = new System.Windows.Forms.ToolStripMenuItem();
            this.bestReplicateRTContextMenuItem = new System.Windows.Forms.ToolStripMenuItem();
            this.setRTThresholdContextMenuItem = new System.Windows.Forms.ToolStripMenuItem();
            this.setRegressionMethodContextMenuItem = new System.Windows.Forms.ToolStripMenuItem();
            this.linearRegressionContextMenuItem = new System.Windows.Forms.ToolStripMenuItem();
            this.kernelDensityEstimationContextMenuItem = new System.Windows.Forms.ToolStripMenuItem();
            this.logRegressionContextMenuItem = new System.Windows.Forms.ToolStripMenuItem();
            this.loessContextMenuItem = new System.Windows.Forms.ToolStripMenuItem();
            this.toolStripSeparator22 = new System.Windows.Forms.ToolStripSeparator();
            this.createRTRegressionContextMenuItem = new System.Windows.Forms.ToolStripMenuItem();
            this.chooseCalculatorContextMenuItem = new System.Windows.Forms.ToolStripMenuItem();
            this.placeholderToolStripMenuItem1 = new System.Windows.Forms.ToolStripMenuItem();
            this.toolStripSeparatorCalculators = new System.Windows.Forms.ToolStripSeparator();
            this.addCalculatorContextMenuItem = new System.Windows.Forms.ToolStripMenuItem();
            this.updateCalculatorContextMenuItem = new System.Windows.Forms.ToolStripMenuItem();
            this.toolStripSeparator23 = new System.Windows.Forms.ToolStripSeparator();
            this.removeRTOutliersContextMenuItem = new System.Windows.Forms.ToolStripMenuItem();
            this.removeRTContextMenuItem = new System.Windows.Forms.ToolStripMenuItem();
            this.toolStripSeparator24 = new System.Windows.Forms.ToolStripSeparator();
            this.timePropsContextMenuItem = new System.Windows.Forms.ToolStripMenuItem();
            this.toolStripSeparator38 = new System.Windows.Forms.ToolStripSeparator();
            this.zoomOutRTContextMenuItem = new System.Windows.Forms.ToolStripMenuItem();
            this.toolStripSeparator25 = new System.Windows.Forms.ToolStripSeparator();
            this.contextMenuPeakAreas = new System.Windows.Forms.ContextMenuStrip(this.components);
            this.areaGraphContextMenuItem = new System.Windows.Forms.ToolStripMenuItem();
            this.areaReplicateComparisonContextMenuItem = new System.Windows.Forms.ToolStripMenuItem();
            this.areaPeptideComparisonContextMenuItem = new System.Windows.Forms.ToolStripMenuItem();
            this.areaCVHistogramContextMenuItem = new System.Windows.Forms.ToolStripMenuItem();
            this.areaCVHistogram2DContextMenuItem = new System.Windows.Forms.ToolStripMenuItem();
            this.graphTypeToolStripMenuItem = new System.Windows.Forms.ToolStripMenuItem();
            this.barAreaGraphDisplayTypeMenuItem = new System.Windows.Forms.ToolStripMenuItem();
            this.lineAreaGraphDisplayTypeMenuItem = new System.Windows.Forms.ToolStripMenuItem();
            this.peptideOrderContextMenuItem = new System.Windows.Forms.ToolStripMenuItem();
            this.peptideOrderDocumentContextMenuItem = new System.Windows.Forms.ToolStripMenuItem();
            this.peptideOrderRTContextMenuItem = new System.Windows.Forms.ToolStripMenuItem();
            this.peptideOrderAreaContextMenuItem = new System.Windows.Forms.ToolStripMenuItem();
            this.peptideOrderMassErrorContextMenuItem = new System.Windows.Forms.ToolStripMenuItem();
            this.replicateOrderContextMenuItem = new System.Windows.Forms.ToolStripMenuItem();
            this.replicateOrderDocumentContextMenuItem = new System.Windows.Forms.ToolStripMenuItem();
            this.replicateOrderAcqTimeContextMenuItem = new System.Windows.Forms.ToolStripMenuItem();
            this.areaNormalizeContextMenuItem = new System.Windows.Forms.ToolStripMenuItem();
            this.scopeContextMenuItem = new System.Windows.Forms.ToolStripMenuItem();
            this.documentScopeContextMenuItem = new System.Windows.Forms.ToolStripMenuItem();
            this.proteinScopeContextMenuItem = new System.Windows.Forms.ToolStripMenuItem();
            this.showPeakAreaLegendContextMenuItem = new System.Windows.Forms.ToolStripMenuItem();
            this.showLibraryPeakAreaContextMenuItem = new System.Windows.Forms.ToolStripMenuItem();
            this.showDotProductToolStripMenuItem = new System.Windows.Forms.ToolStripMenuItem();
            this.peptideLogScaleContextMenuItem = new System.Windows.Forms.ToolStripMenuItem();
            this.peptideCvsContextMenuItem = new System.Windows.Forms.ToolStripMenuItem();
            this.toolStripSeparator28 = new System.Windows.Forms.ToolStripSeparator();
            this.areaPropsContextMenuItem = new System.Windows.Forms.ToolStripMenuItem();
            this.groupReplicatesByContextMenuItem = new System.Windows.Forms.ToolStripMenuItem();
            this.groupByReplicateContextMenuItem = new System.Windows.Forms.ToolStripMenuItem();
            this.areaCVbinWidthToolStripMenuItem = new System.Windows.Forms.ToolStripMenuItem();
            this.areaCV05binWidthToolStripMenuItem = new System.Windows.Forms.ToolStripMenuItem();
            this.areaCV10binWidthToolStripMenuItem = new System.Windows.Forms.ToolStripMenuItem();
            this.areaCV15binWidthToolStripMenuItem = new System.Windows.Forms.ToolStripMenuItem();
            this.areaCV20binWidthToolStripMenuItem = new System.Windows.Forms.ToolStripMenuItem();
            this.pointsToolStripMenuItem = new System.Windows.Forms.ToolStripMenuItem();
            this.areaCVtargetsToolStripMenuItem = new System.Windows.Forms.ToolStripMenuItem();
            this.areaCVdecoysToolStripMenuItem = new System.Windows.Forms.ToolStripMenuItem();
            this.areaCVTransitionsToolStripMenuItem = new System.Windows.Forms.ToolStripMenuItem();
            this.areaCVAllTransitionsToolStripMenuItem = new System.Windows.Forms.ToolStripMenuItem();
            this.areaCVCountTransitionsToolStripMenuItem = new System.Windows.Forms.ToolStripMenuItem();
            this.areaCVBestTransitionsToolStripMenuItem = new System.Windows.Forms.ToolStripMenuItem();
            this.toolStripSeparator58 = new System.Windows.Forms.ToolStripSeparator();
            this.areaCVPrecursorsToolStripMenuItem = new System.Windows.Forms.ToolStripMenuItem();
            this.areaCVProductsToolStripMenuItem = new System.Windows.Forms.ToolStripMenuItem();
            this.areaCVNormalizedToToolStripMenuItem = new System.Windows.Forms.ToolStripMenuItem();
            this.areaCVLogScaleToolStripMenuItem = new System.Windows.Forms.ToolStripMenuItem();
            this.removeAboveCVCutoffToolStripMenuItem = new System.Windows.Forms.ToolStripMenuItem();
            this.toolStripSeparator57 = new System.Windows.Forms.ToolStripSeparator();
            this.panel1 = new System.Windows.Forms.Panel();
            this.dockPanel = new DigitalRune.Windows.Docking.DockPanel();
            this.statusStrip = new System.Windows.Forms.StatusStrip();
            this.statusGeneral = new System.Windows.Forms.ToolStripStatusLabel();
            this.statusProgress = new System.Windows.Forms.ToolStripProgressBar();
            this.buttonShowAllChromatograms = new System.Windows.Forms.ToolStripSplitButton();
            this.statusSequences = new System.Windows.Forms.ToolStripStatusLabel();
            this.statusPeptides = new System.Windows.Forms.ToolStripStatusLabel();
            this.statusPrecursors = new System.Windows.Forms.ToolStripStatusLabel();
            this.statusIons = new System.Windows.Forms.ToolStripStatusLabel();
            this.mainToolStrip = new System.Windows.Forms.ToolStrip();
            this.newToolBarButton = new System.Windows.Forms.ToolStripButton();
            this.openToolBarButton = new System.Windows.Forms.ToolStripButton();
            this.saveToolBarButton = new System.Windows.Forms.ToolStripButton();
            this.publishToolbarButton = new System.Windows.Forms.ToolStripButton();
            this.toolStripSeparator20 = new System.Windows.Forms.ToolStripSeparator();
            this.cutToolBarButton = new System.Windows.Forms.ToolStripButton();
            this.copyToolBarButton = new System.Windows.Forms.ToolStripButton();
            this.pasteToolBarButton = new System.Windows.Forms.ToolStripButton();
            this.toolStripSeparator21 = new System.Windows.Forms.ToolStripSeparator();
            this.undoToolBarButton = new System.Windows.Forms.ToolStripSplitButton();
            this.redoToolBarButton = new System.Windows.Forms.ToolStripSplitButton();
            this.toolStripSeparatorSelectUI = new System.Windows.Forms.ToolStripSeparator();
            this.modeUIToolBarDropDownButton = new System.Windows.Forms.ToolStripDropDownButton();
            this.menuMain = new System.Windows.Forms.MenuStrip();
            this.fileToolStripMenuItem = new System.Windows.Forms.ToolStripMenuItem();
            this.startPageMenuItem = new System.Windows.Forms.ToolStripMenuItem();
            this.newMenuItem = new System.Windows.Forms.ToolStripMenuItem();
            this.openMenuItem = new System.Windows.Forms.ToolStripMenuItem();
            this.openContainingFolderMenuItem = new System.Windows.Forms.ToolStripMenuItem();
            this.toolStripSeparator53 = new System.Windows.Forms.ToolStripSeparator();
            this.saveMenuItem = new System.Windows.Forms.ToolStripMenuItem();
            this.saveAsMenuItem = new System.Windows.Forms.ToolStripMenuItem();
            this.shareDocumentMenuItem = new System.Windows.Forms.ToolStripMenuItem();
            this.publishMenuItem = new System.Windows.Forms.ToolStripMenuItem();
            this.openPanoramaMenuItem = new System.Windows.Forms.ToolStripMenuItem();
            this.toolStripSeparator2 = new System.Windows.Forms.ToolStripSeparator();
            this.importToolStripMenuItem = new System.Windows.Forms.ToolStripMenuItem();
            this.importResultsMenuItem = new System.Windows.Forms.ToolStripMenuItem();
            this.peakBoundariesToolStripMenuItem = new System.Windows.Forms.ToolStripMenuItem();
            this.toolStripSeparator51 = new System.Windows.Forms.ToolStripSeparator();
            this.importPeptideSearchMenuItem = new System.Windows.Forms.ToolStripMenuItem();
            this.encyclopeDiaSearchMenuItem = new System.Windows.Forms.ToolStripMenuItem();
            this.toolStripSeparator52 = new System.Windows.Forms.ToolStripSeparator();
            this.importFASTAMenuItem = new System.Windows.Forms.ToolStripMenuItem();
            this.importAssayLibraryMenuItem = new System.Windows.Forms.ToolStripMenuItem();
            this.importMassListMenuItem = new System.Windows.Forms.ToolStripMenuItem();
            this.importDocumentMenuItem = new System.Windows.Forms.ToolStripMenuItem();
            this.importAnnotationsMenuItem = new System.Windows.Forms.ToolStripMenuItem();
            this.exportToolStripMenuItem = new System.Windows.Forms.ToolStripMenuItem();
            this.exportTransitionListMenuItem = new System.Windows.Forms.ToolStripMenuItem();
            this.exportIsolationListMenuItem = new System.Windows.Forms.ToolStripMenuItem();
            this.exportMethodMenuItem = new System.Windows.Forms.ToolStripMenuItem();
            this.toolStripSeparator49 = new System.Windows.Forms.ToolStripSeparator();
            this.exportReportMenuItem = new System.Windows.Forms.ToolStripMenuItem();
            this.toolStripSeparator50 = new System.Windows.Forms.ToolStripSeparator();
            this.eSPFeaturesMenuItem = new System.Windows.Forms.ToolStripMenuItem();
            this.exportSpectralLibraryMenuItem = new System.Windows.Forms.ToolStripMenuItem();
            this.chromatogramsToolStripMenuItem = new System.Windows.Forms.ToolStripMenuItem();
            this.mProphetFeaturesMenuItem = new System.Windows.Forms.ToolStripMenuItem();
            this.exportAnnotationsMenuItem = new System.Windows.Forms.ToolStripMenuItem();
            this.mruBeforeToolStripSeparator = new System.Windows.Forms.ToolStripSeparator();
            this.mruAfterToolStripSeparator = new System.Windows.Forms.ToolStripSeparator();
            this.exitMenuItem = new System.Windows.Forms.ToolStripMenuItem();
            this.editToolStripMenuItem = new System.Windows.Forms.ToolStripMenuItem();
            this.refineToolStripMenuItem = new System.Windows.Forms.ToolStripMenuItem();
            this.viewToolStripMenuItem = new System.Windows.Forms.ToolStripMenuItem();
            this.settingsToolStripMenuItem = new System.Windows.Forms.ToolStripMenuItem();
            this.toolStripSeparatorSettings = new System.Windows.Forms.ToolStripSeparator();
            this.saveCurrentMenuItem = new System.Windows.Forms.ToolStripMenuItem();
            this.editSettingsMenuItem = new System.Windows.Forms.ToolStripMenuItem();
            this.toolStripSeparator31 = new System.Windows.Forms.ToolStripSeparator();
            this.shareSettingsMenuItem = new System.Windows.Forms.ToolStripMenuItem();
            this.importSettingsMenuItem1 = new System.Windows.Forms.ToolStripMenuItem();
            this.toolStripSeparator3 = new System.Windows.Forms.ToolStripSeparator();
            this.peptideSettingsMenuItem = new System.Windows.Forms.ToolStripMenuItem();
            this.transitionSettingsMenuItem = new System.Windows.Forms.ToolStripMenuItem();
            this.documentSettingsMenuItem = new System.Windows.Forms.ToolStripMenuItem();
            this.toolStripSeparator37 = new System.Windows.Forms.ToolStripSeparator();
            this.integrateAllMenuItem = new System.Windows.Forms.ToolStripMenuItem();
            this.toolsMenu = new System.Windows.Forms.ToolStripMenuItem();
            this.placeholderToolsMenuItem = new System.Windows.Forms.ToolStripMenuItem();
            this.toolStripSeparatorTools = new System.Windows.Forms.ToolStripSeparator();
            this.updatesToolsMenuItem = new System.Windows.Forms.ToolStripMenuItem();
            this.toolStoreMenuItem = new System.Windows.Forms.ToolStripMenuItem();
            this.configureToolsMenuItem = new System.Windows.Forms.ToolStripMenuItem();
            this.toolStripSeparator46 = new System.Windows.Forms.ToolStripSeparator();
            this.immediateWindowToolStripMenuItem = new System.Windows.Forms.ToolStripMenuItem();
            this.toolStripSeparator47 = new System.Windows.Forms.ToolStripSeparator();
            this.optionsToolStripMenuItem = new System.Windows.Forms.ToolStripMenuItem();
            this.helpToolStripMenuItem = new System.Windows.Forms.ToolStripMenuItem();
            this.homeMenuItem = new System.Windows.Forms.ToolStripMenuItem();
            this.videosMenuItem = new System.Windows.Forms.ToolStripMenuItem();
            this.webinarsMenuItem = new System.Windows.Forms.ToolStripMenuItem();
            this.tutorialsMenuItem = new System.Windows.Forms.ToolStripMenuItem();
            this.documentationToolStripMenuItem = new System.Windows.Forms.ToolStripMenuItem();
            this.reportsHelpMenuItem = new System.Windows.Forms.ToolStripMenuItem();
            this.commandLineHelpMenuItem = new System.Windows.Forms.ToolStripMenuItem();
            this.otherDocsHelpMenuItem = new System.Windows.Forms.ToolStripMenuItem();
            this.supportMenuItem = new System.Windows.Forms.ToolStripMenuItem();
            this.issuesMenuItem = new System.Windows.Forms.ToolStripMenuItem();
            this.submitErrorReportMenuItem = new System.Windows.Forms.ToolStripMenuItem();
            this.checkForUpdatesSeparator = new System.Windows.Forms.ToolStripSeparator();
            this.checkForUpdatesMenuItem = new System.Windows.Forms.ToolStripMenuItem();
            this.toolStripSeparator29 = new System.Windows.Forms.ToolStripSeparator();
            this.aboutMenuItem = new System.Windows.Forms.ToolStripMenuItem();
            this.contextMenuMassErrors = new System.Windows.Forms.ContextMenuStrip(this.components);
            this.massErrorGraphContextMenuItem = new System.Windows.Forms.ToolStripMenuItem();
            this.massErrorReplicateComparisonContextMenuItem = new System.Windows.Forms.ToolStripMenuItem();
            this.massErrorPeptideComparisonContextMenuItem = new System.Windows.Forms.ToolStripMenuItem();
            this.massErrorHistogramContextMenuItem = new System.Windows.Forms.ToolStripMenuItem();
            this.massErrorHistogram2DContextMenuItem = new System.Windows.Forms.ToolStripMenuItem();
            this.massErrorPropsContextMenuItem = new System.Windows.Forms.ToolStripMenuItem();
            this.showMassErrorLegendContextMenuItem = new System.Windows.Forms.ToolStripMenuItem();
            this.massErrorPointsContextMenuItem = new System.Windows.Forms.ToolStripMenuItem();
            this.massErrorTargetsContextMenuItem = new System.Windows.Forms.ToolStripMenuItem();
            this.massErrorTargets1FDRContextMenuItem = new System.Windows.Forms.ToolStripMenuItem();
            this.massErrorDecoysContextMenuItem = new System.Windows.Forms.ToolStripMenuItem();
            this.binCountContextMenuItem = new System.Windows.Forms.ToolStripMenuItem();
            this.ppm05ContextMenuItem = new System.Windows.Forms.ToolStripMenuItem();
            this.ppm10ContextMenuItem = new System.Windows.Forms.ToolStripMenuItem();
            this.ppm15ContextMenuItem = new System.Windows.Forms.ToolStripMenuItem();
            this.ppm20ContextMenuItem = new System.Windows.Forms.ToolStripMenuItem();
            this.massErrorTransitionsContextMenuItem = new System.Windows.Forms.ToolStripMenuItem();
            this.massErrorAllTransitionsContextMenuItem = new System.Windows.Forms.ToolStripMenuItem();
            this.massErrorBestTransitionsContextMenuItem = new System.Windows.Forms.ToolStripMenuItem();
            this.toolStripSeparator55 = new System.Windows.Forms.ToolStripSeparator();
            this.MassErrorPrecursorsContextMenuItem = new System.Windows.Forms.ToolStripMenuItem();
            this.MassErrorProductsContextMenuItem = new System.Windows.Forms.ToolStripMenuItem();
            this.massErrorXAxisContextMenuItem = new System.Windows.Forms.ToolStripMenuItem();
            this.massErorrRetentionTimeContextMenuItem = new System.Windows.Forms.ToolStripMenuItem();
            this.massErrorMassToChargContextMenuItem = new System.Windows.Forms.ToolStripMenuItem();
            this.massErrorlogScaleContextMenuItem = new System.Windows.Forms.ToolStripMenuItem();
            this.contextMenuDetections = new System.Windows.Forms.ContextMenuStrip(this.components);
            this.detectionsTargetToolStripMenuItem = new System.Windows.Forms.ToolStripMenuItem();
            this.detectionsTargetPrecursorToolStripMenuItem = new System.Windows.Forms.ToolStripMenuItem();
            this.detectionsTargetPeptideToolStripMenuItem = new System.Windows.Forms.ToolStripMenuItem();
            this.detectionsGraphTypeToolStripMenuItem = new System.Windows.Forms.ToolStripMenuItem();
            this.detectionsGraphTypeReplicateToolStripMenuItem = new System.Windows.Forms.ToolStripMenuItem();
            this.detectionsGraphTypeHistogramToolStripMenuItem = new System.Windows.Forms.ToolStripMenuItem();
            this.detectionsToolStripSeparator1 = new System.Windows.Forms.ToolStripSeparator();
            this.detectionsShowToolStripMenuItem = new System.Windows.Forms.ToolStripMenuItem();
            this.detectionsShowSelectionToolStripMenuItem = new System.Windows.Forms.ToolStripMenuItem();
            this.detectionsShowLegendToolStripMenuItem = new System.Windows.Forms.ToolStripMenuItem();
            this.detectionsShowMeanToolStripMenuItem = new System.Windows.Forms.ToolStripMenuItem();
            this.detectionsShowAtLeastNToolStripMenuItem = new System.Windows.Forms.ToolStripMenuItem();
            this.detectionsYScaleToolStripMenuItem = new System.Windows.Forms.ToolStripMenuItem();
            this.detectionsYScaleOneToolStripMenuItem = new System.Windows.Forms.ToolStripMenuItem();
            this.detectionsYScalePercentToolStripMenuItem = new System.Windows.Forms.ToolStripMenuItem();
            this.detectionsToolStripSeparator2 = new System.Windows.Forms.ToolStripSeparator();
            this.detectionsPropertiesToolStripMenuItem = new System.Windows.Forms.ToolStripMenuItem();
            this.detectionsToolStripSeparator3 = new System.Windows.Forms.ToolStripSeparator();
            this.crashSkylineMenuItem = new System.Windows.Forms.ToolStripMenuItem();
            this.editSpectrumFilterContextMenuItem = new System.Windows.Forms.ToolStripMenuItem();
            this.contextMenuTreeNode.SuspendLayout();
            this.contextMenuSpectrum.SuspendLayout();
            this.contextMenuRetentionTimes.SuspendLayout();
            this.contextMenuPeakAreas.SuspendLayout();
            this.panel1.SuspendLayout();
            this.statusStrip.SuspendLayout();
            this.mainToolStrip.SuspendLayout();
            this.menuMain.SuspendLayout();
            this.contextMenuMassErrors.SuspendLayout();
            this.contextMenuDetections.SuspendLayout();
            this.SuspendLayout();
            // 
            // contextMenuTreeNode
            // 
            this.contextMenuTreeNode.Items.AddRange(new System.Windows.Forms.ToolStripItem[] {
            this.cutContextMenuItem,
            this.copyContextMenuItem,
            this.pasteContextMenuItem,
            this.deleteContextMenuItem,
            this.toolStripSeparator1,
            this.pickChildrenContextMenuItem,
            this.addMoleculeContextMenuItem,
            this.addSmallMoleculePrecursorContextMenuItem,
            this.addTransitionMoleculeContextMenuItem,
            this.removePeakContextMenuItem,
            this.setStandardTypeContextMenuItem,
            this.modifyPeptideContextMenuItem,
            this.editSpectrumFilterContextMenuItem,
            this.toggleQuantitativeContextMenuItem,
            this.markTransitionsQuantitativeContextMenuItem,
            this.toolStripSeparator7,
            this.editNoteContextMenuItem,
            this.toolStripSeparatorRatios,
            this.ratiosContextMenuItem,
            this.replicatesTreeContextMenuItem});
            this.contextMenuTreeNode.Name = "contextMenuTreeNode";
            resources.ApplyResources(this.contextMenuTreeNode, "contextMenuTreeNode");
            this.contextMenuTreeNode.Opening += new System.ComponentModel.CancelEventHandler(this.contextMenuTreeNode_Opening);
            // 
            // cutContextMenuItem
            // 
            this.cutContextMenuItem.Image = global::pwiz.Skyline.Properties.Resources.Cut;
            resources.ApplyResources(this.cutContextMenuItem, "cutContextMenuItem");
            this.cutContextMenuItem.Name = "cutContextMenuItem";
            this.cutContextMenuItem.Click += new System.EventHandler(this.cutMenuItem_Click);
            // 
            // copyContextMenuItem
            // 
            this.copyContextMenuItem.Image = global::pwiz.Skyline.Properties.Resources.Copy;
            resources.ApplyResources(this.copyContextMenuItem, "copyContextMenuItem");
            this.copyContextMenuItem.Name = "copyContextMenuItem";
            this.copyContextMenuItem.Click += new System.EventHandler(this.copyMenuItem_Click);
            // 
            // pasteContextMenuItem
            // 
            this.pasteContextMenuItem.Image = global::pwiz.Skyline.Properties.Resources.Paste;
            resources.ApplyResources(this.pasteContextMenuItem, "pasteContextMenuItem");
            this.pasteContextMenuItem.Name = "pasteContextMenuItem";
            this.pasteContextMenuItem.Click += new System.EventHandler(this.pasteMenuItem_Click);
            // 
            // deleteContextMenuItem
            // 
            this.deleteContextMenuItem.Image = global::pwiz.Skyline.Properties.Resources.Delete;
            resources.ApplyResources(this.deleteContextMenuItem, "deleteContextMenuItem");
            this.deleteContextMenuItem.Name = "deleteContextMenuItem";
            this.deleteContextMenuItem.Click += new System.EventHandler(this.deleteMenuItem_Click);
            // 
            // toolStripSeparator1
            // 
            this.toolStripSeparator1.Name = "toolStripSeparator1";
            resources.ApplyResources(this.toolStripSeparator1, "toolStripSeparator1");
            // 
            // pickChildrenContextMenuItem
            // 
            this.pickChildrenContextMenuItem.Name = "pickChildrenContextMenuItem";
            resources.ApplyResources(this.pickChildrenContextMenuItem, "pickChildrenContextMenuItem");
            this.pickChildrenContextMenuItem.Click += new System.EventHandler(this.pickChildrenContextMenuItem_Click);
            // 
            // addMoleculeContextMenuItem
            // 
            this.addMoleculeContextMenuItem.Name = "addMoleculeContextMenuItem";
            resources.ApplyResources(this.addMoleculeContextMenuItem, "addMoleculeContextMenuItem");
            this.addMoleculeContextMenuItem.Click += new System.EventHandler(this.addMoleculeContextMenuItem_Click);
            // 
            // addSmallMoleculePrecursorContextMenuItem
            // 
            this.addSmallMoleculePrecursorContextMenuItem.Name = "addSmallMoleculePrecursorContextMenuItem";
            resources.ApplyResources(this.addSmallMoleculePrecursorContextMenuItem, "addSmallMoleculePrecursorContextMenuItem");
            this.addSmallMoleculePrecursorContextMenuItem.Click += new System.EventHandler(this.addSmallMoleculePrecursorContextMenuItem_Click);
            // 
            // addTransitionMoleculeContextMenuItem
            // 
            this.addTransitionMoleculeContextMenuItem.Name = "addTransitionMoleculeContextMenuItem";
            resources.ApplyResources(this.addTransitionMoleculeContextMenuItem, "addTransitionMoleculeContextMenuItem");
            this.addTransitionMoleculeContextMenuItem.Click += new System.EventHandler(this.addTransitionMoleculeContextMenuItem_Click);
            // 
            // removePeakContextMenuItem
            // 
            this.removePeakContextMenuItem.Name = "removePeakContextMenuItem";
            resources.ApplyResources(this.removePeakContextMenuItem, "removePeakContextMenuItem");
            this.removePeakContextMenuItem.Click += new System.EventHandler(this.removePeakMenuItem_Click);
            // 
            // setStandardTypeContextMenuItem
            // 
            this.setStandardTypeContextMenuItem.DropDownItems.AddRange(new System.Windows.Forms.ToolStripItem[] {
            this.noStandardContextMenuItem,
            this.normStandardContextMenuItem,
            this.surrogateStandardContextMenuItem,
            this.qcStandardContextMenuItem,
            this.irtStandardContextMenuItem});
            this.setStandardTypeContextMenuItem.Name = "setStandardTypeContextMenuItem";
            resources.ApplyResources(this.setStandardTypeContextMenuItem, "setStandardTypeContextMenuItem");
            this.setStandardTypeContextMenuItem.DropDownOpening += new System.EventHandler(this.setStandardTypeContextMenuItem_DropDownOpening);
            // 
            // noStandardContextMenuItem
            // 
            this.noStandardContextMenuItem.Name = "noStandardContextMenuItem";
            resources.ApplyResources(this.noStandardContextMenuItem, "noStandardContextMenuItem");
            this.noStandardContextMenuItem.Click += new System.EventHandler(this.noStandardMenuItem_Click);
            // 
            // normStandardContextMenuItem
            // 
            this.normStandardContextMenuItem.Name = "normStandardContextMenuItem";
            resources.ApplyResources(this.normStandardContextMenuItem, "normStandardContextMenuItem");
            this.normStandardContextMenuItem.Click += new System.EventHandler(this.normStandardMenuItem_Click);
            // 
            // surrogateStandardContextMenuItem
            // 
            this.surrogateStandardContextMenuItem.Name = "surrogateStandardContextMenuItem";
            resources.ApplyResources(this.surrogateStandardContextMenuItem, "surrogateStandardContextMenuItem");
            this.surrogateStandardContextMenuItem.Click += new System.EventHandler(this.surrogateStandardMenuItem_Click);
            // 
            // qcStandardContextMenuItem
            // 
            this.qcStandardContextMenuItem.Name = "qcStandardContextMenuItem";
            resources.ApplyResources(this.qcStandardContextMenuItem, "qcStandardContextMenuItem");
            this.qcStandardContextMenuItem.Click += new System.EventHandler(this.qcStandardMenuItem_Click);
            // 
            // irtStandardContextMenuItem
            // 
            this.irtStandardContextMenuItem.Name = "irtStandardContextMenuItem";
            resources.ApplyResources(this.irtStandardContextMenuItem, "irtStandardContextMenuItem");
            this.irtStandardContextMenuItem.Click += new System.EventHandler(this.irtStandardContextMenuItem_Click);
            // 
            // modifyPeptideContextMenuItem
            // 
            this.modifyPeptideContextMenuItem.Name = "modifyPeptideContextMenuItem";
            resources.ApplyResources(this.modifyPeptideContextMenuItem, "modifyPeptideContextMenuItem");
            this.modifyPeptideContextMenuItem.Click += new System.EventHandler(this.modifyPeptideMenuItem_Click);
            // 
            // toggleQuantitativeContextMenuItem
            // 
            this.toggleQuantitativeContextMenuItem.Name = "toggleQuantitativeContextMenuItem";
            resources.ApplyResources(this.toggleQuantitativeContextMenuItem, "toggleQuantitativeContextMenuItem");
            this.toggleQuantitativeContextMenuItem.Click += new System.EventHandler(this.toggleQuantitativeContextMenuItem_Click);
            // 
            // markTransitionsQuantitativeContextMenuItem
            // 
            this.markTransitionsQuantitativeContextMenuItem.Name = "markTransitionsQuantitativeContextMenuItem";
            resources.ApplyResources(this.markTransitionsQuantitativeContextMenuItem, "markTransitionsQuantitativeContextMenuItem");
            this.markTransitionsQuantitativeContextMenuItem.Click += new System.EventHandler(this.markTransitionsQuantitativeContextMenuItem_Click);
            // 
            // toolStripSeparator7
            // 
            this.toolStripSeparator7.Name = "toolStripSeparator7";
            resources.ApplyResources(this.toolStripSeparator7, "toolStripSeparator7");
            // 
            // editNoteContextMenuItem
            // 
            this.editNoteContextMenuItem.Image = global::pwiz.Skyline.Properties.Resources.Comment;
            resources.ApplyResources(this.editNoteContextMenuItem, "editNoteContextMenuItem");
            this.editNoteContextMenuItem.Name = "editNoteContextMenuItem";
            this.editNoteContextMenuItem.Click += new System.EventHandler(this.editNoteMenuItem_Click);
            // 
            // toolStripSeparatorRatios
            // 
            this.toolStripSeparatorRatios.Name = "toolStripSeparatorRatios";
            resources.ApplyResources(this.toolStripSeparatorRatios, "toolStripSeparatorRatios");
            // 
            // ratiosContextMenuItem
            // 
            this.ratiosContextMenuItem.DropDownItems.AddRange(new System.Windows.Forms.ToolStripItem[] {
            this.ratiosToGlobalStandardsMenuItem});
            this.ratiosContextMenuItem.Name = "ratiosContextMenuItem";
            resources.ApplyResources(this.ratiosContextMenuItem, "ratiosContextMenuItem");
            this.ratiosContextMenuItem.DropDownOpening += new System.EventHandler(this.ratiosContextMenuItem_DropDownOpening);
            // 
            // ratiosToGlobalStandardsMenuItem
            // 
            this.ratiosToGlobalStandardsMenuItem.Name = "ratiosToGlobalStandardsMenuItem";
            resources.ApplyResources(this.ratiosToGlobalStandardsMenuItem, "ratiosToGlobalStandardsMenuItem");
            // 
            // replicatesTreeContextMenuItem
            // 
            this.replicatesTreeContextMenuItem.DropDownItems.AddRange(new System.Windows.Forms.ToolStripItem[] {
            this.singleReplicateTreeContextMenuItem,
            this.bestReplicateTreeContextMenuItem});
            this.replicatesTreeContextMenuItem.Name = "replicatesTreeContextMenuItem";
            resources.ApplyResources(this.replicatesTreeContextMenuItem, "replicatesTreeContextMenuItem");
            this.replicatesTreeContextMenuItem.DropDownOpening += new System.EventHandler(this.replicatesTreeContextMenuItem_DropDownOpening);
            // 
            // singleReplicateTreeContextMenuItem
            // 
            this.singleReplicateTreeContextMenuItem.Name = "singleReplicateTreeContextMenuItem";
            resources.ApplyResources(this.singleReplicateTreeContextMenuItem, "singleReplicateTreeContextMenuItem");
            this.singleReplicateTreeContextMenuItem.Click += new System.EventHandler(this.singleReplicateTreeContextMenuItem_Click);
            // 
            // bestReplicateTreeContextMenuItem
            // 
            this.bestReplicateTreeContextMenuItem.Name = "bestReplicateTreeContextMenuItem";
            resources.ApplyResources(this.bestReplicateTreeContextMenuItem, "bestReplicateTreeContextMenuItem");
            this.bestReplicateTreeContextMenuItem.Click += new System.EventHandler(this.bestReplicateTreeContextMenuItem_Click);
            // 
            // contextMenuSpectrum
            // 
            this.contextMenuSpectrum.Items.AddRange(new System.Windows.Forms.ToolStripItem[] {
            this.ionTypesContextMenuItem,
            this.fragmentionsContextMenuItem,
            this.specialionsContextMenuItem,
            this.precursorIonContextMenuItem,
            this.toolStripSeparator11,
            this.chargesContextMenuItem,
            this.toolStripSeparator12,
            this.ranksContextMenuItem,
            this.scoreContextMenuItem,
            this.massErrorToolStripMenuItem,
            this.ionMzValuesContextMenuItem,
            this.observedMzValuesContextMenuItem,
            this.duplicatesContextMenuItem,
            this.toolStripSeparator13,
            this.lockYaxisContextMenuItem,
            this.toolStripSeparator14,
            this.prositLibMatchItem,
            this.mirrorMenuItem,
            this.toolStripSeparator61,
            this.spectrumGraphPropsContextMenuItem,
            this.showLibSpectrumPropertiesContextMenuItem,
            this.showFullScanSpectrumPropertiesContextMenuItem,
            this.toolStripSeparator15,
            this.zoomSpectrumContextMenuItem,
            this.toolStripSeparator27,
            this.showLibraryChromatogramsSpectrumContextMenuItem,
            this.synchMzScaleToolStripMenuItem});
            this.contextMenuSpectrum.Name = "contextMenuSpectrum";
            resources.ApplyResources(this.contextMenuSpectrum, "contextMenuSpectrum");
            // 
            // ionTypesContextMenuItem
            // 
            this.ionTypesContextMenuItem.Name = "ionTypesContextMenuItem";
            resources.ApplyResources(this.ionTypesContextMenuItem, "ionTypesContextMenuItem");
            this.ionTypesContextMenuItem.DropDownOpening += new System.EventHandler(this.ionTypeMenuItem_DropDownOpening);
            // 
            // fragmentionsContextMenuItem
            // 
            this.fragmentionsContextMenuItem.CheckOnClick = true;
            this.fragmentionsContextMenuItem.Name = "fragmentionsContextMenuItem";
            resources.ApplyResources(this.fragmentionsContextMenuItem, "fragmentionsContextMenuItem");
            this.fragmentionsContextMenuItem.Click += new System.EventHandler(this.fragmentsMenuItem_Click);
            // 
            // specialionsContextMenuItem
            // 
            this.specialionsContextMenuItem.CheckOnClick = true;
            this.specialionsContextMenuItem.Name = "specialionsContextMenuItem";
            resources.ApplyResources(this.specialionsContextMenuItem, "specialionsContextMenuItem");
            this.specialionsContextMenuItem.Click += new System.EventHandler(this.specialionsContextMenuItem_Click);
            // 
            // precursorIonContextMenuItem
            // 
            this.precursorIonContextMenuItem.Name = "precursorIonContextMenuItem";
            resources.ApplyResources(this.precursorIonContextMenuItem, "precursorIonContextMenuItem");
            this.precursorIonContextMenuItem.Click += new System.EventHandler(this.precursorIonMenuItem_Click);
            // 
            // toolStripSeparator11
            // 
            this.toolStripSeparator11.Name = "toolStripSeparator11";
            resources.ApplyResources(this.toolStripSeparator11, "toolStripSeparator11");
            // 
            // chargesContextMenuItem
            // 
            this.chargesContextMenuItem.Name = "chargesContextMenuItem";
            resources.ApplyResources(this.chargesContextMenuItem, "chargesContextMenuItem");
            this.chargesContextMenuItem.DropDownOpening += new System.EventHandler(this.chargesMenuItem_DropDownOpening);
            // 
            // toolStripSeparator12
            // 
            this.toolStripSeparator12.Name = "toolStripSeparator12";
            resources.ApplyResources(this.toolStripSeparator12, "toolStripSeparator12");
            // 
            // ranksContextMenuItem
            // 
            this.ranksContextMenuItem.CheckOnClick = true;
            this.ranksContextMenuItem.Name = "ranksContextMenuItem";
            resources.ApplyResources(this.ranksContextMenuItem, "ranksContextMenuItem");
            this.ranksContextMenuItem.Click += new System.EventHandler(this.ranksMenuItem_Click);
            // 
            // scoreContextMenuItem
            // 
            this.scoreContextMenuItem.CheckOnClick = true;
            this.scoreContextMenuItem.Name = "scoreContextMenuItem";
            resources.ApplyResources(this.scoreContextMenuItem, "scoreContextMenuItem");
            this.scoreContextMenuItem.Click += new System.EventHandler(this.scoresContextMenuItem_Click);
            // 
            // massErrorToolStripMenuItem
            // 
            this.massErrorToolStripMenuItem.CheckOnClick = true;
            this.massErrorToolStripMenuItem.Name = "massErrorToolStripMenuItem";
            resources.ApplyResources(this.massErrorToolStripMenuItem, "massErrorToolStripMenuItem");
            this.massErrorToolStripMenuItem.Click += new System.EventHandler(this.massErrorToolStripMenuItem_Click);
            // 
            // ionMzValuesContextMenuItem
            // 
            this.ionMzValuesContextMenuItem.CheckOnClick = true;
            this.ionMzValuesContextMenuItem.Name = "ionMzValuesContextMenuItem";
            resources.ApplyResources(this.ionMzValuesContextMenuItem, "ionMzValuesContextMenuItem");
            this.ionMzValuesContextMenuItem.Click += new System.EventHandler(this.ionMzValuesContextMenuItem_Click);
            // 
            // observedMzValuesContextMenuItem
            // 
            this.observedMzValuesContextMenuItem.CheckOnClick = true;
            this.observedMzValuesContextMenuItem.Name = "observedMzValuesContextMenuItem";
            resources.ApplyResources(this.observedMzValuesContextMenuItem, "observedMzValuesContextMenuItem");
            this.observedMzValuesContextMenuItem.Click += new System.EventHandler(this.observedMzValuesContextMenuItem_Click);
            // 
            // duplicatesContextMenuItem
            // 
            this.duplicatesContextMenuItem.CheckOnClick = true;
            this.duplicatesContextMenuItem.Name = "duplicatesContextMenuItem";
            resources.ApplyResources(this.duplicatesContextMenuItem, "duplicatesContextMenuItem");
            this.duplicatesContextMenuItem.Click += new System.EventHandler(this.duplicatesContextMenuItem_Click);
            // 
            // toolStripSeparator13
            // 
            this.toolStripSeparator13.Name = "toolStripSeparator13";
            resources.ApplyResources(this.toolStripSeparator13, "toolStripSeparator13");
            // 
            // lockYaxisContextMenuItem
            // 
            this.lockYaxisContextMenuItem.CheckOnClick = true;
            this.lockYaxisContextMenuItem.Name = "lockYaxisContextMenuItem";
            resources.ApplyResources(this.lockYaxisContextMenuItem, "lockYaxisContextMenuItem");
            this.lockYaxisContextMenuItem.Click += new System.EventHandler(this.lockYaxisContextMenuItem_Click);
            // 
            // toolStripSeparator14
            // 
            this.toolStripSeparator14.Name = "toolStripSeparator14";
            resources.ApplyResources(this.toolStripSeparator14, "toolStripSeparator14");
            // 
            // prositLibMatchItem
            // 
            this.prositLibMatchItem.Name = "prositLibMatchItem";
            resources.ApplyResources(this.prositLibMatchItem, "prositLibMatchItem");
            this.prositLibMatchItem.Click += new System.EventHandler(this.prositLibMatchItem_Click);
            // 
            // mirrorMenuItem
            // 
            this.mirrorMenuItem.Name = "mirrorMenuItem";
            resources.ApplyResources(this.mirrorMenuItem, "mirrorMenuItem");
            this.mirrorMenuItem.Click += new System.EventHandler(this.mirrorMenuItem_Click);
            // 
            // toolStripSeparator61
            // 
            this.toolStripSeparator61.Name = "toolStripSeparator61";
            resources.ApplyResources(this.toolStripSeparator61, "toolStripSeparator61");
            // 
            // spectrumPropsContextMenuItem
            // 
            this.spectrumGraphPropsContextMenuItem.Name = "spectrumGraphPropsContextMenuItem";
            resources.ApplyResources(this.spectrumGraphPropsContextMenuItem, "spectrumGraphPropsContextMenuItem");
            this.spectrumGraphPropsContextMenuItem.Click += new System.EventHandler(this.spectrumGraphPropsContextMenuItem_Click);
            // 
            // showLibSpectrumPropertiesContextMenuItem
            // 
            this.showLibSpectrumPropertiesContextMenuItem.Name = "showLibSpectrumPropertiesContextMenuItem";
            resources.ApplyResources(this.showLibSpectrumPropertiesContextMenuItem, "showSpectrumPropertiesContextMenuItem");
            this.showLibSpectrumPropertiesContextMenuItem.Click += new System.EventHandler(this.showLibSpectrumPropertiesContextMenuItem_Click);
            // 
            // showFullScanSpectrumPropertiesContextMenuItem
            // 
            this.showFullScanSpectrumPropertiesContextMenuItem.Name = "showFullScanSpectrumPropertiesContextMenuItem";
            resources.ApplyResources(this.showFullScanSpectrumPropertiesContextMenuItem, "showSpectrumPropertiesContextMenuItem");
            this.showFullScanSpectrumPropertiesContextMenuItem.Click += new System.EventHandler(this.showFullScanSpectrumPropertiesContextMenuItem_Click);
            // 
            // toolStripSeparator15
            // 
            this.toolStripSeparator15.Name = "toolStripSeparator15";
            resources.ApplyResources(this.toolStripSeparator15, "toolStripSeparator15");
            // 
            // zoomSpectrumContextMenuItem
            // 
            this.zoomSpectrumContextMenuItem.Name = "zoomSpectrumContextMenuItem";
            resources.ApplyResources(this.zoomSpectrumContextMenuItem, "zoomSpectrumContextMenuItem");
            this.zoomSpectrumContextMenuItem.Click += new System.EventHandler(this.zoomSpectrumContextMenuItem_Click);
            // 
            // toolStripSeparator27
            // 
            this.toolStripSeparator27.Name = "toolStripSeparator27";
            resources.ApplyResources(this.toolStripSeparator27, "toolStripSeparator27");
            // 
            // showLibraryChromatogramsSpectrumContextMenuItem
            // 
            this.showLibraryChromatogramsSpectrumContextMenuItem.Name = "showLibraryChromatogramsSpectrumContextMenuItem";
            resources.ApplyResources(this.showLibraryChromatogramsSpectrumContextMenuItem, "showLibraryChromatogramsSpectrumContextMenuItem");
            this.showLibraryChromatogramsSpectrumContextMenuItem.Click += new System.EventHandler(this.showChromatogramsSpectrumContextMenuItem_Click);
            // 
            // synchMzScaleToolStripMenuItem
            // 
            this.synchMzScaleToolStripMenuItem.CheckOnClick = true;
            this.synchMzScaleToolStripMenuItem.Name = "synchMzScaleToolStripMenuItem";
            resources.ApplyResources(this.synchMzScaleToolStripMenuItem, "synchMzScaleToolStripMenuItem");
            this.synchMzScaleToolStripMenuItem.Click += new System.EventHandler(this.synchMzScaleToolStripMenuItem_Click);
            // 
            // contextMenuRetentionTimes
            // 
            this.contextMenuRetentionTimes.AllowMerge = false;
            this.contextMenuRetentionTimes.Items.AddRange(new System.Windows.Forms.ToolStripItem[] {
            this.timeGraphContextMenuItem,
            this.timePlotContextMenuItem,
            this.timePointsContextMenuItem,
            this.rtValueMenuItem,
            this.showRTLegendContextMenuItem,
            this.selectionContextMenuItem,
            this.synchronizeSummaryZoomingContextMenuItem,
            this.refineRTContextMenuItem,
            this.predictionRTContextMenuItem,
            this.replicatesRTContextMenuItem,
            this.setRTThresholdContextMenuItem,
            this.setRegressionMethodContextMenuItem,
            this.toolStripSeparator22,
            this.createRTRegressionContextMenuItem,
            this.chooseCalculatorContextMenuItem,
            this.toolStripSeparator23,
            this.removeRTOutliersContextMenuItem,
            this.removeRTContextMenuItem,
            this.toolStripSeparator24,
            this.timePropsContextMenuItem,
            this.toolStripSeparator38,
            this.zoomOutRTContextMenuItem,
            this.toolStripSeparator25});
            this.contextMenuRetentionTimes.Name = "contextMenuRetentionTimes";
            resources.ApplyResources(this.contextMenuRetentionTimes, "contextMenuRetentionTimes");
            // 
            // timeGraphContextMenuItem
            // 
            this.timeGraphContextMenuItem.DropDownItems.AddRange(new System.Windows.Forms.ToolStripItem[] {
            this.replicateComparisonContextMenuItem,
            this.timePeptideComparisonContextMenuItem,
            this.regressionContextMenuItem,
            this.schedulingContextMenuItem});
            this.timeGraphContextMenuItem.Name = "timeGraphContextMenuItem";
            resources.ApplyResources(this.timeGraphContextMenuItem, "timeGraphContextMenuItem");
            this.timeGraphContextMenuItem.DropDownOpening += new System.EventHandler(this.timeGraphMenuItem_DropDownOpening);
            // 
            // replicateComparisonContextMenuItem
            // 
            this.replicateComparisonContextMenuItem.CheckOnClick = true;
            this.replicateComparisonContextMenuItem.Name = "replicateComparisonContextMenuItem";
            resources.ApplyResources(this.replicateComparisonContextMenuItem, "replicateComparisonContextMenuItem");
            this.replicateComparisonContextMenuItem.Click += new System.EventHandler(this.replicateComparisonMenuItem_Click);
            // 
            // timePeptideComparisonContextMenuItem
            // 
            this.timePeptideComparisonContextMenuItem.Name = "timePeptideComparisonContextMenuItem";
            resources.ApplyResources(this.timePeptideComparisonContextMenuItem, "timePeptideComparisonContextMenuItem");
            this.timePeptideComparisonContextMenuItem.Click += new System.EventHandler(this.timePeptideComparisonMenuItem_Click);
            // 
            // regressionContextMenuItem
            // 
            this.regressionContextMenuItem.DropDownItems.AddRange(new System.Windows.Forms.ToolStripItem[] {
            this.scoreToRunToolStripMenuItem,
            this.runToRunToolStripMenuItem});
            this.regressionContextMenuItem.Name = "regressionContextMenuItem";
            resources.ApplyResources(this.regressionContextMenuItem, "regressionContextMenuItem");
            // 
            // scoreToRunToolStripMenuItem
            // 
            this.scoreToRunToolStripMenuItem.Name = "scoreToRunToolStripMenuItem";
            resources.ApplyResources(this.scoreToRunToolStripMenuItem, "scoreToRunToolStripMenuItem");
            this.scoreToRunToolStripMenuItem.Click += new System.EventHandler(this.regressionMenuItem_Click);
            // 
            // runToRunToolStripMenuItem
            // 
            this.runToRunToolStripMenuItem.Name = "runToRunToolStripMenuItem";
            resources.ApplyResources(this.runToRunToolStripMenuItem, "runToRunToolStripMenuItem");
            this.runToRunToolStripMenuItem.Click += new System.EventHandler(this.fullReplicateComparisonToolStripMenuItem_Click);
            // 
            // schedulingContextMenuItem
            // 
            this.schedulingContextMenuItem.Name = "schedulingContextMenuItem";
            resources.ApplyResources(this.schedulingContextMenuItem, "schedulingContextMenuItem");
            this.schedulingContextMenuItem.Click += new System.EventHandler(this.schedulingMenuItem_Click);
            // 
            // timePlotContextMenuItem
            // 
            this.timePlotContextMenuItem.DropDownItems.AddRange(new System.Windows.Forms.ToolStripItem[] {
            this.timeCorrelationContextMenuItem,
            this.timeResidualsContextMenuItem});
            this.timePlotContextMenuItem.Name = "timePlotContextMenuItem";
            resources.ApplyResources(this.timePlotContextMenuItem, "timePlotContextMenuItem");
            // 
            // timeCorrelationContextMenuItem
            // 
            this.timeCorrelationContextMenuItem.Name = "timeCorrelationContextMenuItem";
            resources.ApplyResources(this.timeCorrelationContextMenuItem, "timeCorrelationContextMenuItem");
            this.timeCorrelationContextMenuItem.Click += new System.EventHandler(this.timeCorrelationContextMenuItem_Click);
            // 
            // timeResidualsContextMenuItem
            // 
            this.timeResidualsContextMenuItem.Name = "timeResidualsContextMenuItem";
            resources.ApplyResources(this.timeResidualsContextMenuItem, "timeResidualsContextMenuItem");
            this.timeResidualsContextMenuItem.Click += new System.EventHandler(this.timeResidualsContextMenuItem_Click);
            // 
            // timePointsContextMenuItem
            // 
            this.timePointsContextMenuItem.DropDownItems.AddRange(new System.Windows.Forms.ToolStripItem[] {
            this.timeTargetsContextMenuItem,
            this.targetsAt1FDRToolStripMenuItem,
            this.timeStandardsContextMenuItem,
            this.timeDecoysContextMenuItem});
            this.timePointsContextMenuItem.Name = "timePointsContextMenuItem";
            resources.ApplyResources(this.timePointsContextMenuItem, "timePointsContextMenuItem");
            // 
            // timeTargetsContextMenuItem
            // 
            this.timeTargetsContextMenuItem.Name = "timeTargetsContextMenuItem";
            resources.ApplyResources(this.timeTargetsContextMenuItem, "timeTargetsContextMenuItem");
            this.timeTargetsContextMenuItem.Click += new System.EventHandler(this.timeTargetsContextMenuItem_Click);
            // 
            // targetsAt1FDRToolStripMenuItem
            // 
            this.targetsAt1FDRToolStripMenuItem.Name = "targetsAt1FDRToolStripMenuItem";
            resources.ApplyResources(this.targetsAt1FDRToolStripMenuItem, "targetsAt1FDRToolStripMenuItem");
            this.targetsAt1FDRToolStripMenuItem.Click += new System.EventHandler(this.targetsAt1FDRToolStripMenuItem_Click);
            // 
            // timeStandardsContextMenuItem
            // 
            this.timeStandardsContextMenuItem.Name = "timeStandardsContextMenuItem";
            resources.ApplyResources(this.timeStandardsContextMenuItem, "timeStandardsContextMenuItem");
            this.timeStandardsContextMenuItem.Click += new System.EventHandler(this.timeStandardsContextMenuItem_Click);
            // 
            // timeDecoysContextMenuItem
            // 
            this.timeDecoysContextMenuItem.Name = "timeDecoysContextMenuItem";
            resources.ApplyResources(this.timeDecoysContextMenuItem, "timeDecoysContextMenuItem");
            this.timeDecoysContextMenuItem.Click += new System.EventHandler(this.timeDecoysContextMenuItem_Click);
            // 
            // rtValueMenuItem
            // 
            this.rtValueMenuItem.DropDownItems.AddRange(new System.Windows.Forms.ToolStripItem[] {
            this.allRTValueContextMenuItem,
            this.timeRTValueContextMenuItem,
            this.fwhmRTValueContextMenuItem,
            this.fwbRTValueContextMenuItem});
            this.rtValueMenuItem.Name = "rtValueMenuItem";
            resources.ApplyResources(this.rtValueMenuItem, "rtValueMenuItem");
            this.rtValueMenuItem.DropDownOpening += new System.EventHandler(this.peptideRTValueMenuItem_DropDownOpening);
            // 
            // allRTValueContextMenuItem
            // 
            this.allRTValueContextMenuItem.Name = "allRTValueContextMenuItem";
            resources.ApplyResources(this.allRTValueContextMenuItem, "allRTValueContextMenuItem");
            this.allRTValueContextMenuItem.Click += new System.EventHandler(this.allRTValueContextMenuItem_Click);
            // 
            // timeRTValueContextMenuItem
            // 
            this.timeRTValueContextMenuItem.Name = "timeRTValueContextMenuItem";
            resources.ApplyResources(this.timeRTValueContextMenuItem, "timeRTValueContextMenuItem");
            this.timeRTValueContextMenuItem.Click += new System.EventHandler(this.timeRTValueContextMenuItem_Click);
            // 
            // fwhmRTValueContextMenuItem
            // 
            this.fwhmRTValueContextMenuItem.Name = "fwhmRTValueContextMenuItem";
            resources.ApplyResources(this.fwhmRTValueContextMenuItem, "fwhmRTValueContextMenuItem");
            this.fwhmRTValueContextMenuItem.Click += new System.EventHandler(this.fwhmRTValueContextMenuItem_Click);
            // 
            // fwbRTValueContextMenuItem
            // 
            this.fwbRTValueContextMenuItem.Name = "fwbRTValueContextMenuItem";
            resources.ApplyResources(this.fwbRTValueContextMenuItem, "fwbRTValueContextMenuItem");
            this.fwbRTValueContextMenuItem.Click += new System.EventHandler(this.fwbRTValueContextMenuItem_Click);
            // 
            // showRTLegendContextMenuItem
            // 
            this.showRTLegendContextMenuItem.Name = "showRTLegendContextMenuItem";
            resources.ApplyResources(this.showRTLegendContextMenuItem, "showRTLegendContextMenuItem");
            this.showRTLegendContextMenuItem.Click += new System.EventHandler(this.showRTLegendContextMenuItem_Click);
            // 
            // selectionContextMenuItem
            // 
            this.selectionContextMenuItem.CheckOnClick = true;
            this.selectionContextMenuItem.Name = "selectionContextMenuItem";
            resources.ApplyResources(this.selectionContextMenuItem, "selectionContextMenuItem");
            this.selectionContextMenuItem.Click += new System.EventHandler(this.selectionContextMenuItem_Click);
            // 
            // synchronizeSummaryZoomingContextMenuItem
            // 
            this.synchronizeSummaryZoomingContextMenuItem.CheckOnClick = true;
            this.synchronizeSummaryZoomingContextMenuItem.Name = "synchronizeSummaryZoomingContextMenuItem";
            resources.ApplyResources(this.synchronizeSummaryZoomingContextMenuItem, "synchronizeSummaryZoomingContextMenuItem");
            this.synchronizeSummaryZoomingContextMenuItem.Click += new System.EventHandler(this.synchronizeSummaryZoomingContextMenuItem_Click);
            // 
            // refineRTContextMenuItem
            // 
            this.refineRTContextMenuItem.CheckOnClick = true;
            this.refineRTContextMenuItem.Name = "refineRTContextMenuItem";
            resources.ApplyResources(this.refineRTContextMenuItem, "refineRTContextMenuItem");
            this.refineRTContextMenuItem.Click += new System.EventHandler(this.refineRTContextMenuItem_Click);
            // 
            // predictionRTContextMenuItem
            // 
            this.predictionRTContextMenuItem.CheckOnClick = true;
            this.predictionRTContextMenuItem.Name = "predictionRTContextMenuItem";
            resources.ApplyResources(this.predictionRTContextMenuItem, "predictionRTContextMenuItem");
            this.predictionRTContextMenuItem.Click += new System.EventHandler(this.predictionRTContextMenuItem_Click);
            // 
            // replicatesRTContextMenuItem
            // 
            this.replicatesRTContextMenuItem.DropDownItems.AddRange(new System.Windows.Forms.ToolStripItem[] {
            this.averageReplicatesContextMenuItem,
            this.singleReplicateRTContextMenuItem,
            this.bestReplicateRTContextMenuItem});
            this.replicatesRTContextMenuItem.Name = "replicatesRTContextMenuItem";
            resources.ApplyResources(this.replicatesRTContextMenuItem, "replicatesRTContextMenuItem");
            this.replicatesRTContextMenuItem.DropDownOpening += new System.EventHandler(this.replicatesRTContextMenuItem_DropDownOpening);
            // 
            // averageReplicatesContextMenuItem
            // 
            this.averageReplicatesContextMenuItem.Name = "averageReplicatesContextMenuItem";
            resources.ApplyResources(this.averageReplicatesContextMenuItem, "averageReplicatesContextMenuItem");
            this.averageReplicatesContextMenuItem.Click += new System.EventHandler(this.averageReplicatesContextMenuItem_Click);
            // 
            // singleReplicateRTContextMenuItem
            // 
            this.singleReplicateRTContextMenuItem.Name = "singleReplicateRTContextMenuItem";
            resources.ApplyResources(this.singleReplicateRTContextMenuItem, "singleReplicateRTContextMenuItem");
            this.singleReplicateRTContextMenuItem.Click += new System.EventHandler(this.singleReplicateRTContextMenuItem_Click);
            // 
            // bestReplicateRTContextMenuItem
            // 
            this.bestReplicateRTContextMenuItem.Name = "bestReplicateRTContextMenuItem";
            resources.ApplyResources(this.bestReplicateRTContextMenuItem, "bestReplicateRTContextMenuItem");
            this.bestReplicateRTContextMenuItem.Click += new System.EventHandler(this.bestReplicateRTContextMenuItem_Click);
            // 
            // setRTThresholdContextMenuItem
            // 
            this.setRTThresholdContextMenuItem.Name = "setRTThresholdContextMenuItem";
            resources.ApplyResources(this.setRTThresholdContextMenuItem, "setRTThresholdContextMenuItem");
            this.setRTThresholdContextMenuItem.Click += new System.EventHandler(this.setRTThresholdContextMenuItem_Click);
            // 
            // setRegressionMethodContextMenuItem
            // 
            this.setRegressionMethodContextMenuItem.DropDownItems.AddRange(new System.Windows.Forms.ToolStripItem[] {
            this.linearRegressionContextMenuItem,
            this.kernelDensityEstimationContextMenuItem,
            this.logRegressionContextMenuItem,
            this.loessContextMenuItem});
            this.setRegressionMethodContextMenuItem.Name = "setRegressionMethodContextMenuItem";
            resources.ApplyResources(this.setRegressionMethodContextMenuItem, "setRegressionMethodContextMenuItem");
            // 
            // linearRegressionContextMenuItem
            // 
            this.linearRegressionContextMenuItem.Name = "linearRegressionContextMenuItem";
            resources.ApplyResources(this.linearRegressionContextMenuItem, "linearRegressionContextMenuItem");
            this.linearRegressionContextMenuItem.Click += new System.EventHandler(this.linearRegressionContextMenuItem_Click);
            // 
            // kernelDensityEstimationContextMenuItem
            // 
            this.kernelDensityEstimationContextMenuItem.Name = "kernelDensityEstimationContextMenuItem";
            resources.ApplyResources(this.kernelDensityEstimationContextMenuItem, "kernelDensityEstimationContextMenuItem");
            this.kernelDensityEstimationContextMenuItem.Click += new System.EventHandler(this.kernelDensityEstimationContextMenuItem_Click);
            // 
            // logRegressionContextMenuItem
            // 
            this.logRegressionContextMenuItem.Name = "logRegressionContextMenuItem";
            resources.ApplyResources(this.logRegressionContextMenuItem, "logRegressionContextMenuItem");
            this.logRegressionContextMenuItem.Click += new System.EventHandler(this.logRegressionContextMenuItem_Click);
            // 
            // loessContextMenuItem
            // 
            this.loessContextMenuItem.Name = "loessContextMenuItem";
            resources.ApplyResources(this.loessContextMenuItem, "loessContextMenuItem");
            this.loessContextMenuItem.Click += new System.EventHandler(this.loessContextMenuItem_Click);
            // 
            // toolStripSeparator22
            // 
            this.toolStripSeparator22.Name = "toolStripSeparator22";
            resources.ApplyResources(this.toolStripSeparator22, "toolStripSeparator22");
            // 
            // createRTRegressionContextMenuItem
            // 
            this.createRTRegressionContextMenuItem.Name = "createRTRegressionContextMenuItem";
            resources.ApplyResources(this.createRTRegressionContextMenuItem, "createRTRegressionContextMenuItem");
            this.createRTRegressionContextMenuItem.Click += new System.EventHandler(this.createRTRegressionContextMenuItem_Click);
            // 
            // chooseCalculatorContextMenuItem
            // 
            this.chooseCalculatorContextMenuItem.DropDownItems.AddRange(new System.Windows.Forms.ToolStripItem[] {
            this.placeholderToolStripMenuItem1,
            this.toolStripSeparatorCalculators,
            this.addCalculatorContextMenuItem,
            this.updateCalculatorContextMenuItem});
            this.chooseCalculatorContextMenuItem.Name = "chooseCalculatorContextMenuItem";
            resources.ApplyResources(this.chooseCalculatorContextMenuItem, "chooseCalculatorContextMenuItem");
            this.chooseCalculatorContextMenuItem.DropDownOpening += new System.EventHandler(this.chooseCalculatorContextMenuItem_DropDownOpening);
            // 
            // placeholderToolStripMenuItem1
            // 
            this.placeholderToolStripMenuItem1.Name = "placeholderToolStripMenuItem1";
            resources.ApplyResources(this.placeholderToolStripMenuItem1, "placeholderToolStripMenuItem1");
            // 
            // toolStripSeparatorCalculators
            // 
            this.toolStripSeparatorCalculators.Name = "toolStripSeparatorCalculators";
            resources.ApplyResources(this.toolStripSeparatorCalculators, "toolStripSeparatorCalculators");
            // 
            // addCalculatorContextMenuItem
            // 
            this.addCalculatorContextMenuItem.Name = "addCalculatorContextMenuItem";
            resources.ApplyResources(this.addCalculatorContextMenuItem, "addCalculatorContextMenuItem");
            this.addCalculatorContextMenuItem.Click += new System.EventHandler(this.addCalculatorContextMenuItem_Click);
            // 
            // updateCalculatorContextMenuItem
            // 
            this.updateCalculatorContextMenuItem.Name = "updateCalculatorContextMenuItem";
            resources.ApplyResources(this.updateCalculatorContextMenuItem, "updateCalculatorContextMenuItem");
            this.updateCalculatorContextMenuItem.Click += new System.EventHandler(this.updateCalculatorContextMenuItem_Click);
            // 
            // toolStripSeparator23
            // 
            this.toolStripSeparator23.Name = "toolStripSeparator23";
            resources.ApplyResources(this.toolStripSeparator23, "toolStripSeparator23");
            // 
            // removeRTOutliersContextMenuItem
            // 
            this.removeRTOutliersContextMenuItem.Name = "removeRTOutliersContextMenuItem";
            resources.ApplyResources(this.removeRTOutliersContextMenuItem, "removeRTOutliersContextMenuItem");
            this.removeRTOutliersContextMenuItem.Click += new System.EventHandler(this.removeRTOutliersContextMenuItem_Click);
            // 
            // removeRTContextMenuItem
            // 
            this.removeRTContextMenuItem.Name = "removeRTContextMenuItem";
            resources.ApplyResources(this.removeRTContextMenuItem, "removeRTContextMenuItem");
            this.removeRTContextMenuItem.Click += new System.EventHandler(this.removeRTContextMenuItem_Click);
            // 
            // toolStripSeparator24
            // 
            this.toolStripSeparator24.Name = "toolStripSeparator24";
            resources.ApplyResources(this.toolStripSeparator24, "toolStripSeparator24");
            // 
            // timePropsContextMenuItem
            // 
            this.timePropsContextMenuItem.Name = "timePropsContextMenuItem";
            resources.ApplyResources(this.timePropsContextMenuItem, "timePropsContextMenuItem");
            this.timePropsContextMenuItem.Click += new System.EventHandler(this.timePropsContextMenuItem_Click);
            // 
            // toolStripSeparator38
            // 
            this.toolStripSeparator38.Name = "toolStripSeparator38";
            resources.ApplyResources(this.toolStripSeparator38, "toolStripSeparator38");
            // 
            // zoomOutRTContextMenuItem
            // 
            this.zoomOutRTContextMenuItem.Name = "zoomOutRTContextMenuItem";
            resources.ApplyResources(this.zoomOutRTContextMenuItem, "zoomOutRTContextMenuItem");
            // 
            // toolStripSeparator25
            // 
            this.toolStripSeparator25.Name = "toolStripSeparator25";
            resources.ApplyResources(this.toolStripSeparator25, "toolStripSeparator25");
            // 
            // contextMenuPeakAreas
            // 
            this.contextMenuPeakAreas.Items.AddRange(new System.Windows.Forms.ToolStripItem[] {
            this.areaGraphContextMenuItem,
            this.graphTypeToolStripMenuItem,
            this.peptideOrderContextMenuItem,
            this.replicateOrderContextMenuItem,
            this.areaNormalizeContextMenuItem,
            this.scopeContextMenuItem,
            this.showPeakAreaLegendContextMenuItem,
            this.showLibraryPeakAreaContextMenuItem,
            this.showDotProductToolStripMenuItem,
            this.peptideLogScaleContextMenuItem,
            this.peptideCvsContextMenuItem,
            this.toolStripSeparator28,
            this.areaPropsContextMenuItem,
            this.groupReplicatesByContextMenuItem,
            this.areaCVbinWidthToolStripMenuItem,
            this.pointsToolStripMenuItem,
            this.areaCVTransitionsToolStripMenuItem,
            this.areaCVNormalizedToToolStripMenuItem,
            this.areaCVLogScaleToolStripMenuItem,
            this.removeAboveCVCutoffToolStripMenuItem,
            this.toolStripSeparator57});
            this.contextMenuPeakAreas.Name = "contextMenuStrip1";
            resources.ApplyResources(this.contextMenuPeakAreas, "contextMenuPeakAreas");
            // 
            // areaGraphContextMenuItem
            // 
            this.areaGraphContextMenuItem.DropDownItems.AddRange(new System.Windows.Forms.ToolStripItem[] {
            this.areaReplicateComparisonContextMenuItem,
            this.areaPeptideComparisonContextMenuItem,
            this.areaCVHistogramContextMenuItem,
            this.areaCVHistogram2DContextMenuItem});
            this.areaGraphContextMenuItem.Name = "areaGraphContextMenuItem";
            resources.ApplyResources(this.areaGraphContextMenuItem, "areaGraphContextMenuItem");
            this.areaGraphContextMenuItem.DropDownOpening += new System.EventHandler(this.areaGraphMenuItem_DropDownOpening);
            // 
            // areaReplicateComparisonContextMenuItem
            // 
            this.areaReplicateComparisonContextMenuItem.Name = "areaReplicateComparisonContextMenuItem";
            resources.ApplyResources(this.areaReplicateComparisonContextMenuItem, "areaReplicateComparisonContextMenuItem");
            this.areaReplicateComparisonContextMenuItem.Click += new System.EventHandler(this.areaReplicateComparisonMenuItem_Click);
            // 
            // areaPeptideComparisonContextMenuItem
            // 
            this.areaPeptideComparisonContextMenuItem.Name = "areaPeptideComparisonContextMenuItem";
            resources.ApplyResources(this.areaPeptideComparisonContextMenuItem, "areaPeptideComparisonContextMenuItem");
            this.areaPeptideComparisonContextMenuItem.Click += new System.EventHandler(this.areaPeptideComparisonMenuItem_Click);
            // 
            // areaCVHistogramContextMenuItem
            // 
            this.areaCVHistogramContextMenuItem.Name = "areaCVHistogramContextMenuItem";
            resources.ApplyResources(this.areaCVHistogramContextMenuItem, "areaCVHistogramContextMenuItem");
            this.areaCVHistogramContextMenuItem.Click += new System.EventHandler(this.areaCVHistogramToolStripMenuItem1_Click);
            // 
            // areaCVHistogram2DContextMenuItem
            // 
            this.areaCVHistogram2DContextMenuItem.Name = "areaCVHistogram2DContextMenuItem";
            resources.ApplyResources(this.areaCVHistogram2DContextMenuItem, "areaCVHistogram2DContextMenuItem");
            this.areaCVHistogram2DContextMenuItem.Click += new System.EventHandler(this.areaCVHistogram2DToolStripMenuItem1_Click);
            // 
            // graphTypeToolStripMenuItem
            // 
            this.graphTypeToolStripMenuItem.DropDownItems.AddRange(new System.Windows.Forms.ToolStripItem[] {
            this.barAreaGraphDisplayTypeMenuItem,
            this.lineAreaGraphDisplayTypeMenuItem});
            this.graphTypeToolStripMenuItem.Name = "graphTypeToolStripMenuItem";
            resources.ApplyResources(this.graphTypeToolStripMenuItem, "graphTypeToolStripMenuItem");
            // 
            // barAreaGraphDisplayTypeMenuItem
            // 
            this.barAreaGraphDisplayTypeMenuItem.Checked = true;
            this.barAreaGraphDisplayTypeMenuItem.CheckState = System.Windows.Forms.CheckState.Checked;
            this.barAreaGraphDisplayTypeMenuItem.Name = "barAreaGraphDisplayTypeMenuItem";
            resources.ApplyResources(this.barAreaGraphDisplayTypeMenuItem, "barAreaGraphDisplayTypeMenuItem");
            this.barAreaGraphDisplayTypeMenuItem.Click += new System.EventHandler(this.barAreaGraphTypeMenuItem_Click);
            // 
            // lineAreaGraphDisplayTypeMenuItem
            // 
            this.lineAreaGraphDisplayTypeMenuItem.Name = "lineAreaGraphDisplayTypeMenuItem";
            resources.ApplyResources(this.lineAreaGraphDisplayTypeMenuItem, "lineAreaGraphDisplayTypeMenuItem");
            this.lineAreaGraphDisplayTypeMenuItem.Click += new System.EventHandler(this.lineAreaGraphTypeMenuItem_Click);
            // 
            // peptideOrderContextMenuItem
            // 
            this.peptideOrderContextMenuItem.DropDownItems.AddRange(new System.Windows.Forms.ToolStripItem[] {
            this.peptideOrderDocumentContextMenuItem,
            this.peptideOrderRTContextMenuItem,
            this.peptideOrderAreaContextMenuItem,
            this.peptideOrderMassErrorContextMenuItem});
            this.peptideOrderContextMenuItem.Name = "peptideOrderContextMenuItem";
            resources.ApplyResources(this.peptideOrderContextMenuItem, "peptideOrderContextMenuItem");
            this.peptideOrderContextMenuItem.DropDownOpening += new System.EventHandler(this.peptideOrderContextMenuItem_DropDownOpening);
            // 
            // peptideOrderDocumentContextMenuItem
            // 
            this.peptideOrderDocumentContextMenuItem.Name = "peptideOrderDocumentContextMenuItem";
            resources.ApplyResources(this.peptideOrderDocumentContextMenuItem, "peptideOrderDocumentContextMenuItem");
            this.peptideOrderDocumentContextMenuItem.Click += new System.EventHandler(this.peptideOrderDocumentContextMenuItem_Click);
            // 
            // peptideOrderRTContextMenuItem
            // 
            this.peptideOrderRTContextMenuItem.Name = "peptideOrderRTContextMenuItem";
            resources.ApplyResources(this.peptideOrderRTContextMenuItem, "peptideOrderRTContextMenuItem");
            this.peptideOrderRTContextMenuItem.Click += new System.EventHandler(this.peptideOrderRTContextMenuItem_Click);
            // 
            // peptideOrderAreaContextMenuItem
            // 
            this.peptideOrderAreaContextMenuItem.Name = "peptideOrderAreaContextMenuItem";
            resources.ApplyResources(this.peptideOrderAreaContextMenuItem, "peptideOrderAreaContextMenuItem");
            this.peptideOrderAreaContextMenuItem.Click += new System.EventHandler(this.peptideOrderAreaContextMenuItem_Click);
            // 
            // peptideOrderMassErrorContextMenuItem
            // 
            this.peptideOrderMassErrorContextMenuItem.Name = "peptideOrderMassErrorContextMenuItem";
            resources.ApplyResources(this.peptideOrderMassErrorContextMenuItem, "peptideOrderMassErrorContextMenuItem");
            this.peptideOrderMassErrorContextMenuItem.Click += new System.EventHandler(this.peptideOrderMassErrorContextMenuItem_Click);
            // 
            // replicateOrderContextMenuItem
            // 
            this.replicateOrderContextMenuItem.DropDownItems.AddRange(new System.Windows.Forms.ToolStripItem[] {
            this.replicateOrderDocumentContextMenuItem,
            this.replicateOrderAcqTimeContextMenuItem});
            this.replicateOrderContextMenuItem.Name = "replicateOrderContextMenuItem";
            resources.ApplyResources(this.replicateOrderContextMenuItem, "replicateOrderContextMenuItem");
            // 
            // replicateOrderDocumentContextMenuItem
            // 
            this.replicateOrderDocumentContextMenuItem.Name = "replicateOrderDocumentContextMenuItem";
            resources.ApplyResources(this.replicateOrderDocumentContextMenuItem, "replicateOrderDocumentContextMenuItem");
            this.replicateOrderDocumentContextMenuItem.Click += new System.EventHandler(this.replicateOrderDocumentContextMenuItem_Click);
            // 
            // replicateOrderAcqTimeContextMenuItem
            // 
            this.replicateOrderAcqTimeContextMenuItem.Name = "replicateOrderAcqTimeContextMenuItem";
            resources.ApplyResources(this.replicateOrderAcqTimeContextMenuItem, "replicateOrderAcqTimeContextMenuItem");
            this.replicateOrderAcqTimeContextMenuItem.Click += new System.EventHandler(this.replicateOrderAcqTimeContextMenuItem_Click);
            // 
            // areaNormalizeContextMenuItem
            // 
            this.areaNormalizeContextMenuItem.Name = "areaNormalizeContextMenuItem";
            resources.ApplyResources(this.areaNormalizeContextMenuItem, "areaNormalizeContextMenuItem");
            // 
            // scopeContextMenuItem
            // 
            this.scopeContextMenuItem.DropDownItems.AddRange(new System.Windows.Forms.ToolStripItem[] {
            this.documentScopeContextMenuItem,
            this.proteinScopeContextMenuItem});
            this.scopeContextMenuItem.Name = "scopeContextMenuItem";
            resources.ApplyResources(this.scopeContextMenuItem, "scopeContextMenuItem");
            this.scopeContextMenuItem.DropDownOpening += new System.EventHandler(this.scopeContextMenuItem_DropDownOpening);
            // 
            // documentScopeContextMenuItem
            // 
            this.documentScopeContextMenuItem.Name = "documentScopeContextMenuItem";
            resources.ApplyResources(this.documentScopeContextMenuItem, "documentScopeContextMenuItem");
            this.documentScopeContextMenuItem.Click += new System.EventHandler(this.documentScopeContextMenuItem_Click);
            // 
            // proteinScopeContextMenuItem
            // 
            this.proteinScopeContextMenuItem.Name = "proteinScopeContextMenuItem";
            resources.ApplyResources(this.proteinScopeContextMenuItem, "proteinScopeContextMenuItem");
            this.proteinScopeContextMenuItem.Click += new System.EventHandler(this.proteinScopeContextMenuItem_Click);
            // 
            // showPeakAreaLegendContextMenuItem
            // 
            this.showPeakAreaLegendContextMenuItem.Name = "showPeakAreaLegendContextMenuItem";
            resources.ApplyResources(this.showPeakAreaLegendContextMenuItem, "showPeakAreaLegendContextMenuItem");
            this.showPeakAreaLegendContextMenuItem.Click += new System.EventHandler(this.showPeakAreaLegendContextMenuItem_Click);
            // 
            // showLibraryPeakAreaContextMenuItem
            // 
            this.showLibraryPeakAreaContextMenuItem.CheckOnClick = true;
            this.showLibraryPeakAreaContextMenuItem.Name = "showLibraryPeakAreaContextMenuItem";
            resources.ApplyResources(this.showLibraryPeakAreaContextMenuItem, "showLibraryPeakAreaContextMenuItem");
            this.showLibraryPeakAreaContextMenuItem.Click += new System.EventHandler(this.showLibraryPeakAreaContextMenuItem_Click);
            // 
            // showDotProductToolStripMenuItem
            // 
            this.showDotProductToolStripMenuItem.Name = "showDotProductToolStripMenuItem";
            resources.ApplyResources(this.showDotProductToolStripMenuItem, "showDotProductToolStripMenuItem");
            // 
            // peptideLogScaleContextMenuItem
            // 
            this.peptideLogScaleContextMenuItem.CheckOnClick = true;
            this.peptideLogScaleContextMenuItem.Name = "peptideLogScaleContextMenuItem";
            resources.ApplyResources(this.peptideLogScaleContextMenuItem, "peptideLogScaleContextMenuItem");
            this.peptideLogScaleContextMenuItem.Click += new System.EventHandler(this.peptideLogScaleContextMenuItem_Click);
            // 
            // peptideCvsContextMenuItem
            // 
            this.peptideCvsContextMenuItem.CheckOnClick = true;
            this.peptideCvsContextMenuItem.Name = "peptideCvsContextMenuItem";
            resources.ApplyResources(this.peptideCvsContextMenuItem, "peptideCvsContextMenuItem");
            this.peptideCvsContextMenuItem.Click += new System.EventHandler(this.peptideCvsContextMenuItem_Click);
            // 
            // toolStripSeparator28
            // 
            this.toolStripSeparator28.Name = "toolStripSeparator28";
            resources.ApplyResources(this.toolStripSeparator28, "toolStripSeparator28");
            // 
            // areaPropsContextMenuItem
            // 
            this.areaPropsContextMenuItem.Name = "areaPropsContextMenuItem";
            resources.ApplyResources(this.areaPropsContextMenuItem, "areaPropsContextMenuItem");
            this.areaPropsContextMenuItem.Click += new System.EventHandler(this.areaPropsContextMenuItem_Click);
            // 
            // groupReplicatesByContextMenuItem
            // 
            this.groupReplicatesByContextMenuItem.DropDownItems.AddRange(new System.Windows.Forms.ToolStripItem[] {
            this.groupByReplicateContextMenuItem});
            this.groupReplicatesByContextMenuItem.Name = "groupReplicatesByContextMenuItem";
            resources.ApplyResources(this.groupReplicatesByContextMenuItem, "groupReplicatesByContextMenuItem");
            // 
            // groupByReplicateContextMenuItem
            // 
            this.groupByReplicateContextMenuItem.Name = "groupByReplicateContextMenuItem";
            resources.ApplyResources(this.groupByReplicateContextMenuItem, "groupByReplicateContextMenuItem");
            this.groupByReplicateContextMenuItem.Click += new System.EventHandler(this.groupByReplicateContextMenuItem_Click);
            // 
            // areaCVbinWidthToolStripMenuItem
            // 
            this.areaCVbinWidthToolStripMenuItem.DropDownItems.AddRange(new System.Windows.Forms.ToolStripItem[] {
            this.areaCV05binWidthToolStripMenuItem,
            this.areaCV10binWidthToolStripMenuItem,
            this.areaCV15binWidthToolStripMenuItem,
            this.areaCV20binWidthToolStripMenuItem});
            this.areaCVbinWidthToolStripMenuItem.Name = "areaCVbinWidthToolStripMenuItem";
            resources.ApplyResources(this.areaCVbinWidthToolStripMenuItem, "areaCVbinWidthToolStripMenuItem");
            // 
            // areaCV05binWidthToolStripMenuItem
            // 
            this.areaCV05binWidthToolStripMenuItem.Name = "areaCV05binWidthToolStripMenuItem";
            resources.ApplyResources(this.areaCV05binWidthToolStripMenuItem, "areaCV05binWidthToolStripMenuItem");
            this.areaCV05binWidthToolStripMenuItem.Click += new System.EventHandler(this.areaCV05binWidthToolStripMenuItem_Click);
            // 
            // areaCV10binWidthToolStripMenuItem
            // 
            this.areaCV10binWidthToolStripMenuItem.Name = "areaCV10binWidthToolStripMenuItem";
            resources.ApplyResources(this.areaCV10binWidthToolStripMenuItem, "areaCV10binWidthToolStripMenuItem");
            this.areaCV10binWidthToolStripMenuItem.Click += new System.EventHandler(this.areaCV10binWidthToolStripMenuItem_Click);
            // 
            // areaCV15binWidthToolStripMenuItem
            // 
            this.areaCV15binWidthToolStripMenuItem.Name = "areaCV15binWidthToolStripMenuItem";
            resources.ApplyResources(this.areaCV15binWidthToolStripMenuItem, "areaCV15binWidthToolStripMenuItem");
            this.areaCV15binWidthToolStripMenuItem.Click += new System.EventHandler(this.areaCV15binWidthToolStripMenuItem_Click);
            // 
            // areaCV20binWidthToolStripMenuItem
            // 
            this.areaCV20binWidthToolStripMenuItem.Name = "areaCV20binWidthToolStripMenuItem";
            resources.ApplyResources(this.areaCV20binWidthToolStripMenuItem, "areaCV20binWidthToolStripMenuItem");
            this.areaCV20binWidthToolStripMenuItem.Click += new System.EventHandler(this.areaCV20binWidthToolStripMenuItem_Click);
            // 
            // pointsToolStripMenuItem
            // 
            this.pointsToolStripMenuItem.DropDownItems.AddRange(new System.Windows.Forms.ToolStripItem[] {
            this.areaCVtargetsToolStripMenuItem,
            this.areaCVdecoysToolStripMenuItem});
            this.pointsToolStripMenuItem.Name = "pointsToolStripMenuItem";
            resources.ApplyResources(this.pointsToolStripMenuItem, "pointsToolStripMenuItem");
            // 
            // areaCVtargetsToolStripMenuItem
            // 
            this.areaCVtargetsToolStripMenuItem.Name = "areaCVtargetsToolStripMenuItem";
            resources.ApplyResources(this.areaCVtargetsToolStripMenuItem, "areaCVtargetsToolStripMenuItem");
            this.areaCVtargetsToolStripMenuItem.Click += new System.EventHandler(this.areaCVtargetsToolStripMenuItem_Click);
            // 
            // areaCVdecoysToolStripMenuItem
            // 
            this.areaCVdecoysToolStripMenuItem.Name = "areaCVdecoysToolStripMenuItem";
            resources.ApplyResources(this.areaCVdecoysToolStripMenuItem, "areaCVdecoysToolStripMenuItem");
            this.areaCVdecoysToolStripMenuItem.Click += new System.EventHandler(this.areaCVdecoysToolStripMenuItem_Click);
            // 
            // areaCVTransitionsToolStripMenuItem
            // 
            this.areaCVTransitionsToolStripMenuItem.DropDownItems.AddRange(new System.Windows.Forms.ToolStripItem[] {
            this.areaCVAllTransitionsToolStripMenuItem,
            this.areaCVCountTransitionsToolStripMenuItem,
            this.areaCVBestTransitionsToolStripMenuItem,
            this.toolStripSeparator58,
            this.areaCVPrecursorsToolStripMenuItem,
            this.areaCVProductsToolStripMenuItem});
            this.areaCVTransitionsToolStripMenuItem.Name = "areaCVTransitionsToolStripMenuItem";
            resources.ApplyResources(this.areaCVTransitionsToolStripMenuItem, "areaCVTransitionsToolStripMenuItem");
            // 
            // areaCVAllTransitionsToolStripMenuItem
            // 
            this.areaCVAllTransitionsToolStripMenuItem.Name = "areaCVAllTransitionsToolStripMenuItem";
            resources.ApplyResources(this.areaCVAllTransitionsToolStripMenuItem, "areaCVAllTransitionsToolStripMenuItem");
            this.areaCVAllTransitionsToolStripMenuItem.Click += new System.EventHandler(this.areaCVAllTransitionsToolStripMenuItem_Click);
            // 
            // areaCVCountTransitionsToolStripMenuItem
            // 
            this.areaCVCountTransitionsToolStripMenuItem.Name = "areaCVCountTransitionsToolStripMenuItem";
            resources.ApplyResources(this.areaCVCountTransitionsToolStripMenuItem, "areaCVCountTransitionsToolStripMenuItem");
            // 
            // areaCVBestTransitionsToolStripMenuItem
            // 
            this.areaCVBestTransitionsToolStripMenuItem.Name = "areaCVBestTransitionsToolStripMenuItem";
            resources.ApplyResources(this.areaCVBestTransitionsToolStripMenuItem, "areaCVBestTransitionsToolStripMenuItem");
            this.areaCVBestTransitionsToolStripMenuItem.Click += new System.EventHandler(this.areaCVBestTransitionsToolStripMenuItem_Click);
            // 
            // toolStripSeparator58
            // 
            this.toolStripSeparator58.Name = "toolStripSeparator58";
            resources.ApplyResources(this.toolStripSeparator58, "toolStripSeparator58");
            // 
            // areaCVPrecursorsToolStripMenuItem
            // 
            this.areaCVPrecursorsToolStripMenuItem.Name = "areaCVPrecursorsToolStripMenuItem";
            resources.ApplyResources(this.areaCVPrecursorsToolStripMenuItem, "areaCVPrecursorsToolStripMenuItem");
            this.areaCVPrecursorsToolStripMenuItem.Click += new System.EventHandler(this.areaCVPrecursorsToolStripMenuItem_Click);
            // 
            // areaCVProductsToolStripMenuItem
            // 
            this.areaCVProductsToolStripMenuItem.Name = "areaCVProductsToolStripMenuItem";
            resources.ApplyResources(this.areaCVProductsToolStripMenuItem, "areaCVProductsToolStripMenuItem");
            this.areaCVProductsToolStripMenuItem.Click += new System.EventHandler(this.areaCVProductsToolStripMenuItem_Click);
            // 
            // areaCVNormalizedToToolStripMenuItem
            // 
            this.areaCVNormalizedToToolStripMenuItem.Name = "areaCVNormalizedToToolStripMenuItem";
            resources.ApplyResources(this.areaCVNormalizedToToolStripMenuItem, "areaCVNormalizedToToolStripMenuItem");
            // 
            // areaCVLogScaleToolStripMenuItem
            // 
            this.areaCVLogScaleToolStripMenuItem.Name = "areaCVLogScaleToolStripMenuItem";
            resources.ApplyResources(this.areaCVLogScaleToolStripMenuItem, "areaCVLogScaleToolStripMenuItem");
            this.areaCVLogScaleToolStripMenuItem.Click += new System.EventHandler(this.areaCVLogScaleToolStripMenuItem_Click);
            // 
            // removeAboveCVCutoffToolStripMenuItem
            // 
            this.removeAboveCVCutoffToolStripMenuItem.Name = "removeAboveCVCutoffToolStripMenuItem";
            resources.ApplyResources(this.removeAboveCVCutoffToolStripMenuItem, "removeAboveCVCutoffToolStripMenuItem");
            this.removeAboveCVCutoffToolStripMenuItem.Click += new System.EventHandler(this.removeAboveCVCutoffToolStripMenuItem_Click);
            // 
            // toolStripSeparator57
            // 
            this.toolStripSeparator57.Name = "toolStripSeparator57";
            resources.ApplyResources(this.toolStripSeparator57, "toolStripSeparator57");
            // 
            // panel1
            // 
            this.panel1.Controls.Add(this.dockPanel);
            resources.ApplyResources(this.panel1, "panel1");
            this.panel1.Name = "panel1";
            // 
            // dockPanel
            // 
            this.dockPanel.ActiveAutoHideContent = null;
            resources.ApplyResources(this.dockPanel, "dockPanel");
            this.dockPanel.Name = "dockPanel";
            this.dockPanel.ActiveDocumentChanged += new System.EventHandler(this.dockPanel_ActiveDocumentChanged);
            // 
            // statusStrip
            // 
            resources.ApplyResources(this.statusStrip, "statusStrip");
            this.statusStrip.Items.AddRange(new System.Windows.Forms.ToolStripItem[] {
            this.statusGeneral,
            this.statusProgress,
            this.buttonShowAllChromatograms,
            this.statusSequences,
            this.statusPeptides,
            this.statusPrecursors,
            this.statusIons});
            this.statusStrip.Name = "statusStrip";
            // 
            // statusGeneral
            // 
            this.statusGeneral.DisplayStyle = System.Windows.Forms.ToolStripItemDisplayStyle.Text;
            this.statusGeneral.Name = "statusGeneral";
            resources.ApplyResources(this.statusGeneral, "statusGeneral");
            this.statusGeneral.Spring = true;
            // 
            // statusProgress
            // 
            this.statusProgress.Name = "statusProgress";
            resources.ApplyResources(this.statusProgress, "statusProgress");
            // 
            // buttonShowAllChromatograms
            // 
            this.buttonShowAllChromatograms.DisplayStyle = System.Windows.Forms.ToolStripItemDisplayStyle.Image;
            this.buttonShowAllChromatograms.DropDownButtonWidth = 0;
            this.buttonShowAllChromatograms.Image = global::pwiz.Skyline.Properties.Resources.AllIonsStatusButton;
            resources.ApplyResources(this.buttonShowAllChromatograms, "buttonShowAllChromatograms");
            this.buttonShowAllChromatograms.Name = "buttonShowAllChromatograms";
            this.buttonShowAllChromatograms.ButtonClick += new System.EventHandler(this.buttonShowAllChromatograms_ButtonClick);
            // 
            // statusSequences
            // 
            this.statusSequences.DisplayStyle = System.Windows.Forms.ToolStripItemDisplayStyle.Text;
            this.statusSequences.Name = "statusSequences";
            resources.ApplyResources(this.statusSequences, "statusSequences");
            // 
            // statusPeptides
            // 
            this.statusPeptides.DisplayStyle = System.Windows.Forms.ToolStripItemDisplayStyle.Text;
            this.statusPeptides.Name = "statusPeptides";
            resources.ApplyResources(this.statusPeptides, "statusPeptides");
            // 
            // statusPrecursors
            // 
            this.statusPrecursors.DisplayStyle = System.Windows.Forms.ToolStripItemDisplayStyle.Text;
            this.statusPrecursors.Name = "statusPrecursors";
            resources.ApplyResources(this.statusPrecursors, "statusPrecursors");
            // 
            // statusIons
            // 
            this.statusIons.Name = "statusIons";
            resources.ApplyResources(this.statusIons, "statusIons");
            // 
            // mainToolStrip
            // 
            this.mainToolStrip.GripStyle = System.Windows.Forms.ToolStripGripStyle.Hidden;
            this.mainToolStrip.Items.AddRange(new System.Windows.Forms.ToolStripItem[] {
            this.newToolBarButton,
            this.openToolBarButton,
            this.saveToolBarButton,
            this.publishToolbarButton,
            this.toolStripSeparator20,
            this.cutToolBarButton,
            this.copyToolBarButton,
            this.pasteToolBarButton,
            this.toolStripSeparator21,
            this.undoToolBarButton,
            this.redoToolBarButton,
            this.toolStripSeparatorSelectUI,
            this.modeUIToolBarDropDownButton});
            resources.ApplyResources(this.mainToolStrip, "mainToolStrip");
            this.mainToolStrip.Name = "mainToolStrip";
            // 
            // newToolBarButton
            // 
            this.newToolBarButton.DisplayStyle = System.Windows.Forms.ToolStripItemDisplayStyle.Image;
            this.newToolBarButton.Image = global::pwiz.Skyline.Properties.Resources.NewDocument;
            resources.ApplyResources(this.newToolBarButton, "newToolBarButton");
            this.newToolBarButton.Name = "newToolBarButton";
            this.newToolBarButton.Click += new System.EventHandler(this.newMenuItem_Click);
            // 
            // openToolBarButton
            // 
            this.openToolBarButton.DisplayStyle = System.Windows.Forms.ToolStripItemDisplayStyle.Image;
            this.openToolBarButton.Image = global::pwiz.Skyline.Properties.Resources.OpenFolder;
            resources.ApplyResources(this.openToolBarButton, "openToolBarButton");
            this.openToolBarButton.Name = "openToolBarButton";
            this.openToolBarButton.Click += new System.EventHandler(this.openMenuItem_Click);
            // 
            // saveToolBarButton
            // 
            this.saveToolBarButton.DisplayStyle = System.Windows.Forms.ToolStripItemDisplayStyle.Image;
            this.saveToolBarButton.Image = global::pwiz.Skyline.Properties.Resources.Save;
            resources.ApplyResources(this.saveToolBarButton, "saveToolBarButton");
            this.saveToolBarButton.Name = "saveToolBarButton";
            this.saveToolBarButton.Click += new System.EventHandler(this.saveMenuItem_Click);
            // 
            // publishToolbarButton
            // 
            this.publishToolbarButton.DisplayStyle = System.Windows.Forms.ToolStripItemDisplayStyle.Image;
            this.publishToolbarButton.Image = global::pwiz.Skyline.Properties.Resources.PanoramaPublish;
            resources.ApplyResources(this.publishToolbarButton, "publishToolbarButton");
            this.publishToolbarButton.Name = "publishToolbarButton";
            this.publishToolbarButton.Click += new System.EventHandler(this.publishMenuItem_Click);
            // 
            // toolStripSeparator20
            // 
            this.toolStripSeparator20.Name = "toolStripSeparator20";
            resources.ApplyResources(this.toolStripSeparator20, "toolStripSeparator20");
            // 
            // cutToolBarButton
            // 
            this.cutToolBarButton.DisplayStyle = System.Windows.Forms.ToolStripItemDisplayStyle.Image;
            this.cutToolBarButton.Image = global::pwiz.Skyline.Properties.Resources.Cut;
            resources.ApplyResources(this.cutToolBarButton, "cutToolBarButton");
            this.cutToolBarButton.Name = "cutToolBarButton";
            this.cutToolBarButton.Click += new System.EventHandler(this.cutMenuItem_Click);
            // 
            // copyToolBarButton
            // 
            this.copyToolBarButton.DisplayStyle = System.Windows.Forms.ToolStripItemDisplayStyle.Image;
            this.copyToolBarButton.Image = global::pwiz.Skyline.Properties.Resources.Copy;
            resources.ApplyResources(this.copyToolBarButton, "copyToolBarButton");
            this.copyToolBarButton.Name = "copyToolBarButton";
            this.copyToolBarButton.Click += new System.EventHandler(this.copyMenuItem_Click);
            // 
            // pasteToolBarButton
            // 
            this.pasteToolBarButton.DisplayStyle = System.Windows.Forms.ToolStripItemDisplayStyle.Image;
            this.pasteToolBarButton.Image = global::pwiz.Skyline.Properties.Resources.Paste;
            resources.ApplyResources(this.pasteToolBarButton, "pasteToolBarButton");
            this.pasteToolBarButton.Name = "pasteToolBarButton";
            this.pasteToolBarButton.Click += new System.EventHandler(this.pasteMenuItem_Click);
            // 
            // toolStripSeparator21
            // 
            this.toolStripSeparator21.Name = "toolStripSeparator21";
            resources.ApplyResources(this.toolStripSeparator21, "toolStripSeparator21");
            // 
            // undoToolBarButton
            // 
            this.undoToolBarButton.DisplayStyle = System.Windows.Forms.ToolStripItemDisplayStyle.Image;
            resources.ApplyResources(this.undoToolBarButton, "undoToolBarButton");
            this.undoToolBarButton.Image = global::pwiz.Skyline.Properties.Resources.Edit_Undo;
            this.undoToolBarButton.Name = "undoToolBarButton";
            // 
            // redoToolBarButton
            // 
            this.redoToolBarButton.DisplayStyle = System.Windows.Forms.ToolStripItemDisplayStyle.Image;
            resources.ApplyResources(this.redoToolBarButton, "redoToolBarButton");
            this.redoToolBarButton.Image = global::pwiz.Skyline.Properties.Resources.Edit_Redo;
            this.redoToolBarButton.Name = "redoToolBarButton";
            // 
            // toolStripSeparatorSelectUI
            // 
            this.toolStripSeparatorSelectUI.Name = "toolStripSeparatorSelectUI";
            resources.ApplyResources(this.toolStripSeparatorSelectUI, "toolStripSeparatorSelectUI");
            // 
            // modeUIToolBarDropDownButton
            // 
            this.modeUIToolBarDropDownButton.Alignment = System.Windows.Forms.ToolStripItemAlignment.Right;
            this.modeUIToolBarDropDownButton.DisplayStyle = System.Windows.Forms.ToolStripItemDisplayStyle.Image;
            this.modeUIToolBarDropDownButton.Image = global::pwiz.Skyline.Properties.Resources.UIModeProteomic;
            resources.ApplyResources(this.modeUIToolBarDropDownButton, "modeUIToolBarDropDownButton");
            this.modeUIToolBarDropDownButton.Name = "modeUIToolBarDropDownButton";
            // 
            // menuMain
            // 
            this.menuMain.Items.AddRange(new System.Windows.Forms.ToolStripItem[] {
            this.fileToolStripMenuItem,
            this.editToolStripMenuItem,
            this.refineToolStripMenuItem,
            this.viewToolStripMenuItem,
            this.settingsToolStripMenuItem,
            this.toolsMenu,
            this.helpToolStripMenuItem});
            resources.ApplyResources(this.menuMain, "menuMain");
            this.menuMain.Name = "menuMain";
            this.menuMain.ShowItemToolTips = true;
            // 
            // fileToolStripMenuItem
            // 
            this.fileToolStripMenuItem.DropDownItems.AddRange(new System.Windows.Forms.ToolStripItem[] {
            this.startPageMenuItem,
            this.newMenuItem,
            this.openMenuItem,
            this.openPanoramaMenuItem,
            this.openContainingFolderMenuItem,
            this.toolStripSeparator53,
            this.saveMenuItem,
            this.saveAsMenuItem,
            this.shareDocumentMenuItem,
            this.publishMenuItem,
            this.toolStripSeparator2,
            this.importToolStripMenuItem,
            this.exportToolStripMenuItem,
            this.mruBeforeToolStripSeparator,
            this.mruAfterToolStripSeparator,
            this.exitMenuItem});
            this.fileToolStripMenuItem.Name = "fileToolStripMenuItem";
            resources.ApplyResources(this.fileToolStripMenuItem, "fileToolStripMenuItem");
            this.fileToolStripMenuItem.DropDownOpening += new System.EventHandler(this.fileMenu_DropDownOpening);
            // 
            // startPageMenuItem
            // 
            this.startPageMenuItem.Image = global::pwiz.Skyline.Properties.Resources.HomeIcon1;
            resources.ApplyResources(this.startPageMenuItem, "startPageMenuItem");
            this.startPageMenuItem.Name = "startPageMenuItem";
            this.startPageMenuItem.Click += new System.EventHandler(this.startPageMenuItem_Click);
            // 
            // newMenuItem
            // 
            this.newMenuItem.Image = global::pwiz.Skyline.Properties.Resources.NewDocument;
            resources.ApplyResources(this.newMenuItem, "newMenuItem");
            this.newMenuItem.Name = "newMenuItem";
            this.newMenuItem.Click += new System.EventHandler(this.newMenuItem_Click);
            // 
            // openMenuItem
            // 
            this.openMenuItem.Image = global::pwiz.Skyline.Properties.Resources.OpenFolder;
            resources.ApplyResources(this.openMenuItem, "openMenuItem");
            this.openMenuItem.Name = "openMenuItem";
            this.openMenuItem.Click += new System.EventHandler(this.openMenuItem_Click);
            // 
            // openPanoramaMenuItem
            // 
            this.openPanoramaMenuItem.Image = global::pwiz.Skyline.Properties.Resources.PanoramaDownload;
            resources.ApplyResources(this.openPanoramaMenuItem, "openPanoramaMenuItem");
            this.openPanoramaMenuItem.Name = "openPanoramaMenuItem";
            this.openPanoramaMenuItem.Click += new System.EventHandler(this.openPanorama_Click);
            // 
            // openContainingFolderMenuItem
            // 
            this.openContainingFolderMenuItem.Name = "openContainingFolderMenuItem";
            resources.ApplyResources(this.openContainingFolderMenuItem, "openContainingFolderMenuItem");
            this.openContainingFolderMenuItem.Click += new System.EventHandler(this.openContainingFolderMenuItem_Click);
            // 
            // toolStripSeparator53
            // 
            this.toolStripSeparator53.Name = "toolStripSeparator53";
            resources.ApplyResources(this.toolStripSeparator53, "toolStripSeparator53");
            // 
            // saveMenuItem
            // 
            this.saveMenuItem.Image = global::pwiz.Skyline.Properties.Resources.Save;
            resources.ApplyResources(this.saveMenuItem, "saveMenuItem");
            this.saveMenuItem.Name = "saveMenuItem";
            this.saveMenuItem.Click += new System.EventHandler(this.saveMenuItem_Click);
            // 
            // saveAsMenuItem
            // 
            this.saveAsMenuItem.Name = "saveAsMenuItem";
            resources.ApplyResources(this.saveAsMenuItem, "saveAsMenuItem");
            this.saveAsMenuItem.Click += new System.EventHandler(this.saveAsMenuItem_Click);
            // 
            // shareDocumentMenuItem
            // 
            this.shareDocumentMenuItem.Name = "shareDocumentMenuItem";
            resources.ApplyResources(this.shareDocumentMenuItem, "shareDocumentMenuItem");
            this.shareDocumentMenuItem.Click += new System.EventHandler(this.shareDocumentMenuItem_Click);
            // 
            // publishMenuItem
            // 
            this.publishMenuItem.Image = global::pwiz.Skyline.Properties.Resources.PanoramaPublish;
            resources.ApplyResources(this.publishMenuItem, "publishMenuItem");
            this.publishMenuItem.Name = "publishMenuItem";
            this.publishMenuItem.Click += new System.EventHandler(this.publishMenuItem_Click);
            // 
            // toolStripSeparator2
            // 
            this.toolStripSeparator2.Name = "toolStripSeparator2";
            resources.ApplyResources(this.toolStripSeparator2, "toolStripSeparator2");
            // 
            // importToolStripMenuItem
            // 
            this.importToolStripMenuItem.DropDownItems.AddRange(new System.Windows.Forms.ToolStripItem[] {
            this.importResultsMenuItem,
            this.peakBoundariesToolStripMenuItem,
            this.toolStripSeparator51,
            this.importPeptideSearchMenuItem,
            this.encyclopeDiaSearchMenuItem,
            this.toolStripSeparator52,
            this.importFASTAMenuItem,
            this.importAssayLibraryMenuItem,
            this.importMassListMenuItem,
            this.importDocumentMenuItem,
            this.importAnnotationsMenuItem});
            this.importToolStripMenuItem.Name = "importToolStripMenuItem";
            resources.ApplyResources(this.importToolStripMenuItem, "importToolStripMenuItem");
            // 
            // importResultsMenuItem
            // 
            this.importResultsMenuItem.Name = "importResultsMenuItem";
            resources.ApplyResources(this.importResultsMenuItem, "importResultsMenuItem");
            this.importResultsMenuItem.Click += new System.EventHandler(this.importResultsMenuItem_Click);
            // 
            // peakBoundariesToolStripMenuItem
            // 
            this.peakBoundariesToolStripMenuItem.Name = "peakBoundariesToolStripMenuItem";
            resources.ApplyResources(this.peakBoundariesToolStripMenuItem, "peakBoundariesToolStripMenuItem");
            this.peakBoundariesToolStripMenuItem.Click += new System.EventHandler(this.peakBoundariesToolStripMenuItem_Click);
            // 
            // toolStripSeparator51
            // 
            this.toolStripSeparator51.Name = "toolStripSeparator51";
            resources.ApplyResources(this.toolStripSeparator51, "toolStripSeparator51");
            this.modeUIHandler.SetUIMode(this.toolStripSeparator51, pwiz.Skyline.Util.Helpers.ModeUIExtender.MODE_UI_HANDLING_TYPE.proteomic);
            // 
            // importPeptideSearchMenuItem
            // 
            this.importPeptideSearchMenuItem.Name = "importPeptideSearchMenuItem";
            resources.ApplyResources(this.importPeptideSearchMenuItem, "importPeptideSearchMenuItem");
            this.modeUIHandler.SetUIMode(this.importPeptideSearchMenuItem, pwiz.Skyline.Util.Helpers.ModeUIExtender.MODE_UI_HANDLING_TYPE.proteomic);
            this.importPeptideSearchMenuItem.Click += new System.EventHandler(this.importPeptideSearchMenuItem_Click);
            // 
            // encyclopeDiaSearchMenuItem
            // 
            this.encyclopeDiaSearchMenuItem.Name = "encyclopeDiaSearchMenuItem";
            resources.ApplyResources(this.encyclopeDiaSearchMenuItem, "encyclopeDiaSearchMenuItem");
            this.encyclopeDiaSearchMenuItem.Click += new System.EventHandler(this.encyclopeDiaSearchMenuItem_Click);
            // 
            // toolStripSeparator52
            // 
            this.toolStripSeparator52.Name = "toolStripSeparator52";
            resources.ApplyResources(this.toolStripSeparator52, "toolStripSeparator52");
            // 
            // importFASTAMenuItem
            // 
            this.importFASTAMenuItem.Name = "importFASTAMenuItem";
            resources.ApplyResources(this.importFASTAMenuItem, "importFASTAMenuItem");
            this.modeUIHandler.SetUIMode(this.importFASTAMenuItem, pwiz.Skyline.Util.Helpers.ModeUIExtender.MODE_UI_HANDLING_TYPE.proteomic);
            this.importFASTAMenuItem.Click += new System.EventHandler(this.importFASTAMenuItem_Click);
            // 
            // importAssayLibraryMenuItem
            // 
            this.importAssayLibraryMenuItem.Name = "importAssayLibraryMenuItem";
            resources.ApplyResources(this.importAssayLibraryMenuItem, "importAssayLibraryMenuItem");
            this.importAssayLibraryMenuItem.Click += new System.EventHandler(this.importAssayLibraryMenuItem_Click);
            // 
            // importMassListMenuItem
            // 
            this.importMassListMenuItem.Name = "importMassListMenuItem";
            resources.ApplyResources(this.importMassListMenuItem, "importMassListMenuItem");
            this.importMassListMenuItem.Click += new System.EventHandler(this.importMassListMenuItem_Click);
            // 
            // importDocumentMenuItem
            // 
            this.importDocumentMenuItem.Name = "importDocumentMenuItem";
            resources.ApplyResources(this.importDocumentMenuItem, "importDocumentMenuItem");
            this.importDocumentMenuItem.Click += new System.EventHandler(this.importDocumentMenuItem_Click);
            // 
            // importAnnotationsMenuItem
            // 
            this.importAnnotationsMenuItem.Name = "importAnnotationsMenuItem";
            resources.ApplyResources(this.importAnnotationsMenuItem, "importAnnotationsMenuItem");
            this.importAnnotationsMenuItem.Click += new System.EventHandler(this.importAnnotationsMenuItem_Click);
            // 
            // exportToolStripMenuItem
            // 
            this.exportToolStripMenuItem.DropDownItems.AddRange(new System.Windows.Forms.ToolStripItem[] {
            this.exportTransitionListMenuItem,
            this.exportIsolationListMenuItem,
            this.exportMethodMenuItem,
            this.toolStripSeparator49,
            this.exportReportMenuItem,
            this.toolStripSeparator50,
            this.eSPFeaturesMenuItem,
            this.exportSpectralLibraryMenuItem,
            this.chromatogramsToolStripMenuItem,
            this.mProphetFeaturesMenuItem,
            this.exportAnnotationsMenuItem});
            this.exportToolStripMenuItem.Name = "exportToolStripMenuItem";
            resources.ApplyResources(this.exportToolStripMenuItem, "exportToolStripMenuItem");
            // 
            // exportTransitionListMenuItem
            // 
            this.exportTransitionListMenuItem.Name = "exportTransitionListMenuItem";
            resources.ApplyResources(this.exportTransitionListMenuItem, "exportTransitionListMenuItem");
            this.exportTransitionListMenuItem.Click += new System.EventHandler(this.exportTransitionListMenuItem_Click);
            // 
            // exportIsolationListMenuItem
            // 
            this.exportIsolationListMenuItem.Name = "exportIsolationListMenuItem";
            resources.ApplyResources(this.exportIsolationListMenuItem, "exportIsolationListMenuItem");
            this.exportIsolationListMenuItem.Click += new System.EventHandler(this.exportIsolationListMenuItem_Click);
            // 
            // exportMethodMenuItem
            // 
            this.exportMethodMenuItem.Name = "exportMethodMenuItem";
            resources.ApplyResources(this.exportMethodMenuItem, "exportMethodMenuItem");
            this.exportMethodMenuItem.Click += new System.EventHandler(this.exportMethodMenuItem_Click);
            // 
            // toolStripSeparator49
            // 
            this.toolStripSeparator49.Name = "toolStripSeparator49";
            resources.ApplyResources(this.toolStripSeparator49, "toolStripSeparator49");
            // 
            // exportReportMenuItem
            // 
            this.exportReportMenuItem.Name = "exportReportMenuItem";
            resources.ApplyResources(this.exportReportMenuItem, "exportReportMenuItem");
            this.exportReportMenuItem.Click += new System.EventHandler(this.exportReportMenuItem_Click);
            // 
            // toolStripSeparator50
            // 
            this.toolStripSeparator50.Name = "toolStripSeparator50";
            resources.ApplyResources(this.toolStripSeparator50, "toolStripSeparator50");
            // 
            // eSPFeaturesMenuItem
            // 
            this.eSPFeaturesMenuItem.Name = "eSPFeaturesMenuItem";
            resources.ApplyResources(this.eSPFeaturesMenuItem, "eSPFeaturesMenuItem");
            this.modeUIHandler.SetUIMode(this.eSPFeaturesMenuItem, pwiz.Skyline.Util.Helpers.ModeUIExtender.MODE_UI_HANDLING_TYPE.proteomic);
            this.eSPFeaturesMenuItem.Click += new System.EventHandler(this.espFeaturesMenuItem_Click);
            // 
            // exportSpectralLibraryMenuItem
            // 
            this.exportSpectralLibraryMenuItem.Name = "exportSpectralLibraryMenuItem";
            resources.ApplyResources(this.exportSpectralLibraryMenuItem, "exportSpectralLibraryMenuItem");
            this.exportSpectralLibraryMenuItem.Click += new System.EventHandler(this.exportSpectralLibraryMenuItem_Click);
            // 
            // chromatogramsToolStripMenuItem
            // 
            this.chromatogramsToolStripMenuItem.Name = "chromatogramsToolStripMenuItem";
            resources.ApplyResources(this.chromatogramsToolStripMenuItem, "chromatogramsToolStripMenuItem");
            this.chromatogramsToolStripMenuItem.Click += new System.EventHandler(this.chromatogramsToolStripMenuItem_Click);
            // 
            // mProphetFeaturesMenuItem
            // 
            this.mProphetFeaturesMenuItem.Name = "mProphetFeaturesMenuItem";
            resources.ApplyResources(this.mProphetFeaturesMenuItem, "mProphetFeaturesMenuItem");
            this.mProphetFeaturesMenuItem.Click += new System.EventHandler(this.mProphetFeaturesMenuItem_Click);
            // 
            // exportAnnotationsMenuItem
            // 
            this.exportAnnotationsMenuItem.Name = "exportAnnotationsMenuItem";
            resources.ApplyResources(this.exportAnnotationsMenuItem, "exportAnnotationsMenuItem");
            this.exportAnnotationsMenuItem.Click += new System.EventHandler(this.exportAnnotationsMenuItem_Click);
            // 
            // mruBeforeToolStripSeparator
            // 
            this.mruBeforeToolStripSeparator.Name = "mruBeforeToolStripSeparator";
            resources.ApplyResources(this.mruBeforeToolStripSeparator, "mruBeforeToolStripSeparator");
            // 
            // mruAfterToolStripSeparator
            // 
            this.mruAfterToolStripSeparator.Name = "mruAfterToolStripSeparator";
            resources.ApplyResources(this.mruAfterToolStripSeparator, "mruAfterToolStripSeparator");
            // 
            // exitMenuItem
            // 
            this.exitMenuItem.Name = "exitMenuItem";
            resources.ApplyResources(this.exitMenuItem, "exitMenuItem");
            this.exitMenuItem.Click += new System.EventHandler(this.exitMenuItem_Click);
            // 
            // editToolStripMenuItem
            // 
            resources.ApplyResources(this.editToolStripMenuItem, "editToolStripMenuItem");
            this.editToolStripMenuItem.Name = "editToolStripMenuItem";
            this.editToolStripMenuItem.DropDownOpening += new System.EventHandler(this.editToolStripMenuItem_DropDownOpening);
            // 
            // refineToolStripMenuItem
            // 
            this.refineToolStripMenuItem.Name = "refineToolStripMenuItem";
            resources.ApplyResources(this.refineToolStripMenuItem, "refineToolStripMenuItem");
            // 
            // viewToolStripMenuItem
            // 
            this.viewToolStripMenuItem.Name = "viewToolStripMenuItem";
            resources.ApplyResources(this.viewToolStripMenuItem, "viewToolStripMenuItem");
            this.viewToolStripMenuItem.DropDownOpening += new System.EventHandler(this.viewToolStripMenuItem_DropDownOpening);
            // 
            // settingsToolStripMenuItem
            // 
            this.settingsToolStripMenuItem.DropDownItems.AddRange(new System.Windows.Forms.ToolStripItem[] {
            this.toolStripSeparatorSettings,
            this.saveCurrentMenuItem,
            this.editSettingsMenuItem,
            this.toolStripSeparator31,
            this.shareSettingsMenuItem,
            this.importSettingsMenuItem1,
            this.toolStripSeparator3,
            this.peptideSettingsMenuItem,
            this.transitionSettingsMenuItem,
            this.documentSettingsMenuItem,
            this.toolStripSeparator37,
            this.integrateAllMenuItem});
            this.settingsToolStripMenuItem.Name = "settingsToolStripMenuItem";
            resources.ApplyResources(this.settingsToolStripMenuItem, "settingsToolStripMenuItem");
            this.settingsToolStripMenuItem.DropDownOpening += new System.EventHandler(this.settingsMenu_DropDownOpening);
            // 
            // toolStripSeparatorSettings
            // 
            this.toolStripSeparatorSettings.Name = "toolStripSeparatorSettings";
            resources.ApplyResources(this.toolStripSeparatorSettings, "toolStripSeparatorSettings");
            // 
            // saveCurrentMenuItem
            // 
            this.saveCurrentMenuItem.Name = "saveCurrentMenuItem";
            resources.ApplyResources(this.saveCurrentMenuItem, "saveCurrentMenuItem");
            this.saveCurrentMenuItem.Click += new System.EventHandler(this.saveCurrentMenuItem_Click);
            // 
            // editSettingsMenuItem
            // 
            this.editSettingsMenuItem.Name = "editSettingsMenuItem";
            resources.ApplyResources(this.editSettingsMenuItem, "editSettingsMenuItem");
            this.editSettingsMenuItem.Click += new System.EventHandler(this.editSettingsMenuItem_Click);
            // 
            // toolStripSeparator31
            // 
            this.toolStripSeparator31.Name = "toolStripSeparator31";
            resources.ApplyResources(this.toolStripSeparator31, "toolStripSeparator31");
            // 
            // shareSettingsMenuItem
            // 
            this.shareSettingsMenuItem.Name = "shareSettingsMenuItem";
            resources.ApplyResources(this.shareSettingsMenuItem, "shareSettingsMenuItem");
            this.shareSettingsMenuItem.Click += new System.EventHandler(this.shareSettingsMenuItem_Click);
            // 
            // importSettingsMenuItem1
            // 
            this.importSettingsMenuItem1.Name = "importSettingsMenuItem1";
            resources.ApplyResources(this.importSettingsMenuItem1, "importSettingsMenuItem1");
            this.importSettingsMenuItem1.Click += new System.EventHandler(this.importSettingsMenuItem1_Click);
            // 
            // toolStripSeparator3
            // 
            this.toolStripSeparator3.Name = "toolStripSeparator3";
            resources.ApplyResources(this.toolStripSeparator3, "toolStripSeparator3");
            // 
            // peptideSettingsMenuItem
            // 
            this.peptideSettingsMenuItem.Name = "peptideSettingsMenuItem";
            resources.ApplyResources(this.peptideSettingsMenuItem, "peptideSettingsMenuItem");
            this.peptideSettingsMenuItem.Click += new System.EventHandler(this.peptideSettingsMenuItem_Click);
            // 
            // transitionSettingsMenuItem
            // 
            this.transitionSettingsMenuItem.Name = "transitionSettingsMenuItem";
            resources.ApplyResources(this.transitionSettingsMenuItem, "transitionSettingsMenuItem");
            this.transitionSettingsMenuItem.Click += new System.EventHandler(this.transitionSettingsMenuItem_Click);
            // 
            // documentSettingsMenuItem
            // 
            this.documentSettingsMenuItem.Name = "documentSettingsMenuItem";
            resources.ApplyResources(this.documentSettingsMenuItem, "documentSettingsMenuItem");
            this.documentSettingsMenuItem.Click += new System.EventHandler(this.documentSettingsMenuItem_Click);
            // 
            // toolStripSeparator37
            // 
            this.toolStripSeparator37.Name = "toolStripSeparator37";
            resources.ApplyResources(this.toolStripSeparator37, "toolStripSeparator37");
            // 
            // integrateAllMenuItem
            // 
            this.integrateAllMenuItem.Name = "integrateAllMenuItem";
            resources.ApplyResources(this.integrateAllMenuItem, "integrateAllMenuItem");
            this.integrateAllMenuItem.Click += new System.EventHandler(this.integrateAllMenuItem_Click);
            // 
            // toolsMenu
            // 
            this.toolsMenu.DropDownItems.AddRange(new System.Windows.Forms.ToolStripItem[] {
            this.placeholderToolsMenuItem,
            this.toolStripSeparatorTools,
            this.updatesToolsMenuItem,
            this.toolStoreMenuItem,
            this.configureToolsMenuItem,
            this.toolStripSeparator46,
            this.immediateWindowToolStripMenuItem,
            this.toolStripSeparator47,
            this.optionsToolStripMenuItem});
            this.toolsMenu.Name = "toolsMenu";
            resources.ApplyResources(this.toolsMenu, "toolsMenu");
            this.toolsMenu.DropDownOpening += new System.EventHandler(this.toolsMenu_DropDownOpening);
            // 
            // placeholderToolsMenuItem
            // 
            this.placeholderToolsMenuItem.Name = "placeholderToolsMenuItem";
            resources.ApplyResources(this.placeholderToolsMenuItem, "placeholderToolsMenuItem");
            // 
            // toolStripSeparatorTools
            // 
            this.toolStripSeparatorTools.Name = "toolStripSeparatorTools";
            resources.ApplyResources(this.toolStripSeparatorTools, "toolStripSeparatorTools");
            // 
            // updatesToolsMenuItem
            // 
            resources.ApplyResources(this.updatesToolsMenuItem, "updatesToolsMenuItem");
            this.updatesToolsMenuItem.Name = "updatesToolsMenuItem";
            this.updatesToolsMenuItem.Click += new System.EventHandler(this.updatesToolsMenuItem_Click);
            // 
            // toolStoreMenuItem
            // 
            this.toolStoreMenuItem.Name = "toolStoreMenuItem";
            resources.ApplyResources(this.toolStoreMenuItem, "toolStoreMenuItem");
            this.toolStoreMenuItem.Click += new System.EventHandler(this.toolStoreMenuItem_Click);
            // 
            // configureToolsMenuItem
            // 
            this.configureToolsMenuItem.Name = "configureToolsMenuItem";
            resources.ApplyResources(this.configureToolsMenuItem, "configureToolsMenuItem");
            this.configureToolsMenuItem.Click += new System.EventHandler(this.configureToolsMenuItem_Click);
            // 
            // toolStripSeparator46
            // 
            this.toolStripSeparator46.Name = "toolStripSeparator46";
            resources.ApplyResources(this.toolStripSeparator46, "toolStripSeparator46");
            // 
            // immediateWindowToolStripMenuItem
            // 
            this.immediateWindowToolStripMenuItem.Name = "immediateWindowToolStripMenuItem";
            resources.ApplyResources(this.immediateWindowToolStripMenuItem, "immediateWindowToolStripMenuItem");
            this.immediateWindowToolStripMenuItem.Click += new System.EventHandler(this.immediateWindowToolStripMenuItem_Click);
            // 
            // toolStripSeparator47
            // 
            this.toolStripSeparator47.Name = "toolStripSeparator47";
            resources.ApplyResources(this.toolStripSeparator47, "toolStripSeparator47");
            // 
            // optionsToolStripMenuItem
            // 
            this.optionsToolStripMenuItem.Name = "optionsToolStripMenuItem";
            resources.ApplyResources(this.optionsToolStripMenuItem, "optionsToolStripMenuItem");
            this.optionsToolStripMenuItem.Click += new System.EventHandler(this.optionsToolStripMenuItem_Click);
            // 
            // helpToolStripMenuItem
            // 
            this.helpToolStripMenuItem.DropDownItems.AddRange(new System.Windows.Forms.ToolStripItem[] {
            this.homeMenuItem,
            this.videosMenuItem,
            this.webinarsMenuItem,
            this.tutorialsMenuItem,
            this.documentationToolStripMenuItem,
            this.supportMenuItem,
            this.issuesMenuItem,
            this.submitErrorReportMenuItem,
            this.crashSkylineMenuItem,
            this.checkForUpdatesSeparator,
            this.checkForUpdatesMenuItem,
            this.toolStripSeparator29,
            this.aboutMenuItem});
            this.helpToolStripMenuItem.Name = "helpToolStripMenuItem";
            resources.ApplyResources(this.helpToolStripMenuItem, "helpToolStripMenuItem");
            this.helpToolStripMenuItem.DropDownOpening += new System.EventHandler(this.helpToolStripMenuItem_DropDownOpening);
            // 
            // homeMenuItem
            // 
            this.homeMenuItem.Name = "homeMenuItem";
            resources.ApplyResources(this.homeMenuItem, "homeMenuItem");
            this.homeMenuItem.Click += new System.EventHandler(this.homeMenuItem_Click);
            // 
            // videosMenuItem
            // 
            this.videosMenuItem.Name = "videosMenuItem";
            resources.ApplyResources(this.videosMenuItem, "videosMenuItem");
            this.videosMenuItem.Click += new System.EventHandler(this.videosMenuItem_Click);
            // 
            // webinarsMenuItem
            // 
            this.webinarsMenuItem.Name = "webinarsMenuItem";
            resources.ApplyResources(this.webinarsMenuItem, "webinarsMenuItem");
            this.webinarsMenuItem.Click += new System.EventHandler(this.webinarsMenuItem_Click);
            // 
            // tutorialsMenuItem
            // 
            this.tutorialsMenuItem.Name = "tutorialsMenuItem";
            resources.ApplyResources(this.tutorialsMenuItem, "tutorialsMenuItem");
            this.tutorialsMenuItem.Click += new System.EventHandler(this.tutorialsMenuItem_Click);
            // 
            // documentationToolStripMenuItem
            // 
            this.documentationToolStripMenuItem.DropDownItems.AddRange(new System.Windows.Forms.ToolStripItem[] {
            this.reportsHelpMenuItem,
            this.commandLineHelpMenuItem,
            this.otherDocsHelpMenuItem});
            this.documentationToolStripMenuItem.Name = "documentationToolStripMenuItem";
            resources.ApplyResources(this.documentationToolStripMenuItem, "documentationToolStripMenuItem");
            // 
            // reportsHelpMenuItem
            // 
            this.reportsHelpMenuItem.Name = "reportsHelpMenuItem";
            resources.ApplyResources(this.reportsHelpMenuItem, "reportsHelpMenuItem");
            this.reportsHelpMenuItem.Click += new System.EventHandler(this.reportsHelpMenuItem_Click);
            // 
            // commandLineHelpMenuItem
            // 
            this.commandLineHelpMenuItem.Name = "commandLineHelpMenuItem";
            resources.ApplyResources(this.commandLineHelpMenuItem, "commandLineHelpMenuItem");
            this.commandLineHelpMenuItem.Click += new System.EventHandler(this.commandLineHelpMenuItem_Click);
            // 
            // otherDocsHelpMenuItem
            // 
            this.otherDocsHelpMenuItem.Name = "otherDocsHelpMenuItem";
            resources.ApplyResources(this.otherDocsHelpMenuItem, "otherDocsHelpMenuItem");
            this.otherDocsHelpMenuItem.Click += new System.EventHandler(this.otherDocsHelpMenuItem_Click);
            // 
            // supportMenuItem
            // 
            this.supportMenuItem.Name = "supportMenuItem";
            resources.ApplyResources(this.supportMenuItem, "supportMenuItem");
            this.supportMenuItem.Click += new System.EventHandler(this.supportMenuItem_Click);
            // 
            // issuesMenuItem
            // 
            this.issuesMenuItem.Name = "issuesMenuItem";
            resources.ApplyResources(this.issuesMenuItem, "issuesMenuItem");
            this.issuesMenuItem.Click += new System.EventHandler(this.issuesMenuItem_Click);
            // 
            // submitErrorReportMenuItem
            // 
            this.submitErrorReportMenuItem.Name = "submitErrorReportMenuItem";
            resources.ApplyResources(this.submitErrorReportMenuItem, "submitErrorReportMenuItem");
            this.submitErrorReportMenuItem.Click += new System.EventHandler(this.submitErrorReportMenuItem_Click);
            // 
            // checkForUpdatesSeparator
            // 
            this.checkForUpdatesSeparator.Name = "checkForUpdatesSeparator";
            resources.ApplyResources(this.checkForUpdatesSeparator, "checkForUpdatesSeparator");
            // 
            // checkForUpdatesMenuItem
            // 
            this.checkForUpdatesMenuItem.Name = "checkForUpdatesMenuItem";
            resources.ApplyResources(this.checkForUpdatesMenuItem, "checkForUpdatesMenuItem");
            this.checkForUpdatesMenuItem.Click += new System.EventHandler(this.checkForUpdatesMenuItem_Click);
            // 
            // toolStripSeparator29
            // 
            this.toolStripSeparator29.Name = "toolStripSeparator29";
            resources.ApplyResources(this.toolStripSeparator29, "toolStripSeparator29");
            // 
            // aboutMenuItem
            // 
            this.aboutMenuItem.Name = "aboutMenuItem";
            resources.ApplyResources(this.aboutMenuItem, "aboutMenuItem");
            this.aboutMenuItem.Click += new System.EventHandler(this.aboutMenuItem_Click);
            // 
            // contextMenuMassErrors
            // 
            this.contextMenuMassErrors.Items.AddRange(new System.Windows.Forms.ToolStripItem[] {
            this.massErrorGraphContextMenuItem,
            this.massErrorPropsContextMenuItem,
            this.showMassErrorLegendContextMenuItem,
            this.massErrorPointsContextMenuItem,
            this.binCountContextMenuItem,
            this.massErrorTransitionsContextMenuItem,
            this.massErrorXAxisContextMenuItem,
            this.massErrorlogScaleContextMenuItem});
            this.contextMenuMassErrors.Name = "contextMenuMassErrors";
            resources.ApplyResources(this.contextMenuMassErrors, "contextMenuMassErrors");
            // 
            // massErrorGraphContextMenuItem
            // 
            this.massErrorGraphContextMenuItem.DropDownItems.AddRange(new System.Windows.Forms.ToolStripItem[] {
            this.massErrorReplicateComparisonContextMenuItem,
            this.massErrorPeptideComparisonContextMenuItem,
            this.massErrorHistogramContextMenuItem,
            this.massErrorHistogram2DContextMenuItem});
            this.massErrorGraphContextMenuItem.Name = "massErrorGraphContextMenuItem";
            resources.ApplyResources(this.massErrorGraphContextMenuItem, "massErrorGraphContextMenuItem");
            this.massErrorGraphContextMenuItem.DropDownOpening += new System.EventHandler(this.massErrorMenuItem_DropDownOpening);
            // 
            // massErrorReplicateComparisonContextMenuItem
            // 
            this.massErrorReplicateComparisonContextMenuItem.CheckOnClick = true;
            this.massErrorReplicateComparisonContextMenuItem.Name = "massErrorReplicateComparisonContextMenuItem";
            resources.ApplyResources(this.massErrorReplicateComparisonContextMenuItem, "massErrorReplicateComparisonContextMenuItem");
            this.massErrorReplicateComparisonContextMenuItem.Click += new System.EventHandler(this.massErrorReplicateComparisonMenuItem_Click);
            // 
            // massErrorPeptideComparisonContextMenuItem
            // 
            this.massErrorPeptideComparisonContextMenuItem.Name = "massErrorPeptideComparisonContextMenuItem";
            resources.ApplyResources(this.massErrorPeptideComparisonContextMenuItem, "massErrorPeptideComparisonContextMenuItem");
            this.massErrorPeptideComparisonContextMenuItem.Click += new System.EventHandler(this.massErrorPeptideComparisonMenuItem_Click);
            // 
            // massErrorHistogramContextMenuItem
            // 
            this.massErrorHistogramContextMenuItem.Name = "massErrorHistogramContextMenuItem";
            resources.ApplyResources(this.massErrorHistogramContextMenuItem, "massErrorHistogramContextMenuItem");
            this.massErrorHistogramContextMenuItem.Click += new System.EventHandler(this.massErrorHistogramMenuItem_Click);
            // 
            // massErrorHistogram2DContextMenuItem
            // 
            this.massErrorHistogram2DContextMenuItem.Name = "massErrorHistogram2DContextMenuItem";
            resources.ApplyResources(this.massErrorHistogram2DContextMenuItem, "massErrorHistogram2DContextMenuItem");
            this.massErrorHistogram2DContextMenuItem.Click += new System.EventHandler(this.massErrorHistogram2DMenuItem_Click);
            // 
            // massErrorPropsContextMenuItem
            // 
            this.massErrorPropsContextMenuItem.Name = "massErrorPropsContextMenuItem";
            resources.ApplyResources(this.massErrorPropsContextMenuItem, "massErrorPropsContextMenuItem");
            this.massErrorPropsContextMenuItem.Click += new System.EventHandler(this.massErrorPropsContextMenuItem_Click);
            // 
            // showMassErrorLegendContextMenuItem
            // 
            this.showMassErrorLegendContextMenuItem.Name = "showMassErrorLegendContextMenuItem";
            resources.ApplyResources(this.showMassErrorLegendContextMenuItem, "showMassErrorLegendContextMenuItem");
            this.showMassErrorLegendContextMenuItem.Click += new System.EventHandler(this.showMassErrorLegendContextMenuItem_Click);
            // 
            // massErrorPointsContextMenuItem
            // 
            this.massErrorPointsContextMenuItem.DropDownItems.AddRange(new System.Windows.Forms.ToolStripItem[] {
            this.massErrorTargetsContextMenuItem,
            this.massErrorTargets1FDRContextMenuItem,
            this.massErrorDecoysContextMenuItem});
            this.massErrorPointsContextMenuItem.Name = "massErrorPointsContextMenuItem";
            resources.ApplyResources(this.massErrorPointsContextMenuItem, "massErrorPointsContextMenuItem");
            // 
            // massErrorTargetsContextMenuItem
            // 
            this.massErrorTargetsContextMenuItem.Name = "massErrorTargetsContextMenuItem";
            resources.ApplyResources(this.massErrorTargetsContextMenuItem, "massErrorTargetsContextMenuItem");
            this.massErrorTargetsContextMenuItem.Click += new System.EventHandler(this.massErrorTargetsContextMenuItem_Click);
            // 
            // massErrorTargets1FDRContextMenuItem
            // 
            this.massErrorTargets1FDRContextMenuItem.Name = "massErrorTargets1FDRContextMenuItem";
            resources.ApplyResources(this.massErrorTargets1FDRContextMenuItem, "massErrorTargets1FDRContextMenuItem");
            this.massErrorTargets1FDRContextMenuItem.Click += new System.EventHandler(this.massErrorTargets1FDRContextMenuItem_Click);
            // 
            // massErrorDecoysContextMenuItem
            // 
            this.massErrorDecoysContextMenuItem.Name = "massErrorDecoysContextMenuItem";
            resources.ApplyResources(this.massErrorDecoysContextMenuItem, "massErrorDecoysContextMenuItem");
            this.massErrorDecoysContextMenuItem.Click += new System.EventHandler(this.massErrorDecoysContextMenuItem_Click);
            // 
            // binCountContextMenuItem
            // 
            this.binCountContextMenuItem.DropDownItems.AddRange(new System.Windows.Forms.ToolStripItem[] {
            this.ppm05ContextMenuItem,
            this.ppm10ContextMenuItem,
            this.ppm15ContextMenuItem,
            this.ppm20ContextMenuItem});
            this.binCountContextMenuItem.Name = "binCountContextMenuItem";
            resources.ApplyResources(this.binCountContextMenuItem, "binCountContextMenuItem");
            this.binCountContextMenuItem.DropDownOpening += new System.EventHandler(this.binCountContextMenuItem_DropDownOpening);
            // 
            // ppm05ContextMenuItem
            // 
            this.ppm05ContextMenuItem.Name = "ppm05ContextMenuItem";
            resources.ApplyResources(this.ppm05ContextMenuItem, "ppm05ContextMenuItem");
            this.ppm05ContextMenuItem.Click += new System.EventHandler(this.ppm05ContextMenuItem_Click);
            // 
            // ppm10ContextMenuItem
            // 
            this.ppm10ContextMenuItem.Name = "ppm10ContextMenuItem";
            resources.ApplyResources(this.ppm10ContextMenuItem, "ppm10ContextMenuItem");
            this.ppm10ContextMenuItem.Click += new System.EventHandler(this.ppm10ContextMenuItem_Click);
            // 
            // ppm15ContextMenuItem
            // 
            this.ppm15ContextMenuItem.Name = "ppm15ContextMenuItem";
            resources.ApplyResources(this.ppm15ContextMenuItem, "ppm15ContextMenuItem");
            this.ppm15ContextMenuItem.Click += new System.EventHandler(this.ppm15ContextMenuItem_Click);
            // 
            // ppm20ContextMenuItem
            // 
            this.ppm20ContextMenuItem.Name = "ppm20ContextMenuItem";
            resources.ApplyResources(this.ppm20ContextMenuItem, "ppm20ContextMenuItem");
            this.ppm20ContextMenuItem.Click += new System.EventHandler(this.ppm20ContextMenuItem_Click);
            // 
            // massErrorTransitionsContextMenuItem
            // 
            this.massErrorTransitionsContextMenuItem.DropDownItems.AddRange(new System.Windows.Forms.ToolStripItem[] {
            this.massErrorAllTransitionsContextMenuItem,
            this.massErrorBestTransitionsContextMenuItem,
            this.toolStripSeparator55,
            this.MassErrorPrecursorsContextMenuItem,
            this.MassErrorProductsContextMenuItem});
            this.massErrorTransitionsContextMenuItem.Name = "massErrorTransitionsContextMenuItem";
            resources.ApplyResources(this.massErrorTransitionsContextMenuItem, "massErrorTransitionsContextMenuItem");
            this.massErrorTransitionsContextMenuItem.DropDownOpening += new System.EventHandler(this.massErrorTransitionsContextMenuItem_DropDownOpening);
            // 
            // massErrorAllTransitionsContextMenuItem
            // 
            this.massErrorAllTransitionsContextMenuItem.Name = "massErrorAllTransitionsContextMenuItem";
            resources.ApplyResources(this.massErrorAllTransitionsContextMenuItem, "massErrorAllTransitionsContextMenuItem");
            this.massErrorAllTransitionsContextMenuItem.Click += new System.EventHandler(this.massErrorAllTransitionsContextMenuItem_Click);
            // 
            // massErrorBestTransitionsContextMenuItem
            // 
            this.massErrorBestTransitionsContextMenuItem.Name = "massErrorBestTransitionsContextMenuItem";
            resources.ApplyResources(this.massErrorBestTransitionsContextMenuItem, "massErrorBestTransitionsContextMenuItem");
            this.massErrorBestTransitionsContextMenuItem.Click += new System.EventHandler(this.massErrorBestTransitionsContextMenuItem_Click);
            // 
            // toolStripSeparator55
            // 
            this.toolStripSeparator55.Name = "toolStripSeparator55";
            resources.ApplyResources(this.toolStripSeparator55, "toolStripSeparator55");
            // 
            // MassErrorPrecursorsContextMenuItem
            // 
            this.MassErrorPrecursorsContextMenuItem.Name = "MassErrorPrecursorsContextMenuItem";
            resources.ApplyResources(this.MassErrorPrecursorsContextMenuItem, "MassErrorPrecursorsContextMenuItem");
            this.MassErrorPrecursorsContextMenuItem.Click += new System.EventHandler(this.MassErrorPrecursorsContextMenuItem_Click);
            // 
            // MassErrorProductsContextMenuItem
            // 
            this.MassErrorProductsContextMenuItem.Name = "MassErrorProductsContextMenuItem";
            resources.ApplyResources(this.MassErrorProductsContextMenuItem, "MassErrorProductsContextMenuItem");
            this.MassErrorProductsContextMenuItem.Click += new System.EventHandler(this.MassErrorProductsContextMenuItem_Click);
            // 
            // massErrorXAxisContextMenuItem
            // 
            this.massErrorXAxisContextMenuItem.DropDownItems.AddRange(new System.Windows.Forms.ToolStripItem[] {
            this.massErorrRetentionTimeContextMenuItem,
            this.massErrorMassToChargContextMenuItem});
            this.massErrorXAxisContextMenuItem.Name = "massErrorXAxisContextMenuItem";
            resources.ApplyResources(this.massErrorXAxisContextMenuItem, "massErrorXAxisContextMenuItem");
            this.massErrorXAxisContextMenuItem.DropDownOpening += new System.EventHandler(this.massErrorXAxisContextMenuItem_DropDownOpening);
            // 
            // massErorrRetentionTimeContextMenuItem
            // 
            this.massErorrRetentionTimeContextMenuItem.Name = "massErorrRetentionTimeContextMenuItem";
            resources.ApplyResources(this.massErorrRetentionTimeContextMenuItem, "massErorrRetentionTimeContextMenuItem");
            this.massErorrRetentionTimeContextMenuItem.Click += new System.EventHandler(this.massErorrRetentionTimeContextMenuItem_Click);
            // 
            // massErrorMassToChargContextMenuItem
            // 
            this.massErrorMassToChargContextMenuItem.Name = "massErrorMassToChargContextMenuItem";
            resources.ApplyResources(this.massErrorMassToChargContextMenuItem, "massErrorMassToChargContextMenuItem");
            this.massErrorMassToChargContextMenuItem.Click += new System.EventHandler(this.massErrorMassToChargContextMenuItem_Click);
            // 
            // massErrorlogScaleContextMenuItem
            // 
            this.massErrorlogScaleContextMenuItem.Name = "massErrorlogScaleContextMenuItem";
            resources.ApplyResources(this.massErrorlogScaleContextMenuItem, "massErrorlogScaleContextMenuItem");
            this.massErrorlogScaleContextMenuItem.Click += new System.EventHandler(this.massErrorlogScaleContextMenuItem_Click);
            // 
            // contextMenuDetections
            // 
            this.contextMenuDetections.Items.AddRange(new System.Windows.Forms.ToolStripItem[] {
            this.detectionsTargetToolStripMenuItem,
            this.detectionsGraphTypeToolStripMenuItem,
            this.detectionsToolStripSeparator1,
            this.detectionsShowToolStripMenuItem,
            this.detectionsYScaleToolStripMenuItem,
            this.detectionsToolStripSeparator2,
            this.detectionsPropertiesToolStripMenuItem,
            this.detectionsToolStripSeparator3});
            this.contextMenuDetections.Name = "contextMenuDetections";
            resources.ApplyResources(this.contextMenuDetections, "contextMenuDetections");
            // 
            // detectionsTargetToolStripMenuItem
            // 
            this.detectionsTargetToolStripMenuItem.DropDownItems.AddRange(new System.Windows.Forms.ToolStripItem[] {
            this.detectionsTargetPrecursorToolStripMenuItem,
            this.detectionsTargetPeptideToolStripMenuItem});
            this.detectionsTargetToolStripMenuItem.Name = "detectionsTargetToolStripMenuItem";
            resources.ApplyResources(this.detectionsTargetToolStripMenuItem, "detectionsTargetToolStripMenuItem");
            // 
            // detectionsTargetPrecursorToolStripMenuItem
            // 
            this.detectionsTargetPrecursorToolStripMenuItem.Name = "detectionsTargetPrecursorToolStripMenuItem";
            resources.ApplyResources(this.detectionsTargetPrecursorToolStripMenuItem, "detectionsTargetPrecursorToolStripMenuItem");
            this.detectionsTargetPrecursorToolStripMenuItem.Tag = 0;
            this.detectionsTargetPrecursorToolStripMenuItem.Click += new System.EventHandler(this.detectionsTargetPrecursorToolStripMenuItem_Click);
            // 
            // detectionsTargetPeptideToolStripMenuItem
            // 
            this.detectionsTargetPeptideToolStripMenuItem.Name = "detectionsTargetPeptideToolStripMenuItem";
            resources.ApplyResources(this.detectionsTargetPeptideToolStripMenuItem, "detectionsTargetPeptideToolStripMenuItem");
            this.detectionsTargetPeptideToolStripMenuItem.Tag = 1;
            this.detectionsTargetPeptideToolStripMenuItem.Click += new System.EventHandler(this.detectionsTargetPeptideToolStripMenuItem_Click);
            // 
            // detectionsGraphTypeToolStripMenuItem
            // 
            this.detectionsGraphTypeToolStripMenuItem.DropDownItems.AddRange(new System.Windows.Forms.ToolStripItem[] {
            this.detectionsGraphTypeReplicateToolStripMenuItem,
            this.detectionsGraphTypeHistogramToolStripMenuItem});
            this.detectionsGraphTypeToolStripMenuItem.Name = "detectionsGraphTypeToolStripMenuItem";
            resources.ApplyResources(this.detectionsGraphTypeToolStripMenuItem, "detectionsGraphTypeToolStripMenuItem");
            // 
            // detectionsGraphTypeReplicateToolStripMenuItem
            // 
            this.detectionsGraphTypeReplicateToolStripMenuItem.Name = "detectionsGraphTypeReplicateToolStripMenuItem";
            resources.ApplyResources(this.detectionsGraphTypeReplicateToolStripMenuItem, "detectionsGraphTypeReplicateToolStripMenuItem");
            this.detectionsGraphTypeReplicateToolStripMenuItem.Click += new System.EventHandler(this.detectionsGraphTypeReplicateToolStripMenuItem_Click);
            // 
            // detectionsGraphTypeHistogramToolStripMenuItem
            // 
            this.detectionsGraphTypeHistogramToolStripMenuItem.Name = "detectionsGraphTypeHistogramToolStripMenuItem";
            resources.ApplyResources(this.detectionsGraphTypeHistogramToolStripMenuItem, "detectionsGraphTypeHistogramToolStripMenuItem");
            this.detectionsGraphTypeHistogramToolStripMenuItem.Click += new System.EventHandler(this.detectionsGraphTypeHistogramToolStripMenuItem_Click);
            // 
            // detectionsToolStripSeparator1
            // 
            this.detectionsToolStripSeparator1.Name = "detectionsToolStripSeparator1";
            resources.ApplyResources(this.detectionsToolStripSeparator1, "detectionsToolStripSeparator1");
            // 
            // detectionsShowToolStripMenuItem
            // 
            this.detectionsShowToolStripMenuItem.DropDownItems.AddRange(new System.Windows.Forms.ToolStripItem[] {
            this.detectionsShowSelectionToolStripMenuItem,
            this.detectionsShowLegendToolStripMenuItem,
            this.detectionsShowMeanToolStripMenuItem,
            this.detectionsShowAtLeastNToolStripMenuItem});
            this.detectionsShowToolStripMenuItem.Name = "detectionsShowToolStripMenuItem";
            resources.ApplyResources(this.detectionsShowToolStripMenuItem, "detectionsShowToolStripMenuItem");
            // 
            // detectionsShowSelectionToolStripMenuItem
            // 
            this.detectionsShowSelectionToolStripMenuItem.Name = "detectionsShowSelectionToolStripMenuItem";
            resources.ApplyResources(this.detectionsShowSelectionToolStripMenuItem, "detectionsShowSelectionToolStripMenuItem");
            this.detectionsShowSelectionToolStripMenuItem.Click += new System.EventHandler(this.detectionsShowSelectionToolStripMenuItem_Click);
            // 
            // detectionsShowLegendToolStripMenuItem
            // 
            this.detectionsShowLegendToolStripMenuItem.Name = "detectionsShowLegendToolStripMenuItem";
            resources.ApplyResources(this.detectionsShowLegendToolStripMenuItem, "detectionsShowLegendToolStripMenuItem");
            this.detectionsShowLegendToolStripMenuItem.Click += new System.EventHandler(this.detectionsShowLegendToolStripMenuItem_Click);
            // 
            // detectionsShowMeanToolStripMenuItem
            // 
            this.detectionsShowMeanToolStripMenuItem.Name = "detectionsShowMeanToolStripMenuItem";
            resources.ApplyResources(this.detectionsShowMeanToolStripMenuItem, "detectionsShowMeanToolStripMenuItem");
            this.detectionsShowMeanToolStripMenuItem.Click += new System.EventHandler(this.detectionsShowMeanToolStripMenuItem_Click);
            // 
            // detectionsShowAtLeastNToolStripMenuItem
            // 
            this.detectionsShowAtLeastNToolStripMenuItem.Name = "detectionsShowAtLeastNToolStripMenuItem";
            resources.ApplyResources(this.detectionsShowAtLeastNToolStripMenuItem, "detectionsShowAtLeastNToolStripMenuItem");
            this.detectionsShowAtLeastNToolStripMenuItem.Click += new System.EventHandler(this.detectionsShowAtLeastNToolStripMenuItem_Click);
            // 
            // detectionsYScaleToolStripMenuItem
            // 
            this.detectionsYScaleToolStripMenuItem.DropDownItems.AddRange(new System.Windows.Forms.ToolStripItem[] {
            this.detectionsYScaleOneToolStripMenuItem,
            this.detectionsYScalePercentToolStripMenuItem});
            this.detectionsYScaleToolStripMenuItem.Name = "detectionsYScaleToolStripMenuItem";
            resources.ApplyResources(this.detectionsYScaleToolStripMenuItem, "detectionsYScaleToolStripMenuItem");
            // 
            // detectionsYScaleOneToolStripMenuItem
            // 
            this.detectionsYScaleOneToolStripMenuItem.Name = "detectionsYScaleOneToolStripMenuItem";
            resources.ApplyResources(this.detectionsYScaleOneToolStripMenuItem, "detectionsYScaleOneToolStripMenuItem");
            this.detectionsYScaleOneToolStripMenuItem.Tag = 1;
            this.detectionsYScaleOneToolStripMenuItem.Click += new System.EventHandler(this.detectionsYScaleOneToolStripMenuItem_Click);
            // 
            // detectionsYScalePercentToolStripMenuItem
            // 
            this.detectionsYScalePercentToolStripMenuItem.Name = "detectionsYScalePercentToolStripMenuItem";
            resources.ApplyResources(this.detectionsYScalePercentToolStripMenuItem, "detectionsYScalePercentToolStripMenuItem");
            this.detectionsYScalePercentToolStripMenuItem.Tag = 0;
            this.detectionsYScalePercentToolStripMenuItem.Click += new System.EventHandler(this.detectionsYScalePercentToolStripMenuItem_Click);
            // 
            // detectionsToolStripSeparator2
            // 
            this.detectionsToolStripSeparator2.Name = "detectionsToolStripSeparator2";
            resources.ApplyResources(this.detectionsToolStripSeparator2, "detectionsToolStripSeparator2");
            // 
            // detectionsPropertiesToolStripMenuItem
            // 
            this.detectionsPropertiesToolStripMenuItem.Name = "detectionsPropertiesToolStripMenuItem";
            resources.ApplyResources(this.detectionsPropertiesToolStripMenuItem, "detectionsPropertiesToolStripMenuItem");
            this.detectionsPropertiesToolStripMenuItem.Click += new System.EventHandler(this.detectionsPropertiesToolStripMenuItem_Click);
            // 
            // detectionsToolStripSeparator3
            // 
            this.detectionsToolStripSeparator3.Name = "detectionsToolStripSeparator3";
            resources.ApplyResources(this.detectionsToolStripSeparator3, "detectionsToolStripSeparator3");
            // 
            // crashSkylineMenuItem
            // 
            this.crashSkylineMenuItem.Name = "crashSkylineMenuItem";
            resources.ApplyResources(this.crashSkylineMenuItem, "crashSkylineMenuItem");
            this.crashSkylineMenuItem.Click += new System.EventHandler(this.crashSkylineMenuItem_Click);
            // 
            // editSpectrumFilterContextMenuItem
            // 
            this.editSpectrumFilterContextMenuItem.Name = "editSpectrumFilterContextMenuItem";
            resources.ApplyResources(this.editSpectrumFilterContextMenuItem, "editSpectrumFilterContextMenuItem");
            this.editSpectrumFilterContextMenuItem.Click += new System.EventHandler(this.editSpectrumFilterContextMenuItem_Click);
            // 
            // SkylineWindow
            // 
            resources.ApplyResources(this, "$this");
            this.AutoScaleMode = System.Windows.Forms.AutoScaleMode.Font;
            this.Controls.Add(this.panel1);
            this.Controls.Add(this.statusStrip);
            this.Controls.Add(this.mainToolStrip);
            this.Controls.Add(this.menuMain);
            this.Icon = global::pwiz.Skyline.Properties.Resources.Skyline;
            this.MainMenuStrip = this.menuMain;
            this.Name = "SkylineWindow";
            this.Activated += new System.EventHandler(this.SkylineWindow_Activated);
            this.Move += new System.EventHandler(this.SkylineWindow_Move);
            this.Resize += new System.EventHandler(this.SkylineWindow_Resize);
            this.contextMenuTreeNode.ResumeLayout(false);
            this.contextMenuSpectrum.ResumeLayout(false);
            this.contextMenuRetentionTimes.ResumeLayout(false);
            this.contextMenuPeakAreas.ResumeLayout(false);
            this.panel1.ResumeLayout(false);
            this.statusStrip.ResumeLayout(false);
            this.statusStrip.PerformLayout();
            this.mainToolStrip.ResumeLayout(false);
            this.mainToolStrip.PerformLayout();
            this.menuMain.ResumeLayout(false);
            this.menuMain.PerformLayout();
            this.contextMenuMassErrors.ResumeLayout(false);
            this.contextMenuDetections.ResumeLayout(false);
            this.ResumeLayout(false);
            this.PerformLayout();

        }

        #endregion

        private System.Windows.Forms.ToolStripMenuItem fileToolStripMenuItem;
        private System.Windows.Forms.ToolStripMenuItem newMenuItem;
        private System.Windows.Forms.ToolStripMenuItem openMenuItem;
        private System.Windows.Forms.ToolStripMenuItem helpToolStripMenuItem;
        private System.Windows.Forms.ToolStripMenuItem aboutMenuItem;
        private System.Windows.Forms.MenuStrip menuMain;
        private System.Windows.Forms.ToolStripSeparator mruAfterToolStripSeparator;
        private System.Windows.Forms.ToolStripMenuItem exitMenuItem;
        private System.Windows.Forms.ToolStripMenuItem saveMenuItem;
        private System.Windows.Forms.ToolStripMenuItem saveAsMenuItem;
        private System.Windows.Forms.ToolStripSeparator toolStripSeparator2;
        private System.Windows.Forms.ToolStripMenuItem editToolStripMenuItem;
        private System.Windows.Forms.ToolStripMenuItem settingsToolStripMenuItem;
        private System.Windows.Forms.ToolStripSeparator toolStripSeparatorSettings;
        private System.Windows.Forms.ToolStripMenuItem saveCurrentMenuItem;
        private System.Windows.Forms.ToolStripMenuItem editSettingsMenuItem;
        private System.Windows.Forms.ToolStripSeparator toolStripSeparator3;
        private System.Windows.Forms.ToolStripMenuItem peptideSettingsMenuItem;
        private System.Windows.Forms.ToolStripMenuItem transitionSettingsMenuItem;
        private System.Windows.Forms.StatusStrip statusStrip;
        private System.Windows.Forms.ToolStripStatusLabel statusSequences;
        private System.Windows.Forms.ToolStripStatusLabel statusPrecursors;
        private System.Windows.Forms.ToolStripStatusLabel statusIons;
        private System.Windows.Forms.ToolStripStatusLabel statusGeneral;
        private System.Windows.Forms.ToolStripMenuItem exportToolStripMenuItem;
        private System.Windows.Forms.ToolStripMenuItem importToolStripMenuItem;
        private System.Windows.Forms.ToolStripMenuItem importFASTAMenuItem;
        private System.Windows.Forms.ToolStripMenuItem importResultsMenuItem;
        private System.Windows.Forms.ToolStripSeparator mruBeforeToolStripSeparator;
        private System.Windows.Forms.ToolStripProgressBar statusProgress;
        private System.Windows.Forms.ContextMenuStrip contextMenuTreeNode;
        private System.Windows.Forms.ToolStripMenuItem cutContextMenuItem;
        private System.Windows.Forms.ToolStripMenuItem copyContextMenuItem;
        private System.Windows.Forms.ToolStripMenuItem pasteContextMenuItem;
        private System.Windows.Forms.ToolStripSeparator toolStripSeparator1;
        private System.Windows.Forms.ToolStripMenuItem pickChildrenContextMenuItem;
        private System.Windows.Forms.ToolStripSeparator toolStripSeparator7;
        private System.Windows.Forms.ToolStripMenuItem editNoteContextMenuItem;
        private System.Windows.Forms.ToolStripMenuItem viewToolStripMenuItem;
        private System.Windows.Forms.ContextMenuStrip contextMenuSpectrum;
        private System.Windows.Forms.ToolStripMenuItem ionTypesContextMenuItem;
        private System.Windows.Forms.ToolStripMenuItem fragmentionsContextMenuItem;
        private System.Windows.Forms.ToolStripMenuItem specialionsContextMenuItem;
        private System.Windows.Forms.ToolStripSeparator toolStripSeparator11;
        private System.Windows.Forms.ToolStripSeparator toolStripSeparator12;
        private System.Windows.Forms.ToolStripMenuItem ranksContextMenuItem;
        private System.Windows.Forms.ToolStripSeparator toolStripSeparator13;
        private System.Windows.Forms.ToolStripMenuItem zoomSpectrumContextMenuItem;
        private System.Windows.Forms.ToolStripSeparator toolStripSeparator14;
        private System.Windows.Forms.ToolStripMenuItem duplicatesContextMenuItem;
        private System.Windows.Forms.ToolStripMenuItem lockYaxisContextMenuItem;
        private System.Windows.Forms.ToolStripMenuItem showLibSpectrumPropertiesContextMenuItem;
        private System.Windows.Forms.ToolStripMenuItem showFullScanSpectrumPropertiesContextMenuItem;
        private System.Windows.Forms.ToolStripSeparator toolStripSeparator15;
        private System.Windows.Forms.ToolStripMenuItem importMassListMenuItem;
        private DigitalRune.Windows.Docking.DockPanel dockPanel;
        private System.Windows.Forms.ToolStrip mainToolStrip;        
        private System.Windows.Forms.ToolStripButton newToolBarButton;        
        private System.Windows.Forms.ToolStripSplitButton undoToolBarButton;        
        private System.Windows.Forms.ToolStripSplitButton redoToolBarButton;        
        private System.Windows.Forms.ToolStripButton openToolBarButton;        
        private System.Windows.Forms.ToolStripButton saveToolBarButton;        
        private System.Windows.Forms.ToolStripSeparator toolStripSeparator20;        
        private System.Windows.Forms.ToolStripButton cutToolBarButton;        
        private System.Windows.Forms.ToolStripButton copyToolBarButton;        
        private System.Windows.Forms.ToolStripButton pasteToolBarButton;        
        private System.Windows.Forms.ToolStripSeparator toolStripSeparator21;        
        private System.Windows.Forms.ContextMenuStrip contextMenuRetentionTimes;
        private System.Windows.Forms.ToolStripMenuItem refineRTContextMenuItem;
        private System.Windows.Forms.ToolStripMenuItem setRTThresholdContextMenuItem;
        private System.Windows.Forms.ToolStripSeparator toolStripSeparator22;
        private System.Windows.Forms.ToolStripMenuItem createRTRegressionContextMenuItem;
        private System.Windows.Forms.ToolStripSeparator toolStripSeparator23;
        private System.Windows.Forms.ToolStripMenuItem removeRTOutliersContextMenuItem;
        private System.Windows.Forms.ToolStripMenuItem removeRTContextMenuItem;
        private System.Windows.Forms.ToolStripSeparator toolStripSeparator24;
        private System.Windows.Forms.ToolStripMenuItem zoomOutRTContextMenuItem;
        private System.Windows.Forms.ToolStripSeparator toolStripSeparator25;
        private System.Windows.Forms.ToolStripMenuItem predictionRTContextMenuItem;
        private System.Windows.Forms.ToolStripMenuItem exportTransitionListMenuItem;
        private System.Windows.Forms.ToolStripMenuItem exportReportMenuItem;
        private System.Windows.Forms.ToolStripMenuItem timeGraphContextMenuItem;
        private System.Windows.Forms.ToolStripMenuItem regressionContextMenuItem;
        private System.Windows.Forms.ToolStripMenuItem replicateComparisonContextMenuItem;
        private System.Windows.Forms.ToolStripMenuItem spectrumGraphPropsContextMenuItem;
        private System.Windows.Forms.ToolStripSeparator toolStripSeparator27;
        private System.Windows.Forms.ToolStripMenuItem schedulingContextMenuItem;
        private System.Windows.Forms.ToolStripMenuItem supportMenuItem;
        private System.Windows.Forms.ToolStripMenuItem issuesMenuItem;
        private System.Windows.Forms.ToolStripSeparator toolStripSeparator29;
        private System.Windows.Forms.ToolStripMenuItem homeMenuItem;
        private System.Windows.Forms.ToolStripMenuItem modifyPeptideContextMenuItem;
        private System.Windows.Forms.ToolStripSeparator toolStripSeparator31;
        private System.Windows.Forms.ToolStripMenuItem shareSettingsMenuItem;
        private System.Windows.Forms.ToolStripMenuItem importSettingsMenuItem1;
        private System.Windows.Forms.ToolStripMenuItem deleteContextMenuItem;
        private System.Windows.Forms.ToolStripMenuItem removePeakContextMenuItem;
        private System.Windows.Forms.ToolStripMenuItem exportMethodMenuItem;
        private System.Windows.Forms.ContextMenuStrip contextMenuPeakAreas;
        private System.Windows.Forms.ToolStripMenuItem areaGraphContextMenuItem;
        private System.Windows.Forms.ToolStripMenuItem areaReplicateComparisonContextMenuItem;
        private System.Windows.Forms.ToolStripMenuItem areaPeptideComparisonContextMenuItem;
        private System.Windows.Forms.ToolStripMenuItem areaNormalizeContextMenuItem;
        private System.Windows.Forms.ToolStripMenuItem peptideLogScaleContextMenuItem;
        private System.Windows.Forms.ToolStripMenuItem peptideOrderContextMenuItem;
        private System.Windows.Forms.ToolStripMenuItem peptideOrderDocumentContextMenuItem;
        private System.Windows.Forms.ToolStripMenuItem peptideOrderRTContextMenuItem;
        private System.Windows.Forms.ToolStripMenuItem peptideOrderAreaContextMenuItem;
        private System.Windows.Forms.ToolStripMenuItem peptideCvsContextMenuItem;
        private System.Windows.Forms.ToolStripMenuItem documentSettingsMenuItem;
        private System.Windows.Forms.ToolStripMenuItem refineToolStripMenuItem;
        private System.Windows.Forms.ToolStripMenuItem selectionContextMenuItem;
        private System.Windows.Forms.ToolStripMenuItem synchronizeSummaryZoomingContextMenuItem;
        private System.Windows.Forms.ToolStripMenuItem shareDocumentMenuItem;
        private System.Windows.Forms.ToolStripSeparator toolStripSeparator37;
        private System.Windows.Forms.ToolStripMenuItem precursorIonContextMenuItem;
        private System.Windows.Forms.ToolStripMenuItem integrateAllMenuItem;
        private System.Windows.Forms.ToolStripSeparator toolStripSeparator28;
        private System.Windows.Forms.ToolStripMenuItem areaPropsContextMenuItem;
        private System.Windows.Forms.ToolStripMenuItem timePeptideComparisonContextMenuItem;
        private System.Windows.Forms.ToolStripMenuItem rtValueMenuItem;
        private System.Windows.Forms.ToolStripMenuItem allRTValueContextMenuItem;
        private System.Windows.Forms.ToolStripMenuItem timeRTValueContextMenuItem;
        private System.Windows.Forms.ToolStripMenuItem fwhmRTValueContextMenuItem;
        private System.Windows.Forms.ToolStripMenuItem fwbRTValueContextMenuItem;
        private System.Windows.Forms.ToolStripMenuItem timePropsContextMenuItem;
        private System.Windows.Forms.ToolStripSeparator toolStripSeparator38;
        private System.Windows.Forms.ToolStripStatusLabel statusPeptides;
        private System.Windows.Forms.ToolStripMenuItem ratiosContextMenuItem;
        private System.Windows.Forms.ToolStripSeparator toolStripSeparatorRatios;
        private System.Windows.Forms.ToolStripMenuItem ratiosToGlobalStandardsMenuItem;
        private System.Windows.Forms.ToolStripMenuItem replicatesRTContextMenuItem;
        private System.Windows.Forms.ToolStripMenuItem averageReplicatesContextMenuItem;
        private System.Windows.Forms.ToolStripMenuItem singleReplicateRTContextMenuItem;
        private System.Windows.Forms.ToolStripMenuItem bestReplicateRTContextMenuItem;
        private System.Windows.Forms.ToolStripMenuItem replicatesTreeContextMenuItem;
        private System.Windows.Forms.ToolStripMenuItem singleReplicateTreeContextMenuItem;
        private System.Windows.Forms.ToolStripMenuItem bestReplicateTreeContextMenuItem;
        private System.Windows.Forms.ToolStripMenuItem videosMenuItem;
        private System.Windows.Forms.ToolStripMenuItem tutorialsMenuItem;
        private System.Windows.Forms.ToolStripMenuItem importDocumentMenuItem;
        private System.Windows.Forms.ToolStripMenuItem ionMzValuesContextMenuItem;
        private System.Windows.Forms.ToolStripMenuItem observedMzValuesContextMenuItem;
        private System.Windows.Forms.ToolStripMenuItem chargesContextMenuItem;
        private System.Windows.Forms.ToolStripMenuItem showLibraryPeakAreaContextMenuItem;
        private System.Windows.Forms.ToolStripMenuItem replicateOrderContextMenuItem;
        private System.Windows.Forms.ToolStripMenuItem replicateOrderDocumentContextMenuItem;
        private System.Windows.Forms.ToolStripMenuItem replicateOrderAcqTimeContextMenuItem;
        private System.Windows.Forms.ToolStripMenuItem showDotProductToolStripMenuItem;
        private System.Windows.Forms.ToolStripMenuItem showPeakAreaLegendContextMenuItem;
        private System.Windows.Forms.ToolStripMenuItem showRTLegendContextMenuItem;
        private System.Windows.Forms.ToolStripMenuItem scopeContextMenuItem;
        private System.Windows.Forms.ToolStripMenuItem documentScopeContextMenuItem;
        private System.Windows.Forms.ToolStripMenuItem proteinScopeContextMenuItem;
        private System.Windows.Forms.ToolStripMenuItem chooseCalculatorContextMenuItem;
        private System.Windows.Forms.ToolStripMenuItem placeholderToolStripMenuItem1;
        private System.Windows.Forms.ToolStripSeparator toolStripSeparatorCalculators;
        private System.Windows.Forms.ToolStripMenuItem updateCalculatorContextMenuItem;
        private System.Windows.Forms.ToolStripMenuItem addCalculatorContextMenuItem;
        private System.Windows.Forms.ToolStripMenuItem eSPFeaturesMenuItem;
        private System.Windows.Forms.ToolStripMenuItem exportIsolationListMenuItem;
        private System.Windows.Forms.ToolStripMenuItem toolsMenu;
        private System.Windows.Forms.ToolStripMenuItem placeholderToolsMenuItem;
        private System.Windows.Forms.ToolStripMenuItem configureToolsMenuItem;
        private System.Windows.Forms.ToolStripSeparator toolStripSeparator47;
        private System.Windows.Forms.Panel panel1;
        private System.Windows.Forms.ToolStripSeparator toolStripSeparator46;
        private System.Windows.Forms.ToolStripMenuItem optionsToolStripMenuItem;
        private System.Windows.Forms.ToolStripMenuItem publishMenuItem;
        private System.Windows.Forms.ToolStripMenuItem immediateWindowToolStripMenuItem;
        private System.Windows.Forms.ToolStripMenuItem importPeptideSearchMenuItem;
        private System.Windows.Forms.ToolStripMenuItem groupReplicatesByContextMenuItem;
        private System.Windows.Forms.ToolStripMenuItem groupByReplicateContextMenuItem;
        private System.Windows.Forms.ToolStripMenuItem mProphetFeaturesMenuItem;
        private System.Windows.Forms.ToolStripMenuItem peakBoundariesToolStripMenuItem;
        private System.Windows.Forms.ToolStripSplitButton buttonShowAllChromatograms;
        private System.Windows.Forms.ToolStripMenuItem showLibraryChromatogramsSpectrumContextMenuItem;
        private System.Windows.Forms.ToolStripMenuItem chromatogramsToolStripMenuItem;
        private System.Windows.Forms.ToolStripButton publishToolbarButton;
        private System.Windows.Forms.ToolStripMenuItem updatesToolsMenuItem;
        private System.Windows.Forms.ToolStripMenuItem setStandardTypeContextMenuItem;
        private System.Windows.Forms.ToolStripMenuItem noStandardContextMenuItem;
        private System.Windows.Forms.ToolStripMenuItem qcStandardContextMenuItem;
        private System.Windows.Forms.ToolStripMenuItem irtStandardContextMenuItem;
        private System.Windows.Forms.ToolStripMenuItem normStandardContextMenuItem;
        private System.Windows.Forms.ToolStripSeparator toolStripSeparator49;
        private System.Windows.Forms.ToolStripSeparator toolStripSeparator50;
        private System.Windows.Forms.ToolStripSeparator toolStripSeparator51;
        private System.Windows.Forms.ToolStripSeparator toolStripSeparator52;
        private System.Windows.Forms.ToolStripMenuItem toolStoreMenuItem;
        private System.Windows.Forms.ToolStripSeparator toolStripSeparatorTools;
        private System.Windows.Forms.ToolStripMenuItem startPageMenuItem;
        private System.Windows.Forms.ToolStripMenuItem addMoleculeContextMenuItem;
        private System.Windows.Forms.ToolStripMenuItem addTransitionMoleculeContextMenuItem;
        private System.Windows.Forms.ToolStripMenuItem openContainingFolderMenuItem;
        private System.Windows.Forms.ToolStripSeparator toolStripSeparator53;
        private System.Windows.Forms.ToolStripMenuItem addSmallMoleculePrecursorContextMenuItem;
        private System.Windows.Forms.ToolStripMenuItem timePlotContextMenuItem;
        private System.Windows.Forms.ToolStripMenuItem timeCorrelationContextMenuItem;
        private System.Windows.Forms.ToolStripMenuItem timeResidualsContextMenuItem;
        private System.Windows.Forms.ToolStripMenuItem timePointsContextMenuItem;
        private System.Windows.Forms.ToolStripMenuItem timeTargetsContextMenuItem;
        private System.Windows.Forms.ToolStripMenuItem timeStandardsContextMenuItem;
        private System.Windows.Forms.ToolStripMenuItem timeDecoysContextMenuItem;
        private System.Windows.Forms.ContextMenuStrip contextMenuMassErrors;
        private System.Windows.Forms.ToolStripMenuItem massErrorGraphContextMenuItem;
        private System.Windows.Forms.ToolStripMenuItem massErrorReplicateComparisonContextMenuItem;
        private System.Windows.Forms.ToolStripMenuItem massErrorPeptideComparisonContextMenuItem;
        private System.Windows.Forms.ToolStripMenuItem peptideOrderMassErrorContextMenuItem;
        private System.Windows.Forms.ToolStripMenuItem massErrorPropsContextMenuItem;
        private System.Windows.Forms.ToolStripMenuItem showMassErrorLegendContextMenuItem;
        private System.Windows.Forms.ToolStripMenuItem massErrorHistogramContextMenuItem;
        private System.Windows.Forms.ToolStripMenuItem massErrorPointsContextMenuItem;
        private System.Windows.Forms.ToolStripMenuItem massErrorTargetsContextMenuItem;
        private System.Windows.Forms.ToolStripMenuItem massErrorDecoysContextMenuItem;
        private System.Windows.Forms.ToolStripMenuItem binCountContextMenuItem;
        private System.Windows.Forms.ToolStripMenuItem ppm05ContextMenuItem;
        private System.Windows.Forms.ToolStripMenuItem ppm10ContextMenuItem;
        private System.Windows.Forms.ToolStripMenuItem ppm15ContextMenuItem;
        private System.Windows.Forms.ToolStripMenuItem ppm20ContextMenuItem;
        private System.Windows.Forms.ToolStripMenuItem massErrorTransitionsContextMenuItem;
        private System.Windows.Forms.ToolStripMenuItem massErrorAllTransitionsContextMenuItem;
        private System.Windows.Forms.ToolStripMenuItem massErrorBestTransitionsContextMenuItem;
        private System.Windows.Forms.ToolStripSeparator toolStripSeparator55;
        private System.Windows.Forms.ToolStripMenuItem MassErrorPrecursorsContextMenuItem;
        private System.Windows.Forms.ToolStripMenuItem MassErrorProductsContextMenuItem;
        private System.Windows.Forms.ToolStripMenuItem massErrorHistogram2DContextMenuItem;
        private System.Windows.Forms.ToolStripMenuItem massErrorXAxisContextMenuItem;
        private System.Windows.Forms.ToolStripMenuItem massErorrRetentionTimeContextMenuItem;
        private System.Windows.Forms.ToolStripMenuItem massErrorMassToChargContextMenuItem;
        private System.Windows.Forms.ToolStripMenuItem massErrorlogScaleContextMenuItem;
        private System.Windows.Forms.ToolStripMenuItem massErrorTargets1FDRContextMenuItem;
        private System.Windows.Forms.ToolStripMenuItem surrogateStandardContextMenuItem;
        private System.Windows.Forms.ToolStripMenuItem scoreToRunToolStripMenuItem;
        private System.Windows.Forms.ToolStripMenuItem runToRunToolStripMenuItem;
        private System.Windows.Forms.ToolStripSeparator checkForUpdatesSeparator;
        private System.Windows.Forms.ToolStripMenuItem checkForUpdatesMenuItem;
        private System.Windows.Forms.ToolStripMenuItem exportSpectralLibraryMenuItem;
        private System.Windows.Forms.ToolStripMenuItem setRegressionMethodContextMenuItem;
        private System.Windows.Forms.ToolStripMenuItem linearRegressionContextMenuItem;
        private System.Windows.Forms.ToolStripMenuItem kernelDensityEstimationContextMenuItem;
        private System.Windows.Forms.ToolStripMenuItem loessContextMenuItem;
        private System.Windows.Forms.ToolStripMenuItem importAssayLibraryMenuItem;
        private System.Windows.Forms.ToolStripMenuItem areaCVHistogramContextMenuItem;
        private System.Windows.Forms.ToolStripMenuItem areaCVHistogram2DContextMenuItem;
        private System.Windows.Forms.ToolStripMenuItem areaCVbinWidthToolStripMenuItem;
        private System.Windows.Forms.ToolStripMenuItem areaCV05binWidthToolStripMenuItem;
        private System.Windows.Forms.ToolStripMenuItem areaCV10binWidthToolStripMenuItem;
        private System.Windows.Forms.ToolStripMenuItem areaCV15binWidthToolStripMenuItem;
        private System.Windows.Forms.ToolStripMenuItem areaCV20binWidthToolStripMenuItem;
        private System.Windows.Forms.ToolStripMenuItem pointsToolStripMenuItem;
        private System.Windows.Forms.ToolStripMenuItem areaCVtargetsToolStripMenuItem;
        private System.Windows.Forms.ToolStripMenuItem areaCVdecoysToolStripMenuItem;
        private System.Windows.Forms.ToolStripMenuItem areaCVNormalizedToToolStripMenuItem;
        private System.Windows.Forms.ToolStripMenuItem areaCVLogScaleToolStripMenuItem;
        private System.Windows.Forms.ToolStripMenuItem removeAboveCVCutoffToolStripMenuItem;
        private System.Windows.Forms.ToolStripSeparator toolStripSeparator57;
        private System.Windows.Forms.ToolStripMenuItem graphTypeToolStripMenuItem;
        private System.Windows.Forms.ToolStripMenuItem barAreaGraphDisplayTypeMenuItem;
        private System.Windows.Forms.ToolStripMenuItem lineAreaGraphDisplayTypeMenuItem;
        private System.Windows.Forms.ToolStripMenuItem exportAnnotationsMenuItem;
        private System.Windows.Forms.ToolStripMenuItem importAnnotationsMenuItem;
        private System.Windows.Forms.ToolStripMenuItem areaCVTransitionsToolStripMenuItem;
        private System.Windows.Forms.ToolStripMenuItem areaCVAllTransitionsToolStripMenuItem;
        private System.Windows.Forms.ToolStripMenuItem areaCVCountTransitionsToolStripMenuItem;
        private System.Windows.Forms.ToolStripMenuItem areaCVBestTransitionsToolStripMenuItem;
        private System.Windows.Forms.ToolStripSeparator toolStripSeparator58;
        private System.Windows.Forms.ToolStripMenuItem areaCVPrecursorsToolStripMenuItem;
        private System.Windows.Forms.ToolStripMenuItem areaCVProductsToolStripMenuItem;
        private System.Windows.Forms.ToolStripSeparator toolStripSeparatorSelectUI;
        private System.Windows.Forms.ToolStripDropDownButton modeUIToolBarDropDownButton;
        private System.Windows.Forms.ToolStripMenuItem targetsAt1FDRToolStripMenuItem;
        private System.Windows.Forms.ToolStripMenuItem webinarsMenuItem;
        private System.Windows.Forms.ToolStripMenuItem documentationToolStripMenuItem;
        private System.Windows.Forms.ToolStripMenuItem reportsHelpMenuItem;
        private System.Windows.Forms.ToolStripMenuItem commandLineHelpMenuItem;
        private System.Windows.Forms.ToolStripMenuItem otherDocsHelpMenuItem;
        private System.Windows.Forms.ToolStripMenuItem toggleQuantitativeContextMenuItem;
        private System.Windows.Forms.ToolStripMenuItem markTransitionsQuantitativeContextMenuItem;
        private System.Windows.Forms.ToolStripMenuItem scoreContextMenuItem;
        private System.Windows.Forms.ToolStripSeparator toolStripSeparator61;
        private System.Windows.Forms.ToolStripMenuItem prositLibMatchItem;
        private System.Windows.Forms.ToolStripMenuItem mirrorMenuItem;
        private System.Windows.Forms.ToolStripMenuItem logRegressionContextMenuItem;
        private System.Windows.Forms.ContextMenuStrip contextMenuDetections;
        private System.Windows.Forms.ToolStripMenuItem detectionsTargetToolStripMenuItem;
        private System.Windows.Forms.ToolStripMenuItem detectionsTargetPrecursorToolStripMenuItem;
        private System.Windows.Forms.ToolStripMenuItem detectionsTargetPeptideToolStripMenuItem;
        private System.Windows.Forms.ToolStripMenuItem detectionsGraphTypeToolStripMenuItem;
        private System.Windows.Forms.ToolStripMenuItem detectionsGraphTypeReplicateToolStripMenuItem;
        private System.Windows.Forms.ToolStripMenuItem detectionsGraphTypeHistogramToolStripMenuItem;
        private System.Windows.Forms.ToolStripSeparator detectionsToolStripSeparator1;
        private System.Windows.Forms.ToolStripMenuItem detectionsShowToolStripMenuItem;
        private System.Windows.Forms.ToolStripMenuItem detectionsShowSelectionToolStripMenuItem;
        private System.Windows.Forms.ToolStripMenuItem detectionsShowLegendToolStripMenuItem;
        private System.Windows.Forms.ToolStripMenuItem detectionsShowMeanToolStripMenuItem;
        private System.Windows.Forms.ToolStripMenuItem detectionsShowAtLeastNToolStripMenuItem;
        private System.Windows.Forms.ToolStripMenuItem detectionsYScaleToolStripMenuItem;
        private System.Windows.Forms.ToolStripMenuItem detectionsYScaleOneToolStripMenuItem;
        private System.Windows.Forms.ToolStripSeparator detectionsToolStripSeparator2;
        private System.Windows.Forms.ToolStripMenuItem detectionsPropertiesToolStripMenuItem;
        private System.Windows.Forms.ToolStripSeparator detectionsToolStripSeparator3;
        private System.Windows.Forms.ToolStripMenuItem detectionsYScalePercentToolStripMenuItem;
        private System.Windows.Forms.ToolStripMenuItem massErrorToolStripMenuItem;
        private System.Windows.Forms.ToolStripMenuItem synchMzScaleToolStripMenuItem;
        private System.Windows.Forms.ToolStripMenuItem editSpectrumFilterContextMenuItem;
        private System.Windows.Forms.ToolStripMenuItem submitErrorReportMenuItem;
        private System.Windows.Forms.ToolStripMenuItem crashSkylineMenuItem;
<<<<<<< HEAD
        private System.Windows.Forms.ToolStripMenuItem openPanoramaMenuItem;
=======
        private System.Windows.Forms.ToolStripMenuItem encyclopeDiaSearchMenuItem;
>>>>>>> 08886e22
    }
}

<|MERGE_RESOLUTION|>--- conflicted
+++ resolved
@@ -1,2899 +1,2896 @@
-
-using System;
-using pwiz.Skyline.Model;
-using pwiz.Skyline.Properties;
-
-namespace pwiz.Skyline
-{
-    partial class SkylineWindow
-    {
-        /// <summary>
-        /// Required designer variable.
-        /// </summary>
-        private System.ComponentModel.IContainer components = null;
-
-        /// <summary>
-        /// Clean up any resources being used.
-        /// </summary>
-        /// <param name="disposing">true if managed resources should be disposed; otherwise, false.</param>
-        protected override void Dispose(bool disposing)
-        {
-            if (disposing && (components != null))
-            {
-                components.Dispose();
-            }
-            base.Dispose(disposing);
-        }
-
-        #region Windows Form Designer generated code
-
-        /// <summary>
-        /// Required method for Designer support - do not modify
-        /// the contents of this method with the code editor.
-        /// </summary>
-        private void InitializeComponent()
-        {
-            this.components = new System.ComponentModel.Container();
-            System.ComponentModel.ComponentResourceManager resources = new System.ComponentModel.ComponentResourceManager(typeof(SkylineWindow));
-            this.contextMenuTreeNode = new System.Windows.Forms.ContextMenuStrip(this.components);
-            this.cutContextMenuItem = new System.Windows.Forms.ToolStripMenuItem();
-            this.copyContextMenuItem = new System.Windows.Forms.ToolStripMenuItem();
-            this.pasteContextMenuItem = new System.Windows.Forms.ToolStripMenuItem();
-            this.deleteContextMenuItem = new System.Windows.Forms.ToolStripMenuItem();
-            this.toolStripSeparator1 = new System.Windows.Forms.ToolStripSeparator();
-            this.pickChildrenContextMenuItem = new System.Windows.Forms.ToolStripMenuItem();
-            this.addMoleculeContextMenuItem = new System.Windows.Forms.ToolStripMenuItem();
-            this.addSmallMoleculePrecursorContextMenuItem = new System.Windows.Forms.ToolStripMenuItem();
-            this.addTransitionMoleculeContextMenuItem = new System.Windows.Forms.ToolStripMenuItem();
-            this.removePeakContextMenuItem = new System.Windows.Forms.ToolStripMenuItem();
-            this.setStandardTypeContextMenuItem = new System.Windows.Forms.ToolStripMenuItem();
-            this.noStandardContextMenuItem = new System.Windows.Forms.ToolStripMenuItem();
-            this.normStandardContextMenuItem = new System.Windows.Forms.ToolStripMenuItem();
-            this.surrogateStandardContextMenuItem = new System.Windows.Forms.ToolStripMenuItem();
-            this.qcStandardContextMenuItem = new System.Windows.Forms.ToolStripMenuItem();
-            this.irtStandardContextMenuItem = new System.Windows.Forms.ToolStripMenuItem();
-            this.modifyPeptideContextMenuItem = new System.Windows.Forms.ToolStripMenuItem();
-            this.toggleQuantitativeContextMenuItem = new System.Windows.Forms.ToolStripMenuItem();
-            this.markTransitionsQuantitativeContextMenuItem = new System.Windows.Forms.ToolStripMenuItem();
-            this.toolStripSeparator7 = new System.Windows.Forms.ToolStripSeparator();
-            this.editNoteContextMenuItem = new System.Windows.Forms.ToolStripMenuItem();
-            this.toolStripSeparatorRatios = new System.Windows.Forms.ToolStripSeparator();
-            this.ratiosContextMenuItem = new System.Windows.Forms.ToolStripMenuItem();
-            this.ratiosToGlobalStandardsMenuItem = new System.Windows.Forms.ToolStripMenuItem();
-            this.replicatesTreeContextMenuItem = new System.Windows.Forms.ToolStripMenuItem();
-            this.singleReplicateTreeContextMenuItem = new System.Windows.Forms.ToolStripMenuItem();
-            this.bestReplicateTreeContextMenuItem = new System.Windows.Forms.ToolStripMenuItem();
-            this.contextMenuSpectrum = new System.Windows.Forms.ContextMenuStrip(this.components);
-            this.ionTypesContextMenuItem = new System.Windows.Forms.ToolStripMenuItem();
-            this.fragmentionsContextMenuItem = new System.Windows.Forms.ToolStripMenuItem();
-            this.specialionsContextMenuItem = new System.Windows.Forms.ToolStripMenuItem();
-            this.precursorIonContextMenuItem = new System.Windows.Forms.ToolStripMenuItem();
-            this.toolStripSeparator11 = new System.Windows.Forms.ToolStripSeparator();
-            this.chargesContextMenuItem = new System.Windows.Forms.ToolStripMenuItem();
-            this.toolStripSeparator12 = new System.Windows.Forms.ToolStripSeparator();
-            this.ranksContextMenuItem = new System.Windows.Forms.ToolStripMenuItem();
-            this.scoreContextMenuItem = new System.Windows.Forms.ToolStripMenuItem();
-            this.massErrorToolStripMenuItem = new System.Windows.Forms.ToolStripMenuItem();
-            this.ionMzValuesContextMenuItem = new System.Windows.Forms.ToolStripMenuItem();
-            this.observedMzValuesContextMenuItem = new System.Windows.Forms.ToolStripMenuItem();
-            this.duplicatesContextMenuItem = new System.Windows.Forms.ToolStripMenuItem();
-            this.toolStripSeparator13 = new System.Windows.Forms.ToolStripSeparator();
-            this.lockYaxisContextMenuItem = new System.Windows.Forms.ToolStripMenuItem();
-            this.showLibSpectrumPropertiesContextMenuItem = new System.Windows.Forms.ToolStripMenuItem();
-            this.showFullScanSpectrumPropertiesContextMenuItem = new System.Windows.Forms.ToolStripMenuItem();
-            this.toolStripSeparator14 = new System.Windows.Forms.ToolStripSeparator();
-            this.prositLibMatchItem = new System.Windows.Forms.ToolStripMenuItem();
-            this.mirrorMenuItem = new System.Windows.Forms.ToolStripMenuItem();
-            this.toolStripSeparator61 = new System.Windows.Forms.ToolStripSeparator();
-            this.spectrumGraphPropsContextMenuItem = new System.Windows.Forms.ToolStripMenuItem();
-            this.toolStripSeparator15 = new System.Windows.Forms.ToolStripSeparator();
-            this.zoomSpectrumContextMenuItem = new System.Windows.Forms.ToolStripMenuItem();
-            this.toolStripSeparator27 = new System.Windows.Forms.ToolStripSeparator();
-            this.showLibraryChromatogramsSpectrumContextMenuItem = new System.Windows.Forms.ToolStripMenuItem();
-            this.synchMzScaleToolStripMenuItem = new System.Windows.Forms.ToolStripMenuItem();
-            this.contextMenuRetentionTimes = new System.Windows.Forms.ContextMenuStrip(this.components);
-            this.timeGraphContextMenuItem = new System.Windows.Forms.ToolStripMenuItem();
-            this.replicateComparisonContextMenuItem = new System.Windows.Forms.ToolStripMenuItem();
-            this.timePeptideComparisonContextMenuItem = new System.Windows.Forms.ToolStripMenuItem();
-            this.regressionContextMenuItem = new System.Windows.Forms.ToolStripMenuItem();
-            this.scoreToRunToolStripMenuItem = new System.Windows.Forms.ToolStripMenuItem();
-            this.runToRunToolStripMenuItem = new System.Windows.Forms.ToolStripMenuItem();
-            this.schedulingContextMenuItem = new System.Windows.Forms.ToolStripMenuItem();
-            this.timePlotContextMenuItem = new System.Windows.Forms.ToolStripMenuItem();
-            this.timeCorrelationContextMenuItem = new System.Windows.Forms.ToolStripMenuItem();
-            this.timeResidualsContextMenuItem = new System.Windows.Forms.ToolStripMenuItem();
-            this.timePointsContextMenuItem = new System.Windows.Forms.ToolStripMenuItem();
-            this.timeTargetsContextMenuItem = new System.Windows.Forms.ToolStripMenuItem();
-            this.targetsAt1FDRToolStripMenuItem = new System.Windows.Forms.ToolStripMenuItem();
-            this.timeStandardsContextMenuItem = new System.Windows.Forms.ToolStripMenuItem();
-            this.timeDecoysContextMenuItem = new System.Windows.Forms.ToolStripMenuItem();
-            this.rtValueMenuItem = new System.Windows.Forms.ToolStripMenuItem();
-            this.allRTValueContextMenuItem = new System.Windows.Forms.ToolStripMenuItem();
-            this.timeRTValueContextMenuItem = new System.Windows.Forms.ToolStripMenuItem();
-            this.fwhmRTValueContextMenuItem = new System.Windows.Forms.ToolStripMenuItem();
-            this.fwbRTValueContextMenuItem = new System.Windows.Forms.ToolStripMenuItem();
-            this.showRTLegendContextMenuItem = new System.Windows.Forms.ToolStripMenuItem();
-            this.selectionContextMenuItem = new System.Windows.Forms.ToolStripMenuItem();
-            this.synchronizeSummaryZoomingContextMenuItem = new System.Windows.Forms.ToolStripMenuItem();
-            this.refineRTContextMenuItem = new System.Windows.Forms.ToolStripMenuItem();
-            this.predictionRTContextMenuItem = new System.Windows.Forms.ToolStripMenuItem();
-            this.replicatesRTContextMenuItem = new System.Windows.Forms.ToolStripMenuItem();
-            this.averageReplicatesContextMenuItem = new System.Windows.Forms.ToolStripMenuItem();
-            this.singleReplicateRTContextMenuItem = new System.Windows.Forms.ToolStripMenuItem();
-            this.bestReplicateRTContextMenuItem = new System.Windows.Forms.ToolStripMenuItem();
-            this.setRTThresholdContextMenuItem = new System.Windows.Forms.ToolStripMenuItem();
-            this.setRegressionMethodContextMenuItem = new System.Windows.Forms.ToolStripMenuItem();
-            this.linearRegressionContextMenuItem = new System.Windows.Forms.ToolStripMenuItem();
-            this.kernelDensityEstimationContextMenuItem = new System.Windows.Forms.ToolStripMenuItem();
-            this.logRegressionContextMenuItem = new System.Windows.Forms.ToolStripMenuItem();
-            this.loessContextMenuItem = new System.Windows.Forms.ToolStripMenuItem();
-            this.toolStripSeparator22 = new System.Windows.Forms.ToolStripSeparator();
-            this.createRTRegressionContextMenuItem = new System.Windows.Forms.ToolStripMenuItem();
-            this.chooseCalculatorContextMenuItem = new System.Windows.Forms.ToolStripMenuItem();
-            this.placeholderToolStripMenuItem1 = new System.Windows.Forms.ToolStripMenuItem();
-            this.toolStripSeparatorCalculators = new System.Windows.Forms.ToolStripSeparator();
-            this.addCalculatorContextMenuItem = new System.Windows.Forms.ToolStripMenuItem();
-            this.updateCalculatorContextMenuItem = new System.Windows.Forms.ToolStripMenuItem();
-            this.toolStripSeparator23 = new System.Windows.Forms.ToolStripSeparator();
-            this.removeRTOutliersContextMenuItem = new System.Windows.Forms.ToolStripMenuItem();
-            this.removeRTContextMenuItem = new System.Windows.Forms.ToolStripMenuItem();
-            this.toolStripSeparator24 = new System.Windows.Forms.ToolStripSeparator();
-            this.timePropsContextMenuItem = new System.Windows.Forms.ToolStripMenuItem();
-            this.toolStripSeparator38 = new System.Windows.Forms.ToolStripSeparator();
-            this.zoomOutRTContextMenuItem = new System.Windows.Forms.ToolStripMenuItem();
-            this.toolStripSeparator25 = new System.Windows.Forms.ToolStripSeparator();
-            this.contextMenuPeakAreas = new System.Windows.Forms.ContextMenuStrip(this.components);
-            this.areaGraphContextMenuItem = new System.Windows.Forms.ToolStripMenuItem();
-            this.areaReplicateComparisonContextMenuItem = new System.Windows.Forms.ToolStripMenuItem();
-            this.areaPeptideComparisonContextMenuItem = new System.Windows.Forms.ToolStripMenuItem();
-            this.areaCVHistogramContextMenuItem = new System.Windows.Forms.ToolStripMenuItem();
-            this.areaCVHistogram2DContextMenuItem = new System.Windows.Forms.ToolStripMenuItem();
-            this.graphTypeToolStripMenuItem = new System.Windows.Forms.ToolStripMenuItem();
-            this.barAreaGraphDisplayTypeMenuItem = new System.Windows.Forms.ToolStripMenuItem();
-            this.lineAreaGraphDisplayTypeMenuItem = new System.Windows.Forms.ToolStripMenuItem();
-            this.peptideOrderContextMenuItem = new System.Windows.Forms.ToolStripMenuItem();
-            this.peptideOrderDocumentContextMenuItem = new System.Windows.Forms.ToolStripMenuItem();
-            this.peptideOrderRTContextMenuItem = new System.Windows.Forms.ToolStripMenuItem();
-            this.peptideOrderAreaContextMenuItem = new System.Windows.Forms.ToolStripMenuItem();
-            this.peptideOrderMassErrorContextMenuItem = new System.Windows.Forms.ToolStripMenuItem();
-            this.replicateOrderContextMenuItem = new System.Windows.Forms.ToolStripMenuItem();
-            this.replicateOrderDocumentContextMenuItem = new System.Windows.Forms.ToolStripMenuItem();
-            this.replicateOrderAcqTimeContextMenuItem = new System.Windows.Forms.ToolStripMenuItem();
-            this.areaNormalizeContextMenuItem = new System.Windows.Forms.ToolStripMenuItem();
-            this.scopeContextMenuItem = new System.Windows.Forms.ToolStripMenuItem();
-            this.documentScopeContextMenuItem = new System.Windows.Forms.ToolStripMenuItem();
-            this.proteinScopeContextMenuItem = new System.Windows.Forms.ToolStripMenuItem();
-            this.showPeakAreaLegendContextMenuItem = new System.Windows.Forms.ToolStripMenuItem();
-            this.showLibraryPeakAreaContextMenuItem = new System.Windows.Forms.ToolStripMenuItem();
-            this.showDotProductToolStripMenuItem = new System.Windows.Forms.ToolStripMenuItem();
-            this.peptideLogScaleContextMenuItem = new System.Windows.Forms.ToolStripMenuItem();
-            this.peptideCvsContextMenuItem = new System.Windows.Forms.ToolStripMenuItem();
-            this.toolStripSeparator28 = new System.Windows.Forms.ToolStripSeparator();
-            this.areaPropsContextMenuItem = new System.Windows.Forms.ToolStripMenuItem();
-            this.groupReplicatesByContextMenuItem = new System.Windows.Forms.ToolStripMenuItem();
-            this.groupByReplicateContextMenuItem = new System.Windows.Forms.ToolStripMenuItem();
-            this.areaCVbinWidthToolStripMenuItem = new System.Windows.Forms.ToolStripMenuItem();
-            this.areaCV05binWidthToolStripMenuItem = new System.Windows.Forms.ToolStripMenuItem();
-            this.areaCV10binWidthToolStripMenuItem = new System.Windows.Forms.ToolStripMenuItem();
-            this.areaCV15binWidthToolStripMenuItem = new System.Windows.Forms.ToolStripMenuItem();
-            this.areaCV20binWidthToolStripMenuItem = new System.Windows.Forms.ToolStripMenuItem();
-            this.pointsToolStripMenuItem = new System.Windows.Forms.ToolStripMenuItem();
-            this.areaCVtargetsToolStripMenuItem = new System.Windows.Forms.ToolStripMenuItem();
-            this.areaCVdecoysToolStripMenuItem = new System.Windows.Forms.ToolStripMenuItem();
-            this.areaCVTransitionsToolStripMenuItem = new System.Windows.Forms.ToolStripMenuItem();
-            this.areaCVAllTransitionsToolStripMenuItem = new System.Windows.Forms.ToolStripMenuItem();
-            this.areaCVCountTransitionsToolStripMenuItem = new System.Windows.Forms.ToolStripMenuItem();
-            this.areaCVBestTransitionsToolStripMenuItem = new System.Windows.Forms.ToolStripMenuItem();
-            this.toolStripSeparator58 = new System.Windows.Forms.ToolStripSeparator();
-            this.areaCVPrecursorsToolStripMenuItem = new System.Windows.Forms.ToolStripMenuItem();
-            this.areaCVProductsToolStripMenuItem = new System.Windows.Forms.ToolStripMenuItem();
-            this.areaCVNormalizedToToolStripMenuItem = new System.Windows.Forms.ToolStripMenuItem();
-            this.areaCVLogScaleToolStripMenuItem = new System.Windows.Forms.ToolStripMenuItem();
-            this.removeAboveCVCutoffToolStripMenuItem = new System.Windows.Forms.ToolStripMenuItem();
-            this.toolStripSeparator57 = new System.Windows.Forms.ToolStripSeparator();
-            this.panel1 = new System.Windows.Forms.Panel();
-            this.dockPanel = new DigitalRune.Windows.Docking.DockPanel();
-            this.statusStrip = new System.Windows.Forms.StatusStrip();
-            this.statusGeneral = new System.Windows.Forms.ToolStripStatusLabel();
-            this.statusProgress = new System.Windows.Forms.ToolStripProgressBar();
-            this.buttonShowAllChromatograms = new System.Windows.Forms.ToolStripSplitButton();
-            this.statusSequences = new System.Windows.Forms.ToolStripStatusLabel();
-            this.statusPeptides = new System.Windows.Forms.ToolStripStatusLabel();
-            this.statusPrecursors = new System.Windows.Forms.ToolStripStatusLabel();
-            this.statusIons = new System.Windows.Forms.ToolStripStatusLabel();
-            this.mainToolStrip = new System.Windows.Forms.ToolStrip();
-            this.newToolBarButton = new System.Windows.Forms.ToolStripButton();
-            this.openToolBarButton = new System.Windows.Forms.ToolStripButton();
-            this.saveToolBarButton = new System.Windows.Forms.ToolStripButton();
-            this.publishToolbarButton = new System.Windows.Forms.ToolStripButton();
-            this.toolStripSeparator20 = new System.Windows.Forms.ToolStripSeparator();
-            this.cutToolBarButton = new System.Windows.Forms.ToolStripButton();
-            this.copyToolBarButton = new System.Windows.Forms.ToolStripButton();
-            this.pasteToolBarButton = new System.Windows.Forms.ToolStripButton();
-            this.toolStripSeparator21 = new System.Windows.Forms.ToolStripSeparator();
-            this.undoToolBarButton = new System.Windows.Forms.ToolStripSplitButton();
-            this.redoToolBarButton = new System.Windows.Forms.ToolStripSplitButton();
-            this.toolStripSeparatorSelectUI = new System.Windows.Forms.ToolStripSeparator();
-            this.modeUIToolBarDropDownButton = new System.Windows.Forms.ToolStripDropDownButton();
-            this.menuMain = new System.Windows.Forms.MenuStrip();
-            this.fileToolStripMenuItem = new System.Windows.Forms.ToolStripMenuItem();
-            this.startPageMenuItem = new System.Windows.Forms.ToolStripMenuItem();
-            this.newMenuItem = new System.Windows.Forms.ToolStripMenuItem();
-            this.openMenuItem = new System.Windows.Forms.ToolStripMenuItem();
-            this.openContainingFolderMenuItem = new System.Windows.Forms.ToolStripMenuItem();
-            this.toolStripSeparator53 = new System.Windows.Forms.ToolStripSeparator();
-            this.saveMenuItem = new System.Windows.Forms.ToolStripMenuItem();
-            this.saveAsMenuItem = new System.Windows.Forms.ToolStripMenuItem();
-            this.shareDocumentMenuItem = new System.Windows.Forms.ToolStripMenuItem();
-            this.publishMenuItem = new System.Windows.Forms.ToolStripMenuItem();
-            this.openPanoramaMenuItem = new System.Windows.Forms.ToolStripMenuItem();
-            this.toolStripSeparator2 = new System.Windows.Forms.ToolStripSeparator();
-            this.importToolStripMenuItem = new System.Windows.Forms.ToolStripMenuItem();
-            this.importResultsMenuItem = new System.Windows.Forms.ToolStripMenuItem();
-            this.peakBoundariesToolStripMenuItem = new System.Windows.Forms.ToolStripMenuItem();
-            this.toolStripSeparator51 = new System.Windows.Forms.ToolStripSeparator();
-            this.importPeptideSearchMenuItem = new System.Windows.Forms.ToolStripMenuItem();
-            this.encyclopeDiaSearchMenuItem = new System.Windows.Forms.ToolStripMenuItem();
-            this.toolStripSeparator52 = new System.Windows.Forms.ToolStripSeparator();
-            this.importFASTAMenuItem = new System.Windows.Forms.ToolStripMenuItem();
-            this.importAssayLibraryMenuItem = new System.Windows.Forms.ToolStripMenuItem();
-            this.importMassListMenuItem = new System.Windows.Forms.ToolStripMenuItem();
-            this.importDocumentMenuItem = new System.Windows.Forms.ToolStripMenuItem();
-            this.importAnnotationsMenuItem = new System.Windows.Forms.ToolStripMenuItem();
-            this.exportToolStripMenuItem = new System.Windows.Forms.ToolStripMenuItem();
-            this.exportTransitionListMenuItem = new System.Windows.Forms.ToolStripMenuItem();
-            this.exportIsolationListMenuItem = new System.Windows.Forms.ToolStripMenuItem();
-            this.exportMethodMenuItem = new System.Windows.Forms.ToolStripMenuItem();
-            this.toolStripSeparator49 = new System.Windows.Forms.ToolStripSeparator();
-            this.exportReportMenuItem = new System.Windows.Forms.ToolStripMenuItem();
-            this.toolStripSeparator50 = new System.Windows.Forms.ToolStripSeparator();
-            this.eSPFeaturesMenuItem = new System.Windows.Forms.ToolStripMenuItem();
-            this.exportSpectralLibraryMenuItem = new System.Windows.Forms.ToolStripMenuItem();
-            this.chromatogramsToolStripMenuItem = new System.Windows.Forms.ToolStripMenuItem();
-            this.mProphetFeaturesMenuItem = new System.Windows.Forms.ToolStripMenuItem();
-            this.exportAnnotationsMenuItem = new System.Windows.Forms.ToolStripMenuItem();
-            this.mruBeforeToolStripSeparator = new System.Windows.Forms.ToolStripSeparator();
-            this.mruAfterToolStripSeparator = new System.Windows.Forms.ToolStripSeparator();
-            this.exitMenuItem = new System.Windows.Forms.ToolStripMenuItem();
-            this.editToolStripMenuItem = new System.Windows.Forms.ToolStripMenuItem();
-            this.refineToolStripMenuItem = new System.Windows.Forms.ToolStripMenuItem();
-            this.viewToolStripMenuItem = new System.Windows.Forms.ToolStripMenuItem();
-            this.settingsToolStripMenuItem = new System.Windows.Forms.ToolStripMenuItem();
-            this.toolStripSeparatorSettings = new System.Windows.Forms.ToolStripSeparator();
-            this.saveCurrentMenuItem = new System.Windows.Forms.ToolStripMenuItem();
-            this.editSettingsMenuItem = new System.Windows.Forms.ToolStripMenuItem();
-            this.toolStripSeparator31 = new System.Windows.Forms.ToolStripSeparator();
-            this.shareSettingsMenuItem = new System.Windows.Forms.ToolStripMenuItem();
-            this.importSettingsMenuItem1 = new System.Windows.Forms.ToolStripMenuItem();
-            this.toolStripSeparator3 = new System.Windows.Forms.ToolStripSeparator();
-            this.peptideSettingsMenuItem = new System.Windows.Forms.ToolStripMenuItem();
-            this.transitionSettingsMenuItem = new System.Windows.Forms.ToolStripMenuItem();
-            this.documentSettingsMenuItem = new System.Windows.Forms.ToolStripMenuItem();
-            this.toolStripSeparator37 = new System.Windows.Forms.ToolStripSeparator();
-            this.integrateAllMenuItem = new System.Windows.Forms.ToolStripMenuItem();
-            this.toolsMenu = new System.Windows.Forms.ToolStripMenuItem();
-            this.placeholderToolsMenuItem = new System.Windows.Forms.ToolStripMenuItem();
-            this.toolStripSeparatorTools = new System.Windows.Forms.ToolStripSeparator();
-            this.updatesToolsMenuItem = new System.Windows.Forms.ToolStripMenuItem();
-            this.toolStoreMenuItem = new System.Windows.Forms.ToolStripMenuItem();
-            this.configureToolsMenuItem = new System.Windows.Forms.ToolStripMenuItem();
-            this.toolStripSeparator46 = new System.Windows.Forms.ToolStripSeparator();
-            this.immediateWindowToolStripMenuItem = new System.Windows.Forms.ToolStripMenuItem();
-            this.toolStripSeparator47 = new System.Windows.Forms.ToolStripSeparator();
-            this.optionsToolStripMenuItem = new System.Windows.Forms.ToolStripMenuItem();
-            this.helpToolStripMenuItem = new System.Windows.Forms.ToolStripMenuItem();
-            this.homeMenuItem = new System.Windows.Forms.ToolStripMenuItem();
-            this.videosMenuItem = new System.Windows.Forms.ToolStripMenuItem();
-            this.webinarsMenuItem = new System.Windows.Forms.ToolStripMenuItem();
-            this.tutorialsMenuItem = new System.Windows.Forms.ToolStripMenuItem();
-            this.documentationToolStripMenuItem = new System.Windows.Forms.ToolStripMenuItem();
-            this.reportsHelpMenuItem = new System.Windows.Forms.ToolStripMenuItem();
-            this.commandLineHelpMenuItem = new System.Windows.Forms.ToolStripMenuItem();
-            this.otherDocsHelpMenuItem = new System.Windows.Forms.ToolStripMenuItem();
-            this.supportMenuItem = new System.Windows.Forms.ToolStripMenuItem();
-            this.issuesMenuItem = new System.Windows.Forms.ToolStripMenuItem();
-            this.submitErrorReportMenuItem = new System.Windows.Forms.ToolStripMenuItem();
-            this.checkForUpdatesSeparator = new System.Windows.Forms.ToolStripSeparator();
-            this.checkForUpdatesMenuItem = new System.Windows.Forms.ToolStripMenuItem();
-            this.toolStripSeparator29 = new System.Windows.Forms.ToolStripSeparator();
-            this.aboutMenuItem = new System.Windows.Forms.ToolStripMenuItem();
-            this.contextMenuMassErrors = new System.Windows.Forms.ContextMenuStrip(this.components);
-            this.massErrorGraphContextMenuItem = new System.Windows.Forms.ToolStripMenuItem();
-            this.massErrorReplicateComparisonContextMenuItem = new System.Windows.Forms.ToolStripMenuItem();
-            this.massErrorPeptideComparisonContextMenuItem = new System.Windows.Forms.ToolStripMenuItem();
-            this.massErrorHistogramContextMenuItem = new System.Windows.Forms.ToolStripMenuItem();
-            this.massErrorHistogram2DContextMenuItem = new System.Windows.Forms.ToolStripMenuItem();
-            this.massErrorPropsContextMenuItem = new System.Windows.Forms.ToolStripMenuItem();
-            this.showMassErrorLegendContextMenuItem = new System.Windows.Forms.ToolStripMenuItem();
-            this.massErrorPointsContextMenuItem = new System.Windows.Forms.ToolStripMenuItem();
-            this.massErrorTargetsContextMenuItem = new System.Windows.Forms.ToolStripMenuItem();
-            this.massErrorTargets1FDRContextMenuItem = new System.Windows.Forms.ToolStripMenuItem();
-            this.massErrorDecoysContextMenuItem = new System.Windows.Forms.ToolStripMenuItem();
-            this.binCountContextMenuItem = new System.Windows.Forms.ToolStripMenuItem();
-            this.ppm05ContextMenuItem = new System.Windows.Forms.ToolStripMenuItem();
-            this.ppm10ContextMenuItem = new System.Windows.Forms.ToolStripMenuItem();
-            this.ppm15ContextMenuItem = new System.Windows.Forms.ToolStripMenuItem();
-            this.ppm20ContextMenuItem = new System.Windows.Forms.ToolStripMenuItem();
-            this.massErrorTransitionsContextMenuItem = new System.Windows.Forms.ToolStripMenuItem();
-            this.massErrorAllTransitionsContextMenuItem = new System.Windows.Forms.ToolStripMenuItem();
-            this.massErrorBestTransitionsContextMenuItem = new System.Windows.Forms.ToolStripMenuItem();
-            this.toolStripSeparator55 = new System.Windows.Forms.ToolStripSeparator();
-            this.MassErrorPrecursorsContextMenuItem = new System.Windows.Forms.ToolStripMenuItem();
-            this.MassErrorProductsContextMenuItem = new System.Windows.Forms.ToolStripMenuItem();
-            this.massErrorXAxisContextMenuItem = new System.Windows.Forms.ToolStripMenuItem();
-            this.massErorrRetentionTimeContextMenuItem = new System.Windows.Forms.ToolStripMenuItem();
-            this.massErrorMassToChargContextMenuItem = new System.Windows.Forms.ToolStripMenuItem();
-            this.massErrorlogScaleContextMenuItem = new System.Windows.Forms.ToolStripMenuItem();
-            this.contextMenuDetections = new System.Windows.Forms.ContextMenuStrip(this.components);
-            this.detectionsTargetToolStripMenuItem = new System.Windows.Forms.ToolStripMenuItem();
-            this.detectionsTargetPrecursorToolStripMenuItem = new System.Windows.Forms.ToolStripMenuItem();
-            this.detectionsTargetPeptideToolStripMenuItem = new System.Windows.Forms.ToolStripMenuItem();
-            this.detectionsGraphTypeToolStripMenuItem = new System.Windows.Forms.ToolStripMenuItem();
-            this.detectionsGraphTypeReplicateToolStripMenuItem = new System.Windows.Forms.ToolStripMenuItem();
-            this.detectionsGraphTypeHistogramToolStripMenuItem = new System.Windows.Forms.ToolStripMenuItem();
-            this.detectionsToolStripSeparator1 = new System.Windows.Forms.ToolStripSeparator();
-            this.detectionsShowToolStripMenuItem = new System.Windows.Forms.ToolStripMenuItem();
-            this.detectionsShowSelectionToolStripMenuItem = new System.Windows.Forms.ToolStripMenuItem();
-            this.detectionsShowLegendToolStripMenuItem = new System.Windows.Forms.ToolStripMenuItem();
-            this.detectionsShowMeanToolStripMenuItem = new System.Windows.Forms.ToolStripMenuItem();
-            this.detectionsShowAtLeastNToolStripMenuItem = new System.Windows.Forms.ToolStripMenuItem();
-            this.detectionsYScaleToolStripMenuItem = new System.Windows.Forms.ToolStripMenuItem();
-            this.detectionsYScaleOneToolStripMenuItem = new System.Windows.Forms.ToolStripMenuItem();
-            this.detectionsYScalePercentToolStripMenuItem = new System.Windows.Forms.ToolStripMenuItem();
-            this.detectionsToolStripSeparator2 = new System.Windows.Forms.ToolStripSeparator();
-            this.detectionsPropertiesToolStripMenuItem = new System.Windows.Forms.ToolStripMenuItem();
-            this.detectionsToolStripSeparator3 = new System.Windows.Forms.ToolStripSeparator();
-            this.crashSkylineMenuItem = new System.Windows.Forms.ToolStripMenuItem();
-            this.editSpectrumFilterContextMenuItem = new System.Windows.Forms.ToolStripMenuItem();
-            this.contextMenuTreeNode.SuspendLayout();
-            this.contextMenuSpectrum.SuspendLayout();
-            this.contextMenuRetentionTimes.SuspendLayout();
-            this.contextMenuPeakAreas.SuspendLayout();
-            this.panel1.SuspendLayout();
-            this.statusStrip.SuspendLayout();
-            this.mainToolStrip.SuspendLayout();
-            this.menuMain.SuspendLayout();
-            this.contextMenuMassErrors.SuspendLayout();
-            this.contextMenuDetections.SuspendLayout();
-            this.SuspendLayout();
-            // 
-            // contextMenuTreeNode
-            // 
-            this.contextMenuTreeNode.Items.AddRange(new System.Windows.Forms.ToolStripItem[] {
-            this.cutContextMenuItem,
-            this.copyContextMenuItem,
-            this.pasteContextMenuItem,
-            this.deleteContextMenuItem,
-            this.toolStripSeparator1,
-            this.pickChildrenContextMenuItem,
-            this.addMoleculeContextMenuItem,
-            this.addSmallMoleculePrecursorContextMenuItem,
-            this.addTransitionMoleculeContextMenuItem,
-            this.removePeakContextMenuItem,
-            this.setStandardTypeContextMenuItem,
-            this.modifyPeptideContextMenuItem,
-            this.editSpectrumFilterContextMenuItem,
-            this.toggleQuantitativeContextMenuItem,
-            this.markTransitionsQuantitativeContextMenuItem,
-            this.toolStripSeparator7,
-            this.editNoteContextMenuItem,
-            this.toolStripSeparatorRatios,
-            this.ratiosContextMenuItem,
-            this.replicatesTreeContextMenuItem});
-            this.contextMenuTreeNode.Name = "contextMenuTreeNode";
-            resources.ApplyResources(this.contextMenuTreeNode, "contextMenuTreeNode");
-            this.contextMenuTreeNode.Opening += new System.ComponentModel.CancelEventHandler(this.contextMenuTreeNode_Opening);
-            // 
-            // cutContextMenuItem
-            // 
-            this.cutContextMenuItem.Image = global::pwiz.Skyline.Properties.Resources.Cut;
-            resources.ApplyResources(this.cutContextMenuItem, "cutContextMenuItem");
-            this.cutContextMenuItem.Name = "cutContextMenuItem";
-            this.cutContextMenuItem.Click += new System.EventHandler(this.cutMenuItem_Click);
-            // 
-            // copyContextMenuItem
-            // 
-            this.copyContextMenuItem.Image = global::pwiz.Skyline.Properties.Resources.Copy;
-            resources.ApplyResources(this.copyContextMenuItem, "copyContextMenuItem");
-            this.copyContextMenuItem.Name = "copyContextMenuItem";
-            this.copyContextMenuItem.Click += new System.EventHandler(this.copyMenuItem_Click);
-            // 
-            // pasteContextMenuItem
-            // 
-            this.pasteContextMenuItem.Image = global::pwiz.Skyline.Properties.Resources.Paste;
-            resources.ApplyResources(this.pasteContextMenuItem, "pasteContextMenuItem");
-            this.pasteContextMenuItem.Name = "pasteContextMenuItem";
-            this.pasteContextMenuItem.Click += new System.EventHandler(this.pasteMenuItem_Click);
-            // 
-            // deleteContextMenuItem
-            // 
-            this.deleteContextMenuItem.Image = global::pwiz.Skyline.Properties.Resources.Delete;
-            resources.ApplyResources(this.deleteContextMenuItem, "deleteContextMenuItem");
-            this.deleteContextMenuItem.Name = "deleteContextMenuItem";
-            this.deleteContextMenuItem.Click += new System.EventHandler(this.deleteMenuItem_Click);
-            // 
-            // toolStripSeparator1
-            // 
-            this.toolStripSeparator1.Name = "toolStripSeparator1";
-            resources.ApplyResources(this.toolStripSeparator1, "toolStripSeparator1");
-            // 
-            // pickChildrenContextMenuItem
-            // 
-            this.pickChildrenContextMenuItem.Name = "pickChildrenContextMenuItem";
-            resources.ApplyResources(this.pickChildrenContextMenuItem, "pickChildrenContextMenuItem");
-            this.pickChildrenContextMenuItem.Click += new System.EventHandler(this.pickChildrenContextMenuItem_Click);
-            // 
-            // addMoleculeContextMenuItem
-            // 
-            this.addMoleculeContextMenuItem.Name = "addMoleculeContextMenuItem";
-            resources.ApplyResources(this.addMoleculeContextMenuItem, "addMoleculeContextMenuItem");
-            this.addMoleculeContextMenuItem.Click += new System.EventHandler(this.addMoleculeContextMenuItem_Click);
-            // 
-            // addSmallMoleculePrecursorContextMenuItem
-            // 
-            this.addSmallMoleculePrecursorContextMenuItem.Name = "addSmallMoleculePrecursorContextMenuItem";
-            resources.ApplyResources(this.addSmallMoleculePrecursorContextMenuItem, "addSmallMoleculePrecursorContextMenuItem");
-            this.addSmallMoleculePrecursorContextMenuItem.Click += new System.EventHandler(this.addSmallMoleculePrecursorContextMenuItem_Click);
-            // 
-            // addTransitionMoleculeContextMenuItem
-            // 
-            this.addTransitionMoleculeContextMenuItem.Name = "addTransitionMoleculeContextMenuItem";
-            resources.ApplyResources(this.addTransitionMoleculeContextMenuItem, "addTransitionMoleculeContextMenuItem");
-            this.addTransitionMoleculeContextMenuItem.Click += new System.EventHandler(this.addTransitionMoleculeContextMenuItem_Click);
-            // 
-            // removePeakContextMenuItem
-            // 
-            this.removePeakContextMenuItem.Name = "removePeakContextMenuItem";
-            resources.ApplyResources(this.removePeakContextMenuItem, "removePeakContextMenuItem");
-            this.removePeakContextMenuItem.Click += new System.EventHandler(this.removePeakMenuItem_Click);
-            // 
-            // setStandardTypeContextMenuItem
-            // 
-            this.setStandardTypeContextMenuItem.DropDownItems.AddRange(new System.Windows.Forms.ToolStripItem[] {
-            this.noStandardContextMenuItem,
-            this.normStandardContextMenuItem,
-            this.surrogateStandardContextMenuItem,
-            this.qcStandardContextMenuItem,
-            this.irtStandardContextMenuItem});
-            this.setStandardTypeContextMenuItem.Name = "setStandardTypeContextMenuItem";
-            resources.ApplyResources(this.setStandardTypeContextMenuItem, "setStandardTypeContextMenuItem");
-            this.setStandardTypeContextMenuItem.DropDownOpening += new System.EventHandler(this.setStandardTypeContextMenuItem_DropDownOpening);
-            // 
-            // noStandardContextMenuItem
-            // 
-            this.noStandardContextMenuItem.Name = "noStandardContextMenuItem";
-            resources.ApplyResources(this.noStandardContextMenuItem, "noStandardContextMenuItem");
-            this.noStandardContextMenuItem.Click += new System.EventHandler(this.noStandardMenuItem_Click);
-            // 
-            // normStandardContextMenuItem
-            // 
-            this.normStandardContextMenuItem.Name = "normStandardContextMenuItem";
-            resources.ApplyResources(this.normStandardContextMenuItem, "normStandardContextMenuItem");
-            this.normStandardContextMenuItem.Click += new System.EventHandler(this.normStandardMenuItem_Click);
-            // 
-            // surrogateStandardContextMenuItem
-            // 
-            this.surrogateStandardContextMenuItem.Name = "surrogateStandardContextMenuItem";
-            resources.ApplyResources(this.surrogateStandardContextMenuItem, "surrogateStandardContextMenuItem");
-            this.surrogateStandardContextMenuItem.Click += new System.EventHandler(this.surrogateStandardMenuItem_Click);
-            // 
-            // qcStandardContextMenuItem
-            // 
-            this.qcStandardContextMenuItem.Name = "qcStandardContextMenuItem";
-            resources.ApplyResources(this.qcStandardContextMenuItem, "qcStandardContextMenuItem");
-            this.qcStandardContextMenuItem.Click += new System.EventHandler(this.qcStandardMenuItem_Click);
-            // 
-            // irtStandardContextMenuItem
-            // 
-            this.irtStandardContextMenuItem.Name = "irtStandardContextMenuItem";
-            resources.ApplyResources(this.irtStandardContextMenuItem, "irtStandardContextMenuItem");
-            this.irtStandardContextMenuItem.Click += new System.EventHandler(this.irtStandardContextMenuItem_Click);
-            // 
-            // modifyPeptideContextMenuItem
-            // 
-            this.modifyPeptideContextMenuItem.Name = "modifyPeptideContextMenuItem";
-            resources.ApplyResources(this.modifyPeptideContextMenuItem, "modifyPeptideContextMenuItem");
-            this.modifyPeptideContextMenuItem.Click += new System.EventHandler(this.modifyPeptideMenuItem_Click);
-            // 
-            // toggleQuantitativeContextMenuItem
-            // 
-            this.toggleQuantitativeContextMenuItem.Name = "toggleQuantitativeContextMenuItem";
-            resources.ApplyResources(this.toggleQuantitativeContextMenuItem, "toggleQuantitativeContextMenuItem");
-            this.toggleQuantitativeContextMenuItem.Click += new System.EventHandler(this.toggleQuantitativeContextMenuItem_Click);
-            // 
-            // markTransitionsQuantitativeContextMenuItem
-            // 
-            this.markTransitionsQuantitativeContextMenuItem.Name = "markTransitionsQuantitativeContextMenuItem";
-            resources.ApplyResources(this.markTransitionsQuantitativeContextMenuItem, "markTransitionsQuantitativeContextMenuItem");
-            this.markTransitionsQuantitativeContextMenuItem.Click += new System.EventHandler(this.markTransitionsQuantitativeContextMenuItem_Click);
-            // 
-            // toolStripSeparator7
-            // 
-            this.toolStripSeparator7.Name = "toolStripSeparator7";
-            resources.ApplyResources(this.toolStripSeparator7, "toolStripSeparator7");
-            // 
-            // editNoteContextMenuItem
-            // 
-            this.editNoteContextMenuItem.Image = global::pwiz.Skyline.Properties.Resources.Comment;
-            resources.ApplyResources(this.editNoteContextMenuItem, "editNoteContextMenuItem");
-            this.editNoteContextMenuItem.Name = "editNoteContextMenuItem";
-            this.editNoteContextMenuItem.Click += new System.EventHandler(this.editNoteMenuItem_Click);
-            // 
-            // toolStripSeparatorRatios
-            // 
-            this.toolStripSeparatorRatios.Name = "toolStripSeparatorRatios";
-            resources.ApplyResources(this.toolStripSeparatorRatios, "toolStripSeparatorRatios");
-            // 
-            // ratiosContextMenuItem
-            // 
-            this.ratiosContextMenuItem.DropDownItems.AddRange(new System.Windows.Forms.ToolStripItem[] {
-            this.ratiosToGlobalStandardsMenuItem});
-            this.ratiosContextMenuItem.Name = "ratiosContextMenuItem";
-            resources.ApplyResources(this.ratiosContextMenuItem, "ratiosContextMenuItem");
-            this.ratiosContextMenuItem.DropDownOpening += new System.EventHandler(this.ratiosContextMenuItem_DropDownOpening);
-            // 
-            // ratiosToGlobalStandardsMenuItem
-            // 
-            this.ratiosToGlobalStandardsMenuItem.Name = "ratiosToGlobalStandardsMenuItem";
-            resources.ApplyResources(this.ratiosToGlobalStandardsMenuItem, "ratiosToGlobalStandardsMenuItem");
-            // 
-            // replicatesTreeContextMenuItem
-            // 
-            this.replicatesTreeContextMenuItem.DropDownItems.AddRange(new System.Windows.Forms.ToolStripItem[] {
-            this.singleReplicateTreeContextMenuItem,
-            this.bestReplicateTreeContextMenuItem});
-            this.replicatesTreeContextMenuItem.Name = "replicatesTreeContextMenuItem";
-            resources.ApplyResources(this.replicatesTreeContextMenuItem, "replicatesTreeContextMenuItem");
-            this.replicatesTreeContextMenuItem.DropDownOpening += new System.EventHandler(this.replicatesTreeContextMenuItem_DropDownOpening);
-            // 
-            // singleReplicateTreeContextMenuItem
-            // 
-            this.singleReplicateTreeContextMenuItem.Name = "singleReplicateTreeContextMenuItem";
-            resources.ApplyResources(this.singleReplicateTreeContextMenuItem, "singleReplicateTreeContextMenuItem");
-            this.singleReplicateTreeContextMenuItem.Click += new System.EventHandler(this.singleReplicateTreeContextMenuItem_Click);
-            // 
-            // bestReplicateTreeContextMenuItem
-            // 
-            this.bestReplicateTreeContextMenuItem.Name = "bestReplicateTreeContextMenuItem";
-            resources.ApplyResources(this.bestReplicateTreeContextMenuItem, "bestReplicateTreeContextMenuItem");
-            this.bestReplicateTreeContextMenuItem.Click += new System.EventHandler(this.bestReplicateTreeContextMenuItem_Click);
-            // 
-            // contextMenuSpectrum
-            // 
-            this.contextMenuSpectrum.Items.AddRange(new System.Windows.Forms.ToolStripItem[] {
-            this.ionTypesContextMenuItem,
-            this.fragmentionsContextMenuItem,
-            this.specialionsContextMenuItem,
-            this.precursorIonContextMenuItem,
-            this.toolStripSeparator11,
-            this.chargesContextMenuItem,
-            this.toolStripSeparator12,
-            this.ranksContextMenuItem,
-            this.scoreContextMenuItem,
-            this.massErrorToolStripMenuItem,
-            this.ionMzValuesContextMenuItem,
-            this.observedMzValuesContextMenuItem,
-            this.duplicatesContextMenuItem,
-            this.toolStripSeparator13,
-            this.lockYaxisContextMenuItem,
-            this.toolStripSeparator14,
-            this.prositLibMatchItem,
-            this.mirrorMenuItem,
-            this.toolStripSeparator61,
-            this.spectrumGraphPropsContextMenuItem,
-            this.showLibSpectrumPropertiesContextMenuItem,
-            this.showFullScanSpectrumPropertiesContextMenuItem,
-            this.toolStripSeparator15,
-            this.zoomSpectrumContextMenuItem,
-            this.toolStripSeparator27,
-            this.showLibraryChromatogramsSpectrumContextMenuItem,
-            this.synchMzScaleToolStripMenuItem});
-            this.contextMenuSpectrum.Name = "contextMenuSpectrum";
-            resources.ApplyResources(this.contextMenuSpectrum, "contextMenuSpectrum");
-            // 
-            // ionTypesContextMenuItem
-            // 
-            this.ionTypesContextMenuItem.Name = "ionTypesContextMenuItem";
-            resources.ApplyResources(this.ionTypesContextMenuItem, "ionTypesContextMenuItem");
-            this.ionTypesContextMenuItem.DropDownOpening += new System.EventHandler(this.ionTypeMenuItem_DropDownOpening);
-            // 
-            // fragmentionsContextMenuItem
-            // 
-            this.fragmentionsContextMenuItem.CheckOnClick = true;
-            this.fragmentionsContextMenuItem.Name = "fragmentionsContextMenuItem";
-            resources.ApplyResources(this.fragmentionsContextMenuItem, "fragmentionsContextMenuItem");
-            this.fragmentionsContextMenuItem.Click += new System.EventHandler(this.fragmentsMenuItem_Click);
-            // 
-            // specialionsContextMenuItem
-            // 
-            this.specialionsContextMenuItem.CheckOnClick = true;
-            this.specialionsContextMenuItem.Name = "specialionsContextMenuItem";
-            resources.ApplyResources(this.specialionsContextMenuItem, "specialionsContextMenuItem");
-            this.specialionsContextMenuItem.Click += new System.EventHandler(this.specialionsContextMenuItem_Click);
-            // 
-            // precursorIonContextMenuItem
-            // 
-            this.precursorIonContextMenuItem.Name = "precursorIonContextMenuItem";
-            resources.ApplyResources(this.precursorIonContextMenuItem, "precursorIonContextMenuItem");
-            this.precursorIonContextMenuItem.Click += new System.EventHandler(this.precursorIonMenuItem_Click);
-            // 
-            // toolStripSeparator11
-            // 
-            this.toolStripSeparator11.Name = "toolStripSeparator11";
-            resources.ApplyResources(this.toolStripSeparator11, "toolStripSeparator11");
-            // 
-            // chargesContextMenuItem
-            // 
-            this.chargesContextMenuItem.Name = "chargesContextMenuItem";
-            resources.ApplyResources(this.chargesContextMenuItem, "chargesContextMenuItem");
-            this.chargesContextMenuItem.DropDownOpening += new System.EventHandler(this.chargesMenuItem_DropDownOpening);
-            // 
-            // toolStripSeparator12
-            // 
-            this.toolStripSeparator12.Name = "toolStripSeparator12";
-            resources.ApplyResources(this.toolStripSeparator12, "toolStripSeparator12");
-            // 
-            // ranksContextMenuItem
-            // 
-            this.ranksContextMenuItem.CheckOnClick = true;
-            this.ranksContextMenuItem.Name = "ranksContextMenuItem";
-            resources.ApplyResources(this.ranksContextMenuItem, "ranksContextMenuItem");
-            this.ranksContextMenuItem.Click += new System.EventHandler(this.ranksMenuItem_Click);
-            // 
-            // scoreContextMenuItem
-            // 
-            this.scoreContextMenuItem.CheckOnClick = true;
-            this.scoreContextMenuItem.Name = "scoreContextMenuItem";
-            resources.ApplyResources(this.scoreContextMenuItem, "scoreContextMenuItem");
-            this.scoreContextMenuItem.Click += new System.EventHandler(this.scoresContextMenuItem_Click);
-            // 
-            // massErrorToolStripMenuItem
-            // 
-            this.massErrorToolStripMenuItem.CheckOnClick = true;
-            this.massErrorToolStripMenuItem.Name = "massErrorToolStripMenuItem";
-            resources.ApplyResources(this.massErrorToolStripMenuItem, "massErrorToolStripMenuItem");
-            this.massErrorToolStripMenuItem.Click += new System.EventHandler(this.massErrorToolStripMenuItem_Click);
-            // 
-            // ionMzValuesContextMenuItem
-            // 
-            this.ionMzValuesContextMenuItem.CheckOnClick = true;
-            this.ionMzValuesContextMenuItem.Name = "ionMzValuesContextMenuItem";
-            resources.ApplyResources(this.ionMzValuesContextMenuItem, "ionMzValuesContextMenuItem");
-            this.ionMzValuesContextMenuItem.Click += new System.EventHandler(this.ionMzValuesContextMenuItem_Click);
-            // 
-            // observedMzValuesContextMenuItem
-            // 
-            this.observedMzValuesContextMenuItem.CheckOnClick = true;
-            this.observedMzValuesContextMenuItem.Name = "observedMzValuesContextMenuItem";
-            resources.ApplyResources(this.observedMzValuesContextMenuItem, "observedMzValuesContextMenuItem");
-            this.observedMzValuesContextMenuItem.Click += new System.EventHandler(this.observedMzValuesContextMenuItem_Click);
-            // 
-            // duplicatesContextMenuItem
-            // 
-            this.duplicatesContextMenuItem.CheckOnClick = true;
-            this.duplicatesContextMenuItem.Name = "duplicatesContextMenuItem";
-            resources.ApplyResources(this.duplicatesContextMenuItem, "duplicatesContextMenuItem");
-            this.duplicatesContextMenuItem.Click += new System.EventHandler(this.duplicatesContextMenuItem_Click);
-            // 
-            // toolStripSeparator13
-            // 
-            this.toolStripSeparator13.Name = "toolStripSeparator13";
-            resources.ApplyResources(this.toolStripSeparator13, "toolStripSeparator13");
-            // 
-            // lockYaxisContextMenuItem
-            // 
-            this.lockYaxisContextMenuItem.CheckOnClick = true;
-            this.lockYaxisContextMenuItem.Name = "lockYaxisContextMenuItem";
-            resources.ApplyResources(this.lockYaxisContextMenuItem, "lockYaxisContextMenuItem");
-            this.lockYaxisContextMenuItem.Click += new System.EventHandler(this.lockYaxisContextMenuItem_Click);
-            // 
-            // toolStripSeparator14
-            // 
-            this.toolStripSeparator14.Name = "toolStripSeparator14";
-            resources.ApplyResources(this.toolStripSeparator14, "toolStripSeparator14");
-            // 
-            // prositLibMatchItem
-            // 
-            this.prositLibMatchItem.Name = "prositLibMatchItem";
-            resources.ApplyResources(this.prositLibMatchItem, "prositLibMatchItem");
-            this.prositLibMatchItem.Click += new System.EventHandler(this.prositLibMatchItem_Click);
-            // 
-            // mirrorMenuItem
-            // 
-            this.mirrorMenuItem.Name = "mirrorMenuItem";
-            resources.ApplyResources(this.mirrorMenuItem, "mirrorMenuItem");
-            this.mirrorMenuItem.Click += new System.EventHandler(this.mirrorMenuItem_Click);
-            // 
-            // toolStripSeparator61
-            // 
-            this.toolStripSeparator61.Name = "toolStripSeparator61";
-            resources.ApplyResources(this.toolStripSeparator61, "toolStripSeparator61");
-            // 
-            // spectrumPropsContextMenuItem
-            // 
-            this.spectrumGraphPropsContextMenuItem.Name = "spectrumGraphPropsContextMenuItem";
-            resources.ApplyResources(this.spectrumGraphPropsContextMenuItem, "spectrumGraphPropsContextMenuItem");
-            this.spectrumGraphPropsContextMenuItem.Click += new System.EventHandler(this.spectrumGraphPropsContextMenuItem_Click);
-            // 
-            // showLibSpectrumPropertiesContextMenuItem
-            // 
-            this.showLibSpectrumPropertiesContextMenuItem.Name = "showLibSpectrumPropertiesContextMenuItem";
-            resources.ApplyResources(this.showLibSpectrumPropertiesContextMenuItem, "showSpectrumPropertiesContextMenuItem");
-            this.showLibSpectrumPropertiesContextMenuItem.Click += new System.EventHandler(this.showLibSpectrumPropertiesContextMenuItem_Click);
-            // 
-            // showFullScanSpectrumPropertiesContextMenuItem
-            // 
-            this.showFullScanSpectrumPropertiesContextMenuItem.Name = "showFullScanSpectrumPropertiesContextMenuItem";
-            resources.ApplyResources(this.showFullScanSpectrumPropertiesContextMenuItem, "showSpectrumPropertiesContextMenuItem");
-            this.showFullScanSpectrumPropertiesContextMenuItem.Click += new System.EventHandler(this.showFullScanSpectrumPropertiesContextMenuItem_Click);
-            // 
-            // toolStripSeparator15
-            // 
-            this.toolStripSeparator15.Name = "toolStripSeparator15";
-            resources.ApplyResources(this.toolStripSeparator15, "toolStripSeparator15");
-            // 
-            // zoomSpectrumContextMenuItem
-            // 
-            this.zoomSpectrumContextMenuItem.Name = "zoomSpectrumContextMenuItem";
-            resources.ApplyResources(this.zoomSpectrumContextMenuItem, "zoomSpectrumContextMenuItem");
-            this.zoomSpectrumContextMenuItem.Click += new System.EventHandler(this.zoomSpectrumContextMenuItem_Click);
-            // 
-            // toolStripSeparator27
-            // 
-            this.toolStripSeparator27.Name = "toolStripSeparator27";
-            resources.ApplyResources(this.toolStripSeparator27, "toolStripSeparator27");
-            // 
-            // showLibraryChromatogramsSpectrumContextMenuItem
-            // 
-            this.showLibraryChromatogramsSpectrumContextMenuItem.Name = "showLibraryChromatogramsSpectrumContextMenuItem";
-            resources.ApplyResources(this.showLibraryChromatogramsSpectrumContextMenuItem, "showLibraryChromatogramsSpectrumContextMenuItem");
-            this.showLibraryChromatogramsSpectrumContextMenuItem.Click += new System.EventHandler(this.showChromatogramsSpectrumContextMenuItem_Click);
-            // 
-            // synchMzScaleToolStripMenuItem
-            // 
-            this.synchMzScaleToolStripMenuItem.CheckOnClick = true;
-            this.synchMzScaleToolStripMenuItem.Name = "synchMzScaleToolStripMenuItem";
-            resources.ApplyResources(this.synchMzScaleToolStripMenuItem, "synchMzScaleToolStripMenuItem");
-            this.synchMzScaleToolStripMenuItem.Click += new System.EventHandler(this.synchMzScaleToolStripMenuItem_Click);
-            // 
-            // contextMenuRetentionTimes
-            // 
-            this.contextMenuRetentionTimes.AllowMerge = false;
-            this.contextMenuRetentionTimes.Items.AddRange(new System.Windows.Forms.ToolStripItem[] {
-            this.timeGraphContextMenuItem,
-            this.timePlotContextMenuItem,
-            this.timePointsContextMenuItem,
-            this.rtValueMenuItem,
-            this.showRTLegendContextMenuItem,
-            this.selectionContextMenuItem,
-            this.synchronizeSummaryZoomingContextMenuItem,
-            this.refineRTContextMenuItem,
-            this.predictionRTContextMenuItem,
-            this.replicatesRTContextMenuItem,
-            this.setRTThresholdContextMenuItem,
-            this.setRegressionMethodContextMenuItem,
-            this.toolStripSeparator22,
-            this.createRTRegressionContextMenuItem,
-            this.chooseCalculatorContextMenuItem,
-            this.toolStripSeparator23,
-            this.removeRTOutliersContextMenuItem,
-            this.removeRTContextMenuItem,
-            this.toolStripSeparator24,
-            this.timePropsContextMenuItem,
-            this.toolStripSeparator38,
-            this.zoomOutRTContextMenuItem,
-            this.toolStripSeparator25});
-            this.contextMenuRetentionTimes.Name = "contextMenuRetentionTimes";
-            resources.ApplyResources(this.contextMenuRetentionTimes, "contextMenuRetentionTimes");
-            // 
-            // timeGraphContextMenuItem
-            // 
-            this.timeGraphContextMenuItem.DropDownItems.AddRange(new System.Windows.Forms.ToolStripItem[] {
-            this.replicateComparisonContextMenuItem,
-            this.timePeptideComparisonContextMenuItem,
-            this.regressionContextMenuItem,
-            this.schedulingContextMenuItem});
-            this.timeGraphContextMenuItem.Name = "timeGraphContextMenuItem";
-            resources.ApplyResources(this.timeGraphContextMenuItem, "timeGraphContextMenuItem");
-            this.timeGraphContextMenuItem.DropDownOpening += new System.EventHandler(this.timeGraphMenuItem_DropDownOpening);
-            // 
-            // replicateComparisonContextMenuItem
-            // 
-            this.replicateComparisonContextMenuItem.CheckOnClick = true;
-            this.replicateComparisonContextMenuItem.Name = "replicateComparisonContextMenuItem";
-            resources.ApplyResources(this.replicateComparisonContextMenuItem, "replicateComparisonContextMenuItem");
-            this.replicateComparisonContextMenuItem.Click += new System.EventHandler(this.replicateComparisonMenuItem_Click);
-            // 
-            // timePeptideComparisonContextMenuItem
-            // 
-            this.timePeptideComparisonContextMenuItem.Name = "timePeptideComparisonContextMenuItem";
-            resources.ApplyResources(this.timePeptideComparisonContextMenuItem, "timePeptideComparisonContextMenuItem");
-            this.timePeptideComparisonContextMenuItem.Click += new System.EventHandler(this.timePeptideComparisonMenuItem_Click);
-            // 
-            // regressionContextMenuItem
-            // 
-            this.regressionContextMenuItem.DropDownItems.AddRange(new System.Windows.Forms.ToolStripItem[] {
-            this.scoreToRunToolStripMenuItem,
-            this.runToRunToolStripMenuItem});
-            this.regressionContextMenuItem.Name = "regressionContextMenuItem";
-            resources.ApplyResources(this.regressionContextMenuItem, "regressionContextMenuItem");
-            // 
-            // scoreToRunToolStripMenuItem
-            // 
-            this.scoreToRunToolStripMenuItem.Name = "scoreToRunToolStripMenuItem";
-            resources.ApplyResources(this.scoreToRunToolStripMenuItem, "scoreToRunToolStripMenuItem");
-            this.scoreToRunToolStripMenuItem.Click += new System.EventHandler(this.regressionMenuItem_Click);
-            // 
-            // runToRunToolStripMenuItem
-            // 
-            this.runToRunToolStripMenuItem.Name = "runToRunToolStripMenuItem";
-            resources.ApplyResources(this.runToRunToolStripMenuItem, "runToRunToolStripMenuItem");
-            this.runToRunToolStripMenuItem.Click += new System.EventHandler(this.fullReplicateComparisonToolStripMenuItem_Click);
-            // 
-            // schedulingContextMenuItem
-            // 
-            this.schedulingContextMenuItem.Name = "schedulingContextMenuItem";
-            resources.ApplyResources(this.schedulingContextMenuItem, "schedulingContextMenuItem");
-            this.schedulingContextMenuItem.Click += new System.EventHandler(this.schedulingMenuItem_Click);
-            // 
-            // timePlotContextMenuItem
-            // 
-            this.timePlotContextMenuItem.DropDownItems.AddRange(new System.Windows.Forms.ToolStripItem[] {
-            this.timeCorrelationContextMenuItem,
-            this.timeResidualsContextMenuItem});
-            this.timePlotContextMenuItem.Name = "timePlotContextMenuItem";
-            resources.ApplyResources(this.timePlotContextMenuItem, "timePlotContextMenuItem");
-            // 
-            // timeCorrelationContextMenuItem
-            // 
-            this.timeCorrelationContextMenuItem.Name = "timeCorrelationContextMenuItem";
-            resources.ApplyResources(this.timeCorrelationContextMenuItem, "timeCorrelationContextMenuItem");
-            this.timeCorrelationContextMenuItem.Click += new System.EventHandler(this.timeCorrelationContextMenuItem_Click);
-            // 
-            // timeResidualsContextMenuItem
-            // 
-            this.timeResidualsContextMenuItem.Name = "timeResidualsContextMenuItem";
-            resources.ApplyResources(this.timeResidualsContextMenuItem, "timeResidualsContextMenuItem");
-            this.timeResidualsContextMenuItem.Click += new System.EventHandler(this.timeResidualsContextMenuItem_Click);
-            // 
-            // timePointsContextMenuItem
-            // 
-            this.timePointsContextMenuItem.DropDownItems.AddRange(new System.Windows.Forms.ToolStripItem[] {
-            this.timeTargetsContextMenuItem,
-            this.targetsAt1FDRToolStripMenuItem,
-            this.timeStandardsContextMenuItem,
-            this.timeDecoysContextMenuItem});
-            this.timePointsContextMenuItem.Name = "timePointsContextMenuItem";
-            resources.ApplyResources(this.timePointsContextMenuItem, "timePointsContextMenuItem");
-            // 
-            // timeTargetsContextMenuItem
-            // 
-            this.timeTargetsContextMenuItem.Name = "timeTargetsContextMenuItem";
-            resources.ApplyResources(this.timeTargetsContextMenuItem, "timeTargetsContextMenuItem");
-            this.timeTargetsContextMenuItem.Click += new System.EventHandler(this.timeTargetsContextMenuItem_Click);
-            // 
-            // targetsAt1FDRToolStripMenuItem
-            // 
-            this.targetsAt1FDRToolStripMenuItem.Name = "targetsAt1FDRToolStripMenuItem";
-            resources.ApplyResources(this.targetsAt1FDRToolStripMenuItem, "targetsAt1FDRToolStripMenuItem");
-            this.targetsAt1FDRToolStripMenuItem.Click += new System.EventHandler(this.targetsAt1FDRToolStripMenuItem_Click);
-            // 
-            // timeStandardsContextMenuItem
-            // 
-            this.timeStandardsContextMenuItem.Name = "timeStandardsContextMenuItem";
-            resources.ApplyResources(this.timeStandardsContextMenuItem, "timeStandardsContextMenuItem");
-            this.timeStandardsContextMenuItem.Click += new System.EventHandler(this.timeStandardsContextMenuItem_Click);
-            // 
-            // timeDecoysContextMenuItem
-            // 
-            this.timeDecoysContextMenuItem.Name = "timeDecoysContextMenuItem";
-            resources.ApplyResources(this.timeDecoysContextMenuItem, "timeDecoysContextMenuItem");
-            this.timeDecoysContextMenuItem.Click += new System.EventHandler(this.timeDecoysContextMenuItem_Click);
-            // 
-            // rtValueMenuItem
-            // 
-            this.rtValueMenuItem.DropDownItems.AddRange(new System.Windows.Forms.ToolStripItem[] {
-            this.allRTValueContextMenuItem,
-            this.timeRTValueContextMenuItem,
-            this.fwhmRTValueContextMenuItem,
-            this.fwbRTValueContextMenuItem});
-            this.rtValueMenuItem.Name = "rtValueMenuItem";
-            resources.ApplyResources(this.rtValueMenuItem, "rtValueMenuItem");
-            this.rtValueMenuItem.DropDownOpening += new System.EventHandler(this.peptideRTValueMenuItem_DropDownOpening);
-            // 
-            // allRTValueContextMenuItem
-            // 
-            this.allRTValueContextMenuItem.Name = "allRTValueContextMenuItem";
-            resources.ApplyResources(this.allRTValueContextMenuItem, "allRTValueContextMenuItem");
-            this.allRTValueContextMenuItem.Click += new System.EventHandler(this.allRTValueContextMenuItem_Click);
-            // 
-            // timeRTValueContextMenuItem
-            // 
-            this.timeRTValueContextMenuItem.Name = "timeRTValueContextMenuItem";
-            resources.ApplyResources(this.timeRTValueContextMenuItem, "timeRTValueContextMenuItem");
-            this.timeRTValueContextMenuItem.Click += new System.EventHandler(this.timeRTValueContextMenuItem_Click);
-            // 
-            // fwhmRTValueContextMenuItem
-            // 
-            this.fwhmRTValueContextMenuItem.Name = "fwhmRTValueContextMenuItem";
-            resources.ApplyResources(this.fwhmRTValueContextMenuItem, "fwhmRTValueContextMenuItem");
-            this.fwhmRTValueContextMenuItem.Click += new System.EventHandler(this.fwhmRTValueContextMenuItem_Click);
-            // 
-            // fwbRTValueContextMenuItem
-            // 
-            this.fwbRTValueContextMenuItem.Name = "fwbRTValueContextMenuItem";
-            resources.ApplyResources(this.fwbRTValueContextMenuItem, "fwbRTValueContextMenuItem");
-            this.fwbRTValueContextMenuItem.Click += new System.EventHandler(this.fwbRTValueContextMenuItem_Click);
-            // 
-            // showRTLegendContextMenuItem
-            // 
-            this.showRTLegendContextMenuItem.Name = "showRTLegendContextMenuItem";
-            resources.ApplyResources(this.showRTLegendContextMenuItem, "showRTLegendContextMenuItem");
-            this.showRTLegendContextMenuItem.Click += new System.EventHandler(this.showRTLegendContextMenuItem_Click);
-            // 
-            // selectionContextMenuItem
-            // 
-            this.selectionContextMenuItem.CheckOnClick = true;
-            this.selectionContextMenuItem.Name = "selectionContextMenuItem";
-            resources.ApplyResources(this.selectionContextMenuItem, "selectionContextMenuItem");
-            this.selectionContextMenuItem.Click += new System.EventHandler(this.selectionContextMenuItem_Click);
-            // 
-            // synchronizeSummaryZoomingContextMenuItem
-            // 
-            this.synchronizeSummaryZoomingContextMenuItem.CheckOnClick = true;
-            this.synchronizeSummaryZoomingContextMenuItem.Name = "synchronizeSummaryZoomingContextMenuItem";
-            resources.ApplyResources(this.synchronizeSummaryZoomingContextMenuItem, "synchronizeSummaryZoomingContextMenuItem");
-            this.synchronizeSummaryZoomingContextMenuItem.Click += new System.EventHandler(this.synchronizeSummaryZoomingContextMenuItem_Click);
-            // 
-            // refineRTContextMenuItem
-            // 
-            this.refineRTContextMenuItem.CheckOnClick = true;
-            this.refineRTContextMenuItem.Name = "refineRTContextMenuItem";
-            resources.ApplyResources(this.refineRTContextMenuItem, "refineRTContextMenuItem");
-            this.refineRTContextMenuItem.Click += new System.EventHandler(this.refineRTContextMenuItem_Click);
-            // 
-            // predictionRTContextMenuItem
-            // 
-            this.predictionRTContextMenuItem.CheckOnClick = true;
-            this.predictionRTContextMenuItem.Name = "predictionRTContextMenuItem";
-            resources.ApplyResources(this.predictionRTContextMenuItem, "predictionRTContextMenuItem");
-            this.predictionRTContextMenuItem.Click += new System.EventHandler(this.predictionRTContextMenuItem_Click);
-            // 
-            // replicatesRTContextMenuItem
-            // 
-            this.replicatesRTContextMenuItem.DropDownItems.AddRange(new System.Windows.Forms.ToolStripItem[] {
-            this.averageReplicatesContextMenuItem,
-            this.singleReplicateRTContextMenuItem,
-            this.bestReplicateRTContextMenuItem});
-            this.replicatesRTContextMenuItem.Name = "replicatesRTContextMenuItem";
-            resources.ApplyResources(this.replicatesRTContextMenuItem, "replicatesRTContextMenuItem");
-            this.replicatesRTContextMenuItem.DropDownOpening += new System.EventHandler(this.replicatesRTContextMenuItem_DropDownOpening);
-            // 
-            // averageReplicatesContextMenuItem
-            // 
-            this.averageReplicatesContextMenuItem.Name = "averageReplicatesContextMenuItem";
-            resources.ApplyResources(this.averageReplicatesContextMenuItem, "averageReplicatesContextMenuItem");
-            this.averageReplicatesContextMenuItem.Click += new System.EventHandler(this.averageReplicatesContextMenuItem_Click);
-            // 
-            // singleReplicateRTContextMenuItem
-            // 
-            this.singleReplicateRTContextMenuItem.Name = "singleReplicateRTContextMenuItem";
-            resources.ApplyResources(this.singleReplicateRTContextMenuItem, "singleReplicateRTContextMenuItem");
-            this.singleReplicateRTContextMenuItem.Click += new System.EventHandler(this.singleReplicateRTContextMenuItem_Click);
-            // 
-            // bestReplicateRTContextMenuItem
-            // 
-            this.bestReplicateRTContextMenuItem.Name = "bestReplicateRTContextMenuItem";
-            resources.ApplyResources(this.bestReplicateRTContextMenuItem, "bestReplicateRTContextMenuItem");
-            this.bestReplicateRTContextMenuItem.Click += new System.EventHandler(this.bestReplicateRTContextMenuItem_Click);
-            // 
-            // setRTThresholdContextMenuItem
-            // 
-            this.setRTThresholdContextMenuItem.Name = "setRTThresholdContextMenuItem";
-            resources.ApplyResources(this.setRTThresholdContextMenuItem, "setRTThresholdContextMenuItem");
-            this.setRTThresholdContextMenuItem.Click += new System.EventHandler(this.setRTThresholdContextMenuItem_Click);
-            // 
-            // setRegressionMethodContextMenuItem
-            // 
-            this.setRegressionMethodContextMenuItem.DropDownItems.AddRange(new System.Windows.Forms.ToolStripItem[] {
-            this.linearRegressionContextMenuItem,
-            this.kernelDensityEstimationContextMenuItem,
-            this.logRegressionContextMenuItem,
-            this.loessContextMenuItem});
-            this.setRegressionMethodContextMenuItem.Name = "setRegressionMethodContextMenuItem";
-            resources.ApplyResources(this.setRegressionMethodContextMenuItem, "setRegressionMethodContextMenuItem");
-            // 
-            // linearRegressionContextMenuItem
-            // 
-            this.linearRegressionContextMenuItem.Name = "linearRegressionContextMenuItem";
-            resources.ApplyResources(this.linearRegressionContextMenuItem, "linearRegressionContextMenuItem");
-            this.linearRegressionContextMenuItem.Click += new System.EventHandler(this.linearRegressionContextMenuItem_Click);
-            // 
-            // kernelDensityEstimationContextMenuItem
-            // 
-            this.kernelDensityEstimationContextMenuItem.Name = "kernelDensityEstimationContextMenuItem";
-            resources.ApplyResources(this.kernelDensityEstimationContextMenuItem, "kernelDensityEstimationContextMenuItem");
-            this.kernelDensityEstimationContextMenuItem.Click += new System.EventHandler(this.kernelDensityEstimationContextMenuItem_Click);
-            // 
-            // logRegressionContextMenuItem
-            // 
-            this.logRegressionContextMenuItem.Name = "logRegressionContextMenuItem";
-            resources.ApplyResources(this.logRegressionContextMenuItem, "logRegressionContextMenuItem");
-            this.logRegressionContextMenuItem.Click += new System.EventHandler(this.logRegressionContextMenuItem_Click);
-            // 
-            // loessContextMenuItem
-            // 
-            this.loessContextMenuItem.Name = "loessContextMenuItem";
-            resources.ApplyResources(this.loessContextMenuItem, "loessContextMenuItem");
-            this.loessContextMenuItem.Click += new System.EventHandler(this.loessContextMenuItem_Click);
-            // 
-            // toolStripSeparator22
-            // 
-            this.toolStripSeparator22.Name = "toolStripSeparator22";
-            resources.ApplyResources(this.toolStripSeparator22, "toolStripSeparator22");
-            // 
-            // createRTRegressionContextMenuItem
-            // 
-            this.createRTRegressionContextMenuItem.Name = "createRTRegressionContextMenuItem";
-            resources.ApplyResources(this.createRTRegressionContextMenuItem, "createRTRegressionContextMenuItem");
-            this.createRTRegressionContextMenuItem.Click += new System.EventHandler(this.createRTRegressionContextMenuItem_Click);
-            // 
-            // chooseCalculatorContextMenuItem
-            // 
-            this.chooseCalculatorContextMenuItem.DropDownItems.AddRange(new System.Windows.Forms.ToolStripItem[] {
-            this.placeholderToolStripMenuItem1,
-            this.toolStripSeparatorCalculators,
-            this.addCalculatorContextMenuItem,
-            this.updateCalculatorContextMenuItem});
-            this.chooseCalculatorContextMenuItem.Name = "chooseCalculatorContextMenuItem";
-            resources.ApplyResources(this.chooseCalculatorContextMenuItem, "chooseCalculatorContextMenuItem");
-            this.chooseCalculatorContextMenuItem.DropDownOpening += new System.EventHandler(this.chooseCalculatorContextMenuItem_DropDownOpening);
-            // 
-            // placeholderToolStripMenuItem1
-            // 
-            this.placeholderToolStripMenuItem1.Name = "placeholderToolStripMenuItem1";
-            resources.ApplyResources(this.placeholderToolStripMenuItem1, "placeholderToolStripMenuItem1");
-            // 
-            // toolStripSeparatorCalculators
-            // 
-            this.toolStripSeparatorCalculators.Name = "toolStripSeparatorCalculators";
-            resources.ApplyResources(this.toolStripSeparatorCalculators, "toolStripSeparatorCalculators");
-            // 
-            // addCalculatorContextMenuItem
-            // 
-            this.addCalculatorContextMenuItem.Name = "addCalculatorContextMenuItem";
-            resources.ApplyResources(this.addCalculatorContextMenuItem, "addCalculatorContextMenuItem");
-            this.addCalculatorContextMenuItem.Click += new System.EventHandler(this.addCalculatorContextMenuItem_Click);
-            // 
-            // updateCalculatorContextMenuItem
-            // 
-            this.updateCalculatorContextMenuItem.Name = "updateCalculatorContextMenuItem";
-            resources.ApplyResources(this.updateCalculatorContextMenuItem, "updateCalculatorContextMenuItem");
-            this.updateCalculatorContextMenuItem.Click += new System.EventHandler(this.updateCalculatorContextMenuItem_Click);
-            // 
-            // toolStripSeparator23
-            // 
-            this.toolStripSeparator23.Name = "toolStripSeparator23";
-            resources.ApplyResources(this.toolStripSeparator23, "toolStripSeparator23");
-            // 
-            // removeRTOutliersContextMenuItem
-            // 
-            this.removeRTOutliersContextMenuItem.Name = "removeRTOutliersContextMenuItem";
-            resources.ApplyResources(this.removeRTOutliersContextMenuItem, "removeRTOutliersContextMenuItem");
-            this.removeRTOutliersContextMenuItem.Click += new System.EventHandler(this.removeRTOutliersContextMenuItem_Click);
-            // 
-            // removeRTContextMenuItem
-            // 
-            this.removeRTContextMenuItem.Name = "removeRTContextMenuItem";
-            resources.ApplyResources(this.removeRTContextMenuItem, "removeRTContextMenuItem");
-            this.removeRTContextMenuItem.Click += new System.EventHandler(this.removeRTContextMenuItem_Click);
-            // 
-            // toolStripSeparator24
-            // 
-            this.toolStripSeparator24.Name = "toolStripSeparator24";
-            resources.ApplyResources(this.toolStripSeparator24, "toolStripSeparator24");
-            // 
-            // timePropsContextMenuItem
-            // 
-            this.timePropsContextMenuItem.Name = "timePropsContextMenuItem";
-            resources.ApplyResources(this.timePropsContextMenuItem, "timePropsContextMenuItem");
-            this.timePropsContextMenuItem.Click += new System.EventHandler(this.timePropsContextMenuItem_Click);
-            // 
-            // toolStripSeparator38
-            // 
-            this.toolStripSeparator38.Name = "toolStripSeparator38";
-            resources.ApplyResources(this.toolStripSeparator38, "toolStripSeparator38");
-            // 
-            // zoomOutRTContextMenuItem
-            // 
-            this.zoomOutRTContextMenuItem.Name = "zoomOutRTContextMenuItem";
-            resources.ApplyResources(this.zoomOutRTContextMenuItem, "zoomOutRTContextMenuItem");
-            // 
-            // toolStripSeparator25
-            // 
-            this.toolStripSeparator25.Name = "toolStripSeparator25";
-            resources.ApplyResources(this.toolStripSeparator25, "toolStripSeparator25");
-            // 
-            // contextMenuPeakAreas
-            // 
-            this.contextMenuPeakAreas.Items.AddRange(new System.Windows.Forms.ToolStripItem[] {
-            this.areaGraphContextMenuItem,
-            this.graphTypeToolStripMenuItem,
-            this.peptideOrderContextMenuItem,
-            this.replicateOrderContextMenuItem,
-            this.areaNormalizeContextMenuItem,
-            this.scopeContextMenuItem,
-            this.showPeakAreaLegendContextMenuItem,
-            this.showLibraryPeakAreaContextMenuItem,
-            this.showDotProductToolStripMenuItem,
-            this.peptideLogScaleContextMenuItem,
-            this.peptideCvsContextMenuItem,
-            this.toolStripSeparator28,
-            this.areaPropsContextMenuItem,
-            this.groupReplicatesByContextMenuItem,
-            this.areaCVbinWidthToolStripMenuItem,
-            this.pointsToolStripMenuItem,
-            this.areaCVTransitionsToolStripMenuItem,
-            this.areaCVNormalizedToToolStripMenuItem,
-            this.areaCVLogScaleToolStripMenuItem,
-            this.removeAboveCVCutoffToolStripMenuItem,
-            this.toolStripSeparator57});
-            this.contextMenuPeakAreas.Name = "contextMenuStrip1";
-            resources.ApplyResources(this.contextMenuPeakAreas, "contextMenuPeakAreas");
-            // 
-            // areaGraphContextMenuItem
-            // 
-            this.areaGraphContextMenuItem.DropDownItems.AddRange(new System.Windows.Forms.ToolStripItem[] {
-            this.areaReplicateComparisonContextMenuItem,
-            this.areaPeptideComparisonContextMenuItem,
-            this.areaCVHistogramContextMenuItem,
-            this.areaCVHistogram2DContextMenuItem});
-            this.areaGraphContextMenuItem.Name = "areaGraphContextMenuItem";
-            resources.ApplyResources(this.areaGraphContextMenuItem, "areaGraphContextMenuItem");
-            this.areaGraphContextMenuItem.DropDownOpening += new System.EventHandler(this.areaGraphMenuItem_DropDownOpening);
-            // 
-            // areaReplicateComparisonContextMenuItem
-            // 
-            this.areaReplicateComparisonContextMenuItem.Name = "areaReplicateComparisonContextMenuItem";
-            resources.ApplyResources(this.areaReplicateComparisonContextMenuItem, "areaReplicateComparisonContextMenuItem");
-            this.areaReplicateComparisonContextMenuItem.Click += new System.EventHandler(this.areaReplicateComparisonMenuItem_Click);
-            // 
-            // areaPeptideComparisonContextMenuItem
-            // 
-            this.areaPeptideComparisonContextMenuItem.Name = "areaPeptideComparisonContextMenuItem";
-            resources.ApplyResources(this.areaPeptideComparisonContextMenuItem, "areaPeptideComparisonContextMenuItem");
-            this.areaPeptideComparisonContextMenuItem.Click += new System.EventHandler(this.areaPeptideComparisonMenuItem_Click);
-            // 
-            // areaCVHistogramContextMenuItem
-            // 
-            this.areaCVHistogramContextMenuItem.Name = "areaCVHistogramContextMenuItem";
-            resources.ApplyResources(this.areaCVHistogramContextMenuItem, "areaCVHistogramContextMenuItem");
-            this.areaCVHistogramContextMenuItem.Click += new System.EventHandler(this.areaCVHistogramToolStripMenuItem1_Click);
-            // 
-            // areaCVHistogram2DContextMenuItem
-            // 
-            this.areaCVHistogram2DContextMenuItem.Name = "areaCVHistogram2DContextMenuItem";
-            resources.ApplyResources(this.areaCVHistogram2DContextMenuItem, "areaCVHistogram2DContextMenuItem");
-            this.areaCVHistogram2DContextMenuItem.Click += new System.EventHandler(this.areaCVHistogram2DToolStripMenuItem1_Click);
-            // 
-            // graphTypeToolStripMenuItem
-            // 
-            this.graphTypeToolStripMenuItem.DropDownItems.AddRange(new System.Windows.Forms.ToolStripItem[] {
-            this.barAreaGraphDisplayTypeMenuItem,
-            this.lineAreaGraphDisplayTypeMenuItem});
-            this.graphTypeToolStripMenuItem.Name = "graphTypeToolStripMenuItem";
-            resources.ApplyResources(this.graphTypeToolStripMenuItem, "graphTypeToolStripMenuItem");
-            // 
-            // barAreaGraphDisplayTypeMenuItem
-            // 
-            this.barAreaGraphDisplayTypeMenuItem.Checked = true;
-            this.barAreaGraphDisplayTypeMenuItem.CheckState = System.Windows.Forms.CheckState.Checked;
-            this.barAreaGraphDisplayTypeMenuItem.Name = "barAreaGraphDisplayTypeMenuItem";
-            resources.ApplyResources(this.barAreaGraphDisplayTypeMenuItem, "barAreaGraphDisplayTypeMenuItem");
-            this.barAreaGraphDisplayTypeMenuItem.Click += new System.EventHandler(this.barAreaGraphTypeMenuItem_Click);
-            // 
-            // lineAreaGraphDisplayTypeMenuItem
-            // 
-            this.lineAreaGraphDisplayTypeMenuItem.Name = "lineAreaGraphDisplayTypeMenuItem";
-            resources.ApplyResources(this.lineAreaGraphDisplayTypeMenuItem, "lineAreaGraphDisplayTypeMenuItem");
-            this.lineAreaGraphDisplayTypeMenuItem.Click += new System.EventHandler(this.lineAreaGraphTypeMenuItem_Click);
-            // 
-            // peptideOrderContextMenuItem
-            // 
-            this.peptideOrderContextMenuItem.DropDownItems.AddRange(new System.Windows.Forms.ToolStripItem[] {
-            this.peptideOrderDocumentContextMenuItem,
-            this.peptideOrderRTContextMenuItem,
-            this.peptideOrderAreaContextMenuItem,
-            this.peptideOrderMassErrorContextMenuItem});
-            this.peptideOrderContextMenuItem.Name = "peptideOrderContextMenuItem";
-            resources.ApplyResources(this.peptideOrderContextMenuItem, "peptideOrderContextMenuItem");
-            this.peptideOrderContextMenuItem.DropDownOpening += new System.EventHandler(this.peptideOrderContextMenuItem_DropDownOpening);
-            // 
-            // peptideOrderDocumentContextMenuItem
-            // 
-            this.peptideOrderDocumentContextMenuItem.Name = "peptideOrderDocumentContextMenuItem";
-            resources.ApplyResources(this.peptideOrderDocumentContextMenuItem, "peptideOrderDocumentContextMenuItem");
-            this.peptideOrderDocumentContextMenuItem.Click += new System.EventHandler(this.peptideOrderDocumentContextMenuItem_Click);
-            // 
-            // peptideOrderRTContextMenuItem
-            // 
-            this.peptideOrderRTContextMenuItem.Name = "peptideOrderRTContextMenuItem";
-            resources.ApplyResources(this.peptideOrderRTContextMenuItem, "peptideOrderRTContextMenuItem");
-            this.peptideOrderRTContextMenuItem.Click += new System.EventHandler(this.peptideOrderRTContextMenuItem_Click);
-            // 
-            // peptideOrderAreaContextMenuItem
-            // 
-            this.peptideOrderAreaContextMenuItem.Name = "peptideOrderAreaContextMenuItem";
-            resources.ApplyResources(this.peptideOrderAreaContextMenuItem, "peptideOrderAreaContextMenuItem");
-            this.peptideOrderAreaContextMenuItem.Click += new System.EventHandler(this.peptideOrderAreaContextMenuItem_Click);
-            // 
-            // peptideOrderMassErrorContextMenuItem
-            // 
-            this.peptideOrderMassErrorContextMenuItem.Name = "peptideOrderMassErrorContextMenuItem";
-            resources.ApplyResources(this.peptideOrderMassErrorContextMenuItem, "peptideOrderMassErrorContextMenuItem");
-            this.peptideOrderMassErrorContextMenuItem.Click += new System.EventHandler(this.peptideOrderMassErrorContextMenuItem_Click);
-            // 
-            // replicateOrderContextMenuItem
-            // 
-            this.replicateOrderContextMenuItem.DropDownItems.AddRange(new System.Windows.Forms.ToolStripItem[] {
-            this.replicateOrderDocumentContextMenuItem,
-            this.replicateOrderAcqTimeContextMenuItem});
-            this.replicateOrderContextMenuItem.Name = "replicateOrderContextMenuItem";
-            resources.ApplyResources(this.replicateOrderContextMenuItem, "replicateOrderContextMenuItem");
-            // 
-            // replicateOrderDocumentContextMenuItem
-            // 
-            this.replicateOrderDocumentContextMenuItem.Name = "replicateOrderDocumentContextMenuItem";
-            resources.ApplyResources(this.replicateOrderDocumentContextMenuItem, "replicateOrderDocumentContextMenuItem");
-            this.replicateOrderDocumentContextMenuItem.Click += new System.EventHandler(this.replicateOrderDocumentContextMenuItem_Click);
-            // 
-            // replicateOrderAcqTimeContextMenuItem
-            // 
-            this.replicateOrderAcqTimeContextMenuItem.Name = "replicateOrderAcqTimeContextMenuItem";
-            resources.ApplyResources(this.replicateOrderAcqTimeContextMenuItem, "replicateOrderAcqTimeContextMenuItem");
-            this.replicateOrderAcqTimeContextMenuItem.Click += new System.EventHandler(this.replicateOrderAcqTimeContextMenuItem_Click);
-            // 
-            // areaNormalizeContextMenuItem
-            // 
-            this.areaNormalizeContextMenuItem.Name = "areaNormalizeContextMenuItem";
-            resources.ApplyResources(this.areaNormalizeContextMenuItem, "areaNormalizeContextMenuItem");
-            // 
-            // scopeContextMenuItem
-            // 
-            this.scopeContextMenuItem.DropDownItems.AddRange(new System.Windows.Forms.ToolStripItem[] {
-            this.documentScopeContextMenuItem,
-            this.proteinScopeContextMenuItem});
-            this.scopeContextMenuItem.Name = "scopeContextMenuItem";
-            resources.ApplyResources(this.scopeContextMenuItem, "scopeContextMenuItem");
-            this.scopeContextMenuItem.DropDownOpening += new System.EventHandler(this.scopeContextMenuItem_DropDownOpening);
-            // 
-            // documentScopeContextMenuItem
-            // 
-            this.documentScopeContextMenuItem.Name = "documentScopeContextMenuItem";
-            resources.ApplyResources(this.documentScopeContextMenuItem, "documentScopeContextMenuItem");
-            this.documentScopeContextMenuItem.Click += new System.EventHandler(this.documentScopeContextMenuItem_Click);
-            // 
-            // proteinScopeContextMenuItem
-            // 
-            this.proteinScopeContextMenuItem.Name = "proteinScopeContextMenuItem";
-            resources.ApplyResources(this.proteinScopeContextMenuItem, "proteinScopeContextMenuItem");
-            this.proteinScopeContextMenuItem.Click += new System.EventHandler(this.proteinScopeContextMenuItem_Click);
-            // 
-            // showPeakAreaLegendContextMenuItem
-            // 
-            this.showPeakAreaLegendContextMenuItem.Name = "showPeakAreaLegendContextMenuItem";
-            resources.ApplyResources(this.showPeakAreaLegendContextMenuItem, "showPeakAreaLegendContextMenuItem");
-            this.showPeakAreaLegendContextMenuItem.Click += new System.EventHandler(this.showPeakAreaLegendContextMenuItem_Click);
-            // 
-            // showLibraryPeakAreaContextMenuItem
-            // 
-            this.showLibraryPeakAreaContextMenuItem.CheckOnClick = true;
-            this.showLibraryPeakAreaContextMenuItem.Name = "showLibraryPeakAreaContextMenuItem";
-            resources.ApplyResources(this.showLibraryPeakAreaContextMenuItem, "showLibraryPeakAreaContextMenuItem");
-            this.showLibraryPeakAreaContextMenuItem.Click += new System.EventHandler(this.showLibraryPeakAreaContextMenuItem_Click);
-            // 
-            // showDotProductToolStripMenuItem
-            // 
-            this.showDotProductToolStripMenuItem.Name = "showDotProductToolStripMenuItem";
-            resources.ApplyResources(this.showDotProductToolStripMenuItem, "showDotProductToolStripMenuItem");
-            // 
-            // peptideLogScaleContextMenuItem
-            // 
-            this.peptideLogScaleContextMenuItem.CheckOnClick = true;
-            this.peptideLogScaleContextMenuItem.Name = "peptideLogScaleContextMenuItem";
-            resources.ApplyResources(this.peptideLogScaleContextMenuItem, "peptideLogScaleContextMenuItem");
-            this.peptideLogScaleContextMenuItem.Click += new System.EventHandler(this.peptideLogScaleContextMenuItem_Click);
-            // 
-            // peptideCvsContextMenuItem
-            // 
-            this.peptideCvsContextMenuItem.CheckOnClick = true;
-            this.peptideCvsContextMenuItem.Name = "peptideCvsContextMenuItem";
-            resources.ApplyResources(this.peptideCvsContextMenuItem, "peptideCvsContextMenuItem");
-            this.peptideCvsContextMenuItem.Click += new System.EventHandler(this.peptideCvsContextMenuItem_Click);
-            // 
-            // toolStripSeparator28
-            // 
-            this.toolStripSeparator28.Name = "toolStripSeparator28";
-            resources.ApplyResources(this.toolStripSeparator28, "toolStripSeparator28");
-            // 
-            // areaPropsContextMenuItem
-            // 
-            this.areaPropsContextMenuItem.Name = "areaPropsContextMenuItem";
-            resources.ApplyResources(this.areaPropsContextMenuItem, "areaPropsContextMenuItem");
-            this.areaPropsContextMenuItem.Click += new System.EventHandler(this.areaPropsContextMenuItem_Click);
-            // 
-            // groupReplicatesByContextMenuItem
-            // 
-            this.groupReplicatesByContextMenuItem.DropDownItems.AddRange(new System.Windows.Forms.ToolStripItem[] {
-            this.groupByReplicateContextMenuItem});
-            this.groupReplicatesByContextMenuItem.Name = "groupReplicatesByContextMenuItem";
-            resources.ApplyResources(this.groupReplicatesByContextMenuItem, "groupReplicatesByContextMenuItem");
-            // 
-            // groupByReplicateContextMenuItem
-            // 
-            this.groupByReplicateContextMenuItem.Name = "groupByReplicateContextMenuItem";
-            resources.ApplyResources(this.groupByReplicateContextMenuItem, "groupByReplicateContextMenuItem");
-            this.groupByReplicateContextMenuItem.Click += new System.EventHandler(this.groupByReplicateContextMenuItem_Click);
-            // 
-            // areaCVbinWidthToolStripMenuItem
-            // 
-            this.areaCVbinWidthToolStripMenuItem.DropDownItems.AddRange(new System.Windows.Forms.ToolStripItem[] {
-            this.areaCV05binWidthToolStripMenuItem,
-            this.areaCV10binWidthToolStripMenuItem,
-            this.areaCV15binWidthToolStripMenuItem,
-            this.areaCV20binWidthToolStripMenuItem});
-            this.areaCVbinWidthToolStripMenuItem.Name = "areaCVbinWidthToolStripMenuItem";
-            resources.ApplyResources(this.areaCVbinWidthToolStripMenuItem, "areaCVbinWidthToolStripMenuItem");
-            // 
-            // areaCV05binWidthToolStripMenuItem
-            // 
-            this.areaCV05binWidthToolStripMenuItem.Name = "areaCV05binWidthToolStripMenuItem";
-            resources.ApplyResources(this.areaCV05binWidthToolStripMenuItem, "areaCV05binWidthToolStripMenuItem");
-            this.areaCV05binWidthToolStripMenuItem.Click += new System.EventHandler(this.areaCV05binWidthToolStripMenuItem_Click);
-            // 
-            // areaCV10binWidthToolStripMenuItem
-            // 
-            this.areaCV10binWidthToolStripMenuItem.Name = "areaCV10binWidthToolStripMenuItem";
-            resources.ApplyResources(this.areaCV10binWidthToolStripMenuItem, "areaCV10binWidthToolStripMenuItem");
-            this.areaCV10binWidthToolStripMenuItem.Click += new System.EventHandler(this.areaCV10binWidthToolStripMenuItem_Click);
-            // 
-            // areaCV15binWidthToolStripMenuItem
-            // 
-            this.areaCV15binWidthToolStripMenuItem.Name = "areaCV15binWidthToolStripMenuItem";
-            resources.ApplyResources(this.areaCV15binWidthToolStripMenuItem, "areaCV15binWidthToolStripMenuItem");
-            this.areaCV15binWidthToolStripMenuItem.Click += new System.EventHandler(this.areaCV15binWidthToolStripMenuItem_Click);
-            // 
-            // areaCV20binWidthToolStripMenuItem
-            // 
-            this.areaCV20binWidthToolStripMenuItem.Name = "areaCV20binWidthToolStripMenuItem";
-            resources.ApplyResources(this.areaCV20binWidthToolStripMenuItem, "areaCV20binWidthToolStripMenuItem");
-            this.areaCV20binWidthToolStripMenuItem.Click += new System.EventHandler(this.areaCV20binWidthToolStripMenuItem_Click);
-            // 
-            // pointsToolStripMenuItem
-            // 
-            this.pointsToolStripMenuItem.DropDownItems.AddRange(new System.Windows.Forms.ToolStripItem[] {
-            this.areaCVtargetsToolStripMenuItem,
-            this.areaCVdecoysToolStripMenuItem});
-            this.pointsToolStripMenuItem.Name = "pointsToolStripMenuItem";
-            resources.ApplyResources(this.pointsToolStripMenuItem, "pointsToolStripMenuItem");
-            // 
-            // areaCVtargetsToolStripMenuItem
-            // 
-            this.areaCVtargetsToolStripMenuItem.Name = "areaCVtargetsToolStripMenuItem";
-            resources.ApplyResources(this.areaCVtargetsToolStripMenuItem, "areaCVtargetsToolStripMenuItem");
-            this.areaCVtargetsToolStripMenuItem.Click += new System.EventHandler(this.areaCVtargetsToolStripMenuItem_Click);
-            // 
-            // areaCVdecoysToolStripMenuItem
-            // 
-            this.areaCVdecoysToolStripMenuItem.Name = "areaCVdecoysToolStripMenuItem";
-            resources.ApplyResources(this.areaCVdecoysToolStripMenuItem, "areaCVdecoysToolStripMenuItem");
-            this.areaCVdecoysToolStripMenuItem.Click += new System.EventHandler(this.areaCVdecoysToolStripMenuItem_Click);
-            // 
-            // areaCVTransitionsToolStripMenuItem
-            // 
-            this.areaCVTransitionsToolStripMenuItem.DropDownItems.AddRange(new System.Windows.Forms.ToolStripItem[] {
-            this.areaCVAllTransitionsToolStripMenuItem,
-            this.areaCVCountTransitionsToolStripMenuItem,
-            this.areaCVBestTransitionsToolStripMenuItem,
-            this.toolStripSeparator58,
-            this.areaCVPrecursorsToolStripMenuItem,
-            this.areaCVProductsToolStripMenuItem});
-            this.areaCVTransitionsToolStripMenuItem.Name = "areaCVTransitionsToolStripMenuItem";
-            resources.ApplyResources(this.areaCVTransitionsToolStripMenuItem, "areaCVTransitionsToolStripMenuItem");
-            // 
-            // areaCVAllTransitionsToolStripMenuItem
-            // 
-            this.areaCVAllTransitionsToolStripMenuItem.Name = "areaCVAllTransitionsToolStripMenuItem";
-            resources.ApplyResources(this.areaCVAllTransitionsToolStripMenuItem, "areaCVAllTransitionsToolStripMenuItem");
-            this.areaCVAllTransitionsToolStripMenuItem.Click += new System.EventHandler(this.areaCVAllTransitionsToolStripMenuItem_Click);
-            // 
-            // areaCVCountTransitionsToolStripMenuItem
-            // 
-            this.areaCVCountTransitionsToolStripMenuItem.Name = "areaCVCountTransitionsToolStripMenuItem";
-            resources.ApplyResources(this.areaCVCountTransitionsToolStripMenuItem, "areaCVCountTransitionsToolStripMenuItem");
-            // 
-            // areaCVBestTransitionsToolStripMenuItem
-            // 
-            this.areaCVBestTransitionsToolStripMenuItem.Name = "areaCVBestTransitionsToolStripMenuItem";
-            resources.ApplyResources(this.areaCVBestTransitionsToolStripMenuItem, "areaCVBestTransitionsToolStripMenuItem");
-            this.areaCVBestTransitionsToolStripMenuItem.Click += new System.EventHandler(this.areaCVBestTransitionsToolStripMenuItem_Click);
-            // 
-            // toolStripSeparator58
-            // 
-            this.toolStripSeparator58.Name = "toolStripSeparator58";
-            resources.ApplyResources(this.toolStripSeparator58, "toolStripSeparator58");
-            // 
-            // areaCVPrecursorsToolStripMenuItem
-            // 
-            this.areaCVPrecursorsToolStripMenuItem.Name = "areaCVPrecursorsToolStripMenuItem";
-            resources.ApplyResources(this.areaCVPrecursorsToolStripMenuItem, "areaCVPrecursorsToolStripMenuItem");
-            this.areaCVPrecursorsToolStripMenuItem.Click += new System.EventHandler(this.areaCVPrecursorsToolStripMenuItem_Click);
-            // 
-            // areaCVProductsToolStripMenuItem
-            // 
-            this.areaCVProductsToolStripMenuItem.Name = "areaCVProductsToolStripMenuItem";
-            resources.ApplyResources(this.areaCVProductsToolStripMenuItem, "areaCVProductsToolStripMenuItem");
-            this.areaCVProductsToolStripMenuItem.Click += new System.EventHandler(this.areaCVProductsToolStripMenuItem_Click);
-            // 
-            // areaCVNormalizedToToolStripMenuItem
-            // 
-            this.areaCVNormalizedToToolStripMenuItem.Name = "areaCVNormalizedToToolStripMenuItem";
-            resources.ApplyResources(this.areaCVNormalizedToToolStripMenuItem, "areaCVNormalizedToToolStripMenuItem");
-            // 
-            // areaCVLogScaleToolStripMenuItem
-            // 
-            this.areaCVLogScaleToolStripMenuItem.Name = "areaCVLogScaleToolStripMenuItem";
-            resources.ApplyResources(this.areaCVLogScaleToolStripMenuItem, "areaCVLogScaleToolStripMenuItem");
-            this.areaCVLogScaleToolStripMenuItem.Click += new System.EventHandler(this.areaCVLogScaleToolStripMenuItem_Click);
-            // 
-            // removeAboveCVCutoffToolStripMenuItem
-            // 
-            this.removeAboveCVCutoffToolStripMenuItem.Name = "removeAboveCVCutoffToolStripMenuItem";
-            resources.ApplyResources(this.removeAboveCVCutoffToolStripMenuItem, "removeAboveCVCutoffToolStripMenuItem");
-            this.removeAboveCVCutoffToolStripMenuItem.Click += new System.EventHandler(this.removeAboveCVCutoffToolStripMenuItem_Click);
-            // 
-            // toolStripSeparator57
-            // 
-            this.toolStripSeparator57.Name = "toolStripSeparator57";
-            resources.ApplyResources(this.toolStripSeparator57, "toolStripSeparator57");
-            // 
-            // panel1
-            // 
-            this.panel1.Controls.Add(this.dockPanel);
-            resources.ApplyResources(this.panel1, "panel1");
-            this.panel1.Name = "panel1";
-            // 
-            // dockPanel
-            // 
-            this.dockPanel.ActiveAutoHideContent = null;
-            resources.ApplyResources(this.dockPanel, "dockPanel");
-            this.dockPanel.Name = "dockPanel";
-            this.dockPanel.ActiveDocumentChanged += new System.EventHandler(this.dockPanel_ActiveDocumentChanged);
-            // 
-            // statusStrip
-            // 
-            resources.ApplyResources(this.statusStrip, "statusStrip");
-            this.statusStrip.Items.AddRange(new System.Windows.Forms.ToolStripItem[] {
-            this.statusGeneral,
-            this.statusProgress,
-            this.buttonShowAllChromatograms,
-            this.statusSequences,
-            this.statusPeptides,
-            this.statusPrecursors,
-            this.statusIons});
-            this.statusStrip.Name = "statusStrip";
-            // 
-            // statusGeneral
-            // 
-            this.statusGeneral.DisplayStyle = System.Windows.Forms.ToolStripItemDisplayStyle.Text;
-            this.statusGeneral.Name = "statusGeneral";
-            resources.ApplyResources(this.statusGeneral, "statusGeneral");
-            this.statusGeneral.Spring = true;
-            // 
-            // statusProgress
-            // 
-            this.statusProgress.Name = "statusProgress";
-            resources.ApplyResources(this.statusProgress, "statusProgress");
-            // 
-            // buttonShowAllChromatograms
-            // 
-            this.buttonShowAllChromatograms.DisplayStyle = System.Windows.Forms.ToolStripItemDisplayStyle.Image;
-            this.buttonShowAllChromatograms.DropDownButtonWidth = 0;
-            this.buttonShowAllChromatograms.Image = global::pwiz.Skyline.Properties.Resources.AllIonsStatusButton;
-            resources.ApplyResources(this.buttonShowAllChromatograms, "buttonShowAllChromatograms");
-            this.buttonShowAllChromatograms.Name = "buttonShowAllChromatograms";
-            this.buttonShowAllChromatograms.ButtonClick += new System.EventHandler(this.buttonShowAllChromatograms_ButtonClick);
-            // 
-            // statusSequences
-            // 
-            this.statusSequences.DisplayStyle = System.Windows.Forms.ToolStripItemDisplayStyle.Text;
-            this.statusSequences.Name = "statusSequences";
-            resources.ApplyResources(this.statusSequences, "statusSequences");
-            // 
-            // statusPeptides
-            // 
-            this.statusPeptides.DisplayStyle = System.Windows.Forms.ToolStripItemDisplayStyle.Text;
-            this.statusPeptides.Name = "statusPeptides";
-            resources.ApplyResources(this.statusPeptides, "statusPeptides");
-            // 
-            // statusPrecursors
-            // 
-            this.statusPrecursors.DisplayStyle = System.Windows.Forms.ToolStripItemDisplayStyle.Text;
-            this.statusPrecursors.Name = "statusPrecursors";
-            resources.ApplyResources(this.statusPrecursors, "statusPrecursors");
-            // 
-            // statusIons
-            // 
-            this.statusIons.Name = "statusIons";
-            resources.ApplyResources(this.statusIons, "statusIons");
-            // 
-            // mainToolStrip
-            // 
-            this.mainToolStrip.GripStyle = System.Windows.Forms.ToolStripGripStyle.Hidden;
-            this.mainToolStrip.Items.AddRange(new System.Windows.Forms.ToolStripItem[] {
-            this.newToolBarButton,
-            this.openToolBarButton,
-            this.saveToolBarButton,
-            this.publishToolbarButton,
-            this.toolStripSeparator20,
-            this.cutToolBarButton,
-            this.copyToolBarButton,
-            this.pasteToolBarButton,
-            this.toolStripSeparator21,
-            this.undoToolBarButton,
-            this.redoToolBarButton,
-            this.toolStripSeparatorSelectUI,
-            this.modeUIToolBarDropDownButton});
-            resources.ApplyResources(this.mainToolStrip, "mainToolStrip");
-            this.mainToolStrip.Name = "mainToolStrip";
-            // 
-            // newToolBarButton
-            // 
-            this.newToolBarButton.DisplayStyle = System.Windows.Forms.ToolStripItemDisplayStyle.Image;
-            this.newToolBarButton.Image = global::pwiz.Skyline.Properties.Resources.NewDocument;
-            resources.ApplyResources(this.newToolBarButton, "newToolBarButton");
-            this.newToolBarButton.Name = "newToolBarButton";
-            this.newToolBarButton.Click += new System.EventHandler(this.newMenuItem_Click);
-            // 
-            // openToolBarButton
-            // 
-            this.openToolBarButton.DisplayStyle = System.Windows.Forms.ToolStripItemDisplayStyle.Image;
-            this.openToolBarButton.Image = global::pwiz.Skyline.Properties.Resources.OpenFolder;
-            resources.ApplyResources(this.openToolBarButton, "openToolBarButton");
-            this.openToolBarButton.Name = "openToolBarButton";
-            this.openToolBarButton.Click += new System.EventHandler(this.openMenuItem_Click);
-            // 
-            // saveToolBarButton
-            // 
-            this.saveToolBarButton.DisplayStyle = System.Windows.Forms.ToolStripItemDisplayStyle.Image;
-            this.saveToolBarButton.Image = global::pwiz.Skyline.Properties.Resources.Save;
-            resources.ApplyResources(this.saveToolBarButton, "saveToolBarButton");
-            this.saveToolBarButton.Name = "saveToolBarButton";
-            this.saveToolBarButton.Click += new System.EventHandler(this.saveMenuItem_Click);
-            // 
-            // publishToolbarButton
-            // 
-            this.publishToolbarButton.DisplayStyle = System.Windows.Forms.ToolStripItemDisplayStyle.Image;
-            this.publishToolbarButton.Image = global::pwiz.Skyline.Properties.Resources.PanoramaPublish;
-            resources.ApplyResources(this.publishToolbarButton, "publishToolbarButton");
-            this.publishToolbarButton.Name = "publishToolbarButton";
-            this.publishToolbarButton.Click += new System.EventHandler(this.publishMenuItem_Click);
-            // 
-            // toolStripSeparator20
-            // 
-            this.toolStripSeparator20.Name = "toolStripSeparator20";
-            resources.ApplyResources(this.toolStripSeparator20, "toolStripSeparator20");
-            // 
-            // cutToolBarButton
-            // 
-            this.cutToolBarButton.DisplayStyle = System.Windows.Forms.ToolStripItemDisplayStyle.Image;
-            this.cutToolBarButton.Image = global::pwiz.Skyline.Properties.Resources.Cut;
-            resources.ApplyResources(this.cutToolBarButton, "cutToolBarButton");
-            this.cutToolBarButton.Name = "cutToolBarButton";
-            this.cutToolBarButton.Click += new System.EventHandler(this.cutMenuItem_Click);
-            // 
-            // copyToolBarButton
-            // 
-            this.copyToolBarButton.DisplayStyle = System.Windows.Forms.ToolStripItemDisplayStyle.Image;
-            this.copyToolBarButton.Image = global::pwiz.Skyline.Properties.Resources.Copy;
-            resources.ApplyResources(this.copyToolBarButton, "copyToolBarButton");
-            this.copyToolBarButton.Name = "copyToolBarButton";
-            this.copyToolBarButton.Click += new System.EventHandler(this.copyMenuItem_Click);
-            // 
-            // pasteToolBarButton
-            // 
-            this.pasteToolBarButton.DisplayStyle = System.Windows.Forms.ToolStripItemDisplayStyle.Image;
-            this.pasteToolBarButton.Image = global::pwiz.Skyline.Properties.Resources.Paste;
-            resources.ApplyResources(this.pasteToolBarButton, "pasteToolBarButton");
-            this.pasteToolBarButton.Name = "pasteToolBarButton";
-            this.pasteToolBarButton.Click += new System.EventHandler(this.pasteMenuItem_Click);
-            // 
-            // toolStripSeparator21
-            // 
-            this.toolStripSeparator21.Name = "toolStripSeparator21";
-            resources.ApplyResources(this.toolStripSeparator21, "toolStripSeparator21");
-            // 
-            // undoToolBarButton
-            // 
-            this.undoToolBarButton.DisplayStyle = System.Windows.Forms.ToolStripItemDisplayStyle.Image;
-            resources.ApplyResources(this.undoToolBarButton, "undoToolBarButton");
-            this.undoToolBarButton.Image = global::pwiz.Skyline.Properties.Resources.Edit_Undo;
-            this.undoToolBarButton.Name = "undoToolBarButton";
-            // 
-            // redoToolBarButton
-            // 
-            this.redoToolBarButton.DisplayStyle = System.Windows.Forms.ToolStripItemDisplayStyle.Image;
-            resources.ApplyResources(this.redoToolBarButton, "redoToolBarButton");
-            this.redoToolBarButton.Image = global::pwiz.Skyline.Properties.Resources.Edit_Redo;
-            this.redoToolBarButton.Name = "redoToolBarButton";
-            // 
-            // toolStripSeparatorSelectUI
-            // 
-            this.toolStripSeparatorSelectUI.Name = "toolStripSeparatorSelectUI";
-            resources.ApplyResources(this.toolStripSeparatorSelectUI, "toolStripSeparatorSelectUI");
-            // 
-            // modeUIToolBarDropDownButton
-            // 
-            this.modeUIToolBarDropDownButton.Alignment = System.Windows.Forms.ToolStripItemAlignment.Right;
-            this.modeUIToolBarDropDownButton.DisplayStyle = System.Windows.Forms.ToolStripItemDisplayStyle.Image;
-            this.modeUIToolBarDropDownButton.Image = global::pwiz.Skyline.Properties.Resources.UIModeProteomic;
-            resources.ApplyResources(this.modeUIToolBarDropDownButton, "modeUIToolBarDropDownButton");
-            this.modeUIToolBarDropDownButton.Name = "modeUIToolBarDropDownButton";
-            // 
-            // menuMain
-            // 
-            this.menuMain.Items.AddRange(new System.Windows.Forms.ToolStripItem[] {
-            this.fileToolStripMenuItem,
-            this.editToolStripMenuItem,
-            this.refineToolStripMenuItem,
-            this.viewToolStripMenuItem,
-            this.settingsToolStripMenuItem,
-            this.toolsMenu,
-            this.helpToolStripMenuItem});
-            resources.ApplyResources(this.menuMain, "menuMain");
-            this.menuMain.Name = "menuMain";
-            this.menuMain.ShowItemToolTips = true;
-            // 
-            // fileToolStripMenuItem
-            // 
-            this.fileToolStripMenuItem.DropDownItems.AddRange(new System.Windows.Forms.ToolStripItem[] {
-            this.startPageMenuItem,
-            this.newMenuItem,
-            this.openMenuItem,
-            this.openPanoramaMenuItem,
-            this.openContainingFolderMenuItem,
-            this.toolStripSeparator53,
-            this.saveMenuItem,
-            this.saveAsMenuItem,
-            this.shareDocumentMenuItem,
-            this.publishMenuItem,
-            this.toolStripSeparator2,
-            this.importToolStripMenuItem,
-            this.exportToolStripMenuItem,
-            this.mruBeforeToolStripSeparator,
-            this.mruAfterToolStripSeparator,
-            this.exitMenuItem});
-            this.fileToolStripMenuItem.Name = "fileToolStripMenuItem";
-            resources.ApplyResources(this.fileToolStripMenuItem, "fileToolStripMenuItem");
-            this.fileToolStripMenuItem.DropDownOpening += new System.EventHandler(this.fileMenu_DropDownOpening);
-            // 
-            // startPageMenuItem
-            // 
-            this.startPageMenuItem.Image = global::pwiz.Skyline.Properties.Resources.HomeIcon1;
-            resources.ApplyResources(this.startPageMenuItem, "startPageMenuItem");
-            this.startPageMenuItem.Name = "startPageMenuItem";
-            this.startPageMenuItem.Click += new System.EventHandler(this.startPageMenuItem_Click);
-            // 
-            // newMenuItem
-            // 
-            this.newMenuItem.Image = global::pwiz.Skyline.Properties.Resources.NewDocument;
-            resources.ApplyResources(this.newMenuItem, "newMenuItem");
-            this.newMenuItem.Name = "newMenuItem";
-            this.newMenuItem.Click += new System.EventHandler(this.newMenuItem_Click);
-            // 
-            // openMenuItem
-            // 
-            this.openMenuItem.Image = global::pwiz.Skyline.Properties.Resources.OpenFolder;
-            resources.ApplyResources(this.openMenuItem, "openMenuItem");
-            this.openMenuItem.Name = "openMenuItem";
-            this.openMenuItem.Click += new System.EventHandler(this.openMenuItem_Click);
-            // 
-            // openPanoramaMenuItem
-            // 
-            this.openPanoramaMenuItem.Image = global::pwiz.Skyline.Properties.Resources.PanoramaDownload;
-            resources.ApplyResources(this.openPanoramaMenuItem, "openPanoramaMenuItem");
-            this.openPanoramaMenuItem.Name = "openPanoramaMenuItem";
-            this.openPanoramaMenuItem.Click += new System.EventHandler(this.openPanorama_Click);
-            // 
-            // openContainingFolderMenuItem
-            // 
-            this.openContainingFolderMenuItem.Name = "openContainingFolderMenuItem";
-            resources.ApplyResources(this.openContainingFolderMenuItem, "openContainingFolderMenuItem");
-            this.openContainingFolderMenuItem.Click += new System.EventHandler(this.openContainingFolderMenuItem_Click);
-            // 
-            // toolStripSeparator53
-            // 
-            this.toolStripSeparator53.Name = "toolStripSeparator53";
-            resources.ApplyResources(this.toolStripSeparator53, "toolStripSeparator53");
-            // 
-            // saveMenuItem
-            // 
-            this.saveMenuItem.Image = global::pwiz.Skyline.Properties.Resources.Save;
-            resources.ApplyResources(this.saveMenuItem, "saveMenuItem");
-            this.saveMenuItem.Name = "saveMenuItem";
-            this.saveMenuItem.Click += new System.EventHandler(this.saveMenuItem_Click);
-            // 
-            // saveAsMenuItem
-            // 
-            this.saveAsMenuItem.Name = "saveAsMenuItem";
-            resources.ApplyResources(this.saveAsMenuItem, "saveAsMenuItem");
-            this.saveAsMenuItem.Click += new System.EventHandler(this.saveAsMenuItem_Click);
-            // 
-            // shareDocumentMenuItem
-            // 
-            this.shareDocumentMenuItem.Name = "shareDocumentMenuItem";
-            resources.ApplyResources(this.shareDocumentMenuItem, "shareDocumentMenuItem");
-            this.shareDocumentMenuItem.Click += new System.EventHandler(this.shareDocumentMenuItem_Click);
-            // 
-            // publishMenuItem
-            // 
-            this.publishMenuItem.Image = global::pwiz.Skyline.Properties.Resources.PanoramaPublish;
-            resources.ApplyResources(this.publishMenuItem, "publishMenuItem");
-            this.publishMenuItem.Name = "publishMenuItem";
-            this.publishMenuItem.Click += new System.EventHandler(this.publishMenuItem_Click);
-            // 
-            // toolStripSeparator2
-            // 
-            this.toolStripSeparator2.Name = "toolStripSeparator2";
-            resources.ApplyResources(this.toolStripSeparator2, "toolStripSeparator2");
-            // 
-            // importToolStripMenuItem
-            // 
-            this.importToolStripMenuItem.DropDownItems.AddRange(new System.Windows.Forms.ToolStripItem[] {
-            this.importResultsMenuItem,
-            this.peakBoundariesToolStripMenuItem,
-            this.toolStripSeparator51,
-            this.importPeptideSearchMenuItem,
-            this.encyclopeDiaSearchMenuItem,
-            this.toolStripSeparator52,
-            this.importFASTAMenuItem,
-            this.importAssayLibraryMenuItem,
-            this.importMassListMenuItem,
-            this.importDocumentMenuItem,
-            this.importAnnotationsMenuItem});
-            this.importToolStripMenuItem.Name = "importToolStripMenuItem";
-            resources.ApplyResources(this.importToolStripMenuItem, "importToolStripMenuItem");
-            // 
-            // importResultsMenuItem
-            // 
-            this.importResultsMenuItem.Name = "importResultsMenuItem";
-            resources.ApplyResources(this.importResultsMenuItem, "importResultsMenuItem");
-            this.importResultsMenuItem.Click += new System.EventHandler(this.importResultsMenuItem_Click);
-            // 
-            // peakBoundariesToolStripMenuItem
-            // 
-            this.peakBoundariesToolStripMenuItem.Name = "peakBoundariesToolStripMenuItem";
-            resources.ApplyResources(this.peakBoundariesToolStripMenuItem, "peakBoundariesToolStripMenuItem");
-            this.peakBoundariesToolStripMenuItem.Click += new System.EventHandler(this.peakBoundariesToolStripMenuItem_Click);
-            // 
-            // toolStripSeparator51
-            // 
-            this.toolStripSeparator51.Name = "toolStripSeparator51";
-            resources.ApplyResources(this.toolStripSeparator51, "toolStripSeparator51");
-            this.modeUIHandler.SetUIMode(this.toolStripSeparator51, pwiz.Skyline.Util.Helpers.ModeUIExtender.MODE_UI_HANDLING_TYPE.proteomic);
-            // 
-            // importPeptideSearchMenuItem
-            // 
-            this.importPeptideSearchMenuItem.Name = "importPeptideSearchMenuItem";
-            resources.ApplyResources(this.importPeptideSearchMenuItem, "importPeptideSearchMenuItem");
-            this.modeUIHandler.SetUIMode(this.importPeptideSearchMenuItem, pwiz.Skyline.Util.Helpers.ModeUIExtender.MODE_UI_HANDLING_TYPE.proteomic);
-            this.importPeptideSearchMenuItem.Click += new System.EventHandler(this.importPeptideSearchMenuItem_Click);
-            // 
-            // encyclopeDiaSearchMenuItem
-            // 
-            this.encyclopeDiaSearchMenuItem.Name = "encyclopeDiaSearchMenuItem";
-            resources.ApplyResources(this.encyclopeDiaSearchMenuItem, "encyclopeDiaSearchMenuItem");
-            this.encyclopeDiaSearchMenuItem.Click += new System.EventHandler(this.encyclopeDiaSearchMenuItem_Click);
-            // 
-            // toolStripSeparator52
-            // 
-            this.toolStripSeparator52.Name = "toolStripSeparator52";
-            resources.ApplyResources(this.toolStripSeparator52, "toolStripSeparator52");
-            // 
-            // importFASTAMenuItem
-            // 
-            this.importFASTAMenuItem.Name = "importFASTAMenuItem";
-            resources.ApplyResources(this.importFASTAMenuItem, "importFASTAMenuItem");
-            this.modeUIHandler.SetUIMode(this.importFASTAMenuItem, pwiz.Skyline.Util.Helpers.ModeUIExtender.MODE_UI_HANDLING_TYPE.proteomic);
-            this.importFASTAMenuItem.Click += new System.EventHandler(this.importFASTAMenuItem_Click);
-            // 
-            // importAssayLibraryMenuItem
-            // 
-            this.importAssayLibraryMenuItem.Name = "importAssayLibraryMenuItem";
-            resources.ApplyResources(this.importAssayLibraryMenuItem, "importAssayLibraryMenuItem");
-            this.importAssayLibraryMenuItem.Click += new System.EventHandler(this.importAssayLibraryMenuItem_Click);
-            // 
-            // importMassListMenuItem
-            // 
-            this.importMassListMenuItem.Name = "importMassListMenuItem";
-            resources.ApplyResources(this.importMassListMenuItem, "importMassListMenuItem");
-            this.importMassListMenuItem.Click += new System.EventHandler(this.importMassListMenuItem_Click);
-            // 
-            // importDocumentMenuItem
-            // 
-            this.importDocumentMenuItem.Name = "importDocumentMenuItem";
-            resources.ApplyResources(this.importDocumentMenuItem, "importDocumentMenuItem");
-            this.importDocumentMenuItem.Click += new System.EventHandler(this.importDocumentMenuItem_Click);
-            // 
-            // importAnnotationsMenuItem
-            // 
-            this.importAnnotationsMenuItem.Name = "importAnnotationsMenuItem";
-            resources.ApplyResources(this.importAnnotationsMenuItem, "importAnnotationsMenuItem");
-            this.importAnnotationsMenuItem.Click += new System.EventHandler(this.importAnnotationsMenuItem_Click);
-            // 
-            // exportToolStripMenuItem
-            // 
-            this.exportToolStripMenuItem.DropDownItems.AddRange(new System.Windows.Forms.ToolStripItem[] {
-            this.exportTransitionListMenuItem,
-            this.exportIsolationListMenuItem,
-            this.exportMethodMenuItem,
-            this.toolStripSeparator49,
-            this.exportReportMenuItem,
-            this.toolStripSeparator50,
-            this.eSPFeaturesMenuItem,
-            this.exportSpectralLibraryMenuItem,
-            this.chromatogramsToolStripMenuItem,
-            this.mProphetFeaturesMenuItem,
-            this.exportAnnotationsMenuItem});
-            this.exportToolStripMenuItem.Name = "exportToolStripMenuItem";
-            resources.ApplyResources(this.exportToolStripMenuItem, "exportToolStripMenuItem");
-            // 
-            // exportTransitionListMenuItem
-            // 
-            this.exportTransitionListMenuItem.Name = "exportTransitionListMenuItem";
-            resources.ApplyResources(this.exportTransitionListMenuItem, "exportTransitionListMenuItem");
-            this.exportTransitionListMenuItem.Click += new System.EventHandler(this.exportTransitionListMenuItem_Click);
-            // 
-            // exportIsolationListMenuItem
-            // 
-            this.exportIsolationListMenuItem.Name = "exportIsolationListMenuItem";
-            resources.ApplyResources(this.exportIsolationListMenuItem, "exportIsolationListMenuItem");
-            this.exportIsolationListMenuItem.Click += new System.EventHandler(this.exportIsolationListMenuItem_Click);
-            // 
-            // exportMethodMenuItem
-            // 
-            this.exportMethodMenuItem.Name = "exportMethodMenuItem";
-            resources.ApplyResources(this.exportMethodMenuItem, "exportMethodMenuItem");
-            this.exportMethodMenuItem.Click += new System.EventHandler(this.exportMethodMenuItem_Click);
-            // 
-            // toolStripSeparator49
-            // 
-            this.toolStripSeparator49.Name = "toolStripSeparator49";
-            resources.ApplyResources(this.toolStripSeparator49, "toolStripSeparator49");
-            // 
-            // exportReportMenuItem
-            // 
-            this.exportReportMenuItem.Name = "exportReportMenuItem";
-            resources.ApplyResources(this.exportReportMenuItem, "exportReportMenuItem");
-            this.exportReportMenuItem.Click += new System.EventHandler(this.exportReportMenuItem_Click);
-            // 
-            // toolStripSeparator50
-            // 
-            this.toolStripSeparator50.Name = "toolStripSeparator50";
-            resources.ApplyResources(this.toolStripSeparator50, "toolStripSeparator50");
-            // 
-            // eSPFeaturesMenuItem
-            // 
-            this.eSPFeaturesMenuItem.Name = "eSPFeaturesMenuItem";
-            resources.ApplyResources(this.eSPFeaturesMenuItem, "eSPFeaturesMenuItem");
-            this.modeUIHandler.SetUIMode(this.eSPFeaturesMenuItem, pwiz.Skyline.Util.Helpers.ModeUIExtender.MODE_UI_HANDLING_TYPE.proteomic);
-            this.eSPFeaturesMenuItem.Click += new System.EventHandler(this.espFeaturesMenuItem_Click);
-            // 
-            // exportSpectralLibraryMenuItem
-            // 
-            this.exportSpectralLibraryMenuItem.Name = "exportSpectralLibraryMenuItem";
-            resources.ApplyResources(this.exportSpectralLibraryMenuItem, "exportSpectralLibraryMenuItem");
-            this.exportSpectralLibraryMenuItem.Click += new System.EventHandler(this.exportSpectralLibraryMenuItem_Click);
-            // 
-            // chromatogramsToolStripMenuItem
-            // 
-            this.chromatogramsToolStripMenuItem.Name = "chromatogramsToolStripMenuItem";
-            resources.ApplyResources(this.chromatogramsToolStripMenuItem, "chromatogramsToolStripMenuItem");
-            this.chromatogramsToolStripMenuItem.Click += new System.EventHandler(this.chromatogramsToolStripMenuItem_Click);
-            // 
-            // mProphetFeaturesMenuItem
-            // 
-            this.mProphetFeaturesMenuItem.Name = "mProphetFeaturesMenuItem";
-            resources.ApplyResources(this.mProphetFeaturesMenuItem, "mProphetFeaturesMenuItem");
-            this.mProphetFeaturesMenuItem.Click += new System.EventHandler(this.mProphetFeaturesMenuItem_Click);
-            // 
-            // exportAnnotationsMenuItem
-            // 
-            this.exportAnnotationsMenuItem.Name = "exportAnnotationsMenuItem";
-            resources.ApplyResources(this.exportAnnotationsMenuItem, "exportAnnotationsMenuItem");
-            this.exportAnnotationsMenuItem.Click += new System.EventHandler(this.exportAnnotationsMenuItem_Click);
-            // 
-            // mruBeforeToolStripSeparator
-            // 
-            this.mruBeforeToolStripSeparator.Name = "mruBeforeToolStripSeparator";
-            resources.ApplyResources(this.mruBeforeToolStripSeparator, "mruBeforeToolStripSeparator");
-            // 
-            // mruAfterToolStripSeparator
-            // 
-            this.mruAfterToolStripSeparator.Name = "mruAfterToolStripSeparator";
-            resources.ApplyResources(this.mruAfterToolStripSeparator, "mruAfterToolStripSeparator");
-            // 
-            // exitMenuItem
-            // 
-            this.exitMenuItem.Name = "exitMenuItem";
-            resources.ApplyResources(this.exitMenuItem, "exitMenuItem");
-            this.exitMenuItem.Click += new System.EventHandler(this.exitMenuItem_Click);
-            // 
-            // editToolStripMenuItem
-            // 
-            resources.ApplyResources(this.editToolStripMenuItem, "editToolStripMenuItem");
-            this.editToolStripMenuItem.Name = "editToolStripMenuItem";
-            this.editToolStripMenuItem.DropDownOpening += new System.EventHandler(this.editToolStripMenuItem_DropDownOpening);
-            // 
-            // refineToolStripMenuItem
-            // 
-            this.refineToolStripMenuItem.Name = "refineToolStripMenuItem";
-            resources.ApplyResources(this.refineToolStripMenuItem, "refineToolStripMenuItem");
-            // 
-            // viewToolStripMenuItem
-            // 
-            this.viewToolStripMenuItem.Name = "viewToolStripMenuItem";
-            resources.ApplyResources(this.viewToolStripMenuItem, "viewToolStripMenuItem");
-            this.viewToolStripMenuItem.DropDownOpening += new System.EventHandler(this.viewToolStripMenuItem_DropDownOpening);
-            // 
-            // settingsToolStripMenuItem
-            // 
-            this.settingsToolStripMenuItem.DropDownItems.AddRange(new System.Windows.Forms.ToolStripItem[] {
-            this.toolStripSeparatorSettings,
-            this.saveCurrentMenuItem,
-            this.editSettingsMenuItem,
-            this.toolStripSeparator31,
-            this.shareSettingsMenuItem,
-            this.importSettingsMenuItem1,
-            this.toolStripSeparator3,
-            this.peptideSettingsMenuItem,
-            this.transitionSettingsMenuItem,
-            this.documentSettingsMenuItem,
-            this.toolStripSeparator37,
-            this.integrateAllMenuItem});
-            this.settingsToolStripMenuItem.Name = "settingsToolStripMenuItem";
-            resources.ApplyResources(this.settingsToolStripMenuItem, "settingsToolStripMenuItem");
-            this.settingsToolStripMenuItem.DropDownOpening += new System.EventHandler(this.settingsMenu_DropDownOpening);
-            // 
-            // toolStripSeparatorSettings
-            // 
-            this.toolStripSeparatorSettings.Name = "toolStripSeparatorSettings";
-            resources.ApplyResources(this.toolStripSeparatorSettings, "toolStripSeparatorSettings");
-            // 
-            // saveCurrentMenuItem
-            // 
-            this.saveCurrentMenuItem.Name = "saveCurrentMenuItem";
-            resources.ApplyResources(this.saveCurrentMenuItem, "saveCurrentMenuItem");
-            this.saveCurrentMenuItem.Click += new System.EventHandler(this.saveCurrentMenuItem_Click);
-            // 
-            // editSettingsMenuItem
-            // 
-            this.editSettingsMenuItem.Name = "editSettingsMenuItem";
-            resources.ApplyResources(this.editSettingsMenuItem, "editSettingsMenuItem");
-            this.editSettingsMenuItem.Click += new System.EventHandler(this.editSettingsMenuItem_Click);
-            // 
-            // toolStripSeparator31
-            // 
-            this.toolStripSeparator31.Name = "toolStripSeparator31";
-            resources.ApplyResources(this.toolStripSeparator31, "toolStripSeparator31");
-            // 
-            // shareSettingsMenuItem
-            // 
-            this.shareSettingsMenuItem.Name = "shareSettingsMenuItem";
-            resources.ApplyResources(this.shareSettingsMenuItem, "shareSettingsMenuItem");
-            this.shareSettingsMenuItem.Click += new System.EventHandler(this.shareSettingsMenuItem_Click);
-            // 
-            // importSettingsMenuItem1
-            // 
-            this.importSettingsMenuItem1.Name = "importSettingsMenuItem1";
-            resources.ApplyResources(this.importSettingsMenuItem1, "importSettingsMenuItem1");
-            this.importSettingsMenuItem1.Click += new System.EventHandler(this.importSettingsMenuItem1_Click);
-            // 
-            // toolStripSeparator3
-            // 
-            this.toolStripSeparator3.Name = "toolStripSeparator3";
-            resources.ApplyResources(this.toolStripSeparator3, "toolStripSeparator3");
-            // 
-            // peptideSettingsMenuItem
-            // 
-            this.peptideSettingsMenuItem.Name = "peptideSettingsMenuItem";
-            resources.ApplyResources(this.peptideSettingsMenuItem, "peptideSettingsMenuItem");
-            this.peptideSettingsMenuItem.Click += new System.EventHandler(this.peptideSettingsMenuItem_Click);
-            // 
-            // transitionSettingsMenuItem
-            // 
-            this.transitionSettingsMenuItem.Name = "transitionSettingsMenuItem";
-            resources.ApplyResources(this.transitionSettingsMenuItem, "transitionSettingsMenuItem");
-            this.transitionSettingsMenuItem.Click += new System.EventHandler(this.transitionSettingsMenuItem_Click);
-            // 
-            // documentSettingsMenuItem
-            // 
-            this.documentSettingsMenuItem.Name = "documentSettingsMenuItem";
-            resources.ApplyResources(this.documentSettingsMenuItem, "documentSettingsMenuItem");
-            this.documentSettingsMenuItem.Click += new System.EventHandler(this.documentSettingsMenuItem_Click);
-            // 
-            // toolStripSeparator37
-            // 
-            this.toolStripSeparator37.Name = "toolStripSeparator37";
-            resources.ApplyResources(this.toolStripSeparator37, "toolStripSeparator37");
-            // 
-            // integrateAllMenuItem
-            // 
-            this.integrateAllMenuItem.Name = "integrateAllMenuItem";
-            resources.ApplyResources(this.integrateAllMenuItem, "integrateAllMenuItem");
-            this.integrateAllMenuItem.Click += new System.EventHandler(this.integrateAllMenuItem_Click);
-            // 
-            // toolsMenu
-            // 
-            this.toolsMenu.DropDownItems.AddRange(new System.Windows.Forms.ToolStripItem[] {
-            this.placeholderToolsMenuItem,
-            this.toolStripSeparatorTools,
-            this.updatesToolsMenuItem,
-            this.toolStoreMenuItem,
-            this.configureToolsMenuItem,
-            this.toolStripSeparator46,
-            this.immediateWindowToolStripMenuItem,
-            this.toolStripSeparator47,
-            this.optionsToolStripMenuItem});
-            this.toolsMenu.Name = "toolsMenu";
-            resources.ApplyResources(this.toolsMenu, "toolsMenu");
-            this.toolsMenu.DropDownOpening += new System.EventHandler(this.toolsMenu_DropDownOpening);
-            // 
-            // placeholderToolsMenuItem
-            // 
-            this.placeholderToolsMenuItem.Name = "placeholderToolsMenuItem";
-            resources.ApplyResources(this.placeholderToolsMenuItem, "placeholderToolsMenuItem");
-            // 
-            // toolStripSeparatorTools
-            // 
-            this.toolStripSeparatorTools.Name = "toolStripSeparatorTools";
-            resources.ApplyResources(this.toolStripSeparatorTools, "toolStripSeparatorTools");
-            // 
-            // updatesToolsMenuItem
-            // 
-            resources.ApplyResources(this.updatesToolsMenuItem, "updatesToolsMenuItem");
-            this.updatesToolsMenuItem.Name = "updatesToolsMenuItem";
-            this.updatesToolsMenuItem.Click += new System.EventHandler(this.updatesToolsMenuItem_Click);
-            // 
-            // toolStoreMenuItem
-            // 
-            this.toolStoreMenuItem.Name = "toolStoreMenuItem";
-            resources.ApplyResources(this.toolStoreMenuItem, "toolStoreMenuItem");
-            this.toolStoreMenuItem.Click += new System.EventHandler(this.toolStoreMenuItem_Click);
-            // 
-            // configureToolsMenuItem
-            // 
-            this.configureToolsMenuItem.Name = "configureToolsMenuItem";
-            resources.ApplyResources(this.configureToolsMenuItem, "configureToolsMenuItem");
-            this.configureToolsMenuItem.Click += new System.EventHandler(this.configureToolsMenuItem_Click);
-            // 
-            // toolStripSeparator46
-            // 
-            this.toolStripSeparator46.Name = "toolStripSeparator46";
-            resources.ApplyResources(this.toolStripSeparator46, "toolStripSeparator46");
-            // 
-            // immediateWindowToolStripMenuItem
-            // 
-            this.immediateWindowToolStripMenuItem.Name = "immediateWindowToolStripMenuItem";
-            resources.ApplyResources(this.immediateWindowToolStripMenuItem, "immediateWindowToolStripMenuItem");
-            this.immediateWindowToolStripMenuItem.Click += new System.EventHandler(this.immediateWindowToolStripMenuItem_Click);
-            // 
-            // toolStripSeparator47
-            // 
-            this.toolStripSeparator47.Name = "toolStripSeparator47";
-            resources.ApplyResources(this.toolStripSeparator47, "toolStripSeparator47");
-            // 
-            // optionsToolStripMenuItem
-            // 
-            this.optionsToolStripMenuItem.Name = "optionsToolStripMenuItem";
-            resources.ApplyResources(this.optionsToolStripMenuItem, "optionsToolStripMenuItem");
-            this.optionsToolStripMenuItem.Click += new System.EventHandler(this.optionsToolStripMenuItem_Click);
-            // 
-            // helpToolStripMenuItem
-            // 
-            this.helpToolStripMenuItem.DropDownItems.AddRange(new System.Windows.Forms.ToolStripItem[] {
-            this.homeMenuItem,
-            this.videosMenuItem,
-            this.webinarsMenuItem,
-            this.tutorialsMenuItem,
-            this.documentationToolStripMenuItem,
-            this.supportMenuItem,
-            this.issuesMenuItem,
-            this.submitErrorReportMenuItem,
-            this.crashSkylineMenuItem,
-            this.checkForUpdatesSeparator,
-            this.checkForUpdatesMenuItem,
-            this.toolStripSeparator29,
-            this.aboutMenuItem});
-            this.helpToolStripMenuItem.Name = "helpToolStripMenuItem";
-            resources.ApplyResources(this.helpToolStripMenuItem, "helpToolStripMenuItem");
-            this.helpToolStripMenuItem.DropDownOpening += new System.EventHandler(this.helpToolStripMenuItem_DropDownOpening);
-            // 
-            // homeMenuItem
-            // 
-            this.homeMenuItem.Name = "homeMenuItem";
-            resources.ApplyResources(this.homeMenuItem, "homeMenuItem");
-            this.homeMenuItem.Click += new System.EventHandler(this.homeMenuItem_Click);
-            // 
-            // videosMenuItem
-            // 
-            this.videosMenuItem.Name = "videosMenuItem";
-            resources.ApplyResources(this.videosMenuItem, "videosMenuItem");
-            this.videosMenuItem.Click += new System.EventHandler(this.videosMenuItem_Click);
-            // 
-            // webinarsMenuItem
-            // 
-            this.webinarsMenuItem.Name = "webinarsMenuItem";
-            resources.ApplyResources(this.webinarsMenuItem, "webinarsMenuItem");
-            this.webinarsMenuItem.Click += new System.EventHandler(this.webinarsMenuItem_Click);
-            // 
-            // tutorialsMenuItem
-            // 
-            this.tutorialsMenuItem.Name = "tutorialsMenuItem";
-            resources.ApplyResources(this.tutorialsMenuItem, "tutorialsMenuItem");
-            this.tutorialsMenuItem.Click += new System.EventHandler(this.tutorialsMenuItem_Click);
-            // 
-            // documentationToolStripMenuItem
-            // 
-            this.documentationToolStripMenuItem.DropDownItems.AddRange(new System.Windows.Forms.ToolStripItem[] {
-            this.reportsHelpMenuItem,
-            this.commandLineHelpMenuItem,
-            this.otherDocsHelpMenuItem});
-            this.documentationToolStripMenuItem.Name = "documentationToolStripMenuItem";
-            resources.ApplyResources(this.documentationToolStripMenuItem, "documentationToolStripMenuItem");
-            // 
-            // reportsHelpMenuItem
-            // 
-            this.reportsHelpMenuItem.Name = "reportsHelpMenuItem";
-            resources.ApplyResources(this.reportsHelpMenuItem, "reportsHelpMenuItem");
-            this.reportsHelpMenuItem.Click += new System.EventHandler(this.reportsHelpMenuItem_Click);
-            // 
-            // commandLineHelpMenuItem
-            // 
-            this.commandLineHelpMenuItem.Name = "commandLineHelpMenuItem";
-            resources.ApplyResources(this.commandLineHelpMenuItem, "commandLineHelpMenuItem");
-            this.commandLineHelpMenuItem.Click += new System.EventHandler(this.commandLineHelpMenuItem_Click);
-            // 
-            // otherDocsHelpMenuItem
-            // 
-            this.otherDocsHelpMenuItem.Name = "otherDocsHelpMenuItem";
-            resources.ApplyResources(this.otherDocsHelpMenuItem, "otherDocsHelpMenuItem");
-            this.otherDocsHelpMenuItem.Click += new System.EventHandler(this.otherDocsHelpMenuItem_Click);
-            // 
-            // supportMenuItem
-            // 
-            this.supportMenuItem.Name = "supportMenuItem";
-            resources.ApplyResources(this.supportMenuItem, "supportMenuItem");
-            this.supportMenuItem.Click += new System.EventHandler(this.supportMenuItem_Click);
-            // 
-            // issuesMenuItem
-            // 
-            this.issuesMenuItem.Name = "issuesMenuItem";
-            resources.ApplyResources(this.issuesMenuItem, "issuesMenuItem");
-            this.issuesMenuItem.Click += new System.EventHandler(this.issuesMenuItem_Click);
-            // 
-            // submitErrorReportMenuItem
-            // 
-            this.submitErrorReportMenuItem.Name = "submitErrorReportMenuItem";
-            resources.ApplyResources(this.submitErrorReportMenuItem, "submitErrorReportMenuItem");
-            this.submitErrorReportMenuItem.Click += new System.EventHandler(this.submitErrorReportMenuItem_Click);
-            // 
-            // checkForUpdatesSeparator
-            // 
-            this.checkForUpdatesSeparator.Name = "checkForUpdatesSeparator";
-            resources.ApplyResources(this.checkForUpdatesSeparator, "checkForUpdatesSeparator");
-            // 
-            // checkForUpdatesMenuItem
-            // 
-            this.checkForUpdatesMenuItem.Name = "checkForUpdatesMenuItem";
-            resources.ApplyResources(this.checkForUpdatesMenuItem, "checkForUpdatesMenuItem");
-            this.checkForUpdatesMenuItem.Click += new System.EventHandler(this.checkForUpdatesMenuItem_Click);
-            // 
-            // toolStripSeparator29
-            // 
-            this.toolStripSeparator29.Name = "toolStripSeparator29";
-            resources.ApplyResources(this.toolStripSeparator29, "toolStripSeparator29");
-            // 
-            // aboutMenuItem
-            // 
-            this.aboutMenuItem.Name = "aboutMenuItem";
-            resources.ApplyResources(this.aboutMenuItem, "aboutMenuItem");
-            this.aboutMenuItem.Click += new System.EventHandler(this.aboutMenuItem_Click);
-            // 
-            // contextMenuMassErrors
-            // 
-            this.contextMenuMassErrors.Items.AddRange(new System.Windows.Forms.ToolStripItem[] {
-            this.massErrorGraphContextMenuItem,
-            this.massErrorPropsContextMenuItem,
-            this.showMassErrorLegendContextMenuItem,
-            this.massErrorPointsContextMenuItem,
-            this.binCountContextMenuItem,
-            this.massErrorTransitionsContextMenuItem,
-            this.massErrorXAxisContextMenuItem,
-            this.massErrorlogScaleContextMenuItem});
-            this.contextMenuMassErrors.Name = "contextMenuMassErrors";
-            resources.ApplyResources(this.contextMenuMassErrors, "contextMenuMassErrors");
-            // 
-            // massErrorGraphContextMenuItem
-            // 
-            this.massErrorGraphContextMenuItem.DropDownItems.AddRange(new System.Windows.Forms.ToolStripItem[] {
-            this.massErrorReplicateComparisonContextMenuItem,
-            this.massErrorPeptideComparisonContextMenuItem,
-            this.massErrorHistogramContextMenuItem,
-            this.massErrorHistogram2DContextMenuItem});
-            this.massErrorGraphContextMenuItem.Name = "massErrorGraphContextMenuItem";
-            resources.ApplyResources(this.massErrorGraphContextMenuItem, "massErrorGraphContextMenuItem");
-            this.massErrorGraphContextMenuItem.DropDownOpening += new System.EventHandler(this.massErrorMenuItem_DropDownOpening);
-            // 
-            // massErrorReplicateComparisonContextMenuItem
-            // 
-            this.massErrorReplicateComparisonContextMenuItem.CheckOnClick = true;
-            this.massErrorReplicateComparisonContextMenuItem.Name = "massErrorReplicateComparisonContextMenuItem";
-            resources.ApplyResources(this.massErrorReplicateComparisonContextMenuItem, "massErrorReplicateComparisonContextMenuItem");
-            this.massErrorReplicateComparisonContextMenuItem.Click += new System.EventHandler(this.massErrorReplicateComparisonMenuItem_Click);
-            // 
-            // massErrorPeptideComparisonContextMenuItem
-            // 
-            this.massErrorPeptideComparisonContextMenuItem.Name = "massErrorPeptideComparisonContextMenuItem";
-            resources.ApplyResources(this.massErrorPeptideComparisonContextMenuItem, "massErrorPeptideComparisonContextMenuItem");
-            this.massErrorPeptideComparisonContextMenuItem.Click += new System.EventHandler(this.massErrorPeptideComparisonMenuItem_Click);
-            // 
-            // massErrorHistogramContextMenuItem
-            // 
-            this.massErrorHistogramContextMenuItem.Name = "massErrorHistogramContextMenuItem";
-            resources.ApplyResources(this.massErrorHistogramContextMenuItem, "massErrorHistogramContextMenuItem");
-            this.massErrorHistogramContextMenuItem.Click += new System.EventHandler(this.massErrorHistogramMenuItem_Click);
-            // 
-            // massErrorHistogram2DContextMenuItem
-            // 
-            this.massErrorHistogram2DContextMenuItem.Name = "massErrorHistogram2DContextMenuItem";
-            resources.ApplyResources(this.massErrorHistogram2DContextMenuItem, "massErrorHistogram2DContextMenuItem");
-            this.massErrorHistogram2DContextMenuItem.Click += new System.EventHandler(this.massErrorHistogram2DMenuItem_Click);
-            // 
-            // massErrorPropsContextMenuItem
-            // 
-            this.massErrorPropsContextMenuItem.Name = "massErrorPropsContextMenuItem";
-            resources.ApplyResources(this.massErrorPropsContextMenuItem, "massErrorPropsContextMenuItem");
-            this.massErrorPropsContextMenuItem.Click += new System.EventHandler(this.massErrorPropsContextMenuItem_Click);
-            // 
-            // showMassErrorLegendContextMenuItem
-            // 
-            this.showMassErrorLegendContextMenuItem.Name = "showMassErrorLegendContextMenuItem";
-            resources.ApplyResources(this.showMassErrorLegendContextMenuItem, "showMassErrorLegendContextMenuItem");
-            this.showMassErrorLegendContextMenuItem.Click += new System.EventHandler(this.showMassErrorLegendContextMenuItem_Click);
-            // 
-            // massErrorPointsContextMenuItem
-            // 
-            this.massErrorPointsContextMenuItem.DropDownItems.AddRange(new System.Windows.Forms.ToolStripItem[] {
-            this.massErrorTargetsContextMenuItem,
-            this.massErrorTargets1FDRContextMenuItem,
-            this.massErrorDecoysContextMenuItem});
-            this.massErrorPointsContextMenuItem.Name = "massErrorPointsContextMenuItem";
-            resources.ApplyResources(this.massErrorPointsContextMenuItem, "massErrorPointsContextMenuItem");
-            // 
-            // massErrorTargetsContextMenuItem
-            // 
-            this.massErrorTargetsContextMenuItem.Name = "massErrorTargetsContextMenuItem";
-            resources.ApplyResources(this.massErrorTargetsContextMenuItem, "massErrorTargetsContextMenuItem");
-            this.massErrorTargetsContextMenuItem.Click += new System.EventHandler(this.massErrorTargetsContextMenuItem_Click);
-            // 
-            // massErrorTargets1FDRContextMenuItem
-            // 
-            this.massErrorTargets1FDRContextMenuItem.Name = "massErrorTargets1FDRContextMenuItem";
-            resources.ApplyResources(this.massErrorTargets1FDRContextMenuItem, "massErrorTargets1FDRContextMenuItem");
-            this.massErrorTargets1FDRContextMenuItem.Click += new System.EventHandler(this.massErrorTargets1FDRContextMenuItem_Click);
-            // 
-            // massErrorDecoysContextMenuItem
-            // 
-            this.massErrorDecoysContextMenuItem.Name = "massErrorDecoysContextMenuItem";
-            resources.ApplyResources(this.massErrorDecoysContextMenuItem, "massErrorDecoysContextMenuItem");
-            this.massErrorDecoysContextMenuItem.Click += new System.EventHandler(this.massErrorDecoysContextMenuItem_Click);
-            // 
-            // binCountContextMenuItem
-            // 
-            this.binCountContextMenuItem.DropDownItems.AddRange(new System.Windows.Forms.ToolStripItem[] {
-            this.ppm05ContextMenuItem,
-            this.ppm10ContextMenuItem,
-            this.ppm15ContextMenuItem,
-            this.ppm20ContextMenuItem});
-            this.binCountContextMenuItem.Name = "binCountContextMenuItem";
-            resources.ApplyResources(this.binCountContextMenuItem, "binCountContextMenuItem");
-            this.binCountContextMenuItem.DropDownOpening += new System.EventHandler(this.binCountContextMenuItem_DropDownOpening);
-            // 
-            // ppm05ContextMenuItem
-            // 
-            this.ppm05ContextMenuItem.Name = "ppm05ContextMenuItem";
-            resources.ApplyResources(this.ppm05ContextMenuItem, "ppm05ContextMenuItem");
-            this.ppm05ContextMenuItem.Click += new System.EventHandler(this.ppm05ContextMenuItem_Click);
-            // 
-            // ppm10ContextMenuItem
-            // 
-            this.ppm10ContextMenuItem.Name = "ppm10ContextMenuItem";
-            resources.ApplyResources(this.ppm10ContextMenuItem, "ppm10ContextMenuItem");
-            this.ppm10ContextMenuItem.Click += new System.EventHandler(this.ppm10ContextMenuItem_Click);
-            // 
-            // ppm15ContextMenuItem
-            // 
-            this.ppm15ContextMenuItem.Name = "ppm15ContextMenuItem";
-            resources.ApplyResources(this.ppm15ContextMenuItem, "ppm15ContextMenuItem");
-            this.ppm15ContextMenuItem.Click += new System.EventHandler(this.ppm15ContextMenuItem_Click);
-            // 
-            // ppm20ContextMenuItem
-            // 
-            this.ppm20ContextMenuItem.Name = "ppm20ContextMenuItem";
-            resources.ApplyResources(this.ppm20ContextMenuItem, "ppm20ContextMenuItem");
-            this.ppm20ContextMenuItem.Click += new System.EventHandler(this.ppm20ContextMenuItem_Click);
-            // 
-            // massErrorTransitionsContextMenuItem
-            // 
-            this.massErrorTransitionsContextMenuItem.DropDownItems.AddRange(new System.Windows.Forms.ToolStripItem[] {
-            this.massErrorAllTransitionsContextMenuItem,
-            this.massErrorBestTransitionsContextMenuItem,
-            this.toolStripSeparator55,
-            this.MassErrorPrecursorsContextMenuItem,
-            this.MassErrorProductsContextMenuItem});
-            this.massErrorTransitionsContextMenuItem.Name = "massErrorTransitionsContextMenuItem";
-            resources.ApplyResources(this.massErrorTransitionsContextMenuItem, "massErrorTransitionsContextMenuItem");
-            this.massErrorTransitionsContextMenuItem.DropDownOpening += new System.EventHandler(this.massErrorTransitionsContextMenuItem_DropDownOpening);
-            // 
-            // massErrorAllTransitionsContextMenuItem
-            // 
-            this.massErrorAllTransitionsContextMenuItem.Name = "massErrorAllTransitionsContextMenuItem";
-            resources.ApplyResources(this.massErrorAllTransitionsContextMenuItem, "massErrorAllTransitionsContextMenuItem");
-            this.massErrorAllTransitionsContextMenuItem.Click += new System.EventHandler(this.massErrorAllTransitionsContextMenuItem_Click);
-            // 
-            // massErrorBestTransitionsContextMenuItem
-            // 
-            this.massErrorBestTransitionsContextMenuItem.Name = "massErrorBestTransitionsContextMenuItem";
-            resources.ApplyResources(this.massErrorBestTransitionsContextMenuItem, "massErrorBestTransitionsContextMenuItem");
-            this.massErrorBestTransitionsContextMenuItem.Click += new System.EventHandler(this.massErrorBestTransitionsContextMenuItem_Click);
-            // 
-            // toolStripSeparator55
-            // 
-            this.toolStripSeparator55.Name = "toolStripSeparator55";
-            resources.ApplyResources(this.toolStripSeparator55, "toolStripSeparator55");
-            // 
-            // MassErrorPrecursorsContextMenuItem
-            // 
-            this.MassErrorPrecursorsContextMenuItem.Name = "MassErrorPrecursorsContextMenuItem";
-            resources.ApplyResources(this.MassErrorPrecursorsContextMenuItem, "MassErrorPrecursorsContextMenuItem");
-            this.MassErrorPrecursorsContextMenuItem.Click += new System.EventHandler(this.MassErrorPrecursorsContextMenuItem_Click);
-            // 
-            // MassErrorProductsContextMenuItem
-            // 
-            this.MassErrorProductsContextMenuItem.Name = "MassErrorProductsContextMenuItem";
-            resources.ApplyResources(this.MassErrorProductsContextMenuItem, "MassErrorProductsContextMenuItem");
-            this.MassErrorProductsContextMenuItem.Click += new System.EventHandler(this.MassErrorProductsContextMenuItem_Click);
-            // 
-            // massErrorXAxisContextMenuItem
-            // 
-            this.massErrorXAxisContextMenuItem.DropDownItems.AddRange(new System.Windows.Forms.ToolStripItem[] {
-            this.massErorrRetentionTimeContextMenuItem,
-            this.massErrorMassToChargContextMenuItem});
-            this.massErrorXAxisContextMenuItem.Name = "massErrorXAxisContextMenuItem";
-            resources.ApplyResources(this.massErrorXAxisContextMenuItem, "massErrorXAxisContextMenuItem");
-            this.massErrorXAxisContextMenuItem.DropDownOpening += new System.EventHandler(this.massErrorXAxisContextMenuItem_DropDownOpening);
-            // 
-            // massErorrRetentionTimeContextMenuItem
-            // 
-            this.massErorrRetentionTimeContextMenuItem.Name = "massErorrRetentionTimeContextMenuItem";
-            resources.ApplyResources(this.massErorrRetentionTimeContextMenuItem, "massErorrRetentionTimeContextMenuItem");
-            this.massErorrRetentionTimeContextMenuItem.Click += new System.EventHandler(this.massErorrRetentionTimeContextMenuItem_Click);
-            // 
-            // massErrorMassToChargContextMenuItem
-            // 
-            this.massErrorMassToChargContextMenuItem.Name = "massErrorMassToChargContextMenuItem";
-            resources.ApplyResources(this.massErrorMassToChargContextMenuItem, "massErrorMassToChargContextMenuItem");
-            this.massErrorMassToChargContextMenuItem.Click += new System.EventHandler(this.massErrorMassToChargContextMenuItem_Click);
-            // 
-            // massErrorlogScaleContextMenuItem
-            // 
-            this.massErrorlogScaleContextMenuItem.Name = "massErrorlogScaleContextMenuItem";
-            resources.ApplyResources(this.massErrorlogScaleContextMenuItem, "massErrorlogScaleContextMenuItem");
-            this.massErrorlogScaleContextMenuItem.Click += new System.EventHandler(this.massErrorlogScaleContextMenuItem_Click);
-            // 
-            // contextMenuDetections
-            // 
-            this.contextMenuDetections.Items.AddRange(new System.Windows.Forms.ToolStripItem[] {
-            this.detectionsTargetToolStripMenuItem,
-            this.detectionsGraphTypeToolStripMenuItem,
-            this.detectionsToolStripSeparator1,
-            this.detectionsShowToolStripMenuItem,
-            this.detectionsYScaleToolStripMenuItem,
-            this.detectionsToolStripSeparator2,
-            this.detectionsPropertiesToolStripMenuItem,
-            this.detectionsToolStripSeparator3});
-            this.contextMenuDetections.Name = "contextMenuDetections";
-            resources.ApplyResources(this.contextMenuDetections, "contextMenuDetections");
-            // 
-            // detectionsTargetToolStripMenuItem
-            // 
-            this.detectionsTargetToolStripMenuItem.DropDownItems.AddRange(new System.Windows.Forms.ToolStripItem[] {
-            this.detectionsTargetPrecursorToolStripMenuItem,
-            this.detectionsTargetPeptideToolStripMenuItem});
-            this.detectionsTargetToolStripMenuItem.Name = "detectionsTargetToolStripMenuItem";
-            resources.ApplyResources(this.detectionsTargetToolStripMenuItem, "detectionsTargetToolStripMenuItem");
-            // 
-            // detectionsTargetPrecursorToolStripMenuItem
-            // 
-            this.detectionsTargetPrecursorToolStripMenuItem.Name = "detectionsTargetPrecursorToolStripMenuItem";
-            resources.ApplyResources(this.detectionsTargetPrecursorToolStripMenuItem, "detectionsTargetPrecursorToolStripMenuItem");
-            this.detectionsTargetPrecursorToolStripMenuItem.Tag = 0;
-            this.detectionsTargetPrecursorToolStripMenuItem.Click += new System.EventHandler(this.detectionsTargetPrecursorToolStripMenuItem_Click);
-            // 
-            // detectionsTargetPeptideToolStripMenuItem
-            // 
-            this.detectionsTargetPeptideToolStripMenuItem.Name = "detectionsTargetPeptideToolStripMenuItem";
-            resources.ApplyResources(this.detectionsTargetPeptideToolStripMenuItem, "detectionsTargetPeptideToolStripMenuItem");
-            this.detectionsTargetPeptideToolStripMenuItem.Tag = 1;
-            this.detectionsTargetPeptideToolStripMenuItem.Click += new System.EventHandler(this.detectionsTargetPeptideToolStripMenuItem_Click);
-            // 
-            // detectionsGraphTypeToolStripMenuItem
-            // 
-            this.detectionsGraphTypeToolStripMenuItem.DropDownItems.AddRange(new System.Windows.Forms.ToolStripItem[] {
-            this.detectionsGraphTypeReplicateToolStripMenuItem,
-            this.detectionsGraphTypeHistogramToolStripMenuItem});
-            this.detectionsGraphTypeToolStripMenuItem.Name = "detectionsGraphTypeToolStripMenuItem";
-            resources.ApplyResources(this.detectionsGraphTypeToolStripMenuItem, "detectionsGraphTypeToolStripMenuItem");
-            // 
-            // detectionsGraphTypeReplicateToolStripMenuItem
-            // 
-            this.detectionsGraphTypeReplicateToolStripMenuItem.Name = "detectionsGraphTypeReplicateToolStripMenuItem";
-            resources.ApplyResources(this.detectionsGraphTypeReplicateToolStripMenuItem, "detectionsGraphTypeReplicateToolStripMenuItem");
-            this.detectionsGraphTypeReplicateToolStripMenuItem.Click += new System.EventHandler(this.detectionsGraphTypeReplicateToolStripMenuItem_Click);
-            // 
-            // detectionsGraphTypeHistogramToolStripMenuItem
-            // 
-            this.detectionsGraphTypeHistogramToolStripMenuItem.Name = "detectionsGraphTypeHistogramToolStripMenuItem";
-            resources.ApplyResources(this.detectionsGraphTypeHistogramToolStripMenuItem, "detectionsGraphTypeHistogramToolStripMenuItem");
-            this.detectionsGraphTypeHistogramToolStripMenuItem.Click += new System.EventHandler(this.detectionsGraphTypeHistogramToolStripMenuItem_Click);
-            // 
-            // detectionsToolStripSeparator1
-            // 
-            this.detectionsToolStripSeparator1.Name = "detectionsToolStripSeparator1";
-            resources.ApplyResources(this.detectionsToolStripSeparator1, "detectionsToolStripSeparator1");
-            // 
-            // detectionsShowToolStripMenuItem
-            // 
-            this.detectionsShowToolStripMenuItem.DropDownItems.AddRange(new System.Windows.Forms.ToolStripItem[] {
-            this.detectionsShowSelectionToolStripMenuItem,
-            this.detectionsShowLegendToolStripMenuItem,
-            this.detectionsShowMeanToolStripMenuItem,
-            this.detectionsShowAtLeastNToolStripMenuItem});
-            this.detectionsShowToolStripMenuItem.Name = "detectionsShowToolStripMenuItem";
-            resources.ApplyResources(this.detectionsShowToolStripMenuItem, "detectionsShowToolStripMenuItem");
-            // 
-            // detectionsShowSelectionToolStripMenuItem
-            // 
-            this.detectionsShowSelectionToolStripMenuItem.Name = "detectionsShowSelectionToolStripMenuItem";
-            resources.ApplyResources(this.detectionsShowSelectionToolStripMenuItem, "detectionsShowSelectionToolStripMenuItem");
-            this.detectionsShowSelectionToolStripMenuItem.Click += new System.EventHandler(this.detectionsShowSelectionToolStripMenuItem_Click);
-            // 
-            // detectionsShowLegendToolStripMenuItem
-            // 
-            this.detectionsShowLegendToolStripMenuItem.Name = "detectionsShowLegendToolStripMenuItem";
-            resources.ApplyResources(this.detectionsShowLegendToolStripMenuItem, "detectionsShowLegendToolStripMenuItem");
-            this.detectionsShowLegendToolStripMenuItem.Click += new System.EventHandler(this.detectionsShowLegendToolStripMenuItem_Click);
-            // 
-            // detectionsShowMeanToolStripMenuItem
-            // 
-            this.detectionsShowMeanToolStripMenuItem.Name = "detectionsShowMeanToolStripMenuItem";
-            resources.ApplyResources(this.detectionsShowMeanToolStripMenuItem, "detectionsShowMeanToolStripMenuItem");
-            this.detectionsShowMeanToolStripMenuItem.Click += new System.EventHandler(this.detectionsShowMeanToolStripMenuItem_Click);
-            // 
-            // detectionsShowAtLeastNToolStripMenuItem
-            // 
-            this.detectionsShowAtLeastNToolStripMenuItem.Name = "detectionsShowAtLeastNToolStripMenuItem";
-            resources.ApplyResources(this.detectionsShowAtLeastNToolStripMenuItem, "detectionsShowAtLeastNToolStripMenuItem");
-            this.detectionsShowAtLeastNToolStripMenuItem.Click += new System.EventHandler(this.detectionsShowAtLeastNToolStripMenuItem_Click);
-            // 
-            // detectionsYScaleToolStripMenuItem
-            // 
-            this.detectionsYScaleToolStripMenuItem.DropDownItems.AddRange(new System.Windows.Forms.ToolStripItem[] {
-            this.detectionsYScaleOneToolStripMenuItem,
-            this.detectionsYScalePercentToolStripMenuItem});
-            this.detectionsYScaleToolStripMenuItem.Name = "detectionsYScaleToolStripMenuItem";
-            resources.ApplyResources(this.detectionsYScaleToolStripMenuItem, "detectionsYScaleToolStripMenuItem");
-            // 
-            // detectionsYScaleOneToolStripMenuItem
-            // 
-            this.detectionsYScaleOneToolStripMenuItem.Name = "detectionsYScaleOneToolStripMenuItem";
-            resources.ApplyResources(this.detectionsYScaleOneToolStripMenuItem, "detectionsYScaleOneToolStripMenuItem");
-            this.detectionsYScaleOneToolStripMenuItem.Tag = 1;
-            this.detectionsYScaleOneToolStripMenuItem.Click += new System.EventHandler(this.detectionsYScaleOneToolStripMenuItem_Click);
-            // 
-            // detectionsYScalePercentToolStripMenuItem
-            // 
-            this.detectionsYScalePercentToolStripMenuItem.Name = "detectionsYScalePercentToolStripMenuItem";
-            resources.ApplyResources(this.detectionsYScalePercentToolStripMenuItem, "detectionsYScalePercentToolStripMenuItem");
-            this.detectionsYScalePercentToolStripMenuItem.Tag = 0;
-            this.detectionsYScalePercentToolStripMenuItem.Click += new System.EventHandler(this.detectionsYScalePercentToolStripMenuItem_Click);
-            // 
-            // detectionsToolStripSeparator2
-            // 
-            this.detectionsToolStripSeparator2.Name = "detectionsToolStripSeparator2";
-            resources.ApplyResources(this.detectionsToolStripSeparator2, "detectionsToolStripSeparator2");
-            // 
-            // detectionsPropertiesToolStripMenuItem
-            // 
-            this.detectionsPropertiesToolStripMenuItem.Name = "detectionsPropertiesToolStripMenuItem";
-            resources.ApplyResources(this.detectionsPropertiesToolStripMenuItem, "detectionsPropertiesToolStripMenuItem");
-            this.detectionsPropertiesToolStripMenuItem.Click += new System.EventHandler(this.detectionsPropertiesToolStripMenuItem_Click);
-            // 
-            // detectionsToolStripSeparator3
-            // 
-            this.detectionsToolStripSeparator3.Name = "detectionsToolStripSeparator3";
-            resources.ApplyResources(this.detectionsToolStripSeparator3, "detectionsToolStripSeparator3");
-            // 
-            // crashSkylineMenuItem
-            // 
-            this.crashSkylineMenuItem.Name = "crashSkylineMenuItem";
-            resources.ApplyResources(this.crashSkylineMenuItem, "crashSkylineMenuItem");
-            this.crashSkylineMenuItem.Click += new System.EventHandler(this.crashSkylineMenuItem_Click);
-            // 
-            // editSpectrumFilterContextMenuItem
-            // 
-            this.editSpectrumFilterContextMenuItem.Name = "editSpectrumFilterContextMenuItem";
-            resources.ApplyResources(this.editSpectrumFilterContextMenuItem, "editSpectrumFilterContextMenuItem");
-            this.editSpectrumFilterContextMenuItem.Click += new System.EventHandler(this.editSpectrumFilterContextMenuItem_Click);
-            // 
-            // SkylineWindow
-            // 
-            resources.ApplyResources(this, "$this");
-            this.AutoScaleMode = System.Windows.Forms.AutoScaleMode.Font;
-            this.Controls.Add(this.panel1);
-            this.Controls.Add(this.statusStrip);
-            this.Controls.Add(this.mainToolStrip);
-            this.Controls.Add(this.menuMain);
-            this.Icon = global::pwiz.Skyline.Properties.Resources.Skyline;
-            this.MainMenuStrip = this.menuMain;
-            this.Name = "SkylineWindow";
-            this.Activated += new System.EventHandler(this.SkylineWindow_Activated);
-            this.Move += new System.EventHandler(this.SkylineWindow_Move);
-            this.Resize += new System.EventHandler(this.SkylineWindow_Resize);
-            this.contextMenuTreeNode.ResumeLayout(false);
-            this.contextMenuSpectrum.ResumeLayout(false);
-            this.contextMenuRetentionTimes.ResumeLayout(false);
-            this.contextMenuPeakAreas.ResumeLayout(false);
-            this.panel1.ResumeLayout(false);
-            this.statusStrip.ResumeLayout(false);
-            this.statusStrip.PerformLayout();
-            this.mainToolStrip.ResumeLayout(false);
-            this.mainToolStrip.PerformLayout();
-            this.menuMain.ResumeLayout(false);
-            this.menuMain.PerformLayout();
-            this.contextMenuMassErrors.ResumeLayout(false);
-            this.contextMenuDetections.ResumeLayout(false);
-            this.ResumeLayout(false);
-            this.PerformLayout();
-
-        }
-
-        #endregion
-
-        private System.Windows.Forms.ToolStripMenuItem fileToolStripMenuItem;
-        private System.Windows.Forms.ToolStripMenuItem newMenuItem;
-        private System.Windows.Forms.ToolStripMenuItem openMenuItem;
-        private System.Windows.Forms.ToolStripMenuItem helpToolStripMenuItem;
-        private System.Windows.Forms.ToolStripMenuItem aboutMenuItem;
-        private System.Windows.Forms.MenuStrip menuMain;
-        private System.Windows.Forms.ToolStripSeparator mruAfterToolStripSeparator;
-        private System.Windows.Forms.ToolStripMenuItem exitMenuItem;
-        private System.Windows.Forms.ToolStripMenuItem saveMenuItem;
-        private System.Windows.Forms.ToolStripMenuItem saveAsMenuItem;
-        private System.Windows.Forms.ToolStripSeparator toolStripSeparator2;
-        private System.Windows.Forms.ToolStripMenuItem editToolStripMenuItem;
-        private System.Windows.Forms.ToolStripMenuItem settingsToolStripMenuItem;
-        private System.Windows.Forms.ToolStripSeparator toolStripSeparatorSettings;
-        private System.Windows.Forms.ToolStripMenuItem saveCurrentMenuItem;
-        private System.Windows.Forms.ToolStripMenuItem editSettingsMenuItem;
-        private System.Windows.Forms.ToolStripSeparator toolStripSeparator3;
-        private System.Windows.Forms.ToolStripMenuItem peptideSettingsMenuItem;
-        private System.Windows.Forms.ToolStripMenuItem transitionSettingsMenuItem;
-        private System.Windows.Forms.StatusStrip statusStrip;
-        private System.Windows.Forms.ToolStripStatusLabel statusSequences;
-        private System.Windows.Forms.ToolStripStatusLabel statusPrecursors;
-        private System.Windows.Forms.ToolStripStatusLabel statusIons;
-        private System.Windows.Forms.ToolStripStatusLabel statusGeneral;
-        private System.Windows.Forms.ToolStripMenuItem exportToolStripMenuItem;
-        private System.Windows.Forms.ToolStripMenuItem importToolStripMenuItem;
-        private System.Windows.Forms.ToolStripMenuItem importFASTAMenuItem;
-        private System.Windows.Forms.ToolStripMenuItem importResultsMenuItem;
-        private System.Windows.Forms.ToolStripSeparator mruBeforeToolStripSeparator;
-        private System.Windows.Forms.ToolStripProgressBar statusProgress;
-        private System.Windows.Forms.ContextMenuStrip contextMenuTreeNode;
-        private System.Windows.Forms.ToolStripMenuItem cutContextMenuItem;
-        private System.Windows.Forms.ToolStripMenuItem copyContextMenuItem;
-        private System.Windows.Forms.ToolStripMenuItem pasteContextMenuItem;
-        private System.Windows.Forms.ToolStripSeparator toolStripSeparator1;
-        private System.Windows.Forms.ToolStripMenuItem pickChildrenContextMenuItem;
-        private System.Windows.Forms.ToolStripSeparator toolStripSeparator7;
-        private System.Windows.Forms.ToolStripMenuItem editNoteContextMenuItem;
-        private System.Windows.Forms.ToolStripMenuItem viewToolStripMenuItem;
-        private System.Windows.Forms.ContextMenuStrip contextMenuSpectrum;
-        private System.Windows.Forms.ToolStripMenuItem ionTypesContextMenuItem;
-        private System.Windows.Forms.ToolStripMenuItem fragmentionsContextMenuItem;
-        private System.Windows.Forms.ToolStripMenuItem specialionsContextMenuItem;
-        private System.Windows.Forms.ToolStripSeparator toolStripSeparator11;
-        private System.Windows.Forms.ToolStripSeparator toolStripSeparator12;
-        private System.Windows.Forms.ToolStripMenuItem ranksContextMenuItem;
-        private System.Windows.Forms.ToolStripSeparator toolStripSeparator13;
-        private System.Windows.Forms.ToolStripMenuItem zoomSpectrumContextMenuItem;
-        private System.Windows.Forms.ToolStripSeparator toolStripSeparator14;
-        private System.Windows.Forms.ToolStripMenuItem duplicatesContextMenuItem;
-        private System.Windows.Forms.ToolStripMenuItem lockYaxisContextMenuItem;
-        private System.Windows.Forms.ToolStripMenuItem showLibSpectrumPropertiesContextMenuItem;
-        private System.Windows.Forms.ToolStripMenuItem showFullScanSpectrumPropertiesContextMenuItem;
-        private System.Windows.Forms.ToolStripSeparator toolStripSeparator15;
-        private System.Windows.Forms.ToolStripMenuItem importMassListMenuItem;
-        private DigitalRune.Windows.Docking.DockPanel dockPanel;
-        private System.Windows.Forms.ToolStrip mainToolStrip;        
-        private System.Windows.Forms.ToolStripButton newToolBarButton;        
-        private System.Windows.Forms.ToolStripSplitButton undoToolBarButton;        
-        private System.Windows.Forms.ToolStripSplitButton redoToolBarButton;        
-        private System.Windows.Forms.ToolStripButton openToolBarButton;        
-        private System.Windows.Forms.ToolStripButton saveToolBarButton;        
-        private System.Windows.Forms.ToolStripSeparator toolStripSeparator20;        
-        private System.Windows.Forms.ToolStripButton cutToolBarButton;        
-        private System.Windows.Forms.ToolStripButton copyToolBarButton;        
-        private System.Windows.Forms.ToolStripButton pasteToolBarButton;        
-        private System.Windows.Forms.ToolStripSeparator toolStripSeparator21;        
-        private System.Windows.Forms.ContextMenuStrip contextMenuRetentionTimes;
-        private System.Windows.Forms.ToolStripMenuItem refineRTContextMenuItem;
-        private System.Windows.Forms.ToolStripMenuItem setRTThresholdContextMenuItem;
-        private System.Windows.Forms.ToolStripSeparator toolStripSeparator22;
-        private System.Windows.Forms.ToolStripMenuItem createRTRegressionContextMenuItem;
-        private System.Windows.Forms.ToolStripSeparator toolStripSeparator23;
-        private System.Windows.Forms.ToolStripMenuItem removeRTOutliersContextMenuItem;
-        private System.Windows.Forms.ToolStripMenuItem removeRTContextMenuItem;
-        private System.Windows.Forms.ToolStripSeparator toolStripSeparator24;
-        private System.Windows.Forms.ToolStripMenuItem zoomOutRTContextMenuItem;
-        private System.Windows.Forms.ToolStripSeparator toolStripSeparator25;
-        private System.Windows.Forms.ToolStripMenuItem predictionRTContextMenuItem;
-        private System.Windows.Forms.ToolStripMenuItem exportTransitionListMenuItem;
-        private System.Windows.Forms.ToolStripMenuItem exportReportMenuItem;
-        private System.Windows.Forms.ToolStripMenuItem timeGraphContextMenuItem;
-        private System.Windows.Forms.ToolStripMenuItem regressionContextMenuItem;
-        private System.Windows.Forms.ToolStripMenuItem replicateComparisonContextMenuItem;
-        private System.Windows.Forms.ToolStripMenuItem spectrumGraphPropsContextMenuItem;
-        private System.Windows.Forms.ToolStripSeparator toolStripSeparator27;
-        private System.Windows.Forms.ToolStripMenuItem schedulingContextMenuItem;
-        private System.Windows.Forms.ToolStripMenuItem supportMenuItem;
-        private System.Windows.Forms.ToolStripMenuItem issuesMenuItem;
-        private System.Windows.Forms.ToolStripSeparator toolStripSeparator29;
-        private System.Windows.Forms.ToolStripMenuItem homeMenuItem;
-        private System.Windows.Forms.ToolStripMenuItem modifyPeptideContextMenuItem;
-        private System.Windows.Forms.ToolStripSeparator toolStripSeparator31;
-        private System.Windows.Forms.ToolStripMenuItem shareSettingsMenuItem;
-        private System.Windows.Forms.ToolStripMenuItem importSettingsMenuItem1;
-        private System.Windows.Forms.ToolStripMenuItem deleteContextMenuItem;
-        private System.Windows.Forms.ToolStripMenuItem removePeakContextMenuItem;
-        private System.Windows.Forms.ToolStripMenuItem exportMethodMenuItem;
-        private System.Windows.Forms.ContextMenuStrip contextMenuPeakAreas;
-        private System.Windows.Forms.ToolStripMenuItem areaGraphContextMenuItem;
-        private System.Windows.Forms.ToolStripMenuItem areaReplicateComparisonContextMenuItem;
-        private System.Windows.Forms.ToolStripMenuItem areaPeptideComparisonContextMenuItem;
-        private System.Windows.Forms.ToolStripMenuItem areaNormalizeContextMenuItem;
-        private System.Windows.Forms.ToolStripMenuItem peptideLogScaleContextMenuItem;
-        private System.Windows.Forms.ToolStripMenuItem peptideOrderContextMenuItem;
-        private System.Windows.Forms.ToolStripMenuItem peptideOrderDocumentContextMenuItem;
-        private System.Windows.Forms.ToolStripMenuItem peptideOrderRTContextMenuItem;
-        private System.Windows.Forms.ToolStripMenuItem peptideOrderAreaContextMenuItem;
-        private System.Windows.Forms.ToolStripMenuItem peptideCvsContextMenuItem;
-        private System.Windows.Forms.ToolStripMenuItem documentSettingsMenuItem;
-        private System.Windows.Forms.ToolStripMenuItem refineToolStripMenuItem;
-        private System.Windows.Forms.ToolStripMenuItem selectionContextMenuItem;
-        private System.Windows.Forms.ToolStripMenuItem synchronizeSummaryZoomingContextMenuItem;
-        private System.Windows.Forms.ToolStripMenuItem shareDocumentMenuItem;
-        private System.Windows.Forms.ToolStripSeparator toolStripSeparator37;
-        private System.Windows.Forms.ToolStripMenuItem precursorIonContextMenuItem;
-        private System.Windows.Forms.ToolStripMenuItem integrateAllMenuItem;
-        private System.Windows.Forms.ToolStripSeparator toolStripSeparator28;
-        private System.Windows.Forms.ToolStripMenuItem areaPropsContextMenuItem;
-        private System.Windows.Forms.ToolStripMenuItem timePeptideComparisonContextMenuItem;
-        private System.Windows.Forms.ToolStripMenuItem rtValueMenuItem;
-        private System.Windows.Forms.ToolStripMenuItem allRTValueContextMenuItem;
-        private System.Windows.Forms.ToolStripMenuItem timeRTValueContextMenuItem;
-        private System.Windows.Forms.ToolStripMenuItem fwhmRTValueContextMenuItem;
-        private System.Windows.Forms.ToolStripMenuItem fwbRTValueContextMenuItem;
-        private System.Windows.Forms.ToolStripMenuItem timePropsContextMenuItem;
-        private System.Windows.Forms.ToolStripSeparator toolStripSeparator38;
-        private System.Windows.Forms.ToolStripStatusLabel statusPeptides;
-        private System.Windows.Forms.ToolStripMenuItem ratiosContextMenuItem;
-        private System.Windows.Forms.ToolStripSeparator toolStripSeparatorRatios;
-        private System.Windows.Forms.ToolStripMenuItem ratiosToGlobalStandardsMenuItem;
-        private System.Windows.Forms.ToolStripMenuItem replicatesRTContextMenuItem;
-        private System.Windows.Forms.ToolStripMenuItem averageReplicatesContextMenuItem;
-        private System.Windows.Forms.ToolStripMenuItem singleReplicateRTContextMenuItem;
-        private System.Windows.Forms.ToolStripMenuItem bestReplicateRTContextMenuItem;
-        private System.Windows.Forms.ToolStripMenuItem replicatesTreeContextMenuItem;
-        private System.Windows.Forms.ToolStripMenuItem singleReplicateTreeContextMenuItem;
-        private System.Windows.Forms.ToolStripMenuItem bestReplicateTreeContextMenuItem;
-        private System.Windows.Forms.ToolStripMenuItem videosMenuItem;
-        private System.Windows.Forms.ToolStripMenuItem tutorialsMenuItem;
-        private System.Windows.Forms.ToolStripMenuItem importDocumentMenuItem;
-        private System.Windows.Forms.ToolStripMenuItem ionMzValuesContextMenuItem;
-        private System.Windows.Forms.ToolStripMenuItem observedMzValuesContextMenuItem;
-        private System.Windows.Forms.ToolStripMenuItem chargesContextMenuItem;
-        private System.Windows.Forms.ToolStripMenuItem showLibraryPeakAreaContextMenuItem;
-        private System.Windows.Forms.ToolStripMenuItem replicateOrderContextMenuItem;
-        private System.Windows.Forms.ToolStripMenuItem replicateOrderDocumentContextMenuItem;
-        private System.Windows.Forms.ToolStripMenuItem replicateOrderAcqTimeContextMenuItem;
-        private System.Windows.Forms.ToolStripMenuItem showDotProductToolStripMenuItem;
-        private System.Windows.Forms.ToolStripMenuItem showPeakAreaLegendContextMenuItem;
-        private System.Windows.Forms.ToolStripMenuItem showRTLegendContextMenuItem;
-        private System.Windows.Forms.ToolStripMenuItem scopeContextMenuItem;
-        private System.Windows.Forms.ToolStripMenuItem documentScopeContextMenuItem;
-        private System.Windows.Forms.ToolStripMenuItem proteinScopeContextMenuItem;
-        private System.Windows.Forms.ToolStripMenuItem chooseCalculatorContextMenuItem;
-        private System.Windows.Forms.ToolStripMenuItem placeholderToolStripMenuItem1;
-        private System.Windows.Forms.ToolStripSeparator toolStripSeparatorCalculators;
-        private System.Windows.Forms.ToolStripMenuItem updateCalculatorContextMenuItem;
-        private System.Windows.Forms.ToolStripMenuItem addCalculatorContextMenuItem;
-        private System.Windows.Forms.ToolStripMenuItem eSPFeaturesMenuItem;
-        private System.Windows.Forms.ToolStripMenuItem exportIsolationListMenuItem;
-        private System.Windows.Forms.ToolStripMenuItem toolsMenu;
-        private System.Windows.Forms.ToolStripMenuItem placeholderToolsMenuItem;
-        private System.Windows.Forms.ToolStripMenuItem configureToolsMenuItem;
-        private System.Windows.Forms.ToolStripSeparator toolStripSeparator47;
-        private System.Windows.Forms.Panel panel1;
-        private System.Windows.Forms.ToolStripSeparator toolStripSeparator46;
-        private System.Windows.Forms.ToolStripMenuItem optionsToolStripMenuItem;
-        private System.Windows.Forms.ToolStripMenuItem publishMenuItem;
-        private System.Windows.Forms.ToolStripMenuItem immediateWindowToolStripMenuItem;
-        private System.Windows.Forms.ToolStripMenuItem importPeptideSearchMenuItem;
-        private System.Windows.Forms.ToolStripMenuItem groupReplicatesByContextMenuItem;
-        private System.Windows.Forms.ToolStripMenuItem groupByReplicateContextMenuItem;
-        private System.Windows.Forms.ToolStripMenuItem mProphetFeaturesMenuItem;
-        private System.Windows.Forms.ToolStripMenuItem peakBoundariesToolStripMenuItem;
-        private System.Windows.Forms.ToolStripSplitButton buttonShowAllChromatograms;
-        private System.Windows.Forms.ToolStripMenuItem showLibraryChromatogramsSpectrumContextMenuItem;
-        private System.Windows.Forms.ToolStripMenuItem chromatogramsToolStripMenuItem;
-        private System.Windows.Forms.ToolStripButton publishToolbarButton;
-        private System.Windows.Forms.ToolStripMenuItem updatesToolsMenuItem;
-        private System.Windows.Forms.ToolStripMenuItem setStandardTypeContextMenuItem;
-        private System.Windows.Forms.ToolStripMenuItem noStandardContextMenuItem;
-        private System.Windows.Forms.ToolStripMenuItem qcStandardContextMenuItem;
-        private System.Windows.Forms.ToolStripMenuItem irtStandardContextMenuItem;
-        private System.Windows.Forms.ToolStripMenuItem normStandardContextMenuItem;
-        private System.Windows.Forms.ToolStripSeparator toolStripSeparator49;
-        private System.Windows.Forms.ToolStripSeparator toolStripSeparator50;
-        private System.Windows.Forms.ToolStripSeparator toolStripSeparator51;
-        private System.Windows.Forms.ToolStripSeparator toolStripSeparator52;
-        private System.Windows.Forms.ToolStripMenuItem toolStoreMenuItem;
-        private System.Windows.Forms.ToolStripSeparator toolStripSeparatorTools;
-        private System.Windows.Forms.ToolStripMenuItem startPageMenuItem;
-        private System.Windows.Forms.ToolStripMenuItem addMoleculeContextMenuItem;
-        private System.Windows.Forms.ToolStripMenuItem addTransitionMoleculeContextMenuItem;
-        private System.Windows.Forms.ToolStripMenuItem openContainingFolderMenuItem;
-        private System.Windows.Forms.ToolStripSeparator toolStripSeparator53;
-        private System.Windows.Forms.ToolStripMenuItem addSmallMoleculePrecursorContextMenuItem;
-        private System.Windows.Forms.ToolStripMenuItem timePlotContextMenuItem;
-        private System.Windows.Forms.ToolStripMenuItem timeCorrelationContextMenuItem;
-        private System.Windows.Forms.ToolStripMenuItem timeResidualsContextMenuItem;
-        private System.Windows.Forms.ToolStripMenuItem timePointsContextMenuItem;
-        private System.Windows.Forms.ToolStripMenuItem timeTargetsContextMenuItem;
-        private System.Windows.Forms.ToolStripMenuItem timeStandardsContextMenuItem;
-        private System.Windows.Forms.ToolStripMenuItem timeDecoysContextMenuItem;
-        private System.Windows.Forms.ContextMenuStrip contextMenuMassErrors;
-        private System.Windows.Forms.ToolStripMenuItem massErrorGraphContextMenuItem;
-        private System.Windows.Forms.ToolStripMenuItem massErrorReplicateComparisonContextMenuItem;
-        private System.Windows.Forms.ToolStripMenuItem massErrorPeptideComparisonContextMenuItem;
-        private System.Windows.Forms.ToolStripMenuItem peptideOrderMassErrorContextMenuItem;
-        private System.Windows.Forms.ToolStripMenuItem massErrorPropsContextMenuItem;
-        private System.Windows.Forms.ToolStripMenuItem showMassErrorLegendContextMenuItem;
-        private System.Windows.Forms.ToolStripMenuItem massErrorHistogramContextMenuItem;
-        private System.Windows.Forms.ToolStripMenuItem massErrorPointsContextMenuItem;
-        private System.Windows.Forms.ToolStripMenuItem massErrorTargetsContextMenuItem;
-        private System.Windows.Forms.ToolStripMenuItem massErrorDecoysContextMenuItem;
-        private System.Windows.Forms.ToolStripMenuItem binCountContextMenuItem;
-        private System.Windows.Forms.ToolStripMenuItem ppm05ContextMenuItem;
-        private System.Windows.Forms.ToolStripMenuItem ppm10ContextMenuItem;
-        private System.Windows.Forms.ToolStripMenuItem ppm15ContextMenuItem;
-        private System.Windows.Forms.ToolStripMenuItem ppm20ContextMenuItem;
-        private System.Windows.Forms.ToolStripMenuItem massErrorTransitionsContextMenuItem;
-        private System.Windows.Forms.ToolStripMenuItem massErrorAllTransitionsContextMenuItem;
-        private System.Windows.Forms.ToolStripMenuItem massErrorBestTransitionsContextMenuItem;
-        private System.Windows.Forms.ToolStripSeparator toolStripSeparator55;
-        private System.Windows.Forms.ToolStripMenuItem MassErrorPrecursorsContextMenuItem;
-        private System.Windows.Forms.ToolStripMenuItem MassErrorProductsContextMenuItem;
-        private System.Windows.Forms.ToolStripMenuItem massErrorHistogram2DContextMenuItem;
-        private System.Windows.Forms.ToolStripMenuItem massErrorXAxisContextMenuItem;
-        private System.Windows.Forms.ToolStripMenuItem massErorrRetentionTimeContextMenuItem;
-        private System.Windows.Forms.ToolStripMenuItem massErrorMassToChargContextMenuItem;
-        private System.Windows.Forms.ToolStripMenuItem massErrorlogScaleContextMenuItem;
-        private System.Windows.Forms.ToolStripMenuItem massErrorTargets1FDRContextMenuItem;
-        private System.Windows.Forms.ToolStripMenuItem surrogateStandardContextMenuItem;
-        private System.Windows.Forms.ToolStripMenuItem scoreToRunToolStripMenuItem;
-        private System.Windows.Forms.ToolStripMenuItem runToRunToolStripMenuItem;
-        private System.Windows.Forms.ToolStripSeparator checkForUpdatesSeparator;
-        private System.Windows.Forms.ToolStripMenuItem checkForUpdatesMenuItem;
-        private System.Windows.Forms.ToolStripMenuItem exportSpectralLibraryMenuItem;
-        private System.Windows.Forms.ToolStripMenuItem setRegressionMethodContextMenuItem;
-        private System.Windows.Forms.ToolStripMenuItem linearRegressionContextMenuItem;
-        private System.Windows.Forms.ToolStripMenuItem kernelDensityEstimationContextMenuItem;
-        private System.Windows.Forms.ToolStripMenuItem loessContextMenuItem;
-        private System.Windows.Forms.ToolStripMenuItem importAssayLibraryMenuItem;
-        private System.Windows.Forms.ToolStripMenuItem areaCVHistogramContextMenuItem;
-        private System.Windows.Forms.ToolStripMenuItem areaCVHistogram2DContextMenuItem;
-        private System.Windows.Forms.ToolStripMenuItem areaCVbinWidthToolStripMenuItem;
-        private System.Windows.Forms.ToolStripMenuItem areaCV05binWidthToolStripMenuItem;
-        private System.Windows.Forms.ToolStripMenuItem areaCV10binWidthToolStripMenuItem;
-        private System.Windows.Forms.ToolStripMenuItem areaCV15binWidthToolStripMenuItem;
-        private System.Windows.Forms.ToolStripMenuItem areaCV20binWidthToolStripMenuItem;
-        private System.Windows.Forms.ToolStripMenuItem pointsToolStripMenuItem;
-        private System.Windows.Forms.ToolStripMenuItem areaCVtargetsToolStripMenuItem;
-        private System.Windows.Forms.ToolStripMenuItem areaCVdecoysToolStripMenuItem;
-        private System.Windows.Forms.ToolStripMenuItem areaCVNormalizedToToolStripMenuItem;
-        private System.Windows.Forms.ToolStripMenuItem areaCVLogScaleToolStripMenuItem;
-        private System.Windows.Forms.ToolStripMenuItem removeAboveCVCutoffToolStripMenuItem;
-        private System.Windows.Forms.ToolStripSeparator toolStripSeparator57;
-        private System.Windows.Forms.ToolStripMenuItem graphTypeToolStripMenuItem;
-        private System.Windows.Forms.ToolStripMenuItem barAreaGraphDisplayTypeMenuItem;
-        private System.Windows.Forms.ToolStripMenuItem lineAreaGraphDisplayTypeMenuItem;
-        private System.Windows.Forms.ToolStripMenuItem exportAnnotationsMenuItem;
-        private System.Windows.Forms.ToolStripMenuItem importAnnotationsMenuItem;
-        private System.Windows.Forms.ToolStripMenuItem areaCVTransitionsToolStripMenuItem;
-        private System.Windows.Forms.ToolStripMenuItem areaCVAllTransitionsToolStripMenuItem;
-        private System.Windows.Forms.ToolStripMenuItem areaCVCountTransitionsToolStripMenuItem;
-        private System.Windows.Forms.ToolStripMenuItem areaCVBestTransitionsToolStripMenuItem;
-        private System.Windows.Forms.ToolStripSeparator toolStripSeparator58;
-        private System.Windows.Forms.ToolStripMenuItem areaCVPrecursorsToolStripMenuItem;
-        private System.Windows.Forms.ToolStripMenuItem areaCVProductsToolStripMenuItem;
-        private System.Windows.Forms.ToolStripSeparator toolStripSeparatorSelectUI;
-        private System.Windows.Forms.ToolStripDropDownButton modeUIToolBarDropDownButton;
-        private System.Windows.Forms.ToolStripMenuItem targetsAt1FDRToolStripMenuItem;
-        private System.Windows.Forms.ToolStripMenuItem webinarsMenuItem;
-        private System.Windows.Forms.ToolStripMenuItem documentationToolStripMenuItem;
-        private System.Windows.Forms.ToolStripMenuItem reportsHelpMenuItem;
-        private System.Windows.Forms.ToolStripMenuItem commandLineHelpMenuItem;
-        private System.Windows.Forms.ToolStripMenuItem otherDocsHelpMenuItem;
-        private System.Windows.Forms.ToolStripMenuItem toggleQuantitativeContextMenuItem;
-        private System.Windows.Forms.ToolStripMenuItem markTransitionsQuantitativeContextMenuItem;
-        private System.Windows.Forms.ToolStripMenuItem scoreContextMenuItem;
-        private System.Windows.Forms.ToolStripSeparator toolStripSeparator61;
-        private System.Windows.Forms.ToolStripMenuItem prositLibMatchItem;
-        private System.Windows.Forms.ToolStripMenuItem mirrorMenuItem;
-        private System.Windows.Forms.ToolStripMenuItem logRegressionContextMenuItem;
-        private System.Windows.Forms.ContextMenuStrip contextMenuDetections;
-        private System.Windows.Forms.ToolStripMenuItem detectionsTargetToolStripMenuItem;
-        private System.Windows.Forms.ToolStripMenuItem detectionsTargetPrecursorToolStripMenuItem;
-        private System.Windows.Forms.ToolStripMenuItem detectionsTargetPeptideToolStripMenuItem;
-        private System.Windows.Forms.ToolStripMenuItem detectionsGraphTypeToolStripMenuItem;
-        private System.Windows.Forms.ToolStripMenuItem detectionsGraphTypeReplicateToolStripMenuItem;
-        private System.Windows.Forms.ToolStripMenuItem detectionsGraphTypeHistogramToolStripMenuItem;
-        private System.Windows.Forms.ToolStripSeparator detectionsToolStripSeparator1;
-        private System.Windows.Forms.ToolStripMenuItem detectionsShowToolStripMenuItem;
-        private System.Windows.Forms.ToolStripMenuItem detectionsShowSelectionToolStripMenuItem;
-        private System.Windows.Forms.ToolStripMenuItem detectionsShowLegendToolStripMenuItem;
-        private System.Windows.Forms.ToolStripMenuItem detectionsShowMeanToolStripMenuItem;
-        private System.Windows.Forms.ToolStripMenuItem detectionsShowAtLeastNToolStripMenuItem;
-        private System.Windows.Forms.ToolStripMenuItem detectionsYScaleToolStripMenuItem;
-        private System.Windows.Forms.ToolStripMenuItem detectionsYScaleOneToolStripMenuItem;
-        private System.Windows.Forms.ToolStripSeparator detectionsToolStripSeparator2;
-        private System.Windows.Forms.ToolStripMenuItem detectionsPropertiesToolStripMenuItem;
-        private System.Windows.Forms.ToolStripSeparator detectionsToolStripSeparator3;
-        private System.Windows.Forms.ToolStripMenuItem detectionsYScalePercentToolStripMenuItem;
-        private System.Windows.Forms.ToolStripMenuItem massErrorToolStripMenuItem;
-        private System.Windows.Forms.ToolStripMenuItem synchMzScaleToolStripMenuItem;
-        private System.Windows.Forms.ToolStripMenuItem editSpectrumFilterContextMenuItem;
-        private System.Windows.Forms.ToolStripMenuItem submitErrorReportMenuItem;
-        private System.Windows.Forms.ToolStripMenuItem crashSkylineMenuItem;
-<<<<<<< HEAD
-        private System.Windows.Forms.ToolStripMenuItem openPanoramaMenuItem;
-=======
-        private System.Windows.Forms.ToolStripMenuItem encyclopeDiaSearchMenuItem;
->>>>>>> 08886e22
-    }
-}
-
+
+using System;
+using pwiz.Skyline.Model;
+using pwiz.Skyline.Properties;
+
+namespace pwiz.Skyline
+{
+    partial class SkylineWindow
+    {
+        /// <summary>
+        /// Required designer variable.
+        /// </summary>
+        private System.ComponentModel.IContainer components = null;
+
+        /// <summary>
+        /// Clean up any resources being used.
+        /// </summary>
+        /// <param name="disposing">true if managed resources should be disposed; otherwise, false.</param>
+        protected override void Dispose(bool disposing)
+        {
+            if (disposing && (components != null))
+            {
+                components.Dispose();
+            }
+            base.Dispose(disposing);
+        }
+
+        #region Windows Form Designer generated code
+
+        /// <summary>
+        /// Required method for Designer support - do not modify
+        /// the contents of this method with the code editor.
+        /// </summary>
+        private void InitializeComponent()
+        {
+            this.components = new System.ComponentModel.Container();
+            System.ComponentModel.ComponentResourceManager resources = new System.ComponentModel.ComponentResourceManager(typeof(SkylineWindow));
+            this.contextMenuTreeNode = new System.Windows.Forms.ContextMenuStrip(this.components);
+            this.cutContextMenuItem = new System.Windows.Forms.ToolStripMenuItem();
+            this.copyContextMenuItem = new System.Windows.Forms.ToolStripMenuItem();
+            this.pasteContextMenuItem = new System.Windows.Forms.ToolStripMenuItem();
+            this.deleteContextMenuItem = new System.Windows.Forms.ToolStripMenuItem();
+            this.toolStripSeparator1 = new System.Windows.Forms.ToolStripSeparator();
+            this.pickChildrenContextMenuItem = new System.Windows.Forms.ToolStripMenuItem();
+            this.addMoleculeContextMenuItem = new System.Windows.Forms.ToolStripMenuItem();
+            this.addSmallMoleculePrecursorContextMenuItem = new System.Windows.Forms.ToolStripMenuItem();
+            this.addTransitionMoleculeContextMenuItem = new System.Windows.Forms.ToolStripMenuItem();
+            this.removePeakContextMenuItem = new System.Windows.Forms.ToolStripMenuItem();
+            this.setStandardTypeContextMenuItem = new System.Windows.Forms.ToolStripMenuItem();
+            this.noStandardContextMenuItem = new System.Windows.Forms.ToolStripMenuItem();
+            this.normStandardContextMenuItem = new System.Windows.Forms.ToolStripMenuItem();
+            this.surrogateStandardContextMenuItem = new System.Windows.Forms.ToolStripMenuItem();
+            this.qcStandardContextMenuItem = new System.Windows.Forms.ToolStripMenuItem();
+            this.irtStandardContextMenuItem = new System.Windows.Forms.ToolStripMenuItem();
+            this.modifyPeptideContextMenuItem = new System.Windows.Forms.ToolStripMenuItem();
+            this.toggleQuantitativeContextMenuItem = new System.Windows.Forms.ToolStripMenuItem();
+            this.markTransitionsQuantitativeContextMenuItem = new System.Windows.Forms.ToolStripMenuItem();
+            this.toolStripSeparator7 = new System.Windows.Forms.ToolStripSeparator();
+            this.editNoteContextMenuItem = new System.Windows.Forms.ToolStripMenuItem();
+            this.toolStripSeparatorRatios = new System.Windows.Forms.ToolStripSeparator();
+            this.ratiosContextMenuItem = new System.Windows.Forms.ToolStripMenuItem();
+            this.ratiosToGlobalStandardsMenuItem = new System.Windows.Forms.ToolStripMenuItem();
+            this.replicatesTreeContextMenuItem = new System.Windows.Forms.ToolStripMenuItem();
+            this.singleReplicateTreeContextMenuItem = new System.Windows.Forms.ToolStripMenuItem();
+            this.bestReplicateTreeContextMenuItem = new System.Windows.Forms.ToolStripMenuItem();
+            this.contextMenuSpectrum = new System.Windows.Forms.ContextMenuStrip(this.components);
+            this.ionTypesContextMenuItem = new System.Windows.Forms.ToolStripMenuItem();
+            this.fragmentionsContextMenuItem = new System.Windows.Forms.ToolStripMenuItem();
+            this.specialionsContextMenuItem = new System.Windows.Forms.ToolStripMenuItem();
+            this.precursorIonContextMenuItem = new System.Windows.Forms.ToolStripMenuItem();
+            this.toolStripSeparator11 = new System.Windows.Forms.ToolStripSeparator();
+            this.chargesContextMenuItem = new System.Windows.Forms.ToolStripMenuItem();
+            this.toolStripSeparator12 = new System.Windows.Forms.ToolStripSeparator();
+            this.ranksContextMenuItem = new System.Windows.Forms.ToolStripMenuItem();
+            this.scoreContextMenuItem = new System.Windows.Forms.ToolStripMenuItem();
+            this.massErrorToolStripMenuItem = new System.Windows.Forms.ToolStripMenuItem();
+            this.ionMzValuesContextMenuItem = new System.Windows.Forms.ToolStripMenuItem();
+            this.observedMzValuesContextMenuItem = new System.Windows.Forms.ToolStripMenuItem();
+            this.duplicatesContextMenuItem = new System.Windows.Forms.ToolStripMenuItem();
+            this.toolStripSeparator13 = new System.Windows.Forms.ToolStripSeparator();
+            this.lockYaxisContextMenuItem = new System.Windows.Forms.ToolStripMenuItem();
+            this.showLibSpectrumPropertiesContextMenuItem = new System.Windows.Forms.ToolStripMenuItem();
+            this.showFullScanSpectrumPropertiesContextMenuItem = new System.Windows.Forms.ToolStripMenuItem();
+            this.toolStripSeparator14 = new System.Windows.Forms.ToolStripSeparator();
+            this.prositLibMatchItem = new System.Windows.Forms.ToolStripMenuItem();
+            this.mirrorMenuItem = new System.Windows.Forms.ToolStripMenuItem();
+            this.toolStripSeparator61 = new System.Windows.Forms.ToolStripSeparator();
+            this.spectrumGraphPropsContextMenuItem = new System.Windows.Forms.ToolStripMenuItem();
+            this.toolStripSeparator15 = new System.Windows.Forms.ToolStripSeparator();
+            this.zoomSpectrumContextMenuItem = new System.Windows.Forms.ToolStripMenuItem();
+            this.toolStripSeparator27 = new System.Windows.Forms.ToolStripSeparator();
+            this.showLibraryChromatogramsSpectrumContextMenuItem = new System.Windows.Forms.ToolStripMenuItem();
+            this.synchMzScaleToolStripMenuItem = new System.Windows.Forms.ToolStripMenuItem();
+            this.contextMenuRetentionTimes = new System.Windows.Forms.ContextMenuStrip(this.components);
+            this.timeGraphContextMenuItem = new System.Windows.Forms.ToolStripMenuItem();
+            this.replicateComparisonContextMenuItem = new System.Windows.Forms.ToolStripMenuItem();
+            this.timePeptideComparisonContextMenuItem = new System.Windows.Forms.ToolStripMenuItem();
+            this.regressionContextMenuItem = new System.Windows.Forms.ToolStripMenuItem();
+            this.scoreToRunToolStripMenuItem = new System.Windows.Forms.ToolStripMenuItem();
+            this.runToRunToolStripMenuItem = new System.Windows.Forms.ToolStripMenuItem();
+            this.schedulingContextMenuItem = new System.Windows.Forms.ToolStripMenuItem();
+            this.timePlotContextMenuItem = new System.Windows.Forms.ToolStripMenuItem();
+            this.timeCorrelationContextMenuItem = new System.Windows.Forms.ToolStripMenuItem();
+            this.timeResidualsContextMenuItem = new System.Windows.Forms.ToolStripMenuItem();
+            this.timePointsContextMenuItem = new System.Windows.Forms.ToolStripMenuItem();
+            this.timeTargetsContextMenuItem = new System.Windows.Forms.ToolStripMenuItem();
+            this.targetsAt1FDRToolStripMenuItem = new System.Windows.Forms.ToolStripMenuItem();
+            this.timeStandardsContextMenuItem = new System.Windows.Forms.ToolStripMenuItem();
+            this.timeDecoysContextMenuItem = new System.Windows.Forms.ToolStripMenuItem();
+            this.rtValueMenuItem = new System.Windows.Forms.ToolStripMenuItem();
+            this.allRTValueContextMenuItem = new System.Windows.Forms.ToolStripMenuItem();
+            this.timeRTValueContextMenuItem = new System.Windows.Forms.ToolStripMenuItem();
+            this.fwhmRTValueContextMenuItem = new System.Windows.Forms.ToolStripMenuItem();
+            this.fwbRTValueContextMenuItem = new System.Windows.Forms.ToolStripMenuItem();
+            this.showRTLegendContextMenuItem = new System.Windows.Forms.ToolStripMenuItem();
+            this.selectionContextMenuItem = new System.Windows.Forms.ToolStripMenuItem();
+            this.synchronizeSummaryZoomingContextMenuItem = new System.Windows.Forms.ToolStripMenuItem();
+            this.refineRTContextMenuItem = new System.Windows.Forms.ToolStripMenuItem();
+            this.predictionRTContextMenuItem = new System.Windows.Forms.ToolStripMenuItem();
+            this.replicatesRTContextMenuItem = new System.Windows.Forms.ToolStripMenuItem();
+            this.averageReplicatesContextMenuItem = new System.Windows.Forms.ToolStripMenuItem();
+            this.singleReplicateRTContextMenuItem = new System.Windows.Forms.ToolStripMenuItem();
+            this.bestReplicateRTContextMenuItem = new System.Windows.Forms.ToolStripMenuItem();
+            this.setRTThresholdContextMenuItem = new System.Windows.Forms.ToolStripMenuItem();
+            this.setRegressionMethodContextMenuItem = new System.Windows.Forms.ToolStripMenuItem();
+            this.linearRegressionContextMenuItem = new System.Windows.Forms.ToolStripMenuItem();
+            this.kernelDensityEstimationContextMenuItem = new System.Windows.Forms.ToolStripMenuItem();
+            this.logRegressionContextMenuItem = new System.Windows.Forms.ToolStripMenuItem();
+            this.loessContextMenuItem = new System.Windows.Forms.ToolStripMenuItem();
+            this.toolStripSeparator22 = new System.Windows.Forms.ToolStripSeparator();
+            this.createRTRegressionContextMenuItem = new System.Windows.Forms.ToolStripMenuItem();
+            this.chooseCalculatorContextMenuItem = new System.Windows.Forms.ToolStripMenuItem();
+            this.placeholderToolStripMenuItem1 = new System.Windows.Forms.ToolStripMenuItem();
+            this.toolStripSeparatorCalculators = new System.Windows.Forms.ToolStripSeparator();
+            this.addCalculatorContextMenuItem = new System.Windows.Forms.ToolStripMenuItem();
+            this.updateCalculatorContextMenuItem = new System.Windows.Forms.ToolStripMenuItem();
+            this.toolStripSeparator23 = new System.Windows.Forms.ToolStripSeparator();
+            this.removeRTOutliersContextMenuItem = new System.Windows.Forms.ToolStripMenuItem();
+            this.removeRTContextMenuItem = new System.Windows.Forms.ToolStripMenuItem();
+            this.toolStripSeparator24 = new System.Windows.Forms.ToolStripSeparator();
+            this.timePropsContextMenuItem = new System.Windows.Forms.ToolStripMenuItem();
+            this.toolStripSeparator38 = new System.Windows.Forms.ToolStripSeparator();
+            this.zoomOutRTContextMenuItem = new System.Windows.Forms.ToolStripMenuItem();
+            this.toolStripSeparator25 = new System.Windows.Forms.ToolStripSeparator();
+            this.contextMenuPeakAreas = new System.Windows.Forms.ContextMenuStrip(this.components);
+            this.areaGraphContextMenuItem = new System.Windows.Forms.ToolStripMenuItem();
+            this.areaReplicateComparisonContextMenuItem = new System.Windows.Forms.ToolStripMenuItem();
+            this.areaPeptideComparisonContextMenuItem = new System.Windows.Forms.ToolStripMenuItem();
+            this.areaCVHistogramContextMenuItem = new System.Windows.Forms.ToolStripMenuItem();
+            this.areaCVHistogram2DContextMenuItem = new System.Windows.Forms.ToolStripMenuItem();
+            this.graphTypeToolStripMenuItem = new System.Windows.Forms.ToolStripMenuItem();
+            this.barAreaGraphDisplayTypeMenuItem = new System.Windows.Forms.ToolStripMenuItem();
+            this.lineAreaGraphDisplayTypeMenuItem = new System.Windows.Forms.ToolStripMenuItem();
+            this.peptideOrderContextMenuItem = new System.Windows.Forms.ToolStripMenuItem();
+            this.peptideOrderDocumentContextMenuItem = new System.Windows.Forms.ToolStripMenuItem();
+            this.peptideOrderRTContextMenuItem = new System.Windows.Forms.ToolStripMenuItem();
+            this.peptideOrderAreaContextMenuItem = new System.Windows.Forms.ToolStripMenuItem();
+            this.peptideOrderMassErrorContextMenuItem = new System.Windows.Forms.ToolStripMenuItem();
+            this.replicateOrderContextMenuItem = new System.Windows.Forms.ToolStripMenuItem();
+            this.replicateOrderDocumentContextMenuItem = new System.Windows.Forms.ToolStripMenuItem();
+            this.replicateOrderAcqTimeContextMenuItem = new System.Windows.Forms.ToolStripMenuItem();
+            this.areaNormalizeContextMenuItem = new System.Windows.Forms.ToolStripMenuItem();
+            this.scopeContextMenuItem = new System.Windows.Forms.ToolStripMenuItem();
+            this.documentScopeContextMenuItem = new System.Windows.Forms.ToolStripMenuItem();
+            this.proteinScopeContextMenuItem = new System.Windows.Forms.ToolStripMenuItem();
+            this.showPeakAreaLegendContextMenuItem = new System.Windows.Forms.ToolStripMenuItem();
+            this.showLibraryPeakAreaContextMenuItem = new System.Windows.Forms.ToolStripMenuItem();
+            this.showDotProductToolStripMenuItem = new System.Windows.Forms.ToolStripMenuItem();
+            this.peptideLogScaleContextMenuItem = new System.Windows.Forms.ToolStripMenuItem();
+            this.peptideCvsContextMenuItem = new System.Windows.Forms.ToolStripMenuItem();
+            this.toolStripSeparator28 = new System.Windows.Forms.ToolStripSeparator();
+            this.areaPropsContextMenuItem = new System.Windows.Forms.ToolStripMenuItem();
+            this.groupReplicatesByContextMenuItem = new System.Windows.Forms.ToolStripMenuItem();
+            this.groupByReplicateContextMenuItem = new System.Windows.Forms.ToolStripMenuItem();
+            this.areaCVbinWidthToolStripMenuItem = new System.Windows.Forms.ToolStripMenuItem();
+            this.areaCV05binWidthToolStripMenuItem = new System.Windows.Forms.ToolStripMenuItem();
+            this.areaCV10binWidthToolStripMenuItem = new System.Windows.Forms.ToolStripMenuItem();
+            this.areaCV15binWidthToolStripMenuItem = new System.Windows.Forms.ToolStripMenuItem();
+            this.areaCV20binWidthToolStripMenuItem = new System.Windows.Forms.ToolStripMenuItem();
+            this.pointsToolStripMenuItem = new System.Windows.Forms.ToolStripMenuItem();
+            this.areaCVtargetsToolStripMenuItem = new System.Windows.Forms.ToolStripMenuItem();
+            this.areaCVdecoysToolStripMenuItem = new System.Windows.Forms.ToolStripMenuItem();
+            this.areaCVTransitionsToolStripMenuItem = new System.Windows.Forms.ToolStripMenuItem();
+            this.areaCVAllTransitionsToolStripMenuItem = new System.Windows.Forms.ToolStripMenuItem();
+            this.areaCVCountTransitionsToolStripMenuItem = new System.Windows.Forms.ToolStripMenuItem();
+            this.areaCVBestTransitionsToolStripMenuItem = new System.Windows.Forms.ToolStripMenuItem();
+            this.toolStripSeparator58 = new System.Windows.Forms.ToolStripSeparator();
+            this.areaCVPrecursorsToolStripMenuItem = new System.Windows.Forms.ToolStripMenuItem();
+            this.areaCVProductsToolStripMenuItem = new System.Windows.Forms.ToolStripMenuItem();
+            this.areaCVNormalizedToToolStripMenuItem = new System.Windows.Forms.ToolStripMenuItem();
+            this.areaCVLogScaleToolStripMenuItem = new System.Windows.Forms.ToolStripMenuItem();
+            this.removeAboveCVCutoffToolStripMenuItem = new System.Windows.Forms.ToolStripMenuItem();
+            this.toolStripSeparator57 = new System.Windows.Forms.ToolStripSeparator();
+            this.panel1 = new System.Windows.Forms.Panel();
+            this.dockPanel = new DigitalRune.Windows.Docking.DockPanel();
+            this.statusStrip = new System.Windows.Forms.StatusStrip();
+            this.statusGeneral = new System.Windows.Forms.ToolStripStatusLabel();
+            this.statusProgress = new System.Windows.Forms.ToolStripProgressBar();
+            this.buttonShowAllChromatograms = new System.Windows.Forms.ToolStripSplitButton();
+            this.statusSequences = new System.Windows.Forms.ToolStripStatusLabel();
+            this.statusPeptides = new System.Windows.Forms.ToolStripStatusLabel();
+            this.statusPrecursors = new System.Windows.Forms.ToolStripStatusLabel();
+            this.statusIons = new System.Windows.Forms.ToolStripStatusLabel();
+            this.mainToolStrip = new System.Windows.Forms.ToolStrip();
+            this.newToolBarButton = new System.Windows.Forms.ToolStripButton();
+            this.openToolBarButton = new System.Windows.Forms.ToolStripButton();
+            this.saveToolBarButton = new System.Windows.Forms.ToolStripButton();
+            this.publishToolbarButton = new System.Windows.Forms.ToolStripButton();
+            this.toolStripSeparator20 = new System.Windows.Forms.ToolStripSeparator();
+            this.cutToolBarButton = new System.Windows.Forms.ToolStripButton();
+            this.copyToolBarButton = new System.Windows.Forms.ToolStripButton();
+            this.pasteToolBarButton = new System.Windows.Forms.ToolStripButton();
+            this.toolStripSeparator21 = new System.Windows.Forms.ToolStripSeparator();
+            this.undoToolBarButton = new System.Windows.Forms.ToolStripSplitButton();
+            this.redoToolBarButton = new System.Windows.Forms.ToolStripSplitButton();
+            this.toolStripSeparatorSelectUI = new System.Windows.Forms.ToolStripSeparator();
+            this.modeUIToolBarDropDownButton = new System.Windows.Forms.ToolStripDropDownButton();
+            this.menuMain = new System.Windows.Forms.MenuStrip();
+            this.fileToolStripMenuItem = new System.Windows.Forms.ToolStripMenuItem();
+            this.startPageMenuItem = new System.Windows.Forms.ToolStripMenuItem();
+            this.newMenuItem = new System.Windows.Forms.ToolStripMenuItem();
+            this.openMenuItem = new System.Windows.Forms.ToolStripMenuItem();
+            this.openContainingFolderMenuItem = new System.Windows.Forms.ToolStripMenuItem();
+            this.toolStripSeparator53 = new System.Windows.Forms.ToolStripSeparator();
+            this.saveMenuItem = new System.Windows.Forms.ToolStripMenuItem();
+            this.saveAsMenuItem = new System.Windows.Forms.ToolStripMenuItem();
+            this.shareDocumentMenuItem = new System.Windows.Forms.ToolStripMenuItem();
+            this.publishMenuItem = new System.Windows.Forms.ToolStripMenuItem();
+            this.openPanoramaMenuItem = new System.Windows.Forms.ToolStripMenuItem();
+            this.toolStripSeparator2 = new System.Windows.Forms.ToolStripSeparator();
+            this.importToolStripMenuItem = new System.Windows.Forms.ToolStripMenuItem();
+            this.importResultsMenuItem = new System.Windows.Forms.ToolStripMenuItem();
+            this.peakBoundariesToolStripMenuItem = new System.Windows.Forms.ToolStripMenuItem();
+            this.toolStripSeparator51 = new System.Windows.Forms.ToolStripSeparator();
+            this.importPeptideSearchMenuItem = new System.Windows.Forms.ToolStripMenuItem();
+            this.encyclopeDiaSearchMenuItem = new System.Windows.Forms.ToolStripMenuItem();
+            this.toolStripSeparator52 = new System.Windows.Forms.ToolStripSeparator();
+            this.importFASTAMenuItem = new System.Windows.Forms.ToolStripMenuItem();
+            this.importAssayLibraryMenuItem = new System.Windows.Forms.ToolStripMenuItem();
+            this.importMassListMenuItem = new System.Windows.Forms.ToolStripMenuItem();
+            this.importDocumentMenuItem = new System.Windows.Forms.ToolStripMenuItem();
+            this.importAnnotationsMenuItem = new System.Windows.Forms.ToolStripMenuItem();
+            this.exportToolStripMenuItem = new System.Windows.Forms.ToolStripMenuItem();
+            this.exportTransitionListMenuItem = new System.Windows.Forms.ToolStripMenuItem();
+            this.exportIsolationListMenuItem = new System.Windows.Forms.ToolStripMenuItem();
+            this.exportMethodMenuItem = new System.Windows.Forms.ToolStripMenuItem();
+            this.toolStripSeparator49 = new System.Windows.Forms.ToolStripSeparator();
+            this.exportReportMenuItem = new System.Windows.Forms.ToolStripMenuItem();
+            this.toolStripSeparator50 = new System.Windows.Forms.ToolStripSeparator();
+            this.eSPFeaturesMenuItem = new System.Windows.Forms.ToolStripMenuItem();
+            this.exportSpectralLibraryMenuItem = new System.Windows.Forms.ToolStripMenuItem();
+            this.chromatogramsToolStripMenuItem = new System.Windows.Forms.ToolStripMenuItem();
+            this.mProphetFeaturesMenuItem = new System.Windows.Forms.ToolStripMenuItem();
+            this.exportAnnotationsMenuItem = new System.Windows.Forms.ToolStripMenuItem();
+            this.mruBeforeToolStripSeparator = new System.Windows.Forms.ToolStripSeparator();
+            this.mruAfterToolStripSeparator = new System.Windows.Forms.ToolStripSeparator();
+            this.exitMenuItem = new System.Windows.Forms.ToolStripMenuItem();
+            this.editToolStripMenuItem = new System.Windows.Forms.ToolStripMenuItem();
+            this.refineToolStripMenuItem = new System.Windows.Forms.ToolStripMenuItem();
+            this.viewToolStripMenuItem = new System.Windows.Forms.ToolStripMenuItem();
+            this.settingsToolStripMenuItem = new System.Windows.Forms.ToolStripMenuItem();
+            this.toolStripSeparatorSettings = new System.Windows.Forms.ToolStripSeparator();
+            this.saveCurrentMenuItem = new System.Windows.Forms.ToolStripMenuItem();
+            this.editSettingsMenuItem = new System.Windows.Forms.ToolStripMenuItem();
+            this.toolStripSeparator31 = new System.Windows.Forms.ToolStripSeparator();
+            this.shareSettingsMenuItem = new System.Windows.Forms.ToolStripMenuItem();
+            this.importSettingsMenuItem1 = new System.Windows.Forms.ToolStripMenuItem();
+            this.toolStripSeparator3 = new System.Windows.Forms.ToolStripSeparator();
+            this.peptideSettingsMenuItem = new System.Windows.Forms.ToolStripMenuItem();
+            this.transitionSettingsMenuItem = new System.Windows.Forms.ToolStripMenuItem();
+            this.documentSettingsMenuItem = new System.Windows.Forms.ToolStripMenuItem();
+            this.toolStripSeparator37 = new System.Windows.Forms.ToolStripSeparator();
+            this.integrateAllMenuItem = new System.Windows.Forms.ToolStripMenuItem();
+            this.toolsMenu = new System.Windows.Forms.ToolStripMenuItem();
+            this.placeholderToolsMenuItem = new System.Windows.Forms.ToolStripMenuItem();
+            this.toolStripSeparatorTools = new System.Windows.Forms.ToolStripSeparator();
+            this.updatesToolsMenuItem = new System.Windows.Forms.ToolStripMenuItem();
+            this.toolStoreMenuItem = new System.Windows.Forms.ToolStripMenuItem();
+            this.configureToolsMenuItem = new System.Windows.Forms.ToolStripMenuItem();
+            this.toolStripSeparator46 = new System.Windows.Forms.ToolStripSeparator();
+            this.immediateWindowToolStripMenuItem = new System.Windows.Forms.ToolStripMenuItem();
+            this.toolStripSeparator47 = new System.Windows.Forms.ToolStripSeparator();
+            this.optionsToolStripMenuItem = new System.Windows.Forms.ToolStripMenuItem();
+            this.helpToolStripMenuItem = new System.Windows.Forms.ToolStripMenuItem();
+            this.homeMenuItem = new System.Windows.Forms.ToolStripMenuItem();
+            this.videosMenuItem = new System.Windows.Forms.ToolStripMenuItem();
+            this.webinarsMenuItem = new System.Windows.Forms.ToolStripMenuItem();
+            this.tutorialsMenuItem = new System.Windows.Forms.ToolStripMenuItem();
+            this.documentationToolStripMenuItem = new System.Windows.Forms.ToolStripMenuItem();
+            this.reportsHelpMenuItem = new System.Windows.Forms.ToolStripMenuItem();
+            this.commandLineHelpMenuItem = new System.Windows.Forms.ToolStripMenuItem();
+            this.otherDocsHelpMenuItem = new System.Windows.Forms.ToolStripMenuItem();
+            this.supportMenuItem = new System.Windows.Forms.ToolStripMenuItem();
+            this.issuesMenuItem = new System.Windows.Forms.ToolStripMenuItem();
+            this.submitErrorReportMenuItem = new System.Windows.Forms.ToolStripMenuItem();
+            this.checkForUpdatesSeparator = new System.Windows.Forms.ToolStripSeparator();
+            this.checkForUpdatesMenuItem = new System.Windows.Forms.ToolStripMenuItem();
+            this.toolStripSeparator29 = new System.Windows.Forms.ToolStripSeparator();
+            this.aboutMenuItem = new System.Windows.Forms.ToolStripMenuItem();
+            this.contextMenuMassErrors = new System.Windows.Forms.ContextMenuStrip(this.components);
+            this.massErrorGraphContextMenuItem = new System.Windows.Forms.ToolStripMenuItem();
+            this.massErrorReplicateComparisonContextMenuItem = new System.Windows.Forms.ToolStripMenuItem();
+            this.massErrorPeptideComparisonContextMenuItem = new System.Windows.Forms.ToolStripMenuItem();
+            this.massErrorHistogramContextMenuItem = new System.Windows.Forms.ToolStripMenuItem();
+            this.massErrorHistogram2DContextMenuItem = new System.Windows.Forms.ToolStripMenuItem();
+            this.massErrorPropsContextMenuItem = new System.Windows.Forms.ToolStripMenuItem();
+            this.showMassErrorLegendContextMenuItem = new System.Windows.Forms.ToolStripMenuItem();
+            this.massErrorPointsContextMenuItem = new System.Windows.Forms.ToolStripMenuItem();
+            this.massErrorTargetsContextMenuItem = new System.Windows.Forms.ToolStripMenuItem();
+            this.massErrorTargets1FDRContextMenuItem = new System.Windows.Forms.ToolStripMenuItem();
+            this.massErrorDecoysContextMenuItem = new System.Windows.Forms.ToolStripMenuItem();
+            this.binCountContextMenuItem = new System.Windows.Forms.ToolStripMenuItem();
+            this.ppm05ContextMenuItem = new System.Windows.Forms.ToolStripMenuItem();
+            this.ppm10ContextMenuItem = new System.Windows.Forms.ToolStripMenuItem();
+            this.ppm15ContextMenuItem = new System.Windows.Forms.ToolStripMenuItem();
+            this.ppm20ContextMenuItem = new System.Windows.Forms.ToolStripMenuItem();
+            this.massErrorTransitionsContextMenuItem = new System.Windows.Forms.ToolStripMenuItem();
+            this.massErrorAllTransitionsContextMenuItem = new System.Windows.Forms.ToolStripMenuItem();
+            this.massErrorBestTransitionsContextMenuItem = new System.Windows.Forms.ToolStripMenuItem();
+            this.toolStripSeparator55 = new System.Windows.Forms.ToolStripSeparator();
+            this.MassErrorPrecursorsContextMenuItem = new System.Windows.Forms.ToolStripMenuItem();
+            this.MassErrorProductsContextMenuItem = new System.Windows.Forms.ToolStripMenuItem();
+            this.massErrorXAxisContextMenuItem = new System.Windows.Forms.ToolStripMenuItem();
+            this.massErorrRetentionTimeContextMenuItem = new System.Windows.Forms.ToolStripMenuItem();
+            this.massErrorMassToChargContextMenuItem = new System.Windows.Forms.ToolStripMenuItem();
+            this.massErrorlogScaleContextMenuItem = new System.Windows.Forms.ToolStripMenuItem();
+            this.contextMenuDetections = new System.Windows.Forms.ContextMenuStrip(this.components);
+            this.detectionsTargetToolStripMenuItem = new System.Windows.Forms.ToolStripMenuItem();
+            this.detectionsTargetPrecursorToolStripMenuItem = new System.Windows.Forms.ToolStripMenuItem();
+            this.detectionsTargetPeptideToolStripMenuItem = new System.Windows.Forms.ToolStripMenuItem();
+            this.detectionsGraphTypeToolStripMenuItem = new System.Windows.Forms.ToolStripMenuItem();
+            this.detectionsGraphTypeReplicateToolStripMenuItem = new System.Windows.Forms.ToolStripMenuItem();
+            this.detectionsGraphTypeHistogramToolStripMenuItem = new System.Windows.Forms.ToolStripMenuItem();
+            this.detectionsToolStripSeparator1 = new System.Windows.Forms.ToolStripSeparator();
+            this.detectionsShowToolStripMenuItem = new System.Windows.Forms.ToolStripMenuItem();
+            this.detectionsShowSelectionToolStripMenuItem = new System.Windows.Forms.ToolStripMenuItem();
+            this.detectionsShowLegendToolStripMenuItem = new System.Windows.Forms.ToolStripMenuItem();
+            this.detectionsShowMeanToolStripMenuItem = new System.Windows.Forms.ToolStripMenuItem();
+            this.detectionsShowAtLeastNToolStripMenuItem = new System.Windows.Forms.ToolStripMenuItem();
+            this.detectionsYScaleToolStripMenuItem = new System.Windows.Forms.ToolStripMenuItem();
+            this.detectionsYScaleOneToolStripMenuItem = new System.Windows.Forms.ToolStripMenuItem();
+            this.detectionsYScalePercentToolStripMenuItem = new System.Windows.Forms.ToolStripMenuItem();
+            this.detectionsToolStripSeparator2 = new System.Windows.Forms.ToolStripSeparator();
+            this.detectionsPropertiesToolStripMenuItem = new System.Windows.Forms.ToolStripMenuItem();
+            this.detectionsToolStripSeparator3 = new System.Windows.Forms.ToolStripSeparator();
+            this.crashSkylineMenuItem = new System.Windows.Forms.ToolStripMenuItem();
+            this.editSpectrumFilterContextMenuItem = new System.Windows.Forms.ToolStripMenuItem();
+            this.contextMenuTreeNode.SuspendLayout();
+            this.contextMenuSpectrum.SuspendLayout();
+            this.contextMenuRetentionTimes.SuspendLayout();
+            this.contextMenuPeakAreas.SuspendLayout();
+            this.panel1.SuspendLayout();
+            this.statusStrip.SuspendLayout();
+            this.mainToolStrip.SuspendLayout();
+            this.menuMain.SuspendLayout();
+            this.contextMenuMassErrors.SuspendLayout();
+            this.contextMenuDetections.SuspendLayout();
+            this.SuspendLayout();
+            // 
+            // contextMenuTreeNode
+            // 
+            this.contextMenuTreeNode.Items.AddRange(new System.Windows.Forms.ToolStripItem[] {
+            this.cutContextMenuItem,
+            this.copyContextMenuItem,
+            this.pasteContextMenuItem,
+            this.deleteContextMenuItem,
+            this.toolStripSeparator1,
+            this.pickChildrenContextMenuItem,
+            this.addMoleculeContextMenuItem,
+            this.addSmallMoleculePrecursorContextMenuItem,
+            this.addTransitionMoleculeContextMenuItem,
+            this.removePeakContextMenuItem,
+            this.setStandardTypeContextMenuItem,
+            this.modifyPeptideContextMenuItem,
+            this.editSpectrumFilterContextMenuItem,
+            this.toggleQuantitativeContextMenuItem,
+            this.markTransitionsQuantitativeContextMenuItem,
+            this.toolStripSeparator7,
+            this.editNoteContextMenuItem,
+            this.toolStripSeparatorRatios,
+            this.ratiosContextMenuItem,
+            this.replicatesTreeContextMenuItem});
+            this.contextMenuTreeNode.Name = "contextMenuTreeNode";
+            resources.ApplyResources(this.contextMenuTreeNode, "contextMenuTreeNode");
+            this.contextMenuTreeNode.Opening += new System.ComponentModel.CancelEventHandler(this.contextMenuTreeNode_Opening);
+            // 
+            // cutContextMenuItem
+            // 
+            this.cutContextMenuItem.Image = global::pwiz.Skyline.Properties.Resources.Cut;
+            resources.ApplyResources(this.cutContextMenuItem, "cutContextMenuItem");
+            this.cutContextMenuItem.Name = "cutContextMenuItem";
+            this.cutContextMenuItem.Click += new System.EventHandler(this.cutMenuItem_Click);
+            // 
+            // copyContextMenuItem
+            // 
+            this.copyContextMenuItem.Image = global::pwiz.Skyline.Properties.Resources.Copy;
+            resources.ApplyResources(this.copyContextMenuItem, "copyContextMenuItem");
+            this.copyContextMenuItem.Name = "copyContextMenuItem";
+            this.copyContextMenuItem.Click += new System.EventHandler(this.copyMenuItem_Click);
+            // 
+            // pasteContextMenuItem
+            // 
+            this.pasteContextMenuItem.Image = global::pwiz.Skyline.Properties.Resources.Paste;
+            resources.ApplyResources(this.pasteContextMenuItem, "pasteContextMenuItem");
+            this.pasteContextMenuItem.Name = "pasteContextMenuItem";
+            this.pasteContextMenuItem.Click += new System.EventHandler(this.pasteMenuItem_Click);
+            // 
+            // deleteContextMenuItem
+            // 
+            this.deleteContextMenuItem.Image = global::pwiz.Skyline.Properties.Resources.Delete;
+            resources.ApplyResources(this.deleteContextMenuItem, "deleteContextMenuItem");
+            this.deleteContextMenuItem.Name = "deleteContextMenuItem";
+            this.deleteContextMenuItem.Click += new System.EventHandler(this.deleteMenuItem_Click);
+            // 
+            // toolStripSeparator1
+            // 
+            this.toolStripSeparator1.Name = "toolStripSeparator1";
+            resources.ApplyResources(this.toolStripSeparator1, "toolStripSeparator1");
+            // 
+            // pickChildrenContextMenuItem
+            // 
+            this.pickChildrenContextMenuItem.Name = "pickChildrenContextMenuItem";
+            resources.ApplyResources(this.pickChildrenContextMenuItem, "pickChildrenContextMenuItem");
+            this.pickChildrenContextMenuItem.Click += new System.EventHandler(this.pickChildrenContextMenuItem_Click);
+            // 
+            // addMoleculeContextMenuItem
+            // 
+            this.addMoleculeContextMenuItem.Name = "addMoleculeContextMenuItem";
+            resources.ApplyResources(this.addMoleculeContextMenuItem, "addMoleculeContextMenuItem");
+            this.addMoleculeContextMenuItem.Click += new System.EventHandler(this.addMoleculeContextMenuItem_Click);
+            // 
+            // addSmallMoleculePrecursorContextMenuItem
+            // 
+            this.addSmallMoleculePrecursorContextMenuItem.Name = "addSmallMoleculePrecursorContextMenuItem";
+            resources.ApplyResources(this.addSmallMoleculePrecursorContextMenuItem, "addSmallMoleculePrecursorContextMenuItem");
+            this.addSmallMoleculePrecursorContextMenuItem.Click += new System.EventHandler(this.addSmallMoleculePrecursorContextMenuItem_Click);
+            // 
+            // addTransitionMoleculeContextMenuItem
+            // 
+            this.addTransitionMoleculeContextMenuItem.Name = "addTransitionMoleculeContextMenuItem";
+            resources.ApplyResources(this.addTransitionMoleculeContextMenuItem, "addTransitionMoleculeContextMenuItem");
+            this.addTransitionMoleculeContextMenuItem.Click += new System.EventHandler(this.addTransitionMoleculeContextMenuItem_Click);
+            // 
+            // removePeakContextMenuItem
+            // 
+            this.removePeakContextMenuItem.Name = "removePeakContextMenuItem";
+            resources.ApplyResources(this.removePeakContextMenuItem, "removePeakContextMenuItem");
+            this.removePeakContextMenuItem.Click += new System.EventHandler(this.removePeakMenuItem_Click);
+            // 
+            // setStandardTypeContextMenuItem
+            // 
+            this.setStandardTypeContextMenuItem.DropDownItems.AddRange(new System.Windows.Forms.ToolStripItem[] {
+            this.noStandardContextMenuItem,
+            this.normStandardContextMenuItem,
+            this.surrogateStandardContextMenuItem,
+            this.qcStandardContextMenuItem,
+            this.irtStandardContextMenuItem});
+            this.setStandardTypeContextMenuItem.Name = "setStandardTypeContextMenuItem";
+            resources.ApplyResources(this.setStandardTypeContextMenuItem, "setStandardTypeContextMenuItem");
+            this.setStandardTypeContextMenuItem.DropDownOpening += new System.EventHandler(this.setStandardTypeContextMenuItem_DropDownOpening);
+            // 
+            // noStandardContextMenuItem
+            // 
+            this.noStandardContextMenuItem.Name = "noStandardContextMenuItem";
+            resources.ApplyResources(this.noStandardContextMenuItem, "noStandardContextMenuItem");
+            this.noStandardContextMenuItem.Click += new System.EventHandler(this.noStandardMenuItem_Click);
+            // 
+            // normStandardContextMenuItem
+            // 
+            this.normStandardContextMenuItem.Name = "normStandardContextMenuItem";
+            resources.ApplyResources(this.normStandardContextMenuItem, "normStandardContextMenuItem");
+            this.normStandardContextMenuItem.Click += new System.EventHandler(this.normStandardMenuItem_Click);
+            // 
+            // surrogateStandardContextMenuItem
+            // 
+            this.surrogateStandardContextMenuItem.Name = "surrogateStandardContextMenuItem";
+            resources.ApplyResources(this.surrogateStandardContextMenuItem, "surrogateStandardContextMenuItem");
+            this.surrogateStandardContextMenuItem.Click += new System.EventHandler(this.surrogateStandardMenuItem_Click);
+            // 
+            // qcStandardContextMenuItem
+            // 
+            this.qcStandardContextMenuItem.Name = "qcStandardContextMenuItem";
+            resources.ApplyResources(this.qcStandardContextMenuItem, "qcStandardContextMenuItem");
+            this.qcStandardContextMenuItem.Click += new System.EventHandler(this.qcStandardMenuItem_Click);
+            // 
+            // irtStandardContextMenuItem
+            // 
+            this.irtStandardContextMenuItem.Name = "irtStandardContextMenuItem";
+            resources.ApplyResources(this.irtStandardContextMenuItem, "irtStandardContextMenuItem");
+            this.irtStandardContextMenuItem.Click += new System.EventHandler(this.irtStandardContextMenuItem_Click);
+            // 
+            // modifyPeptideContextMenuItem
+            // 
+            this.modifyPeptideContextMenuItem.Name = "modifyPeptideContextMenuItem";
+            resources.ApplyResources(this.modifyPeptideContextMenuItem, "modifyPeptideContextMenuItem");
+            this.modifyPeptideContextMenuItem.Click += new System.EventHandler(this.modifyPeptideMenuItem_Click);
+            // 
+            // toggleQuantitativeContextMenuItem
+            // 
+            this.toggleQuantitativeContextMenuItem.Name = "toggleQuantitativeContextMenuItem";
+            resources.ApplyResources(this.toggleQuantitativeContextMenuItem, "toggleQuantitativeContextMenuItem");
+            this.toggleQuantitativeContextMenuItem.Click += new System.EventHandler(this.toggleQuantitativeContextMenuItem_Click);
+            // 
+            // markTransitionsQuantitativeContextMenuItem
+            // 
+            this.markTransitionsQuantitativeContextMenuItem.Name = "markTransitionsQuantitativeContextMenuItem";
+            resources.ApplyResources(this.markTransitionsQuantitativeContextMenuItem, "markTransitionsQuantitativeContextMenuItem");
+            this.markTransitionsQuantitativeContextMenuItem.Click += new System.EventHandler(this.markTransitionsQuantitativeContextMenuItem_Click);
+            // 
+            // toolStripSeparator7
+            // 
+            this.toolStripSeparator7.Name = "toolStripSeparator7";
+            resources.ApplyResources(this.toolStripSeparator7, "toolStripSeparator7");
+            // 
+            // editNoteContextMenuItem
+            // 
+            this.editNoteContextMenuItem.Image = global::pwiz.Skyline.Properties.Resources.Comment;
+            resources.ApplyResources(this.editNoteContextMenuItem, "editNoteContextMenuItem");
+            this.editNoteContextMenuItem.Name = "editNoteContextMenuItem";
+            this.editNoteContextMenuItem.Click += new System.EventHandler(this.editNoteMenuItem_Click);
+            // 
+            // toolStripSeparatorRatios
+            // 
+            this.toolStripSeparatorRatios.Name = "toolStripSeparatorRatios";
+            resources.ApplyResources(this.toolStripSeparatorRatios, "toolStripSeparatorRatios");
+            // 
+            // ratiosContextMenuItem
+            // 
+            this.ratiosContextMenuItem.DropDownItems.AddRange(new System.Windows.Forms.ToolStripItem[] {
+            this.ratiosToGlobalStandardsMenuItem});
+            this.ratiosContextMenuItem.Name = "ratiosContextMenuItem";
+            resources.ApplyResources(this.ratiosContextMenuItem, "ratiosContextMenuItem");
+            this.ratiosContextMenuItem.DropDownOpening += new System.EventHandler(this.ratiosContextMenuItem_DropDownOpening);
+            // 
+            // ratiosToGlobalStandardsMenuItem
+            // 
+            this.ratiosToGlobalStandardsMenuItem.Name = "ratiosToGlobalStandardsMenuItem";
+            resources.ApplyResources(this.ratiosToGlobalStandardsMenuItem, "ratiosToGlobalStandardsMenuItem");
+            // 
+            // replicatesTreeContextMenuItem
+            // 
+            this.replicatesTreeContextMenuItem.DropDownItems.AddRange(new System.Windows.Forms.ToolStripItem[] {
+            this.singleReplicateTreeContextMenuItem,
+            this.bestReplicateTreeContextMenuItem});
+            this.replicatesTreeContextMenuItem.Name = "replicatesTreeContextMenuItem";
+            resources.ApplyResources(this.replicatesTreeContextMenuItem, "replicatesTreeContextMenuItem");
+            this.replicatesTreeContextMenuItem.DropDownOpening += new System.EventHandler(this.replicatesTreeContextMenuItem_DropDownOpening);
+            // 
+            // singleReplicateTreeContextMenuItem
+            // 
+            this.singleReplicateTreeContextMenuItem.Name = "singleReplicateTreeContextMenuItem";
+            resources.ApplyResources(this.singleReplicateTreeContextMenuItem, "singleReplicateTreeContextMenuItem");
+            this.singleReplicateTreeContextMenuItem.Click += new System.EventHandler(this.singleReplicateTreeContextMenuItem_Click);
+            // 
+            // bestReplicateTreeContextMenuItem
+            // 
+            this.bestReplicateTreeContextMenuItem.Name = "bestReplicateTreeContextMenuItem";
+            resources.ApplyResources(this.bestReplicateTreeContextMenuItem, "bestReplicateTreeContextMenuItem");
+            this.bestReplicateTreeContextMenuItem.Click += new System.EventHandler(this.bestReplicateTreeContextMenuItem_Click);
+            // 
+            // contextMenuSpectrum
+            // 
+            this.contextMenuSpectrum.Items.AddRange(new System.Windows.Forms.ToolStripItem[] {
+            this.ionTypesContextMenuItem,
+            this.fragmentionsContextMenuItem,
+            this.specialionsContextMenuItem,
+            this.precursorIonContextMenuItem,
+            this.toolStripSeparator11,
+            this.chargesContextMenuItem,
+            this.toolStripSeparator12,
+            this.ranksContextMenuItem,
+            this.scoreContextMenuItem,
+            this.massErrorToolStripMenuItem,
+            this.ionMzValuesContextMenuItem,
+            this.observedMzValuesContextMenuItem,
+            this.duplicatesContextMenuItem,
+            this.toolStripSeparator13,
+            this.lockYaxisContextMenuItem,
+            this.toolStripSeparator14,
+            this.prositLibMatchItem,
+            this.mirrorMenuItem,
+            this.toolStripSeparator61,
+            this.spectrumGraphPropsContextMenuItem,
+            this.showLibSpectrumPropertiesContextMenuItem,
+            this.showFullScanSpectrumPropertiesContextMenuItem,
+            this.toolStripSeparator15,
+            this.zoomSpectrumContextMenuItem,
+            this.toolStripSeparator27,
+            this.showLibraryChromatogramsSpectrumContextMenuItem,
+            this.synchMzScaleToolStripMenuItem});
+            this.contextMenuSpectrum.Name = "contextMenuSpectrum";
+            resources.ApplyResources(this.contextMenuSpectrum, "contextMenuSpectrum");
+            // 
+            // ionTypesContextMenuItem
+            // 
+            this.ionTypesContextMenuItem.Name = "ionTypesContextMenuItem";
+            resources.ApplyResources(this.ionTypesContextMenuItem, "ionTypesContextMenuItem");
+            this.ionTypesContextMenuItem.DropDownOpening += new System.EventHandler(this.ionTypeMenuItem_DropDownOpening);
+            // 
+            // fragmentionsContextMenuItem
+            // 
+            this.fragmentionsContextMenuItem.CheckOnClick = true;
+            this.fragmentionsContextMenuItem.Name = "fragmentionsContextMenuItem";
+            resources.ApplyResources(this.fragmentionsContextMenuItem, "fragmentionsContextMenuItem");
+            this.fragmentionsContextMenuItem.Click += new System.EventHandler(this.fragmentsMenuItem_Click);
+            // 
+            // specialionsContextMenuItem
+            // 
+            this.specialionsContextMenuItem.CheckOnClick = true;
+            this.specialionsContextMenuItem.Name = "specialionsContextMenuItem";
+            resources.ApplyResources(this.specialionsContextMenuItem, "specialionsContextMenuItem");
+            this.specialionsContextMenuItem.Click += new System.EventHandler(this.specialionsContextMenuItem_Click);
+            // 
+            // precursorIonContextMenuItem
+            // 
+            this.precursorIonContextMenuItem.Name = "precursorIonContextMenuItem";
+            resources.ApplyResources(this.precursorIonContextMenuItem, "precursorIonContextMenuItem");
+            this.precursorIonContextMenuItem.Click += new System.EventHandler(this.precursorIonMenuItem_Click);
+            // 
+            // toolStripSeparator11
+            // 
+            this.toolStripSeparator11.Name = "toolStripSeparator11";
+            resources.ApplyResources(this.toolStripSeparator11, "toolStripSeparator11");
+            // 
+            // chargesContextMenuItem
+            // 
+            this.chargesContextMenuItem.Name = "chargesContextMenuItem";
+            resources.ApplyResources(this.chargesContextMenuItem, "chargesContextMenuItem");
+            this.chargesContextMenuItem.DropDownOpening += new System.EventHandler(this.chargesMenuItem_DropDownOpening);
+            // 
+            // toolStripSeparator12
+            // 
+            this.toolStripSeparator12.Name = "toolStripSeparator12";
+            resources.ApplyResources(this.toolStripSeparator12, "toolStripSeparator12");
+            // 
+            // ranksContextMenuItem
+            // 
+            this.ranksContextMenuItem.CheckOnClick = true;
+            this.ranksContextMenuItem.Name = "ranksContextMenuItem";
+            resources.ApplyResources(this.ranksContextMenuItem, "ranksContextMenuItem");
+            this.ranksContextMenuItem.Click += new System.EventHandler(this.ranksMenuItem_Click);
+            // 
+            // scoreContextMenuItem
+            // 
+            this.scoreContextMenuItem.CheckOnClick = true;
+            this.scoreContextMenuItem.Name = "scoreContextMenuItem";
+            resources.ApplyResources(this.scoreContextMenuItem, "scoreContextMenuItem");
+            this.scoreContextMenuItem.Click += new System.EventHandler(this.scoresContextMenuItem_Click);
+            // 
+            // massErrorToolStripMenuItem
+            // 
+            this.massErrorToolStripMenuItem.CheckOnClick = true;
+            this.massErrorToolStripMenuItem.Name = "massErrorToolStripMenuItem";
+            resources.ApplyResources(this.massErrorToolStripMenuItem, "massErrorToolStripMenuItem");
+            this.massErrorToolStripMenuItem.Click += new System.EventHandler(this.massErrorToolStripMenuItem_Click);
+            // 
+            // ionMzValuesContextMenuItem
+            // 
+            this.ionMzValuesContextMenuItem.CheckOnClick = true;
+            this.ionMzValuesContextMenuItem.Name = "ionMzValuesContextMenuItem";
+            resources.ApplyResources(this.ionMzValuesContextMenuItem, "ionMzValuesContextMenuItem");
+            this.ionMzValuesContextMenuItem.Click += new System.EventHandler(this.ionMzValuesContextMenuItem_Click);
+            // 
+            // observedMzValuesContextMenuItem
+            // 
+            this.observedMzValuesContextMenuItem.CheckOnClick = true;
+            this.observedMzValuesContextMenuItem.Name = "observedMzValuesContextMenuItem";
+            resources.ApplyResources(this.observedMzValuesContextMenuItem, "observedMzValuesContextMenuItem");
+            this.observedMzValuesContextMenuItem.Click += new System.EventHandler(this.observedMzValuesContextMenuItem_Click);
+            // 
+            // duplicatesContextMenuItem
+            // 
+            this.duplicatesContextMenuItem.CheckOnClick = true;
+            this.duplicatesContextMenuItem.Name = "duplicatesContextMenuItem";
+            resources.ApplyResources(this.duplicatesContextMenuItem, "duplicatesContextMenuItem");
+            this.duplicatesContextMenuItem.Click += new System.EventHandler(this.duplicatesContextMenuItem_Click);
+            // 
+            // toolStripSeparator13
+            // 
+            this.toolStripSeparator13.Name = "toolStripSeparator13";
+            resources.ApplyResources(this.toolStripSeparator13, "toolStripSeparator13");
+            // 
+            // lockYaxisContextMenuItem
+            // 
+            this.lockYaxisContextMenuItem.CheckOnClick = true;
+            this.lockYaxisContextMenuItem.Name = "lockYaxisContextMenuItem";
+            resources.ApplyResources(this.lockYaxisContextMenuItem, "lockYaxisContextMenuItem");
+            this.lockYaxisContextMenuItem.Click += new System.EventHandler(this.lockYaxisContextMenuItem_Click);
+            // 
+            // toolStripSeparator14
+            // 
+            this.toolStripSeparator14.Name = "toolStripSeparator14";
+            resources.ApplyResources(this.toolStripSeparator14, "toolStripSeparator14");
+            // 
+            // prositLibMatchItem
+            // 
+            this.prositLibMatchItem.Name = "prositLibMatchItem";
+            resources.ApplyResources(this.prositLibMatchItem, "prositLibMatchItem");
+            this.prositLibMatchItem.Click += new System.EventHandler(this.prositLibMatchItem_Click);
+            // 
+            // mirrorMenuItem
+            // 
+            this.mirrorMenuItem.Name = "mirrorMenuItem";
+            resources.ApplyResources(this.mirrorMenuItem, "mirrorMenuItem");
+            this.mirrorMenuItem.Click += new System.EventHandler(this.mirrorMenuItem_Click);
+            // 
+            // toolStripSeparator61
+            // 
+            this.toolStripSeparator61.Name = "toolStripSeparator61";
+            resources.ApplyResources(this.toolStripSeparator61, "toolStripSeparator61");
+            // 
+            // spectrumPropsContextMenuItem
+            // 
+            this.spectrumGraphPropsContextMenuItem.Name = "spectrumGraphPropsContextMenuItem";
+            resources.ApplyResources(this.spectrumGraphPropsContextMenuItem, "spectrumGraphPropsContextMenuItem");
+            this.spectrumGraphPropsContextMenuItem.Click += new System.EventHandler(this.spectrumGraphPropsContextMenuItem_Click);
+            // 
+            // showLibSpectrumPropertiesContextMenuItem
+            // 
+            this.showLibSpectrumPropertiesContextMenuItem.Name = "showLibSpectrumPropertiesContextMenuItem";
+            resources.ApplyResources(this.showLibSpectrumPropertiesContextMenuItem, "showSpectrumPropertiesContextMenuItem");
+            this.showLibSpectrumPropertiesContextMenuItem.Click += new System.EventHandler(this.showLibSpectrumPropertiesContextMenuItem_Click);
+            // 
+            // showFullScanSpectrumPropertiesContextMenuItem
+            // 
+            this.showFullScanSpectrumPropertiesContextMenuItem.Name = "showFullScanSpectrumPropertiesContextMenuItem";
+            resources.ApplyResources(this.showFullScanSpectrumPropertiesContextMenuItem, "showSpectrumPropertiesContextMenuItem");
+            this.showFullScanSpectrumPropertiesContextMenuItem.Click += new System.EventHandler(this.showFullScanSpectrumPropertiesContextMenuItem_Click);
+            // 
+            // toolStripSeparator15
+            // 
+            this.toolStripSeparator15.Name = "toolStripSeparator15";
+            resources.ApplyResources(this.toolStripSeparator15, "toolStripSeparator15");
+            // 
+            // zoomSpectrumContextMenuItem
+            // 
+            this.zoomSpectrumContextMenuItem.Name = "zoomSpectrumContextMenuItem";
+            resources.ApplyResources(this.zoomSpectrumContextMenuItem, "zoomSpectrumContextMenuItem");
+            this.zoomSpectrumContextMenuItem.Click += new System.EventHandler(this.zoomSpectrumContextMenuItem_Click);
+            // 
+            // toolStripSeparator27
+            // 
+            this.toolStripSeparator27.Name = "toolStripSeparator27";
+            resources.ApplyResources(this.toolStripSeparator27, "toolStripSeparator27");
+            // 
+            // showLibraryChromatogramsSpectrumContextMenuItem
+            // 
+            this.showLibraryChromatogramsSpectrumContextMenuItem.Name = "showLibraryChromatogramsSpectrumContextMenuItem";
+            resources.ApplyResources(this.showLibraryChromatogramsSpectrumContextMenuItem, "showLibraryChromatogramsSpectrumContextMenuItem");
+            this.showLibraryChromatogramsSpectrumContextMenuItem.Click += new System.EventHandler(this.showChromatogramsSpectrumContextMenuItem_Click);
+            // 
+            // synchMzScaleToolStripMenuItem
+            // 
+            this.synchMzScaleToolStripMenuItem.CheckOnClick = true;
+            this.synchMzScaleToolStripMenuItem.Name = "synchMzScaleToolStripMenuItem";
+            resources.ApplyResources(this.synchMzScaleToolStripMenuItem, "synchMzScaleToolStripMenuItem");
+            this.synchMzScaleToolStripMenuItem.Click += new System.EventHandler(this.synchMzScaleToolStripMenuItem_Click);
+            // 
+            // contextMenuRetentionTimes
+            // 
+            this.contextMenuRetentionTimes.AllowMerge = false;
+            this.contextMenuRetentionTimes.Items.AddRange(new System.Windows.Forms.ToolStripItem[] {
+            this.timeGraphContextMenuItem,
+            this.timePlotContextMenuItem,
+            this.timePointsContextMenuItem,
+            this.rtValueMenuItem,
+            this.showRTLegendContextMenuItem,
+            this.selectionContextMenuItem,
+            this.synchronizeSummaryZoomingContextMenuItem,
+            this.refineRTContextMenuItem,
+            this.predictionRTContextMenuItem,
+            this.replicatesRTContextMenuItem,
+            this.setRTThresholdContextMenuItem,
+            this.setRegressionMethodContextMenuItem,
+            this.toolStripSeparator22,
+            this.createRTRegressionContextMenuItem,
+            this.chooseCalculatorContextMenuItem,
+            this.toolStripSeparator23,
+            this.removeRTOutliersContextMenuItem,
+            this.removeRTContextMenuItem,
+            this.toolStripSeparator24,
+            this.timePropsContextMenuItem,
+            this.toolStripSeparator38,
+            this.zoomOutRTContextMenuItem,
+            this.toolStripSeparator25});
+            this.contextMenuRetentionTimes.Name = "contextMenuRetentionTimes";
+            resources.ApplyResources(this.contextMenuRetentionTimes, "contextMenuRetentionTimes");
+            // 
+            // timeGraphContextMenuItem
+            // 
+            this.timeGraphContextMenuItem.DropDownItems.AddRange(new System.Windows.Forms.ToolStripItem[] {
+            this.replicateComparisonContextMenuItem,
+            this.timePeptideComparisonContextMenuItem,
+            this.regressionContextMenuItem,
+            this.schedulingContextMenuItem});
+            this.timeGraphContextMenuItem.Name = "timeGraphContextMenuItem";
+            resources.ApplyResources(this.timeGraphContextMenuItem, "timeGraphContextMenuItem");
+            this.timeGraphContextMenuItem.DropDownOpening += new System.EventHandler(this.timeGraphMenuItem_DropDownOpening);
+            // 
+            // replicateComparisonContextMenuItem
+            // 
+            this.replicateComparisonContextMenuItem.CheckOnClick = true;
+            this.replicateComparisonContextMenuItem.Name = "replicateComparisonContextMenuItem";
+            resources.ApplyResources(this.replicateComparisonContextMenuItem, "replicateComparisonContextMenuItem");
+            this.replicateComparisonContextMenuItem.Click += new System.EventHandler(this.replicateComparisonMenuItem_Click);
+            // 
+            // timePeptideComparisonContextMenuItem
+            // 
+            this.timePeptideComparisonContextMenuItem.Name = "timePeptideComparisonContextMenuItem";
+            resources.ApplyResources(this.timePeptideComparisonContextMenuItem, "timePeptideComparisonContextMenuItem");
+            this.timePeptideComparisonContextMenuItem.Click += new System.EventHandler(this.timePeptideComparisonMenuItem_Click);
+            // 
+            // regressionContextMenuItem
+            // 
+            this.regressionContextMenuItem.DropDownItems.AddRange(new System.Windows.Forms.ToolStripItem[] {
+            this.scoreToRunToolStripMenuItem,
+            this.runToRunToolStripMenuItem});
+            this.regressionContextMenuItem.Name = "regressionContextMenuItem";
+            resources.ApplyResources(this.regressionContextMenuItem, "regressionContextMenuItem");
+            // 
+            // scoreToRunToolStripMenuItem
+            // 
+            this.scoreToRunToolStripMenuItem.Name = "scoreToRunToolStripMenuItem";
+            resources.ApplyResources(this.scoreToRunToolStripMenuItem, "scoreToRunToolStripMenuItem");
+            this.scoreToRunToolStripMenuItem.Click += new System.EventHandler(this.regressionMenuItem_Click);
+            // 
+            // runToRunToolStripMenuItem
+            // 
+            this.runToRunToolStripMenuItem.Name = "runToRunToolStripMenuItem";
+            resources.ApplyResources(this.runToRunToolStripMenuItem, "runToRunToolStripMenuItem");
+            this.runToRunToolStripMenuItem.Click += new System.EventHandler(this.fullReplicateComparisonToolStripMenuItem_Click);
+            // 
+            // schedulingContextMenuItem
+            // 
+            this.schedulingContextMenuItem.Name = "schedulingContextMenuItem";
+            resources.ApplyResources(this.schedulingContextMenuItem, "schedulingContextMenuItem");
+            this.schedulingContextMenuItem.Click += new System.EventHandler(this.schedulingMenuItem_Click);
+            // 
+            // timePlotContextMenuItem
+            // 
+            this.timePlotContextMenuItem.DropDownItems.AddRange(new System.Windows.Forms.ToolStripItem[] {
+            this.timeCorrelationContextMenuItem,
+            this.timeResidualsContextMenuItem});
+            this.timePlotContextMenuItem.Name = "timePlotContextMenuItem";
+            resources.ApplyResources(this.timePlotContextMenuItem, "timePlotContextMenuItem");
+            // 
+            // timeCorrelationContextMenuItem
+            // 
+            this.timeCorrelationContextMenuItem.Name = "timeCorrelationContextMenuItem";
+            resources.ApplyResources(this.timeCorrelationContextMenuItem, "timeCorrelationContextMenuItem");
+            this.timeCorrelationContextMenuItem.Click += new System.EventHandler(this.timeCorrelationContextMenuItem_Click);
+            // 
+            // timeResidualsContextMenuItem
+            // 
+            this.timeResidualsContextMenuItem.Name = "timeResidualsContextMenuItem";
+            resources.ApplyResources(this.timeResidualsContextMenuItem, "timeResidualsContextMenuItem");
+            this.timeResidualsContextMenuItem.Click += new System.EventHandler(this.timeResidualsContextMenuItem_Click);
+            // 
+            // timePointsContextMenuItem
+            // 
+            this.timePointsContextMenuItem.DropDownItems.AddRange(new System.Windows.Forms.ToolStripItem[] {
+            this.timeTargetsContextMenuItem,
+            this.targetsAt1FDRToolStripMenuItem,
+            this.timeStandardsContextMenuItem,
+            this.timeDecoysContextMenuItem});
+            this.timePointsContextMenuItem.Name = "timePointsContextMenuItem";
+            resources.ApplyResources(this.timePointsContextMenuItem, "timePointsContextMenuItem");
+            // 
+            // timeTargetsContextMenuItem
+            // 
+            this.timeTargetsContextMenuItem.Name = "timeTargetsContextMenuItem";
+            resources.ApplyResources(this.timeTargetsContextMenuItem, "timeTargetsContextMenuItem");
+            this.timeTargetsContextMenuItem.Click += new System.EventHandler(this.timeTargetsContextMenuItem_Click);
+            // 
+            // targetsAt1FDRToolStripMenuItem
+            // 
+            this.targetsAt1FDRToolStripMenuItem.Name = "targetsAt1FDRToolStripMenuItem";
+            resources.ApplyResources(this.targetsAt1FDRToolStripMenuItem, "targetsAt1FDRToolStripMenuItem");
+            this.targetsAt1FDRToolStripMenuItem.Click += new System.EventHandler(this.targetsAt1FDRToolStripMenuItem_Click);
+            // 
+            // timeStandardsContextMenuItem
+            // 
+            this.timeStandardsContextMenuItem.Name = "timeStandardsContextMenuItem";
+            resources.ApplyResources(this.timeStandardsContextMenuItem, "timeStandardsContextMenuItem");
+            this.timeStandardsContextMenuItem.Click += new System.EventHandler(this.timeStandardsContextMenuItem_Click);
+            // 
+            // timeDecoysContextMenuItem
+            // 
+            this.timeDecoysContextMenuItem.Name = "timeDecoysContextMenuItem";
+            resources.ApplyResources(this.timeDecoysContextMenuItem, "timeDecoysContextMenuItem");
+            this.timeDecoysContextMenuItem.Click += new System.EventHandler(this.timeDecoysContextMenuItem_Click);
+            // 
+            // rtValueMenuItem
+            // 
+            this.rtValueMenuItem.DropDownItems.AddRange(new System.Windows.Forms.ToolStripItem[] {
+            this.allRTValueContextMenuItem,
+            this.timeRTValueContextMenuItem,
+            this.fwhmRTValueContextMenuItem,
+            this.fwbRTValueContextMenuItem});
+            this.rtValueMenuItem.Name = "rtValueMenuItem";
+            resources.ApplyResources(this.rtValueMenuItem, "rtValueMenuItem");
+            this.rtValueMenuItem.DropDownOpening += new System.EventHandler(this.peptideRTValueMenuItem_DropDownOpening);
+            // 
+            // allRTValueContextMenuItem
+            // 
+            this.allRTValueContextMenuItem.Name = "allRTValueContextMenuItem";
+            resources.ApplyResources(this.allRTValueContextMenuItem, "allRTValueContextMenuItem");
+            this.allRTValueContextMenuItem.Click += new System.EventHandler(this.allRTValueContextMenuItem_Click);
+            // 
+            // timeRTValueContextMenuItem
+            // 
+            this.timeRTValueContextMenuItem.Name = "timeRTValueContextMenuItem";
+            resources.ApplyResources(this.timeRTValueContextMenuItem, "timeRTValueContextMenuItem");
+            this.timeRTValueContextMenuItem.Click += new System.EventHandler(this.timeRTValueContextMenuItem_Click);
+            // 
+            // fwhmRTValueContextMenuItem
+            // 
+            this.fwhmRTValueContextMenuItem.Name = "fwhmRTValueContextMenuItem";
+            resources.ApplyResources(this.fwhmRTValueContextMenuItem, "fwhmRTValueContextMenuItem");
+            this.fwhmRTValueContextMenuItem.Click += new System.EventHandler(this.fwhmRTValueContextMenuItem_Click);
+            // 
+            // fwbRTValueContextMenuItem
+            // 
+            this.fwbRTValueContextMenuItem.Name = "fwbRTValueContextMenuItem";
+            resources.ApplyResources(this.fwbRTValueContextMenuItem, "fwbRTValueContextMenuItem");
+            this.fwbRTValueContextMenuItem.Click += new System.EventHandler(this.fwbRTValueContextMenuItem_Click);
+            // 
+            // showRTLegendContextMenuItem
+            // 
+            this.showRTLegendContextMenuItem.Name = "showRTLegendContextMenuItem";
+            resources.ApplyResources(this.showRTLegendContextMenuItem, "showRTLegendContextMenuItem");
+            this.showRTLegendContextMenuItem.Click += new System.EventHandler(this.showRTLegendContextMenuItem_Click);
+            // 
+            // selectionContextMenuItem
+            // 
+            this.selectionContextMenuItem.CheckOnClick = true;
+            this.selectionContextMenuItem.Name = "selectionContextMenuItem";
+            resources.ApplyResources(this.selectionContextMenuItem, "selectionContextMenuItem");
+            this.selectionContextMenuItem.Click += new System.EventHandler(this.selectionContextMenuItem_Click);
+            // 
+            // synchronizeSummaryZoomingContextMenuItem
+            // 
+            this.synchronizeSummaryZoomingContextMenuItem.CheckOnClick = true;
+            this.synchronizeSummaryZoomingContextMenuItem.Name = "synchronizeSummaryZoomingContextMenuItem";
+            resources.ApplyResources(this.synchronizeSummaryZoomingContextMenuItem, "synchronizeSummaryZoomingContextMenuItem");
+            this.synchronizeSummaryZoomingContextMenuItem.Click += new System.EventHandler(this.synchronizeSummaryZoomingContextMenuItem_Click);
+            // 
+            // refineRTContextMenuItem
+            // 
+            this.refineRTContextMenuItem.CheckOnClick = true;
+            this.refineRTContextMenuItem.Name = "refineRTContextMenuItem";
+            resources.ApplyResources(this.refineRTContextMenuItem, "refineRTContextMenuItem");
+            this.refineRTContextMenuItem.Click += new System.EventHandler(this.refineRTContextMenuItem_Click);
+            // 
+            // predictionRTContextMenuItem
+            // 
+            this.predictionRTContextMenuItem.CheckOnClick = true;
+            this.predictionRTContextMenuItem.Name = "predictionRTContextMenuItem";
+            resources.ApplyResources(this.predictionRTContextMenuItem, "predictionRTContextMenuItem");
+            this.predictionRTContextMenuItem.Click += new System.EventHandler(this.predictionRTContextMenuItem_Click);
+            // 
+            // replicatesRTContextMenuItem
+            // 
+            this.replicatesRTContextMenuItem.DropDownItems.AddRange(new System.Windows.Forms.ToolStripItem[] {
+            this.averageReplicatesContextMenuItem,
+            this.singleReplicateRTContextMenuItem,
+            this.bestReplicateRTContextMenuItem});
+            this.replicatesRTContextMenuItem.Name = "replicatesRTContextMenuItem";
+            resources.ApplyResources(this.replicatesRTContextMenuItem, "replicatesRTContextMenuItem");
+            this.replicatesRTContextMenuItem.DropDownOpening += new System.EventHandler(this.replicatesRTContextMenuItem_DropDownOpening);
+            // 
+            // averageReplicatesContextMenuItem
+            // 
+            this.averageReplicatesContextMenuItem.Name = "averageReplicatesContextMenuItem";
+            resources.ApplyResources(this.averageReplicatesContextMenuItem, "averageReplicatesContextMenuItem");
+            this.averageReplicatesContextMenuItem.Click += new System.EventHandler(this.averageReplicatesContextMenuItem_Click);
+            // 
+            // singleReplicateRTContextMenuItem
+            // 
+            this.singleReplicateRTContextMenuItem.Name = "singleReplicateRTContextMenuItem";
+            resources.ApplyResources(this.singleReplicateRTContextMenuItem, "singleReplicateRTContextMenuItem");
+            this.singleReplicateRTContextMenuItem.Click += new System.EventHandler(this.singleReplicateRTContextMenuItem_Click);
+            // 
+            // bestReplicateRTContextMenuItem
+            // 
+            this.bestReplicateRTContextMenuItem.Name = "bestReplicateRTContextMenuItem";
+            resources.ApplyResources(this.bestReplicateRTContextMenuItem, "bestReplicateRTContextMenuItem");
+            this.bestReplicateRTContextMenuItem.Click += new System.EventHandler(this.bestReplicateRTContextMenuItem_Click);
+            // 
+            // setRTThresholdContextMenuItem
+            // 
+            this.setRTThresholdContextMenuItem.Name = "setRTThresholdContextMenuItem";
+            resources.ApplyResources(this.setRTThresholdContextMenuItem, "setRTThresholdContextMenuItem");
+            this.setRTThresholdContextMenuItem.Click += new System.EventHandler(this.setRTThresholdContextMenuItem_Click);
+            // 
+            // setRegressionMethodContextMenuItem
+            // 
+            this.setRegressionMethodContextMenuItem.DropDownItems.AddRange(new System.Windows.Forms.ToolStripItem[] {
+            this.linearRegressionContextMenuItem,
+            this.kernelDensityEstimationContextMenuItem,
+            this.logRegressionContextMenuItem,
+            this.loessContextMenuItem});
+            this.setRegressionMethodContextMenuItem.Name = "setRegressionMethodContextMenuItem";
+            resources.ApplyResources(this.setRegressionMethodContextMenuItem, "setRegressionMethodContextMenuItem");
+            // 
+            // linearRegressionContextMenuItem
+            // 
+            this.linearRegressionContextMenuItem.Name = "linearRegressionContextMenuItem";
+            resources.ApplyResources(this.linearRegressionContextMenuItem, "linearRegressionContextMenuItem");
+            this.linearRegressionContextMenuItem.Click += new System.EventHandler(this.linearRegressionContextMenuItem_Click);
+            // 
+            // kernelDensityEstimationContextMenuItem
+            // 
+            this.kernelDensityEstimationContextMenuItem.Name = "kernelDensityEstimationContextMenuItem";
+            resources.ApplyResources(this.kernelDensityEstimationContextMenuItem, "kernelDensityEstimationContextMenuItem");
+            this.kernelDensityEstimationContextMenuItem.Click += new System.EventHandler(this.kernelDensityEstimationContextMenuItem_Click);
+            // 
+            // logRegressionContextMenuItem
+            // 
+            this.logRegressionContextMenuItem.Name = "logRegressionContextMenuItem";
+            resources.ApplyResources(this.logRegressionContextMenuItem, "logRegressionContextMenuItem");
+            this.logRegressionContextMenuItem.Click += new System.EventHandler(this.logRegressionContextMenuItem_Click);
+            // 
+            // loessContextMenuItem
+            // 
+            this.loessContextMenuItem.Name = "loessContextMenuItem";
+            resources.ApplyResources(this.loessContextMenuItem, "loessContextMenuItem");
+            this.loessContextMenuItem.Click += new System.EventHandler(this.loessContextMenuItem_Click);
+            // 
+            // toolStripSeparator22
+            // 
+            this.toolStripSeparator22.Name = "toolStripSeparator22";
+            resources.ApplyResources(this.toolStripSeparator22, "toolStripSeparator22");
+            // 
+            // createRTRegressionContextMenuItem
+            // 
+            this.createRTRegressionContextMenuItem.Name = "createRTRegressionContextMenuItem";
+            resources.ApplyResources(this.createRTRegressionContextMenuItem, "createRTRegressionContextMenuItem");
+            this.createRTRegressionContextMenuItem.Click += new System.EventHandler(this.createRTRegressionContextMenuItem_Click);
+            // 
+            // chooseCalculatorContextMenuItem
+            // 
+            this.chooseCalculatorContextMenuItem.DropDownItems.AddRange(new System.Windows.Forms.ToolStripItem[] {
+            this.placeholderToolStripMenuItem1,
+            this.toolStripSeparatorCalculators,
+            this.addCalculatorContextMenuItem,
+            this.updateCalculatorContextMenuItem});
+            this.chooseCalculatorContextMenuItem.Name = "chooseCalculatorContextMenuItem";
+            resources.ApplyResources(this.chooseCalculatorContextMenuItem, "chooseCalculatorContextMenuItem");
+            this.chooseCalculatorContextMenuItem.DropDownOpening += new System.EventHandler(this.chooseCalculatorContextMenuItem_DropDownOpening);
+            // 
+            // placeholderToolStripMenuItem1
+            // 
+            this.placeholderToolStripMenuItem1.Name = "placeholderToolStripMenuItem1";
+            resources.ApplyResources(this.placeholderToolStripMenuItem1, "placeholderToolStripMenuItem1");
+            // 
+            // toolStripSeparatorCalculators
+            // 
+            this.toolStripSeparatorCalculators.Name = "toolStripSeparatorCalculators";
+            resources.ApplyResources(this.toolStripSeparatorCalculators, "toolStripSeparatorCalculators");
+            // 
+            // addCalculatorContextMenuItem
+            // 
+            this.addCalculatorContextMenuItem.Name = "addCalculatorContextMenuItem";
+            resources.ApplyResources(this.addCalculatorContextMenuItem, "addCalculatorContextMenuItem");
+            this.addCalculatorContextMenuItem.Click += new System.EventHandler(this.addCalculatorContextMenuItem_Click);
+            // 
+            // updateCalculatorContextMenuItem
+            // 
+            this.updateCalculatorContextMenuItem.Name = "updateCalculatorContextMenuItem";
+            resources.ApplyResources(this.updateCalculatorContextMenuItem, "updateCalculatorContextMenuItem");
+            this.updateCalculatorContextMenuItem.Click += new System.EventHandler(this.updateCalculatorContextMenuItem_Click);
+            // 
+            // toolStripSeparator23
+            // 
+            this.toolStripSeparator23.Name = "toolStripSeparator23";
+            resources.ApplyResources(this.toolStripSeparator23, "toolStripSeparator23");
+            // 
+            // removeRTOutliersContextMenuItem
+            // 
+            this.removeRTOutliersContextMenuItem.Name = "removeRTOutliersContextMenuItem";
+            resources.ApplyResources(this.removeRTOutliersContextMenuItem, "removeRTOutliersContextMenuItem");
+            this.removeRTOutliersContextMenuItem.Click += new System.EventHandler(this.removeRTOutliersContextMenuItem_Click);
+            // 
+            // removeRTContextMenuItem
+            // 
+            this.removeRTContextMenuItem.Name = "removeRTContextMenuItem";
+            resources.ApplyResources(this.removeRTContextMenuItem, "removeRTContextMenuItem");
+            this.removeRTContextMenuItem.Click += new System.EventHandler(this.removeRTContextMenuItem_Click);
+            // 
+            // toolStripSeparator24
+            // 
+            this.toolStripSeparator24.Name = "toolStripSeparator24";
+            resources.ApplyResources(this.toolStripSeparator24, "toolStripSeparator24");
+            // 
+            // timePropsContextMenuItem
+            // 
+            this.timePropsContextMenuItem.Name = "timePropsContextMenuItem";
+            resources.ApplyResources(this.timePropsContextMenuItem, "timePropsContextMenuItem");
+            this.timePropsContextMenuItem.Click += new System.EventHandler(this.timePropsContextMenuItem_Click);
+            // 
+            // toolStripSeparator38
+            // 
+            this.toolStripSeparator38.Name = "toolStripSeparator38";
+            resources.ApplyResources(this.toolStripSeparator38, "toolStripSeparator38");
+            // 
+            // zoomOutRTContextMenuItem
+            // 
+            this.zoomOutRTContextMenuItem.Name = "zoomOutRTContextMenuItem";
+            resources.ApplyResources(this.zoomOutRTContextMenuItem, "zoomOutRTContextMenuItem");
+            // 
+            // toolStripSeparator25
+            // 
+            this.toolStripSeparator25.Name = "toolStripSeparator25";
+            resources.ApplyResources(this.toolStripSeparator25, "toolStripSeparator25");
+            // 
+            // contextMenuPeakAreas
+            // 
+            this.contextMenuPeakAreas.Items.AddRange(new System.Windows.Forms.ToolStripItem[] {
+            this.areaGraphContextMenuItem,
+            this.graphTypeToolStripMenuItem,
+            this.peptideOrderContextMenuItem,
+            this.replicateOrderContextMenuItem,
+            this.areaNormalizeContextMenuItem,
+            this.scopeContextMenuItem,
+            this.showPeakAreaLegendContextMenuItem,
+            this.showLibraryPeakAreaContextMenuItem,
+            this.showDotProductToolStripMenuItem,
+            this.peptideLogScaleContextMenuItem,
+            this.peptideCvsContextMenuItem,
+            this.toolStripSeparator28,
+            this.areaPropsContextMenuItem,
+            this.groupReplicatesByContextMenuItem,
+            this.areaCVbinWidthToolStripMenuItem,
+            this.pointsToolStripMenuItem,
+            this.areaCVTransitionsToolStripMenuItem,
+            this.areaCVNormalizedToToolStripMenuItem,
+            this.areaCVLogScaleToolStripMenuItem,
+            this.removeAboveCVCutoffToolStripMenuItem,
+            this.toolStripSeparator57});
+            this.contextMenuPeakAreas.Name = "contextMenuStrip1";
+            resources.ApplyResources(this.contextMenuPeakAreas, "contextMenuPeakAreas");
+            // 
+            // areaGraphContextMenuItem
+            // 
+            this.areaGraphContextMenuItem.DropDownItems.AddRange(new System.Windows.Forms.ToolStripItem[] {
+            this.areaReplicateComparisonContextMenuItem,
+            this.areaPeptideComparisonContextMenuItem,
+            this.areaCVHistogramContextMenuItem,
+            this.areaCVHistogram2DContextMenuItem});
+            this.areaGraphContextMenuItem.Name = "areaGraphContextMenuItem";
+            resources.ApplyResources(this.areaGraphContextMenuItem, "areaGraphContextMenuItem");
+            this.areaGraphContextMenuItem.DropDownOpening += new System.EventHandler(this.areaGraphMenuItem_DropDownOpening);
+            // 
+            // areaReplicateComparisonContextMenuItem
+            // 
+            this.areaReplicateComparisonContextMenuItem.Name = "areaReplicateComparisonContextMenuItem";
+            resources.ApplyResources(this.areaReplicateComparisonContextMenuItem, "areaReplicateComparisonContextMenuItem");
+            this.areaReplicateComparisonContextMenuItem.Click += new System.EventHandler(this.areaReplicateComparisonMenuItem_Click);
+            // 
+            // areaPeptideComparisonContextMenuItem
+            // 
+            this.areaPeptideComparisonContextMenuItem.Name = "areaPeptideComparisonContextMenuItem";
+            resources.ApplyResources(this.areaPeptideComparisonContextMenuItem, "areaPeptideComparisonContextMenuItem");
+            this.areaPeptideComparisonContextMenuItem.Click += new System.EventHandler(this.areaPeptideComparisonMenuItem_Click);
+            // 
+            // areaCVHistogramContextMenuItem
+            // 
+            this.areaCVHistogramContextMenuItem.Name = "areaCVHistogramContextMenuItem";
+            resources.ApplyResources(this.areaCVHistogramContextMenuItem, "areaCVHistogramContextMenuItem");
+            this.areaCVHistogramContextMenuItem.Click += new System.EventHandler(this.areaCVHistogramToolStripMenuItem1_Click);
+            // 
+            // areaCVHistogram2DContextMenuItem
+            // 
+            this.areaCVHistogram2DContextMenuItem.Name = "areaCVHistogram2DContextMenuItem";
+            resources.ApplyResources(this.areaCVHistogram2DContextMenuItem, "areaCVHistogram2DContextMenuItem");
+            this.areaCVHistogram2DContextMenuItem.Click += new System.EventHandler(this.areaCVHistogram2DToolStripMenuItem1_Click);
+            // 
+            // graphTypeToolStripMenuItem
+            // 
+            this.graphTypeToolStripMenuItem.DropDownItems.AddRange(new System.Windows.Forms.ToolStripItem[] {
+            this.barAreaGraphDisplayTypeMenuItem,
+            this.lineAreaGraphDisplayTypeMenuItem});
+            this.graphTypeToolStripMenuItem.Name = "graphTypeToolStripMenuItem";
+            resources.ApplyResources(this.graphTypeToolStripMenuItem, "graphTypeToolStripMenuItem");
+            // 
+            // barAreaGraphDisplayTypeMenuItem
+            // 
+            this.barAreaGraphDisplayTypeMenuItem.Checked = true;
+            this.barAreaGraphDisplayTypeMenuItem.CheckState = System.Windows.Forms.CheckState.Checked;
+            this.barAreaGraphDisplayTypeMenuItem.Name = "barAreaGraphDisplayTypeMenuItem";
+            resources.ApplyResources(this.barAreaGraphDisplayTypeMenuItem, "barAreaGraphDisplayTypeMenuItem");
+            this.barAreaGraphDisplayTypeMenuItem.Click += new System.EventHandler(this.barAreaGraphTypeMenuItem_Click);
+            // 
+            // lineAreaGraphDisplayTypeMenuItem
+            // 
+            this.lineAreaGraphDisplayTypeMenuItem.Name = "lineAreaGraphDisplayTypeMenuItem";
+            resources.ApplyResources(this.lineAreaGraphDisplayTypeMenuItem, "lineAreaGraphDisplayTypeMenuItem");
+            this.lineAreaGraphDisplayTypeMenuItem.Click += new System.EventHandler(this.lineAreaGraphTypeMenuItem_Click);
+            // 
+            // peptideOrderContextMenuItem
+            // 
+            this.peptideOrderContextMenuItem.DropDownItems.AddRange(new System.Windows.Forms.ToolStripItem[] {
+            this.peptideOrderDocumentContextMenuItem,
+            this.peptideOrderRTContextMenuItem,
+            this.peptideOrderAreaContextMenuItem,
+            this.peptideOrderMassErrorContextMenuItem});
+            this.peptideOrderContextMenuItem.Name = "peptideOrderContextMenuItem";
+            resources.ApplyResources(this.peptideOrderContextMenuItem, "peptideOrderContextMenuItem");
+            this.peptideOrderContextMenuItem.DropDownOpening += new System.EventHandler(this.peptideOrderContextMenuItem_DropDownOpening);
+            // 
+            // peptideOrderDocumentContextMenuItem
+            // 
+            this.peptideOrderDocumentContextMenuItem.Name = "peptideOrderDocumentContextMenuItem";
+            resources.ApplyResources(this.peptideOrderDocumentContextMenuItem, "peptideOrderDocumentContextMenuItem");
+            this.peptideOrderDocumentContextMenuItem.Click += new System.EventHandler(this.peptideOrderDocumentContextMenuItem_Click);
+            // 
+            // peptideOrderRTContextMenuItem
+            // 
+            this.peptideOrderRTContextMenuItem.Name = "peptideOrderRTContextMenuItem";
+            resources.ApplyResources(this.peptideOrderRTContextMenuItem, "peptideOrderRTContextMenuItem");
+            this.peptideOrderRTContextMenuItem.Click += new System.EventHandler(this.peptideOrderRTContextMenuItem_Click);
+            // 
+            // peptideOrderAreaContextMenuItem
+            // 
+            this.peptideOrderAreaContextMenuItem.Name = "peptideOrderAreaContextMenuItem";
+            resources.ApplyResources(this.peptideOrderAreaContextMenuItem, "peptideOrderAreaContextMenuItem");
+            this.peptideOrderAreaContextMenuItem.Click += new System.EventHandler(this.peptideOrderAreaContextMenuItem_Click);
+            // 
+            // peptideOrderMassErrorContextMenuItem
+            // 
+            this.peptideOrderMassErrorContextMenuItem.Name = "peptideOrderMassErrorContextMenuItem";
+            resources.ApplyResources(this.peptideOrderMassErrorContextMenuItem, "peptideOrderMassErrorContextMenuItem");
+            this.peptideOrderMassErrorContextMenuItem.Click += new System.EventHandler(this.peptideOrderMassErrorContextMenuItem_Click);
+            // 
+            // replicateOrderContextMenuItem
+            // 
+            this.replicateOrderContextMenuItem.DropDownItems.AddRange(new System.Windows.Forms.ToolStripItem[] {
+            this.replicateOrderDocumentContextMenuItem,
+            this.replicateOrderAcqTimeContextMenuItem});
+            this.replicateOrderContextMenuItem.Name = "replicateOrderContextMenuItem";
+            resources.ApplyResources(this.replicateOrderContextMenuItem, "replicateOrderContextMenuItem");
+            // 
+            // replicateOrderDocumentContextMenuItem
+            // 
+            this.replicateOrderDocumentContextMenuItem.Name = "replicateOrderDocumentContextMenuItem";
+            resources.ApplyResources(this.replicateOrderDocumentContextMenuItem, "replicateOrderDocumentContextMenuItem");
+            this.replicateOrderDocumentContextMenuItem.Click += new System.EventHandler(this.replicateOrderDocumentContextMenuItem_Click);
+            // 
+            // replicateOrderAcqTimeContextMenuItem
+            // 
+            this.replicateOrderAcqTimeContextMenuItem.Name = "replicateOrderAcqTimeContextMenuItem";
+            resources.ApplyResources(this.replicateOrderAcqTimeContextMenuItem, "replicateOrderAcqTimeContextMenuItem");
+            this.replicateOrderAcqTimeContextMenuItem.Click += new System.EventHandler(this.replicateOrderAcqTimeContextMenuItem_Click);
+            // 
+            // areaNormalizeContextMenuItem
+            // 
+            this.areaNormalizeContextMenuItem.Name = "areaNormalizeContextMenuItem";
+            resources.ApplyResources(this.areaNormalizeContextMenuItem, "areaNormalizeContextMenuItem");
+            // 
+            // scopeContextMenuItem
+            // 
+            this.scopeContextMenuItem.DropDownItems.AddRange(new System.Windows.Forms.ToolStripItem[] {
+            this.documentScopeContextMenuItem,
+            this.proteinScopeContextMenuItem});
+            this.scopeContextMenuItem.Name = "scopeContextMenuItem";
+            resources.ApplyResources(this.scopeContextMenuItem, "scopeContextMenuItem");
+            this.scopeContextMenuItem.DropDownOpening += new System.EventHandler(this.scopeContextMenuItem_DropDownOpening);
+            // 
+            // documentScopeContextMenuItem
+            // 
+            this.documentScopeContextMenuItem.Name = "documentScopeContextMenuItem";
+            resources.ApplyResources(this.documentScopeContextMenuItem, "documentScopeContextMenuItem");
+            this.documentScopeContextMenuItem.Click += new System.EventHandler(this.documentScopeContextMenuItem_Click);
+            // 
+            // proteinScopeContextMenuItem
+            // 
+            this.proteinScopeContextMenuItem.Name = "proteinScopeContextMenuItem";
+            resources.ApplyResources(this.proteinScopeContextMenuItem, "proteinScopeContextMenuItem");
+            this.proteinScopeContextMenuItem.Click += new System.EventHandler(this.proteinScopeContextMenuItem_Click);
+            // 
+            // showPeakAreaLegendContextMenuItem
+            // 
+            this.showPeakAreaLegendContextMenuItem.Name = "showPeakAreaLegendContextMenuItem";
+            resources.ApplyResources(this.showPeakAreaLegendContextMenuItem, "showPeakAreaLegendContextMenuItem");
+            this.showPeakAreaLegendContextMenuItem.Click += new System.EventHandler(this.showPeakAreaLegendContextMenuItem_Click);
+            // 
+            // showLibraryPeakAreaContextMenuItem
+            // 
+            this.showLibraryPeakAreaContextMenuItem.CheckOnClick = true;
+            this.showLibraryPeakAreaContextMenuItem.Name = "showLibraryPeakAreaContextMenuItem";
+            resources.ApplyResources(this.showLibraryPeakAreaContextMenuItem, "showLibraryPeakAreaContextMenuItem");
+            this.showLibraryPeakAreaContextMenuItem.Click += new System.EventHandler(this.showLibraryPeakAreaContextMenuItem_Click);
+            // 
+            // showDotProductToolStripMenuItem
+            // 
+            this.showDotProductToolStripMenuItem.Name = "showDotProductToolStripMenuItem";
+            resources.ApplyResources(this.showDotProductToolStripMenuItem, "showDotProductToolStripMenuItem");
+            // 
+            // peptideLogScaleContextMenuItem
+            // 
+            this.peptideLogScaleContextMenuItem.CheckOnClick = true;
+            this.peptideLogScaleContextMenuItem.Name = "peptideLogScaleContextMenuItem";
+            resources.ApplyResources(this.peptideLogScaleContextMenuItem, "peptideLogScaleContextMenuItem");
+            this.peptideLogScaleContextMenuItem.Click += new System.EventHandler(this.peptideLogScaleContextMenuItem_Click);
+            // 
+            // peptideCvsContextMenuItem
+            // 
+            this.peptideCvsContextMenuItem.CheckOnClick = true;
+            this.peptideCvsContextMenuItem.Name = "peptideCvsContextMenuItem";
+            resources.ApplyResources(this.peptideCvsContextMenuItem, "peptideCvsContextMenuItem");
+            this.peptideCvsContextMenuItem.Click += new System.EventHandler(this.peptideCvsContextMenuItem_Click);
+            // 
+            // toolStripSeparator28
+            // 
+            this.toolStripSeparator28.Name = "toolStripSeparator28";
+            resources.ApplyResources(this.toolStripSeparator28, "toolStripSeparator28");
+            // 
+            // areaPropsContextMenuItem
+            // 
+            this.areaPropsContextMenuItem.Name = "areaPropsContextMenuItem";
+            resources.ApplyResources(this.areaPropsContextMenuItem, "areaPropsContextMenuItem");
+            this.areaPropsContextMenuItem.Click += new System.EventHandler(this.areaPropsContextMenuItem_Click);
+            // 
+            // groupReplicatesByContextMenuItem
+            // 
+            this.groupReplicatesByContextMenuItem.DropDownItems.AddRange(new System.Windows.Forms.ToolStripItem[] {
+            this.groupByReplicateContextMenuItem});
+            this.groupReplicatesByContextMenuItem.Name = "groupReplicatesByContextMenuItem";
+            resources.ApplyResources(this.groupReplicatesByContextMenuItem, "groupReplicatesByContextMenuItem");
+            // 
+            // groupByReplicateContextMenuItem
+            // 
+            this.groupByReplicateContextMenuItem.Name = "groupByReplicateContextMenuItem";
+            resources.ApplyResources(this.groupByReplicateContextMenuItem, "groupByReplicateContextMenuItem");
+            this.groupByReplicateContextMenuItem.Click += new System.EventHandler(this.groupByReplicateContextMenuItem_Click);
+            // 
+            // areaCVbinWidthToolStripMenuItem
+            // 
+            this.areaCVbinWidthToolStripMenuItem.DropDownItems.AddRange(new System.Windows.Forms.ToolStripItem[] {
+            this.areaCV05binWidthToolStripMenuItem,
+            this.areaCV10binWidthToolStripMenuItem,
+            this.areaCV15binWidthToolStripMenuItem,
+            this.areaCV20binWidthToolStripMenuItem});
+            this.areaCVbinWidthToolStripMenuItem.Name = "areaCVbinWidthToolStripMenuItem";
+            resources.ApplyResources(this.areaCVbinWidthToolStripMenuItem, "areaCVbinWidthToolStripMenuItem");
+            // 
+            // areaCV05binWidthToolStripMenuItem
+            // 
+            this.areaCV05binWidthToolStripMenuItem.Name = "areaCV05binWidthToolStripMenuItem";
+            resources.ApplyResources(this.areaCV05binWidthToolStripMenuItem, "areaCV05binWidthToolStripMenuItem");
+            this.areaCV05binWidthToolStripMenuItem.Click += new System.EventHandler(this.areaCV05binWidthToolStripMenuItem_Click);
+            // 
+            // areaCV10binWidthToolStripMenuItem
+            // 
+            this.areaCV10binWidthToolStripMenuItem.Name = "areaCV10binWidthToolStripMenuItem";
+            resources.ApplyResources(this.areaCV10binWidthToolStripMenuItem, "areaCV10binWidthToolStripMenuItem");
+            this.areaCV10binWidthToolStripMenuItem.Click += new System.EventHandler(this.areaCV10binWidthToolStripMenuItem_Click);
+            // 
+            // areaCV15binWidthToolStripMenuItem
+            // 
+            this.areaCV15binWidthToolStripMenuItem.Name = "areaCV15binWidthToolStripMenuItem";
+            resources.ApplyResources(this.areaCV15binWidthToolStripMenuItem, "areaCV15binWidthToolStripMenuItem");
+            this.areaCV15binWidthToolStripMenuItem.Click += new System.EventHandler(this.areaCV15binWidthToolStripMenuItem_Click);
+            // 
+            // areaCV20binWidthToolStripMenuItem
+            // 
+            this.areaCV20binWidthToolStripMenuItem.Name = "areaCV20binWidthToolStripMenuItem";
+            resources.ApplyResources(this.areaCV20binWidthToolStripMenuItem, "areaCV20binWidthToolStripMenuItem");
+            this.areaCV20binWidthToolStripMenuItem.Click += new System.EventHandler(this.areaCV20binWidthToolStripMenuItem_Click);
+            // 
+            // pointsToolStripMenuItem
+            // 
+            this.pointsToolStripMenuItem.DropDownItems.AddRange(new System.Windows.Forms.ToolStripItem[] {
+            this.areaCVtargetsToolStripMenuItem,
+            this.areaCVdecoysToolStripMenuItem});
+            this.pointsToolStripMenuItem.Name = "pointsToolStripMenuItem";
+            resources.ApplyResources(this.pointsToolStripMenuItem, "pointsToolStripMenuItem");
+            // 
+            // areaCVtargetsToolStripMenuItem
+            // 
+            this.areaCVtargetsToolStripMenuItem.Name = "areaCVtargetsToolStripMenuItem";
+            resources.ApplyResources(this.areaCVtargetsToolStripMenuItem, "areaCVtargetsToolStripMenuItem");
+            this.areaCVtargetsToolStripMenuItem.Click += new System.EventHandler(this.areaCVtargetsToolStripMenuItem_Click);
+            // 
+            // areaCVdecoysToolStripMenuItem
+            // 
+            this.areaCVdecoysToolStripMenuItem.Name = "areaCVdecoysToolStripMenuItem";
+            resources.ApplyResources(this.areaCVdecoysToolStripMenuItem, "areaCVdecoysToolStripMenuItem");
+            this.areaCVdecoysToolStripMenuItem.Click += new System.EventHandler(this.areaCVdecoysToolStripMenuItem_Click);
+            // 
+            // areaCVTransitionsToolStripMenuItem
+            // 
+            this.areaCVTransitionsToolStripMenuItem.DropDownItems.AddRange(new System.Windows.Forms.ToolStripItem[] {
+            this.areaCVAllTransitionsToolStripMenuItem,
+            this.areaCVCountTransitionsToolStripMenuItem,
+            this.areaCVBestTransitionsToolStripMenuItem,
+            this.toolStripSeparator58,
+            this.areaCVPrecursorsToolStripMenuItem,
+            this.areaCVProductsToolStripMenuItem});
+            this.areaCVTransitionsToolStripMenuItem.Name = "areaCVTransitionsToolStripMenuItem";
+            resources.ApplyResources(this.areaCVTransitionsToolStripMenuItem, "areaCVTransitionsToolStripMenuItem");
+            // 
+            // areaCVAllTransitionsToolStripMenuItem
+            // 
+            this.areaCVAllTransitionsToolStripMenuItem.Name = "areaCVAllTransitionsToolStripMenuItem";
+            resources.ApplyResources(this.areaCVAllTransitionsToolStripMenuItem, "areaCVAllTransitionsToolStripMenuItem");
+            this.areaCVAllTransitionsToolStripMenuItem.Click += new System.EventHandler(this.areaCVAllTransitionsToolStripMenuItem_Click);
+            // 
+            // areaCVCountTransitionsToolStripMenuItem
+            // 
+            this.areaCVCountTransitionsToolStripMenuItem.Name = "areaCVCountTransitionsToolStripMenuItem";
+            resources.ApplyResources(this.areaCVCountTransitionsToolStripMenuItem, "areaCVCountTransitionsToolStripMenuItem");
+            // 
+            // areaCVBestTransitionsToolStripMenuItem
+            // 
+            this.areaCVBestTransitionsToolStripMenuItem.Name = "areaCVBestTransitionsToolStripMenuItem";
+            resources.ApplyResources(this.areaCVBestTransitionsToolStripMenuItem, "areaCVBestTransitionsToolStripMenuItem");
+            this.areaCVBestTransitionsToolStripMenuItem.Click += new System.EventHandler(this.areaCVBestTransitionsToolStripMenuItem_Click);
+            // 
+            // toolStripSeparator58
+            // 
+            this.toolStripSeparator58.Name = "toolStripSeparator58";
+            resources.ApplyResources(this.toolStripSeparator58, "toolStripSeparator58");
+            // 
+            // areaCVPrecursorsToolStripMenuItem
+            // 
+            this.areaCVPrecursorsToolStripMenuItem.Name = "areaCVPrecursorsToolStripMenuItem";
+            resources.ApplyResources(this.areaCVPrecursorsToolStripMenuItem, "areaCVPrecursorsToolStripMenuItem");
+            this.areaCVPrecursorsToolStripMenuItem.Click += new System.EventHandler(this.areaCVPrecursorsToolStripMenuItem_Click);
+            // 
+            // areaCVProductsToolStripMenuItem
+            // 
+            this.areaCVProductsToolStripMenuItem.Name = "areaCVProductsToolStripMenuItem";
+            resources.ApplyResources(this.areaCVProductsToolStripMenuItem, "areaCVProductsToolStripMenuItem");
+            this.areaCVProductsToolStripMenuItem.Click += new System.EventHandler(this.areaCVProductsToolStripMenuItem_Click);
+            // 
+            // areaCVNormalizedToToolStripMenuItem
+            // 
+            this.areaCVNormalizedToToolStripMenuItem.Name = "areaCVNormalizedToToolStripMenuItem";
+            resources.ApplyResources(this.areaCVNormalizedToToolStripMenuItem, "areaCVNormalizedToToolStripMenuItem");
+            // 
+            // areaCVLogScaleToolStripMenuItem
+            // 
+            this.areaCVLogScaleToolStripMenuItem.Name = "areaCVLogScaleToolStripMenuItem";
+            resources.ApplyResources(this.areaCVLogScaleToolStripMenuItem, "areaCVLogScaleToolStripMenuItem");
+            this.areaCVLogScaleToolStripMenuItem.Click += new System.EventHandler(this.areaCVLogScaleToolStripMenuItem_Click);
+            // 
+            // removeAboveCVCutoffToolStripMenuItem
+            // 
+            this.removeAboveCVCutoffToolStripMenuItem.Name = "removeAboveCVCutoffToolStripMenuItem";
+            resources.ApplyResources(this.removeAboveCVCutoffToolStripMenuItem, "removeAboveCVCutoffToolStripMenuItem");
+            this.removeAboveCVCutoffToolStripMenuItem.Click += new System.EventHandler(this.removeAboveCVCutoffToolStripMenuItem_Click);
+            // 
+            // toolStripSeparator57
+            // 
+            this.toolStripSeparator57.Name = "toolStripSeparator57";
+            resources.ApplyResources(this.toolStripSeparator57, "toolStripSeparator57");
+            // 
+            // panel1
+            // 
+            this.panel1.Controls.Add(this.dockPanel);
+            resources.ApplyResources(this.panel1, "panel1");
+            this.panel1.Name = "panel1";
+            // 
+            // dockPanel
+            // 
+            this.dockPanel.ActiveAutoHideContent = null;
+            resources.ApplyResources(this.dockPanel, "dockPanel");
+            this.dockPanel.Name = "dockPanel";
+            this.dockPanel.ActiveDocumentChanged += new System.EventHandler(this.dockPanel_ActiveDocumentChanged);
+            // 
+            // statusStrip
+            // 
+            resources.ApplyResources(this.statusStrip, "statusStrip");
+            this.statusStrip.Items.AddRange(new System.Windows.Forms.ToolStripItem[] {
+            this.statusGeneral,
+            this.statusProgress,
+            this.buttonShowAllChromatograms,
+            this.statusSequences,
+            this.statusPeptides,
+            this.statusPrecursors,
+            this.statusIons});
+            this.statusStrip.Name = "statusStrip";
+            // 
+            // statusGeneral
+            // 
+            this.statusGeneral.DisplayStyle = System.Windows.Forms.ToolStripItemDisplayStyle.Text;
+            this.statusGeneral.Name = "statusGeneral";
+            resources.ApplyResources(this.statusGeneral, "statusGeneral");
+            this.statusGeneral.Spring = true;
+            // 
+            // statusProgress
+            // 
+            this.statusProgress.Name = "statusProgress";
+            resources.ApplyResources(this.statusProgress, "statusProgress");
+            // 
+            // buttonShowAllChromatograms
+            // 
+            this.buttonShowAllChromatograms.DisplayStyle = System.Windows.Forms.ToolStripItemDisplayStyle.Image;
+            this.buttonShowAllChromatograms.DropDownButtonWidth = 0;
+            this.buttonShowAllChromatograms.Image = global::pwiz.Skyline.Properties.Resources.AllIonsStatusButton;
+            resources.ApplyResources(this.buttonShowAllChromatograms, "buttonShowAllChromatograms");
+            this.buttonShowAllChromatograms.Name = "buttonShowAllChromatograms";
+            this.buttonShowAllChromatograms.ButtonClick += new System.EventHandler(this.buttonShowAllChromatograms_ButtonClick);
+            // 
+            // statusSequences
+            // 
+            this.statusSequences.DisplayStyle = System.Windows.Forms.ToolStripItemDisplayStyle.Text;
+            this.statusSequences.Name = "statusSequences";
+            resources.ApplyResources(this.statusSequences, "statusSequences");
+            // 
+            // statusPeptides
+            // 
+            this.statusPeptides.DisplayStyle = System.Windows.Forms.ToolStripItemDisplayStyle.Text;
+            this.statusPeptides.Name = "statusPeptides";
+            resources.ApplyResources(this.statusPeptides, "statusPeptides");
+            // 
+            // statusPrecursors
+            // 
+            this.statusPrecursors.DisplayStyle = System.Windows.Forms.ToolStripItemDisplayStyle.Text;
+            this.statusPrecursors.Name = "statusPrecursors";
+            resources.ApplyResources(this.statusPrecursors, "statusPrecursors");
+            // 
+            // statusIons
+            // 
+            this.statusIons.Name = "statusIons";
+            resources.ApplyResources(this.statusIons, "statusIons");
+            // 
+            // mainToolStrip
+            // 
+            this.mainToolStrip.GripStyle = System.Windows.Forms.ToolStripGripStyle.Hidden;
+            this.mainToolStrip.Items.AddRange(new System.Windows.Forms.ToolStripItem[] {
+            this.newToolBarButton,
+            this.openToolBarButton,
+            this.saveToolBarButton,
+            this.publishToolbarButton,
+            this.toolStripSeparator20,
+            this.cutToolBarButton,
+            this.copyToolBarButton,
+            this.pasteToolBarButton,
+            this.toolStripSeparator21,
+            this.undoToolBarButton,
+            this.redoToolBarButton,
+            this.toolStripSeparatorSelectUI,
+            this.modeUIToolBarDropDownButton});
+            resources.ApplyResources(this.mainToolStrip, "mainToolStrip");
+            this.mainToolStrip.Name = "mainToolStrip";
+            // 
+            // newToolBarButton
+            // 
+            this.newToolBarButton.DisplayStyle = System.Windows.Forms.ToolStripItemDisplayStyle.Image;
+            this.newToolBarButton.Image = global::pwiz.Skyline.Properties.Resources.NewDocument;
+            resources.ApplyResources(this.newToolBarButton, "newToolBarButton");
+            this.newToolBarButton.Name = "newToolBarButton";
+            this.newToolBarButton.Click += new System.EventHandler(this.newMenuItem_Click);
+            // 
+            // openToolBarButton
+            // 
+            this.openToolBarButton.DisplayStyle = System.Windows.Forms.ToolStripItemDisplayStyle.Image;
+            this.openToolBarButton.Image = global::pwiz.Skyline.Properties.Resources.OpenFolder;
+            resources.ApplyResources(this.openToolBarButton, "openToolBarButton");
+            this.openToolBarButton.Name = "openToolBarButton";
+            this.openToolBarButton.Click += new System.EventHandler(this.openMenuItem_Click);
+            // 
+            // saveToolBarButton
+            // 
+            this.saveToolBarButton.DisplayStyle = System.Windows.Forms.ToolStripItemDisplayStyle.Image;
+            this.saveToolBarButton.Image = global::pwiz.Skyline.Properties.Resources.Save;
+            resources.ApplyResources(this.saveToolBarButton, "saveToolBarButton");
+            this.saveToolBarButton.Name = "saveToolBarButton";
+            this.saveToolBarButton.Click += new System.EventHandler(this.saveMenuItem_Click);
+            // 
+            // publishToolbarButton
+            // 
+            this.publishToolbarButton.DisplayStyle = System.Windows.Forms.ToolStripItemDisplayStyle.Image;
+            this.publishToolbarButton.Image = global::pwiz.Skyline.Properties.Resources.PanoramaPublish;
+            resources.ApplyResources(this.publishToolbarButton, "publishToolbarButton");
+            this.publishToolbarButton.Name = "publishToolbarButton";
+            this.publishToolbarButton.Click += new System.EventHandler(this.publishMenuItem_Click);
+            // 
+            // toolStripSeparator20
+            // 
+            this.toolStripSeparator20.Name = "toolStripSeparator20";
+            resources.ApplyResources(this.toolStripSeparator20, "toolStripSeparator20");
+            // 
+            // cutToolBarButton
+            // 
+            this.cutToolBarButton.DisplayStyle = System.Windows.Forms.ToolStripItemDisplayStyle.Image;
+            this.cutToolBarButton.Image = global::pwiz.Skyline.Properties.Resources.Cut;
+            resources.ApplyResources(this.cutToolBarButton, "cutToolBarButton");
+            this.cutToolBarButton.Name = "cutToolBarButton";
+            this.cutToolBarButton.Click += new System.EventHandler(this.cutMenuItem_Click);
+            // 
+            // copyToolBarButton
+            // 
+            this.copyToolBarButton.DisplayStyle = System.Windows.Forms.ToolStripItemDisplayStyle.Image;
+            this.copyToolBarButton.Image = global::pwiz.Skyline.Properties.Resources.Copy;
+            resources.ApplyResources(this.copyToolBarButton, "copyToolBarButton");
+            this.copyToolBarButton.Name = "copyToolBarButton";
+            this.copyToolBarButton.Click += new System.EventHandler(this.copyMenuItem_Click);
+            // 
+            // pasteToolBarButton
+            // 
+            this.pasteToolBarButton.DisplayStyle = System.Windows.Forms.ToolStripItemDisplayStyle.Image;
+            this.pasteToolBarButton.Image = global::pwiz.Skyline.Properties.Resources.Paste;
+            resources.ApplyResources(this.pasteToolBarButton, "pasteToolBarButton");
+            this.pasteToolBarButton.Name = "pasteToolBarButton";
+            this.pasteToolBarButton.Click += new System.EventHandler(this.pasteMenuItem_Click);
+            // 
+            // toolStripSeparator21
+            // 
+            this.toolStripSeparator21.Name = "toolStripSeparator21";
+            resources.ApplyResources(this.toolStripSeparator21, "toolStripSeparator21");
+            // 
+            // undoToolBarButton
+            // 
+            this.undoToolBarButton.DisplayStyle = System.Windows.Forms.ToolStripItemDisplayStyle.Image;
+            resources.ApplyResources(this.undoToolBarButton, "undoToolBarButton");
+            this.undoToolBarButton.Image = global::pwiz.Skyline.Properties.Resources.Edit_Undo;
+            this.undoToolBarButton.Name = "undoToolBarButton";
+            // 
+            // redoToolBarButton
+            // 
+            this.redoToolBarButton.DisplayStyle = System.Windows.Forms.ToolStripItemDisplayStyle.Image;
+            resources.ApplyResources(this.redoToolBarButton, "redoToolBarButton");
+            this.redoToolBarButton.Image = global::pwiz.Skyline.Properties.Resources.Edit_Redo;
+            this.redoToolBarButton.Name = "redoToolBarButton";
+            // 
+            // toolStripSeparatorSelectUI
+            // 
+            this.toolStripSeparatorSelectUI.Name = "toolStripSeparatorSelectUI";
+            resources.ApplyResources(this.toolStripSeparatorSelectUI, "toolStripSeparatorSelectUI");
+            // 
+            // modeUIToolBarDropDownButton
+            // 
+            this.modeUIToolBarDropDownButton.Alignment = System.Windows.Forms.ToolStripItemAlignment.Right;
+            this.modeUIToolBarDropDownButton.DisplayStyle = System.Windows.Forms.ToolStripItemDisplayStyle.Image;
+            this.modeUIToolBarDropDownButton.Image = global::pwiz.Skyline.Properties.Resources.UIModeProteomic;
+            resources.ApplyResources(this.modeUIToolBarDropDownButton, "modeUIToolBarDropDownButton");
+            this.modeUIToolBarDropDownButton.Name = "modeUIToolBarDropDownButton";
+            // 
+            // menuMain
+            // 
+            this.menuMain.Items.AddRange(new System.Windows.Forms.ToolStripItem[] {
+            this.fileToolStripMenuItem,
+            this.editToolStripMenuItem,
+            this.refineToolStripMenuItem,
+            this.viewToolStripMenuItem,
+            this.settingsToolStripMenuItem,
+            this.toolsMenu,
+            this.helpToolStripMenuItem});
+            resources.ApplyResources(this.menuMain, "menuMain");
+            this.menuMain.Name = "menuMain";
+            this.menuMain.ShowItemToolTips = true;
+            // 
+            // fileToolStripMenuItem
+            // 
+            this.fileToolStripMenuItem.DropDownItems.AddRange(new System.Windows.Forms.ToolStripItem[] {
+            this.startPageMenuItem,
+            this.newMenuItem,
+            this.openMenuItem,
+            this.openPanoramaMenuItem,
+            this.openContainingFolderMenuItem,
+            this.toolStripSeparator53,
+            this.saveMenuItem,
+            this.saveAsMenuItem,
+            this.shareDocumentMenuItem,
+            this.publishMenuItem,
+            this.toolStripSeparator2,
+            this.importToolStripMenuItem,
+            this.exportToolStripMenuItem,
+            this.mruBeforeToolStripSeparator,
+            this.mruAfterToolStripSeparator,
+            this.exitMenuItem});
+            this.fileToolStripMenuItem.Name = "fileToolStripMenuItem";
+            resources.ApplyResources(this.fileToolStripMenuItem, "fileToolStripMenuItem");
+            this.fileToolStripMenuItem.DropDownOpening += new System.EventHandler(this.fileMenu_DropDownOpening);
+            // 
+            // startPageMenuItem
+            // 
+            this.startPageMenuItem.Image = global::pwiz.Skyline.Properties.Resources.HomeIcon1;
+            resources.ApplyResources(this.startPageMenuItem, "startPageMenuItem");
+            this.startPageMenuItem.Name = "startPageMenuItem";
+            this.startPageMenuItem.Click += new System.EventHandler(this.startPageMenuItem_Click);
+            // 
+            // newMenuItem
+            // 
+            this.newMenuItem.Image = global::pwiz.Skyline.Properties.Resources.NewDocument;
+            resources.ApplyResources(this.newMenuItem, "newMenuItem");
+            this.newMenuItem.Name = "newMenuItem";
+            this.newMenuItem.Click += new System.EventHandler(this.newMenuItem_Click);
+            // 
+            // openMenuItem
+            // 
+            this.openMenuItem.Image = global::pwiz.Skyline.Properties.Resources.OpenFolder;
+            resources.ApplyResources(this.openMenuItem, "openMenuItem");
+            this.openMenuItem.Name = "openMenuItem";
+            this.openMenuItem.Click += new System.EventHandler(this.openMenuItem_Click);
+            // 
+            // openPanoramaMenuItem
+            // 
+            this.openPanoramaMenuItem.Image = global::pwiz.Skyline.Properties.Resources.PanoramaDownload;
+            resources.ApplyResources(this.openPanoramaMenuItem, "openPanoramaMenuItem");
+            this.openPanoramaMenuItem.Name = "openPanoramaMenuItem";
+            this.openPanoramaMenuItem.Click += new System.EventHandler(this.openPanorama_Click);
+            // 
+            // openContainingFolderMenuItem
+            // 
+            this.openContainingFolderMenuItem.Name = "openContainingFolderMenuItem";
+            resources.ApplyResources(this.openContainingFolderMenuItem, "openContainingFolderMenuItem");
+            this.openContainingFolderMenuItem.Click += new System.EventHandler(this.openContainingFolderMenuItem_Click);
+            // 
+            // toolStripSeparator53
+            // 
+            this.toolStripSeparator53.Name = "toolStripSeparator53";
+            resources.ApplyResources(this.toolStripSeparator53, "toolStripSeparator53");
+            // 
+            // saveMenuItem
+            // 
+            this.saveMenuItem.Image = global::pwiz.Skyline.Properties.Resources.Save;
+            resources.ApplyResources(this.saveMenuItem, "saveMenuItem");
+            this.saveMenuItem.Name = "saveMenuItem";
+            this.saveMenuItem.Click += new System.EventHandler(this.saveMenuItem_Click);
+            // 
+            // saveAsMenuItem
+            // 
+            this.saveAsMenuItem.Name = "saveAsMenuItem";
+            resources.ApplyResources(this.saveAsMenuItem, "saveAsMenuItem");
+            this.saveAsMenuItem.Click += new System.EventHandler(this.saveAsMenuItem_Click);
+            // 
+            // shareDocumentMenuItem
+            // 
+            this.shareDocumentMenuItem.Name = "shareDocumentMenuItem";
+            resources.ApplyResources(this.shareDocumentMenuItem, "shareDocumentMenuItem");
+            this.shareDocumentMenuItem.Click += new System.EventHandler(this.shareDocumentMenuItem_Click);
+            // 
+            // publishMenuItem
+            // 
+            this.publishMenuItem.Image = global::pwiz.Skyline.Properties.Resources.PanoramaPublish;
+            resources.ApplyResources(this.publishMenuItem, "publishMenuItem");
+            this.publishMenuItem.Name = "publishMenuItem";
+            this.publishMenuItem.Click += new System.EventHandler(this.publishMenuItem_Click);
+            // 
+            // toolStripSeparator2
+            // 
+            this.toolStripSeparator2.Name = "toolStripSeparator2";
+            resources.ApplyResources(this.toolStripSeparator2, "toolStripSeparator2");
+            // 
+            // importToolStripMenuItem
+            // 
+            this.importToolStripMenuItem.DropDownItems.AddRange(new System.Windows.Forms.ToolStripItem[] {
+            this.importResultsMenuItem,
+            this.peakBoundariesToolStripMenuItem,
+            this.toolStripSeparator51,
+            this.importPeptideSearchMenuItem,
+            this.encyclopeDiaSearchMenuItem,
+            this.toolStripSeparator52,
+            this.importFASTAMenuItem,
+            this.importAssayLibraryMenuItem,
+            this.importMassListMenuItem,
+            this.importDocumentMenuItem,
+            this.importAnnotationsMenuItem});
+            this.importToolStripMenuItem.Name = "importToolStripMenuItem";
+            resources.ApplyResources(this.importToolStripMenuItem, "importToolStripMenuItem");
+            // 
+            // importResultsMenuItem
+            // 
+            this.importResultsMenuItem.Name = "importResultsMenuItem";
+            resources.ApplyResources(this.importResultsMenuItem, "importResultsMenuItem");
+            this.importResultsMenuItem.Click += new System.EventHandler(this.importResultsMenuItem_Click);
+            // 
+            // peakBoundariesToolStripMenuItem
+            // 
+            this.peakBoundariesToolStripMenuItem.Name = "peakBoundariesToolStripMenuItem";
+            resources.ApplyResources(this.peakBoundariesToolStripMenuItem, "peakBoundariesToolStripMenuItem");
+            this.peakBoundariesToolStripMenuItem.Click += new System.EventHandler(this.peakBoundariesToolStripMenuItem_Click);
+            // 
+            // toolStripSeparator51
+            // 
+            this.toolStripSeparator51.Name = "toolStripSeparator51";
+            resources.ApplyResources(this.toolStripSeparator51, "toolStripSeparator51");
+            this.modeUIHandler.SetUIMode(this.toolStripSeparator51, pwiz.Skyline.Util.Helpers.ModeUIExtender.MODE_UI_HANDLING_TYPE.proteomic);
+            // 
+            // importPeptideSearchMenuItem
+            // 
+            this.importPeptideSearchMenuItem.Name = "importPeptideSearchMenuItem";
+            resources.ApplyResources(this.importPeptideSearchMenuItem, "importPeptideSearchMenuItem");
+            this.modeUIHandler.SetUIMode(this.importPeptideSearchMenuItem, pwiz.Skyline.Util.Helpers.ModeUIExtender.MODE_UI_HANDLING_TYPE.proteomic);
+            this.importPeptideSearchMenuItem.Click += new System.EventHandler(this.importPeptideSearchMenuItem_Click);
+            // 
+            // encyclopeDiaSearchMenuItem
+            // 
+            this.encyclopeDiaSearchMenuItem.Name = "encyclopeDiaSearchMenuItem";
+            resources.ApplyResources(this.encyclopeDiaSearchMenuItem, "encyclopeDiaSearchMenuItem");
+            this.encyclopeDiaSearchMenuItem.Click += new System.EventHandler(this.encyclopeDiaSearchMenuItem_Click);
+            // 
+            // toolStripSeparator52
+            // 
+            this.toolStripSeparator52.Name = "toolStripSeparator52";
+            resources.ApplyResources(this.toolStripSeparator52, "toolStripSeparator52");
+            // 
+            // importFASTAMenuItem
+            // 
+            this.importFASTAMenuItem.Name = "importFASTAMenuItem";
+            resources.ApplyResources(this.importFASTAMenuItem, "importFASTAMenuItem");
+            this.modeUIHandler.SetUIMode(this.importFASTAMenuItem, pwiz.Skyline.Util.Helpers.ModeUIExtender.MODE_UI_HANDLING_TYPE.proteomic);
+            this.importFASTAMenuItem.Click += new System.EventHandler(this.importFASTAMenuItem_Click);
+            // 
+            // importAssayLibraryMenuItem
+            // 
+            this.importAssayLibraryMenuItem.Name = "importAssayLibraryMenuItem";
+            resources.ApplyResources(this.importAssayLibraryMenuItem, "importAssayLibraryMenuItem");
+            this.importAssayLibraryMenuItem.Click += new System.EventHandler(this.importAssayLibraryMenuItem_Click);
+            // 
+            // importMassListMenuItem
+            // 
+            this.importMassListMenuItem.Name = "importMassListMenuItem";
+            resources.ApplyResources(this.importMassListMenuItem, "importMassListMenuItem");
+            this.importMassListMenuItem.Click += new System.EventHandler(this.importMassListMenuItem_Click);
+            // 
+            // importDocumentMenuItem
+            // 
+            this.importDocumentMenuItem.Name = "importDocumentMenuItem";
+            resources.ApplyResources(this.importDocumentMenuItem, "importDocumentMenuItem");
+            this.importDocumentMenuItem.Click += new System.EventHandler(this.importDocumentMenuItem_Click);
+            // 
+            // importAnnotationsMenuItem
+            // 
+            this.importAnnotationsMenuItem.Name = "importAnnotationsMenuItem";
+            resources.ApplyResources(this.importAnnotationsMenuItem, "importAnnotationsMenuItem");
+            this.importAnnotationsMenuItem.Click += new System.EventHandler(this.importAnnotationsMenuItem_Click);
+            // 
+            // exportToolStripMenuItem
+            // 
+            this.exportToolStripMenuItem.DropDownItems.AddRange(new System.Windows.Forms.ToolStripItem[] {
+            this.exportTransitionListMenuItem,
+            this.exportIsolationListMenuItem,
+            this.exportMethodMenuItem,
+            this.toolStripSeparator49,
+            this.exportReportMenuItem,
+            this.toolStripSeparator50,
+            this.eSPFeaturesMenuItem,
+            this.exportSpectralLibraryMenuItem,
+            this.chromatogramsToolStripMenuItem,
+            this.mProphetFeaturesMenuItem,
+            this.exportAnnotationsMenuItem});
+            this.exportToolStripMenuItem.Name = "exportToolStripMenuItem";
+            resources.ApplyResources(this.exportToolStripMenuItem, "exportToolStripMenuItem");
+            // 
+            // exportTransitionListMenuItem
+            // 
+            this.exportTransitionListMenuItem.Name = "exportTransitionListMenuItem";
+            resources.ApplyResources(this.exportTransitionListMenuItem, "exportTransitionListMenuItem");
+            this.exportTransitionListMenuItem.Click += new System.EventHandler(this.exportTransitionListMenuItem_Click);
+            // 
+            // exportIsolationListMenuItem
+            // 
+            this.exportIsolationListMenuItem.Name = "exportIsolationListMenuItem";
+            resources.ApplyResources(this.exportIsolationListMenuItem, "exportIsolationListMenuItem");
+            this.exportIsolationListMenuItem.Click += new System.EventHandler(this.exportIsolationListMenuItem_Click);
+            // 
+            // exportMethodMenuItem
+            // 
+            this.exportMethodMenuItem.Name = "exportMethodMenuItem";
+            resources.ApplyResources(this.exportMethodMenuItem, "exportMethodMenuItem");
+            this.exportMethodMenuItem.Click += new System.EventHandler(this.exportMethodMenuItem_Click);
+            // 
+            // toolStripSeparator49
+            // 
+            this.toolStripSeparator49.Name = "toolStripSeparator49";
+            resources.ApplyResources(this.toolStripSeparator49, "toolStripSeparator49");
+            // 
+            // exportReportMenuItem
+            // 
+            this.exportReportMenuItem.Name = "exportReportMenuItem";
+            resources.ApplyResources(this.exportReportMenuItem, "exportReportMenuItem");
+            this.exportReportMenuItem.Click += new System.EventHandler(this.exportReportMenuItem_Click);
+            // 
+            // toolStripSeparator50
+            // 
+            this.toolStripSeparator50.Name = "toolStripSeparator50";
+            resources.ApplyResources(this.toolStripSeparator50, "toolStripSeparator50");
+            // 
+            // eSPFeaturesMenuItem
+            // 
+            this.eSPFeaturesMenuItem.Name = "eSPFeaturesMenuItem";
+            resources.ApplyResources(this.eSPFeaturesMenuItem, "eSPFeaturesMenuItem");
+            this.modeUIHandler.SetUIMode(this.eSPFeaturesMenuItem, pwiz.Skyline.Util.Helpers.ModeUIExtender.MODE_UI_HANDLING_TYPE.proteomic);
+            this.eSPFeaturesMenuItem.Click += new System.EventHandler(this.espFeaturesMenuItem_Click);
+            // 
+            // exportSpectralLibraryMenuItem
+            // 
+            this.exportSpectralLibraryMenuItem.Name = "exportSpectralLibraryMenuItem";
+            resources.ApplyResources(this.exportSpectralLibraryMenuItem, "exportSpectralLibraryMenuItem");
+            this.exportSpectralLibraryMenuItem.Click += new System.EventHandler(this.exportSpectralLibraryMenuItem_Click);
+            // 
+            // chromatogramsToolStripMenuItem
+            // 
+            this.chromatogramsToolStripMenuItem.Name = "chromatogramsToolStripMenuItem";
+            resources.ApplyResources(this.chromatogramsToolStripMenuItem, "chromatogramsToolStripMenuItem");
+            this.chromatogramsToolStripMenuItem.Click += new System.EventHandler(this.chromatogramsToolStripMenuItem_Click);
+            // 
+            // mProphetFeaturesMenuItem
+            // 
+            this.mProphetFeaturesMenuItem.Name = "mProphetFeaturesMenuItem";
+            resources.ApplyResources(this.mProphetFeaturesMenuItem, "mProphetFeaturesMenuItem");
+            this.mProphetFeaturesMenuItem.Click += new System.EventHandler(this.mProphetFeaturesMenuItem_Click);
+            // 
+            // exportAnnotationsMenuItem
+            // 
+            this.exportAnnotationsMenuItem.Name = "exportAnnotationsMenuItem";
+            resources.ApplyResources(this.exportAnnotationsMenuItem, "exportAnnotationsMenuItem");
+            this.exportAnnotationsMenuItem.Click += new System.EventHandler(this.exportAnnotationsMenuItem_Click);
+            // 
+            // mruBeforeToolStripSeparator
+            // 
+            this.mruBeforeToolStripSeparator.Name = "mruBeforeToolStripSeparator";
+            resources.ApplyResources(this.mruBeforeToolStripSeparator, "mruBeforeToolStripSeparator");
+            // 
+            // mruAfterToolStripSeparator
+            // 
+            this.mruAfterToolStripSeparator.Name = "mruAfterToolStripSeparator";
+            resources.ApplyResources(this.mruAfterToolStripSeparator, "mruAfterToolStripSeparator");
+            // 
+            // exitMenuItem
+            // 
+            this.exitMenuItem.Name = "exitMenuItem";
+            resources.ApplyResources(this.exitMenuItem, "exitMenuItem");
+            this.exitMenuItem.Click += new System.EventHandler(this.exitMenuItem_Click);
+            // 
+            // editToolStripMenuItem
+            // 
+            resources.ApplyResources(this.editToolStripMenuItem, "editToolStripMenuItem");
+            this.editToolStripMenuItem.Name = "editToolStripMenuItem";
+            this.editToolStripMenuItem.DropDownOpening += new System.EventHandler(this.editToolStripMenuItem_DropDownOpening);
+            // 
+            // refineToolStripMenuItem
+            // 
+            this.refineToolStripMenuItem.Name = "refineToolStripMenuItem";
+            resources.ApplyResources(this.refineToolStripMenuItem, "refineToolStripMenuItem");
+            // 
+            // viewToolStripMenuItem
+            // 
+            this.viewToolStripMenuItem.Name = "viewToolStripMenuItem";
+            resources.ApplyResources(this.viewToolStripMenuItem, "viewToolStripMenuItem");
+            this.viewToolStripMenuItem.DropDownOpening += new System.EventHandler(this.viewToolStripMenuItem_DropDownOpening);
+            // 
+            // settingsToolStripMenuItem
+            // 
+            this.settingsToolStripMenuItem.DropDownItems.AddRange(new System.Windows.Forms.ToolStripItem[] {
+            this.toolStripSeparatorSettings,
+            this.saveCurrentMenuItem,
+            this.editSettingsMenuItem,
+            this.toolStripSeparator31,
+            this.shareSettingsMenuItem,
+            this.importSettingsMenuItem1,
+            this.toolStripSeparator3,
+            this.peptideSettingsMenuItem,
+            this.transitionSettingsMenuItem,
+            this.documentSettingsMenuItem,
+            this.toolStripSeparator37,
+            this.integrateAllMenuItem});
+            this.settingsToolStripMenuItem.Name = "settingsToolStripMenuItem";
+            resources.ApplyResources(this.settingsToolStripMenuItem, "settingsToolStripMenuItem");
+            this.settingsToolStripMenuItem.DropDownOpening += new System.EventHandler(this.settingsMenu_DropDownOpening);
+            // 
+            // toolStripSeparatorSettings
+            // 
+            this.toolStripSeparatorSettings.Name = "toolStripSeparatorSettings";
+            resources.ApplyResources(this.toolStripSeparatorSettings, "toolStripSeparatorSettings");
+            // 
+            // saveCurrentMenuItem
+            // 
+            this.saveCurrentMenuItem.Name = "saveCurrentMenuItem";
+            resources.ApplyResources(this.saveCurrentMenuItem, "saveCurrentMenuItem");
+            this.saveCurrentMenuItem.Click += new System.EventHandler(this.saveCurrentMenuItem_Click);
+            // 
+            // editSettingsMenuItem
+            // 
+            this.editSettingsMenuItem.Name = "editSettingsMenuItem";
+            resources.ApplyResources(this.editSettingsMenuItem, "editSettingsMenuItem");
+            this.editSettingsMenuItem.Click += new System.EventHandler(this.editSettingsMenuItem_Click);
+            // 
+            // toolStripSeparator31
+            // 
+            this.toolStripSeparator31.Name = "toolStripSeparator31";
+            resources.ApplyResources(this.toolStripSeparator31, "toolStripSeparator31");
+            // 
+            // shareSettingsMenuItem
+            // 
+            this.shareSettingsMenuItem.Name = "shareSettingsMenuItem";
+            resources.ApplyResources(this.shareSettingsMenuItem, "shareSettingsMenuItem");
+            this.shareSettingsMenuItem.Click += new System.EventHandler(this.shareSettingsMenuItem_Click);
+            // 
+            // importSettingsMenuItem1
+            // 
+            this.importSettingsMenuItem1.Name = "importSettingsMenuItem1";
+            resources.ApplyResources(this.importSettingsMenuItem1, "importSettingsMenuItem1");
+            this.importSettingsMenuItem1.Click += new System.EventHandler(this.importSettingsMenuItem1_Click);
+            // 
+            // toolStripSeparator3
+            // 
+            this.toolStripSeparator3.Name = "toolStripSeparator3";
+            resources.ApplyResources(this.toolStripSeparator3, "toolStripSeparator3");
+            // 
+            // peptideSettingsMenuItem
+            // 
+            this.peptideSettingsMenuItem.Name = "peptideSettingsMenuItem";
+            resources.ApplyResources(this.peptideSettingsMenuItem, "peptideSettingsMenuItem");
+            this.peptideSettingsMenuItem.Click += new System.EventHandler(this.peptideSettingsMenuItem_Click);
+            // 
+            // transitionSettingsMenuItem
+            // 
+            this.transitionSettingsMenuItem.Name = "transitionSettingsMenuItem";
+            resources.ApplyResources(this.transitionSettingsMenuItem, "transitionSettingsMenuItem");
+            this.transitionSettingsMenuItem.Click += new System.EventHandler(this.transitionSettingsMenuItem_Click);
+            // 
+            // documentSettingsMenuItem
+            // 
+            this.documentSettingsMenuItem.Name = "documentSettingsMenuItem";
+            resources.ApplyResources(this.documentSettingsMenuItem, "documentSettingsMenuItem");
+            this.documentSettingsMenuItem.Click += new System.EventHandler(this.documentSettingsMenuItem_Click);
+            // 
+            // toolStripSeparator37
+            // 
+            this.toolStripSeparator37.Name = "toolStripSeparator37";
+            resources.ApplyResources(this.toolStripSeparator37, "toolStripSeparator37");
+            // 
+            // integrateAllMenuItem
+            // 
+            this.integrateAllMenuItem.Name = "integrateAllMenuItem";
+            resources.ApplyResources(this.integrateAllMenuItem, "integrateAllMenuItem");
+            this.integrateAllMenuItem.Click += new System.EventHandler(this.integrateAllMenuItem_Click);
+            // 
+            // toolsMenu
+            // 
+            this.toolsMenu.DropDownItems.AddRange(new System.Windows.Forms.ToolStripItem[] {
+            this.placeholderToolsMenuItem,
+            this.toolStripSeparatorTools,
+            this.updatesToolsMenuItem,
+            this.toolStoreMenuItem,
+            this.configureToolsMenuItem,
+            this.toolStripSeparator46,
+            this.immediateWindowToolStripMenuItem,
+            this.toolStripSeparator47,
+            this.optionsToolStripMenuItem});
+            this.toolsMenu.Name = "toolsMenu";
+            resources.ApplyResources(this.toolsMenu, "toolsMenu");
+            this.toolsMenu.DropDownOpening += new System.EventHandler(this.toolsMenu_DropDownOpening);
+            // 
+            // placeholderToolsMenuItem
+            // 
+            this.placeholderToolsMenuItem.Name = "placeholderToolsMenuItem";
+            resources.ApplyResources(this.placeholderToolsMenuItem, "placeholderToolsMenuItem");
+            // 
+            // toolStripSeparatorTools
+            // 
+            this.toolStripSeparatorTools.Name = "toolStripSeparatorTools";
+            resources.ApplyResources(this.toolStripSeparatorTools, "toolStripSeparatorTools");
+            // 
+            // updatesToolsMenuItem
+            // 
+            resources.ApplyResources(this.updatesToolsMenuItem, "updatesToolsMenuItem");
+            this.updatesToolsMenuItem.Name = "updatesToolsMenuItem";
+            this.updatesToolsMenuItem.Click += new System.EventHandler(this.updatesToolsMenuItem_Click);
+            // 
+            // toolStoreMenuItem
+            // 
+            this.toolStoreMenuItem.Name = "toolStoreMenuItem";
+            resources.ApplyResources(this.toolStoreMenuItem, "toolStoreMenuItem");
+            this.toolStoreMenuItem.Click += new System.EventHandler(this.toolStoreMenuItem_Click);
+            // 
+            // configureToolsMenuItem
+            // 
+            this.configureToolsMenuItem.Name = "configureToolsMenuItem";
+            resources.ApplyResources(this.configureToolsMenuItem, "configureToolsMenuItem");
+            this.configureToolsMenuItem.Click += new System.EventHandler(this.configureToolsMenuItem_Click);
+            // 
+            // toolStripSeparator46
+            // 
+            this.toolStripSeparator46.Name = "toolStripSeparator46";
+            resources.ApplyResources(this.toolStripSeparator46, "toolStripSeparator46");
+            // 
+            // immediateWindowToolStripMenuItem
+            // 
+            this.immediateWindowToolStripMenuItem.Name = "immediateWindowToolStripMenuItem";
+            resources.ApplyResources(this.immediateWindowToolStripMenuItem, "immediateWindowToolStripMenuItem");
+            this.immediateWindowToolStripMenuItem.Click += new System.EventHandler(this.immediateWindowToolStripMenuItem_Click);
+            // 
+            // toolStripSeparator47
+            // 
+            this.toolStripSeparator47.Name = "toolStripSeparator47";
+            resources.ApplyResources(this.toolStripSeparator47, "toolStripSeparator47");
+            // 
+            // optionsToolStripMenuItem
+            // 
+            this.optionsToolStripMenuItem.Name = "optionsToolStripMenuItem";
+            resources.ApplyResources(this.optionsToolStripMenuItem, "optionsToolStripMenuItem");
+            this.optionsToolStripMenuItem.Click += new System.EventHandler(this.optionsToolStripMenuItem_Click);
+            // 
+            // helpToolStripMenuItem
+            // 
+            this.helpToolStripMenuItem.DropDownItems.AddRange(new System.Windows.Forms.ToolStripItem[] {
+            this.homeMenuItem,
+            this.videosMenuItem,
+            this.webinarsMenuItem,
+            this.tutorialsMenuItem,
+            this.documentationToolStripMenuItem,
+            this.supportMenuItem,
+            this.issuesMenuItem,
+            this.submitErrorReportMenuItem,
+            this.crashSkylineMenuItem,
+            this.checkForUpdatesSeparator,
+            this.checkForUpdatesMenuItem,
+            this.toolStripSeparator29,
+            this.aboutMenuItem});
+            this.helpToolStripMenuItem.Name = "helpToolStripMenuItem";
+            resources.ApplyResources(this.helpToolStripMenuItem, "helpToolStripMenuItem");
+            this.helpToolStripMenuItem.DropDownOpening += new System.EventHandler(this.helpToolStripMenuItem_DropDownOpening);
+            // 
+            // homeMenuItem
+            // 
+            this.homeMenuItem.Name = "homeMenuItem";
+            resources.ApplyResources(this.homeMenuItem, "homeMenuItem");
+            this.homeMenuItem.Click += new System.EventHandler(this.homeMenuItem_Click);
+            // 
+            // videosMenuItem
+            // 
+            this.videosMenuItem.Name = "videosMenuItem";
+            resources.ApplyResources(this.videosMenuItem, "videosMenuItem");
+            this.videosMenuItem.Click += new System.EventHandler(this.videosMenuItem_Click);
+            // 
+            // webinarsMenuItem
+            // 
+            this.webinarsMenuItem.Name = "webinarsMenuItem";
+            resources.ApplyResources(this.webinarsMenuItem, "webinarsMenuItem");
+            this.webinarsMenuItem.Click += new System.EventHandler(this.webinarsMenuItem_Click);
+            // 
+            // tutorialsMenuItem
+            // 
+            this.tutorialsMenuItem.Name = "tutorialsMenuItem";
+            resources.ApplyResources(this.tutorialsMenuItem, "tutorialsMenuItem");
+            this.tutorialsMenuItem.Click += new System.EventHandler(this.tutorialsMenuItem_Click);
+            // 
+            // documentationToolStripMenuItem
+            // 
+            this.documentationToolStripMenuItem.DropDownItems.AddRange(new System.Windows.Forms.ToolStripItem[] {
+            this.reportsHelpMenuItem,
+            this.commandLineHelpMenuItem,
+            this.otherDocsHelpMenuItem});
+            this.documentationToolStripMenuItem.Name = "documentationToolStripMenuItem";
+            resources.ApplyResources(this.documentationToolStripMenuItem, "documentationToolStripMenuItem");
+            // 
+            // reportsHelpMenuItem
+            // 
+            this.reportsHelpMenuItem.Name = "reportsHelpMenuItem";
+            resources.ApplyResources(this.reportsHelpMenuItem, "reportsHelpMenuItem");
+            this.reportsHelpMenuItem.Click += new System.EventHandler(this.reportsHelpMenuItem_Click);
+            // 
+            // commandLineHelpMenuItem
+            // 
+            this.commandLineHelpMenuItem.Name = "commandLineHelpMenuItem";
+            resources.ApplyResources(this.commandLineHelpMenuItem, "commandLineHelpMenuItem");
+            this.commandLineHelpMenuItem.Click += new System.EventHandler(this.commandLineHelpMenuItem_Click);
+            // 
+            // otherDocsHelpMenuItem
+            // 
+            this.otherDocsHelpMenuItem.Name = "otherDocsHelpMenuItem";
+            resources.ApplyResources(this.otherDocsHelpMenuItem, "otherDocsHelpMenuItem");
+            this.otherDocsHelpMenuItem.Click += new System.EventHandler(this.otherDocsHelpMenuItem_Click);
+            // 
+            // supportMenuItem
+            // 
+            this.supportMenuItem.Name = "supportMenuItem";
+            resources.ApplyResources(this.supportMenuItem, "supportMenuItem");
+            this.supportMenuItem.Click += new System.EventHandler(this.supportMenuItem_Click);
+            // 
+            // issuesMenuItem
+            // 
+            this.issuesMenuItem.Name = "issuesMenuItem";
+            resources.ApplyResources(this.issuesMenuItem, "issuesMenuItem");
+            this.issuesMenuItem.Click += new System.EventHandler(this.issuesMenuItem_Click);
+            // 
+            // submitErrorReportMenuItem
+            // 
+            this.submitErrorReportMenuItem.Name = "submitErrorReportMenuItem";
+            resources.ApplyResources(this.submitErrorReportMenuItem, "submitErrorReportMenuItem");
+            this.submitErrorReportMenuItem.Click += new System.EventHandler(this.submitErrorReportMenuItem_Click);
+            // 
+            // checkForUpdatesSeparator
+            // 
+            this.checkForUpdatesSeparator.Name = "checkForUpdatesSeparator";
+            resources.ApplyResources(this.checkForUpdatesSeparator, "checkForUpdatesSeparator");
+            // 
+            // checkForUpdatesMenuItem
+            // 
+            this.checkForUpdatesMenuItem.Name = "checkForUpdatesMenuItem";
+            resources.ApplyResources(this.checkForUpdatesMenuItem, "checkForUpdatesMenuItem");
+            this.checkForUpdatesMenuItem.Click += new System.EventHandler(this.checkForUpdatesMenuItem_Click);
+            // 
+            // toolStripSeparator29
+            // 
+            this.toolStripSeparator29.Name = "toolStripSeparator29";
+            resources.ApplyResources(this.toolStripSeparator29, "toolStripSeparator29");
+            // 
+            // aboutMenuItem
+            // 
+            this.aboutMenuItem.Name = "aboutMenuItem";
+            resources.ApplyResources(this.aboutMenuItem, "aboutMenuItem");
+            this.aboutMenuItem.Click += new System.EventHandler(this.aboutMenuItem_Click);
+            // 
+            // contextMenuMassErrors
+            // 
+            this.contextMenuMassErrors.Items.AddRange(new System.Windows.Forms.ToolStripItem[] {
+            this.massErrorGraphContextMenuItem,
+            this.massErrorPropsContextMenuItem,
+            this.showMassErrorLegendContextMenuItem,
+            this.massErrorPointsContextMenuItem,
+            this.binCountContextMenuItem,
+            this.massErrorTransitionsContextMenuItem,
+            this.massErrorXAxisContextMenuItem,
+            this.massErrorlogScaleContextMenuItem});
+            this.contextMenuMassErrors.Name = "contextMenuMassErrors";
+            resources.ApplyResources(this.contextMenuMassErrors, "contextMenuMassErrors");
+            // 
+            // massErrorGraphContextMenuItem
+            // 
+            this.massErrorGraphContextMenuItem.DropDownItems.AddRange(new System.Windows.Forms.ToolStripItem[] {
+            this.massErrorReplicateComparisonContextMenuItem,
+            this.massErrorPeptideComparisonContextMenuItem,
+            this.massErrorHistogramContextMenuItem,
+            this.massErrorHistogram2DContextMenuItem});
+            this.massErrorGraphContextMenuItem.Name = "massErrorGraphContextMenuItem";
+            resources.ApplyResources(this.massErrorGraphContextMenuItem, "massErrorGraphContextMenuItem");
+            this.massErrorGraphContextMenuItem.DropDownOpening += new System.EventHandler(this.massErrorMenuItem_DropDownOpening);
+            // 
+            // massErrorReplicateComparisonContextMenuItem
+            // 
+            this.massErrorReplicateComparisonContextMenuItem.CheckOnClick = true;
+            this.massErrorReplicateComparisonContextMenuItem.Name = "massErrorReplicateComparisonContextMenuItem";
+            resources.ApplyResources(this.massErrorReplicateComparisonContextMenuItem, "massErrorReplicateComparisonContextMenuItem");
+            this.massErrorReplicateComparisonContextMenuItem.Click += new System.EventHandler(this.massErrorReplicateComparisonMenuItem_Click);
+            // 
+            // massErrorPeptideComparisonContextMenuItem
+            // 
+            this.massErrorPeptideComparisonContextMenuItem.Name = "massErrorPeptideComparisonContextMenuItem";
+            resources.ApplyResources(this.massErrorPeptideComparisonContextMenuItem, "massErrorPeptideComparisonContextMenuItem");
+            this.massErrorPeptideComparisonContextMenuItem.Click += new System.EventHandler(this.massErrorPeptideComparisonMenuItem_Click);
+            // 
+            // massErrorHistogramContextMenuItem
+            // 
+            this.massErrorHistogramContextMenuItem.Name = "massErrorHistogramContextMenuItem";
+            resources.ApplyResources(this.massErrorHistogramContextMenuItem, "massErrorHistogramContextMenuItem");
+            this.massErrorHistogramContextMenuItem.Click += new System.EventHandler(this.massErrorHistogramMenuItem_Click);
+            // 
+            // massErrorHistogram2DContextMenuItem
+            // 
+            this.massErrorHistogram2DContextMenuItem.Name = "massErrorHistogram2DContextMenuItem";
+            resources.ApplyResources(this.massErrorHistogram2DContextMenuItem, "massErrorHistogram2DContextMenuItem");
+            this.massErrorHistogram2DContextMenuItem.Click += new System.EventHandler(this.massErrorHistogram2DMenuItem_Click);
+            // 
+            // massErrorPropsContextMenuItem
+            // 
+            this.massErrorPropsContextMenuItem.Name = "massErrorPropsContextMenuItem";
+            resources.ApplyResources(this.massErrorPropsContextMenuItem, "massErrorPropsContextMenuItem");
+            this.massErrorPropsContextMenuItem.Click += new System.EventHandler(this.massErrorPropsContextMenuItem_Click);
+            // 
+            // showMassErrorLegendContextMenuItem
+            // 
+            this.showMassErrorLegendContextMenuItem.Name = "showMassErrorLegendContextMenuItem";
+            resources.ApplyResources(this.showMassErrorLegendContextMenuItem, "showMassErrorLegendContextMenuItem");
+            this.showMassErrorLegendContextMenuItem.Click += new System.EventHandler(this.showMassErrorLegendContextMenuItem_Click);
+            // 
+            // massErrorPointsContextMenuItem
+            // 
+            this.massErrorPointsContextMenuItem.DropDownItems.AddRange(new System.Windows.Forms.ToolStripItem[] {
+            this.massErrorTargetsContextMenuItem,
+            this.massErrorTargets1FDRContextMenuItem,
+            this.massErrorDecoysContextMenuItem});
+            this.massErrorPointsContextMenuItem.Name = "massErrorPointsContextMenuItem";
+            resources.ApplyResources(this.massErrorPointsContextMenuItem, "massErrorPointsContextMenuItem");
+            // 
+            // massErrorTargetsContextMenuItem
+            // 
+            this.massErrorTargetsContextMenuItem.Name = "massErrorTargetsContextMenuItem";
+            resources.ApplyResources(this.massErrorTargetsContextMenuItem, "massErrorTargetsContextMenuItem");
+            this.massErrorTargetsContextMenuItem.Click += new System.EventHandler(this.massErrorTargetsContextMenuItem_Click);
+            // 
+            // massErrorTargets1FDRContextMenuItem
+            // 
+            this.massErrorTargets1FDRContextMenuItem.Name = "massErrorTargets1FDRContextMenuItem";
+            resources.ApplyResources(this.massErrorTargets1FDRContextMenuItem, "massErrorTargets1FDRContextMenuItem");
+            this.massErrorTargets1FDRContextMenuItem.Click += new System.EventHandler(this.massErrorTargets1FDRContextMenuItem_Click);
+            // 
+            // massErrorDecoysContextMenuItem
+            // 
+            this.massErrorDecoysContextMenuItem.Name = "massErrorDecoysContextMenuItem";
+            resources.ApplyResources(this.massErrorDecoysContextMenuItem, "massErrorDecoysContextMenuItem");
+            this.massErrorDecoysContextMenuItem.Click += new System.EventHandler(this.massErrorDecoysContextMenuItem_Click);
+            // 
+            // binCountContextMenuItem
+            // 
+            this.binCountContextMenuItem.DropDownItems.AddRange(new System.Windows.Forms.ToolStripItem[] {
+            this.ppm05ContextMenuItem,
+            this.ppm10ContextMenuItem,
+            this.ppm15ContextMenuItem,
+            this.ppm20ContextMenuItem});
+            this.binCountContextMenuItem.Name = "binCountContextMenuItem";
+            resources.ApplyResources(this.binCountContextMenuItem, "binCountContextMenuItem");
+            this.binCountContextMenuItem.DropDownOpening += new System.EventHandler(this.binCountContextMenuItem_DropDownOpening);
+            // 
+            // ppm05ContextMenuItem
+            // 
+            this.ppm05ContextMenuItem.Name = "ppm05ContextMenuItem";
+            resources.ApplyResources(this.ppm05ContextMenuItem, "ppm05ContextMenuItem");
+            this.ppm05ContextMenuItem.Click += new System.EventHandler(this.ppm05ContextMenuItem_Click);
+            // 
+            // ppm10ContextMenuItem
+            // 
+            this.ppm10ContextMenuItem.Name = "ppm10ContextMenuItem";
+            resources.ApplyResources(this.ppm10ContextMenuItem, "ppm10ContextMenuItem");
+            this.ppm10ContextMenuItem.Click += new System.EventHandler(this.ppm10ContextMenuItem_Click);
+            // 
+            // ppm15ContextMenuItem
+            // 
+            this.ppm15ContextMenuItem.Name = "ppm15ContextMenuItem";
+            resources.ApplyResources(this.ppm15ContextMenuItem, "ppm15ContextMenuItem");
+            this.ppm15ContextMenuItem.Click += new System.EventHandler(this.ppm15ContextMenuItem_Click);
+            // 
+            // ppm20ContextMenuItem
+            // 
+            this.ppm20ContextMenuItem.Name = "ppm20ContextMenuItem";
+            resources.ApplyResources(this.ppm20ContextMenuItem, "ppm20ContextMenuItem");
+            this.ppm20ContextMenuItem.Click += new System.EventHandler(this.ppm20ContextMenuItem_Click);
+            // 
+            // massErrorTransitionsContextMenuItem
+            // 
+            this.massErrorTransitionsContextMenuItem.DropDownItems.AddRange(new System.Windows.Forms.ToolStripItem[] {
+            this.massErrorAllTransitionsContextMenuItem,
+            this.massErrorBestTransitionsContextMenuItem,
+            this.toolStripSeparator55,
+            this.MassErrorPrecursorsContextMenuItem,
+            this.MassErrorProductsContextMenuItem});
+            this.massErrorTransitionsContextMenuItem.Name = "massErrorTransitionsContextMenuItem";
+            resources.ApplyResources(this.massErrorTransitionsContextMenuItem, "massErrorTransitionsContextMenuItem");
+            this.massErrorTransitionsContextMenuItem.DropDownOpening += new System.EventHandler(this.massErrorTransitionsContextMenuItem_DropDownOpening);
+            // 
+            // massErrorAllTransitionsContextMenuItem
+            // 
+            this.massErrorAllTransitionsContextMenuItem.Name = "massErrorAllTransitionsContextMenuItem";
+            resources.ApplyResources(this.massErrorAllTransitionsContextMenuItem, "massErrorAllTransitionsContextMenuItem");
+            this.massErrorAllTransitionsContextMenuItem.Click += new System.EventHandler(this.massErrorAllTransitionsContextMenuItem_Click);
+            // 
+            // massErrorBestTransitionsContextMenuItem
+            // 
+            this.massErrorBestTransitionsContextMenuItem.Name = "massErrorBestTransitionsContextMenuItem";
+            resources.ApplyResources(this.massErrorBestTransitionsContextMenuItem, "massErrorBestTransitionsContextMenuItem");
+            this.massErrorBestTransitionsContextMenuItem.Click += new System.EventHandler(this.massErrorBestTransitionsContextMenuItem_Click);
+            // 
+            // toolStripSeparator55
+            // 
+            this.toolStripSeparator55.Name = "toolStripSeparator55";
+            resources.ApplyResources(this.toolStripSeparator55, "toolStripSeparator55");
+            // 
+            // MassErrorPrecursorsContextMenuItem
+            // 
+            this.MassErrorPrecursorsContextMenuItem.Name = "MassErrorPrecursorsContextMenuItem";
+            resources.ApplyResources(this.MassErrorPrecursorsContextMenuItem, "MassErrorPrecursorsContextMenuItem");
+            this.MassErrorPrecursorsContextMenuItem.Click += new System.EventHandler(this.MassErrorPrecursorsContextMenuItem_Click);
+            // 
+            // MassErrorProductsContextMenuItem
+            // 
+            this.MassErrorProductsContextMenuItem.Name = "MassErrorProductsContextMenuItem";
+            resources.ApplyResources(this.MassErrorProductsContextMenuItem, "MassErrorProductsContextMenuItem");
+            this.MassErrorProductsContextMenuItem.Click += new System.EventHandler(this.MassErrorProductsContextMenuItem_Click);
+            // 
+            // massErrorXAxisContextMenuItem
+            // 
+            this.massErrorXAxisContextMenuItem.DropDownItems.AddRange(new System.Windows.Forms.ToolStripItem[] {
+            this.massErorrRetentionTimeContextMenuItem,
+            this.massErrorMassToChargContextMenuItem});
+            this.massErrorXAxisContextMenuItem.Name = "massErrorXAxisContextMenuItem";
+            resources.ApplyResources(this.massErrorXAxisContextMenuItem, "massErrorXAxisContextMenuItem");
+            this.massErrorXAxisContextMenuItem.DropDownOpening += new System.EventHandler(this.massErrorXAxisContextMenuItem_DropDownOpening);
+            // 
+            // massErorrRetentionTimeContextMenuItem
+            // 
+            this.massErorrRetentionTimeContextMenuItem.Name = "massErorrRetentionTimeContextMenuItem";
+            resources.ApplyResources(this.massErorrRetentionTimeContextMenuItem, "massErorrRetentionTimeContextMenuItem");
+            this.massErorrRetentionTimeContextMenuItem.Click += new System.EventHandler(this.massErorrRetentionTimeContextMenuItem_Click);
+            // 
+            // massErrorMassToChargContextMenuItem
+            // 
+            this.massErrorMassToChargContextMenuItem.Name = "massErrorMassToChargContextMenuItem";
+            resources.ApplyResources(this.massErrorMassToChargContextMenuItem, "massErrorMassToChargContextMenuItem");
+            this.massErrorMassToChargContextMenuItem.Click += new System.EventHandler(this.massErrorMassToChargContextMenuItem_Click);
+            // 
+            // massErrorlogScaleContextMenuItem
+            // 
+            this.massErrorlogScaleContextMenuItem.Name = "massErrorlogScaleContextMenuItem";
+            resources.ApplyResources(this.massErrorlogScaleContextMenuItem, "massErrorlogScaleContextMenuItem");
+            this.massErrorlogScaleContextMenuItem.Click += new System.EventHandler(this.massErrorlogScaleContextMenuItem_Click);
+            // 
+            // contextMenuDetections
+            // 
+            this.contextMenuDetections.Items.AddRange(new System.Windows.Forms.ToolStripItem[] {
+            this.detectionsTargetToolStripMenuItem,
+            this.detectionsGraphTypeToolStripMenuItem,
+            this.detectionsToolStripSeparator1,
+            this.detectionsShowToolStripMenuItem,
+            this.detectionsYScaleToolStripMenuItem,
+            this.detectionsToolStripSeparator2,
+            this.detectionsPropertiesToolStripMenuItem,
+            this.detectionsToolStripSeparator3});
+            this.contextMenuDetections.Name = "contextMenuDetections";
+            resources.ApplyResources(this.contextMenuDetections, "contextMenuDetections");
+            // 
+            // detectionsTargetToolStripMenuItem
+            // 
+            this.detectionsTargetToolStripMenuItem.DropDownItems.AddRange(new System.Windows.Forms.ToolStripItem[] {
+            this.detectionsTargetPrecursorToolStripMenuItem,
+            this.detectionsTargetPeptideToolStripMenuItem});
+            this.detectionsTargetToolStripMenuItem.Name = "detectionsTargetToolStripMenuItem";
+            resources.ApplyResources(this.detectionsTargetToolStripMenuItem, "detectionsTargetToolStripMenuItem");
+            // 
+            // detectionsTargetPrecursorToolStripMenuItem
+            // 
+            this.detectionsTargetPrecursorToolStripMenuItem.Name = "detectionsTargetPrecursorToolStripMenuItem";
+            resources.ApplyResources(this.detectionsTargetPrecursorToolStripMenuItem, "detectionsTargetPrecursorToolStripMenuItem");
+            this.detectionsTargetPrecursorToolStripMenuItem.Tag = 0;
+            this.detectionsTargetPrecursorToolStripMenuItem.Click += new System.EventHandler(this.detectionsTargetPrecursorToolStripMenuItem_Click);
+            // 
+            // detectionsTargetPeptideToolStripMenuItem
+            // 
+            this.detectionsTargetPeptideToolStripMenuItem.Name = "detectionsTargetPeptideToolStripMenuItem";
+            resources.ApplyResources(this.detectionsTargetPeptideToolStripMenuItem, "detectionsTargetPeptideToolStripMenuItem");
+            this.detectionsTargetPeptideToolStripMenuItem.Tag = 1;
+            this.detectionsTargetPeptideToolStripMenuItem.Click += new System.EventHandler(this.detectionsTargetPeptideToolStripMenuItem_Click);
+            // 
+            // detectionsGraphTypeToolStripMenuItem
+            // 
+            this.detectionsGraphTypeToolStripMenuItem.DropDownItems.AddRange(new System.Windows.Forms.ToolStripItem[] {
+            this.detectionsGraphTypeReplicateToolStripMenuItem,
+            this.detectionsGraphTypeHistogramToolStripMenuItem});
+            this.detectionsGraphTypeToolStripMenuItem.Name = "detectionsGraphTypeToolStripMenuItem";
+            resources.ApplyResources(this.detectionsGraphTypeToolStripMenuItem, "detectionsGraphTypeToolStripMenuItem");
+            // 
+            // detectionsGraphTypeReplicateToolStripMenuItem
+            // 
+            this.detectionsGraphTypeReplicateToolStripMenuItem.Name = "detectionsGraphTypeReplicateToolStripMenuItem";
+            resources.ApplyResources(this.detectionsGraphTypeReplicateToolStripMenuItem, "detectionsGraphTypeReplicateToolStripMenuItem");
+            this.detectionsGraphTypeReplicateToolStripMenuItem.Click += new System.EventHandler(this.detectionsGraphTypeReplicateToolStripMenuItem_Click);
+            // 
+            // detectionsGraphTypeHistogramToolStripMenuItem
+            // 
+            this.detectionsGraphTypeHistogramToolStripMenuItem.Name = "detectionsGraphTypeHistogramToolStripMenuItem";
+            resources.ApplyResources(this.detectionsGraphTypeHistogramToolStripMenuItem, "detectionsGraphTypeHistogramToolStripMenuItem");
+            this.detectionsGraphTypeHistogramToolStripMenuItem.Click += new System.EventHandler(this.detectionsGraphTypeHistogramToolStripMenuItem_Click);
+            // 
+            // detectionsToolStripSeparator1
+            // 
+            this.detectionsToolStripSeparator1.Name = "detectionsToolStripSeparator1";
+            resources.ApplyResources(this.detectionsToolStripSeparator1, "detectionsToolStripSeparator1");
+            // 
+            // detectionsShowToolStripMenuItem
+            // 
+            this.detectionsShowToolStripMenuItem.DropDownItems.AddRange(new System.Windows.Forms.ToolStripItem[] {
+            this.detectionsShowSelectionToolStripMenuItem,
+            this.detectionsShowLegendToolStripMenuItem,
+            this.detectionsShowMeanToolStripMenuItem,
+            this.detectionsShowAtLeastNToolStripMenuItem});
+            this.detectionsShowToolStripMenuItem.Name = "detectionsShowToolStripMenuItem";
+            resources.ApplyResources(this.detectionsShowToolStripMenuItem, "detectionsShowToolStripMenuItem");
+            // 
+            // detectionsShowSelectionToolStripMenuItem
+            // 
+            this.detectionsShowSelectionToolStripMenuItem.Name = "detectionsShowSelectionToolStripMenuItem";
+            resources.ApplyResources(this.detectionsShowSelectionToolStripMenuItem, "detectionsShowSelectionToolStripMenuItem");
+            this.detectionsShowSelectionToolStripMenuItem.Click += new System.EventHandler(this.detectionsShowSelectionToolStripMenuItem_Click);
+            // 
+            // detectionsShowLegendToolStripMenuItem
+            // 
+            this.detectionsShowLegendToolStripMenuItem.Name = "detectionsShowLegendToolStripMenuItem";
+            resources.ApplyResources(this.detectionsShowLegendToolStripMenuItem, "detectionsShowLegendToolStripMenuItem");
+            this.detectionsShowLegendToolStripMenuItem.Click += new System.EventHandler(this.detectionsShowLegendToolStripMenuItem_Click);
+            // 
+            // detectionsShowMeanToolStripMenuItem
+            // 
+            this.detectionsShowMeanToolStripMenuItem.Name = "detectionsShowMeanToolStripMenuItem";
+            resources.ApplyResources(this.detectionsShowMeanToolStripMenuItem, "detectionsShowMeanToolStripMenuItem");
+            this.detectionsShowMeanToolStripMenuItem.Click += new System.EventHandler(this.detectionsShowMeanToolStripMenuItem_Click);
+            // 
+            // detectionsShowAtLeastNToolStripMenuItem
+            // 
+            this.detectionsShowAtLeastNToolStripMenuItem.Name = "detectionsShowAtLeastNToolStripMenuItem";
+            resources.ApplyResources(this.detectionsShowAtLeastNToolStripMenuItem, "detectionsShowAtLeastNToolStripMenuItem");
+            this.detectionsShowAtLeastNToolStripMenuItem.Click += new System.EventHandler(this.detectionsShowAtLeastNToolStripMenuItem_Click);
+            // 
+            // detectionsYScaleToolStripMenuItem
+            // 
+            this.detectionsYScaleToolStripMenuItem.DropDownItems.AddRange(new System.Windows.Forms.ToolStripItem[] {
+            this.detectionsYScaleOneToolStripMenuItem,
+            this.detectionsYScalePercentToolStripMenuItem});
+            this.detectionsYScaleToolStripMenuItem.Name = "detectionsYScaleToolStripMenuItem";
+            resources.ApplyResources(this.detectionsYScaleToolStripMenuItem, "detectionsYScaleToolStripMenuItem");
+            // 
+            // detectionsYScaleOneToolStripMenuItem
+            // 
+            this.detectionsYScaleOneToolStripMenuItem.Name = "detectionsYScaleOneToolStripMenuItem";
+            resources.ApplyResources(this.detectionsYScaleOneToolStripMenuItem, "detectionsYScaleOneToolStripMenuItem");
+            this.detectionsYScaleOneToolStripMenuItem.Tag = 1;
+            this.detectionsYScaleOneToolStripMenuItem.Click += new System.EventHandler(this.detectionsYScaleOneToolStripMenuItem_Click);
+            // 
+            // detectionsYScalePercentToolStripMenuItem
+            // 
+            this.detectionsYScalePercentToolStripMenuItem.Name = "detectionsYScalePercentToolStripMenuItem";
+            resources.ApplyResources(this.detectionsYScalePercentToolStripMenuItem, "detectionsYScalePercentToolStripMenuItem");
+            this.detectionsYScalePercentToolStripMenuItem.Tag = 0;
+            this.detectionsYScalePercentToolStripMenuItem.Click += new System.EventHandler(this.detectionsYScalePercentToolStripMenuItem_Click);
+            // 
+            // detectionsToolStripSeparator2
+            // 
+            this.detectionsToolStripSeparator2.Name = "detectionsToolStripSeparator2";
+            resources.ApplyResources(this.detectionsToolStripSeparator2, "detectionsToolStripSeparator2");
+            // 
+            // detectionsPropertiesToolStripMenuItem
+            // 
+            this.detectionsPropertiesToolStripMenuItem.Name = "detectionsPropertiesToolStripMenuItem";
+            resources.ApplyResources(this.detectionsPropertiesToolStripMenuItem, "detectionsPropertiesToolStripMenuItem");
+            this.detectionsPropertiesToolStripMenuItem.Click += new System.EventHandler(this.detectionsPropertiesToolStripMenuItem_Click);
+            // 
+            // detectionsToolStripSeparator3
+            // 
+            this.detectionsToolStripSeparator3.Name = "detectionsToolStripSeparator3";
+            resources.ApplyResources(this.detectionsToolStripSeparator3, "detectionsToolStripSeparator3");
+            // 
+            // crashSkylineMenuItem
+            // 
+            this.crashSkylineMenuItem.Name = "crashSkylineMenuItem";
+            resources.ApplyResources(this.crashSkylineMenuItem, "crashSkylineMenuItem");
+            this.crashSkylineMenuItem.Click += new System.EventHandler(this.crashSkylineMenuItem_Click);
+            // 
+            // editSpectrumFilterContextMenuItem
+            // 
+            this.editSpectrumFilterContextMenuItem.Name = "editSpectrumFilterContextMenuItem";
+            resources.ApplyResources(this.editSpectrumFilterContextMenuItem, "editSpectrumFilterContextMenuItem");
+            this.editSpectrumFilterContextMenuItem.Click += new System.EventHandler(this.editSpectrumFilterContextMenuItem_Click);
+            // 
+            // SkylineWindow
+            // 
+            resources.ApplyResources(this, "$this");
+            this.AutoScaleMode = System.Windows.Forms.AutoScaleMode.Font;
+            this.Controls.Add(this.panel1);
+            this.Controls.Add(this.statusStrip);
+            this.Controls.Add(this.mainToolStrip);
+            this.Controls.Add(this.menuMain);
+            this.Icon = global::pwiz.Skyline.Properties.Resources.Skyline;
+            this.MainMenuStrip = this.menuMain;
+            this.Name = "SkylineWindow";
+            this.Activated += new System.EventHandler(this.SkylineWindow_Activated);
+            this.Move += new System.EventHandler(this.SkylineWindow_Move);
+            this.Resize += new System.EventHandler(this.SkylineWindow_Resize);
+            this.contextMenuTreeNode.ResumeLayout(false);
+            this.contextMenuSpectrum.ResumeLayout(false);
+            this.contextMenuRetentionTimes.ResumeLayout(false);
+            this.contextMenuPeakAreas.ResumeLayout(false);
+            this.panel1.ResumeLayout(false);
+            this.statusStrip.ResumeLayout(false);
+            this.statusStrip.PerformLayout();
+            this.mainToolStrip.ResumeLayout(false);
+            this.mainToolStrip.PerformLayout();
+            this.menuMain.ResumeLayout(false);
+            this.menuMain.PerformLayout();
+            this.contextMenuMassErrors.ResumeLayout(false);
+            this.contextMenuDetections.ResumeLayout(false);
+            this.ResumeLayout(false);
+            this.PerformLayout();
+
+        }
+
+        #endregion
+
+        private System.Windows.Forms.ToolStripMenuItem fileToolStripMenuItem;
+        private System.Windows.Forms.ToolStripMenuItem newMenuItem;
+        private System.Windows.Forms.ToolStripMenuItem openMenuItem;
+        private System.Windows.Forms.ToolStripMenuItem helpToolStripMenuItem;
+        private System.Windows.Forms.ToolStripMenuItem aboutMenuItem;
+        private System.Windows.Forms.MenuStrip menuMain;
+        private System.Windows.Forms.ToolStripSeparator mruAfterToolStripSeparator;
+        private System.Windows.Forms.ToolStripMenuItem exitMenuItem;
+        private System.Windows.Forms.ToolStripMenuItem saveMenuItem;
+        private System.Windows.Forms.ToolStripMenuItem saveAsMenuItem;
+        private System.Windows.Forms.ToolStripSeparator toolStripSeparator2;
+        private System.Windows.Forms.ToolStripMenuItem editToolStripMenuItem;
+        private System.Windows.Forms.ToolStripMenuItem settingsToolStripMenuItem;
+        private System.Windows.Forms.ToolStripSeparator toolStripSeparatorSettings;
+        private System.Windows.Forms.ToolStripMenuItem saveCurrentMenuItem;
+        private System.Windows.Forms.ToolStripMenuItem editSettingsMenuItem;
+        private System.Windows.Forms.ToolStripSeparator toolStripSeparator3;
+        private System.Windows.Forms.ToolStripMenuItem peptideSettingsMenuItem;
+        private System.Windows.Forms.ToolStripMenuItem transitionSettingsMenuItem;
+        private System.Windows.Forms.StatusStrip statusStrip;
+        private System.Windows.Forms.ToolStripStatusLabel statusSequences;
+        private System.Windows.Forms.ToolStripStatusLabel statusPrecursors;
+        private System.Windows.Forms.ToolStripStatusLabel statusIons;
+        private System.Windows.Forms.ToolStripStatusLabel statusGeneral;
+        private System.Windows.Forms.ToolStripMenuItem exportToolStripMenuItem;
+        private System.Windows.Forms.ToolStripMenuItem importToolStripMenuItem;
+        private System.Windows.Forms.ToolStripMenuItem importFASTAMenuItem;
+        private System.Windows.Forms.ToolStripMenuItem importResultsMenuItem;
+        private System.Windows.Forms.ToolStripSeparator mruBeforeToolStripSeparator;
+        private System.Windows.Forms.ToolStripProgressBar statusProgress;
+        private System.Windows.Forms.ContextMenuStrip contextMenuTreeNode;
+        private System.Windows.Forms.ToolStripMenuItem cutContextMenuItem;
+        private System.Windows.Forms.ToolStripMenuItem copyContextMenuItem;
+        private System.Windows.Forms.ToolStripMenuItem pasteContextMenuItem;
+        private System.Windows.Forms.ToolStripSeparator toolStripSeparator1;
+        private System.Windows.Forms.ToolStripMenuItem pickChildrenContextMenuItem;
+        private System.Windows.Forms.ToolStripSeparator toolStripSeparator7;
+        private System.Windows.Forms.ToolStripMenuItem editNoteContextMenuItem;
+        private System.Windows.Forms.ToolStripMenuItem viewToolStripMenuItem;
+        private System.Windows.Forms.ContextMenuStrip contextMenuSpectrum;
+        private System.Windows.Forms.ToolStripMenuItem ionTypesContextMenuItem;
+        private System.Windows.Forms.ToolStripMenuItem fragmentionsContextMenuItem;
+        private System.Windows.Forms.ToolStripMenuItem specialionsContextMenuItem;
+        private System.Windows.Forms.ToolStripSeparator toolStripSeparator11;
+        private System.Windows.Forms.ToolStripSeparator toolStripSeparator12;
+        private System.Windows.Forms.ToolStripMenuItem ranksContextMenuItem;
+        private System.Windows.Forms.ToolStripSeparator toolStripSeparator13;
+        private System.Windows.Forms.ToolStripMenuItem zoomSpectrumContextMenuItem;
+        private System.Windows.Forms.ToolStripSeparator toolStripSeparator14;
+        private System.Windows.Forms.ToolStripMenuItem duplicatesContextMenuItem;
+        private System.Windows.Forms.ToolStripMenuItem lockYaxisContextMenuItem;
+        private System.Windows.Forms.ToolStripMenuItem showLibSpectrumPropertiesContextMenuItem;
+        private System.Windows.Forms.ToolStripMenuItem showFullScanSpectrumPropertiesContextMenuItem;
+        private System.Windows.Forms.ToolStripSeparator toolStripSeparator15;
+        private System.Windows.Forms.ToolStripMenuItem importMassListMenuItem;
+        private DigitalRune.Windows.Docking.DockPanel dockPanel;
+        private System.Windows.Forms.ToolStrip mainToolStrip;        
+        private System.Windows.Forms.ToolStripButton newToolBarButton;        
+        private System.Windows.Forms.ToolStripSplitButton undoToolBarButton;        
+        private System.Windows.Forms.ToolStripSplitButton redoToolBarButton;        
+        private System.Windows.Forms.ToolStripButton openToolBarButton;        
+        private System.Windows.Forms.ToolStripButton saveToolBarButton;        
+        private System.Windows.Forms.ToolStripSeparator toolStripSeparator20;        
+        private System.Windows.Forms.ToolStripButton cutToolBarButton;        
+        private System.Windows.Forms.ToolStripButton copyToolBarButton;        
+        private System.Windows.Forms.ToolStripButton pasteToolBarButton;        
+        private System.Windows.Forms.ToolStripSeparator toolStripSeparator21;        
+        private System.Windows.Forms.ContextMenuStrip contextMenuRetentionTimes;
+        private System.Windows.Forms.ToolStripMenuItem refineRTContextMenuItem;
+        private System.Windows.Forms.ToolStripMenuItem setRTThresholdContextMenuItem;
+        private System.Windows.Forms.ToolStripSeparator toolStripSeparator22;
+        private System.Windows.Forms.ToolStripMenuItem createRTRegressionContextMenuItem;
+        private System.Windows.Forms.ToolStripSeparator toolStripSeparator23;
+        private System.Windows.Forms.ToolStripMenuItem removeRTOutliersContextMenuItem;
+        private System.Windows.Forms.ToolStripMenuItem removeRTContextMenuItem;
+        private System.Windows.Forms.ToolStripSeparator toolStripSeparator24;
+        private System.Windows.Forms.ToolStripMenuItem zoomOutRTContextMenuItem;
+        private System.Windows.Forms.ToolStripSeparator toolStripSeparator25;
+        private System.Windows.Forms.ToolStripMenuItem predictionRTContextMenuItem;
+        private System.Windows.Forms.ToolStripMenuItem exportTransitionListMenuItem;
+        private System.Windows.Forms.ToolStripMenuItem exportReportMenuItem;
+        private System.Windows.Forms.ToolStripMenuItem timeGraphContextMenuItem;
+        private System.Windows.Forms.ToolStripMenuItem regressionContextMenuItem;
+        private System.Windows.Forms.ToolStripMenuItem replicateComparisonContextMenuItem;
+        private System.Windows.Forms.ToolStripMenuItem spectrumGraphPropsContextMenuItem;
+        private System.Windows.Forms.ToolStripSeparator toolStripSeparator27;
+        private System.Windows.Forms.ToolStripMenuItem schedulingContextMenuItem;
+        private System.Windows.Forms.ToolStripMenuItem supportMenuItem;
+        private System.Windows.Forms.ToolStripMenuItem issuesMenuItem;
+        private System.Windows.Forms.ToolStripSeparator toolStripSeparator29;
+        private System.Windows.Forms.ToolStripMenuItem homeMenuItem;
+        private System.Windows.Forms.ToolStripMenuItem modifyPeptideContextMenuItem;
+        private System.Windows.Forms.ToolStripSeparator toolStripSeparator31;
+        private System.Windows.Forms.ToolStripMenuItem shareSettingsMenuItem;
+        private System.Windows.Forms.ToolStripMenuItem importSettingsMenuItem1;
+        private System.Windows.Forms.ToolStripMenuItem deleteContextMenuItem;
+        private System.Windows.Forms.ToolStripMenuItem removePeakContextMenuItem;
+        private System.Windows.Forms.ToolStripMenuItem exportMethodMenuItem;
+        private System.Windows.Forms.ContextMenuStrip contextMenuPeakAreas;
+        private System.Windows.Forms.ToolStripMenuItem areaGraphContextMenuItem;
+        private System.Windows.Forms.ToolStripMenuItem areaReplicateComparisonContextMenuItem;
+        private System.Windows.Forms.ToolStripMenuItem areaPeptideComparisonContextMenuItem;
+        private System.Windows.Forms.ToolStripMenuItem areaNormalizeContextMenuItem;
+        private System.Windows.Forms.ToolStripMenuItem peptideLogScaleContextMenuItem;
+        private System.Windows.Forms.ToolStripMenuItem peptideOrderContextMenuItem;
+        private System.Windows.Forms.ToolStripMenuItem peptideOrderDocumentContextMenuItem;
+        private System.Windows.Forms.ToolStripMenuItem peptideOrderRTContextMenuItem;
+        private System.Windows.Forms.ToolStripMenuItem peptideOrderAreaContextMenuItem;
+        private System.Windows.Forms.ToolStripMenuItem peptideCvsContextMenuItem;
+        private System.Windows.Forms.ToolStripMenuItem documentSettingsMenuItem;
+        private System.Windows.Forms.ToolStripMenuItem refineToolStripMenuItem;
+        private System.Windows.Forms.ToolStripMenuItem selectionContextMenuItem;
+        private System.Windows.Forms.ToolStripMenuItem synchronizeSummaryZoomingContextMenuItem;
+        private System.Windows.Forms.ToolStripMenuItem shareDocumentMenuItem;
+        private System.Windows.Forms.ToolStripSeparator toolStripSeparator37;
+        private System.Windows.Forms.ToolStripMenuItem precursorIonContextMenuItem;
+        private System.Windows.Forms.ToolStripMenuItem integrateAllMenuItem;
+        private System.Windows.Forms.ToolStripSeparator toolStripSeparator28;
+        private System.Windows.Forms.ToolStripMenuItem areaPropsContextMenuItem;
+        private System.Windows.Forms.ToolStripMenuItem timePeptideComparisonContextMenuItem;
+        private System.Windows.Forms.ToolStripMenuItem rtValueMenuItem;
+        private System.Windows.Forms.ToolStripMenuItem allRTValueContextMenuItem;
+        private System.Windows.Forms.ToolStripMenuItem timeRTValueContextMenuItem;
+        private System.Windows.Forms.ToolStripMenuItem fwhmRTValueContextMenuItem;
+        private System.Windows.Forms.ToolStripMenuItem fwbRTValueContextMenuItem;
+        private System.Windows.Forms.ToolStripMenuItem timePropsContextMenuItem;
+        private System.Windows.Forms.ToolStripSeparator toolStripSeparator38;
+        private System.Windows.Forms.ToolStripStatusLabel statusPeptides;
+        private System.Windows.Forms.ToolStripMenuItem ratiosContextMenuItem;
+        private System.Windows.Forms.ToolStripSeparator toolStripSeparatorRatios;
+        private System.Windows.Forms.ToolStripMenuItem ratiosToGlobalStandardsMenuItem;
+        private System.Windows.Forms.ToolStripMenuItem replicatesRTContextMenuItem;
+        private System.Windows.Forms.ToolStripMenuItem averageReplicatesContextMenuItem;
+        private System.Windows.Forms.ToolStripMenuItem singleReplicateRTContextMenuItem;
+        private System.Windows.Forms.ToolStripMenuItem bestReplicateRTContextMenuItem;
+        private System.Windows.Forms.ToolStripMenuItem replicatesTreeContextMenuItem;
+        private System.Windows.Forms.ToolStripMenuItem singleReplicateTreeContextMenuItem;
+        private System.Windows.Forms.ToolStripMenuItem bestReplicateTreeContextMenuItem;
+        private System.Windows.Forms.ToolStripMenuItem videosMenuItem;
+        private System.Windows.Forms.ToolStripMenuItem tutorialsMenuItem;
+        private System.Windows.Forms.ToolStripMenuItem importDocumentMenuItem;
+        private System.Windows.Forms.ToolStripMenuItem ionMzValuesContextMenuItem;
+        private System.Windows.Forms.ToolStripMenuItem observedMzValuesContextMenuItem;
+        private System.Windows.Forms.ToolStripMenuItem chargesContextMenuItem;
+        private System.Windows.Forms.ToolStripMenuItem showLibraryPeakAreaContextMenuItem;
+        private System.Windows.Forms.ToolStripMenuItem replicateOrderContextMenuItem;
+        private System.Windows.Forms.ToolStripMenuItem replicateOrderDocumentContextMenuItem;
+        private System.Windows.Forms.ToolStripMenuItem replicateOrderAcqTimeContextMenuItem;
+        private System.Windows.Forms.ToolStripMenuItem showDotProductToolStripMenuItem;
+        private System.Windows.Forms.ToolStripMenuItem showPeakAreaLegendContextMenuItem;
+        private System.Windows.Forms.ToolStripMenuItem showRTLegendContextMenuItem;
+        private System.Windows.Forms.ToolStripMenuItem scopeContextMenuItem;
+        private System.Windows.Forms.ToolStripMenuItem documentScopeContextMenuItem;
+        private System.Windows.Forms.ToolStripMenuItem proteinScopeContextMenuItem;
+        private System.Windows.Forms.ToolStripMenuItem chooseCalculatorContextMenuItem;
+        private System.Windows.Forms.ToolStripMenuItem placeholderToolStripMenuItem1;
+        private System.Windows.Forms.ToolStripSeparator toolStripSeparatorCalculators;
+        private System.Windows.Forms.ToolStripMenuItem updateCalculatorContextMenuItem;
+        private System.Windows.Forms.ToolStripMenuItem addCalculatorContextMenuItem;
+        private System.Windows.Forms.ToolStripMenuItem eSPFeaturesMenuItem;
+        private System.Windows.Forms.ToolStripMenuItem exportIsolationListMenuItem;
+        private System.Windows.Forms.ToolStripMenuItem toolsMenu;
+        private System.Windows.Forms.ToolStripMenuItem placeholderToolsMenuItem;
+        private System.Windows.Forms.ToolStripMenuItem configureToolsMenuItem;
+        private System.Windows.Forms.ToolStripSeparator toolStripSeparator47;
+        private System.Windows.Forms.Panel panel1;
+        private System.Windows.Forms.ToolStripSeparator toolStripSeparator46;
+        private System.Windows.Forms.ToolStripMenuItem optionsToolStripMenuItem;
+        private System.Windows.Forms.ToolStripMenuItem publishMenuItem;
+        private System.Windows.Forms.ToolStripMenuItem immediateWindowToolStripMenuItem;
+        private System.Windows.Forms.ToolStripMenuItem importPeptideSearchMenuItem;
+        private System.Windows.Forms.ToolStripMenuItem groupReplicatesByContextMenuItem;
+        private System.Windows.Forms.ToolStripMenuItem groupByReplicateContextMenuItem;
+        private System.Windows.Forms.ToolStripMenuItem mProphetFeaturesMenuItem;
+        private System.Windows.Forms.ToolStripMenuItem peakBoundariesToolStripMenuItem;
+        private System.Windows.Forms.ToolStripSplitButton buttonShowAllChromatograms;
+        private System.Windows.Forms.ToolStripMenuItem showLibraryChromatogramsSpectrumContextMenuItem;
+        private System.Windows.Forms.ToolStripMenuItem chromatogramsToolStripMenuItem;
+        private System.Windows.Forms.ToolStripButton publishToolbarButton;
+        private System.Windows.Forms.ToolStripMenuItem updatesToolsMenuItem;
+        private System.Windows.Forms.ToolStripMenuItem setStandardTypeContextMenuItem;
+        private System.Windows.Forms.ToolStripMenuItem noStandardContextMenuItem;
+        private System.Windows.Forms.ToolStripMenuItem qcStandardContextMenuItem;
+        private System.Windows.Forms.ToolStripMenuItem irtStandardContextMenuItem;
+        private System.Windows.Forms.ToolStripMenuItem normStandardContextMenuItem;
+        private System.Windows.Forms.ToolStripSeparator toolStripSeparator49;
+        private System.Windows.Forms.ToolStripSeparator toolStripSeparator50;
+        private System.Windows.Forms.ToolStripSeparator toolStripSeparator51;
+        private System.Windows.Forms.ToolStripSeparator toolStripSeparator52;
+        private System.Windows.Forms.ToolStripMenuItem toolStoreMenuItem;
+        private System.Windows.Forms.ToolStripSeparator toolStripSeparatorTools;
+        private System.Windows.Forms.ToolStripMenuItem startPageMenuItem;
+        private System.Windows.Forms.ToolStripMenuItem addMoleculeContextMenuItem;
+        private System.Windows.Forms.ToolStripMenuItem addTransitionMoleculeContextMenuItem;
+        private System.Windows.Forms.ToolStripMenuItem openContainingFolderMenuItem;
+        private System.Windows.Forms.ToolStripSeparator toolStripSeparator53;
+        private System.Windows.Forms.ToolStripMenuItem addSmallMoleculePrecursorContextMenuItem;
+        private System.Windows.Forms.ToolStripMenuItem timePlotContextMenuItem;
+        private System.Windows.Forms.ToolStripMenuItem timeCorrelationContextMenuItem;
+        private System.Windows.Forms.ToolStripMenuItem timeResidualsContextMenuItem;
+        private System.Windows.Forms.ToolStripMenuItem timePointsContextMenuItem;
+        private System.Windows.Forms.ToolStripMenuItem timeTargetsContextMenuItem;
+        private System.Windows.Forms.ToolStripMenuItem timeStandardsContextMenuItem;
+        private System.Windows.Forms.ToolStripMenuItem timeDecoysContextMenuItem;
+        private System.Windows.Forms.ContextMenuStrip contextMenuMassErrors;
+        private System.Windows.Forms.ToolStripMenuItem massErrorGraphContextMenuItem;
+        private System.Windows.Forms.ToolStripMenuItem massErrorReplicateComparisonContextMenuItem;
+        private System.Windows.Forms.ToolStripMenuItem massErrorPeptideComparisonContextMenuItem;
+        private System.Windows.Forms.ToolStripMenuItem peptideOrderMassErrorContextMenuItem;
+        private System.Windows.Forms.ToolStripMenuItem massErrorPropsContextMenuItem;
+        private System.Windows.Forms.ToolStripMenuItem showMassErrorLegendContextMenuItem;
+        private System.Windows.Forms.ToolStripMenuItem massErrorHistogramContextMenuItem;
+        private System.Windows.Forms.ToolStripMenuItem massErrorPointsContextMenuItem;
+        private System.Windows.Forms.ToolStripMenuItem massErrorTargetsContextMenuItem;
+        private System.Windows.Forms.ToolStripMenuItem massErrorDecoysContextMenuItem;
+        private System.Windows.Forms.ToolStripMenuItem binCountContextMenuItem;
+        private System.Windows.Forms.ToolStripMenuItem ppm05ContextMenuItem;
+        private System.Windows.Forms.ToolStripMenuItem ppm10ContextMenuItem;
+        private System.Windows.Forms.ToolStripMenuItem ppm15ContextMenuItem;
+        private System.Windows.Forms.ToolStripMenuItem ppm20ContextMenuItem;
+        private System.Windows.Forms.ToolStripMenuItem massErrorTransitionsContextMenuItem;
+        private System.Windows.Forms.ToolStripMenuItem massErrorAllTransitionsContextMenuItem;
+        private System.Windows.Forms.ToolStripMenuItem massErrorBestTransitionsContextMenuItem;
+        private System.Windows.Forms.ToolStripSeparator toolStripSeparator55;
+        private System.Windows.Forms.ToolStripMenuItem MassErrorPrecursorsContextMenuItem;
+        private System.Windows.Forms.ToolStripMenuItem MassErrorProductsContextMenuItem;
+        private System.Windows.Forms.ToolStripMenuItem massErrorHistogram2DContextMenuItem;
+        private System.Windows.Forms.ToolStripMenuItem massErrorXAxisContextMenuItem;
+        private System.Windows.Forms.ToolStripMenuItem massErorrRetentionTimeContextMenuItem;
+        private System.Windows.Forms.ToolStripMenuItem massErrorMassToChargContextMenuItem;
+        private System.Windows.Forms.ToolStripMenuItem massErrorlogScaleContextMenuItem;
+        private System.Windows.Forms.ToolStripMenuItem massErrorTargets1FDRContextMenuItem;
+        private System.Windows.Forms.ToolStripMenuItem surrogateStandardContextMenuItem;
+        private System.Windows.Forms.ToolStripMenuItem scoreToRunToolStripMenuItem;
+        private System.Windows.Forms.ToolStripMenuItem runToRunToolStripMenuItem;
+        private System.Windows.Forms.ToolStripSeparator checkForUpdatesSeparator;
+        private System.Windows.Forms.ToolStripMenuItem checkForUpdatesMenuItem;
+        private System.Windows.Forms.ToolStripMenuItem exportSpectralLibraryMenuItem;
+        private System.Windows.Forms.ToolStripMenuItem setRegressionMethodContextMenuItem;
+        private System.Windows.Forms.ToolStripMenuItem linearRegressionContextMenuItem;
+        private System.Windows.Forms.ToolStripMenuItem kernelDensityEstimationContextMenuItem;
+        private System.Windows.Forms.ToolStripMenuItem loessContextMenuItem;
+        private System.Windows.Forms.ToolStripMenuItem importAssayLibraryMenuItem;
+        private System.Windows.Forms.ToolStripMenuItem areaCVHistogramContextMenuItem;
+        private System.Windows.Forms.ToolStripMenuItem areaCVHistogram2DContextMenuItem;
+        private System.Windows.Forms.ToolStripMenuItem areaCVbinWidthToolStripMenuItem;
+        private System.Windows.Forms.ToolStripMenuItem areaCV05binWidthToolStripMenuItem;
+        private System.Windows.Forms.ToolStripMenuItem areaCV10binWidthToolStripMenuItem;
+        private System.Windows.Forms.ToolStripMenuItem areaCV15binWidthToolStripMenuItem;
+        private System.Windows.Forms.ToolStripMenuItem areaCV20binWidthToolStripMenuItem;
+        private System.Windows.Forms.ToolStripMenuItem pointsToolStripMenuItem;
+        private System.Windows.Forms.ToolStripMenuItem areaCVtargetsToolStripMenuItem;
+        private System.Windows.Forms.ToolStripMenuItem areaCVdecoysToolStripMenuItem;
+        private System.Windows.Forms.ToolStripMenuItem areaCVNormalizedToToolStripMenuItem;
+        private System.Windows.Forms.ToolStripMenuItem areaCVLogScaleToolStripMenuItem;
+        private System.Windows.Forms.ToolStripMenuItem removeAboveCVCutoffToolStripMenuItem;
+        private System.Windows.Forms.ToolStripSeparator toolStripSeparator57;
+        private System.Windows.Forms.ToolStripMenuItem graphTypeToolStripMenuItem;
+        private System.Windows.Forms.ToolStripMenuItem barAreaGraphDisplayTypeMenuItem;
+        private System.Windows.Forms.ToolStripMenuItem lineAreaGraphDisplayTypeMenuItem;
+        private System.Windows.Forms.ToolStripMenuItem exportAnnotationsMenuItem;
+        private System.Windows.Forms.ToolStripMenuItem importAnnotationsMenuItem;
+        private System.Windows.Forms.ToolStripMenuItem areaCVTransitionsToolStripMenuItem;
+        private System.Windows.Forms.ToolStripMenuItem areaCVAllTransitionsToolStripMenuItem;
+        private System.Windows.Forms.ToolStripMenuItem areaCVCountTransitionsToolStripMenuItem;
+        private System.Windows.Forms.ToolStripMenuItem areaCVBestTransitionsToolStripMenuItem;
+        private System.Windows.Forms.ToolStripSeparator toolStripSeparator58;
+        private System.Windows.Forms.ToolStripMenuItem areaCVPrecursorsToolStripMenuItem;
+        private System.Windows.Forms.ToolStripMenuItem areaCVProductsToolStripMenuItem;
+        private System.Windows.Forms.ToolStripSeparator toolStripSeparatorSelectUI;
+        private System.Windows.Forms.ToolStripDropDownButton modeUIToolBarDropDownButton;
+        private System.Windows.Forms.ToolStripMenuItem targetsAt1FDRToolStripMenuItem;
+        private System.Windows.Forms.ToolStripMenuItem webinarsMenuItem;
+        private System.Windows.Forms.ToolStripMenuItem documentationToolStripMenuItem;
+        private System.Windows.Forms.ToolStripMenuItem reportsHelpMenuItem;
+        private System.Windows.Forms.ToolStripMenuItem commandLineHelpMenuItem;
+        private System.Windows.Forms.ToolStripMenuItem otherDocsHelpMenuItem;
+        private System.Windows.Forms.ToolStripMenuItem toggleQuantitativeContextMenuItem;
+        private System.Windows.Forms.ToolStripMenuItem markTransitionsQuantitativeContextMenuItem;
+        private System.Windows.Forms.ToolStripMenuItem scoreContextMenuItem;
+        private System.Windows.Forms.ToolStripSeparator toolStripSeparator61;
+        private System.Windows.Forms.ToolStripMenuItem prositLibMatchItem;
+        private System.Windows.Forms.ToolStripMenuItem mirrorMenuItem;
+        private System.Windows.Forms.ToolStripMenuItem logRegressionContextMenuItem;
+        private System.Windows.Forms.ContextMenuStrip contextMenuDetections;
+        private System.Windows.Forms.ToolStripMenuItem detectionsTargetToolStripMenuItem;
+        private System.Windows.Forms.ToolStripMenuItem detectionsTargetPrecursorToolStripMenuItem;
+        private System.Windows.Forms.ToolStripMenuItem detectionsTargetPeptideToolStripMenuItem;
+        private System.Windows.Forms.ToolStripMenuItem detectionsGraphTypeToolStripMenuItem;
+        private System.Windows.Forms.ToolStripMenuItem detectionsGraphTypeReplicateToolStripMenuItem;
+        private System.Windows.Forms.ToolStripMenuItem detectionsGraphTypeHistogramToolStripMenuItem;
+        private System.Windows.Forms.ToolStripSeparator detectionsToolStripSeparator1;
+        private System.Windows.Forms.ToolStripMenuItem detectionsShowToolStripMenuItem;
+        private System.Windows.Forms.ToolStripMenuItem detectionsShowSelectionToolStripMenuItem;
+        private System.Windows.Forms.ToolStripMenuItem detectionsShowLegendToolStripMenuItem;
+        private System.Windows.Forms.ToolStripMenuItem detectionsShowMeanToolStripMenuItem;
+        private System.Windows.Forms.ToolStripMenuItem detectionsShowAtLeastNToolStripMenuItem;
+        private System.Windows.Forms.ToolStripMenuItem detectionsYScaleToolStripMenuItem;
+        private System.Windows.Forms.ToolStripMenuItem detectionsYScaleOneToolStripMenuItem;
+        private System.Windows.Forms.ToolStripSeparator detectionsToolStripSeparator2;
+        private System.Windows.Forms.ToolStripMenuItem detectionsPropertiesToolStripMenuItem;
+        private System.Windows.Forms.ToolStripSeparator detectionsToolStripSeparator3;
+        private System.Windows.Forms.ToolStripMenuItem detectionsYScalePercentToolStripMenuItem;
+        private System.Windows.Forms.ToolStripMenuItem massErrorToolStripMenuItem;
+        private System.Windows.Forms.ToolStripMenuItem synchMzScaleToolStripMenuItem;
+        private System.Windows.Forms.ToolStripMenuItem editSpectrumFilterContextMenuItem;
+        private System.Windows.Forms.ToolStripMenuItem submitErrorReportMenuItem;
+        private System.Windows.Forms.ToolStripMenuItem crashSkylineMenuItem;
+        private System.Windows.Forms.ToolStripMenuItem encyclopeDiaSearchMenuItem;
+        private System.Windows.Forms.ToolStripMenuItem openPanoramaMenuItem;
+    }
+}
+