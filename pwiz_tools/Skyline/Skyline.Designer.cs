
using System;
using pwiz.Skyline.Model;
using pwiz.Skyline.Properties;

namespace pwiz.Skyline
{
    partial class SkylineWindow
    {
        /// <summary>
        /// Required designer variable.
        /// </summary>
        private System.ComponentModel.IContainer components = null;

        /// <summary>
        /// Clean up any resources being used.
        /// </summary>
        /// <param name="disposing">true if managed resources should be disposed; otherwise, false.</param>
        protected override void Dispose(bool disposing)
        {
            if (disposing && (components != null))
            {
                components.Dispose();
            }
            base.Dispose(disposing);
        }

        #region Windows Form Designer generated code

        /// <summary>
        /// Required method for Designer support - do not modify
        /// the contents of this method with the code editor.
        /// </summary>
        private void InitializeComponent()
        {
            this.components = new System.ComponentModel.Container();
            System.ComponentModel.ComponentResourceManager resources = new System.ComponentModel.ComponentResourceManager(typeof(SkylineWindow));
            this.contextMenuTreeNode = new System.Windows.Forms.ContextMenuStrip(this.components);
            this.cutContextMenuItem = new System.Windows.Forms.ToolStripMenuItem();
            this.copyContextMenuItem = new System.Windows.Forms.ToolStripMenuItem();
            this.pasteContextMenuItem = new System.Windows.Forms.ToolStripMenuItem();
            this.deleteContextMenuItem = new System.Windows.Forms.ToolStripMenuItem();
            this.toolStripSeparator1 = new System.Windows.Forms.ToolStripSeparator();
            this.pickChildrenContextMenuItem = new System.Windows.Forms.ToolStripMenuItem();
            this.addMoleculeContextMenuItem = new System.Windows.Forms.ToolStripMenuItem();
            this.addSmallMoleculePrecursorContextMenuItem = new System.Windows.Forms.ToolStripMenuItem();
            this.addTransitionMoleculeContextMenuItem = new System.Windows.Forms.ToolStripMenuItem();
            this.removePeakContextMenuItem = new System.Windows.Forms.ToolStripMenuItem();
            this.setStandardTypeContextMenuItem = new System.Windows.Forms.ToolStripMenuItem();
            this.noStandardContextMenuItem = new System.Windows.Forms.ToolStripMenuItem();
            this.normStandardContextMenuItem = new System.Windows.Forms.ToolStripMenuItem();
            this.surrogateStandardContextMenuItem = new System.Windows.Forms.ToolStripMenuItem();
            this.qcStandardContextMenuItem = new System.Windows.Forms.ToolStripMenuItem();
            this.irtStandardContextMenuItem = new System.Windows.Forms.ToolStripMenuItem();
            this.modifyPeptideContextMenuItem = new System.Windows.Forms.ToolStripMenuItem();
            this.toolStripSeparator7 = new System.Windows.Forms.ToolStripSeparator();
            this.editNoteContextMenuItem = new System.Windows.Forms.ToolStripMenuItem();
            this.toolStripSeparatorRatios = new System.Windows.Forms.ToolStripSeparator();
            this.ratiosContextMenuItem = new System.Windows.Forms.ToolStripMenuItem();
            this.ratiosToGlobalStandardsMenuItem = new System.Windows.Forms.ToolStripMenuItem();
            this.replicatesTreeContextMenuItem = new System.Windows.Forms.ToolStripMenuItem();
            this.singleReplicateTreeContextMenuItem = new System.Windows.Forms.ToolStripMenuItem();
            this.bestReplicateTreeContextMenuItem = new System.Windows.Forms.ToolStripMenuItem();
            this.contextMenuSpectrum = new System.Windows.Forms.ContextMenuStrip(this.components);
            this.aionsContextMenuItem = new System.Windows.Forms.ToolStripMenuItem();
            this.bionsContextMenuItem = new System.Windows.Forms.ToolStripMenuItem();
            this.cionsContextMenuItem = new System.Windows.Forms.ToolStripMenuItem();
            this.xionsContextMenuItem = new System.Windows.Forms.ToolStripMenuItem();
            this.yionsContextMenuItem = new System.Windows.Forms.ToolStripMenuItem();
            this.zionsContextMenuItem = new System.Windows.Forms.ToolStripMenuItem();
            this.fragmentionsContextMenuItem = new System.Windows.Forms.ToolStripMenuItem();
            this.precursorIonContextMenuItem = new System.Windows.Forms.ToolStripMenuItem();
            this.toolStripSeparator11 = new System.Windows.Forms.ToolStripSeparator();
            this.chargesContextMenuItem = new System.Windows.Forms.ToolStripMenuItem();
            this.charge1ContextMenuItem = new System.Windows.Forms.ToolStripMenuItem();
            this.charge2ContextMenuItem = new System.Windows.Forms.ToolStripMenuItem();
            this.charge3ContextMenuItem = new System.Windows.Forms.ToolStripMenuItem();
            this.charge4ContextMenuItem = new System.Windows.Forms.ToolStripMenuItem();
            this.toolStripSeparator12 = new System.Windows.Forms.ToolStripSeparator();
            this.ranksContextMenuItem = new System.Windows.Forms.ToolStripMenuItem();
            this.ionMzValuesContextMenuItem = new System.Windows.Forms.ToolStripMenuItem();
            this.observedMzValuesContextMenuItem = new System.Windows.Forms.ToolStripMenuItem();
            this.duplicatesContextMenuItem = new System.Windows.Forms.ToolStripMenuItem();
            this.toolStripSeparator13 = new System.Windows.Forms.ToolStripSeparator();
            this.lockYaxisContextMenuItem = new System.Windows.Forms.ToolStripMenuItem();
            this.toolStripSeparator14 = new System.Windows.Forms.ToolStripSeparator();
            this.spectrumPropsContextMenuItem = new System.Windows.Forms.ToolStripMenuItem();
            this.toolStripSeparator15 = new System.Windows.Forms.ToolStripSeparator();
            this.zoomSpectrumContextMenuItem = new System.Windows.Forms.ToolStripMenuItem();
            this.toolStripSeparator27 = new System.Windows.Forms.ToolStripSeparator();
            this.showLibraryChromatogramsSpectrumContextMenuItem = new System.Windows.Forms.ToolStripMenuItem();
            this.contextMenuChromatogram = new System.Windows.Forms.ContextMenuStrip(this.components);
            this.applyPeakAllGraphMenuItem = new System.Windows.Forms.ToolStripMenuItem();
            this.applyPeakSubsequentGraphMenuItem = new System.Windows.Forms.ToolStripMenuItem();
            this.removePeakGraphMenuItem = new System.Windows.Forms.ToolStripMenuItem();
            this.toolStripSeparator33 = new System.Windows.Forms.ToolStripSeparator();
            this.legendChromContextMenuItem = new System.Windows.Forms.ToolStripMenuItem();
            this.peakBoundariesContextMenuItem = new System.Windows.Forms.ToolStripMenuItem();
            this.originalPeakMenuItem = new System.Windows.Forms.ToolStripMenuItem();
            this.massErrorContextMenuItem = new System.Windows.Forms.ToolStripMenuItem();
            this.retentionTimesContextMenuItem = new System.Windows.Forms.ToolStripMenuItem();
            this.allRTContextMenuItem = new System.Windows.Forms.ToolStripMenuItem();
            this.bestRTContextMenuItem = new System.Windows.Forms.ToolStripMenuItem();
            this.thresholdRTContextMenuItem = new System.Windows.Forms.ToolStripMenuItem();
            this.noneRTContextMenuItem = new System.Windows.Forms.ToolStripMenuItem();
            this.rawTimesMenuItemSplitter = new System.Windows.Forms.ToolStripSeparator();
            this.rawTimesContextMenuItem = new System.Windows.Forms.ToolStripMenuItem();
            this.retentionTimePredContextMenuItem = new System.Windows.Forms.ToolStripMenuItem();
            this.peptideIDTimesContextMenuItem = new System.Windows.Forms.ToolStripMenuItem();
            this.idTimesNoneContextMenuItem = new System.Windows.Forms.ToolStripMenuItem();
            this.idTimesMatchingContextMenuItem = new System.Windows.Forms.ToolStripMenuItem();
            this.idTimesAlignedContextMenuItem = new System.Windows.Forms.ToolStripMenuItem();
            this.idTimesOtherContextMenuItem = new System.Windows.Forms.ToolStripMenuItem();
            this.toolStripSeparator16 = new System.Windows.Forms.ToolStripSeparator();
            this.transitionsContextMenuItem = new System.Windows.Forms.ToolStripMenuItem();
            this.allTranContextMenuItem = new System.Windows.Forms.ToolStripMenuItem();
            this.precursorsTranContextMenuItem = new System.Windows.Forms.ToolStripMenuItem();
            this.productsTranContextMenuItem = new System.Windows.Forms.ToolStripMenuItem();
            this.singleTranContextMenuItem = new System.Windows.Forms.ToolStripMenuItem();
            this.totalTranContextMenuItem = new System.Windows.Forms.ToolStripMenuItem();
            this.toolStripSeparatorTran = new System.Windows.Forms.ToolStripSeparator();
            this.basePeakContextMenuItem = new System.Windows.Forms.ToolStripMenuItem();
            this.ticContextMenuItem = new System.Windows.Forms.ToolStripMenuItem();
            this.toolStripSeparatorOnlyQuantitative = new System.Windows.Forms.ToolStripSeparator();
            this.onlyQuantitativeContextMenuItem = new System.Windows.Forms.ToolStripMenuItem();
            this.toolStripSeparatorSplitGraph = new System.Windows.Forms.ToolStripSeparator();
            this.splitGraphContextMenuItem = new System.Windows.Forms.ToolStripMenuItem();
            this.transformChromContextMenuItem = new System.Windows.Forms.ToolStripMenuItem();
            this.transformChromNoneContextMenuItem = new System.Windows.Forms.ToolStripMenuItem();
            this.transformChromInterpolatedContextMenuItem = new System.Windows.Forms.ToolStripMenuItem();
            this.secondDerivativeContextMenuItem = new System.Windows.Forms.ToolStripMenuItem();
            this.firstDerivativeContextMenuItem = new System.Windows.Forms.ToolStripMenuItem();
            this.smoothSGChromContextMenuItem = new System.Windows.Forms.ToolStripMenuItem();
            this.toolStripSeparator17 = new System.Windows.Forms.ToolStripSeparator();
            this.autoZoomContextMenuItem = new System.Windows.Forms.ToolStripMenuItem();
            this.autoZoomNoneContextMenuItem = new System.Windows.Forms.ToolStripMenuItem();
            this.autoZoomBestPeakContextMenuItem = new System.Windows.Forms.ToolStripMenuItem();
            this.autoZoomRTWindowContextMenuItem = new System.Windows.Forms.ToolStripMenuItem();
            this.autoZoomBothContextMenuItem = new System.Windows.Forms.ToolStripMenuItem();
            this.lockYChromContextMenuItem = new System.Windows.Forms.ToolStripMenuItem();
            this.synchronizeZoomingContextMenuItem = new System.Windows.Forms.ToolStripMenuItem();
            this.toolStripSeparator18 = new System.Windows.Forms.ToolStripSeparator();
            this.chromPropsContextMenuItem = new System.Windows.Forms.ToolStripMenuItem();
            this.toolStripSeparator19 = new System.Windows.Forms.ToolStripSeparator();
            this.zoomChromContextMenuItem = new System.Windows.Forms.ToolStripMenuItem();
            this.toolStripSeparator26 = new System.Windows.Forms.ToolStripSeparator();
            this.contextMenuRetentionTimes = new System.Windows.Forms.ContextMenuStrip(this.components);
            this.timeGraphContextMenuItem = new System.Windows.Forms.ToolStripMenuItem();
            this.replicateComparisonContextMenuItem = new System.Windows.Forms.ToolStripMenuItem();
            this.timePeptideComparisonContextMenuItem = new System.Windows.Forms.ToolStripMenuItem();
            this.regressionContextMenuItem = new System.Windows.Forms.ToolStripMenuItem();
            this.scoreToRunToolStripMenuItem = new System.Windows.Forms.ToolStripMenuItem();
            this.runToRunToolStripMenuItem = new System.Windows.Forms.ToolStripMenuItem();
            this.schedulingContextMenuItem = new System.Windows.Forms.ToolStripMenuItem();
            this.timePlotContextMenuItem = new System.Windows.Forms.ToolStripMenuItem();
            this.timeCorrelationContextMenuItem = new System.Windows.Forms.ToolStripMenuItem();
            this.timeResidualsContextMenuItem = new System.Windows.Forms.ToolStripMenuItem();
            this.timePointsContextMenuItem = new System.Windows.Forms.ToolStripMenuItem();
            this.timeTargetsContextMenuItem = new System.Windows.Forms.ToolStripMenuItem();
            this.targetsAt1FDRToolStripMenuItem = new System.Windows.Forms.ToolStripMenuItem();
            this.timeStandardsContextMenuItem = new System.Windows.Forms.ToolStripMenuItem();
            this.timeDecoysContextMenuItem = new System.Windows.Forms.ToolStripMenuItem();
            this.rtValueMenuItem = new System.Windows.Forms.ToolStripMenuItem();
            this.allRTValueContextMenuItem = new System.Windows.Forms.ToolStripMenuItem();
            this.timeRTValueContextMenuItem = new System.Windows.Forms.ToolStripMenuItem();
            this.fwhmRTValueContextMenuItem = new System.Windows.Forms.ToolStripMenuItem();
            this.fwbRTValueContextMenuItem = new System.Windows.Forms.ToolStripMenuItem();
            this.showRTLegendContextMenuItem = new System.Windows.Forms.ToolStripMenuItem();
            this.selectionContextMenuItem = new System.Windows.Forms.ToolStripMenuItem();
            this.synchronizeSummaryZoomingContextMenuItem = new System.Windows.Forms.ToolStripMenuItem();
            this.refineRTContextMenuItem = new System.Windows.Forms.ToolStripMenuItem();
            this.predictionRTContextMenuItem = new System.Windows.Forms.ToolStripMenuItem();
            this.replicatesRTContextMenuItem = new System.Windows.Forms.ToolStripMenuItem();
            this.averageReplicatesContextMenuItem = new System.Windows.Forms.ToolStripMenuItem();
            this.singleReplicateRTContextMenuItem = new System.Windows.Forms.ToolStripMenuItem();
            this.bestReplicateRTContextMenuItem = new System.Windows.Forms.ToolStripMenuItem();
            this.setRTThresholdContextMenuItem = new System.Windows.Forms.ToolStripMenuItem();
            this.setRegressionMethodContextMenuItem = new System.Windows.Forms.ToolStripMenuItem();
            this.linearRegressionContextMenuItem = new System.Windows.Forms.ToolStripMenuItem();
            this.kernelDensityEstimationContextMenuItem = new System.Windows.Forms.ToolStripMenuItem();
            this.loessContextMenuItem = new System.Windows.Forms.ToolStripMenuItem();
            this.toolStripSeparator22 = new System.Windows.Forms.ToolStripSeparator();
            this.createRTRegressionContextMenuItem = new System.Windows.Forms.ToolStripMenuItem();
            this.chooseCalculatorContextMenuItem = new System.Windows.Forms.ToolStripMenuItem();
            this.placeholderToolStripMenuItem1 = new System.Windows.Forms.ToolStripMenuItem();
            this.toolStripSeparatorCalculators = new System.Windows.Forms.ToolStripSeparator();
            this.addCalculatorContextMenuItem = new System.Windows.Forms.ToolStripMenuItem();
            this.updateCalculatorContextMenuItem = new System.Windows.Forms.ToolStripMenuItem();
            this.toolStripSeparator23 = new System.Windows.Forms.ToolStripSeparator();
            this.removeRTOutliersContextMenuItem = new System.Windows.Forms.ToolStripMenuItem();
            this.removeRTContextMenuItem = new System.Windows.Forms.ToolStripMenuItem();
            this.toolStripSeparator24 = new System.Windows.Forms.ToolStripSeparator();
            this.timePropsContextMenuItem = new System.Windows.Forms.ToolStripMenuItem();
            this.toolStripSeparator38 = new System.Windows.Forms.ToolStripSeparator();
            this.zoomOutRTContextMenuItem = new System.Windows.Forms.ToolStripMenuItem();
            this.toolStripSeparator25 = new System.Windows.Forms.ToolStripSeparator();
            this.contextMenuPeakAreas = new System.Windows.Forms.ContextMenuStrip(this.components);
            this.areaGraphContextMenuItem = new System.Windows.Forms.ToolStripMenuItem();
            this.areaReplicateComparisonContextMenuItem = new System.Windows.Forms.ToolStripMenuItem();
            this.areaPeptideComparisonContextMenuItem = new System.Windows.Forms.ToolStripMenuItem();
            this.areaCVHistogramContextMenuItem = new System.Windows.Forms.ToolStripMenuItem();
            this.areaCVHistogram2DContextMenuItem = new System.Windows.Forms.ToolStripMenuItem();
            this.graphTypeToolStripMenuItem = new System.Windows.Forms.ToolStripMenuItem();
            this.barAreaGraphDisplayTypeMenuItem = new System.Windows.Forms.ToolStripMenuItem();
            this.lineAreaGraphDisplayTypeMenuItem = new System.Windows.Forms.ToolStripMenuItem();
            this.peptideOrderContextMenuItem = new System.Windows.Forms.ToolStripMenuItem();
            this.peptideOrderDocumentContextMenuItem = new System.Windows.Forms.ToolStripMenuItem();
            this.peptideOrderRTContextMenuItem = new System.Windows.Forms.ToolStripMenuItem();
            this.peptideOrderAreaContextMenuItem = new System.Windows.Forms.ToolStripMenuItem();
            this.peptideOrderMassErrorContextMenuItem = new System.Windows.Forms.ToolStripMenuItem();
            this.replicateOrderContextMenuItem = new System.Windows.Forms.ToolStripMenuItem();
            this.replicateOrderDocumentContextMenuItem = new System.Windows.Forms.ToolStripMenuItem();
            this.replicateOrderAcqTimeContextMenuItem = new System.Windows.Forms.ToolStripMenuItem();
            this.areaNormalizeContextMenuItem = new System.Windows.Forms.ToolStripMenuItem();
            this.areaNormalizeGlobalContextMenuItem = new System.Windows.Forms.ToolStripMenuItem();
            this.areaNormalizeMaximumContextMenuItem = new System.Windows.Forms.ToolStripMenuItem();
            this.areaNormalizeTotalContextMenuItem = new System.Windows.Forms.ToolStripMenuItem();
            this.toolStripSeparator40 = new System.Windows.Forms.ToolStripSeparator();
            this.areaNormalizeNoneContextMenuItem = new System.Windows.Forms.ToolStripMenuItem();
            this.scopeContextMenuItem = new System.Windows.Forms.ToolStripMenuItem();
            this.documentScopeContextMenuItem = new System.Windows.Forms.ToolStripMenuItem();
            this.proteinScopeContextMenuItem = new System.Windows.Forms.ToolStripMenuItem();
            this.showPeakAreaLegendContextMenuItem = new System.Windows.Forms.ToolStripMenuItem();
            this.showLibraryPeakAreaContextMenuItem = new System.Windows.Forms.ToolStripMenuItem();
            this.showDotProductToolStripMenuItem = new System.Windows.Forms.ToolStripMenuItem();
            this.peptideLogScaleContextMenuItem = new System.Windows.Forms.ToolStripMenuItem();
            this.peptideCvsContextMenuItem = new System.Windows.Forms.ToolStripMenuItem();
            this.toolStripSeparator28 = new System.Windows.Forms.ToolStripSeparator();
            this.areaPropsContextMenuItem = new System.Windows.Forms.ToolStripMenuItem();
            this.groupReplicatesByContextMenuItem = new System.Windows.Forms.ToolStripMenuItem();
            this.groupByReplicateContextMenuItem = new System.Windows.Forms.ToolStripMenuItem();
            this.areaCVbinWidthToolStripMenuItem = new System.Windows.Forms.ToolStripMenuItem();
            this.areaCV05binWidthToolStripMenuItem = new System.Windows.Forms.ToolStripMenuItem();
            this.areaCV10binWidthToolStripMenuItem = new System.Windows.Forms.ToolStripMenuItem();
            this.areaCV15binWidthToolStripMenuItem = new System.Windows.Forms.ToolStripMenuItem();
            this.areaCV20binWidthToolStripMenuItem = new System.Windows.Forms.ToolStripMenuItem();
            this.pointsToolStripMenuItem = new System.Windows.Forms.ToolStripMenuItem();
            this.areaCVtargetsToolStripMenuItem = new System.Windows.Forms.ToolStripMenuItem();
            this.areaCVdecoysToolStripMenuItem = new System.Windows.Forms.ToolStripMenuItem();
            this.areaCVTransitionsToolStripMenuItem = new System.Windows.Forms.ToolStripMenuItem();
            this.areaCVAllTransitionsToolStripMenuItem = new System.Windows.Forms.ToolStripMenuItem();
            this.areaCVBestTransitionsToolStripMenuItem = new System.Windows.Forms.ToolStripMenuItem();
            this.toolStripSeparator58 = new System.Windows.Forms.ToolStripSeparator();
            this.areaCVPrecursorsToolStripMenuItem = new System.Windows.Forms.ToolStripMenuItem();
            this.areaCVProductsToolStripMenuItem = new System.Windows.Forms.ToolStripMenuItem();
            this.areaCVNormalizedToToolStripMenuItem = new System.Windows.Forms.ToolStripMenuItem();
            this.areaCVGlobalStandardsToolStripMenuItem = new System.Windows.Forms.ToolStripMenuItem();
            this.areaCVMediansToolStripMenuItem = new System.Windows.Forms.ToolStripMenuItem();
            this.toolStripSeparator54 = new System.Windows.Forms.ToolStripSeparator();
            this.areaCVNoneToolStripMenuItem = new System.Windows.Forms.ToolStripMenuItem();
            this.areaCVLogScaleToolStripMenuItem = new System.Windows.Forms.ToolStripMenuItem();
            this.removeAboveCVCutoffToolStripMenuItem = new System.Windows.Forms.ToolStripMenuItem();
            this.toolStripSeparator57 = new System.Windows.Forms.ToolStripSeparator();
            this.panel1 = new System.Windows.Forms.Panel();
            this.dockPanel = new DigitalRune.Windows.Docking.DockPanel();
            this.statusStrip = new System.Windows.Forms.StatusStrip();
            this.statusGeneral = new System.Windows.Forms.ToolStripStatusLabel();
            this.statusProgress = new System.Windows.Forms.ToolStripProgressBar();
            this.buttonShowAllChromatograms = new System.Windows.Forms.ToolStripSplitButton();
            this.statusSequences = new System.Windows.Forms.ToolStripStatusLabel();
            this.statusPeptides = new System.Windows.Forms.ToolStripStatusLabel();
            this.statusPrecursors = new System.Windows.Forms.ToolStripStatusLabel();
            this.statusIons = new System.Windows.Forms.ToolStripStatusLabel();
            this.mainToolStrip = new System.Windows.Forms.ToolStrip();
            this.newToolBarButton = new System.Windows.Forms.ToolStripButton();
            this.openToolBarButton = new System.Windows.Forms.ToolStripButton();
            this.saveToolBarButton = new System.Windows.Forms.ToolStripButton();
            this.publishToolbarButton = new System.Windows.Forms.ToolStripButton();
            this.toolStripSeparator20 = new System.Windows.Forms.ToolStripSeparator();
            this.cutToolBarButton = new System.Windows.Forms.ToolStripButton();
            this.copyToolBarButton = new System.Windows.Forms.ToolStripButton();
            this.pasteToolBarButton = new System.Windows.Forms.ToolStripButton();
            this.toolStripSeparator21 = new System.Windows.Forms.ToolStripSeparator();
            this.undoToolBarButton = new System.Windows.Forms.ToolStripSplitButton();
            this.redoToolBarButton = new System.Windows.Forms.ToolStripSplitButton();
            this.toolStripSeparatorSelectUI = new System.Windows.Forms.ToolStripSeparator();
            this.modeUIToolBarDropDownButton = new System.Windows.Forms.ToolStripDropDownButton();
            this.menuMain = new System.Windows.Forms.MenuStrip();
            this.fileToolStripMenuItem = new System.Windows.Forms.ToolStripMenuItem();
            this.startPageMenuItem = new System.Windows.Forms.ToolStripMenuItem();
            this.newMenuItem = new System.Windows.Forms.ToolStripMenuItem();
            this.openMenuItem = new System.Windows.Forms.ToolStripMenuItem();
            this.openContainingFolderMenuItem = new System.Windows.Forms.ToolStripMenuItem();
            this.toolStripSeparator53 = new System.Windows.Forms.ToolStripSeparator();
            this.saveMenuItem = new System.Windows.Forms.ToolStripMenuItem();
            this.saveAsMenuItem = new System.Windows.Forms.ToolStripMenuItem();
            this.shareDocumentMenuItem = new System.Windows.Forms.ToolStripMenuItem();
            this.publishMenuItem = new System.Windows.Forms.ToolStripMenuItem();
            this.toolStripSeparator2 = new System.Windows.Forms.ToolStripSeparator();
            this.importToolStripMenuItem = new System.Windows.Forms.ToolStripMenuItem();
            this.importResultsMenuItem = new System.Windows.Forms.ToolStripMenuItem();
            this.peakBoundariesToolStripMenuItem = new System.Windows.Forms.ToolStripMenuItem();
            this.toolStripSeparator51 = new System.Windows.Forms.ToolStripSeparator();
            this.importPeptideSearchMenuItem = new System.Windows.Forms.ToolStripMenuItem();
            this.toolStripSeparator52 = new System.Windows.Forms.ToolStripSeparator();
            this.importFASTAMenuItem = new System.Windows.Forms.ToolStripMenuItem();
            this.importAssayLibraryMenuItem = new System.Windows.Forms.ToolStripMenuItem();
            this.importMassListMenuItem = new System.Windows.Forms.ToolStripMenuItem();
            this.importDocumentMenuItem = new System.Windows.Forms.ToolStripMenuItem();
            this.importAnnotationsMenuItem = new System.Windows.Forms.ToolStripMenuItem();
            this.exportToolStripMenuItem = new System.Windows.Forms.ToolStripMenuItem();
            this.exportTransitionListMenuItem = new System.Windows.Forms.ToolStripMenuItem();
            this.exportIsolationListMenuItem = new System.Windows.Forms.ToolStripMenuItem();
            this.exportMethodMenuItem = new System.Windows.Forms.ToolStripMenuItem();
            this.toolStripSeparator49 = new System.Windows.Forms.ToolStripSeparator();
            this.exportReportMenuItem = new System.Windows.Forms.ToolStripMenuItem();
            this.toolStripSeparator50 = new System.Windows.Forms.ToolStripSeparator();
            this.eSPFeaturesMenuItem = new System.Windows.Forms.ToolStripMenuItem();
            this.exportSpectralLibraryMenuItem = new System.Windows.Forms.ToolStripMenuItem();
            this.chromatogramsToolStripMenuItem = new System.Windows.Forms.ToolStripMenuItem();
            this.mProphetFeaturesMenuItem = new System.Windows.Forms.ToolStripMenuItem();
            this.chorusRequestToolStripMenuItem = new System.Windows.Forms.ToolStripMenuItem();
            this.exportAnnotationsMenuItem = new System.Windows.Forms.ToolStripMenuItem();
            this.mruBeforeToolStripSeparator = new System.Windows.Forms.ToolStripSeparator();
            this.mruAfterToolStripSeparator = new System.Windows.Forms.ToolStripSeparator();
            this.exitMenuItem = new System.Windows.Forms.ToolStripMenuItem();
            this.editToolStripMenuItem = new System.Windows.Forms.ToolStripMenuItem();
            this.undoMenuItem = new System.Windows.Forms.ToolStripMenuItem();
            this.redoMenuItem = new System.Windows.Forms.ToolStripMenuItem();
            this.toolStripSeparator34 = new System.Windows.Forms.ToolStripSeparator();
            this.cutMenuItem = new System.Windows.Forms.ToolStripMenuItem();
            this.copyMenuItem = new System.Windows.Forms.ToolStripMenuItem();
            this.pasteMenuItem = new System.Windows.Forms.ToolStripMenuItem();
            this.deleteMenuItem = new System.Windows.Forms.ToolStripMenuItem();
            this.selectAllMenuItem = new System.Windows.Forms.ToolStripMenuItem();
            this.toolStripSeparator4 = new System.Windows.Forms.ToolStripSeparator();
            this.findPeptideMenuItem = new System.Windows.Forms.ToolStripMenuItem();
            this.findNextMenuItem = new System.Windows.Forms.ToolStripMenuItem();
            this.toolStripSeparator8 = new System.Windows.Forms.ToolStripSeparator();
            this.editNoteToolStripMenuItem = new System.Windows.Forms.ToolStripMenuItem();
            this.toolStripSeparator42 = new System.Windows.Forms.ToolStripSeparator();
            this.integrationToolStripMenuItem = new System.Windows.Forms.ToolStripMenuItem();
            this.applyPeakAllToolStripMenuItem = new System.Windows.Forms.ToolStripMenuItem();
            this.applyPeakSubsequentToolStripMenuItem = new System.Windows.Forms.ToolStripMenuItem();
            this.removePeakToolStripMenuItem = new System.Windows.Forms.ToolStripMenuItem();
            this.insertToolStripMenuItem = new System.Windows.Forms.ToolStripMenuItem();
            this.insertFASTAMenuItem = new System.Windows.Forms.ToolStripMenuItem();
            this.insertProteinsMenuItem = new System.Windows.Forms.ToolStripMenuItem();
            this.insertPeptidesMenuItem = new System.Windows.Forms.ToolStripMenuItem();
            this.insertTransitionListMenuItem = new System.Windows.Forms.ToolStripMenuItem();
            this.toolStripSeparator6 = new System.Windows.Forms.ToolStripSeparator();
            this.expandAllToolStripMenuItem = new System.Windows.Forms.ToolStripMenuItem();
            this.expandProteinsMenuItem = new System.Windows.Forms.ToolStripMenuItem();
            this.expandPeptidesMenuItem = new System.Windows.Forms.ToolStripMenuItem();
            this.expandPrecursorsMenuItem = new System.Windows.Forms.ToolStripMenuItem();
            this.collapseAllToolStripMenuItem = new System.Windows.Forms.ToolStripMenuItem();
            this.collapseProteinsMenuItem = new System.Windows.Forms.ToolStripMenuItem();
            this.collapsePeptidesMenuItem = new System.Windows.Forms.ToolStripMenuItem();
            this.collapsePrecursorsMenuItem = new System.Windows.Forms.ToolStripMenuItem();
            this.toolStripSeparator5 = new System.Windows.Forms.ToolStripSeparator();
            this.setStandardTypeMenuItem = new System.Windows.Forms.ToolStripMenuItem();
            this.noStandardMenuItem = new System.Windows.Forms.ToolStripMenuItem();
            this.normStandardMenuItem = new System.Windows.Forms.ToolStripMenuItem();
            this.surrogateStandardMenuItem = new System.Windows.Forms.ToolStripMenuItem();
            this.qcStandardMenuItem = new System.Windows.Forms.ToolStripMenuItem();
            this.irtStandardMenuItem = new System.Windows.Forms.ToolStripMenuItem();
            this.modifyPeptideMenuItem = new System.Windows.Forms.ToolStripMenuItem();
            this.manageUniquePeptidesMenuItem = new System.Windows.Forms.ToolStripMenuItem();
            this.toolStripSeparator30 = new System.Windows.Forms.ToolStripSeparator();
            this.manageResultsMenuItem = new System.Windows.Forms.ToolStripMenuItem();
            this.refineToolStripMenuItem = new System.Windows.Forms.ToolStripMenuItem();
            this.reintegrateToolStripMenuItem = new System.Windows.Forms.ToolStripMenuItem();
            this.generateDecoysMenuItem = new System.Windows.Forms.ToolStripMenuItem();
            this.compareModelsToolStripMenuItem = new System.Windows.Forms.ToolStripMenuItem();
            this.toolStripSeparator59 = new System.Windows.Forms.ToolStripSeparator();
            this.removeMissingResultsMenuItem = new System.Windows.Forms.ToolStripMenuItem();
            this.toolStripSeparator45 = new System.Windows.Forms.ToolStripSeparator();
            this.acceptProteinsMenuItem = new System.Windows.Forms.ToolStripMenuItem();
            this.removeEmptyProteinsMenuItem = new System.Windows.Forms.ToolStripMenuItem();
            this.associateFASTAMenuItem = new System.Windows.Forms.ToolStripMenuItem();
            this.renameProteinsMenuItem = new System.Windows.Forms.ToolStripMenuItem();
            this.sortProteinsMenuItem = new System.Windows.Forms.ToolStripMenuItem();
            this.sortProteinsByNameToolStripMenuItem = new System.Windows.Forms.ToolStripMenuItem();
            this.sortProteinsByAccessionToolStripMenuItem = new System.Windows.Forms.ToolStripMenuItem();
            this.sortProteinsByPreferredNameToolStripMenuItem = new System.Windows.Forms.ToolStripMenuItem();
            this.sortProteinsByGeneToolStripMenuItem = new System.Windows.Forms.ToolStripMenuItem();
            this.toolStripSeparator43 = new System.Windows.Forms.ToolStripSeparator();
            this.acceptPeptidesMenuItem = new System.Windows.Forms.ToolStripMenuItem();
            this.removeEmptyPeptidesMenuItem = new System.Windows.Forms.ToolStripMenuItem();
            this.removeDuplicatePeptidesMenuItem = new System.Windows.Forms.ToolStripMenuItem();
            this.removeRepeatedPeptidesMenuItem = new System.Windows.Forms.ToolStripMenuItem();
            this.toolStripSeparator35 = new System.Windows.Forms.ToolStripSeparator();
            this.refineAdvancedMenuItem = new System.Windows.Forms.ToolStripMenuItem();
            this.viewToolStripMenuItem = new System.Windows.Forms.ToolStripMenuItem();
            this.peptidesMenuItem = new System.Windows.Forms.ToolStripMenuItem();
            this.showTargetsByNameToolStripMenuItem = new System.Windows.Forms.ToolStripMenuItem();
            this.showTargetsByAccessionToolStripMenuItem = new System.Windows.Forms.ToolStripMenuItem();
            this.showTargetsByPreferredNameToolStripMenuItem = new System.Windows.Forms.ToolStripMenuItem();
            this.showTargetsByGeneToolStripMenuItem = new System.Windows.Forms.ToolStripMenuItem();
            this.textZoomToolStripMenuItem = new System.Windows.Forms.ToolStripMenuItem();
            this.defaultTextToolStripMenuItem = new System.Windows.Forms.ToolStripMenuItem();
            this.largeToolStripMenuItem = new System.Windows.Forms.ToolStripMenuItem();
            this.extraLargeToolStripMenuItem = new System.Windows.Forms.ToolStripMenuItem();
            this.toolStripSeparator41 = new System.Windows.Forms.ToolStripSeparator();
            this.spectralLibrariesToolStripMenuItem = new System.Windows.Forms.ToolStripMenuItem();
            this.toolStripSeparator32 = new System.Windows.Forms.ToolStripSeparator();
            this.arrangeGraphsToolStripMenuItem = new System.Windows.Forms.ToolStripMenuItem();
            this.arrangeTiledMenuItem = new System.Windows.Forms.ToolStripMenuItem();
            this.arrangeColumnMenuItem = new System.Windows.Forms.ToolStripMenuItem();
            this.arrangeRowMenuItem = new System.Windows.Forms.ToolStripMenuItem();
            this.arrangedTabbedMenuItem = new System.Windows.Forms.ToolStripMenuItem();
            this.groupedMenuItem = new System.Windows.Forms.ToolStripMenuItem();
            this.toolStripSeparator39 = new System.Windows.Forms.ToolStripSeparator();
            this.graphsToolStripMenuItem = new System.Windows.Forms.ToolStripMenuItem();
            this.ionTypesMenuItem = new System.Windows.Forms.ToolStripMenuItem();
            this.aMenuItem = new System.Windows.Forms.ToolStripMenuItem();
            this.bMenuItem = new System.Windows.Forms.ToolStripMenuItem();
            this.cMenuItem = new System.Windows.Forms.ToolStripMenuItem();
            this.xMenuItem = new System.Windows.Forms.ToolStripMenuItem();
            this.yMenuItem = new System.Windows.Forms.ToolStripMenuItem();
            this.zMenuItem = new System.Windows.Forms.ToolStripMenuItem();
            this.fragmentsMenuItem = new System.Windows.Forms.ToolStripMenuItem();
            this.precursorIonMenuItem = new System.Windows.Forms.ToolStripMenuItem();
            this.chargesMenuItem = new System.Windows.Forms.ToolStripMenuItem();
            this.charge1MenuItem = new System.Windows.Forms.ToolStripMenuItem();
            this.charge2MenuItem = new System.Windows.Forms.ToolStripMenuItem();
            this.charge3MenuItem = new System.Windows.Forms.ToolStripMenuItem();
            this.charge4MenuItem = new System.Windows.Forms.ToolStripMenuItem();
            this.ranksMenuItem = new System.Windows.Forms.ToolStripMenuItem();
            this.toolStripSeparator9 = new System.Windows.Forms.ToolStripSeparator();
            this.chromatogramsMenuItem = new System.Windows.Forms.ToolStripMenuItem();
            this.showChromMenuItem = new System.Windows.Forms.ToolStripMenuItem();
            this.toolStripSeparatorReplicates = new System.Windows.Forms.ToolStripSeparator();
            this.previousReplicateMenuItem = new System.Windows.Forms.ToolStripMenuItem();
            this.nextReplicateMenuItem = new System.Windows.Forms.ToolStripMenuItem();
            this.toolStripSeparator44 = new System.Windows.Forms.ToolStripSeparator();
            this.closeAllChromatogramsMenuItem = new System.Windows.Forms.ToolStripMenuItem();
            this.transitionsMenuItem = new System.Windows.Forms.ToolStripMenuItem();
            this.allTranMenuItem = new System.Windows.Forms.ToolStripMenuItem();
            this.precursorsTranMenuItem = new System.Windows.Forms.ToolStripMenuItem();
            this.productsTranMenuItem = new System.Windows.Forms.ToolStripMenuItem();
            this.singleTranMenuItem = new System.Windows.Forms.ToolStripMenuItem();
            this.totalTranMenuItem = new System.Windows.Forms.ToolStripMenuItem();
            this.toolStripSeparatorTranMain = new System.Windows.Forms.ToolStripSeparator();
            this.basePeakMenuItem = new System.Windows.Forms.ToolStripMenuItem();
            this.ticMenuItem = new System.Windows.Forms.ToolStripMenuItem();
            this.toolStripSeparator56 = new System.Windows.Forms.ToolStripSeparator();
            this.onlyQuantitativeMenuItem = new System.Windows.Forms.ToolStripMenuItem();
            this.toolStripSeparator48 = new System.Windows.Forms.ToolStripSeparator();
            this.splitGraphMenuItem = new System.Windows.Forms.ToolStripMenuItem();
            this.transformChromMenuItem = new System.Windows.Forms.ToolStripMenuItem();
            this.transformChromNoneMenuItem = new System.Windows.Forms.ToolStripMenuItem();
            this.transformChromInterploatedMenuItem = new System.Windows.Forms.ToolStripMenuItem();
            this.secondDerivativeMenuItem = new System.Windows.Forms.ToolStripMenuItem();
            this.firstDerivativeMenuItem = new System.Windows.Forms.ToolStripMenuItem();
            this.smoothSGChromMenuItem = new System.Windows.Forms.ToolStripMenuItem();
            this.autoZoomMenuItem = new System.Windows.Forms.ToolStripMenuItem();
            this.autoZoomNoneMenuItem = new System.Windows.Forms.ToolStripMenuItem();
            this.autoZoomBestPeakMenuItem = new System.Windows.Forms.ToolStripMenuItem();
            this.autoZoomRTWindowMenuItem = new System.Windows.Forms.ToolStripMenuItem();
            this.autoZoomBothMenuItem = new System.Windows.Forms.ToolStripMenuItem();
            this.toolStripSeparator10 = new System.Windows.Forms.ToolStripSeparator();
            this.retentionTimesMenuItem = new System.Windows.Forms.ToolStripMenuItem();
            this.replicateComparisonMenuItem = new System.Windows.Forms.ToolStripMenuItem();
            this.timePeptideComparisonMenuItem = new System.Windows.Forms.ToolStripMenuItem();
            this.regressionMenuItem = new System.Windows.Forms.ToolStripMenuItem();
            this.scoreToRunMenuItem = new System.Windows.Forms.ToolStripMenuItem();
            this.runToRunMenuItem = new System.Windows.Forms.ToolStripMenuItem();
            this.retentionTimeAlignmentsToolStripMenuItem = new System.Windows.Forms.ToolStripMenuItem();
            this.schedulingMenuItem = new System.Windows.Forms.ToolStripMenuItem();
            this.peakAreasMenuItem = new System.Windows.Forms.ToolStripMenuItem();
            this.areaReplicateComparisonMenuItem = new System.Windows.Forms.ToolStripMenuItem();
            this.areaPeptideComparisonMenuItem = new System.Windows.Forms.ToolStripMenuItem();
            this.areaCVHistogramMenuItem = new System.Windows.Forms.ToolStripMenuItem();
            this.areaCVHistogram2DMenuItem = new System.Windows.Forms.ToolStripMenuItem();
            this.massErrorsMenuItem = new System.Windows.Forms.ToolStripMenuItem();
            this.massErrorReplicateComparisonMenuItem = new System.Windows.Forms.ToolStripMenuItem();
            this.massErrorPeptideComparisonMenuItem = new System.Windows.Forms.ToolStripMenuItem();
            this.massErrorHistogramMenuItem = new System.Windows.Forms.ToolStripMenuItem();
            this.massErrorHistogram2DMenuItem = new System.Windows.Forms.ToolStripMenuItem();
            this.calibrationCurveMenuItem = new System.Windows.Forms.ToolStripMenuItem();
            this.documentGridMenuItem = new System.Windows.Forms.ToolStripMenuItem();
            this.otherGridsMenuItem = new System.Windows.Forms.ToolStripMenuItem();
            this.resultsGridMenuItem = new System.Windows.Forms.ToolStripMenuItem();
            this.groupComparisonsMenuItem = new System.Windows.Forms.ToolStripMenuItem();
            this.addGroupComparisonMenuItem = new System.Windows.Forms.ToolStripMenuItem();
            this.editGroupComparisonListMenuItem = new System.Windows.Forms.ToolStripMenuItem();
            this.listsMenuItem = new System.Windows.Forms.ToolStripMenuItem();
            this.defineNewListMenuItem = new System.Windows.Forms.ToolStripMenuItem();
            this.auditLogMenuItem = new System.Windows.Forms.ToolStripMenuItem();
            this.toolStripSeparator36 = new System.Windows.Forms.ToolStripSeparator();
            this.toolBarToolStripMenuItem = new System.Windows.Forms.ToolStripMenuItem();
            this.statusToolStripMenuItem = new System.Windows.Forms.ToolStripMenuItem();
            this.settingsToolStripMenuItem = new System.Windows.Forms.ToolStripMenuItem();
            this.toolStripSeparatorSettings = new System.Windows.Forms.ToolStripSeparator();
            this.saveCurrentMenuItem = new System.Windows.Forms.ToolStripMenuItem();
            this.editSettingsMenuItem = new System.Windows.Forms.ToolStripMenuItem();
            this.toolStripSeparator31 = new System.Windows.Forms.ToolStripSeparator();
            this.shareSettingsMenuItem = new System.Windows.Forms.ToolStripMenuItem();
            this.importSettingsMenuItem1 = new System.Windows.Forms.ToolStripMenuItem();
            this.toolStripSeparator3 = new System.Windows.Forms.ToolStripSeparator();
            this.peptideSettingsMenuItem = new System.Windows.Forms.ToolStripMenuItem();
            this.transitionSettingsMenuItem = new System.Windows.Forms.ToolStripMenuItem();
            this.documentSettingsMenuItem = new System.Windows.Forms.ToolStripMenuItem();
            this.toolStripSeparator37 = new System.Windows.Forms.ToolStripSeparator();
            this.integrateAllMenuItem = new System.Windows.Forms.ToolStripMenuItem();
            this.toolsMenu = new System.Windows.Forms.ToolStripMenuItem();
            this.placeholderToolsMenuItem = new System.Windows.Forms.ToolStripMenuItem();
            this.toolStripSeparatorTools = new System.Windows.Forms.ToolStripSeparator();
            this.updatesToolsMenuItem = new System.Windows.Forms.ToolStripMenuItem();
            this.toolStoreMenuItem = new System.Windows.Forms.ToolStripMenuItem();
            this.configureToolsMenuItem = new System.Windows.Forms.ToolStripMenuItem();
            this.toolStripSeparator46 = new System.Windows.Forms.ToolStripSeparator();
            this.immediateWindowToolStripMenuItem = new System.Windows.Forms.ToolStripMenuItem();
            this.toolStripSeparator47 = new System.Windows.Forms.ToolStripSeparator();
            this.optionsToolStripMenuItem = new System.Windows.Forms.ToolStripMenuItem();
            this.helpToolStripMenuItem = new System.Windows.Forms.ToolStripMenuItem();
            this.homeMenuItem = new System.Windows.Forms.ToolStripMenuItem();
            this.videosMenuItem = new System.Windows.Forms.ToolStripMenuItem();
            this.webinarsMenuItem = new System.Windows.Forms.ToolStripMenuItem();
            this.tutorialsMenuItem = new System.Windows.Forms.ToolStripMenuItem();
            this.supportMenuItem = new System.Windows.Forms.ToolStripMenuItem();
            this.issuesMenuItem = new System.Windows.Forms.ToolStripMenuItem();
            this.checkForUpdatesSeparator = new System.Windows.Forms.ToolStripSeparator();
            this.checkForUpdatesMenuItem = new System.Windows.Forms.ToolStripMenuItem();
            this.toolStripSeparator29 = new System.Windows.Forms.ToolStripSeparator();
            this.aboutMenuItem = new System.Windows.Forms.ToolStripMenuItem();
            this.contextMenuMassErrors = new System.Windows.Forms.ContextMenuStrip(this.components);
            this.massErrorGraphContextMenuItem = new System.Windows.Forms.ToolStripMenuItem();
            this.massErrorReplicateComparisonContextMenuItem = new System.Windows.Forms.ToolStripMenuItem();
            this.massErrorPeptideComparisonContextMenuItem = new System.Windows.Forms.ToolStripMenuItem();
            this.massErrorHistogramContextMenuItem = new System.Windows.Forms.ToolStripMenuItem();
            this.massErrorHistogram2DContextMenuItem = new System.Windows.Forms.ToolStripMenuItem();
            this.massErrorPropsContextMenuItem = new System.Windows.Forms.ToolStripMenuItem();
            this.showMassErrorLegendContextMenuItem = new System.Windows.Forms.ToolStripMenuItem();
            this.massErrorPointsContextMenuItem = new System.Windows.Forms.ToolStripMenuItem();
            this.massErrorTargetsContextMenuItem = new System.Windows.Forms.ToolStripMenuItem();
            this.massErrorTargets1FDRContextMenuItem = new System.Windows.Forms.ToolStripMenuItem();
            this.massErrorDecoysContextMenuItem = new System.Windows.Forms.ToolStripMenuItem();
            this.binCountContextMenuItem = new System.Windows.Forms.ToolStripMenuItem();
            this.ppm05ContextMenuItem = new System.Windows.Forms.ToolStripMenuItem();
            this.ppm10ContextMenuItem = new System.Windows.Forms.ToolStripMenuItem();
            this.ppm15ContextMenuItem = new System.Windows.Forms.ToolStripMenuItem();
            this.ppm20ContextMenuItem = new System.Windows.Forms.ToolStripMenuItem();
            this.massErrorTransitionsContextMenuItem = new System.Windows.Forms.ToolStripMenuItem();
            this.massErrorAllTransitionsContextMenuItem = new System.Windows.Forms.ToolStripMenuItem();
            this.massErrorBestTransitionsContextMenuItem = new System.Windows.Forms.ToolStripMenuItem();
            this.toolStripSeparator55 = new System.Windows.Forms.ToolStripSeparator();
            this.MassErrorPrecursorsContextMenuItem = new System.Windows.Forms.ToolStripMenuItem();
            this.MassErrorProductsContextMenuItem = new System.Windows.Forms.ToolStripMenuItem();
            this.massErrorXAxisContextMenuItem = new System.Windows.Forms.ToolStripMenuItem();
            this.massErorrRetentionTimeContextMenuItem = new System.Windows.Forms.ToolStripMenuItem();
            this.massErrorMassToChargContextMenuItem = new System.Windows.Forms.ToolStripMenuItem();
            this.massErrorlogScaleContextMenuItem = new System.Windows.Forms.ToolStripMenuItem();
<<<<<<< HEAD
            ((System.ComponentModel.ISupportInitialize)(this.modeUIHandler)).BeginInit();
=======
            this.documentationToolStripMenuItem = new System.Windows.Forms.ToolStripMenuItem();
            this.reportsHelpMenuItem = new System.Windows.Forms.ToolStripMenuItem();
            this.commandLineHelpMenuItem = new System.Windows.Forms.ToolStripMenuItem();
            this.otherDocsHelpMenuItem = new System.Windows.Forms.ToolStripMenuItem();
>>>>>>> 2752d79f
            this.contextMenuTreeNode.SuspendLayout();
            this.contextMenuSpectrum.SuspendLayout();
            this.contextMenuChromatogram.SuspendLayout();
            this.contextMenuRetentionTimes.SuspendLayout();
            this.contextMenuPeakAreas.SuspendLayout();
            this.panel1.SuspendLayout();
            this.statusStrip.SuspendLayout();
            this.mainToolStrip.SuspendLayout();
            this.menuMain.SuspendLayout();
            this.contextMenuMassErrors.SuspendLayout();
            this.SuspendLayout();
            // 
            // contextMenuTreeNode
            // 
            this.contextMenuTreeNode.Items.AddRange(new System.Windows.Forms.ToolStripItem[] {
            this.cutContextMenuItem,
            this.copyContextMenuItem,
            this.pasteContextMenuItem,
            this.deleteContextMenuItem,
            this.toolStripSeparator1,
            this.pickChildrenContextMenuItem,
            this.addMoleculeContextMenuItem,
            this.addSmallMoleculePrecursorContextMenuItem,
            this.addTransitionMoleculeContextMenuItem,
            this.removePeakContextMenuItem,
            this.setStandardTypeContextMenuItem,
            this.modifyPeptideContextMenuItem,
            this.toolStripSeparator7,
            this.editNoteContextMenuItem,
            this.toolStripSeparatorRatios,
            this.ratiosContextMenuItem,
            this.replicatesTreeContextMenuItem});
            this.contextMenuTreeNode.Name = "contextMenuTreeNode";
            resources.ApplyResources(this.contextMenuTreeNode, "contextMenuTreeNode");
            this.contextMenuTreeNode.Opening += new System.ComponentModel.CancelEventHandler(this.contextMenuTreeNode_Opening);
            // 
            // cutContextMenuItem
            // 
            this.cutContextMenuItem.Image = global::pwiz.Skyline.Properties.Resources.Cut;
            resources.ApplyResources(this.cutContextMenuItem, "cutContextMenuItem");
            this.cutContextMenuItem.Name = "cutContextMenuItem";
            this.cutContextMenuItem.Click += new System.EventHandler(this.cutMenuItem_Click);
            // 
            // copyContextMenuItem
            // 
            this.copyContextMenuItem.Image = global::pwiz.Skyline.Properties.Resources.Copy;
            resources.ApplyResources(this.copyContextMenuItem, "copyContextMenuItem");
            this.copyContextMenuItem.Name = "copyContextMenuItem";
            this.copyContextMenuItem.Click += new System.EventHandler(this.copyMenuItem_Click);
            // 
            // pasteContextMenuItem
            // 
            this.pasteContextMenuItem.Image = global::pwiz.Skyline.Properties.Resources.Paste;
            resources.ApplyResources(this.pasteContextMenuItem, "pasteContextMenuItem");
            this.pasteContextMenuItem.Name = "pasteContextMenuItem";
            this.pasteContextMenuItem.Click += new System.EventHandler(this.pasteMenuItem_Click);
            // 
            // deleteContextMenuItem
            // 
            this.deleteContextMenuItem.Image = global::pwiz.Skyline.Properties.Resources.Delete;
            resources.ApplyResources(this.deleteContextMenuItem, "deleteContextMenuItem");
            this.deleteContextMenuItem.Name = "deleteContextMenuItem";
            this.deleteContextMenuItem.Click += new System.EventHandler(this.deleteMenuItem_Click);
            // 
            // toolStripSeparator1
            // 
            this.toolStripSeparator1.Name = "toolStripSeparator1";
            resources.ApplyResources(this.toolStripSeparator1, "toolStripSeparator1");
            // 
            // pickChildrenContextMenuItem
            // 
            this.pickChildrenContextMenuItem.Name = "pickChildrenContextMenuItem";
            resources.ApplyResources(this.pickChildrenContextMenuItem, "pickChildrenContextMenuItem");
            this.pickChildrenContextMenuItem.Click += new System.EventHandler(this.pickChildrenContextMenuItem_Click);
            // 
            // addMoleculeContextMenuItem
            // 
            this.addMoleculeContextMenuItem.Name = "addMoleculeContextMenuItem";
            resources.ApplyResources(this.addMoleculeContextMenuItem, "addMoleculeContextMenuItem");
            this.addMoleculeContextMenuItem.Click += new System.EventHandler(this.addMoleculeContextMenuItem_Click);
            // 
            // addSmallMoleculePrecursorContextMenuItem
            // 
            this.addSmallMoleculePrecursorContextMenuItem.Name = "addSmallMoleculePrecursorContextMenuItem";
            resources.ApplyResources(this.addSmallMoleculePrecursorContextMenuItem, "addSmallMoleculePrecursorContextMenuItem");
            this.addSmallMoleculePrecursorContextMenuItem.Click += new System.EventHandler(this.addSmallMoleculePrecursorContextMenuItem_Click);
            // 
            // addTransitionMoleculeContextMenuItem
            // 
            this.addTransitionMoleculeContextMenuItem.Name = "addTransitionMoleculeContextMenuItem";
            resources.ApplyResources(this.addTransitionMoleculeContextMenuItem, "addTransitionMoleculeContextMenuItem");
            this.addTransitionMoleculeContextMenuItem.Click += new System.EventHandler(this.addTransitionMoleculeContextMenuItem_Click);
            // 
            // removePeakContextMenuItem
            // 
            this.removePeakContextMenuItem.Name = "removePeakContextMenuItem";
            resources.ApplyResources(this.removePeakContextMenuItem, "removePeakContextMenuItem");
            this.removePeakContextMenuItem.Click += new System.EventHandler(this.removePeakMenuItem_Click);
            // 
            // setStandardTypeContextMenuItem
            // 
            this.setStandardTypeContextMenuItem.DropDownItems.AddRange(new System.Windows.Forms.ToolStripItem[] {
            this.noStandardContextMenuItem,
            this.normStandardContextMenuItem,
            this.surrogateStandardContextMenuItem,
            this.qcStandardContextMenuItem,
            this.irtStandardContextMenuItem});
            this.setStandardTypeContextMenuItem.Name = "setStandardTypeContextMenuItem";
            resources.ApplyResources(this.setStandardTypeContextMenuItem, "setStandardTypeContextMenuItem");
            this.setStandardTypeContextMenuItem.DropDownOpening += new System.EventHandler(this.setStandardTypeContextMenuItem_DropDownOpening);
            // 
            // noStandardContextMenuItem
            // 
            this.noStandardContextMenuItem.Name = "noStandardContextMenuItem";
            resources.ApplyResources(this.noStandardContextMenuItem, "noStandardContextMenuItem");
            this.noStandardContextMenuItem.Click += new System.EventHandler(this.noStandardMenuItem_Click);
            // 
            // normStandardContextMenuItem
            // 
            this.normStandardContextMenuItem.Name = "normStandardContextMenuItem";
            resources.ApplyResources(this.normStandardContextMenuItem, "normStandardContextMenuItem");
            this.normStandardContextMenuItem.Click += new System.EventHandler(this.normStandardMenuItem_Click);
            // 
            // surrogateStandardContextMenuItem
            // 
            this.surrogateStandardContextMenuItem.Name = "surrogateStandardContextMenuItem";
            resources.ApplyResources(this.surrogateStandardContextMenuItem, "surrogateStandardContextMenuItem");
            this.surrogateStandardContextMenuItem.Click += new System.EventHandler(this.surrogateStandardMenuItem_Click);
            // 
            // qcStandardContextMenuItem
            // 
            this.qcStandardContextMenuItem.Name = "qcStandardContextMenuItem";
            resources.ApplyResources(this.qcStandardContextMenuItem, "qcStandardContextMenuItem");
            this.qcStandardContextMenuItem.Click += new System.EventHandler(this.qcStandardMenuItem_Click);
            // 
            // irtStandardContextMenuItem
            // 
            this.irtStandardContextMenuItem.Name = "irtStandardContextMenuItem";
            resources.ApplyResources(this.irtStandardContextMenuItem, "irtStandardContextMenuItem");
            this.irtStandardContextMenuItem.Click += new System.EventHandler(this.irtStandardContextMenuItem_Click);
            // 
            // modifyPeptideContextMenuItem
            // 
            this.modifyPeptideContextMenuItem.Name = "modifyPeptideContextMenuItem";
            resources.ApplyResources(this.modifyPeptideContextMenuItem, "modifyPeptideContextMenuItem");
            this.modifyPeptideContextMenuItem.Click += new System.EventHandler(this.modifyPeptideMenuItem_Click);
            // 
            // toolStripSeparator7
            // 
            this.toolStripSeparator7.Name = "toolStripSeparator7";
            resources.ApplyResources(this.toolStripSeparator7, "toolStripSeparator7");
            // 
            // editNoteContextMenuItem
            // 
            this.editNoteContextMenuItem.Image = global::pwiz.Skyline.Properties.Resources.Comment;
            resources.ApplyResources(this.editNoteContextMenuItem, "editNoteContextMenuItem");
            this.editNoteContextMenuItem.Name = "editNoteContextMenuItem";
            this.editNoteContextMenuItem.Click += new System.EventHandler(this.editNoteMenuItem_Click);
            // 
            // toolStripSeparatorRatios
            // 
            this.toolStripSeparatorRatios.Name = "toolStripSeparatorRatios";
            resources.ApplyResources(this.toolStripSeparatorRatios, "toolStripSeparatorRatios");
            // 
            // ratiosContextMenuItem
            // 
            this.ratiosContextMenuItem.DropDownItems.AddRange(new System.Windows.Forms.ToolStripItem[] {
            this.ratiosToGlobalStandardsMenuItem});
            this.ratiosContextMenuItem.Name = "ratiosContextMenuItem";
            resources.ApplyResources(this.ratiosContextMenuItem, "ratiosContextMenuItem");
            this.ratiosContextMenuItem.DropDownOpening += new System.EventHandler(this.ratiosContextMenuItem_DropDownOpening);
            // 
            // ratiosToGlobalStandardsMenuItem
            // 
            this.ratiosToGlobalStandardsMenuItem.Name = "ratiosToGlobalStandardsMenuItem";
            resources.ApplyResources(this.ratiosToGlobalStandardsMenuItem, "ratiosToGlobalStandardsMenuItem");
            // 
            // replicatesTreeContextMenuItem
            // 
            this.replicatesTreeContextMenuItem.DropDownItems.AddRange(new System.Windows.Forms.ToolStripItem[] {
            this.singleReplicateTreeContextMenuItem,
            this.bestReplicateTreeContextMenuItem});
            this.replicatesTreeContextMenuItem.Name = "replicatesTreeContextMenuItem";
            resources.ApplyResources(this.replicatesTreeContextMenuItem, "replicatesTreeContextMenuItem");
            this.replicatesTreeContextMenuItem.DropDownOpening += new System.EventHandler(this.replicatesTreeContextMenuItem_DropDownOpening);
            // 
            // singleReplicateTreeContextMenuItem
            // 
            this.singleReplicateTreeContextMenuItem.Name = "singleReplicateTreeContextMenuItem";
            resources.ApplyResources(this.singleReplicateTreeContextMenuItem, "singleReplicateTreeContextMenuItem");
            this.singleReplicateTreeContextMenuItem.Click += new System.EventHandler(this.singleReplicateTreeContextMenuItem_Click);
            // 
            // bestReplicateTreeContextMenuItem
            // 
            this.bestReplicateTreeContextMenuItem.Name = "bestReplicateTreeContextMenuItem";
            resources.ApplyResources(this.bestReplicateTreeContextMenuItem, "bestReplicateTreeContextMenuItem");
            this.bestReplicateTreeContextMenuItem.Click += new System.EventHandler(this.bestReplicateTreeContextMenuItem_Click);
            // 
            // contextMenuSpectrum
            // 
            this.contextMenuSpectrum.Items.AddRange(new System.Windows.Forms.ToolStripItem[] {
            this.aionsContextMenuItem,
            this.bionsContextMenuItem,
            this.cionsContextMenuItem,
            this.xionsContextMenuItem,
            this.yionsContextMenuItem,
            this.zionsContextMenuItem,
            this.fragmentionsContextMenuItem,
            this.precursorIonContextMenuItem,
            this.toolStripSeparator11,
            this.chargesContextMenuItem,
            this.toolStripSeparator12,
            this.ranksContextMenuItem,
            this.ionMzValuesContextMenuItem,
            this.observedMzValuesContextMenuItem,
            this.duplicatesContextMenuItem,
            this.toolStripSeparator13,
            this.lockYaxisContextMenuItem,
            this.toolStripSeparator14,
            this.spectrumPropsContextMenuItem,
            this.toolStripSeparator15,
            this.zoomSpectrumContextMenuItem,
            this.toolStripSeparator27,
            this.showLibraryChromatogramsSpectrumContextMenuItem});
            this.contextMenuSpectrum.Name = "contextMenuSpectrum";
            resources.ApplyResources(this.contextMenuSpectrum, "contextMenuSpectrum");
            // 
            // aionsContextMenuItem
            // 
            this.aionsContextMenuItem.CheckOnClick = true;
            this.aionsContextMenuItem.Name = "aionsContextMenuItem";
            resources.ApplyResources(this.aionsContextMenuItem, "aionsContextMenuItem");
            this.aionsContextMenuItem.Click += new System.EventHandler(this.aMenuItem_Click);
            // 
            // bionsContextMenuItem
            // 
            this.bionsContextMenuItem.CheckOnClick = true;
            this.bionsContextMenuItem.Name = "bionsContextMenuItem";
            resources.ApplyResources(this.bionsContextMenuItem, "bionsContextMenuItem");
            this.bionsContextMenuItem.Click += new System.EventHandler(this.bMenuItem_Click);
            // 
            // cionsContextMenuItem
            // 
            this.cionsContextMenuItem.CheckOnClick = true;
            this.cionsContextMenuItem.Name = "cionsContextMenuItem";
            resources.ApplyResources(this.cionsContextMenuItem, "cionsContextMenuItem");
            this.cionsContextMenuItem.Click += new System.EventHandler(this.cMenuItem_Click);
            // 
            // xionsContextMenuItem
            // 
            this.xionsContextMenuItem.CheckOnClick = true;
            this.xionsContextMenuItem.Name = "xionsContextMenuItem";
            resources.ApplyResources(this.xionsContextMenuItem, "xionsContextMenuItem");
            this.xionsContextMenuItem.Click += new System.EventHandler(this.xMenuItem_Click);
            // 
            // yionsContextMenuItem
            // 
            this.yionsContextMenuItem.CheckOnClick = true;
            this.yionsContextMenuItem.Name = "yionsContextMenuItem";
            resources.ApplyResources(this.yionsContextMenuItem, "yionsContextMenuItem");
            this.yionsContextMenuItem.Click += new System.EventHandler(this.yMenuItem_Click);
            // 
            // zionsContextMenuItem
            // 
            this.zionsContextMenuItem.CheckOnClick = true;
            this.zionsContextMenuItem.Name = "zionsContextMenuItem";
            resources.ApplyResources(this.zionsContextMenuItem, "zionsContextMenuItem");
            this.zionsContextMenuItem.Click += new System.EventHandler(this.zMenuItem_Click);
            // 
            // fragmentionsContextMenuItem
            // 
            this.fragmentionsContextMenuItem.CheckOnClick = true;
            this.fragmentionsContextMenuItem.Name = "fragmentionsContextMenuItem";
            resources.ApplyResources(this.fragmentionsContextMenuItem, "fragmentionsContextMenuItem");
            this.fragmentionsContextMenuItem.Click += new System.EventHandler(this.fragmentsMenuItem_Click);
            // 
            // precursorIonContextMenuItem
            // 
            this.precursorIonContextMenuItem.Name = "precursorIonContextMenuItem";
            resources.ApplyResources(this.precursorIonContextMenuItem, "precursorIonContextMenuItem");
            this.precursorIonContextMenuItem.Click += new System.EventHandler(this.precursorIonMenuItem_Click);
            // 
            // toolStripSeparator11
            // 
            this.toolStripSeparator11.Name = "toolStripSeparator11";
            resources.ApplyResources(this.toolStripSeparator11, "toolStripSeparator11");
            // 
            // chargesContextMenuItem
            // 
            this.chargesContextMenuItem.DropDownItems.AddRange(new System.Windows.Forms.ToolStripItem[] {
            this.charge1ContextMenuItem,
            this.charge2ContextMenuItem,
            this.charge3ContextMenuItem,
            this.charge4ContextMenuItem});
            this.chargesContextMenuItem.Name = "chargesContextMenuItem";
            resources.ApplyResources(this.chargesContextMenuItem, "chargesContextMenuItem");
            this.chargesContextMenuItem.DropDownOpening += new System.EventHandler(this.chargesMenuItem_DropDownOpening);
            // 
            // charge1ContextMenuItem
            // 
            this.charge1ContextMenuItem.Name = "charge1ContextMenuItem";
            resources.ApplyResources(this.charge1ContextMenuItem, "charge1ContextMenuItem");
            this.charge1ContextMenuItem.Click += new System.EventHandler(this.charge1MenuItem_Click);
            // 
            // charge2ContextMenuItem
            // 
            this.charge2ContextMenuItem.Name = "charge2ContextMenuItem";
            resources.ApplyResources(this.charge2ContextMenuItem, "charge2ContextMenuItem");
            this.charge2ContextMenuItem.Click += new System.EventHandler(this.charge2MenuItem_Click);
            // 
            // charge3ContextMenuItem
            // 
            this.charge3ContextMenuItem.Name = "charge3ContextMenuItem";
            resources.ApplyResources(this.charge3ContextMenuItem, "charge3ContextMenuItem");
            this.charge3ContextMenuItem.Click += new System.EventHandler(this.charge3MenuItem_Click);
            // 
            // charge4ContextMenuItem
            // 
            this.charge4ContextMenuItem.Name = "charge4ContextMenuItem";
            resources.ApplyResources(this.charge4ContextMenuItem, "charge4ContextMenuItem");
            this.charge4ContextMenuItem.Click += new System.EventHandler(this.charge4MenuItem_Click);
            // 
            // toolStripSeparator12
            // 
            this.toolStripSeparator12.Name = "toolStripSeparator12";
            resources.ApplyResources(this.toolStripSeparator12, "toolStripSeparator12");
            // 
            // ranksContextMenuItem
            // 
            this.ranksContextMenuItem.CheckOnClick = true;
            this.ranksContextMenuItem.Name = "ranksContextMenuItem";
            resources.ApplyResources(this.ranksContextMenuItem, "ranksContextMenuItem");
            this.ranksContextMenuItem.Click += new System.EventHandler(this.ranksMenuItem_Click);
            // 
            // ionMzValuesContextMenuItem
            // 
            this.ionMzValuesContextMenuItem.CheckOnClick = true;
            this.ionMzValuesContextMenuItem.Name = "ionMzValuesContextMenuItem";
            resources.ApplyResources(this.ionMzValuesContextMenuItem, "ionMzValuesContextMenuItem");
            this.ionMzValuesContextMenuItem.Click += new System.EventHandler(this.ionMzValuesContextMenuItem_Click);
            // 
            // observedMzValuesContextMenuItem
            // 
            this.observedMzValuesContextMenuItem.CheckOnClick = true;
            this.observedMzValuesContextMenuItem.Name = "observedMzValuesContextMenuItem";
            resources.ApplyResources(this.observedMzValuesContextMenuItem, "observedMzValuesContextMenuItem");
            this.observedMzValuesContextMenuItem.Click += new System.EventHandler(this.observedMzValuesContextMenuItem_Click);
            // 
            // duplicatesContextMenuItem
            // 
            this.duplicatesContextMenuItem.CheckOnClick = true;
            this.duplicatesContextMenuItem.Name = "duplicatesContextMenuItem";
            resources.ApplyResources(this.duplicatesContextMenuItem, "duplicatesContextMenuItem");
            this.duplicatesContextMenuItem.Click += new System.EventHandler(this.duplicatesContextMenuItem_Click);
            // 
            // toolStripSeparator13
            // 
            this.toolStripSeparator13.Name = "toolStripSeparator13";
            resources.ApplyResources(this.toolStripSeparator13, "toolStripSeparator13");
            // 
            // lockYaxisContextMenuItem
            // 
            this.lockYaxisContextMenuItem.CheckOnClick = true;
            this.lockYaxisContextMenuItem.Name = "lockYaxisContextMenuItem";
            resources.ApplyResources(this.lockYaxisContextMenuItem, "lockYaxisContextMenuItem");
            this.lockYaxisContextMenuItem.Click += new System.EventHandler(this.lockYaxisContextMenuItem_Click);
            // 
            // toolStripSeparator14
            // 
            this.toolStripSeparator14.Name = "toolStripSeparator14";
            resources.ApplyResources(this.toolStripSeparator14, "toolStripSeparator14");
            // 
            // spectrumPropsContextMenuItem
            // 
            this.spectrumPropsContextMenuItem.Name = "spectrumPropsContextMenuItem";
            resources.ApplyResources(this.spectrumPropsContextMenuItem, "spectrumPropsContextMenuItem");
            this.spectrumPropsContextMenuItem.Click += new System.EventHandler(this.spectrumPropsContextMenuItem_Click);
            // 
            // toolStripSeparator15
            // 
            this.toolStripSeparator15.Name = "toolStripSeparator15";
            resources.ApplyResources(this.toolStripSeparator15, "toolStripSeparator15");
            // 
            // zoomSpectrumContextMenuItem
            // 
            this.zoomSpectrumContextMenuItem.Name = "zoomSpectrumContextMenuItem";
            resources.ApplyResources(this.zoomSpectrumContextMenuItem, "zoomSpectrumContextMenuItem");
            this.zoomSpectrumContextMenuItem.Click += new System.EventHandler(this.zoomSpectrumContextMenuItem_Click);
            // 
            // toolStripSeparator27
            // 
            this.toolStripSeparator27.Name = "toolStripSeparator27";
            resources.ApplyResources(this.toolStripSeparator27, "toolStripSeparator27");
            // 
            // showLibraryChromatogramsSpectrumContextMenuItem
            // 
            this.showLibraryChromatogramsSpectrumContextMenuItem.Name = "showLibraryChromatogramsSpectrumContextMenuItem";
            resources.ApplyResources(this.showLibraryChromatogramsSpectrumContextMenuItem, "showLibraryChromatogramsSpectrumContextMenuItem");
            this.showLibraryChromatogramsSpectrumContextMenuItem.Click += new System.EventHandler(this.showChromatogramsSpectrumContextMenuItem_Click);
            // 
            // contextMenuChromatogram
            // 
            this.contextMenuChromatogram.Items.AddRange(new System.Windows.Forms.ToolStripItem[] {
            this.applyPeakAllGraphMenuItem,
            this.applyPeakSubsequentGraphMenuItem,
            this.removePeakGraphMenuItem,
            this.toolStripSeparator33,
            this.legendChromContextMenuItem,
            this.peakBoundariesContextMenuItem,
            this.originalPeakMenuItem,
            this.massErrorContextMenuItem,
            this.retentionTimesContextMenuItem,
            this.retentionTimePredContextMenuItem,
            this.peptideIDTimesContextMenuItem,
            this.toolStripSeparator16,
            this.transitionsContextMenuItem,
            this.transformChromContextMenuItem,
            this.toolStripSeparator17,
            this.autoZoomContextMenuItem,
            this.lockYChromContextMenuItem,
            this.synchronizeZoomingContextMenuItem,
            this.toolStripSeparator18,
            this.chromPropsContextMenuItem,
            this.toolStripSeparator19,
            this.zoomChromContextMenuItem,
            this.toolStripSeparator26});
            this.contextMenuChromatogram.Name = "contextMenuChromatogram";
            resources.ApplyResources(this.contextMenuChromatogram, "contextMenuChromatogram");
            // 
            // applyPeakAllGraphMenuItem
            // 
            this.applyPeakAllGraphMenuItem.Name = "applyPeakAllGraphMenuItem";
            resources.ApplyResources(this.applyPeakAllGraphMenuItem, "applyPeakAllGraphMenuItem");
            this.applyPeakAllGraphMenuItem.Click += new System.EventHandler(this.applyPeakAllMenuItem_Click);
            // 
            // applyPeakSubsequentGraphMenuItem
            // 
            this.applyPeakSubsequentGraphMenuItem.Name = "applyPeakSubsequentGraphMenuItem";
            resources.ApplyResources(this.applyPeakSubsequentGraphMenuItem, "applyPeakSubsequentGraphMenuItem");
            this.applyPeakSubsequentGraphMenuItem.Click += new System.EventHandler(this.applyPeakSubsequentMenuItem_Click);
            // 
            // removePeakGraphMenuItem
            // 
            this.removePeakGraphMenuItem.Name = "removePeakGraphMenuItem";
            resources.ApplyResources(this.removePeakGraphMenuItem, "removePeakGraphMenuItem");
            this.removePeakGraphMenuItem.DropDownOpening += new System.EventHandler(this.removePeakMenuItem_DropDownOpening);
            this.removePeakGraphMenuItem.Click += new System.EventHandler(this.removePeakMenuItem_Click);
            // 
            // toolStripSeparator33
            // 
            this.toolStripSeparator33.Name = "toolStripSeparator33";
            resources.ApplyResources(this.toolStripSeparator33, "toolStripSeparator33");
            // 
            // legendChromContextMenuItem
            // 
            this.legendChromContextMenuItem.CheckOnClick = true;
            this.legendChromContextMenuItem.Name = "legendChromContextMenuItem";
            resources.ApplyResources(this.legendChromContextMenuItem, "legendChromContextMenuItem");
            this.legendChromContextMenuItem.Click += new System.EventHandler(this.legendChromContextMenuItem_Click);
            // 
            // peakBoundariesContextMenuItem
            // 
            this.peakBoundariesContextMenuItem.CheckOnClick = true;
            this.peakBoundariesContextMenuItem.Name = "peakBoundariesContextMenuItem";
            resources.ApplyResources(this.peakBoundariesContextMenuItem, "peakBoundariesContextMenuItem");
            this.peakBoundariesContextMenuItem.Click += new System.EventHandler(this.peakBoundariesContextMenuItem_Click);
            // 
            // originalPeakMenuItem
            // 
            this.originalPeakMenuItem.CheckOnClick = true;
            this.originalPeakMenuItem.Name = "originalPeakMenuItem";
            resources.ApplyResources(this.originalPeakMenuItem, "originalPeakMenuItem");
            this.originalPeakMenuItem.Click += new System.EventHandler(this.originalPeakContextMenuItem_Click);
            // 
            // massErrorContextMenuItem
            // 
            this.massErrorContextMenuItem.CheckOnClick = true;
            this.massErrorContextMenuItem.Name = "massErrorContextMenuItem";
            resources.ApplyResources(this.massErrorContextMenuItem, "massErrorContextMenuItem");
            this.massErrorContextMenuItem.Click += new System.EventHandler(this.massErrorContextMenuItem_Click);
            // 
            // retentionTimesContextMenuItem
            // 
            this.retentionTimesContextMenuItem.CheckOnClick = true;
            this.retentionTimesContextMenuItem.DropDownItems.AddRange(new System.Windows.Forms.ToolStripItem[] {
            this.allRTContextMenuItem,
            this.bestRTContextMenuItem,
            this.thresholdRTContextMenuItem,
            this.noneRTContextMenuItem,
            this.rawTimesMenuItemSplitter,
            this.rawTimesContextMenuItem});
            this.retentionTimesContextMenuItem.Name = "retentionTimesContextMenuItem";
            resources.ApplyResources(this.retentionTimesContextMenuItem, "retentionTimesContextMenuItem");
            this.retentionTimesContextMenuItem.DropDownOpening += new System.EventHandler(this.retentionTimesContextMenuItem_DropDownOpening);
            // 
            // allRTContextMenuItem
            // 
            this.allRTContextMenuItem.Name = "allRTContextMenuItem";
            resources.ApplyResources(this.allRTContextMenuItem, "allRTContextMenuItem");
            this.allRTContextMenuItem.Click += new System.EventHandler(this.allRTContextMenuItem_Click);
            // 
            // bestRTContextMenuItem
            // 
            this.bestRTContextMenuItem.Name = "bestRTContextMenuItem";
            resources.ApplyResources(this.bestRTContextMenuItem, "bestRTContextMenuItem");
            this.bestRTContextMenuItem.Click += new System.EventHandler(this.bestRTContextMenuItem_Click);
            // 
            // thresholdRTContextMenuItem
            // 
            this.thresholdRTContextMenuItem.Name = "thresholdRTContextMenuItem";
            resources.ApplyResources(this.thresholdRTContextMenuItem, "thresholdRTContextMenuItem");
            this.thresholdRTContextMenuItem.Click += new System.EventHandler(this.thresholdRTContextMenuItem_Click);
            // 
            // noneRTContextMenuItem
            // 
            this.noneRTContextMenuItem.Name = "noneRTContextMenuItem";
            resources.ApplyResources(this.noneRTContextMenuItem, "noneRTContextMenuItem");
            this.noneRTContextMenuItem.Click += new System.EventHandler(this.noneRTContextMenuItem_Click);
            // 
            // rawTimesMenuItemSplitter
            // 
            this.rawTimesMenuItemSplitter.Name = "rawTimesMenuItemSplitter";
            resources.ApplyResources(this.rawTimesMenuItemSplitter, "rawTimesMenuItemSplitter");
            // 
            // rawTimesContextMenuItem
            // 
            this.rawTimesContextMenuItem.Name = "rawTimesContextMenuItem";
            resources.ApplyResources(this.rawTimesContextMenuItem, "rawTimesContextMenuItem");
            this.rawTimesContextMenuItem.Click += new System.EventHandler(this.rawTimesContextMenuItem_Click);
            // 
            // retentionTimePredContextMenuItem
            // 
            this.retentionTimePredContextMenuItem.CheckOnClick = true;
            this.retentionTimePredContextMenuItem.Name = "retentionTimePredContextMenuItem";
            resources.ApplyResources(this.retentionTimePredContextMenuItem, "retentionTimePredContextMenuItem");
            this.retentionTimePredContextMenuItem.Click += new System.EventHandler(this.retentionTimePredContextMenuItem_Click);
            // 
            // peptideIDTimesContextMenuItem
            // 
            this.peptideIDTimesContextMenuItem.DropDownItems.AddRange(new System.Windows.Forms.ToolStripItem[] {
            this.idTimesNoneContextMenuItem,
            this.idTimesMatchingContextMenuItem,
            this.idTimesAlignedContextMenuItem,
            this.idTimesOtherContextMenuItem});
            this.peptideIDTimesContextMenuItem.Name = "peptideIDTimesContextMenuItem";
            resources.ApplyResources(this.peptideIDTimesContextMenuItem, "peptideIDTimesContextMenuItem");
            // 
            // idTimesNoneContextMenuItem
            // 
            this.idTimesNoneContextMenuItem.Name = "idTimesNoneContextMenuItem";
            resources.ApplyResources(this.idTimesNoneContextMenuItem, "idTimesNoneContextMenuItem");
            this.idTimesNoneContextMenuItem.Click += new System.EventHandler(this.idTimesNoneContextMenuItem_Click);
            // 
            // idTimesMatchingContextMenuItem
            // 
            this.idTimesMatchingContextMenuItem.CheckOnClick = true;
            this.idTimesMatchingContextMenuItem.Name = "idTimesMatchingContextMenuItem";
            resources.ApplyResources(this.idTimesMatchingContextMenuItem, "idTimesMatchingContextMenuItem");
            this.idTimesMatchingContextMenuItem.Click += new System.EventHandler(this.peptideIDTimesContextMenuItem_Click);
            // 
            // idTimesAlignedContextMenuItem
            // 
            this.idTimesAlignedContextMenuItem.CheckOnClick = true;
            this.idTimesAlignedContextMenuItem.Name = "idTimesAlignedContextMenuItem";
            resources.ApplyResources(this.idTimesAlignedContextMenuItem, "idTimesAlignedContextMenuItem");
            this.idTimesAlignedContextMenuItem.Click += new System.EventHandler(this.alignedPeptideIDTimesToolStripMenuItem_Click);
            // 
            // idTimesOtherContextMenuItem
            // 
            this.idTimesOtherContextMenuItem.CheckOnClick = true;
            this.idTimesOtherContextMenuItem.Name = "idTimesOtherContextMenuItem";
            resources.ApplyResources(this.idTimesOtherContextMenuItem, "idTimesOtherContextMenuItem");
            this.idTimesOtherContextMenuItem.Click += new System.EventHandler(this.peptideIDTimesFromOtherRunsToolStripMenuItem_Click);
            // 
            // toolStripSeparator16
            // 
            this.toolStripSeparator16.Name = "toolStripSeparator16";
            resources.ApplyResources(this.toolStripSeparator16, "toolStripSeparator16");
            // 
            // transitionsContextMenuItem
            // 
            this.transitionsContextMenuItem.DropDownItems.AddRange(new System.Windows.Forms.ToolStripItem[] {
            this.allTranContextMenuItem,
            this.precursorsTranContextMenuItem,
            this.productsTranContextMenuItem,
            this.singleTranContextMenuItem,
            this.totalTranContextMenuItem,
            this.toolStripSeparatorTran,
            this.basePeakContextMenuItem,
            this.ticContextMenuItem,
            this.toolStripSeparatorOnlyQuantitative,
            this.onlyQuantitativeContextMenuItem,
            this.toolStripSeparatorSplitGraph,
            this.splitGraphContextMenuItem});
            this.transitionsContextMenuItem.Name = "transitionsContextMenuItem";
            resources.ApplyResources(this.transitionsContextMenuItem, "transitionsContextMenuItem");
            this.transitionsContextMenuItem.DropDownOpening += new System.EventHandler(this.transitionsMenuItem_DropDownOpening);
            // 
            // allTranContextMenuItem
            // 
            this.allTranContextMenuItem.Name = "allTranContextMenuItem";
            resources.ApplyResources(this.allTranContextMenuItem, "allTranContextMenuItem");
            this.allTranContextMenuItem.Click += new System.EventHandler(this.allTranMenuItem_Click);
            // 
            // precursorsTranContextMenuItem
            // 
            this.precursorsTranContextMenuItem.Name = "precursorsTranContextMenuItem";
            resources.ApplyResources(this.precursorsTranContextMenuItem, "precursorsTranContextMenuItem");
            this.precursorsTranContextMenuItem.Click += new System.EventHandler(this.precursorsTranMenuItem_Click);
            // 
            // productsTranContextMenuItem
            // 
            this.productsTranContextMenuItem.Name = "productsTranContextMenuItem";
            resources.ApplyResources(this.productsTranContextMenuItem, "productsTranContextMenuItem");
            this.productsTranContextMenuItem.Click += new System.EventHandler(this.productsTranMenuItem_Click);
            // 
            // singleTranContextMenuItem
            // 
            this.singleTranContextMenuItem.Name = "singleTranContextMenuItem";
            resources.ApplyResources(this.singleTranContextMenuItem, "singleTranContextMenuItem");
            this.singleTranContextMenuItem.Click += new System.EventHandler(this.singleTranMenuItem_Click);
            // 
            // totalTranContextMenuItem
            // 
            this.totalTranContextMenuItem.Name = "totalTranContextMenuItem";
            resources.ApplyResources(this.totalTranContextMenuItem, "totalTranContextMenuItem");
            this.totalTranContextMenuItem.Click += new System.EventHandler(this.totalTranMenuItem_Click);
            // 
            // toolStripSeparatorTran
            // 
            this.toolStripSeparatorTran.Name = "toolStripSeparatorTran";
            resources.ApplyResources(this.toolStripSeparatorTran, "toolStripSeparatorTran");
            // 
            // basePeakContextMenuItem
            // 
            this.basePeakContextMenuItem.Name = "basePeakContextMenuItem";
            resources.ApplyResources(this.basePeakContextMenuItem, "basePeakContextMenuItem");
            this.basePeakContextMenuItem.Click += new System.EventHandler(this.basePeakMenuItem_Click);
            // 
            // ticContextMenuItem
            // 
            this.ticContextMenuItem.Name = "ticContextMenuItem";
            resources.ApplyResources(this.ticContextMenuItem, "ticContextMenuItem");
            this.ticContextMenuItem.Click += new System.EventHandler(this.ticMenuItem_Click);
            // 
            // toolStripSeparatorOnlyQuantitative
            // 
            this.toolStripSeparatorOnlyQuantitative.Name = "toolStripSeparatorOnlyQuantitative";
            resources.ApplyResources(this.toolStripSeparatorOnlyQuantitative, "toolStripSeparatorOnlyQuantitative");
            // 
            // onlyQuantitativeContextMenuItem
            // 
            this.onlyQuantitativeContextMenuItem.Name = "onlyQuantitativeContextMenuItem";
            resources.ApplyResources(this.onlyQuantitativeContextMenuItem, "onlyQuantitativeContextMenuItem");
            this.onlyQuantitativeContextMenuItem.Click += new System.EventHandler(this.onlyQuantitativeMenuItem_Click);
            // 
            // toolStripSeparatorSplitGraph
            // 
            this.toolStripSeparatorSplitGraph.Name = "toolStripSeparatorSplitGraph";
            resources.ApplyResources(this.toolStripSeparatorSplitGraph, "toolStripSeparatorSplitGraph");
            // 
            // splitGraphContextMenuItem
            // 
            this.splitGraphContextMenuItem.Name = "splitGraphContextMenuItem";
            resources.ApplyResources(this.splitGraphContextMenuItem, "splitGraphContextMenuItem");
            this.splitGraphContextMenuItem.Click += new System.EventHandler(this.splitChromGraphMenuItem_Click);
            // 
            // transformChromContextMenuItem
            // 
            this.transformChromContextMenuItem.DropDownItems.AddRange(new System.Windows.Forms.ToolStripItem[] {
            this.transformChromNoneContextMenuItem,
            this.transformChromInterpolatedContextMenuItem,
            this.secondDerivativeContextMenuItem,
            this.firstDerivativeContextMenuItem,
            this.smoothSGChromContextMenuItem});
            this.transformChromContextMenuItem.Name = "transformChromContextMenuItem";
            resources.ApplyResources(this.transformChromContextMenuItem, "transformChromContextMenuItem");
            this.transformChromContextMenuItem.DropDownOpening += new System.EventHandler(this.transformChromMenuItem_DropDownOpening);
            // 
            // transformChromNoneContextMenuItem
            // 
            this.transformChromNoneContextMenuItem.Name = "transformChromNoneContextMenuItem";
            resources.ApplyResources(this.transformChromNoneContextMenuItem, "transformChromNoneContextMenuItem");
            this.transformChromNoneContextMenuItem.Click += new System.EventHandler(this.transformChromNoneMenuItem_Click);
            // 
            // transformChromInterpolatedContextMenuItem
            // 
            this.transformChromInterpolatedContextMenuItem.Name = "transformChromInterpolatedContextMenuItem";
            resources.ApplyResources(this.transformChromInterpolatedContextMenuItem, "transformChromInterpolatedContextMenuItem");
            this.transformChromInterpolatedContextMenuItem.Click += new System.EventHandler(this.transformInterpolatedMenuItem_Click);
            // 
            // secondDerivativeContextMenuItem
            // 
            this.secondDerivativeContextMenuItem.Name = "secondDerivativeContextMenuItem";
            resources.ApplyResources(this.secondDerivativeContextMenuItem, "secondDerivativeContextMenuItem");
            this.secondDerivativeContextMenuItem.Click += new System.EventHandler(this.secondDerivativeMenuItem_Click);
            // 
            // firstDerivativeContextMenuItem
            // 
            this.firstDerivativeContextMenuItem.Name = "firstDerivativeContextMenuItem";
            resources.ApplyResources(this.firstDerivativeContextMenuItem, "firstDerivativeContextMenuItem");
            this.firstDerivativeContextMenuItem.Click += new System.EventHandler(this.firstDerivativeMenuItem_Click);
            // 
            // smoothSGChromContextMenuItem
            // 
            this.smoothSGChromContextMenuItem.Name = "smoothSGChromContextMenuItem";
            resources.ApplyResources(this.smoothSGChromContextMenuItem, "smoothSGChromContextMenuItem");
            this.smoothSGChromContextMenuItem.Click += new System.EventHandler(this.smoothSGChromMenuItem_Click);
            // 
            // toolStripSeparator17
            // 
            this.toolStripSeparator17.Name = "toolStripSeparator17";
            resources.ApplyResources(this.toolStripSeparator17, "toolStripSeparator17");
            // 
            // autoZoomContextMenuItem
            // 
            this.autoZoomContextMenuItem.DropDownItems.AddRange(new System.Windows.Forms.ToolStripItem[] {
            this.autoZoomNoneContextMenuItem,
            this.autoZoomBestPeakContextMenuItem,
            this.autoZoomRTWindowContextMenuItem,
            this.autoZoomBothContextMenuItem});
            this.autoZoomContextMenuItem.Name = "autoZoomContextMenuItem";
            resources.ApplyResources(this.autoZoomContextMenuItem, "autoZoomContextMenuItem");
            this.autoZoomContextMenuItem.DropDownOpening += new System.EventHandler(this.autozoomMenuItem_DropDownOpening);
            // 
            // autoZoomNoneContextMenuItem
            // 
            this.autoZoomNoneContextMenuItem.Name = "autoZoomNoneContextMenuItem";
            resources.ApplyResources(this.autoZoomNoneContextMenuItem, "autoZoomNoneContextMenuItem");
            this.autoZoomNoneContextMenuItem.Click += new System.EventHandler(this.autoZoomNoneMenuItem_Click);
            // 
            // autoZoomBestPeakContextMenuItem
            // 
            this.autoZoomBestPeakContextMenuItem.Name = "autoZoomBestPeakContextMenuItem";
            resources.ApplyResources(this.autoZoomBestPeakContextMenuItem, "autoZoomBestPeakContextMenuItem");
            this.autoZoomBestPeakContextMenuItem.Click += new System.EventHandler(this.autoZoomBestPeakMenuItem_Click);
            // 
            // autoZoomRTWindowContextMenuItem
            // 
            this.autoZoomRTWindowContextMenuItem.Name = "autoZoomRTWindowContextMenuItem";
            resources.ApplyResources(this.autoZoomRTWindowContextMenuItem, "autoZoomRTWindowContextMenuItem");
            this.autoZoomRTWindowContextMenuItem.Click += new System.EventHandler(this.autoZoomRTWindowMenuItem_Click);
            // 
            // autoZoomBothContextMenuItem
            // 
            this.autoZoomBothContextMenuItem.Name = "autoZoomBothContextMenuItem";
            resources.ApplyResources(this.autoZoomBothContextMenuItem, "autoZoomBothContextMenuItem");
            this.autoZoomBothContextMenuItem.Click += new System.EventHandler(this.autoZoomBothMenuItem_Click);
            // 
            // lockYChromContextMenuItem
            // 
            this.lockYChromContextMenuItem.CheckOnClick = true;
            this.lockYChromContextMenuItem.Name = "lockYChromContextMenuItem";
            resources.ApplyResources(this.lockYChromContextMenuItem, "lockYChromContextMenuItem");
            this.lockYChromContextMenuItem.Click += new System.EventHandler(this.lockYChromContextMenuItem_Click);
            // 
            // synchronizeZoomingContextMenuItem
            // 
            this.synchronizeZoomingContextMenuItem.CheckOnClick = true;
            this.synchronizeZoomingContextMenuItem.Name = "synchronizeZoomingContextMenuItem";
            resources.ApplyResources(this.synchronizeZoomingContextMenuItem, "synchronizeZoomingContextMenuItem");
            this.synchronizeZoomingContextMenuItem.Click += new System.EventHandler(this.synchronizeZoomingContextMenuItem_Click);
            // 
            // toolStripSeparator18
            // 
            this.toolStripSeparator18.Name = "toolStripSeparator18";
            resources.ApplyResources(this.toolStripSeparator18, "toolStripSeparator18");
            // 
            // chromPropsContextMenuItem
            // 
            this.chromPropsContextMenuItem.Name = "chromPropsContextMenuItem";
            resources.ApplyResources(this.chromPropsContextMenuItem, "chromPropsContextMenuItem");
            this.chromPropsContextMenuItem.Click += new System.EventHandler(this.chromPropsContextMenuItem_Click);
            // 
            // toolStripSeparator19
            // 
            this.toolStripSeparator19.Name = "toolStripSeparator19";
            resources.ApplyResources(this.toolStripSeparator19, "toolStripSeparator19");
            // 
            // zoomChromContextMenuItem
            // 
            this.zoomChromContextMenuItem.Name = "zoomChromContextMenuItem";
            resources.ApplyResources(this.zoomChromContextMenuItem, "zoomChromContextMenuItem");
            // 
            // toolStripSeparator26
            // 
            this.toolStripSeparator26.Name = "toolStripSeparator26";
            resources.ApplyResources(this.toolStripSeparator26, "toolStripSeparator26");
            // 
            // contextMenuRetentionTimes
            // 
            this.contextMenuRetentionTimes.AllowMerge = false;
            this.contextMenuRetentionTimes.Items.AddRange(new System.Windows.Forms.ToolStripItem[] {
            this.timeGraphContextMenuItem,
            this.timePlotContextMenuItem,
            this.timePointsContextMenuItem,
            this.rtValueMenuItem,
            this.showRTLegendContextMenuItem,
            this.selectionContextMenuItem,
            this.synchronizeSummaryZoomingContextMenuItem,
            this.refineRTContextMenuItem,
            this.predictionRTContextMenuItem,
            this.replicatesRTContextMenuItem,
            this.setRTThresholdContextMenuItem,
            this.setRegressionMethodContextMenuItem,
            this.toolStripSeparator22,
            this.createRTRegressionContextMenuItem,
            this.chooseCalculatorContextMenuItem,
            this.toolStripSeparator23,
            this.removeRTOutliersContextMenuItem,
            this.removeRTContextMenuItem,
            this.toolStripSeparator24,
            this.timePropsContextMenuItem,
            this.toolStripSeparator38,
            this.zoomOutRTContextMenuItem,
            this.toolStripSeparator25});
            this.contextMenuRetentionTimes.Name = "contextMenuRetentionTimes";
            resources.ApplyResources(this.contextMenuRetentionTimes, "contextMenuRetentionTimes");
            // 
            // timeGraphContextMenuItem
            // 
            this.timeGraphContextMenuItem.DropDownItems.AddRange(new System.Windows.Forms.ToolStripItem[] {
            this.replicateComparisonContextMenuItem,
            this.timePeptideComparisonContextMenuItem,
            this.regressionContextMenuItem,
            this.schedulingContextMenuItem});
            this.timeGraphContextMenuItem.Name = "timeGraphContextMenuItem";
            resources.ApplyResources(this.timeGraphContextMenuItem, "timeGraphContextMenuItem");
            this.timeGraphContextMenuItem.DropDownOpening += new System.EventHandler(this.timeGraphMenuItem_DropDownOpening);
            // 
            // replicateComparisonContextMenuItem
            // 
            this.replicateComparisonContextMenuItem.CheckOnClick = true;
            this.replicateComparisonContextMenuItem.Name = "replicateComparisonContextMenuItem";
            resources.ApplyResources(this.replicateComparisonContextMenuItem, "replicateComparisonContextMenuItem");
            this.replicateComparisonContextMenuItem.Click += new System.EventHandler(this.replicateComparisonMenuItem_Click);
            // 
            // timePeptideComparisonContextMenuItem
            // 
            this.timePeptideComparisonContextMenuItem.Name = "timePeptideComparisonContextMenuItem";
            resources.ApplyResources(this.timePeptideComparisonContextMenuItem, "timePeptideComparisonContextMenuItem");
            this.timePeptideComparisonContextMenuItem.Click += new System.EventHandler(this.timePeptideComparisonMenuItem_Click);
            // 
            // regressionContextMenuItem
            // 
            this.regressionContextMenuItem.DropDownItems.AddRange(new System.Windows.Forms.ToolStripItem[] {
            this.scoreToRunToolStripMenuItem,
            this.runToRunToolStripMenuItem});
            this.regressionContextMenuItem.Name = "regressionContextMenuItem";
            resources.ApplyResources(this.regressionContextMenuItem, "regressionContextMenuItem");
            // 
            // scoreToRunToolStripMenuItem
            // 
            this.scoreToRunToolStripMenuItem.Name = "scoreToRunToolStripMenuItem";
            resources.ApplyResources(this.scoreToRunToolStripMenuItem, "scoreToRunToolStripMenuItem");
            this.scoreToRunToolStripMenuItem.Click += new System.EventHandler(this.regressionMenuItem_Click);
            // 
            // runToRunToolStripMenuItem
            // 
            this.runToRunToolStripMenuItem.Name = "runToRunToolStripMenuItem";
            resources.ApplyResources(this.runToRunToolStripMenuItem, "runToRunToolStripMenuItem");
            this.runToRunToolStripMenuItem.Click += new System.EventHandler(this.fullReplicateComparisonToolStripMenuItem_Click);
            // 
            // schedulingContextMenuItem
            // 
            this.schedulingContextMenuItem.Name = "schedulingContextMenuItem";
            resources.ApplyResources(this.schedulingContextMenuItem, "schedulingContextMenuItem");
            this.schedulingContextMenuItem.Click += new System.EventHandler(this.schedulingMenuItem_Click);
            // 
            // timePlotContextMenuItem
            // 
            this.timePlotContextMenuItem.DropDownItems.AddRange(new System.Windows.Forms.ToolStripItem[] {
            this.timeCorrelationContextMenuItem,
            this.timeResidualsContextMenuItem});
            this.timePlotContextMenuItem.Name = "timePlotContextMenuItem";
            resources.ApplyResources(this.timePlotContextMenuItem, "timePlotContextMenuItem");
            // 
            // timeCorrelationContextMenuItem
            // 
            this.timeCorrelationContextMenuItem.Name = "timeCorrelationContextMenuItem";
            resources.ApplyResources(this.timeCorrelationContextMenuItem, "timeCorrelationContextMenuItem");
            this.timeCorrelationContextMenuItem.Click += new System.EventHandler(this.timeCorrelationContextMenuItem_Click);
            // 
            // timeResidualsContextMenuItem
            // 
            this.timeResidualsContextMenuItem.Name = "timeResidualsContextMenuItem";
            resources.ApplyResources(this.timeResidualsContextMenuItem, "timeResidualsContextMenuItem");
            this.timeResidualsContextMenuItem.Click += new System.EventHandler(this.timeResidualsContextMenuItem_Click);
            // 
            // timePointsContextMenuItem
            // 
            this.timePointsContextMenuItem.DropDownItems.AddRange(new System.Windows.Forms.ToolStripItem[] {
            this.timeTargetsContextMenuItem,
            this.targetsAt1FDRToolStripMenuItem,
            this.timeStandardsContextMenuItem,
            this.timeDecoysContextMenuItem});
            this.timePointsContextMenuItem.Name = "timePointsContextMenuItem";
            resources.ApplyResources(this.timePointsContextMenuItem, "timePointsContextMenuItem");
            // 
            // timeTargetsContextMenuItem
            // 
            this.timeTargetsContextMenuItem.Name = "timeTargetsContextMenuItem";
            resources.ApplyResources(this.timeTargetsContextMenuItem, "timeTargetsContextMenuItem");
            this.timeTargetsContextMenuItem.Click += new System.EventHandler(this.timeTargetsContextMenuItem_Click);
            // 
            // targetsAt1FDRToolStripMenuItem
            // 
            this.targetsAt1FDRToolStripMenuItem.Name = "targetsAt1FDRToolStripMenuItem";
            resources.ApplyResources(this.targetsAt1FDRToolStripMenuItem, "targetsAt1FDRToolStripMenuItem");
            this.targetsAt1FDRToolStripMenuItem.Click += new System.EventHandler(this.targetsAt1FDRToolStripMenuItem_Click);
            // 
            // timeStandardsContextMenuItem
            // 
            this.timeStandardsContextMenuItem.Name = "timeStandardsContextMenuItem";
            resources.ApplyResources(this.timeStandardsContextMenuItem, "timeStandardsContextMenuItem");
            this.timeStandardsContextMenuItem.Click += new System.EventHandler(this.timeStandardsContextMenuItem_Click);
            // 
            // timeDecoysContextMenuItem
            // 
            this.timeDecoysContextMenuItem.Name = "timeDecoysContextMenuItem";
            resources.ApplyResources(this.timeDecoysContextMenuItem, "timeDecoysContextMenuItem");
            this.timeDecoysContextMenuItem.Click += new System.EventHandler(this.timeDecoysContextMenuItem_Click);
            // 
            // rtValueMenuItem
            // 
            this.rtValueMenuItem.DropDownItems.AddRange(new System.Windows.Forms.ToolStripItem[] {
            this.allRTValueContextMenuItem,
            this.timeRTValueContextMenuItem,
            this.fwhmRTValueContextMenuItem,
            this.fwbRTValueContextMenuItem});
            this.rtValueMenuItem.Name = "rtValueMenuItem";
            resources.ApplyResources(this.rtValueMenuItem, "rtValueMenuItem");
            this.rtValueMenuItem.DropDownOpening += new System.EventHandler(this.peptideRTValueMenuItem_DropDownOpening);
            // 
            // allRTValueContextMenuItem
            // 
            this.allRTValueContextMenuItem.Name = "allRTValueContextMenuItem";
            resources.ApplyResources(this.allRTValueContextMenuItem, "allRTValueContextMenuItem");
            this.allRTValueContextMenuItem.Click += new System.EventHandler(this.allRTValueContextMenuItem_Click);
            // 
            // timeRTValueContextMenuItem
            // 
            this.timeRTValueContextMenuItem.Name = "timeRTValueContextMenuItem";
            resources.ApplyResources(this.timeRTValueContextMenuItem, "timeRTValueContextMenuItem");
            this.timeRTValueContextMenuItem.Click += new System.EventHandler(this.timeRTValueContextMenuItem_Click);
            // 
            // fwhmRTValueContextMenuItem
            // 
            this.fwhmRTValueContextMenuItem.Name = "fwhmRTValueContextMenuItem";
            resources.ApplyResources(this.fwhmRTValueContextMenuItem, "fwhmRTValueContextMenuItem");
            this.fwhmRTValueContextMenuItem.Click += new System.EventHandler(this.fwhmRTValueContextMenuItem_Click);
            // 
            // fwbRTValueContextMenuItem
            // 
            this.fwbRTValueContextMenuItem.Name = "fwbRTValueContextMenuItem";
            resources.ApplyResources(this.fwbRTValueContextMenuItem, "fwbRTValueContextMenuItem");
            this.fwbRTValueContextMenuItem.Click += new System.EventHandler(this.fwbRTValueContextMenuItem_Click);
            // 
            // showRTLegendContextMenuItem
            // 
            this.showRTLegendContextMenuItem.Name = "showRTLegendContextMenuItem";
            resources.ApplyResources(this.showRTLegendContextMenuItem, "showRTLegendContextMenuItem");
            this.showRTLegendContextMenuItem.Click += new System.EventHandler(this.showRTLegendContextMenuItem_Click);
            // 
            // selectionContextMenuItem
            // 
            this.selectionContextMenuItem.CheckOnClick = true;
            this.selectionContextMenuItem.Name = "selectionContextMenuItem";
            resources.ApplyResources(this.selectionContextMenuItem, "selectionContextMenuItem");
            this.selectionContextMenuItem.Click += new System.EventHandler(this.selectionContextMenuItem_Click);
            // 
            // synchronizeSummaryZoomingContextMenuItem
            // 
            this.synchronizeSummaryZoomingContextMenuItem.CheckOnClick = true;
            this.synchronizeSummaryZoomingContextMenuItem.Name = "synchronizeSummaryZoomingContextMenuItem";
            resources.ApplyResources(this.synchronizeSummaryZoomingContextMenuItem, "synchronizeSummaryZoomingContextMenuItem");
            this.synchronizeSummaryZoomingContextMenuItem.Click += new System.EventHandler(this.synchronizeSummaryZoomingContextMenuItem_Click);
            // 
            // refineRTContextMenuItem
            // 
            this.refineRTContextMenuItem.CheckOnClick = true;
            this.refineRTContextMenuItem.Name = "refineRTContextMenuItem";
            resources.ApplyResources(this.refineRTContextMenuItem, "refineRTContextMenuItem");
            this.refineRTContextMenuItem.Click += new System.EventHandler(this.refineRTContextMenuItem_Click);
            // 
            // predictionRTContextMenuItem
            // 
            this.predictionRTContextMenuItem.CheckOnClick = true;
            this.predictionRTContextMenuItem.Name = "predictionRTContextMenuItem";
            resources.ApplyResources(this.predictionRTContextMenuItem, "predictionRTContextMenuItem");
            this.predictionRTContextMenuItem.Click += new System.EventHandler(this.predictionRTContextMenuItem_Click);
            // 
            // replicatesRTContextMenuItem
            // 
            this.replicatesRTContextMenuItem.DropDownItems.AddRange(new System.Windows.Forms.ToolStripItem[] {
            this.averageReplicatesContextMenuItem,
            this.singleReplicateRTContextMenuItem,
            this.bestReplicateRTContextMenuItem});
            this.replicatesRTContextMenuItem.Name = "replicatesRTContextMenuItem";
            resources.ApplyResources(this.replicatesRTContextMenuItem, "replicatesRTContextMenuItem");
            this.replicatesRTContextMenuItem.DropDownOpening += new System.EventHandler(this.replicatesRTContextMenuItem_DropDownOpening);
            // 
            // averageReplicatesContextMenuItem
            // 
            this.averageReplicatesContextMenuItem.Name = "averageReplicatesContextMenuItem";
            resources.ApplyResources(this.averageReplicatesContextMenuItem, "averageReplicatesContextMenuItem");
            this.averageReplicatesContextMenuItem.Click += new System.EventHandler(this.averageReplicatesContextMenuItem_Click);
            // 
            // singleReplicateRTContextMenuItem
            // 
            this.singleReplicateRTContextMenuItem.Name = "singleReplicateRTContextMenuItem";
            resources.ApplyResources(this.singleReplicateRTContextMenuItem, "singleReplicateRTContextMenuItem");
            this.singleReplicateRTContextMenuItem.Click += new System.EventHandler(this.singleReplicateRTContextMenuItem_Click);
            // 
            // bestReplicateRTContextMenuItem
            // 
            this.bestReplicateRTContextMenuItem.Name = "bestReplicateRTContextMenuItem";
            resources.ApplyResources(this.bestReplicateRTContextMenuItem, "bestReplicateRTContextMenuItem");
            this.bestReplicateRTContextMenuItem.Click += new System.EventHandler(this.bestReplicateRTContextMenuItem_Click);
            // 
            // setRTThresholdContextMenuItem
            // 
            this.setRTThresholdContextMenuItem.Name = "setRTThresholdContextMenuItem";
            resources.ApplyResources(this.setRTThresholdContextMenuItem, "setRTThresholdContextMenuItem");
            this.setRTThresholdContextMenuItem.Click += new System.EventHandler(this.setRTThresholdContextMenuItem_Click);
            // 
            // setRegressionMethodContextMenuItem
            // 
            this.setRegressionMethodContextMenuItem.DropDownItems.AddRange(new System.Windows.Forms.ToolStripItem[] {
            this.linearRegressionContextMenuItem,
            this.kernelDensityEstimationContextMenuItem,
            this.loessContextMenuItem});
            this.setRegressionMethodContextMenuItem.Name = "setRegressionMethodContextMenuItem";
            resources.ApplyResources(this.setRegressionMethodContextMenuItem, "setRegressionMethodContextMenuItem");
            // 
            // linearRegressionContextMenuItem
            // 
            this.linearRegressionContextMenuItem.Name = "linearRegressionContextMenuItem";
            resources.ApplyResources(this.linearRegressionContextMenuItem, "linearRegressionContextMenuItem");
            this.linearRegressionContextMenuItem.Click += new System.EventHandler(this.linearRegressionContextMenuItem_Click);
            // 
            // kernelDensityEstimationContextMenuItem
            // 
            this.kernelDensityEstimationContextMenuItem.Name = "kernelDensityEstimationContextMenuItem";
            resources.ApplyResources(this.kernelDensityEstimationContextMenuItem, "kernelDensityEstimationContextMenuItem");
            this.kernelDensityEstimationContextMenuItem.Click += new System.EventHandler(this.kernelDensityEstimationContextMenuItem_Click);
            // 
            // loessContextMenuItem
            // 
            this.loessContextMenuItem.Name = "loessContextMenuItem";
            resources.ApplyResources(this.loessContextMenuItem, "loessContextMenuItem");
            this.loessContextMenuItem.Click += new System.EventHandler(this.loessContextMenuItem_Click);
            // 
            // toolStripSeparator22
            // 
            this.toolStripSeparator22.Name = "toolStripSeparator22";
            resources.ApplyResources(this.toolStripSeparator22, "toolStripSeparator22");
            // 
            // createRTRegressionContextMenuItem
            // 
            this.createRTRegressionContextMenuItem.Name = "createRTRegressionContextMenuItem";
            resources.ApplyResources(this.createRTRegressionContextMenuItem, "createRTRegressionContextMenuItem");
            this.createRTRegressionContextMenuItem.Click += new System.EventHandler(this.createRTRegressionContextMenuItem_Click);
            // 
            // chooseCalculatorContextMenuItem
            // 
            this.chooseCalculatorContextMenuItem.DropDownItems.AddRange(new System.Windows.Forms.ToolStripItem[] {
            this.placeholderToolStripMenuItem1,
            this.toolStripSeparatorCalculators,
            this.addCalculatorContextMenuItem,
            this.updateCalculatorContextMenuItem});
            this.chooseCalculatorContextMenuItem.Name = "chooseCalculatorContextMenuItem";
            resources.ApplyResources(this.chooseCalculatorContextMenuItem, "chooseCalculatorContextMenuItem");
            this.chooseCalculatorContextMenuItem.DropDownOpening += new System.EventHandler(this.chooseCalculatorContextMenuItem_DropDownOpening);
            // 
            // placeholderToolStripMenuItem1
            // 
            this.placeholderToolStripMenuItem1.Name = "placeholderToolStripMenuItem1";
            resources.ApplyResources(this.placeholderToolStripMenuItem1, "placeholderToolStripMenuItem1");
            // 
            // toolStripSeparatorCalculators
            // 
            this.toolStripSeparatorCalculators.Name = "toolStripSeparatorCalculators";
            resources.ApplyResources(this.toolStripSeparatorCalculators, "toolStripSeparatorCalculators");
            // 
            // addCalculatorContextMenuItem
            // 
            this.addCalculatorContextMenuItem.Name = "addCalculatorContextMenuItem";
            resources.ApplyResources(this.addCalculatorContextMenuItem, "addCalculatorContextMenuItem");
            this.addCalculatorContextMenuItem.Click += new System.EventHandler(this.addCalculatorContextMenuItem_Click);
            // 
            // updateCalculatorContextMenuItem
            // 
            this.updateCalculatorContextMenuItem.Name = "updateCalculatorContextMenuItem";
            resources.ApplyResources(this.updateCalculatorContextMenuItem, "updateCalculatorContextMenuItem");
            this.updateCalculatorContextMenuItem.Click += new System.EventHandler(this.updateCalculatorContextMenuItem_Click);
            // 
            // toolStripSeparator23
            // 
            this.toolStripSeparator23.Name = "toolStripSeparator23";
            resources.ApplyResources(this.toolStripSeparator23, "toolStripSeparator23");
            // 
            // removeRTOutliersContextMenuItem
            // 
            this.removeRTOutliersContextMenuItem.Name = "removeRTOutliersContextMenuItem";
            resources.ApplyResources(this.removeRTOutliersContextMenuItem, "removeRTOutliersContextMenuItem");
            this.removeRTOutliersContextMenuItem.Click += new System.EventHandler(this.removeRTOutliersContextMenuItem_Click);
            // 
            // removeRTContextMenuItem
            // 
            this.removeRTContextMenuItem.Name = "removeRTContextMenuItem";
            resources.ApplyResources(this.removeRTContextMenuItem, "removeRTContextMenuItem");
            this.removeRTContextMenuItem.Click += new System.EventHandler(this.removeRTContextMenuItem_Click);
            // 
            // toolStripSeparator24
            // 
            this.toolStripSeparator24.Name = "toolStripSeparator24";
            resources.ApplyResources(this.toolStripSeparator24, "toolStripSeparator24");
            // 
            // timePropsContextMenuItem
            // 
            this.timePropsContextMenuItem.Name = "timePropsContextMenuItem";
            resources.ApplyResources(this.timePropsContextMenuItem, "timePropsContextMenuItem");
            this.timePropsContextMenuItem.Click += new System.EventHandler(this.timePropsContextMenuItem_Click);
            // 
            // toolStripSeparator38
            // 
            this.toolStripSeparator38.Name = "toolStripSeparator38";
            resources.ApplyResources(this.toolStripSeparator38, "toolStripSeparator38");
            // 
            // zoomOutRTContextMenuItem
            // 
            this.zoomOutRTContextMenuItem.Name = "zoomOutRTContextMenuItem";
            resources.ApplyResources(this.zoomOutRTContextMenuItem, "zoomOutRTContextMenuItem");
            // 
            // toolStripSeparator25
            // 
            this.toolStripSeparator25.Name = "toolStripSeparator25";
            resources.ApplyResources(this.toolStripSeparator25, "toolStripSeparator25");
            // 
            // contextMenuPeakAreas
            // 
            this.contextMenuPeakAreas.Items.AddRange(new System.Windows.Forms.ToolStripItem[] {
            this.areaGraphContextMenuItem,
            this.graphTypeToolStripMenuItem,
            this.peptideOrderContextMenuItem,
            this.replicateOrderContextMenuItem,
            this.areaNormalizeContextMenuItem,
            this.scopeContextMenuItem,
            this.showPeakAreaLegendContextMenuItem,
            this.showLibraryPeakAreaContextMenuItem,
            this.showDotProductToolStripMenuItem,
            this.peptideLogScaleContextMenuItem,
            this.peptideCvsContextMenuItem,
            this.toolStripSeparator28,
            this.areaPropsContextMenuItem,
            this.groupReplicatesByContextMenuItem,
            this.areaCVbinWidthToolStripMenuItem,
            this.pointsToolStripMenuItem,
            this.areaCVTransitionsToolStripMenuItem,
            this.areaCVNormalizedToToolStripMenuItem,
            this.areaCVLogScaleToolStripMenuItem,
            this.removeAboveCVCutoffToolStripMenuItem,
            this.toolStripSeparator57});
            this.contextMenuPeakAreas.Name = "contextMenuStrip1";
            resources.ApplyResources(this.contextMenuPeakAreas, "contextMenuPeakAreas");
            // 
            // areaGraphContextMenuItem
            // 
            this.areaGraphContextMenuItem.DropDownItems.AddRange(new System.Windows.Forms.ToolStripItem[] {
            this.areaReplicateComparisonContextMenuItem,
            this.areaPeptideComparisonContextMenuItem,
            this.areaCVHistogramContextMenuItem,
            this.areaCVHistogram2DContextMenuItem});
            this.areaGraphContextMenuItem.Name = "areaGraphContextMenuItem";
            resources.ApplyResources(this.areaGraphContextMenuItem, "areaGraphContextMenuItem");
            this.areaGraphContextMenuItem.DropDownOpening += new System.EventHandler(this.areaGraphMenuItem_DropDownOpening);
            // 
            // areaReplicateComparisonContextMenuItem
            // 
            this.areaReplicateComparisonContextMenuItem.Name = "areaReplicateComparisonContextMenuItem";
            resources.ApplyResources(this.areaReplicateComparisonContextMenuItem, "areaReplicateComparisonContextMenuItem");
            this.areaReplicateComparisonContextMenuItem.Click += new System.EventHandler(this.areaReplicateComparisonMenuItem_Click);
            // 
            // areaPeptideComparisonContextMenuItem
            // 
            this.areaPeptideComparisonContextMenuItem.Name = "areaPeptideComparisonContextMenuItem";
            resources.ApplyResources(this.areaPeptideComparisonContextMenuItem, "areaPeptideComparisonContextMenuItem");
            this.areaPeptideComparisonContextMenuItem.Click += new System.EventHandler(this.areaPeptideComparisonMenuItem_Click);
            // 
            // areaCVHistogramContextMenuItem
            // 
            this.areaCVHistogramContextMenuItem.Name = "areaCVHistogramContextMenuItem";
            resources.ApplyResources(this.areaCVHistogramContextMenuItem, "areaCVHistogramContextMenuItem");
            this.areaCVHistogramContextMenuItem.Click += new System.EventHandler(this.areaCVHistogramToolStripMenuItem1_Click);
            // 
            // areaCVHistogram2DContextMenuItem
            // 
            this.areaCVHistogram2DContextMenuItem.Name = "areaCVHistogram2DContextMenuItem";
            resources.ApplyResources(this.areaCVHistogram2DContextMenuItem, "areaCVHistogram2DContextMenuItem");
            this.areaCVHistogram2DContextMenuItem.Click += new System.EventHandler(this.areaCVHistogram2DToolStripMenuItem1_Click);
            // 
            // graphTypeToolStripMenuItem
            // 
            this.graphTypeToolStripMenuItem.DropDownItems.AddRange(new System.Windows.Forms.ToolStripItem[] {
            this.barAreaGraphDisplayTypeMenuItem,
            this.lineAreaGraphDisplayTypeMenuItem});
            this.graphTypeToolStripMenuItem.Name = "graphTypeToolStripMenuItem";
            resources.ApplyResources(this.graphTypeToolStripMenuItem, "graphTypeToolStripMenuItem");
            // 
            // barAreaGraphDisplayTypeMenuItem
            // 
            this.barAreaGraphDisplayTypeMenuItem.Checked = true;
            this.barAreaGraphDisplayTypeMenuItem.CheckState = System.Windows.Forms.CheckState.Checked;
            this.barAreaGraphDisplayTypeMenuItem.Name = "barAreaGraphDisplayTypeMenuItem";
            resources.ApplyResources(this.barAreaGraphDisplayTypeMenuItem, "barAreaGraphDisplayTypeMenuItem");
            this.barAreaGraphDisplayTypeMenuItem.Click += new System.EventHandler(this.barAreaGraphTypeMenuItem_Click);
            // 
            // lineAreaGraphDisplayTypeMenuItem
            // 
            this.lineAreaGraphDisplayTypeMenuItem.Name = "lineAreaGraphDisplayTypeMenuItem";
            resources.ApplyResources(this.lineAreaGraphDisplayTypeMenuItem, "lineAreaGraphDisplayTypeMenuItem");
            this.lineAreaGraphDisplayTypeMenuItem.Click += new System.EventHandler(this.lineAreaGraphTypeMenuItem_Click);
            // 
            // peptideOrderContextMenuItem
            // 
            this.peptideOrderContextMenuItem.DropDownItems.AddRange(new System.Windows.Forms.ToolStripItem[] {
            this.peptideOrderDocumentContextMenuItem,
            this.peptideOrderRTContextMenuItem,
            this.peptideOrderAreaContextMenuItem,
            this.peptideOrderMassErrorContextMenuItem});
            this.peptideOrderContextMenuItem.Name = "peptideOrderContextMenuItem";
            resources.ApplyResources(this.peptideOrderContextMenuItem, "peptideOrderContextMenuItem");
            this.peptideOrderContextMenuItem.DropDownOpening += new System.EventHandler(this.peptideOrderContextMenuItem_DropDownOpening);
            // 
            // peptideOrderDocumentContextMenuItem
            // 
            this.peptideOrderDocumentContextMenuItem.Name = "peptideOrderDocumentContextMenuItem";
            resources.ApplyResources(this.peptideOrderDocumentContextMenuItem, "peptideOrderDocumentContextMenuItem");
            this.peptideOrderDocumentContextMenuItem.Click += new System.EventHandler(this.peptideOrderDocumentContextMenuItem_Click);
            // 
            // peptideOrderRTContextMenuItem
            // 
            this.peptideOrderRTContextMenuItem.Name = "peptideOrderRTContextMenuItem";
            resources.ApplyResources(this.peptideOrderRTContextMenuItem, "peptideOrderRTContextMenuItem");
            this.peptideOrderRTContextMenuItem.Click += new System.EventHandler(this.peptideOrderRTContextMenuItem_Click);
            // 
            // peptideOrderAreaContextMenuItem
            // 
            this.peptideOrderAreaContextMenuItem.Name = "peptideOrderAreaContextMenuItem";
            resources.ApplyResources(this.peptideOrderAreaContextMenuItem, "peptideOrderAreaContextMenuItem");
            this.peptideOrderAreaContextMenuItem.Click += new System.EventHandler(this.peptideOrderAreaContextMenuItem_Click);
            // 
            // peptideOrderMassErrorContextMenuItem
            // 
            this.peptideOrderMassErrorContextMenuItem.Name = "peptideOrderMassErrorContextMenuItem";
            resources.ApplyResources(this.peptideOrderMassErrorContextMenuItem, "peptideOrderMassErrorContextMenuItem");
            this.peptideOrderMassErrorContextMenuItem.Click += new System.EventHandler(this.peptideOrderMassErrorContextMenuItem_Click);
            // 
            // replicateOrderContextMenuItem
            // 
            this.replicateOrderContextMenuItem.DropDownItems.AddRange(new System.Windows.Forms.ToolStripItem[] {
            this.replicateOrderDocumentContextMenuItem,
            this.replicateOrderAcqTimeContextMenuItem});
            this.replicateOrderContextMenuItem.Name = "replicateOrderContextMenuItem";
            resources.ApplyResources(this.replicateOrderContextMenuItem, "replicateOrderContextMenuItem");
            // 
            // replicateOrderDocumentContextMenuItem
            // 
            this.replicateOrderDocumentContextMenuItem.Name = "replicateOrderDocumentContextMenuItem";
            resources.ApplyResources(this.replicateOrderDocumentContextMenuItem, "replicateOrderDocumentContextMenuItem");
            this.replicateOrderDocumentContextMenuItem.Click += new System.EventHandler(this.replicateOrderDocumentContextMenuItem_Click);
            // 
            // replicateOrderAcqTimeContextMenuItem
            // 
            this.replicateOrderAcqTimeContextMenuItem.Name = "replicateOrderAcqTimeContextMenuItem";
            resources.ApplyResources(this.replicateOrderAcqTimeContextMenuItem, "replicateOrderAcqTimeContextMenuItem");
            this.replicateOrderAcqTimeContextMenuItem.Click += new System.EventHandler(this.replicateOrderAcqTimeContextMenuItem_Click);
            // 
            // areaNormalizeContextMenuItem
            // 
            this.areaNormalizeContextMenuItem.DropDownItems.AddRange(new System.Windows.Forms.ToolStripItem[] {
            this.areaNormalizeGlobalContextMenuItem,
            this.areaNormalizeMaximumContextMenuItem,
            this.areaNormalizeTotalContextMenuItem,
            this.toolStripSeparator40,
            this.areaNormalizeNoneContextMenuItem});
            this.areaNormalizeContextMenuItem.Name = "areaNormalizeContextMenuItem";
            resources.ApplyResources(this.areaNormalizeContextMenuItem, "areaNormalizeContextMenuItem");
            this.areaNormalizeContextMenuItem.DropDownOpening += new System.EventHandler(this.areaNormalizeContextMenuItem_DropDownOpening);
            // 
            // areaNormalizeGlobalContextMenuItem
            // 
            this.areaNormalizeGlobalContextMenuItem.Name = "areaNormalizeGlobalContextMenuItem";
            resources.ApplyResources(this.areaNormalizeGlobalContextMenuItem, "areaNormalizeGlobalContextMenuItem");
            this.areaNormalizeGlobalContextMenuItem.Click += new System.EventHandler(this.areaNormalizeGlobalContextMenuItem_Click);
            // 
            // areaNormalizeMaximumContextMenuItem
            // 
            this.areaNormalizeMaximumContextMenuItem.Name = "areaNormalizeMaximumContextMenuItem";
            resources.ApplyResources(this.areaNormalizeMaximumContextMenuItem, "areaNormalizeMaximumContextMenuItem");
            this.areaNormalizeMaximumContextMenuItem.Click += new System.EventHandler(this.areaNormalizeMaximumContextMenuItem_Click);
            // 
            // areaNormalizeTotalContextMenuItem
            // 
            this.areaNormalizeTotalContextMenuItem.Name = "areaNormalizeTotalContextMenuItem";
            resources.ApplyResources(this.areaNormalizeTotalContextMenuItem, "areaNormalizeTotalContextMenuItem");
            this.areaNormalizeTotalContextMenuItem.Click += new System.EventHandler(this.areaNormalizeTotalContextMenuItem_Click);
            // 
            // toolStripSeparator40
            // 
            this.toolStripSeparator40.Name = "toolStripSeparator40";
            resources.ApplyResources(this.toolStripSeparator40, "toolStripSeparator40");
            // 
            // areaNormalizeNoneContextMenuItem
            // 
            this.areaNormalizeNoneContextMenuItem.Name = "areaNormalizeNoneContextMenuItem";
            resources.ApplyResources(this.areaNormalizeNoneContextMenuItem, "areaNormalizeNoneContextMenuItem");
            this.areaNormalizeNoneContextMenuItem.Click += new System.EventHandler(this.areaNormalizeNoneContextMenuItem_Click);
            // 
            // scopeContextMenuItem
            // 
            this.scopeContextMenuItem.DropDownItems.AddRange(new System.Windows.Forms.ToolStripItem[] {
            this.documentScopeContextMenuItem,
            this.proteinScopeContextMenuItem});
            this.scopeContextMenuItem.Name = "scopeContextMenuItem";
            resources.ApplyResources(this.scopeContextMenuItem, "scopeContextMenuItem");
            this.scopeContextMenuItem.DropDownOpening += new System.EventHandler(this.scopeContextMenuItem_DropDownOpening);
            // 
            // documentScopeContextMenuItem
            // 
            this.documentScopeContextMenuItem.Name = "documentScopeContextMenuItem";
            resources.ApplyResources(this.documentScopeContextMenuItem, "documentScopeContextMenuItem");
            this.documentScopeContextMenuItem.Click += new System.EventHandler(this.documentScopeContextMenuItem_Click);
            // 
            // proteinScopeContextMenuItem
            // 
            this.proteinScopeContextMenuItem.Name = "proteinScopeContextMenuItem";
            resources.ApplyResources(this.proteinScopeContextMenuItem, "proteinScopeContextMenuItem");
            this.proteinScopeContextMenuItem.Click += new System.EventHandler(this.proteinScopeContextMenuItem_Click);
            // 
            // showPeakAreaLegendContextMenuItem
            // 
            this.showPeakAreaLegendContextMenuItem.Name = "showPeakAreaLegendContextMenuItem";
            resources.ApplyResources(this.showPeakAreaLegendContextMenuItem, "showPeakAreaLegendContextMenuItem");
            this.showPeakAreaLegendContextMenuItem.Click += new System.EventHandler(this.showPeakAreaLegendContextMenuItem_Click);
            // 
            // showLibraryPeakAreaContextMenuItem
            // 
            this.showLibraryPeakAreaContextMenuItem.CheckOnClick = true;
            this.showLibraryPeakAreaContextMenuItem.Name = "showLibraryPeakAreaContextMenuItem";
            resources.ApplyResources(this.showLibraryPeakAreaContextMenuItem, "showLibraryPeakAreaContextMenuItem");
            this.showLibraryPeakAreaContextMenuItem.Click += new System.EventHandler(this.showLibraryPeakAreaContextMenuItem_Click);
            // 
            // showDotProductToolStripMenuItem
            // 
            this.showDotProductToolStripMenuItem.Name = "showDotProductToolStripMenuItem";
            resources.ApplyResources(this.showDotProductToolStripMenuItem, "showDotProductToolStripMenuItem");
            this.showDotProductToolStripMenuItem.Click += new System.EventHandler(this.showDotProductToolStripMenuItem_Click);
            // 
            // peptideLogScaleContextMenuItem
            // 
            this.peptideLogScaleContextMenuItem.CheckOnClick = true;
            this.peptideLogScaleContextMenuItem.Name = "peptideLogScaleContextMenuItem";
            resources.ApplyResources(this.peptideLogScaleContextMenuItem, "peptideLogScaleContextMenuItem");
            this.peptideLogScaleContextMenuItem.Click += new System.EventHandler(this.peptideLogScaleContextMenuItem_Click);
            // 
            // peptideCvsContextMenuItem
            // 
            this.peptideCvsContextMenuItem.CheckOnClick = true;
            this.peptideCvsContextMenuItem.Name = "peptideCvsContextMenuItem";
            resources.ApplyResources(this.peptideCvsContextMenuItem, "peptideCvsContextMenuItem");
            this.peptideCvsContextMenuItem.Click += new System.EventHandler(this.peptideCvsContextMenuItem_Click);
            // 
            // toolStripSeparator28
            // 
            this.toolStripSeparator28.Name = "toolStripSeparator28";
            resources.ApplyResources(this.toolStripSeparator28, "toolStripSeparator28");
            // 
            // areaPropsContextMenuItem
            // 
            this.areaPropsContextMenuItem.Name = "areaPropsContextMenuItem";
            resources.ApplyResources(this.areaPropsContextMenuItem, "areaPropsContextMenuItem");
            this.areaPropsContextMenuItem.Click += new System.EventHandler(this.areaPropsContextMenuItem_Click);
            // 
            // groupReplicatesByContextMenuItem
            // 
            this.groupReplicatesByContextMenuItem.DropDownItems.AddRange(new System.Windows.Forms.ToolStripItem[] {
            this.groupByReplicateContextMenuItem});
            this.groupReplicatesByContextMenuItem.Name = "groupReplicatesByContextMenuItem";
            resources.ApplyResources(this.groupReplicatesByContextMenuItem, "groupReplicatesByContextMenuItem");
            // 
            // groupByReplicateContextMenuItem
            // 
            this.groupByReplicateContextMenuItem.Name = "groupByReplicateContextMenuItem";
            resources.ApplyResources(this.groupByReplicateContextMenuItem, "groupByReplicateContextMenuItem");
            this.groupByReplicateContextMenuItem.Click += new System.EventHandler(this.groupByReplicateContextMenuItem_Click);
            // 
            // areaCVbinWidthToolStripMenuItem
            // 
            this.areaCVbinWidthToolStripMenuItem.DropDownItems.AddRange(new System.Windows.Forms.ToolStripItem[] {
            this.areaCV05binWidthToolStripMenuItem,
            this.areaCV10binWidthToolStripMenuItem,
            this.areaCV15binWidthToolStripMenuItem,
            this.areaCV20binWidthToolStripMenuItem});
            this.areaCVbinWidthToolStripMenuItem.Name = "areaCVbinWidthToolStripMenuItem";
            resources.ApplyResources(this.areaCVbinWidthToolStripMenuItem, "areaCVbinWidthToolStripMenuItem");
            // 
            // areaCV05binWidthToolStripMenuItem
            // 
            this.areaCV05binWidthToolStripMenuItem.Name = "areaCV05binWidthToolStripMenuItem";
            resources.ApplyResources(this.areaCV05binWidthToolStripMenuItem, "areaCV05binWidthToolStripMenuItem");
            this.areaCV05binWidthToolStripMenuItem.Click += new System.EventHandler(this.areaCV05binWidthToolStripMenuItem_Click);
            // 
            // areaCV10binWidthToolStripMenuItem
            // 
            this.areaCV10binWidthToolStripMenuItem.Name = "areaCV10binWidthToolStripMenuItem";
            resources.ApplyResources(this.areaCV10binWidthToolStripMenuItem, "areaCV10binWidthToolStripMenuItem");
            this.areaCV10binWidthToolStripMenuItem.Click += new System.EventHandler(this.areaCV10binWidthToolStripMenuItem_Click);
            // 
            // areaCV15binWidthToolStripMenuItem
            // 
            this.areaCV15binWidthToolStripMenuItem.Name = "areaCV15binWidthToolStripMenuItem";
            resources.ApplyResources(this.areaCV15binWidthToolStripMenuItem, "areaCV15binWidthToolStripMenuItem");
            this.areaCV15binWidthToolStripMenuItem.Click += new System.EventHandler(this.areaCV15binWidthToolStripMenuItem_Click);
            // 
            // areaCV20binWidthToolStripMenuItem
            // 
            this.areaCV20binWidthToolStripMenuItem.Name = "areaCV20binWidthToolStripMenuItem";
            resources.ApplyResources(this.areaCV20binWidthToolStripMenuItem, "areaCV20binWidthToolStripMenuItem");
            this.areaCV20binWidthToolStripMenuItem.Click += new System.EventHandler(this.areaCV20binWidthToolStripMenuItem_Click);
            // 
            // pointsToolStripMenuItem
            // 
            this.pointsToolStripMenuItem.DropDownItems.AddRange(new System.Windows.Forms.ToolStripItem[] {
            this.areaCVtargetsToolStripMenuItem,
            this.areaCVdecoysToolStripMenuItem});
            this.pointsToolStripMenuItem.Name = "pointsToolStripMenuItem";
            resources.ApplyResources(this.pointsToolStripMenuItem, "pointsToolStripMenuItem");
            // 
            // areaCVtargetsToolStripMenuItem
            // 
            this.areaCVtargetsToolStripMenuItem.Name = "areaCVtargetsToolStripMenuItem";
            resources.ApplyResources(this.areaCVtargetsToolStripMenuItem, "areaCVtargetsToolStripMenuItem");
            this.areaCVtargetsToolStripMenuItem.Click += new System.EventHandler(this.areaCVtargetsToolStripMenuItem_Click);
            // 
            // areaCVdecoysToolStripMenuItem
            // 
            this.areaCVdecoysToolStripMenuItem.Name = "areaCVdecoysToolStripMenuItem";
            resources.ApplyResources(this.areaCVdecoysToolStripMenuItem, "areaCVdecoysToolStripMenuItem");
            this.areaCVdecoysToolStripMenuItem.Click += new System.EventHandler(this.areaCVdecoysToolStripMenuItem_Click);
            // 
            // areaCVTransitionsToolStripMenuItem
            // 
            this.areaCVTransitionsToolStripMenuItem.DropDownItems.AddRange(new System.Windows.Forms.ToolStripItem[] {
            this.areaCVAllTransitionsToolStripMenuItem,
            this.areaCVBestTransitionsToolStripMenuItem,
            this.toolStripSeparator58,
            this.areaCVPrecursorsToolStripMenuItem,
            this.areaCVProductsToolStripMenuItem});
            this.areaCVTransitionsToolStripMenuItem.Name = "areaCVTransitionsToolStripMenuItem";
            resources.ApplyResources(this.areaCVTransitionsToolStripMenuItem, "areaCVTransitionsToolStripMenuItem");
            // 
            // areaCVAllTransitionsToolStripMenuItem
            // 
            this.areaCVAllTransitionsToolStripMenuItem.Name = "areaCVAllTransitionsToolStripMenuItem";
            resources.ApplyResources(this.areaCVAllTransitionsToolStripMenuItem, "areaCVAllTransitionsToolStripMenuItem");
            this.areaCVAllTransitionsToolStripMenuItem.Click += new System.EventHandler(this.areaCVAllTransitionsToolStripMenuItem_Click);
            // 
            // areaCVBestTransitionsToolStripMenuItem
            // 
            this.areaCVBestTransitionsToolStripMenuItem.Name = "areaCVBestTransitionsToolStripMenuItem";
            resources.ApplyResources(this.areaCVBestTransitionsToolStripMenuItem, "areaCVBestTransitionsToolStripMenuItem");
            this.areaCVBestTransitionsToolStripMenuItem.Click += new System.EventHandler(this.areaCVBestTransitionsToolStripMenuItem_Click);
            // 
            // toolStripSeparator58
            // 
            this.toolStripSeparator58.Name = "toolStripSeparator58";
            resources.ApplyResources(this.toolStripSeparator58, "toolStripSeparator58");
            // 
            // areaCVPrecursorsToolStripMenuItem
            // 
            this.areaCVPrecursorsToolStripMenuItem.Name = "areaCVPrecursorsToolStripMenuItem";
            resources.ApplyResources(this.areaCVPrecursorsToolStripMenuItem, "areaCVPrecursorsToolStripMenuItem");
            this.areaCVPrecursorsToolStripMenuItem.Click += new System.EventHandler(this.areaCVPrecursorsToolStripMenuItem_Click);
            // 
            // areaCVProductsToolStripMenuItem
            // 
            this.areaCVProductsToolStripMenuItem.Name = "areaCVProductsToolStripMenuItem";
            resources.ApplyResources(this.areaCVProductsToolStripMenuItem, "areaCVProductsToolStripMenuItem");
            this.areaCVProductsToolStripMenuItem.Click += new System.EventHandler(this.areaCVProductsToolStripMenuItem_Click);
            // 
            // areaCVNormalizedToToolStripMenuItem
            // 
            this.areaCVNormalizedToToolStripMenuItem.DropDownItems.AddRange(new System.Windows.Forms.ToolStripItem[] {
            this.areaCVGlobalStandardsToolStripMenuItem,
            this.areaCVMediansToolStripMenuItem,
            this.toolStripSeparator54,
            this.areaCVNoneToolStripMenuItem});
            this.areaCVNormalizedToToolStripMenuItem.Name = "areaCVNormalizedToToolStripMenuItem";
            resources.ApplyResources(this.areaCVNormalizedToToolStripMenuItem, "areaCVNormalizedToToolStripMenuItem");
            // 
            // areaCVGlobalStandardsToolStripMenuItem
            // 
            this.areaCVGlobalStandardsToolStripMenuItem.Name = "areaCVGlobalStandardsToolStripMenuItem";
            resources.ApplyResources(this.areaCVGlobalStandardsToolStripMenuItem, "areaCVGlobalStandardsToolStripMenuItem");
            this.areaCVGlobalStandardsToolStripMenuItem.Click += new System.EventHandler(this.areaCVGlobalStandardsToolStripMenuItem_Click);
            // 
            // areaCVMediansToolStripMenuItem
            // 
            this.areaCVMediansToolStripMenuItem.Name = "areaCVMediansToolStripMenuItem";
            resources.ApplyResources(this.areaCVMediansToolStripMenuItem, "areaCVMediansToolStripMenuItem");
            this.areaCVMediansToolStripMenuItem.Click += new System.EventHandler(this.areaCVMediansToolStripMenuItem_Click);
            // 
            // toolStripSeparator54
            // 
            this.toolStripSeparator54.Name = "toolStripSeparator54";
            resources.ApplyResources(this.toolStripSeparator54, "toolStripSeparator54");
            // 
            // areaCVNoneToolStripMenuItem
            // 
            this.areaCVNoneToolStripMenuItem.Name = "areaCVNoneToolStripMenuItem";
            resources.ApplyResources(this.areaCVNoneToolStripMenuItem, "areaCVNoneToolStripMenuItem");
            this.areaCVNoneToolStripMenuItem.Click += new System.EventHandler(this.areaCVNoneToolStripMenuItem_Click);
            // 
            // areaCVLogScaleToolStripMenuItem
            // 
            this.areaCVLogScaleToolStripMenuItem.Name = "areaCVLogScaleToolStripMenuItem";
            resources.ApplyResources(this.areaCVLogScaleToolStripMenuItem, "areaCVLogScaleToolStripMenuItem");
            this.areaCVLogScaleToolStripMenuItem.Click += new System.EventHandler(this.areaCVLogScaleToolStripMenuItem_Click);
            // 
            // removeAboveCVCutoffToolStripMenuItem
            // 
            this.removeAboveCVCutoffToolStripMenuItem.Name = "removeAboveCVCutoffToolStripMenuItem";
            resources.ApplyResources(this.removeAboveCVCutoffToolStripMenuItem, "removeAboveCVCutoffToolStripMenuItem");
            this.removeAboveCVCutoffToolStripMenuItem.Click += new System.EventHandler(this.removeAboveCVCutoffToolStripMenuItem_Click);
            // 
            // toolStripSeparator57
            // 
            this.toolStripSeparator57.Name = "toolStripSeparator57";
            resources.ApplyResources(this.toolStripSeparator57, "toolStripSeparator57");
            // 
            // panel1
            // 
            this.panel1.Controls.Add(this.dockPanel);
            resources.ApplyResources(this.panel1, "panel1");
            this.panel1.Name = "panel1";
            // 
            // dockPanel
            // 
            this.dockPanel.ActiveAutoHideContent = null;
            resources.ApplyResources(this.dockPanel, "dockPanel");
            this.dockPanel.Name = "dockPanel";
            this.dockPanel.ActiveDocumentChanged += new System.EventHandler(this.dockPanel_ActiveDocumentChanged);
            // 
            // statusStrip
            // 
            resources.ApplyResources(this.statusStrip, "statusStrip");
            this.statusStrip.Items.AddRange(new System.Windows.Forms.ToolStripItem[] {
            this.statusGeneral,
            this.statusProgress,
            this.buttonShowAllChromatograms,
            this.statusSequences,
            this.statusPeptides,
            this.statusPrecursors,
            this.statusIons});
            this.statusStrip.Name = "statusStrip";
            // 
            // statusGeneral
            // 
            this.statusGeneral.DisplayStyle = System.Windows.Forms.ToolStripItemDisplayStyle.Text;
            this.statusGeneral.Name = "statusGeneral";
            resources.ApplyResources(this.statusGeneral, "statusGeneral");
            this.statusGeneral.Spring = true;
            // 
            // statusProgress
            // 
            this.statusProgress.Name = "statusProgress";
            resources.ApplyResources(this.statusProgress, "statusProgress");
            // 
            // buttonShowAllChromatograms
            // 
            this.buttonShowAllChromatograms.DisplayStyle = System.Windows.Forms.ToolStripItemDisplayStyle.Image;
            this.buttonShowAllChromatograms.DropDownButtonWidth = 0;
            this.buttonShowAllChromatograms.Image = global::pwiz.Skyline.Properties.Resources.AllIonsStatusButton;
            resources.ApplyResources(this.buttonShowAllChromatograms, "buttonShowAllChromatograms");
            this.buttonShowAllChromatograms.Name = "buttonShowAllChromatograms";
            this.buttonShowAllChromatograms.ButtonClick += new System.EventHandler(this.buttonShowAllChromatograms_ButtonClick);
            // 
            // statusSequences
            // 
            this.statusSequences.DisplayStyle = System.Windows.Forms.ToolStripItemDisplayStyle.Text;
            this.statusSequences.Name = "statusSequences";
            resources.ApplyResources(this.statusSequences, "statusSequences");
            // 
            // statusPeptides
            // 
            this.statusPeptides.DisplayStyle = System.Windows.Forms.ToolStripItemDisplayStyle.Text;
            this.statusPeptides.Name = "statusPeptides";
            resources.ApplyResources(this.statusPeptides, "statusPeptides");
            // 
            // statusPrecursors
            // 
            this.statusPrecursors.DisplayStyle = System.Windows.Forms.ToolStripItemDisplayStyle.Text;
            this.statusPrecursors.Name = "statusPrecursors";
            resources.ApplyResources(this.statusPrecursors, "statusPrecursors");
            // 
            // statusIons
            // 
            this.statusIons.Name = "statusIons";
            resources.ApplyResources(this.statusIons, "statusIons");
            // 
            // mainToolStrip
            // 
            this.mainToolStrip.GripStyle = System.Windows.Forms.ToolStripGripStyle.Hidden;
            this.mainToolStrip.Items.AddRange(new System.Windows.Forms.ToolStripItem[] {
            this.newToolBarButton,
            this.openToolBarButton,
            this.saveToolBarButton,
            this.publishToolbarButton,
            this.toolStripSeparator20,
            this.cutToolBarButton,
            this.copyToolBarButton,
            this.pasteToolBarButton,
            this.toolStripSeparator21,
            this.undoToolBarButton,
            this.redoToolBarButton,
            this.toolStripSeparatorSelectUI,
            this.modeUIToolBarDropDownButton});
            resources.ApplyResources(this.mainToolStrip, "mainToolStrip");
            this.mainToolStrip.Name = "mainToolStrip";
            // 
            // newToolBarButton
            // 
            this.newToolBarButton.DisplayStyle = System.Windows.Forms.ToolStripItemDisplayStyle.Image;
            this.newToolBarButton.Image = global::pwiz.Skyline.Properties.Resources.NewDocument;
            resources.ApplyResources(this.newToolBarButton, "newToolBarButton");
            this.newToolBarButton.Name = "newToolBarButton";
            this.newToolBarButton.Click += new System.EventHandler(this.newMenuItem_Click);
            // 
            // openToolBarButton
            // 
            this.openToolBarButton.DisplayStyle = System.Windows.Forms.ToolStripItemDisplayStyle.Image;
            this.openToolBarButton.Image = global::pwiz.Skyline.Properties.Resources.OpenFolder;
            resources.ApplyResources(this.openToolBarButton, "openToolBarButton");
            this.openToolBarButton.Name = "openToolBarButton";
            this.openToolBarButton.Click += new System.EventHandler(this.openMenuItem_Click);
            // 
            // saveToolBarButton
            // 
            this.saveToolBarButton.DisplayStyle = System.Windows.Forms.ToolStripItemDisplayStyle.Image;
            this.saveToolBarButton.Image = global::pwiz.Skyline.Properties.Resources.Save;
            resources.ApplyResources(this.saveToolBarButton, "saveToolBarButton");
            this.saveToolBarButton.Name = "saveToolBarButton";
            this.saveToolBarButton.Click += new System.EventHandler(this.saveMenuItem_Click);
            // 
            // publishToolbarButton
            // 
            this.publishToolbarButton.DisplayStyle = System.Windows.Forms.ToolStripItemDisplayStyle.Image;
            this.publishToolbarButton.Image = global::pwiz.Skyline.Properties.Resources.PanoramaPublish;
            resources.ApplyResources(this.publishToolbarButton, "publishToolbarButton");
            this.publishToolbarButton.Name = "publishToolbarButton";
            this.publishToolbarButton.Click += new System.EventHandler(this.publishMenuItem_Click);
            // 
            // toolStripSeparator20
            // 
            this.toolStripSeparator20.Name = "toolStripSeparator20";
            resources.ApplyResources(this.toolStripSeparator20, "toolStripSeparator20");
            // 
            // cutToolBarButton
            // 
            this.cutToolBarButton.DisplayStyle = System.Windows.Forms.ToolStripItemDisplayStyle.Image;
            this.cutToolBarButton.Image = global::pwiz.Skyline.Properties.Resources.Cut;
            resources.ApplyResources(this.cutToolBarButton, "cutToolBarButton");
            this.cutToolBarButton.Name = "cutToolBarButton";
            this.cutToolBarButton.Click += new System.EventHandler(this.cutMenuItem_Click);
            // 
            // copyToolBarButton
            // 
            this.copyToolBarButton.DisplayStyle = System.Windows.Forms.ToolStripItemDisplayStyle.Image;
            this.copyToolBarButton.Image = global::pwiz.Skyline.Properties.Resources.Copy;
            resources.ApplyResources(this.copyToolBarButton, "copyToolBarButton");
            this.copyToolBarButton.Name = "copyToolBarButton";
            this.copyToolBarButton.Click += new System.EventHandler(this.copyMenuItem_Click);
            // 
            // pasteToolBarButton
            // 
            this.pasteToolBarButton.DisplayStyle = System.Windows.Forms.ToolStripItemDisplayStyle.Image;
            this.pasteToolBarButton.Image = global::pwiz.Skyline.Properties.Resources.Paste;
            resources.ApplyResources(this.pasteToolBarButton, "pasteToolBarButton");
            this.pasteToolBarButton.Name = "pasteToolBarButton";
            this.pasteToolBarButton.Click += new System.EventHandler(this.pasteMenuItem_Click);
            // 
            // toolStripSeparator21
            // 
            this.toolStripSeparator21.Name = "toolStripSeparator21";
            resources.ApplyResources(this.toolStripSeparator21, "toolStripSeparator21");
            // 
            // undoToolBarButton
            // 
            this.undoToolBarButton.DisplayStyle = System.Windows.Forms.ToolStripItemDisplayStyle.Image;
            resources.ApplyResources(this.undoToolBarButton, "undoToolBarButton");
            this.undoToolBarButton.Image = global::pwiz.Skyline.Properties.Resources.Edit_Undo;
            this.undoToolBarButton.Name = "undoToolBarButton";
            // 
            // redoToolBarButton
            // 
            this.redoToolBarButton.DisplayStyle = System.Windows.Forms.ToolStripItemDisplayStyle.Image;
            resources.ApplyResources(this.redoToolBarButton, "redoToolBarButton");
            this.redoToolBarButton.Image = global::pwiz.Skyline.Properties.Resources.Edit_Redo;
            this.redoToolBarButton.Name = "redoToolBarButton";
            // 
            // toolStripSeparatorSelectUI
            // 
            this.toolStripSeparatorSelectUI.Name = "toolStripSeparatorSelectUI";
            resources.ApplyResources(this.toolStripSeparatorSelectUI, "toolStripSeparatorSelectUI");
            // 
            // modeUIToolBarDropDownButton
            // 
            this.modeUIToolBarDropDownButton.Alignment = System.Windows.Forms.ToolStripItemAlignment.Right;
            this.modeUIToolBarDropDownButton.DisplayStyle = System.Windows.Forms.ToolStripItemDisplayStyle.Image;
            this.modeUIToolBarDropDownButton.Image = global::pwiz.Skyline.Properties.Resources.UIModeProteomic;
            resources.ApplyResources(this.modeUIToolBarDropDownButton, "modeUIToolBarDropDownButton");
            this.modeUIToolBarDropDownButton.Name = "modeUIToolBarDropDownButton";
            // 
            // menuMain
            // 
            this.menuMain.Items.AddRange(new System.Windows.Forms.ToolStripItem[] {
            this.fileToolStripMenuItem,
            this.editToolStripMenuItem,
            this.refineToolStripMenuItem,
            this.viewToolStripMenuItem,
            this.settingsToolStripMenuItem,
            this.toolsMenu,
            this.helpToolStripMenuItem});
            resources.ApplyResources(this.menuMain, "menuMain");
            this.menuMain.Name = "menuMain";
            // 
            // fileToolStripMenuItem
            // 
            this.fileToolStripMenuItem.DropDownItems.AddRange(new System.Windows.Forms.ToolStripItem[] {
            this.startPageMenuItem,
            this.newMenuItem,
            this.openMenuItem,
            this.openContainingFolderMenuItem,
            this.toolStripSeparator53,
            this.saveMenuItem,
            this.saveAsMenuItem,
            this.shareDocumentMenuItem,
            this.publishMenuItem,
            this.toolStripSeparator2,
            this.importToolStripMenuItem,
            this.exportToolStripMenuItem,
            this.mruBeforeToolStripSeparator,
            this.mruAfterToolStripSeparator,
            this.exitMenuItem});
            this.fileToolStripMenuItem.Name = "fileToolStripMenuItem";
            resources.ApplyResources(this.fileToolStripMenuItem, "fileToolStripMenuItem");
            this.fileToolStripMenuItem.DropDownOpening += new System.EventHandler(this.fileMenu_DropDownOpening);
            // 
            // startPageMenuItem
            // 
            this.startPageMenuItem.Image = global::pwiz.Skyline.Properties.Resources.HomeIcon1;
            resources.ApplyResources(this.startPageMenuItem, "startPageMenuItem");
            this.startPageMenuItem.Name = "startPageMenuItem";
            this.startPageMenuItem.Click += new System.EventHandler(this.startPageMenuItem_Click);
            // 
            // newMenuItem
            // 
            this.newMenuItem.Image = global::pwiz.Skyline.Properties.Resources.NewDocument;
            resources.ApplyResources(this.newMenuItem, "newMenuItem");
            this.newMenuItem.Name = "newMenuItem";
            this.newMenuItem.Click += new System.EventHandler(this.newMenuItem_Click);
            // 
            // openMenuItem
            // 
            this.openMenuItem.Image = global::pwiz.Skyline.Properties.Resources.OpenFolder;
            resources.ApplyResources(this.openMenuItem, "openMenuItem");
            this.openMenuItem.Name = "openMenuItem";
            this.openMenuItem.Click += new System.EventHandler(this.openMenuItem_Click);
            // 
            // openContainingFolderMenuItem
            // 
            this.openContainingFolderMenuItem.Name = "openContainingFolderMenuItem";
            resources.ApplyResources(this.openContainingFolderMenuItem, "openContainingFolderMenuItem");
            this.openContainingFolderMenuItem.Click += new System.EventHandler(this.openContainingFolderMenuItem_Click);
            // 
            // toolStripSeparator53
            // 
            this.toolStripSeparator53.Name = "toolStripSeparator53";
            resources.ApplyResources(this.toolStripSeparator53, "toolStripSeparator53");
            // 
            // saveMenuItem
            // 
            this.saveMenuItem.Image = global::pwiz.Skyline.Properties.Resources.Save;
            resources.ApplyResources(this.saveMenuItem, "saveMenuItem");
            this.saveMenuItem.Name = "saveMenuItem";
            this.saveMenuItem.Click += new System.EventHandler(this.saveMenuItem_Click);
            // 
            // saveAsMenuItem
            // 
            this.saveAsMenuItem.Name = "saveAsMenuItem";
            resources.ApplyResources(this.saveAsMenuItem, "saveAsMenuItem");
            this.saveAsMenuItem.Click += new System.EventHandler(this.saveAsMenuItem_Click);
            // 
            // shareDocumentMenuItem
            // 
            this.shareDocumentMenuItem.Name = "shareDocumentMenuItem";
            resources.ApplyResources(this.shareDocumentMenuItem, "shareDocumentMenuItem");
            this.shareDocumentMenuItem.Click += new System.EventHandler(this.shareDocumentMenuItem_Click);
            // 
            // publishMenuItem
            // 
            this.publishMenuItem.Image = global::pwiz.Skyline.Properties.Resources.PanoramaPublish;
            resources.ApplyResources(this.publishMenuItem, "publishMenuItem");
            this.publishMenuItem.Name = "publishMenuItem";
            this.publishMenuItem.Click += new System.EventHandler(this.publishMenuItem_Click);
            // 
            // toolStripSeparator2
            // 
            this.toolStripSeparator2.Name = "toolStripSeparator2";
            resources.ApplyResources(this.toolStripSeparator2, "toolStripSeparator2");
            // 
            // importToolStripMenuItem
            // 
            this.importToolStripMenuItem.DropDownItems.AddRange(new System.Windows.Forms.ToolStripItem[] {
            this.importResultsMenuItem,
            this.peakBoundariesToolStripMenuItem,
            this.toolStripSeparator51,
            this.importPeptideSearchMenuItem,
            this.toolStripSeparator52,
            this.importFASTAMenuItem,
            this.importAssayLibraryMenuItem,
            this.importMassListMenuItem,
            this.importDocumentMenuItem,
            this.importAnnotationsMenuItem});
            this.importToolStripMenuItem.Name = "importToolStripMenuItem";
            resources.ApplyResources(this.importToolStripMenuItem, "importToolStripMenuItem");
            // 
            // importResultsMenuItem
            // 
            this.importResultsMenuItem.Name = "importResultsMenuItem";
            resources.ApplyResources(this.importResultsMenuItem, "importResultsMenuItem");
            this.importResultsMenuItem.Click += new System.EventHandler(this.importResultsMenuItem_Click);
            // 
            // peakBoundariesToolStripMenuItem
            // 
            this.peakBoundariesToolStripMenuItem.Name = "peakBoundariesToolStripMenuItem";
            resources.ApplyResources(this.peakBoundariesToolStripMenuItem, "peakBoundariesToolStripMenuItem");
            this.peakBoundariesToolStripMenuItem.Click += new System.EventHandler(this.peakBoundariesToolStripMenuItem_Click);
            // 
            // toolStripSeparator51
            // 
            this.toolStripSeparator51.Name = "toolStripSeparator51";
            resources.ApplyResources(this.toolStripSeparator51, "toolStripSeparator51");
            // 
            // importPeptideSearchMenuItem
            // 
            this.importPeptideSearchMenuItem.Name = "importPeptideSearchMenuItem";
            resources.ApplyResources(this.importPeptideSearchMenuItem, "importPeptideSearchMenuItem");
            this.modeUIHandler.SetUIMode(this.importPeptideSearchMenuItem, pwiz.Skyline.Util.Helpers.ModeUIExtender.MODE_UI_HANDLING_TYPE.proteomic);
            this.importPeptideSearchMenuItem.Click += new System.EventHandler(this.importPeptideSearchMenuItem_Click);
            // 
            // toolStripSeparator52
            // 
            this.toolStripSeparator52.Name = "toolStripSeparator52";
            resources.ApplyResources(this.toolStripSeparator52, "toolStripSeparator52");
            // 
            // importFASTAMenuItem
            // 
            this.importFASTAMenuItem.Name = "importFASTAMenuItem";
            resources.ApplyResources(this.importFASTAMenuItem, "importFASTAMenuItem");
            this.modeUIHandler.SetUIMode(this.importFASTAMenuItem, pwiz.Skyline.Util.Helpers.ModeUIExtender.MODE_UI_HANDLING_TYPE.proteomic);
            this.importFASTAMenuItem.Click += new System.EventHandler(this.importFASTAMenuItem_Click);
            // 
            // importAssayLibraryMenuItem
            // 
            this.importAssayLibraryMenuItem.Name = "importAssayLibraryMenuItem";
            resources.ApplyResources(this.importAssayLibraryMenuItem, "importAssayLibraryMenuItem");
            this.importAssayLibraryMenuItem.Click += new System.EventHandler(this.importAssayLibraryMenuItem_Click);
            // 
            // importMassListMenuItem
            // 
            this.importMassListMenuItem.Name = "importMassListMenuItem";
            resources.ApplyResources(this.importMassListMenuItem, "importMassListMenuItem");
            this.importMassListMenuItem.Click += new System.EventHandler(this.importMassListMenuItem_Click);
            // 
            // importDocumentMenuItem
            // 
            this.importDocumentMenuItem.Name = "importDocumentMenuItem";
            resources.ApplyResources(this.importDocumentMenuItem, "importDocumentMenuItem");
            this.importDocumentMenuItem.Click += new System.EventHandler(this.importDocumentMenuItem_Click);
            // 
            // importAnnotationsMenuItem
            // 
            this.importAnnotationsMenuItem.Name = "importAnnotationsMenuItem";
            resources.ApplyResources(this.importAnnotationsMenuItem, "importAnnotationsMenuItem");
            this.importAnnotationsMenuItem.Click += new System.EventHandler(this.importAnnotationsMenuItem_Click);
            // 
            // exportToolStripMenuItem
            // 
            this.exportToolStripMenuItem.DropDownItems.AddRange(new System.Windows.Forms.ToolStripItem[] {
            this.exportTransitionListMenuItem,
            this.exportIsolationListMenuItem,
            this.exportMethodMenuItem,
            this.toolStripSeparator49,
            this.exportReportMenuItem,
            this.toolStripSeparator50,
            this.eSPFeaturesMenuItem,
            this.exportSpectralLibraryMenuItem,
            this.chromatogramsToolStripMenuItem,
            this.mProphetFeaturesMenuItem,
            this.chorusRequestToolStripMenuItem,
            this.exportAnnotationsMenuItem});
            this.exportToolStripMenuItem.Name = "exportToolStripMenuItem";
            resources.ApplyResources(this.exportToolStripMenuItem, "exportToolStripMenuItem");
            // 
            // exportTransitionListMenuItem
            // 
            this.exportTransitionListMenuItem.Name = "exportTransitionListMenuItem";
            resources.ApplyResources(this.exportTransitionListMenuItem, "exportTransitionListMenuItem");
            this.exportTransitionListMenuItem.Click += new System.EventHandler(this.exportTransitionListMenuItem_Click);
            // 
            // exportIsolationListMenuItem
            // 
            this.exportIsolationListMenuItem.Name = "exportIsolationListMenuItem";
            resources.ApplyResources(this.exportIsolationListMenuItem, "exportIsolationListMenuItem");
            this.exportIsolationListMenuItem.Click += new System.EventHandler(this.exportIsolationListMenuItem_Click);
            // 
            // exportMethodMenuItem
            // 
            this.exportMethodMenuItem.Name = "exportMethodMenuItem";
            resources.ApplyResources(this.exportMethodMenuItem, "exportMethodMenuItem");
            this.exportMethodMenuItem.Click += new System.EventHandler(this.exportMethodMenuItem_Click);
            // 
            // toolStripSeparator49
            // 
            this.toolStripSeparator49.Name = "toolStripSeparator49";
            resources.ApplyResources(this.toolStripSeparator49, "toolStripSeparator49");
            // 
            // exportReportMenuItem
            // 
            this.exportReportMenuItem.Name = "exportReportMenuItem";
            resources.ApplyResources(this.exportReportMenuItem, "exportReportMenuItem");
            this.exportReportMenuItem.Click += new System.EventHandler(this.exportReportMenuItem_Click);
            // 
            // toolStripSeparator50
            // 
            this.toolStripSeparator50.Name = "toolStripSeparator50";
            resources.ApplyResources(this.toolStripSeparator50, "toolStripSeparator50");
            // 
            // eSPFeaturesMenuItem
            // 
            this.eSPFeaturesMenuItem.Name = "eSPFeaturesMenuItem";
            resources.ApplyResources(this.eSPFeaturesMenuItem, "eSPFeaturesMenuItem");
            this.modeUIHandler.SetUIMode(this.eSPFeaturesMenuItem, pwiz.Skyline.Util.Helpers.ModeUIExtender.MODE_UI_HANDLING_TYPE.proteomic);
            this.eSPFeaturesMenuItem.Click += new System.EventHandler(this.espFeaturesMenuItem_Click);
            // 
            // exportSpectralLibraryMenuItem
            // 
            this.exportSpectralLibraryMenuItem.Name = "exportSpectralLibraryMenuItem";
            resources.ApplyResources(this.exportSpectralLibraryMenuItem, "exportSpectralLibraryMenuItem");
            this.exportSpectralLibraryMenuItem.Click += new System.EventHandler(this.exportSpectralLibraryMenuItem_Click);
            // 
            // chromatogramsToolStripMenuItem
            // 
            this.chromatogramsToolStripMenuItem.Name = "chromatogramsToolStripMenuItem";
            resources.ApplyResources(this.chromatogramsToolStripMenuItem, "chromatogramsToolStripMenuItem");
            this.chromatogramsToolStripMenuItem.Click += new System.EventHandler(this.chromatogramsToolStripMenuItem_Click);
            // 
            // mProphetFeaturesMenuItem
            // 
            this.mProphetFeaturesMenuItem.Name = "mProphetFeaturesMenuItem";
            resources.ApplyResources(this.mProphetFeaturesMenuItem, "mProphetFeaturesMenuItem");
            this.mProphetFeaturesMenuItem.Click += new System.EventHandler(this.mProphetFeaturesMenuItem_Click);
            // 
            // chorusRequestToolStripMenuItem
            // 
            this.chorusRequestToolStripMenuItem.Name = "chorusRequestToolStripMenuItem";
            resources.ApplyResources(this.chorusRequestToolStripMenuItem, "chorusRequestToolStripMenuItem");
            this.chorusRequestToolStripMenuItem.Click += new System.EventHandler(this.chorusRequestToolStripMenuItem_Click);
            // 
            // exportAnnotationsMenuItem
            // 
            this.exportAnnotationsMenuItem.Name = "exportAnnotationsMenuItem";
            resources.ApplyResources(this.exportAnnotationsMenuItem, "exportAnnotationsMenuItem");
            this.exportAnnotationsMenuItem.Click += new System.EventHandler(this.exportAnnotationsMenuItem_Click);
            // 
            // mruBeforeToolStripSeparator
            // 
            this.mruBeforeToolStripSeparator.Name = "mruBeforeToolStripSeparator";
            resources.ApplyResources(this.mruBeforeToolStripSeparator, "mruBeforeToolStripSeparator");
            // 
            // mruAfterToolStripSeparator
            // 
            this.mruAfterToolStripSeparator.Name = "mruAfterToolStripSeparator";
            resources.ApplyResources(this.mruAfterToolStripSeparator, "mruAfterToolStripSeparator");
            // 
            // exitMenuItem
            // 
            this.exitMenuItem.Name = "exitMenuItem";
            resources.ApplyResources(this.exitMenuItem, "exitMenuItem");
            this.exitMenuItem.Click += new System.EventHandler(this.exitMenuItem_Click);
            // 
            // editToolStripMenuItem
            // 
            this.editToolStripMenuItem.DropDownItems.AddRange(new System.Windows.Forms.ToolStripItem[] {
            this.undoMenuItem,
            this.redoMenuItem,
            this.toolStripSeparator34,
            this.cutMenuItem,
            this.copyMenuItem,
            this.pasteMenuItem,
            this.deleteMenuItem,
            this.selectAllMenuItem,
            this.toolStripSeparator4,
            this.findPeptideMenuItem,
            this.findNextMenuItem,
            this.toolStripSeparator8,
            this.editNoteToolStripMenuItem,
            this.toolStripSeparator42,
            this.integrationToolStripMenuItem,
            this.insertToolStripMenuItem,
            this.toolStripSeparator6,
            this.expandAllToolStripMenuItem,
            this.collapseAllToolStripMenuItem,
            this.toolStripSeparator5,
            this.setStandardTypeMenuItem,
            this.modifyPeptideMenuItem,
            this.manageUniquePeptidesMenuItem,
            this.toolStripSeparator30,
            this.manageResultsMenuItem});
            resources.ApplyResources(this.editToolStripMenuItem, "editToolStripMenuItem");
            this.editToolStripMenuItem.Name = "editToolStripMenuItem";
            this.editToolStripMenuItem.DropDownOpening += new System.EventHandler(this.editToolStripMenuItem_DropDownOpening);
            // 
            // undoMenuItem
            // 
            resources.ApplyResources(this.undoMenuItem, "undoMenuItem");
            this.undoMenuItem.Image = global::pwiz.Skyline.Properties.Resources.Edit_Undo;
            this.undoMenuItem.Name = "undoMenuItem";
            // 
            // redoMenuItem
            // 
            resources.ApplyResources(this.redoMenuItem, "redoMenuItem");
            this.redoMenuItem.Image = global::pwiz.Skyline.Properties.Resources.Edit_Redo;
            this.redoMenuItem.Name = "redoMenuItem";
            // 
            // toolStripSeparator34
            // 
            this.toolStripSeparator34.Name = "toolStripSeparator34";
            resources.ApplyResources(this.toolStripSeparator34, "toolStripSeparator34");
            // 
            // cutMenuItem
            // 
            this.cutMenuItem.Image = global::pwiz.Skyline.Properties.Resources.Cut;
            resources.ApplyResources(this.cutMenuItem, "cutMenuItem");
            this.cutMenuItem.Name = "cutMenuItem";
            this.cutMenuItem.Click += new System.EventHandler(this.cutMenuItem_Click);
            // 
            // copyMenuItem
            // 
            this.copyMenuItem.Image = global::pwiz.Skyline.Properties.Resources.Copy;
            resources.ApplyResources(this.copyMenuItem, "copyMenuItem");
            this.copyMenuItem.Name = "copyMenuItem";
            this.copyMenuItem.Click += new System.EventHandler(this.copyMenuItem_Click);
            // 
            // pasteMenuItem
            // 
            this.pasteMenuItem.Image = global::pwiz.Skyline.Properties.Resources.Paste;
            resources.ApplyResources(this.pasteMenuItem, "pasteMenuItem");
            this.pasteMenuItem.Name = "pasteMenuItem";
            this.pasteMenuItem.Click += new System.EventHandler(this.pasteMenuItem_Click);
            // 
            // deleteMenuItem
            // 
            this.deleteMenuItem.Image = global::pwiz.Skyline.Properties.Resources.Delete;
            resources.ApplyResources(this.deleteMenuItem, "deleteMenuItem");
            this.deleteMenuItem.Name = "deleteMenuItem";
            this.deleteMenuItem.Click += new System.EventHandler(this.deleteMenuItem_Click);
            // 
            // selectAllMenuItem
            // 
            resources.ApplyResources(this.selectAllMenuItem, "selectAllMenuItem");
            this.selectAllMenuItem.Name = "selectAllMenuItem";
            this.selectAllMenuItem.Click += new System.EventHandler(this.selectAllMenuItem_Click);
            // 
            // toolStripSeparator4
            // 
            this.toolStripSeparator4.Name = "toolStripSeparator4";
            resources.ApplyResources(this.toolStripSeparator4, "toolStripSeparator4");
            // 
            // findPeptideMenuItem
            // 
            this.findPeptideMenuItem.Name = "findPeptideMenuItem";
            resources.ApplyResources(this.findPeptideMenuItem, "findPeptideMenuItem");
            this.findPeptideMenuItem.Click += new System.EventHandler(this.findMenuItem_Click);
            // 
            // findNextMenuItem
            // 
            this.findNextMenuItem.Name = "findNextMenuItem";
            resources.ApplyResources(this.findNextMenuItem, "findNextMenuItem");
            this.findNextMenuItem.Click += new System.EventHandler(this.findNextMenuItem_Click);
            // 
            // toolStripSeparator8
            // 
            this.toolStripSeparator8.Name = "toolStripSeparator8";
            resources.ApplyResources(this.toolStripSeparator8, "toolStripSeparator8");
            // 
            // editNoteToolStripMenuItem
            // 
            this.editNoteToolStripMenuItem.Image = global::pwiz.Skyline.Properties.Resources.Comment;
            resources.ApplyResources(this.editNoteToolStripMenuItem, "editNoteToolStripMenuItem");
            this.editNoteToolStripMenuItem.Name = "editNoteToolStripMenuItem";
            this.editNoteToolStripMenuItem.Click += new System.EventHandler(this.editNoteMenuItem_Click);
            // 
            // toolStripSeparator42
            // 
            this.toolStripSeparator42.Name = "toolStripSeparator42";
            resources.ApplyResources(this.toolStripSeparator42, "toolStripSeparator42");
            // 
            // integrationToolStripMenuItem
            // 
            this.integrationToolStripMenuItem.DropDownItems.AddRange(new System.Windows.Forms.ToolStripItem[] {
            this.applyPeakAllToolStripMenuItem,
            this.applyPeakSubsequentToolStripMenuItem,
            this.removePeakToolStripMenuItem});
            this.integrationToolStripMenuItem.Name = "integrationToolStripMenuItem";
            resources.ApplyResources(this.integrationToolStripMenuItem, "integrationToolStripMenuItem");
            // 
            // applyPeakAllToolStripMenuItem
            // 
            this.applyPeakAllToolStripMenuItem.Name = "applyPeakAllToolStripMenuItem";
            resources.ApplyResources(this.applyPeakAllToolStripMenuItem, "applyPeakAllToolStripMenuItem");
            this.applyPeakAllToolStripMenuItem.Click += new System.EventHandler(this.applyPeakAllMenuItem_Click);
            // 
            // applyPeakSubsequentToolStripMenuItem
            // 
            this.applyPeakSubsequentToolStripMenuItem.Name = "applyPeakSubsequentToolStripMenuItem";
            resources.ApplyResources(this.applyPeakSubsequentToolStripMenuItem, "applyPeakSubsequentToolStripMenuItem");
            this.applyPeakSubsequentToolStripMenuItem.Click += new System.EventHandler(this.applyPeakSubsequentMenuItem_Click);
            // 
            // removePeakToolStripMenuItem
            // 
            this.removePeakToolStripMenuItem.Name = "removePeakToolStripMenuItem";
            resources.ApplyResources(this.removePeakToolStripMenuItem, "removePeakToolStripMenuItem");
            this.removePeakToolStripMenuItem.Click += new System.EventHandler(this.removePeakMenuItem_Click);
            // 
            // insertToolStripMenuItem
            // 
            this.insertToolStripMenuItem.DropDownItems.AddRange(new System.Windows.Forms.ToolStripItem[] {
            this.insertFASTAMenuItem,
            this.insertProteinsMenuItem,
            this.insertPeptidesMenuItem,
            this.insertTransitionListMenuItem});
            this.insertToolStripMenuItem.Name = "insertToolStripMenuItem";
            resources.ApplyResources(this.insertToolStripMenuItem, "insertToolStripMenuItem");
            // 
            // insertFASTAMenuItem
            // 
            this.insertFASTAMenuItem.Name = "insertFASTAMenuItem";
            resources.ApplyResources(this.insertFASTAMenuItem, "insertFASTAMenuItem");
            this.modeUIHandler.SetUIMode(this.insertFASTAMenuItem, pwiz.Skyline.Util.Helpers.ModeUIExtender.MODE_UI_HANDLING_TYPE.proteomic);
            this.insertFASTAMenuItem.Click += new System.EventHandler(this.insertFASTAToolStripMenuItem_Click);
            // 
            // insertProteinsMenuItem
            // 
            this.insertProteinsMenuItem.Name = "insertProteinsMenuItem";
            resources.ApplyResources(this.insertProteinsMenuItem, "insertProteinsMenuItem");
            this.modeUIHandler.SetUIMode(this.insertProteinsMenuItem, pwiz.Skyline.Util.Helpers.ModeUIExtender.MODE_UI_HANDLING_TYPE.proteomic);
            this.insertProteinsMenuItem.Click += new System.EventHandler(this.insertProteinsToolStripMenuItem_Click);
            // 
            // insertPeptidesMenuItem
            // 
            this.insertPeptidesMenuItem.Name = "insertPeptidesMenuItem";
            resources.ApplyResources(this.insertPeptidesMenuItem, "insertPeptidesMenuItem");
            this.modeUIHandler.SetUIMode(this.insertPeptidesMenuItem, pwiz.Skyline.Util.Helpers.ModeUIExtender.MODE_UI_HANDLING_TYPE.proteomic);
            this.insertPeptidesMenuItem.Click += new System.EventHandler(this.insertPeptidesToolStripMenuItem_Click);
            // 
            // insertTransitionListMenuItem
            // 
            this.insertTransitionListMenuItem.Name = "insertTransitionListMenuItem";
            resources.ApplyResources(this.insertTransitionListMenuItem, "insertTransitionListMenuItem");
            this.insertTransitionListMenuItem.Click += new System.EventHandler(this.insertTransitionListMenuItem_Click);
            // 
            // toolStripSeparator6
            // 
            this.toolStripSeparator6.Name = "toolStripSeparator6";
            resources.ApplyResources(this.toolStripSeparator6, "toolStripSeparator6");
            // 
            // expandAllToolStripMenuItem
            // 
            this.expandAllToolStripMenuItem.DropDownItems.AddRange(new System.Windows.Forms.ToolStripItem[] {
            this.expandProteinsMenuItem,
            this.expandPeptidesMenuItem,
            this.expandPrecursorsMenuItem});
            this.expandAllToolStripMenuItem.Name = "expandAllToolStripMenuItem";
            resources.ApplyResources(this.expandAllToolStripMenuItem, "expandAllToolStripMenuItem");
            // 
            // expandProteinsMenuItem
            // 
            this.expandProteinsMenuItem.Name = "expandProteinsMenuItem";
            resources.ApplyResources(this.expandProteinsMenuItem, "expandProteinsMenuItem");
            this.expandProteinsMenuItem.Click += new System.EventHandler(this.expandProteinsMenuItem_Click);
            // 
            // expandPeptidesMenuItem
            // 
            this.expandPeptidesMenuItem.Name = "expandPeptidesMenuItem";
            resources.ApplyResources(this.expandPeptidesMenuItem, "expandPeptidesMenuItem");
            this.expandPeptidesMenuItem.Click += new System.EventHandler(this.expandPeptidesMenuItem_Click);
            // 
            // expandPrecursorsMenuItem
            // 
            this.expandPrecursorsMenuItem.Name = "expandPrecursorsMenuItem";
            resources.ApplyResources(this.expandPrecursorsMenuItem, "expandPrecursorsMenuItem");
            this.expandPrecursorsMenuItem.Click += new System.EventHandler(this.expandPrecursorsMenuItem_Click);
            // 
            // collapseAllToolStripMenuItem
            // 
            this.collapseAllToolStripMenuItem.DropDownItems.AddRange(new System.Windows.Forms.ToolStripItem[] {
            this.collapseProteinsMenuItem,
            this.collapsePeptidesMenuItem,
            this.collapsePrecursorsMenuItem});
            this.collapseAllToolStripMenuItem.Name = "collapseAllToolStripMenuItem";
            resources.ApplyResources(this.collapseAllToolStripMenuItem, "collapseAllToolStripMenuItem");
            // 
            // collapseProteinsMenuItem
            // 
            this.collapseProteinsMenuItem.Name = "collapseProteinsMenuItem";
            resources.ApplyResources(this.collapseProteinsMenuItem, "collapseProteinsMenuItem");
            this.collapseProteinsMenuItem.Click += new System.EventHandler(this.collapseProteinsMenuItem_Click);
            // 
            // collapsePeptidesMenuItem
            // 
            this.collapsePeptidesMenuItem.Name = "collapsePeptidesMenuItem";
            resources.ApplyResources(this.collapsePeptidesMenuItem, "collapsePeptidesMenuItem");
            this.collapsePeptidesMenuItem.Click += new System.EventHandler(this.collapsePeptidesMenuItem_Click);
            // 
            // collapsePrecursorsMenuItem
            // 
            this.collapsePrecursorsMenuItem.Name = "collapsePrecursorsMenuItem";
            resources.ApplyResources(this.collapsePrecursorsMenuItem, "collapsePrecursorsMenuItem");
            this.collapsePrecursorsMenuItem.Click += new System.EventHandler(this.collapsePrecursorsMenuItem_Click);
            // 
            // toolStripSeparator5
            // 
            this.toolStripSeparator5.Name = "toolStripSeparator5";
            resources.ApplyResources(this.toolStripSeparator5, "toolStripSeparator5");
            // 
            // setStandardTypeMenuItem
            // 
            this.setStandardTypeMenuItem.DropDownItems.AddRange(new System.Windows.Forms.ToolStripItem[] {
            this.noStandardMenuItem,
            this.normStandardMenuItem,
            this.surrogateStandardMenuItem,
            this.qcStandardMenuItem,
            this.irtStandardMenuItem});
            this.setStandardTypeMenuItem.Name = "setStandardTypeMenuItem";
            resources.ApplyResources(this.setStandardTypeMenuItem, "setStandardTypeMenuItem");
            this.setStandardTypeMenuItem.DropDownOpening += new System.EventHandler(this.setStandardTypeMenuItem_DropDownOpening);
            // 
            // noStandardMenuItem
            // 
            this.noStandardMenuItem.Name = "noStandardMenuItem";
            resources.ApplyResources(this.noStandardMenuItem, "noStandardMenuItem");
            this.noStandardMenuItem.Click += new System.EventHandler(this.noStandardMenuItem_Click);
            // 
            // normStandardMenuItem
            // 
            this.normStandardMenuItem.Name = "normStandardMenuItem";
            resources.ApplyResources(this.normStandardMenuItem, "normStandardMenuItem");
            this.normStandardMenuItem.Click += new System.EventHandler(this.normStandardMenuItem_Click);
            // 
            // surrogateStandardMenuItem
            // 
            this.surrogateStandardMenuItem.Name = "surrogateStandardMenuItem";
            resources.ApplyResources(this.surrogateStandardMenuItem, "surrogateStandardMenuItem");
            this.surrogateStandardMenuItem.Click += new System.EventHandler(this.surrogateStandardMenuItem_Click);
            // 
            // qcStandardMenuItem
            // 
            this.qcStandardMenuItem.Name = "qcStandardMenuItem";
            resources.ApplyResources(this.qcStandardMenuItem, "qcStandardMenuItem");
            this.qcStandardMenuItem.Click += new System.EventHandler(this.qcStandardMenuItem_Click);
            // 
            // irtStandardMenuItem
            // 
            this.irtStandardMenuItem.Checked = true;
            this.irtStandardMenuItem.CheckState = System.Windows.Forms.CheckState.Checked;
            resources.ApplyResources(this.irtStandardMenuItem, "irtStandardMenuItem");
            this.irtStandardMenuItem.Name = "irtStandardMenuItem";
            // 
            // modifyPeptideMenuItem
            // 
            this.modifyPeptideMenuItem.Name = "modifyPeptideMenuItem";
            resources.ApplyResources(this.modifyPeptideMenuItem, "modifyPeptideMenuItem");
            this.modifyPeptideMenuItem.Click += new System.EventHandler(this.modifyPeptideMenuItem_Click);
            // 
            // manageUniquePeptidesMenuItem
            // 
            this.manageUniquePeptidesMenuItem.Name = "manageUniquePeptidesMenuItem";
            resources.ApplyResources(this.manageUniquePeptidesMenuItem, "manageUniquePeptidesMenuItem");
            this.manageUniquePeptidesMenuItem.Click += new System.EventHandler(this.manageUniquePeptidesMenuItem_Click);
            // 
            // toolStripSeparator30
            // 
            this.toolStripSeparator30.Name = "toolStripSeparator30";
            resources.ApplyResources(this.toolStripSeparator30, "toolStripSeparator30");
            // 
            // manageResultsMenuItem
            // 
            this.manageResultsMenuItem.Name = "manageResultsMenuItem";
            resources.ApplyResources(this.manageResultsMenuItem, "manageResultsMenuItem");
            this.manageResultsMenuItem.Click += new System.EventHandler(this.manageResultsMenuItem_Click);
            // 
            // refineToolStripMenuItem
            // 
            this.refineToolStripMenuItem.DropDownItems.AddRange(new System.Windows.Forms.ToolStripItem[] {
            this.reintegrateToolStripMenuItem,
            this.generateDecoysMenuItem,
            this.compareModelsToolStripMenuItem,
            this.toolStripSeparator59,
            this.removeMissingResultsMenuItem,
            this.toolStripSeparator45,
            this.acceptProteinsMenuItem,
            this.removeEmptyProteinsMenuItem,
            this.associateFASTAMenuItem,
            this.renameProteinsMenuItem,
            this.sortProteinsMenuItem,
            this.toolStripSeparator43,
            this.acceptPeptidesMenuItem,
            this.removeEmptyPeptidesMenuItem,
            this.removeDuplicatePeptidesMenuItem,
            this.removeRepeatedPeptidesMenuItem,
            this.toolStripSeparator35,
            this.refineAdvancedMenuItem});
            this.refineToolStripMenuItem.Name = "refineToolStripMenuItem";
            resources.ApplyResources(this.refineToolStripMenuItem, "refineToolStripMenuItem");
            // 
            // reintegrateToolStripMenuItem
            // 
            this.reintegrateToolStripMenuItem.Name = "reintegrateToolStripMenuItem";
            resources.ApplyResources(this.reintegrateToolStripMenuItem, "reintegrateToolStripMenuItem");
            this.reintegrateToolStripMenuItem.Click += new System.EventHandler(this.reintegrateToolStripMenuItem_Click);
            // 
            // generateDecoysMenuItem
            // 
            this.generateDecoysMenuItem.Name = "generateDecoysMenuItem";
            resources.ApplyResources(this.generateDecoysMenuItem, "generateDecoysMenuItem");
            this.modeUIHandler.SetUIMode(this.generateDecoysMenuItem, pwiz.Skyline.Util.Helpers.ModeUIExtender.MODE_UI_HANDLING_TYPE.proteomic);
            this.generateDecoysMenuItem.Click += new System.EventHandler(this.generateDecoysMenuItem_Click);
            // 
            // compareModelsToolStripMenuItem
            // 
            this.compareModelsToolStripMenuItem.Name = "compareModelsToolStripMenuItem";
            resources.ApplyResources(this.compareModelsToolStripMenuItem, "compareModelsToolStripMenuItem");
            this.compareModelsToolStripMenuItem.Click += new System.EventHandler(this.compareModelsToolStripMenuItem_Click);
            // 
            // toolStripSeparator59
            // 
            this.toolStripSeparator59.Name = "toolStripSeparator59";
            resources.ApplyResources(this.toolStripSeparator59, "toolStripSeparator59");
            // 
            // removeMissingResultsMenuItem
            // 
            this.removeMissingResultsMenuItem.Name = "removeMissingResultsMenuItem";
            resources.ApplyResources(this.removeMissingResultsMenuItem, "removeMissingResultsMenuItem");
            this.removeMissingResultsMenuItem.Click += new System.EventHandler(this.removeMissingResultsMenuItem_Click);
            // 
            // toolStripSeparator45
            // 
            this.toolStripSeparator45.Name = "toolStripSeparator45";
            resources.ApplyResources(this.toolStripSeparator45, "toolStripSeparator45");
            // 
            // acceptProteinsMenuItem
            // 
            this.acceptProteinsMenuItem.Name = "acceptProteinsMenuItem";
            resources.ApplyResources(this.acceptProteinsMenuItem, "acceptProteinsMenuItem");
            this.modeUIHandler.SetUIMode(this.acceptProteinsMenuItem, pwiz.Skyline.Util.Helpers.ModeUIExtender.MODE_UI_HANDLING_TYPE.proteomic);
            this.acceptProteinsMenuItem.Click += new System.EventHandler(this.acceptProteinsMenuItem_Click);
            // 
            // removeEmptyProteinsMenuItem
            // 
            this.removeEmptyProteinsMenuItem.Name = "removeEmptyProteinsMenuItem";
            resources.ApplyResources(this.removeEmptyProteinsMenuItem, "removeEmptyProteinsMenuItem");
            this.removeEmptyProteinsMenuItem.Click += new System.EventHandler(this.removeEmptyProteinsMenuItem_Click);
            // 
            // associateFASTAMenuItem
            // 
            this.associateFASTAMenuItem.Name = "associateFASTAMenuItem";
            resources.ApplyResources(this.associateFASTAMenuItem, "associateFASTAMenuItem");
            this.modeUIHandler.SetUIMode(this.associateFASTAMenuItem, pwiz.Skyline.Util.Helpers.ModeUIExtender.MODE_UI_HANDLING_TYPE.proteomic);
            this.associateFASTAMenuItem.Click += new System.EventHandler(this.associateFASTAMenuItem_Click);
            // 
            // renameProteinsMenuItem
            // 
            this.renameProteinsMenuItem.Name = "renameProteinsMenuItem";
            resources.ApplyResources(this.renameProteinsMenuItem, "renameProteinsMenuItem");
            this.modeUIHandler.SetUIMode(this.renameProteinsMenuItem, pwiz.Skyline.Util.Helpers.ModeUIExtender.MODE_UI_HANDLING_TYPE.proteomic);
            this.renameProteinsMenuItem.Click += new System.EventHandler(this.renameProteinsToolStripMenuItem_Click);
            // 
            // sortProteinsMenuItem
            // 
            this.sortProteinsMenuItem.DropDownItems.AddRange(new System.Windows.Forms.ToolStripItem[] {
            this.sortProteinsByNameToolStripMenuItem,
            this.sortProteinsByAccessionToolStripMenuItem,
            this.sortProteinsByPreferredNameToolStripMenuItem,
            this.sortProteinsByGeneToolStripMenuItem});
            this.sortProteinsMenuItem.Name = "sortProteinsMenuItem";
            resources.ApplyResources(this.sortProteinsMenuItem, "sortProteinsMenuItem");
            // 
            // sortProteinsByNameToolStripMenuItem
            // 
            this.sortProteinsByNameToolStripMenuItem.Name = "sortProteinsByNameToolStripMenuItem";
            resources.ApplyResources(this.sortProteinsByNameToolStripMenuItem, "sortProteinsByNameToolStripMenuItem");
            this.sortProteinsByNameToolStripMenuItem.Click += new System.EventHandler(this.sortProteinsByNameToolStripMenuItem_Click);
            // 
            // sortProteinsByAccessionToolStripMenuItem
            // 
            this.sortProteinsByAccessionToolStripMenuItem.Name = "sortProteinsByAccessionToolStripMenuItem";
            resources.ApplyResources(this.sortProteinsByAccessionToolStripMenuItem, "sortProteinsByAccessionToolStripMenuItem");
            this.modeUIHandler.SetUIMode(this.sortProteinsByAccessionToolStripMenuItem, pwiz.Skyline.Util.Helpers.ModeUIExtender.MODE_UI_HANDLING_TYPE.proteomic);
            this.sortProteinsByAccessionToolStripMenuItem.Click += new System.EventHandler(this.sortProteinsByAccessionToolStripMenuItem_Click);
            // 
            // sortProteinsByPreferredNameToolStripMenuItem
            // 
            this.sortProteinsByPreferredNameToolStripMenuItem.Name = "sortProteinsByPreferredNameToolStripMenuItem";
            resources.ApplyResources(this.sortProteinsByPreferredNameToolStripMenuItem, "sortProteinsByPreferredNameToolStripMenuItem");
            this.modeUIHandler.SetUIMode(this.sortProteinsByPreferredNameToolStripMenuItem, pwiz.Skyline.Util.Helpers.ModeUIExtender.MODE_UI_HANDLING_TYPE.proteomic);
            this.sortProteinsByPreferredNameToolStripMenuItem.Click += new System.EventHandler(this.sortProteinsByPreferredNameToolStripMenuItem_Click);
            // 
            // sortProteinsByGeneToolStripMenuItem
            // 
            this.sortProteinsByGeneToolStripMenuItem.Name = "sortProteinsByGeneToolStripMenuItem";
            resources.ApplyResources(this.sortProteinsByGeneToolStripMenuItem, "sortProteinsByGeneToolStripMenuItem");
            this.modeUIHandler.SetUIMode(this.sortProteinsByGeneToolStripMenuItem, pwiz.Skyline.Util.Helpers.ModeUIExtender.MODE_UI_HANDLING_TYPE.proteomic);
            this.sortProteinsByGeneToolStripMenuItem.Click += new System.EventHandler(this.sortProteinsByGeneToolStripMenuItem_Click);
            // 
            // toolStripSeparator43
            // 
            this.toolStripSeparator43.Name = "toolStripSeparator43";
            resources.ApplyResources(this.toolStripSeparator43, "toolStripSeparator43");
            // 
            // acceptPeptidesMenuItem
            // 
            this.acceptPeptidesMenuItem.Name = "acceptPeptidesMenuItem";
            resources.ApplyResources(this.acceptPeptidesMenuItem, "acceptPeptidesMenuItem");
            this.modeUIHandler.SetUIMode(this.acceptPeptidesMenuItem, pwiz.Skyline.Util.Helpers.ModeUIExtender.MODE_UI_HANDLING_TYPE.proteomic);
            this.acceptPeptidesMenuItem.Click += new System.EventHandler(this.acceptPeptidesMenuItem_Click);
            // 
            // removeEmptyPeptidesMenuItem
            // 
            this.removeEmptyPeptidesMenuItem.Name = "removeEmptyPeptidesMenuItem";
            resources.ApplyResources(this.removeEmptyPeptidesMenuItem, "removeEmptyPeptidesMenuItem");
            this.removeEmptyPeptidesMenuItem.Click += new System.EventHandler(this.removeEmptyPeptidesMenuItem_Click);
            // 
            // removeDuplicatePeptidesMenuItem
            // 
            this.removeDuplicatePeptidesMenuItem.Name = "removeDuplicatePeptidesMenuItem";
            resources.ApplyResources(this.removeDuplicatePeptidesMenuItem, "removeDuplicatePeptidesMenuItem");
            this.removeDuplicatePeptidesMenuItem.Click += new System.EventHandler(this.removeDuplicatePeptidesMenuItem_Click);
            // 
            // removeRepeatedPeptidesMenuItem
            // 
            this.removeRepeatedPeptidesMenuItem.Name = "removeRepeatedPeptidesMenuItem";
            resources.ApplyResources(this.removeRepeatedPeptidesMenuItem, "removeRepeatedPeptidesMenuItem");
            this.removeRepeatedPeptidesMenuItem.Click += new System.EventHandler(this.removeRepeatedPeptidesMenuItem_Click);
            // 
            // toolStripSeparator35
            // 
            this.toolStripSeparator35.Name = "toolStripSeparator35";
            resources.ApplyResources(this.toolStripSeparator35, "toolStripSeparator35");
            // 
            // refineAdvancedMenuItem
            // 
            this.refineAdvancedMenuItem.Name = "refineAdvancedMenuItem";
            resources.ApplyResources(this.refineAdvancedMenuItem, "refineAdvancedMenuItem");
            this.refineAdvancedMenuItem.Click += new System.EventHandler(this.refineMenuItem_Click);
            // 
            // viewToolStripMenuItem
            // 
            this.viewToolStripMenuItem.DropDownItems.AddRange(new System.Windows.Forms.ToolStripItem[] {
            this.peptidesMenuItem,
            this.textZoomToolStripMenuItem,
            this.toolStripSeparator41,
            this.spectralLibrariesToolStripMenuItem,
            this.toolStripSeparator32,
            this.arrangeGraphsToolStripMenuItem,
            this.toolStripSeparator39,
            this.graphsToolStripMenuItem,
            this.ionTypesMenuItem,
            this.chargesMenuItem,
            this.ranksMenuItem,
            this.toolStripSeparator9,
            this.chromatogramsMenuItem,
            this.transitionsMenuItem,
            this.transformChromMenuItem,
            this.autoZoomMenuItem,
            this.toolStripSeparator10,
            this.retentionTimesMenuItem,
            this.peakAreasMenuItem,
            this.massErrorsMenuItem,
            this.calibrationCurveMenuItem,
            this.documentGridMenuItem,
            this.otherGridsMenuItem,
            this.toolStripSeparator36,
            this.toolBarToolStripMenuItem,
            this.statusToolStripMenuItem});
            this.viewToolStripMenuItem.Name = "viewToolStripMenuItem";
            resources.ApplyResources(this.viewToolStripMenuItem, "viewToolStripMenuItem");
            this.viewToolStripMenuItem.DropDownOpening += new System.EventHandler(this.viewToolStripMenuItem_DropDownOpening);
            // 
            // peptidesMenuItem
            // 
            this.peptidesMenuItem.DropDownItems.AddRange(new System.Windows.Forms.ToolStripItem[] {
            this.showTargetsByNameToolStripMenuItem,
            this.showTargetsByAccessionToolStripMenuItem,
            this.showTargetsByPreferredNameToolStripMenuItem,
            this.showTargetsByGeneToolStripMenuItem});
            this.peptidesMenuItem.Name = "peptidesMenuItem";
            resources.ApplyResources(this.peptidesMenuItem, "peptidesMenuItem");
            this.peptidesMenuItem.DropDownOpening += new System.EventHandler(this.peptidesMenuItem_DropDownOpening);
            // 
            // showTargetsByNameToolStripMenuItem
            // 
            this.showTargetsByNameToolStripMenuItem.Checked = true;
            this.showTargetsByNameToolStripMenuItem.CheckState = System.Windows.Forms.CheckState.Checked;
            this.showTargetsByNameToolStripMenuItem.Name = "showTargetsByNameToolStripMenuItem";
            resources.ApplyResources(this.showTargetsByNameToolStripMenuItem, "showTargetsByNameToolStripMenuItem");
            this.showTargetsByNameToolStripMenuItem.Click += new System.EventHandler(this.showTargetsByNameToolStripMenuItem_Click);
            // 
            // showTargetsByAccessionToolStripMenuItem
            // 
            this.showTargetsByAccessionToolStripMenuItem.Name = "showTargetsByAccessionToolStripMenuItem";
            resources.ApplyResources(this.showTargetsByAccessionToolStripMenuItem, "showTargetsByAccessionToolStripMenuItem");
            this.modeUIHandler.SetUIMode(this.showTargetsByAccessionToolStripMenuItem, pwiz.Skyline.Util.Helpers.ModeUIExtender.MODE_UI_HANDLING_TYPE.proteomic);
            this.showTargetsByAccessionToolStripMenuItem.Click += new System.EventHandler(this.showTargetsByAccessionToolStripMenuItem_Click);
            // 
            // showTargetsByPreferredNameToolStripMenuItem
            // 
            this.showTargetsByPreferredNameToolStripMenuItem.Name = "showTargetsByPreferredNameToolStripMenuItem";
            resources.ApplyResources(this.showTargetsByPreferredNameToolStripMenuItem, "showTargetsByPreferredNameToolStripMenuItem");
            this.modeUIHandler.SetUIMode(this.showTargetsByPreferredNameToolStripMenuItem, pwiz.Skyline.Util.Helpers.ModeUIExtender.MODE_UI_HANDLING_TYPE.proteomic);
            this.showTargetsByPreferredNameToolStripMenuItem.Click += new System.EventHandler(this.showTargetsByPreferredNameToolStripMenuItem_Click);
            // 
            // showTargetsByGeneToolStripMenuItem
            // 
            this.showTargetsByGeneToolStripMenuItem.Name = "showTargetsByGeneToolStripMenuItem";
            resources.ApplyResources(this.showTargetsByGeneToolStripMenuItem, "showTargetsByGeneToolStripMenuItem");
            this.modeUIHandler.SetUIMode(this.showTargetsByGeneToolStripMenuItem, pwiz.Skyline.Util.Helpers.ModeUIExtender.MODE_UI_HANDLING_TYPE.proteomic);
            this.showTargetsByGeneToolStripMenuItem.Click += new System.EventHandler(this.showTargetsByGeneToolStripMenuItem_Click);
            // 
            // textZoomToolStripMenuItem
            // 
            this.textZoomToolStripMenuItem.DropDownItems.AddRange(new System.Windows.Forms.ToolStripItem[] {
            this.defaultTextToolStripMenuItem,
            this.largeToolStripMenuItem,
            this.extraLargeToolStripMenuItem});
            this.textZoomToolStripMenuItem.Name = "textZoomToolStripMenuItem";
            resources.ApplyResources(this.textZoomToolStripMenuItem, "textZoomToolStripMenuItem");
            // 
            // defaultTextToolStripMenuItem
            // 
            this.defaultTextToolStripMenuItem.Name = "defaultTextToolStripMenuItem";
            resources.ApplyResources(this.defaultTextToolStripMenuItem, "defaultTextToolStripMenuItem");
            this.defaultTextToolStripMenuItem.Click += new System.EventHandler(this.defaultToolStripMenuItem_Click);
            // 
            // largeToolStripMenuItem
            // 
            this.largeToolStripMenuItem.Name = "largeToolStripMenuItem";
            resources.ApplyResources(this.largeToolStripMenuItem, "largeToolStripMenuItem");
            this.largeToolStripMenuItem.Click += new System.EventHandler(this.largeToolStripMenuItem_Click);
            // 
            // extraLargeToolStripMenuItem
            // 
            this.extraLargeToolStripMenuItem.Name = "extraLargeToolStripMenuItem";
            resources.ApplyResources(this.extraLargeToolStripMenuItem, "extraLargeToolStripMenuItem");
            this.extraLargeToolStripMenuItem.Click += new System.EventHandler(this.extraLargeToolStripMenuItem_Click);
            // 
            // toolStripSeparator41
            // 
            this.toolStripSeparator41.Name = "toolStripSeparator41";
            resources.ApplyResources(this.toolStripSeparator41, "toolStripSeparator41");
            // 
            // spectralLibrariesToolStripMenuItem
            // 
            this.spectralLibrariesToolStripMenuItem.Name = "spectralLibrariesToolStripMenuItem";
            resources.ApplyResources(this.spectralLibrariesToolStripMenuItem, "spectralLibrariesToolStripMenuItem");
            this.spectralLibrariesToolStripMenuItem.Click += new System.EventHandler(this.spectralLibrariesToolStripMenuItem_Click);
            // 
            // toolStripSeparator32
            // 
            this.toolStripSeparator32.Name = "toolStripSeparator32";
            resources.ApplyResources(this.toolStripSeparator32, "toolStripSeparator32");
            // 
            // arrangeGraphsToolStripMenuItem
            // 
            this.arrangeGraphsToolStripMenuItem.DropDownItems.AddRange(new System.Windows.Forms.ToolStripItem[] {
            this.arrangeTiledMenuItem,
            this.arrangeColumnMenuItem,
            this.arrangeRowMenuItem,
            this.arrangedTabbedMenuItem,
            this.groupedMenuItem});
            this.arrangeGraphsToolStripMenuItem.Name = "arrangeGraphsToolStripMenuItem";
            resources.ApplyResources(this.arrangeGraphsToolStripMenuItem, "arrangeGraphsToolStripMenuItem");
            // 
            // arrangeTiledMenuItem
            // 
            this.arrangeTiledMenuItem.Name = "arrangeTiledMenuItem";
            resources.ApplyResources(this.arrangeTiledMenuItem, "arrangeTiledMenuItem");
            this.arrangeTiledMenuItem.Click += new System.EventHandler(this.arrangeTiledMenuItem_Click);
            // 
            // arrangeColumnMenuItem
            // 
            this.arrangeColumnMenuItem.Name = "arrangeColumnMenuItem";
            resources.ApplyResources(this.arrangeColumnMenuItem, "arrangeColumnMenuItem");
            this.arrangeColumnMenuItem.Click += new System.EventHandler(this.arrangeColumnMenuItem_Click);
            // 
            // arrangeRowMenuItem
            // 
            this.arrangeRowMenuItem.Name = "arrangeRowMenuItem";
            resources.ApplyResources(this.arrangeRowMenuItem, "arrangeRowMenuItem");
            this.arrangeRowMenuItem.Click += new System.EventHandler(this.arrangeRowMenuItem_Click);
            // 
            // arrangedTabbedMenuItem
            // 
            this.arrangedTabbedMenuItem.Name = "arrangedTabbedMenuItem";
            resources.ApplyResources(this.arrangedTabbedMenuItem, "arrangedTabbedMenuItem");
            this.arrangedTabbedMenuItem.Click += new System.EventHandler(this.arrangeTabbedMenuItem_Click);
            // 
            // groupedMenuItem
            // 
            this.groupedMenuItem.Name = "groupedMenuItem";
            resources.ApplyResources(this.groupedMenuItem, "groupedMenuItem");
            this.groupedMenuItem.Click += new System.EventHandler(this.arrangeGroupedMenuItem_Click);
            // 
            // toolStripSeparator39
            // 
            this.toolStripSeparator39.Name = "toolStripSeparator39";
            resources.ApplyResources(this.toolStripSeparator39, "toolStripSeparator39");
            // 
            // graphsToolStripMenuItem
            // 
            resources.ApplyResources(this.graphsToolStripMenuItem, "graphsToolStripMenuItem");
            this.graphsToolStripMenuItem.Name = "graphsToolStripMenuItem";
            this.graphsToolStripMenuItem.Click += new System.EventHandler(this.graphsToolStripMenuItem_Click);
            // 
            // ionTypesMenuItem
            // 
            this.ionTypesMenuItem.DropDownItems.AddRange(new System.Windows.Forms.ToolStripItem[] {
            this.aMenuItem,
            this.bMenuItem,
            this.cMenuItem,
            this.xMenuItem,
            this.yMenuItem,
            this.zMenuItem,
            this.fragmentsMenuItem,
            this.precursorIonMenuItem});
            resources.ApplyResources(this.ionTypesMenuItem, "ionTypesMenuItem");
            this.ionTypesMenuItem.Name = "ionTypesMenuItem";
            this.ionTypesMenuItem.DropDownOpening += new System.EventHandler(this.ionTypesMenuItem_DropDownOpening);
            // 
            // aMenuItem
            // 
            this.aMenuItem.CheckOnClick = true;
            this.aMenuItem.Name = "aMenuItem";
            resources.ApplyResources(this.aMenuItem, "aMenuItem");
            this.aMenuItem.Click += new System.EventHandler(this.aMenuItem_Click);
            // 
            // bMenuItem
            // 
            this.bMenuItem.CheckOnClick = true;
            this.bMenuItem.Name = "bMenuItem";
            resources.ApplyResources(this.bMenuItem, "bMenuItem");
            this.bMenuItem.Click += new System.EventHandler(this.bMenuItem_Click);
            // 
            // cMenuItem
            // 
            this.cMenuItem.CheckOnClick = true;
            this.cMenuItem.Name = "cMenuItem";
            resources.ApplyResources(this.cMenuItem, "cMenuItem");
            this.cMenuItem.Click += new System.EventHandler(this.cMenuItem_Click);
            // 
            // xMenuItem
            // 
            this.xMenuItem.CheckOnClick = true;
            this.xMenuItem.Name = "xMenuItem";
            resources.ApplyResources(this.xMenuItem, "xMenuItem");
            this.xMenuItem.Click += new System.EventHandler(this.xMenuItem_Click);
            // 
            // yMenuItem
            // 
            this.yMenuItem.Checked = true;
            this.yMenuItem.CheckOnClick = true;
            this.yMenuItem.CheckState = System.Windows.Forms.CheckState.Checked;
            this.yMenuItem.Name = "yMenuItem";
            resources.ApplyResources(this.yMenuItem, "yMenuItem");
            this.yMenuItem.Click += new System.EventHandler(this.yMenuItem_Click);
            // 
            // zMenuItem
            // 
            this.zMenuItem.CheckOnClick = true;
            this.zMenuItem.Name = "zMenuItem";
            resources.ApplyResources(this.zMenuItem, "zMenuItem");
            this.zMenuItem.Click += new System.EventHandler(this.zMenuItem_Click);
            // 
            // fragmentsMenuItem
            // 
            this.fragmentsMenuItem.CheckOnClick = true;
            this.fragmentsMenuItem.Name = "fragmentsMenuItem";
            resources.ApplyResources(this.fragmentsMenuItem, "fragmentsMenuItem");
            this.fragmentsMenuItem.Click += new System.EventHandler(this.fragmentsMenuItem_Click);
            // 
            // precursorIonMenuItem
            // 
            this.precursorIonMenuItem.Name = "precursorIonMenuItem";
            resources.ApplyResources(this.precursorIonMenuItem, "precursorIonMenuItem");
            this.precursorIonMenuItem.Click += new System.EventHandler(this.precursorIonMenuItem_Click);
            // 
            // chargesMenuItem
            // 
            this.chargesMenuItem.DropDownItems.AddRange(new System.Windows.Forms.ToolStripItem[] {
            this.charge1MenuItem,
            this.charge2MenuItem,
            this.charge3MenuItem,
            this.charge4MenuItem});
            resources.ApplyResources(this.chargesMenuItem, "chargesMenuItem");
            this.chargesMenuItem.Name = "chargesMenuItem";
            this.chargesMenuItem.DropDownOpening += new System.EventHandler(this.chargesMenuItem_DropDownOpening);
            // 
            // charge1MenuItem
            // 
            this.charge1MenuItem.Checked = true;
            this.charge1MenuItem.CheckOnClick = true;
            this.charge1MenuItem.CheckState = System.Windows.Forms.CheckState.Checked;
            this.charge1MenuItem.Name = "charge1MenuItem";
            resources.ApplyResources(this.charge1MenuItem, "charge1MenuItem");
            this.charge1MenuItem.Click += new System.EventHandler(this.charge1MenuItem_Click);
            // 
            // charge2MenuItem
            // 
            this.charge2MenuItem.CheckOnClick = true;
            this.charge2MenuItem.Name = "charge2MenuItem";
            resources.ApplyResources(this.charge2MenuItem, "charge2MenuItem");
            this.charge2MenuItem.Click += new System.EventHandler(this.charge2MenuItem_Click);
            // 
            // charge3MenuItem
            // 
            this.charge3MenuItem.Name = "charge3MenuItem";
            resources.ApplyResources(this.charge3MenuItem, "charge3MenuItem");
            this.charge3MenuItem.Click += new System.EventHandler(this.charge3MenuItem_Click);
            // 
            // charge4MenuItem
            // 
            this.charge4MenuItem.Name = "charge4MenuItem";
            resources.ApplyResources(this.charge4MenuItem, "charge4MenuItem");
            this.charge4MenuItem.Click += new System.EventHandler(this.charge4MenuItem_Click);
            // 
            // ranksMenuItem
            // 
            this.ranksMenuItem.Checked = true;
            this.ranksMenuItem.CheckOnClick = true;
            this.ranksMenuItem.CheckState = System.Windows.Forms.CheckState.Checked;
            resources.ApplyResources(this.ranksMenuItem, "ranksMenuItem");
            this.ranksMenuItem.Name = "ranksMenuItem";
            this.ranksMenuItem.Click += new System.EventHandler(this.ranksMenuItem_Click);
            // 
            // toolStripSeparator9
            // 
            this.toolStripSeparator9.Name = "toolStripSeparator9";
            resources.ApplyResources(this.toolStripSeparator9, "toolStripSeparator9");
            // 
            // chromatogramsMenuItem
            // 
            this.chromatogramsMenuItem.DropDownItems.AddRange(new System.Windows.Forms.ToolStripItem[] {
            this.showChromMenuItem,
            this.toolStripSeparatorReplicates,
            this.previousReplicateMenuItem,
            this.nextReplicateMenuItem,
            this.toolStripSeparator44,
            this.closeAllChromatogramsMenuItem});
            resources.ApplyResources(this.chromatogramsMenuItem, "chromatogramsMenuItem");
            this.chromatogramsMenuItem.Name = "chromatogramsMenuItem";
            this.chromatogramsMenuItem.DropDownOpening += new System.EventHandler(this.chromatogramsMenuItem_DropDownOpening);
            // 
            // showChromMenuItem
            // 
            this.showChromMenuItem.Name = "showChromMenuItem";
            resources.ApplyResources(this.showChromMenuItem, "showChromMenuItem");
            // 
            // toolStripSeparatorReplicates
            // 
            this.toolStripSeparatorReplicates.Name = "toolStripSeparatorReplicates";
            resources.ApplyResources(this.toolStripSeparatorReplicates, "toolStripSeparatorReplicates");
            // 
            // previousReplicateMenuItem
            // 
            this.previousReplicateMenuItem.Name = "previousReplicateMenuItem";
            resources.ApplyResources(this.previousReplicateMenuItem, "previousReplicateMenuItem");
            this.previousReplicateMenuItem.Click += new System.EventHandler(this.previousReplicateMenuItem_Click);
            // 
            // nextReplicateMenuItem
            // 
            this.nextReplicateMenuItem.Name = "nextReplicateMenuItem";
            resources.ApplyResources(this.nextReplicateMenuItem, "nextReplicateMenuItem");
            this.nextReplicateMenuItem.Click += new System.EventHandler(this.nextReplicateMenuItem_Click);
            // 
            // toolStripSeparator44
            // 
            this.toolStripSeparator44.Name = "toolStripSeparator44";
            resources.ApplyResources(this.toolStripSeparator44, "toolStripSeparator44");
            // 
            // closeAllChromatogramsMenuItem
            // 
            this.closeAllChromatogramsMenuItem.Name = "closeAllChromatogramsMenuItem";
            resources.ApplyResources(this.closeAllChromatogramsMenuItem, "closeAllChromatogramsMenuItem");
            this.closeAllChromatogramsMenuItem.Click += new System.EventHandler(this.closeAllChromatogramsMenuItem_Click);
            // 
            // transitionsMenuItem
            // 
            this.transitionsMenuItem.DropDownItems.AddRange(new System.Windows.Forms.ToolStripItem[] {
            this.allTranMenuItem,
            this.precursorsTranMenuItem,
            this.productsTranMenuItem,
            this.singleTranMenuItem,
            this.totalTranMenuItem,
            this.toolStripSeparatorTranMain,
            this.basePeakMenuItem,
            this.ticMenuItem,
            this.toolStripSeparator56,
            this.onlyQuantitativeMenuItem,
            this.toolStripSeparator48,
            this.splitGraphMenuItem});
            resources.ApplyResources(this.transitionsMenuItem, "transitionsMenuItem");
            this.transitionsMenuItem.Name = "transitionsMenuItem";
            this.transitionsMenuItem.DropDownOpening += new System.EventHandler(this.transitionsMenuItem_DropDownOpening);
            // 
            // allTranMenuItem
            // 
            this.allTranMenuItem.Name = "allTranMenuItem";
            resources.ApplyResources(this.allTranMenuItem, "allTranMenuItem");
            this.allTranMenuItem.Click += new System.EventHandler(this.allTranMenuItem_Click);
            // 
            // precursorsTranMenuItem
            // 
            this.precursorsTranMenuItem.Name = "precursorsTranMenuItem";
            resources.ApplyResources(this.precursorsTranMenuItem, "precursorsTranMenuItem");
            this.precursorsTranMenuItem.Click += new System.EventHandler(this.precursorsTranMenuItem_Click);
            // 
            // productsTranMenuItem
            // 
            this.productsTranMenuItem.Name = "productsTranMenuItem";
            resources.ApplyResources(this.productsTranMenuItem, "productsTranMenuItem");
            this.productsTranMenuItem.Click += new System.EventHandler(this.productsTranMenuItem_Click);
            // 
            // singleTranMenuItem
            // 
            this.singleTranMenuItem.Name = "singleTranMenuItem";
            resources.ApplyResources(this.singleTranMenuItem, "singleTranMenuItem");
            this.singleTranMenuItem.Click += new System.EventHandler(this.singleTranMenuItem_Click);
            // 
            // totalTranMenuItem
            // 
            this.totalTranMenuItem.Name = "totalTranMenuItem";
            resources.ApplyResources(this.totalTranMenuItem, "totalTranMenuItem");
            this.totalTranMenuItem.Click += new System.EventHandler(this.totalTranMenuItem_Click);
            // 
            // toolStripSeparatorTranMain
            // 
            this.toolStripSeparatorTranMain.Name = "toolStripSeparatorTranMain";
            resources.ApplyResources(this.toolStripSeparatorTranMain, "toolStripSeparatorTranMain");
            // 
            // basePeakMenuItem
            // 
            this.basePeakMenuItem.Name = "basePeakMenuItem";
            resources.ApplyResources(this.basePeakMenuItem, "basePeakMenuItem");
            this.basePeakMenuItem.Click += new System.EventHandler(this.basePeakMenuItem_Click);
            // 
            // ticMenuItem
            // 
            this.ticMenuItem.Name = "ticMenuItem";
            resources.ApplyResources(this.ticMenuItem, "ticMenuItem");
            this.ticMenuItem.Click += new System.EventHandler(this.ticMenuItem_Click);
            // 
            // toolStripSeparator56
            // 
            this.toolStripSeparator56.Name = "toolStripSeparator56";
            resources.ApplyResources(this.toolStripSeparator56, "toolStripSeparator56");
            // 
            // onlyQuantitativeMenuItem
            // 
            this.onlyQuantitativeMenuItem.Name = "onlyQuantitativeMenuItem";
            resources.ApplyResources(this.onlyQuantitativeMenuItem, "onlyQuantitativeMenuItem");
            this.onlyQuantitativeMenuItem.Click += new System.EventHandler(this.onlyQuantitativeMenuItem_Click);
            // 
            // toolStripSeparator48
            // 
            this.toolStripSeparator48.Name = "toolStripSeparator48";
            resources.ApplyResources(this.toolStripSeparator48, "toolStripSeparator48");
            // 
            // splitGraphMenuItem
            // 
            this.splitGraphMenuItem.Name = "splitGraphMenuItem";
            resources.ApplyResources(this.splitGraphMenuItem, "splitGraphMenuItem");
            this.splitGraphMenuItem.Click += new System.EventHandler(this.splitChromGraphMenuItem_Click);
            // 
            // transformChromMenuItem
            // 
            this.transformChromMenuItem.DropDownItems.AddRange(new System.Windows.Forms.ToolStripItem[] {
            this.transformChromNoneMenuItem,
            this.transformChromInterploatedMenuItem,
            this.secondDerivativeMenuItem,
            this.firstDerivativeMenuItem,
            this.smoothSGChromMenuItem});
            resources.ApplyResources(this.transformChromMenuItem, "transformChromMenuItem");
            this.transformChromMenuItem.Name = "transformChromMenuItem";
            this.transformChromMenuItem.DropDownOpening += new System.EventHandler(this.transformChromMenuItem_DropDownOpening);
            // 
            // transformChromNoneMenuItem
            // 
            this.transformChromNoneMenuItem.Name = "transformChromNoneMenuItem";
            resources.ApplyResources(this.transformChromNoneMenuItem, "transformChromNoneMenuItem");
            this.transformChromNoneMenuItem.Click += new System.EventHandler(this.transformChromNoneMenuItem_Click);
            // 
            // transformChromInterploatedMenuItem
            // 
            this.transformChromInterploatedMenuItem.Name = "transformChromInterploatedMenuItem";
            resources.ApplyResources(this.transformChromInterploatedMenuItem, "transformChromInterploatedMenuItem");
            this.transformChromInterploatedMenuItem.Click += new System.EventHandler(this.transformInterpolatedMenuItem_Click);
            // 
            // secondDerivativeMenuItem
            // 
            this.secondDerivativeMenuItem.Name = "secondDerivativeMenuItem";
            resources.ApplyResources(this.secondDerivativeMenuItem, "secondDerivativeMenuItem");
            this.secondDerivativeMenuItem.Click += new System.EventHandler(this.secondDerivativeMenuItem_Click);
            // 
            // firstDerivativeMenuItem
            // 
            this.firstDerivativeMenuItem.Name = "firstDerivativeMenuItem";
            resources.ApplyResources(this.firstDerivativeMenuItem, "firstDerivativeMenuItem");
            this.firstDerivativeMenuItem.Click += new System.EventHandler(this.firstDerivativeMenuItem_Click);
            // 
            // smoothSGChromMenuItem
            // 
            this.smoothSGChromMenuItem.Name = "smoothSGChromMenuItem";
            resources.ApplyResources(this.smoothSGChromMenuItem, "smoothSGChromMenuItem");
            this.smoothSGChromMenuItem.Click += new System.EventHandler(this.smoothSGChromMenuItem_Click);
            // 
            // autoZoomMenuItem
            // 
            this.autoZoomMenuItem.DropDownItems.AddRange(new System.Windows.Forms.ToolStripItem[] {
            this.autoZoomNoneMenuItem,
            this.autoZoomBestPeakMenuItem,
            this.autoZoomRTWindowMenuItem,
            this.autoZoomBothMenuItem});
            resources.ApplyResources(this.autoZoomMenuItem, "autoZoomMenuItem");
            this.autoZoomMenuItem.Name = "autoZoomMenuItem";
            this.autoZoomMenuItem.DropDownOpening += new System.EventHandler(this.autozoomMenuItem_DropDownOpening);
            // 
            // autoZoomNoneMenuItem
            // 
            this.autoZoomNoneMenuItem.Name = "autoZoomNoneMenuItem";
            resources.ApplyResources(this.autoZoomNoneMenuItem, "autoZoomNoneMenuItem");
            this.autoZoomNoneMenuItem.Click += new System.EventHandler(this.autoZoomNoneMenuItem_Click);
            // 
            // autoZoomBestPeakMenuItem
            // 
            this.autoZoomBestPeakMenuItem.Name = "autoZoomBestPeakMenuItem";
            resources.ApplyResources(this.autoZoomBestPeakMenuItem, "autoZoomBestPeakMenuItem");
            this.autoZoomBestPeakMenuItem.Click += new System.EventHandler(this.autoZoomBestPeakMenuItem_Click);
            // 
            // autoZoomRTWindowMenuItem
            // 
            this.autoZoomRTWindowMenuItem.Name = "autoZoomRTWindowMenuItem";
            resources.ApplyResources(this.autoZoomRTWindowMenuItem, "autoZoomRTWindowMenuItem");
            this.autoZoomRTWindowMenuItem.Click += new System.EventHandler(this.autoZoomRTWindowMenuItem_Click);
            // 
            // autoZoomBothMenuItem
            // 
            this.autoZoomBothMenuItem.Name = "autoZoomBothMenuItem";
            resources.ApplyResources(this.autoZoomBothMenuItem, "autoZoomBothMenuItem");
            this.autoZoomBothMenuItem.Click += new System.EventHandler(this.autoZoomBothMenuItem_Click);
            // 
            // toolStripSeparator10
            // 
            this.toolStripSeparator10.Name = "toolStripSeparator10";
            resources.ApplyResources(this.toolStripSeparator10, "toolStripSeparator10");
            // 
            // retentionTimesMenuItem
            // 
            this.retentionTimesMenuItem.DropDownItems.AddRange(new System.Windows.Forms.ToolStripItem[] {
            this.replicateComparisonMenuItem,
            this.timePeptideComparisonMenuItem,
            this.regressionMenuItem,
            this.retentionTimeAlignmentsToolStripMenuItem,
            this.schedulingMenuItem});
            resources.ApplyResources(this.retentionTimesMenuItem, "retentionTimesMenuItem");
            this.retentionTimesMenuItem.Name = "retentionTimesMenuItem";
            this.retentionTimesMenuItem.DropDownOpening += new System.EventHandler(this.timeGraphMenuItem_DropDownOpening);
            // 
            // replicateComparisonMenuItem
            // 
            this.replicateComparisonMenuItem.Name = "replicateComparisonMenuItem";
            resources.ApplyResources(this.replicateComparisonMenuItem, "replicateComparisonMenuItem");
            this.replicateComparisonMenuItem.Click += new System.EventHandler(this.replicateComparisonMenuItem_Click);
            // 
            // timePeptideComparisonMenuItem
            // 
            this.timePeptideComparisonMenuItem.Name = "timePeptideComparisonMenuItem";
            resources.ApplyResources(this.timePeptideComparisonMenuItem, "timePeptideComparisonMenuItem");
            this.timePeptideComparisonMenuItem.Click += new System.EventHandler(this.timePeptideComparisonMenuItem_Click);
            // 
            // regressionMenuItem
            // 
            this.regressionMenuItem.DropDownItems.AddRange(new System.Windows.Forms.ToolStripItem[] {
            this.scoreToRunMenuItem,
            this.runToRunMenuItem});
            this.regressionMenuItem.Name = "regressionMenuItem";
            resources.ApplyResources(this.regressionMenuItem, "regressionMenuItem");
            // 
            // scoreToRunMenuItem
            // 
            this.scoreToRunMenuItem.Name = "scoreToRunMenuItem";
            resources.ApplyResources(this.scoreToRunMenuItem, "scoreToRunMenuItem");
            this.scoreToRunMenuItem.Click += new System.EventHandler(this.regressionMenuItem_Click);
            // 
            // runToRunMenuItem
            // 
            this.runToRunMenuItem.Name = "runToRunMenuItem";
            resources.ApplyResources(this.runToRunMenuItem, "runToRunMenuItem");
            this.runToRunMenuItem.Click += new System.EventHandler(this.fullReplicateComparisonToolStripMenuItem_Click);
            // 
            // retentionTimeAlignmentsToolStripMenuItem
            // 
            this.retentionTimeAlignmentsToolStripMenuItem.Name = "retentionTimeAlignmentsToolStripMenuItem";
            resources.ApplyResources(this.retentionTimeAlignmentsToolStripMenuItem, "retentionTimeAlignmentsToolStripMenuItem");
            this.retentionTimeAlignmentsToolStripMenuItem.Click += new System.EventHandler(this.retentionTimeAlignmentToolStripMenuItem_Click);
            // 
            // schedulingMenuItem
            // 
            this.schedulingMenuItem.Name = "schedulingMenuItem";
            resources.ApplyResources(this.schedulingMenuItem, "schedulingMenuItem");
            this.schedulingMenuItem.Click += new System.EventHandler(this.schedulingMenuItem_Click);
            // 
            // peakAreasMenuItem
            // 
            this.peakAreasMenuItem.DropDownItems.AddRange(new System.Windows.Forms.ToolStripItem[] {
            this.areaReplicateComparisonMenuItem,
            this.areaPeptideComparisonMenuItem,
            this.areaCVHistogramMenuItem,
            this.areaCVHistogram2DMenuItem});
            resources.ApplyResources(this.peakAreasMenuItem, "peakAreasMenuItem");
            this.peakAreasMenuItem.Name = "peakAreasMenuItem";
            this.peakAreasMenuItem.DropDownOpening += new System.EventHandler(this.areaGraphMenuItem_DropDownOpening);
            // 
            // areaReplicateComparisonMenuItem
            // 
            this.areaReplicateComparisonMenuItem.Name = "areaReplicateComparisonMenuItem";
            resources.ApplyResources(this.areaReplicateComparisonMenuItem, "areaReplicateComparisonMenuItem");
            this.areaReplicateComparisonMenuItem.Click += new System.EventHandler(this.areaReplicateComparisonMenuItem_Click);
            // 
            // areaPeptideComparisonMenuItem
            // 
            this.areaPeptideComparisonMenuItem.Name = "areaPeptideComparisonMenuItem";
            resources.ApplyResources(this.areaPeptideComparisonMenuItem, "areaPeptideComparisonMenuItem");
            this.areaPeptideComparisonMenuItem.Click += new System.EventHandler(this.areaPeptideComparisonMenuItem_Click);
            // 
            // areaCVHistogramMenuItem
            // 
            this.areaCVHistogramMenuItem.Name = "areaCVHistogramMenuItem";
            resources.ApplyResources(this.areaCVHistogramMenuItem, "areaCVHistogramMenuItem");
            this.areaCVHistogramMenuItem.Click += new System.EventHandler(this.areaCVHistogramToolStripMenuItem1_Click);
            // 
            // areaCVHistogram2DMenuItem
            // 
            this.areaCVHistogram2DMenuItem.Name = "areaCVHistogram2DMenuItem";
            resources.ApplyResources(this.areaCVHistogram2DMenuItem, "areaCVHistogram2DMenuItem");
            this.areaCVHistogram2DMenuItem.Click += new System.EventHandler(this.areaCVHistogram2DToolStripMenuItem1_Click);
            // 
            // massErrorsMenuItem
            // 
            this.massErrorsMenuItem.DropDownItems.AddRange(new System.Windows.Forms.ToolStripItem[] {
            this.massErrorReplicateComparisonMenuItem,
            this.massErrorPeptideComparisonMenuItem,
            this.massErrorHistogramMenuItem,
            this.massErrorHistogram2DMenuItem});
            resources.ApplyResources(this.massErrorsMenuItem, "massErrorsMenuItem");
            this.massErrorsMenuItem.Name = "massErrorsMenuItem";
            this.massErrorsMenuItem.DropDownOpening += new System.EventHandler(this.massErrorMenuItem_DropDownOpening);
            // 
            // massErrorReplicateComparisonMenuItem
            // 
            this.massErrorReplicateComparisonMenuItem.Name = "massErrorReplicateComparisonMenuItem";
            resources.ApplyResources(this.massErrorReplicateComparisonMenuItem, "massErrorReplicateComparisonMenuItem");
            this.massErrorReplicateComparisonMenuItem.Click += new System.EventHandler(this.massErrorReplicateComparisonMenuItem_Click);
            // 
            // massErrorPeptideComparisonMenuItem
            // 
            this.massErrorPeptideComparisonMenuItem.Name = "massErrorPeptideComparisonMenuItem";
            resources.ApplyResources(this.massErrorPeptideComparisonMenuItem, "massErrorPeptideComparisonMenuItem");
            this.massErrorPeptideComparisonMenuItem.Click += new System.EventHandler(this.massErrorPeptideComparisonMenuItem_Click);
            // 
            // massErrorHistogramMenuItem
            // 
            this.massErrorHistogramMenuItem.Name = "massErrorHistogramMenuItem";
            resources.ApplyResources(this.massErrorHistogramMenuItem, "massErrorHistogramMenuItem");
            this.massErrorHistogramMenuItem.Click += new System.EventHandler(this.massErrorHistogramMenuItem_Click);
            // 
            // massErrorHistogram2DMenuItem
            // 
            this.massErrorHistogram2DMenuItem.Name = "massErrorHistogram2DMenuItem";
            resources.ApplyResources(this.massErrorHistogram2DMenuItem, "massErrorHistogram2DMenuItem");
            this.massErrorHistogram2DMenuItem.Click += new System.EventHandler(this.massErrorHistogram2DMenuItem_Click);
            // 
            // calibrationCurveMenuItem
            // 
            this.calibrationCurveMenuItem.Name = "calibrationCurveMenuItem";
            resources.ApplyResources(this.calibrationCurveMenuItem, "calibrationCurveMenuItem");
            this.calibrationCurveMenuItem.Click += new System.EventHandler(this.calibrationCurvesMenuItem_Click);
            // 
            // documentGridMenuItem
            // 
            this.documentGridMenuItem.Name = "documentGridMenuItem";
            resources.ApplyResources(this.documentGridMenuItem, "documentGridMenuItem");
            this.documentGridMenuItem.Click += new System.EventHandler(this.documentGridMenuItem_Click);
            // 
            // otherGridsMenuItem
            // 
            this.otherGridsMenuItem.DropDownItems.AddRange(new System.Windows.Forms.ToolStripItem[] {
            this.resultsGridMenuItem,
            this.groupComparisonsMenuItem,
            this.listsMenuItem,
            this.auditLogMenuItem});
            this.otherGridsMenuItem.Name = "otherGridsMenuItem";
            resources.ApplyResources(this.otherGridsMenuItem, "otherGridsMenuItem");
            // 
            // resultsGridMenuItem
            // 
            resources.ApplyResources(this.resultsGridMenuItem, "resultsGridMenuItem");
            this.resultsGridMenuItem.Name = "resultsGridMenuItem";
            this.resultsGridMenuItem.Click += new System.EventHandler(this.resultsGridMenuItem_Click);
            // 
            // groupComparisonsMenuItem
            // 
            this.groupComparisonsMenuItem.DropDownItems.AddRange(new System.Windows.Forms.ToolStripItem[] {
            this.addGroupComparisonMenuItem,
            this.editGroupComparisonListMenuItem});
            this.groupComparisonsMenuItem.Name = "groupComparisonsMenuItem";
            resources.ApplyResources(this.groupComparisonsMenuItem, "groupComparisonsMenuItem");
            this.groupComparisonsMenuItem.DropDownOpening += new System.EventHandler(this.groupComparisonsMenuItem_DropDownOpening);
            // 
            // addGroupComparisonMenuItem
            // 
            this.addGroupComparisonMenuItem.Name = "addGroupComparisonMenuItem";
            resources.ApplyResources(this.addGroupComparisonMenuItem, "addGroupComparisonMenuItem");
            this.addGroupComparisonMenuItem.Click += new System.EventHandler(this.addFoldChangeMenuItem_Click);
            // 
            // editGroupComparisonListMenuItem
            // 
            this.editGroupComparisonListMenuItem.Name = "editGroupComparisonListMenuItem";
            resources.ApplyResources(this.editGroupComparisonListMenuItem, "editGroupComparisonListMenuItem");
            this.editGroupComparisonListMenuItem.Click += new System.EventHandler(this.editGroupComparisonListMenuItem_Click);
            // 
            // listsMenuItem
            // 
            this.listsMenuItem.DropDownItems.AddRange(new System.Windows.Forms.ToolStripItem[] {
            this.defineNewListMenuItem});
            this.listsMenuItem.Name = "listsMenuItem";
            resources.ApplyResources(this.listsMenuItem, "listsMenuItem");
            this.listsMenuItem.DropDownOpening += new System.EventHandler(this.listsMenuItem_DropDownOpening);
            // 
            // defineNewListMenuItem
            // 
            this.defineNewListMenuItem.Name = "defineNewListMenuItem";
            resources.ApplyResources(this.defineNewListMenuItem, "defineNewListMenuItem");
            this.defineNewListMenuItem.Click += new System.EventHandler(this.defineNewListMenuItem_Click);
            // 
            // auditLogMenuItem
            // 
            this.auditLogMenuItem.Name = "auditLogMenuItem";
            resources.ApplyResources(this.auditLogMenuItem, "auditLogMenuItem");
            this.auditLogMenuItem.Click += new System.EventHandler(this.auditLogMenuItem_Click);
            // 
            // toolStripSeparator36
            // 
            this.toolStripSeparator36.Name = "toolStripSeparator36";
            resources.ApplyResources(this.toolStripSeparator36, "toolStripSeparator36");
            // 
            // toolBarToolStripMenuItem
            // 
            this.toolBarToolStripMenuItem.Checked = true;
            this.toolBarToolStripMenuItem.CheckOnClick = true;
            this.toolBarToolStripMenuItem.CheckState = System.Windows.Forms.CheckState.Checked;
            this.toolBarToolStripMenuItem.Name = "toolBarToolStripMenuItem";
            resources.ApplyResources(this.toolBarToolStripMenuItem, "toolBarToolStripMenuItem");
            this.toolBarToolStripMenuItem.Click += new System.EventHandler(this.toolBarToolStripMenuItem_Click);
            // 
            // statusToolStripMenuItem
            // 
            this.statusToolStripMenuItem.Checked = true;
            this.statusToolStripMenuItem.CheckOnClick = true;
            this.statusToolStripMenuItem.CheckState = System.Windows.Forms.CheckState.Checked;
            this.statusToolStripMenuItem.Name = "statusToolStripMenuItem";
            resources.ApplyResources(this.statusToolStripMenuItem, "statusToolStripMenuItem");
            this.statusToolStripMenuItem.Click += new System.EventHandler(this.statusToolStripMenuItem_Click);
            // 
            // settingsToolStripMenuItem
            // 
            this.settingsToolStripMenuItem.DropDownItems.AddRange(new System.Windows.Forms.ToolStripItem[] {
            this.toolStripSeparatorSettings,
            this.saveCurrentMenuItem,
            this.editSettingsMenuItem,
            this.toolStripSeparator31,
            this.shareSettingsMenuItem,
            this.importSettingsMenuItem1,
            this.toolStripSeparator3,
            this.peptideSettingsMenuItem,
            this.transitionSettingsMenuItem,
            this.documentSettingsMenuItem,
            this.toolStripSeparator37,
            this.integrateAllMenuItem});
            this.settingsToolStripMenuItem.Name = "settingsToolStripMenuItem";
            resources.ApplyResources(this.settingsToolStripMenuItem, "settingsToolStripMenuItem");
            this.settingsToolStripMenuItem.DropDownOpening += new System.EventHandler(this.settingsMenu_DropDownOpening);
            // 
            // toolStripSeparatorSettings
            // 
            this.toolStripSeparatorSettings.Name = "toolStripSeparatorSettings";
            resources.ApplyResources(this.toolStripSeparatorSettings, "toolStripSeparatorSettings");
            // 
            // saveCurrentMenuItem
            // 
            this.saveCurrentMenuItem.Name = "saveCurrentMenuItem";
            resources.ApplyResources(this.saveCurrentMenuItem, "saveCurrentMenuItem");
            this.saveCurrentMenuItem.Click += new System.EventHandler(this.saveCurrentMenuItem_Click);
            // 
            // editSettingsMenuItem
            // 
            this.editSettingsMenuItem.Name = "editSettingsMenuItem";
            resources.ApplyResources(this.editSettingsMenuItem, "editSettingsMenuItem");
            this.editSettingsMenuItem.Click += new System.EventHandler(this.editSettingsMenuItem_Click);
            // 
            // toolStripSeparator31
            // 
            this.toolStripSeparator31.Name = "toolStripSeparator31";
            resources.ApplyResources(this.toolStripSeparator31, "toolStripSeparator31");
            // 
            // shareSettingsMenuItem
            // 
            this.shareSettingsMenuItem.Name = "shareSettingsMenuItem";
            resources.ApplyResources(this.shareSettingsMenuItem, "shareSettingsMenuItem");
            this.shareSettingsMenuItem.Click += new System.EventHandler(this.shareSettingsMenuItem_Click);
            // 
            // importSettingsMenuItem1
            // 
            this.importSettingsMenuItem1.Name = "importSettingsMenuItem1";
            resources.ApplyResources(this.importSettingsMenuItem1, "importSettingsMenuItem1");
            this.importSettingsMenuItem1.Click += new System.EventHandler(this.importSettingsMenuItem1_Click);
            // 
            // toolStripSeparator3
            // 
            this.toolStripSeparator3.Name = "toolStripSeparator3";
            resources.ApplyResources(this.toolStripSeparator3, "toolStripSeparator3");
            // 
            // peptideSettingsMenuItem
            // 
            this.peptideSettingsMenuItem.Name = "peptideSettingsMenuItem";
            resources.ApplyResources(this.peptideSettingsMenuItem, "peptideSettingsMenuItem");
            this.peptideSettingsMenuItem.Click += new System.EventHandler(this.peptideSettingsMenuItem_Click);
            // 
            // transitionSettingsMenuItem
            // 
            this.transitionSettingsMenuItem.Name = "transitionSettingsMenuItem";
            resources.ApplyResources(this.transitionSettingsMenuItem, "transitionSettingsMenuItem");
            this.transitionSettingsMenuItem.Click += new System.EventHandler(this.transitionSettingsMenuItem_Click);
            // 
            // documentSettingsMenuItem
            // 
            this.documentSettingsMenuItem.Name = "documentSettingsMenuItem";
            resources.ApplyResources(this.documentSettingsMenuItem, "documentSettingsMenuItem");
            this.documentSettingsMenuItem.Click += new System.EventHandler(this.documentSettingsMenuItem_Click);
            // 
            // toolStripSeparator37
            // 
            this.toolStripSeparator37.Name = "toolStripSeparator37";
            resources.ApplyResources(this.toolStripSeparator37, "toolStripSeparator37");
            // 
            // integrateAllMenuItem
            // 
            this.integrateAllMenuItem.Name = "integrateAllMenuItem";
            resources.ApplyResources(this.integrateAllMenuItem, "integrateAllMenuItem");
            this.integrateAllMenuItem.Click += new System.EventHandler(this.integrateAllMenuItem_Click);
            // 
            // toolsMenu
            // 
            this.toolsMenu.DropDownItems.AddRange(new System.Windows.Forms.ToolStripItem[] {
            this.placeholderToolsMenuItem,
            this.toolStripSeparatorTools,
            this.updatesToolsMenuItem,
            this.toolStoreMenuItem,
            this.configureToolsMenuItem,
            this.toolStripSeparator46,
            this.immediateWindowToolStripMenuItem,
            this.toolStripSeparator47,
            this.optionsToolStripMenuItem});
            this.toolsMenu.Name = "toolsMenu";
            resources.ApplyResources(this.toolsMenu, "toolsMenu");
            this.toolsMenu.DropDownOpening += new System.EventHandler(this.toolsMenu_DropDownOpening);
            // 
            // placeholderToolsMenuItem
            // 
            this.placeholderToolsMenuItem.Name = "placeholderToolsMenuItem";
            resources.ApplyResources(this.placeholderToolsMenuItem, "placeholderToolsMenuItem");
            // 
            // toolStripSeparatorTools
            // 
            this.toolStripSeparatorTools.Name = "toolStripSeparatorTools";
            resources.ApplyResources(this.toolStripSeparatorTools, "toolStripSeparatorTools");
            // 
            // updatesToolsMenuItem
            // 
            resources.ApplyResources(this.updatesToolsMenuItem, "updatesToolsMenuItem");
            this.updatesToolsMenuItem.Name = "updatesToolsMenuItem";
            this.updatesToolsMenuItem.Click += new System.EventHandler(this.updatesToolsMenuItem_Click);
            // 
            // toolStoreMenuItem
            // 
            this.toolStoreMenuItem.Name = "toolStoreMenuItem";
            resources.ApplyResources(this.toolStoreMenuItem, "toolStoreMenuItem");
            this.toolStoreMenuItem.Click += new System.EventHandler(this.toolStoreMenuItem_Click);
            // 
            // configureToolsMenuItem
            // 
            this.configureToolsMenuItem.Name = "configureToolsMenuItem";
            resources.ApplyResources(this.configureToolsMenuItem, "configureToolsMenuItem");
            this.configureToolsMenuItem.Click += new System.EventHandler(this.configureToolsMenuItem_Click);
            // 
            // toolStripSeparator46
            // 
            this.toolStripSeparator46.Name = "toolStripSeparator46";
            resources.ApplyResources(this.toolStripSeparator46, "toolStripSeparator46");
            // 
            // immediateWindowToolStripMenuItem
            // 
            this.immediateWindowToolStripMenuItem.Name = "immediateWindowToolStripMenuItem";
            resources.ApplyResources(this.immediateWindowToolStripMenuItem, "immediateWindowToolStripMenuItem");
            this.immediateWindowToolStripMenuItem.Click += new System.EventHandler(this.immediateWindowToolStripMenuItem_Click);
            // 
            // toolStripSeparator47
            // 
            this.toolStripSeparator47.Name = "toolStripSeparator47";
            resources.ApplyResources(this.toolStripSeparator47, "toolStripSeparator47");
            // 
            // optionsToolStripMenuItem
            // 
            this.optionsToolStripMenuItem.Name = "optionsToolStripMenuItem";
            resources.ApplyResources(this.optionsToolStripMenuItem, "optionsToolStripMenuItem");
            this.optionsToolStripMenuItem.Click += new System.EventHandler(this.optionsToolStripMenuItem_Click);
            // 
            // helpToolStripMenuItem
            // 
            this.helpToolStripMenuItem.DropDownItems.AddRange(new System.Windows.Forms.ToolStripItem[] {
            this.homeMenuItem,
            this.videosMenuItem,
            this.webinarsMenuItem,
            this.tutorialsMenuItem,
            this.documentationToolStripMenuItem,
            this.supportMenuItem,
            this.issuesMenuItem,
            this.checkForUpdatesSeparator,
            this.checkForUpdatesMenuItem,
            this.toolStripSeparator29,
            this.aboutMenuItem});
            this.helpToolStripMenuItem.Name = "helpToolStripMenuItem";
            resources.ApplyResources(this.helpToolStripMenuItem, "helpToolStripMenuItem");
            // 
            // homeMenuItem
            // 
            this.homeMenuItem.Name = "homeMenuItem";
            resources.ApplyResources(this.homeMenuItem, "homeMenuItem");
            this.homeMenuItem.Click += new System.EventHandler(this.homeMenuItem_Click);
            // 
            // videosMenuItem
            // 
            this.videosMenuItem.Name = "videosMenuItem";
            resources.ApplyResources(this.videosMenuItem, "videosMenuItem");
            this.videosMenuItem.Click += new System.EventHandler(this.videosMenuItem_Click);
            // 
            // webinarsMenuItem
            // 
            this.webinarsMenuItem.Name = "webinarsMenuItem";
            resources.ApplyResources(this.webinarsMenuItem, "webinarsMenuItem");
            this.webinarsMenuItem.Click += new System.EventHandler(this.webinarsMenuItem_Click);
            // 
            // tutorialsMenuItem
            // 
            this.tutorialsMenuItem.Name = "tutorialsMenuItem";
            resources.ApplyResources(this.tutorialsMenuItem, "tutorialsMenuItem");
            this.tutorialsMenuItem.Click += new System.EventHandler(this.tutorialsMenuItem_Click);
            // 
            // supportMenuItem
            // 
            this.supportMenuItem.Name = "supportMenuItem";
            resources.ApplyResources(this.supportMenuItem, "supportMenuItem");
            this.supportMenuItem.Click += new System.EventHandler(this.supportMenuItem_Click);
            // 
            // issuesMenuItem
            // 
            this.issuesMenuItem.Name = "issuesMenuItem";
            resources.ApplyResources(this.issuesMenuItem, "issuesMenuItem");
            this.issuesMenuItem.Click += new System.EventHandler(this.issuesMenuItem_Click);
            // 
            // checkForUpdatesSeparator
            // 
            this.checkForUpdatesSeparator.Name = "checkForUpdatesSeparator";
            resources.ApplyResources(this.checkForUpdatesSeparator, "checkForUpdatesSeparator");
            // 
            // checkForUpdatesMenuItem
            // 
            this.checkForUpdatesMenuItem.Name = "checkForUpdatesMenuItem";
            resources.ApplyResources(this.checkForUpdatesMenuItem, "checkForUpdatesMenuItem");
            this.checkForUpdatesMenuItem.Click += new System.EventHandler(this.checkForUpdatesMenuItem_Click);
            // 
            // toolStripSeparator29
            // 
            this.toolStripSeparator29.Name = "toolStripSeparator29";
            resources.ApplyResources(this.toolStripSeparator29, "toolStripSeparator29");
            // 
            // aboutMenuItem
            // 
            this.aboutMenuItem.Name = "aboutMenuItem";
            resources.ApplyResources(this.aboutMenuItem, "aboutMenuItem");
            this.aboutMenuItem.Click += new System.EventHandler(this.aboutMenuItem_Click);
            // 
            // contextMenuMassErrors
            // 
            this.contextMenuMassErrors.Items.AddRange(new System.Windows.Forms.ToolStripItem[] {
            this.massErrorGraphContextMenuItem,
            this.massErrorPropsContextMenuItem,
            this.showMassErrorLegendContextMenuItem,
            this.massErrorPointsContextMenuItem,
            this.binCountContextMenuItem,
            this.massErrorTransitionsContextMenuItem,
            this.massErrorXAxisContextMenuItem,
            this.massErrorlogScaleContextMenuItem});
            this.contextMenuMassErrors.Name = "contextMenuMassErrors";
            resources.ApplyResources(this.contextMenuMassErrors, "contextMenuMassErrors");
            // 
            // massErrorGraphContextMenuItem
            // 
            this.massErrorGraphContextMenuItem.DropDownItems.AddRange(new System.Windows.Forms.ToolStripItem[] {
            this.massErrorReplicateComparisonContextMenuItem,
            this.massErrorPeptideComparisonContextMenuItem,
            this.massErrorHistogramContextMenuItem,
            this.massErrorHistogram2DContextMenuItem});
            this.massErrorGraphContextMenuItem.Name = "massErrorGraphContextMenuItem";
            resources.ApplyResources(this.massErrorGraphContextMenuItem, "massErrorGraphContextMenuItem");
            this.massErrorGraphContextMenuItem.DropDownOpening += new System.EventHandler(this.massErrorMenuItem_DropDownOpening);
            // 
            // massErrorReplicateComparisonContextMenuItem
            // 
            this.massErrorReplicateComparisonContextMenuItem.CheckOnClick = true;
            this.massErrorReplicateComparisonContextMenuItem.Name = "massErrorReplicateComparisonContextMenuItem";
            resources.ApplyResources(this.massErrorReplicateComparisonContextMenuItem, "massErrorReplicateComparisonContextMenuItem");
            this.massErrorReplicateComparisonContextMenuItem.Click += new System.EventHandler(this.massErrorReplicateComparisonMenuItem_Click);
            // 
            // massErrorPeptideComparisonContextMenuItem
            // 
            this.massErrorPeptideComparisonContextMenuItem.Name = "massErrorPeptideComparisonContextMenuItem";
            resources.ApplyResources(this.massErrorPeptideComparisonContextMenuItem, "massErrorPeptideComparisonContextMenuItem");
            this.massErrorPeptideComparisonContextMenuItem.Click += new System.EventHandler(this.massErrorPeptideComparisonMenuItem_Click);
            // 
            // massErrorHistogramContextMenuItem
            // 
            this.massErrorHistogramContextMenuItem.Name = "massErrorHistogramContextMenuItem";
            resources.ApplyResources(this.massErrorHistogramContextMenuItem, "massErrorHistogramContextMenuItem");
            this.massErrorHistogramContextMenuItem.Click += new System.EventHandler(this.massErrorHistogramMenuItem_Click);
            // 
            // massErrorHistogram2DContextMenuItem
            // 
            this.massErrorHistogram2DContextMenuItem.Name = "massErrorHistogram2DContextMenuItem";
            resources.ApplyResources(this.massErrorHistogram2DContextMenuItem, "massErrorHistogram2DContextMenuItem");
            this.massErrorHistogram2DContextMenuItem.Click += new System.EventHandler(this.massErrorHistogram2DMenuItem_Click);
            // 
            // massErrorPropsContextMenuItem
            // 
            this.massErrorPropsContextMenuItem.Name = "massErrorPropsContextMenuItem";
            resources.ApplyResources(this.massErrorPropsContextMenuItem, "massErrorPropsContextMenuItem");
            this.massErrorPropsContextMenuItem.Click += new System.EventHandler(this.massErrorPropsContextMenuItem_Click);
            // 
            // showMassErrorLegendContextMenuItem
            // 
            this.showMassErrorLegendContextMenuItem.Name = "showMassErrorLegendContextMenuItem";
            resources.ApplyResources(this.showMassErrorLegendContextMenuItem, "showMassErrorLegendContextMenuItem");
            this.showMassErrorLegendContextMenuItem.Click += new System.EventHandler(this.showMassErrorLegendContextMenuItem_Click);
            // 
            // massErrorPointsContextMenuItem
            // 
            this.massErrorPointsContextMenuItem.DropDownItems.AddRange(new System.Windows.Forms.ToolStripItem[] {
            this.massErrorTargetsContextMenuItem,
            this.massErrorTargets1FDRContextMenuItem,
            this.massErrorDecoysContextMenuItem});
            this.massErrorPointsContextMenuItem.Name = "massErrorPointsContextMenuItem";
            resources.ApplyResources(this.massErrorPointsContextMenuItem, "massErrorPointsContextMenuItem");
            // 
            // massErrorTargetsContextMenuItem
            // 
            this.massErrorTargetsContextMenuItem.Name = "massErrorTargetsContextMenuItem";
            resources.ApplyResources(this.massErrorTargetsContextMenuItem, "massErrorTargetsContextMenuItem");
            this.massErrorTargetsContextMenuItem.Click += new System.EventHandler(this.massErrorTargetsContextMenuItem_Click);
            // 
            // massErrorTargets1FDRContextMenuItem
            // 
            this.massErrorTargets1FDRContextMenuItem.Name = "massErrorTargets1FDRContextMenuItem";
            resources.ApplyResources(this.massErrorTargets1FDRContextMenuItem, "massErrorTargets1FDRContextMenuItem");
            this.massErrorTargets1FDRContextMenuItem.Click += new System.EventHandler(this.massErrorTargets1FDRContextMenuItem_Click);
            // 
            // massErrorDecoysContextMenuItem
            // 
            this.massErrorDecoysContextMenuItem.Name = "massErrorDecoysContextMenuItem";
            resources.ApplyResources(this.massErrorDecoysContextMenuItem, "massErrorDecoysContextMenuItem");
            this.massErrorDecoysContextMenuItem.Click += new System.EventHandler(this.massErrorDecoysContextMenuItem_Click);
            // 
            // binCountContextMenuItem
            // 
            this.binCountContextMenuItem.DropDownItems.AddRange(new System.Windows.Forms.ToolStripItem[] {
            this.ppm05ContextMenuItem,
            this.ppm10ContextMenuItem,
            this.ppm15ContextMenuItem,
            this.ppm20ContextMenuItem});
            this.binCountContextMenuItem.Name = "binCountContextMenuItem";
            resources.ApplyResources(this.binCountContextMenuItem, "binCountContextMenuItem");
            this.binCountContextMenuItem.DropDownOpening += new System.EventHandler(this.binCountContextMenuItem_DropDownOpening);
            // 
            // ppm05ContextMenuItem
            // 
            this.ppm05ContextMenuItem.Name = "ppm05ContextMenuItem";
            resources.ApplyResources(this.ppm05ContextMenuItem, "ppm05ContextMenuItem");
            this.ppm05ContextMenuItem.Click += new System.EventHandler(this.ppm05ContextMenuItem_Click);
            // 
            // ppm10ContextMenuItem
            // 
            this.ppm10ContextMenuItem.Name = "ppm10ContextMenuItem";
            resources.ApplyResources(this.ppm10ContextMenuItem, "ppm10ContextMenuItem");
            this.ppm10ContextMenuItem.Click += new System.EventHandler(this.ppm10ContextMenuItem_Click);
            // 
            // ppm15ContextMenuItem
            // 
            this.ppm15ContextMenuItem.Name = "ppm15ContextMenuItem";
            resources.ApplyResources(this.ppm15ContextMenuItem, "ppm15ContextMenuItem");
            this.ppm15ContextMenuItem.Click += new System.EventHandler(this.ppm15ContextMenuItem_Click);
            // 
            // ppm20ContextMenuItem
            // 
            this.ppm20ContextMenuItem.Name = "ppm20ContextMenuItem";
            resources.ApplyResources(this.ppm20ContextMenuItem, "ppm20ContextMenuItem");
            this.ppm20ContextMenuItem.Click += new System.EventHandler(this.ppm20ContextMenuItem_Click);
            // 
            // massErrorTransitionsContextMenuItem
            // 
            this.massErrorTransitionsContextMenuItem.DropDownItems.AddRange(new System.Windows.Forms.ToolStripItem[] {
            this.massErrorAllTransitionsContextMenuItem,
            this.massErrorBestTransitionsContextMenuItem,
            this.toolStripSeparator55,
            this.MassErrorPrecursorsContextMenuItem,
            this.MassErrorProductsContextMenuItem});
            this.massErrorTransitionsContextMenuItem.Name = "massErrorTransitionsContextMenuItem";
            resources.ApplyResources(this.massErrorTransitionsContextMenuItem, "massErrorTransitionsContextMenuItem");
            this.massErrorTransitionsContextMenuItem.DropDownOpening += new System.EventHandler(this.massErrorTransitionsContextMenuItem_DropDownOpening);
            // 
            // massErrorAllTransitionsContextMenuItem
            // 
            this.massErrorAllTransitionsContextMenuItem.Name = "massErrorAllTransitionsContextMenuItem";
            resources.ApplyResources(this.massErrorAllTransitionsContextMenuItem, "massErrorAllTransitionsContextMenuItem");
            this.massErrorAllTransitionsContextMenuItem.Click += new System.EventHandler(this.massErrorAllTransitionsContextMenuItem_Click);
            // 
            // massErrorBestTransitionsContextMenuItem
            // 
            this.massErrorBestTransitionsContextMenuItem.Name = "massErrorBestTransitionsContextMenuItem";
            resources.ApplyResources(this.massErrorBestTransitionsContextMenuItem, "massErrorBestTransitionsContextMenuItem");
            this.massErrorBestTransitionsContextMenuItem.Click += new System.EventHandler(this.massErrorBestTransitionsContextMenuItem_Click);
            // 
            // toolStripSeparator55
            // 
            this.toolStripSeparator55.Name = "toolStripSeparator55";
            resources.ApplyResources(this.toolStripSeparator55, "toolStripSeparator55");
            // 
            // MassErrorPrecursorsContextMenuItem
            // 
            this.MassErrorPrecursorsContextMenuItem.Name = "MassErrorPrecursorsContextMenuItem";
            resources.ApplyResources(this.MassErrorPrecursorsContextMenuItem, "MassErrorPrecursorsContextMenuItem");
            this.MassErrorPrecursorsContextMenuItem.Click += new System.EventHandler(this.MassErrorPrecursorsContextMenuItem_Click);
            // 
            // MassErrorProductsContextMenuItem
            // 
            this.MassErrorProductsContextMenuItem.Name = "MassErrorProductsContextMenuItem";
            resources.ApplyResources(this.MassErrorProductsContextMenuItem, "MassErrorProductsContextMenuItem");
            this.MassErrorProductsContextMenuItem.Click += new System.EventHandler(this.MassErrorProductsContextMenuItem_Click);
            // 
            // massErrorXAxisContextMenuItem
            // 
            this.massErrorXAxisContextMenuItem.DropDownItems.AddRange(new System.Windows.Forms.ToolStripItem[] {
            this.massErorrRetentionTimeContextMenuItem,
            this.massErrorMassToChargContextMenuItem});
            this.massErrorXAxisContextMenuItem.Name = "massErrorXAxisContextMenuItem";
            resources.ApplyResources(this.massErrorXAxisContextMenuItem, "massErrorXAxisContextMenuItem");
            this.massErrorXAxisContextMenuItem.DropDownOpening += new System.EventHandler(this.massErrorXAxisContextMenuItem_DropDownOpening);
            // 
            // massErorrRetentionTimeContextMenuItem
            // 
            this.massErorrRetentionTimeContextMenuItem.Name = "massErorrRetentionTimeContextMenuItem";
            resources.ApplyResources(this.massErorrRetentionTimeContextMenuItem, "massErorrRetentionTimeContextMenuItem");
            this.massErorrRetentionTimeContextMenuItem.Click += new System.EventHandler(this.massErorrRetentionTimeContextMenuItem_Click);
            // 
            // massErrorMassToChargContextMenuItem
            // 
            this.massErrorMassToChargContextMenuItem.Name = "massErrorMassToChargContextMenuItem";
            resources.ApplyResources(this.massErrorMassToChargContextMenuItem, "massErrorMassToChargContextMenuItem");
            this.massErrorMassToChargContextMenuItem.Click += new System.EventHandler(this.massErrorMassToChargContextMenuItem_Click);
            // 
            // massErrorlogScaleContextMenuItem
            // 
            this.massErrorlogScaleContextMenuItem.Name = "massErrorlogScaleContextMenuItem";
            resources.ApplyResources(this.massErrorlogScaleContextMenuItem, "massErrorlogScaleContextMenuItem");
            this.massErrorlogScaleContextMenuItem.Click += new System.EventHandler(this.massErrorlogScaleContextMenuItem_Click);
            // 
            // documentationToolStripMenuItem
            // 
            this.documentationToolStripMenuItem.DropDownItems.AddRange(new System.Windows.Forms.ToolStripItem[] {
            this.reportsHelpMenuItem,
            this.commandLineHelpMenuItem,
            this.otherDocsHelpMenuItem});
            this.documentationToolStripMenuItem.Name = "documentationToolStripMenuItem";
            resources.ApplyResources(this.documentationToolStripMenuItem, "documentationToolStripMenuItem");
            // 
            // reportsHelpMenuItem
            // 
            this.reportsHelpMenuItem.Name = "reportsHelpMenuItem";
            resources.ApplyResources(this.reportsHelpMenuItem, "reportsHelpMenuItem");
            this.reportsHelpMenuItem.Click += new System.EventHandler(this.reportsHelpMenuItem_Click);
            // 
            // commandLineHelpMenuItem
            // 
            this.commandLineHelpMenuItem.Name = "commandLineHelpMenuItem";
            resources.ApplyResources(this.commandLineHelpMenuItem, "commandLineHelpMenuItem");
            this.commandLineHelpMenuItem.Click += new System.EventHandler(this.commandLineHelpMenuItem_Click);
            // 
            // otherDocsHelpMenuItem
            // 
            this.otherDocsHelpMenuItem.Name = "otherDocsHelpMenuItem";
            resources.ApplyResources(this.otherDocsHelpMenuItem, "otherDocsHelpMenuItem");
            this.otherDocsHelpMenuItem.Click += new System.EventHandler(this.otherDocsHelpMenuItem_Click);
            // 
            // SkylineWindow
            // 
            resources.ApplyResources(this, "$this");
            this.AutoScaleMode = System.Windows.Forms.AutoScaleMode.Font;
            this.Controls.Add(this.panel1);
            this.Controls.Add(this.statusStrip);
            this.Controls.Add(this.mainToolStrip);
            this.Controls.Add(this.menuMain);
            this.Icon = global::pwiz.Skyline.Properties.Resources.Skyline;
            this.MainMenuStrip = this.menuMain;
            this.Name = "SkylineWindow";
            this.Activated += new System.EventHandler(this.SkylineWindow_Activated);
            this.Move += new System.EventHandler(this.SkylineWindow_Move);
            this.Resize += new System.EventHandler(this.SkylineWindow_Resize);
            ((System.ComponentModel.ISupportInitialize)(this.modeUIHandler)).EndInit();
            this.contextMenuTreeNode.ResumeLayout(false);
            this.contextMenuSpectrum.ResumeLayout(false);
            this.contextMenuChromatogram.ResumeLayout(false);
            this.contextMenuRetentionTimes.ResumeLayout(false);
            this.contextMenuPeakAreas.ResumeLayout(false);
            this.panel1.ResumeLayout(false);
            this.statusStrip.ResumeLayout(false);
            this.statusStrip.PerformLayout();
            this.mainToolStrip.ResumeLayout(false);
            this.mainToolStrip.PerformLayout();
            this.menuMain.ResumeLayout(false);
            this.menuMain.PerformLayout();
            this.contextMenuMassErrors.ResumeLayout(false);
            this.ResumeLayout(false);
            this.PerformLayout();

        }

        #endregion

        private System.Windows.Forms.ToolStripMenuItem fileToolStripMenuItem;
        private System.Windows.Forms.ToolStripMenuItem newMenuItem;
        private System.Windows.Forms.ToolStripMenuItem openMenuItem;
        private System.Windows.Forms.ToolStripMenuItem helpToolStripMenuItem;
        private System.Windows.Forms.ToolStripMenuItem aboutMenuItem;
        private System.Windows.Forms.MenuStrip menuMain;
        private System.Windows.Forms.ToolStripSeparator mruAfterToolStripSeparator;
        private System.Windows.Forms.ToolStripMenuItem exitMenuItem;
        private System.Windows.Forms.ToolStripMenuItem saveMenuItem;
        private System.Windows.Forms.ToolStripMenuItem saveAsMenuItem;
        private System.Windows.Forms.ToolStripSeparator toolStripSeparator2;
        private System.Windows.Forms.ToolStripMenuItem editToolStripMenuItem;
        private System.Windows.Forms.ToolStripMenuItem cutMenuItem;
        private System.Windows.Forms.ToolStripMenuItem copyMenuItem;
        private System.Windows.Forms.ToolStripMenuItem pasteMenuItem;
        private System.Windows.Forms.ToolStripMenuItem deleteMenuItem;
        private System.Windows.Forms.ToolStripMenuItem settingsToolStripMenuItem;
        private System.Windows.Forms.ToolStripMenuItem undoMenuItem;
        private System.Windows.Forms.ToolStripMenuItem redoMenuItem;
        private System.Windows.Forms.ToolStripSeparator toolStripSeparatorSettings;
        private System.Windows.Forms.ToolStripMenuItem saveCurrentMenuItem;
        private System.Windows.Forms.ToolStripMenuItem editSettingsMenuItem;
        private System.Windows.Forms.ToolStripSeparator toolStripSeparator3;
        private System.Windows.Forms.ToolStripMenuItem peptideSettingsMenuItem;
        private System.Windows.Forms.ToolStripMenuItem transitionSettingsMenuItem;
        private System.Windows.Forms.ToolStripSeparator toolStripSeparator5;
        private System.Windows.Forms.StatusStrip statusStrip;
        private System.Windows.Forms.ToolStripStatusLabel statusSequences;
        private System.Windows.Forms.ToolStripStatusLabel statusPrecursors;
        private System.Windows.Forms.ToolStripStatusLabel statusIons;
        private System.Windows.Forms.ToolStripStatusLabel statusGeneral;
        private System.Windows.Forms.ToolStripMenuItem expandAllToolStripMenuItem;
        private System.Windows.Forms.ToolStripMenuItem expandProteinsMenuItem;
        private System.Windows.Forms.ToolStripMenuItem expandPeptidesMenuItem;
        private System.Windows.Forms.ToolStripMenuItem collapseAllToolStripMenuItem;
        private System.Windows.Forms.ToolStripSeparator toolStripSeparator6;
        private System.Windows.Forms.ToolStripMenuItem collapseProteinsMenuItem;
        private System.Windows.Forms.ToolStripMenuItem collapsePeptidesMenuItem;
        private System.Windows.Forms.ToolStripMenuItem exportToolStripMenuItem;
        private System.Windows.Forms.ToolStripMenuItem importToolStripMenuItem;
        private System.Windows.Forms.ToolStripMenuItem importFASTAMenuItem;
        private System.Windows.Forms.ToolStripMenuItem importResultsMenuItem;
        private System.Windows.Forms.ToolStripSeparator mruBeforeToolStripSeparator;
        private System.Windows.Forms.ToolStripProgressBar statusProgress;
        private System.Windows.Forms.ContextMenuStrip contextMenuTreeNode;
        private System.Windows.Forms.ToolStripMenuItem cutContextMenuItem;
        private System.Windows.Forms.ToolStripMenuItem copyContextMenuItem;
        private System.Windows.Forms.ToolStripMenuItem pasteContextMenuItem;
        private System.Windows.Forms.ToolStripSeparator toolStripSeparator1;
        private System.Windows.Forms.ToolStripMenuItem pickChildrenContextMenuItem;
        private System.Windows.Forms.ToolStripSeparator toolStripSeparator7;
        private System.Windows.Forms.ToolStripMenuItem editNoteContextMenuItem;
        private System.Windows.Forms.ToolStripSeparator toolStripSeparator8;
        private System.Windows.Forms.ToolStripMenuItem editNoteToolStripMenuItem;
        private System.Windows.Forms.ToolStripMenuItem viewToolStripMenuItem;
        private System.Windows.Forms.ToolStripMenuItem graphsToolStripMenuItem;
        private System.Windows.Forms.ToolStripSeparator toolStripSeparator9;
        private System.Windows.Forms.ToolStripMenuItem statusToolStripMenuItem;
        private System.Windows.Forms.ToolStripSeparator toolStripSeparator10;
        private System.Windows.Forms.ToolStripMenuItem ionTypesMenuItem;
        private System.Windows.Forms.ToolStripMenuItem aMenuItem;
        private System.Windows.Forms.ToolStripMenuItem bMenuItem;
        private System.Windows.Forms.ToolStripMenuItem cMenuItem;
        private System.Windows.Forms.ToolStripMenuItem xMenuItem;
        private System.Windows.Forms.ToolStripMenuItem yMenuItem;
        private System.Windows.Forms.ToolStripMenuItem zMenuItem;
        private System.Windows.Forms.ToolStripMenuItem fragmentsMenuItem;
        private System.Windows.Forms.ToolStripMenuItem chargesMenuItem;
        private System.Windows.Forms.ToolStripMenuItem charge1MenuItem;
        private System.Windows.Forms.ToolStripMenuItem charge2MenuItem;
        private System.Windows.Forms.ToolStripMenuItem ranksMenuItem;
        private System.Windows.Forms.ContextMenuStrip contextMenuSpectrum;
        private System.Windows.Forms.ToolStripMenuItem aionsContextMenuItem;
        private System.Windows.Forms.ToolStripMenuItem bionsContextMenuItem;
        private System.Windows.Forms.ToolStripMenuItem cionsContextMenuItem;
        private System.Windows.Forms.ToolStripMenuItem xionsContextMenuItem;
        private System.Windows.Forms.ToolStripMenuItem yionsContextMenuItem;
        private System.Windows.Forms.ToolStripMenuItem zionsContextMenuItem;
        private System.Windows.Forms.ToolStripMenuItem fragmentionsContextMenuItem;
        private System.Windows.Forms.ToolStripSeparator toolStripSeparator11;
        private System.Windows.Forms.ToolStripSeparator toolStripSeparator12;
        private System.Windows.Forms.ToolStripMenuItem ranksContextMenuItem;
        private System.Windows.Forms.ToolStripSeparator toolStripSeparator13;
        private System.Windows.Forms.ToolStripMenuItem zoomSpectrumContextMenuItem;
        private System.Windows.Forms.ToolStripSeparator toolStripSeparator14;
        private System.Windows.Forms.ToolStripMenuItem duplicatesContextMenuItem;
        private System.Windows.Forms.ToolStripMenuItem lockYaxisContextMenuItem;
        private System.Windows.Forms.ToolStripSeparator toolStripSeparator15;
        private System.Windows.Forms.ToolStripMenuItem importMassListMenuItem;
        private DigitalRune.Windows.Docking.DockPanel dockPanel;
        private System.Windows.Forms.ContextMenuStrip contextMenuChromatogram;
        private System.Windows.Forms.ToolStripMenuItem retentionTimesContextMenuItem;
        private System.Windows.Forms.ToolStripMenuItem retentionTimePredContextMenuItem;
        private System.Windows.Forms.ToolStripSeparator toolStripSeparator16;
        private System.Windows.Forms.ToolStripMenuItem transitionsContextMenuItem;
        private System.Windows.Forms.ToolStripSeparator toolStripSeparator17;
        private System.Windows.Forms.ToolStripMenuItem lockYChromContextMenuItem;
        private System.Windows.Forms.ToolStripSeparator toolStripSeparator18;
        private System.Windows.Forms.ToolStripMenuItem zoomChromContextMenuItem;
        private System.Windows.Forms.ToolStripSeparator toolStripSeparator19;
        private System.Windows.Forms.ToolStripMenuItem chromatogramsMenuItem;
        private System.Windows.Forms.ToolStripMenuItem showChromMenuItem;
        private System.Windows.Forms.ToolStripMenuItem autoZoomContextMenuItem;
        private System.Windows.Forms.ToolStripMenuItem autoZoomNoneContextMenuItem;
        private System.Windows.Forms.ToolStripMenuItem autoZoomBestPeakContextMenuItem;
        private System.Windows.Forms.ToolStripMenuItem autoZoomRTWindowContextMenuItem;
        private System.Windows.Forms.ToolStrip mainToolStrip;
        private System.Windows.Forms.ToolStripButton newToolBarButton;        
        private System.Windows.Forms.ToolStripSplitButton undoToolBarButton;        
        private System.Windows.Forms.ToolStripSplitButton redoToolBarButton;        
        private System.Windows.Forms.ToolStripButton openToolBarButton;        
        private System.Windows.Forms.ToolStripButton saveToolBarButton;        
        private System.Windows.Forms.ToolStripSeparator toolStripSeparator20;        
        private System.Windows.Forms.ToolStripButton cutToolBarButton;        
        private System.Windows.Forms.ToolStripButton copyToolBarButton;        
        private System.Windows.Forms.ToolStripButton pasteToolBarButton;        
        private System.Windows.Forms.ToolStripSeparator toolStripSeparator21;        
        private System.Windows.Forms.ToolStripMenuItem toolBarToolStripMenuItem;        
        private System.Windows.Forms.ToolStripMenuItem autoZoomBothContextMenuItem;
        private System.Windows.Forms.ToolStripMenuItem transformChromContextMenuItem;
        private System.Windows.Forms.ToolStripMenuItem secondDerivativeContextMenuItem;
        private System.Windows.Forms.ToolStripMenuItem smoothSGChromContextMenuItem;
        private System.Windows.Forms.ToolStripMenuItem transformChromNoneContextMenuItem;
        private System.Windows.Forms.ContextMenuStrip contextMenuRetentionTimes;
        private System.Windows.Forms.ToolStripMenuItem refineRTContextMenuItem;
        private System.Windows.Forms.ToolStripMenuItem setRTThresholdContextMenuItem;
        private System.Windows.Forms.ToolStripSeparator toolStripSeparator22;
        private System.Windows.Forms.ToolStripMenuItem createRTRegressionContextMenuItem;
        private System.Windows.Forms.ToolStripSeparator toolStripSeparator23;
        private System.Windows.Forms.ToolStripMenuItem removeRTOutliersContextMenuItem;
        private System.Windows.Forms.ToolStripMenuItem removeRTContextMenuItem;
        private System.Windows.Forms.ToolStripSeparator toolStripSeparator24;
        private System.Windows.Forms.ToolStripMenuItem zoomOutRTContextMenuItem;
        private System.Windows.Forms.ToolStripSeparator toolStripSeparator25;
        private System.Windows.Forms.ToolStripMenuItem predictionRTContextMenuItem;
        private System.Windows.Forms.ToolStripMenuItem singleTranContextMenuItem;
        private System.Windows.Forms.ToolStripMenuItem allTranContextMenuItem;
        private System.Windows.Forms.ToolStripMenuItem totalTranContextMenuItem;
        private System.Windows.Forms.ToolStripMenuItem firstDerivativeContextMenuItem;
        private System.Windows.Forms.ToolStripMenuItem exportTransitionListMenuItem;
        private System.Windows.Forms.ToolStripMenuItem exportReportMenuItem;
        private System.Windows.Forms.ToolStripMenuItem timeGraphContextMenuItem;
        private System.Windows.Forms.ToolStripMenuItem regressionContextMenuItem;
        private System.Windows.Forms.ToolStripMenuItem replicateComparisonContextMenuItem;
        private System.Windows.Forms.ToolStripMenuItem chromPropsContextMenuItem;
        private System.Windows.Forms.ToolStripSeparator toolStripSeparator26;
        private System.Windows.Forms.ToolStripMenuItem spectrumPropsContextMenuItem;
        private System.Windows.Forms.ToolStripSeparator toolStripSeparator27;
        private System.Windows.Forms.ToolStripMenuItem schedulingContextMenuItem;
        private System.Windows.Forms.ToolStripMenuItem transitionsMenuItem;
        private System.Windows.Forms.ToolStripMenuItem singleTranMenuItem;
        private System.Windows.Forms.ToolStripMenuItem allTranMenuItem;
        private System.Windows.Forms.ToolStripMenuItem totalTranMenuItem;
        private System.Windows.Forms.ToolStripMenuItem transformChromMenuItem;
        private System.Windows.Forms.ToolStripMenuItem transformChromNoneMenuItem;
        private System.Windows.Forms.ToolStripMenuItem secondDerivativeMenuItem;
        private System.Windows.Forms.ToolStripMenuItem firstDerivativeMenuItem;
        private System.Windows.Forms.ToolStripMenuItem smoothSGChromMenuItem;
        private System.Windows.Forms.ToolStripMenuItem autoZoomMenuItem;
        private System.Windows.Forms.ToolStripMenuItem autoZoomNoneMenuItem;
        private System.Windows.Forms.ToolStripMenuItem autoZoomBestPeakMenuItem;
        private System.Windows.Forms.ToolStripMenuItem autoZoomRTWindowMenuItem;
        private System.Windows.Forms.ToolStripMenuItem autoZoomBothMenuItem;
        private System.Windows.Forms.ToolStripMenuItem retentionTimesMenuItem;
        private System.Windows.Forms.ToolStripMenuItem regressionMenuItem;
        private System.Windows.Forms.ToolStripMenuItem replicateComparisonMenuItem;
        private System.Windows.Forms.ToolStripMenuItem schedulingMenuItem;
        private System.Windows.Forms.ToolStripMenuItem supportMenuItem;
        private System.Windows.Forms.ToolStripMenuItem issuesMenuItem;
        private System.Windows.Forms.ToolStripSeparator toolStripSeparator29;
        private System.Windows.Forms.ToolStripMenuItem homeMenuItem;
        private System.Windows.Forms.ToolStripSeparator toolStripSeparator30;
        private System.Windows.Forms.ToolStripMenuItem modifyPeptideContextMenuItem;
        private System.Windows.Forms.ToolStripMenuItem modifyPeptideMenuItem;
        private System.Windows.Forms.ToolStripMenuItem findPeptideMenuItem;
        private System.Windows.Forms.ToolStripSeparator toolStripSeparator31;
        private System.Windows.Forms.ToolStripMenuItem manageUniquePeptidesMenuItem;
        private System.Windows.Forms.ToolStripMenuItem shareSettingsMenuItem;
        private System.Windows.Forms.ToolStripMenuItem importSettingsMenuItem1;
        private System.Windows.Forms.ToolStripMenuItem insertToolStripMenuItem;
        private System.Windows.Forms.ToolStripMenuItem insertFASTAMenuItem;
        private System.Windows.Forms.ToolStripMenuItem insertPeptidesMenuItem;
        private System.Windows.Forms.ToolStripMenuItem insertProteinsMenuItem;
        private System.Windows.Forms.ToolStripMenuItem insertTransitionListMenuItem;
        private System.Windows.Forms.ToolStripSeparator toolStripSeparator32;
        private System.Windows.Forms.ToolStripMenuItem expandPrecursorsMenuItem;
        private System.Windows.Forms.ToolStripMenuItem collapsePrecursorsMenuItem;
        private System.Windows.Forms.ToolStripMenuItem previousReplicateMenuItem;
        private System.Windows.Forms.ToolStripSeparator toolStripSeparatorReplicates;
        private System.Windows.Forms.ToolStripMenuItem nextReplicateMenuItem;
        private System.Windows.Forms.ToolStripMenuItem deleteContextMenuItem;
        private System.Windows.Forms.ToolStripSeparator toolStripSeparator34;
        private System.Windows.Forms.ToolStripMenuItem arrangeGraphsToolStripMenuItem;
        private System.Windows.Forms.ToolStripMenuItem arrangeTiledMenuItem;
        private System.Windows.Forms.ToolStripMenuItem arrangedTabbedMenuItem;
        private System.Windows.Forms.ToolStripMenuItem groupedMenuItem;
        private System.Windows.Forms.ToolStripMenuItem removePeakContextMenuItem;
        private System.Windows.Forms.ToolStripMenuItem applyPeakAllGraphMenuItem;
        private System.Windows.Forms.ToolStripMenuItem applyPeakSubsequentGraphMenuItem;
        private System.Windows.Forms.ToolStripMenuItem removePeakGraphMenuItem;
        private System.Windows.Forms.ToolStripSeparator toolStripSeparator33;
        private System.Windows.Forms.ToolStripMenuItem exportMethodMenuItem;
        private System.Windows.Forms.ToolStripSeparator toolStripSeparator4;
        private System.Windows.Forms.ToolStripMenuItem allRTContextMenuItem;
        private System.Windows.Forms.ToolStripMenuItem bestRTContextMenuItem;
        private System.Windows.Forms.ToolStripMenuItem thresholdRTContextMenuItem;
        private System.Windows.Forms.ToolStripMenuItem noneRTContextMenuItem;
        private System.Windows.Forms.ToolStripMenuItem peakBoundariesContextMenuItem;
        private System.Windows.Forms.ToolStripMenuItem peakAreasMenuItem;
        private System.Windows.Forms.ToolStripMenuItem areaReplicateComparisonMenuItem;
        private System.Windows.Forms.ToolStripMenuItem areaPeptideComparisonMenuItem;
        private System.Windows.Forms.ContextMenuStrip contextMenuPeakAreas;
        private System.Windows.Forms.ToolStripMenuItem areaGraphContextMenuItem;
        private System.Windows.Forms.ToolStripMenuItem areaReplicateComparisonContextMenuItem;
        private System.Windows.Forms.ToolStripMenuItem areaPeptideComparisonContextMenuItem;
        private System.Windows.Forms.ToolStripMenuItem areaNormalizeContextMenuItem;
        private System.Windows.Forms.ToolStripMenuItem resultsGridMenuItem;
        private System.Windows.Forms.ToolStripMenuItem peptideLogScaleContextMenuItem;
        private System.Windows.Forms.ToolStripMenuItem peptideOrderContextMenuItem;
        private System.Windows.Forms.ToolStripMenuItem peptideOrderDocumentContextMenuItem;
        private System.Windows.Forms.ToolStripMenuItem peptideOrderRTContextMenuItem;
        private System.Windows.Forms.ToolStripMenuItem peptideOrderAreaContextMenuItem;
        private System.Windows.Forms.ToolStripSeparator toolStripSeparator36;
        private System.Windows.Forms.ToolStripMenuItem peptideCvsContextMenuItem;
        private System.Windows.Forms.ToolStripMenuItem documentSettingsMenuItem;
        private System.Windows.Forms.ToolStripMenuItem refineToolStripMenuItem;
        private System.Windows.Forms.ToolStripMenuItem legendChromContextMenuItem;
        private System.Windows.Forms.ToolStripMenuItem selectionContextMenuItem;
        private System.Windows.Forms.ToolStripMenuItem synchronizeSummaryZoomingContextMenuItem;
        private System.Windows.Forms.ToolStripMenuItem shareDocumentMenuItem;
        private System.Windows.Forms.ToolStripSeparator toolStripSeparator37;
        private System.Windows.Forms.ToolStripMenuItem removeDuplicatePeptidesMenuItem;
        private System.Windows.Forms.ToolStripMenuItem removeRepeatedPeptidesMenuItem;
        private System.Windows.Forms.ToolStripMenuItem removeEmptyProteinsMenuItem;
        private System.Windows.Forms.ToolStripMenuItem removeMissingResultsMenuItem;
        private System.Windows.Forms.ToolStripMenuItem refineAdvancedMenuItem;
        private System.Windows.Forms.ToolStripMenuItem precursorIonMenuItem;
        private System.Windows.Forms.ToolStripMenuItem precursorIonContextMenuItem;
        private System.Windows.Forms.ToolStripSeparator toolStripSeparator35;
        private System.Windows.Forms.ToolStripMenuItem integrateAllMenuItem;
        private System.Windows.Forms.ToolStripSeparator toolStripSeparator28;
        private System.Windows.Forms.ToolStripMenuItem areaPropsContextMenuItem;
        private System.Windows.Forms.ToolStripMenuItem timePeptideComparisonMenuItem;
        private System.Windows.Forms.ToolStripMenuItem timePeptideComparisonContextMenuItem;
        private System.Windows.Forms.ToolStripMenuItem rtValueMenuItem;
        private System.Windows.Forms.ToolStripMenuItem allRTValueContextMenuItem;
        private System.Windows.Forms.ToolStripMenuItem timeRTValueContextMenuItem;
        private System.Windows.Forms.ToolStripMenuItem fwhmRTValueContextMenuItem;
        private System.Windows.Forms.ToolStripMenuItem fwbRTValueContextMenuItem;
        private System.Windows.Forms.ToolStripMenuItem timePropsContextMenuItem;
        private System.Windows.Forms.ToolStripSeparator toolStripSeparator38;
        private System.Windows.Forms.ToolStripMenuItem manageResultsMenuItem;
        private System.Windows.Forms.ToolStripStatusLabel statusPeptides;
        private System.Windows.Forms.ToolStripMenuItem ratiosContextMenuItem;
        private System.Windows.Forms.ToolStripSeparator toolStripSeparatorRatios;
        private System.Windows.Forms.ToolStripMenuItem ratiosToGlobalStandardsMenuItem;
        private System.Windows.Forms.ToolStripMenuItem areaNormalizeTotalContextMenuItem;
        private System.Windows.Forms.ToolStripSeparator toolStripSeparator40;
        private System.Windows.Forms.ToolStripMenuItem areaNormalizeNoneContextMenuItem;
        private System.Windows.Forms.ToolStripMenuItem synchronizeZoomingContextMenuItem;
        private System.Windows.Forms.ToolStripMenuItem replicatesRTContextMenuItem;
        private System.Windows.Forms.ToolStripMenuItem averageReplicatesContextMenuItem;
        private System.Windows.Forms.ToolStripMenuItem singleReplicateRTContextMenuItem;
        private System.Windows.Forms.ToolStripMenuItem bestReplicateRTContextMenuItem;
        private System.Windows.Forms.ToolStripMenuItem replicatesTreeContextMenuItem;
        private System.Windows.Forms.ToolStripMenuItem singleReplicateTreeContextMenuItem;
        private System.Windows.Forms.ToolStripMenuItem bestReplicateTreeContextMenuItem;
        private System.Windows.Forms.ToolStripMenuItem videosMenuItem;
        private System.Windows.Forms.ToolStripMenuItem tutorialsMenuItem;
        private System.Windows.Forms.ToolStripMenuItem selectAllMenuItem;
        private System.Windows.Forms.ToolStripMenuItem importDocumentMenuItem;
        private System.Windows.Forms.ToolStripMenuItem ionMzValuesContextMenuItem;
        private System.Windows.Forms.ToolStripMenuItem observedMzValuesContextMenuItem;
        private System.Windows.Forms.ToolStripMenuItem spectralLibrariesToolStripMenuItem;
        private System.Windows.Forms.ToolStripSeparator toolStripSeparator39;
        private System.Windows.Forms.ToolStripSeparator toolStripSeparator41;
        private System.Windows.Forms.ToolStripMenuItem textZoomToolStripMenuItem;
        private System.Windows.Forms.ToolStripMenuItem defaultTextToolStripMenuItem;
        private System.Windows.Forms.ToolStripMenuItem largeToolStripMenuItem;
        private System.Windows.Forms.ToolStripMenuItem extraLargeToolStripMenuItem;
        private System.Windows.Forms.ToolStripMenuItem acceptPeptidesMenuItem;
        private System.Windows.Forms.ToolStripMenuItem findNextMenuItem;
        private System.Windows.Forms.ToolStripSeparator toolStripSeparator42;
        private System.Windows.Forms.ToolStripSeparator toolStripSeparator43;
        private System.Windows.Forms.ToolStripMenuItem areaNormalizeMaximumContextMenuItem;
        private System.Windows.Forms.ToolStripMenuItem charge3MenuItem;
        private System.Windows.Forms.ToolStripMenuItem charge4MenuItem;
        private System.Windows.Forms.ToolStripMenuItem chargesContextMenuItem;
        private System.Windows.Forms.ToolStripMenuItem charge1ContextMenuItem;
        private System.Windows.Forms.ToolStripMenuItem charge2ContextMenuItem;
        private System.Windows.Forms.ToolStripMenuItem charge3ContextMenuItem;
        private System.Windows.Forms.ToolStripMenuItem charge4ContextMenuItem;
        private System.Windows.Forms.ToolStripMenuItem showLibraryPeakAreaContextMenuItem;
        private System.Windows.Forms.ToolStripMenuItem replicateOrderContextMenuItem;
        private System.Windows.Forms.ToolStripMenuItem replicateOrderDocumentContextMenuItem;
        private System.Windows.Forms.ToolStripMenuItem replicateOrderAcqTimeContextMenuItem;
        private System.Windows.Forms.ToolStripSeparator toolStripSeparator44;
        private System.Windows.Forms.ToolStripMenuItem closeAllChromatogramsMenuItem;
        private System.Windows.Forms.ToolStripMenuItem showDotProductToolStripMenuItem;
        private System.Windows.Forms.ToolStripMenuItem showPeakAreaLegendContextMenuItem;
        private System.Windows.Forms.ToolStripMenuItem showRTLegendContextMenuItem;
        private System.Windows.Forms.ToolStripMenuItem scopeContextMenuItem;
        private System.Windows.Forms.ToolStripMenuItem documentScopeContextMenuItem;
        private System.Windows.Forms.ToolStripMenuItem proteinScopeContextMenuItem;
        private System.Windows.Forms.ToolStripMenuItem precursorsTranContextMenuItem;
        private System.Windows.Forms.ToolStripMenuItem productsTranContextMenuItem;
        private System.Windows.Forms.ToolStripMenuItem precursorsTranMenuItem;
        private System.Windows.Forms.ToolStripMenuItem productsTranMenuItem;
        private System.Windows.Forms.ToolStripSeparator toolStripSeparator45;
        private System.Windows.Forms.ToolStripMenuItem sortProteinsMenuItem;
        private System.Windows.Forms.ToolStripMenuItem chooseCalculatorContextMenuItem;
        private System.Windows.Forms.ToolStripMenuItem placeholderToolStripMenuItem1;
        private System.Windows.Forms.ToolStripSeparator toolStripSeparatorCalculators;
        private System.Windows.Forms.ToolStripMenuItem updateCalculatorContextMenuItem;
        private System.Windows.Forms.ToolStripMenuItem addCalculatorContextMenuItem;
        private System.Windows.Forms.ToolStripMenuItem peptideIDTimesContextMenuItem;
        private System.Windows.Forms.ToolStripMenuItem generateDecoysMenuItem;
        private System.Windows.Forms.ToolStripMenuItem eSPFeaturesMenuItem;
        private System.Windows.Forms.ToolStripMenuItem peptidesMenuItem;
        private System.Windows.Forms.ToolStripMenuItem retentionTimeAlignmentsToolStripMenuItem;
        private System.Windows.Forms.ToolStripMenuItem exportIsolationListMenuItem;
        private System.Windows.Forms.ToolStripMenuItem toolsMenu;
        private System.Windows.Forms.ToolStripMenuItem placeholderToolsMenuItem;
        private System.Windows.Forms.ToolStripMenuItem configureToolsMenuItem;
        private System.Windows.Forms.ToolStripSeparator toolStripSeparator47;
        private System.Windows.Forms.Panel panel1;
        private System.Windows.Forms.ToolStripSeparator toolStripSeparator46;
        private System.Windows.Forms.ToolStripMenuItem optionsToolStripMenuItem;
        private System.Windows.Forms.ToolStripMenuItem publishMenuItem;
        private System.Windows.Forms.ToolStripMenuItem renameProteinsMenuItem;
        private System.Windows.Forms.ToolStripMenuItem immediateWindowToolStripMenuItem;
        private System.Windows.Forms.ToolStripMenuItem importPeptideSearchMenuItem;
        private System.Windows.Forms.ToolStripMenuItem groupReplicatesByContextMenuItem;
        private System.Windows.Forms.ToolStripMenuItem groupByReplicateContextMenuItem;
        private System.Windows.Forms.ToolStripMenuItem mProphetFeaturesMenuItem;
        private System.Windows.Forms.ToolStripMenuItem peakBoundariesToolStripMenuItem;
        private System.Windows.Forms.ToolStripMenuItem massErrorContextMenuItem;
        private System.Windows.Forms.ToolStripSeparator toolStripSeparatorTran;
        private System.Windows.Forms.ToolStripMenuItem basePeakContextMenuItem;
        private System.Windows.Forms.ToolStripMenuItem ticContextMenuItem;
        private System.Windows.Forms.ToolStripSeparator toolStripSeparatorTranMain;
        private System.Windows.Forms.ToolStripMenuItem basePeakMenuItem;
        private System.Windows.Forms.ToolStripMenuItem ticMenuItem;
        private System.Windows.Forms.ToolStripMenuItem idTimesNoneContextMenuItem;
        private System.Windows.Forms.ToolStripMenuItem idTimesMatchingContextMenuItem;
        private System.Windows.Forms.ToolStripMenuItem idTimesAlignedContextMenuItem;
        private System.Windows.Forms.ToolStripMenuItem idTimesOtherContextMenuItem;
        private System.Windows.Forms.ToolStripSplitButton buttonShowAllChromatograms;
        private System.Windows.Forms.ToolStripSeparator toolStripSeparatorSplitGraph;
        private System.Windows.Forms.ToolStripMenuItem splitGraphContextMenuItem;
        private System.Windows.Forms.ToolStripSeparator toolStripSeparator48;
        private System.Windows.Forms.ToolStripMenuItem splitGraphMenuItem;
        private System.Windows.Forms.ToolStripMenuItem showLibraryChromatogramsSpectrumContextMenuItem;
        private System.Windows.Forms.ToolStripMenuItem chromatogramsToolStripMenuItem;
        private System.Windows.Forms.ToolStripButton publishToolbarButton;
        private System.Windows.Forms.ToolStripMenuItem documentGridMenuItem;
        private System.Windows.Forms.ToolStripMenuItem reintegrateToolStripMenuItem;
        private System.Windows.Forms.ToolStripMenuItem updatesToolsMenuItem;
        private System.Windows.Forms.ToolStripMenuItem setStandardTypeContextMenuItem;
        private System.Windows.Forms.ToolStripMenuItem noStandardContextMenuItem;
        private System.Windows.Forms.ToolStripMenuItem qcStandardContextMenuItem;
        private System.Windows.Forms.ToolStripMenuItem irtStandardContextMenuItem;
        private System.Windows.Forms.ToolStripMenuItem normStandardContextMenuItem;
        private System.Windows.Forms.ToolStripMenuItem areaNormalizeGlobalContextMenuItem;
        private System.Windows.Forms.ToolStripSeparator toolStripSeparator49;
        private System.Windows.Forms.ToolStripSeparator toolStripSeparator50;
        private System.Windows.Forms.ToolStripSeparator toolStripSeparator51;
        private System.Windows.Forms.ToolStripSeparator toolStripSeparator52;
        private System.Windows.Forms.ToolStripMenuItem setStandardTypeMenuItem;
        private System.Windows.Forms.ToolStripMenuItem noStandardMenuItem;
        private System.Windows.Forms.ToolStripMenuItem normStandardMenuItem;
        private System.Windows.Forms.ToolStripMenuItem qcStandardMenuItem;
        private System.Windows.Forms.ToolStripMenuItem irtStandardMenuItem;
        private System.Windows.Forms.ToolStripMenuItem toolStoreMenuItem;
        private System.Windows.Forms.ToolStripSeparator toolStripSeparatorTools;
        private System.Windows.Forms.ToolStripMenuItem chorusRequestToolStripMenuItem;
        private System.Windows.Forms.ToolStripMenuItem showTargetsByNameToolStripMenuItem;
        private System.Windows.Forms.ToolStripMenuItem showTargetsByAccessionToolStripMenuItem;
        private System.Windows.Forms.ToolStripMenuItem showTargetsByPreferredNameToolStripMenuItem;
        private System.Windows.Forms.ToolStripMenuItem showTargetsByGeneToolStripMenuItem;
        private System.Windows.Forms.ToolStripMenuItem sortProteinsByNameToolStripMenuItem;
        private System.Windows.Forms.ToolStripMenuItem sortProteinsByAccessionToolStripMenuItem;
        private System.Windows.Forms.ToolStripMenuItem sortProteinsByPreferredNameToolStripMenuItem;
        private System.Windows.Forms.ToolStripMenuItem sortProteinsByGeneToolStripMenuItem;
        private System.Windows.Forms.ToolStripMenuItem compareModelsToolStripMenuItem;
        private System.Windows.Forms.ToolStripMenuItem startPageMenuItem;
        private System.Windows.Forms.ToolStripMenuItem addMoleculeContextMenuItem;
        private System.Windows.Forms.ToolStripMenuItem arrangeColumnMenuItem;
        private System.Windows.Forms.ToolStripMenuItem arrangeRowMenuItem;
        private System.Windows.Forms.ToolStripMenuItem addTransitionMoleculeContextMenuItem;
        private System.Windows.Forms.ToolStripMenuItem groupComparisonsMenuItem;
        private System.Windows.Forms.ToolStripMenuItem addGroupComparisonMenuItem;
        private System.Windows.Forms.ToolStripMenuItem openContainingFolderMenuItem;
        private System.Windows.Forms.ToolStripSeparator toolStripSeparator53;
        private System.Windows.Forms.ToolStripMenuItem acceptProteinsMenuItem;
        private System.Windows.Forms.ToolStripMenuItem editGroupComparisonListMenuItem;
        private System.Windows.Forms.ToolStripMenuItem calibrationCurveMenuItem;
        private System.Windows.Forms.ToolStripMenuItem addSmallMoleculePrecursorContextMenuItem;
        private System.Windows.Forms.ToolStripMenuItem timePlotContextMenuItem;
        private System.Windows.Forms.ToolStripMenuItem timeCorrelationContextMenuItem;
        private System.Windows.Forms.ToolStripMenuItem timeResidualsContextMenuItem;
        private System.Windows.Forms.ToolStripMenuItem removeEmptyPeptidesMenuItem;
        private System.Windows.Forms.ToolStripMenuItem associateFASTAMenuItem;
        private System.Windows.Forms.ToolStripMenuItem timePointsContextMenuItem;
        private System.Windows.Forms.ToolStripMenuItem timeTargetsContextMenuItem;
        private System.Windows.Forms.ToolStripMenuItem timeStandardsContextMenuItem;
        private System.Windows.Forms.ToolStripMenuItem timeDecoysContextMenuItem;
        private System.Windows.Forms.ToolStripMenuItem massErrorsMenuItem;
        private System.Windows.Forms.ToolStripMenuItem massErrorReplicateComparisonMenuItem;
        private System.Windows.Forms.ToolStripMenuItem massErrorPeptideComparisonMenuItem;
        private System.Windows.Forms.ContextMenuStrip contextMenuMassErrors;
        private System.Windows.Forms.ToolStripMenuItem massErrorGraphContextMenuItem;
        private System.Windows.Forms.ToolStripMenuItem massErrorReplicateComparisonContextMenuItem;
        private System.Windows.Forms.ToolStripMenuItem massErrorPeptideComparisonContextMenuItem;
        private System.Windows.Forms.ToolStripMenuItem peptideOrderMassErrorContextMenuItem;
        private System.Windows.Forms.ToolStripMenuItem massErrorPropsContextMenuItem;
        private System.Windows.Forms.ToolStripMenuItem showMassErrorLegendContextMenuItem;
        private System.Windows.Forms.ToolStripMenuItem massErrorHistogramMenuItem;
        private System.Windows.Forms.ToolStripMenuItem massErrorHistogramContextMenuItem;
        private System.Windows.Forms.ToolStripMenuItem massErrorPointsContextMenuItem;
        private System.Windows.Forms.ToolStripMenuItem massErrorTargetsContextMenuItem;
        private System.Windows.Forms.ToolStripMenuItem massErrorDecoysContextMenuItem;
        private System.Windows.Forms.ToolStripMenuItem binCountContextMenuItem;
        private System.Windows.Forms.ToolStripMenuItem ppm05ContextMenuItem;
        private System.Windows.Forms.ToolStripMenuItem ppm10ContextMenuItem;
        private System.Windows.Forms.ToolStripMenuItem ppm15ContextMenuItem;
        private System.Windows.Forms.ToolStripMenuItem ppm20ContextMenuItem;
        private System.Windows.Forms.ToolStripMenuItem massErrorTransitionsContextMenuItem;
        private System.Windows.Forms.ToolStripMenuItem massErrorAllTransitionsContextMenuItem;
        private System.Windows.Forms.ToolStripMenuItem massErrorBestTransitionsContextMenuItem;
        private System.Windows.Forms.ToolStripSeparator toolStripSeparator55;
        private System.Windows.Forms.ToolStripMenuItem MassErrorPrecursorsContextMenuItem;
        private System.Windows.Forms.ToolStripMenuItem MassErrorProductsContextMenuItem;
        private System.Windows.Forms.ToolStripMenuItem massErrorHistogram2DMenuItem;
        private System.Windows.Forms.ToolStripMenuItem massErrorHistogram2DContextMenuItem;
        private System.Windows.Forms.ToolStripMenuItem massErrorXAxisContextMenuItem;
        private System.Windows.Forms.ToolStripMenuItem massErorrRetentionTimeContextMenuItem;
        private System.Windows.Forms.ToolStripMenuItem massErrorMassToChargContextMenuItem;
        private System.Windows.Forms.ToolStripMenuItem massErrorlogScaleContextMenuItem;
        private System.Windows.Forms.ToolStripMenuItem massErrorTargets1FDRContextMenuItem;
        private System.Windows.Forms.ToolStripMenuItem surrogateStandardMenuItem;
        private System.Windows.Forms.ToolStripMenuItem surrogateStandardContextMenuItem;
        private System.Windows.Forms.ToolStripMenuItem scoreToRunToolStripMenuItem;
        private System.Windows.Forms.ToolStripMenuItem runToRunToolStripMenuItem;
        private System.Windows.Forms.ToolStripMenuItem scoreToRunMenuItem;
        private System.Windows.Forms.ToolStripMenuItem runToRunMenuItem;
        private System.Windows.Forms.ToolStripSeparator checkForUpdatesSeparator;
        private System.Windows.Forms.ToolStripMenuItem checkForUpdatesMenuItem;
        private System.Windows.Forms.ToolStripMenuItem exportSpectralLibraryMenuItem;
        private System.Windows.Forms.ToolStripMenuItem transformChromInterploatedMenuItem;
        private System.Windows.Forms.ToolStripMenuItem transformChromInterpolatedContextMenuItem;
        private System.Windows.Forms.ToolStripMenuItem setRegressionMethodContextMenuItem;
        private System.Windows.Forms.ToolStripMenuItem linearRegressionContextMenuItem;
        private System.Windows.Forms.ToolStripMenuItem kernelDensityEstimationContextMenuItem;
        private System.Windows.Forms.ToolStripMenuItem loessContextMenuItem;
        private System.Windows.Forms.ToolStripMenuItem integrationToolStripMenuItem;
        private System.Windows.Forms.ToolStripMenuItem applyPeakAllToolStripMenuItem;
        private System.Windows.Forms.ToolStripMenuItem applyPeakSubsequentToolStripMenuItem;
        private System.Windows.Forms.ToolStripMenuItem removePeakToolStripMenuItem;
        private System.Windows.Forms.ToolStripMenuItem rawTimesContextMenuItem;
        private System.Windows.Forms.ToolStripMenuItem importAssayLibraryMenuItem;
        private System.Windows.Forms.ToolStripMenuItem areaCVHistogramMenuItem;
        private System.Windows.Forms.ToolStripMenuItem areaCVHistogram2DMenuItem;
        private System.Windows.Forms.ToolStripMenuItem areaCVHistogramContextMenuItem;
        private System.Windows.Forms.ToolStripMenuItem areaCVHistogram2DContextMenuItem;
        private System.Windows.Forms.ToolStripMenuItem areaCVbinWidthToolStripMenuItem;
        private System.Windows.Forms.ToolStripMenuItem areaCV05binWidthToolStripMenuItem;
        private System.Windows.Forms.ToolStripMenuItem areaCV10binWidthToolStripMenuItem;
        private System.Windows.Forms.ToolStripMenuItem areaCV15binWidthToolStripMenuItem;
        private System.Windows.Forms.ToolStripMenuItem areaCV20binWidthToolStripMenuItem;
        private System.Windows.Forms.ToolStripMenuItem pointsToolStripMenuItem;
        private System.Windows.Forms.ToolStripMenuItem areaCVtargetsToolStripMenuItem;
        private System.Windows.Forms.ToolStripMenuItem areaCVdecoysToolStripMenuItem;
        private System.Windows.Forms.ToolStripMenuItem areaCVNormalizedToToolStripMenuItem;
        private System.Windows.Forms.ToolStripMenuItem areaCVGlobalStandardsToolStripMenuItem;
        private System.Windows.Forms.ToolStripMenuItem areaCVMediansToolStripMenuItem;
        private System.Windows.Forms.ToolStripSeparator toolStripSeparator54;
        private System.Windows.Forms.ToolStripMenuItem areaCVNoneToolStripMenuItem;
        private System.Windows.Forms.ToolStripMenuItem areaCVLogScaleToolStripMenuItem;
        private System.Windows.Forms.ToolStripSeparator rawTimesMenuItemSplitter;
        private System.Windows.Forms.ToolStripMenuItem onlyQuantitativeContextMenuItem;
        private System.Windows.Forms.ToolStripMenuItem onlyQuantitativeMenuItem;
        private System.Windows.Forms.ToolStripSeparator toolStripSeparatorOnlyQuantitative;
        private System.Windows.Forms.ToolStripSeparator toolStripSeparator56;
        private System.Windows.Forms.ToolStripMenuItem originalPeakMenuItem;
        private System.Windows.Forms.ToolStripMenuItem removeAboveCVCutoffToolStripMenuItem;
        private System.Windows.Forms.ToolStripSeparator toolStripSeparator57;
        private System.Windows.Forms.ToolStripMenuItem listsMenuItem;
        private System.Windows.Forms.ToolStripMenuItem defineNewListMenuItem;
        private System.Windows.Forms.ToolStripMenuItem graphTypeToolStripMenuItem;
        private System.Windows.Forms.ToolStripMenuItem barAreaGraphDisplayTypeMenuItem;
        private System.Windows.Forms.ToolStripMenuItem lineAreaGraphDisplayTypeMenuItem;
        private System.Windows.Forms.ToolStripMenuItem exportAnnotationsMenuItem;
        private System.Windows.Forms.ToolStripMenuItem importAnnotationsMenuItem;
        private System.Windows.Forms.ToolStripMenuItem areaCVTransitionsToolStripMenuItem;
        private System.Windows.Forms.ToolStripMenuItem areaCVAllTransitionsToolStripMenuItem;
        private System.Windows.Forms.ToolStripMenuItem areaCVBestTransitionsToolStripMenuItem;
        private System.Windows.Forms.ToolStripSeparator toolStripSeparator58;
        private System.Windows.Forms.ToolStripMenuItem areaCVPrecursorsToolStripMenuItem;
        private System.Windows.Forms.ToolStripMenuItem areaCVProductsToolStripMenuItem;
        private System.Windows.Forms.ToolStripSeparator toolStripSeparatorSelectUI;
        private System.Windows.Forms.ToolStripDropDownButton modeUIToolBarDropDownButton;
        private System.Windows.Forms.ToolStripMenuItem targetsAt1FDRToolStripMenuItem;
        private System.Windows.Forms.ToolStripMenuItem otherGridsMenuItem;
        private System.Windows.Forms.ToolStripMenuItem auditLogMenuItem;
        private System.Windows.Forms.ToolStripSeparator toolStripSeparator59;
        private System.Windows.Forms.ToolStripMenuItem webinarsMenuItem;
        private System.Windows.Forms.ToolStripMenuItem documentationToolStripMenuItem;
        private System.Windows.Forms.ToolStripMenuItem reportsHelpMenuItem;
        private System.Windows.Forms.ToolStripMenuItem commandLineHelpMenuItem;
        private System.Windows.Forms.ToolStripMenuItem otherDocsHelpMenuItem;
    }
}

<|MERGE_RESOLUTION|>--- conflicted
+++ resolved
@@ -542,14 +542,11 @@
             this.massErorrRetentionTimeContextMenuItem = new System.Windows.Forms.ToolStripMenuItem();
             this.massErrorMassToChargContextMenuItem = new System.Windows.Forms.ToolStripMenuItem();
             this.massErrorlogScaleContextMenuItem = new System.Windows.Forms.ToolStripMenuItem();
-<<<<<<< HEAD
             ((System.ComponentModel.ISupportInitialize)(this.modeUIHandler)).BeginInit();
-=======
             this.documentationToolStripMenuItem = new System.Windows.Forms.ToolStripMenuItem();
             this.reportsHelpMenuItem = new System.Windows.Forms.ToolStripMenuItem();
             this.commandLineHelpMenuItem = new System.Windows.Forms.ToolStripMenuItem();
             this.otherDocsHelpMenuItem = new System.Windows.Forms.ToolStripMenuItem();
->>>>>>> 2752d79f
             this.contextMenuTreeNode.SuspendLayout();
             this.contextMenuSpectrum.SuspendLayout();
             this.contextMenuChromatogram.SuspendLayout();
@@ -4751,4 +4748,3 @@
         private System.Windows.Forms.ToolStripMenuItem otherDocsHelpMenuItem;
     }
 }
-
