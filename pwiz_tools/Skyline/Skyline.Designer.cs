--- conflicted
+++ resolved
@@ -1,4319 +1,3417 @@
-
-using System;
-using pwiz.Skyline.Model;
-using pwiz.Skyline.Properties;
-
-namespace pwiz.Skyline
-{
-    partial class SkylineWindow
-    {
-        /// <summary>
-        /// Required designer variable.
-        /// </summary>
-        private System.ComponentModel.IContainer components = null;
-
-        /// <summary>
-        /// Clean up any resources being used.
-        /// </summary>
-        /// <param name="disposing">true if managed resources should be disposed; otherwise, false.</param>
-        protected override void Dispose(bool disposing)
-        {
-            if (disposing && (components != null))
-            {
-                components.Dispose();
-            }
-            base.Dispose(disposing);
-        }
-
-        #region Windows Form Designer generated code
-
-        /// <summary>
-        /// Required method for Designer support - do not modify
-        /// the contents of this method with the code editor.
-        /// </summary>
-        private void InitializeComponent()
-        {
-            this.components = new System.ComponentModel.Container();
-            System.ComponentModel.ComponentResourceManager resources = new System.ComponentModel.ComponentResourceManager(typeof(SkylineWindow));
-            this.contextMenuTreeNode = new System.Windows.Forms.ContextMenuStrip(this.components);
-            this.cutContextMenuItem = new System.Windows.Forms.ToolStripMenuItem();
-            this.copyContextMenuItem = new System.Windows.Forms.ToolStripMenuItem();
-            this.pasteContextMenuItem = new System.Windows.Forms.ToolStripMenuItem();
-            this.deleteContextMenuItem = new System.Windows.Forms.ToolStripMenuItem();
-            this.toolStripSeparator1 = new System.Windows.Forms.ToolStripSeparator();
-            this.pickChildrenContextMenuItem = new System.Windows.Forms.ToolStripMenuItem();
-            this.addMoleculeContextMenuItem = new System.Windows.Forms.ToolStripMenuItem();
-            this.addSmallMoleculePrecursorContextMenuItem = new System.Windows.Forms.ToolStripMenuItem();
-            this.addTransitionMoleculeContextMenuItem = new System.Windows.Forms.ToolStripMenuItem();
-            this.removePeakContextMenuItem = new System.Windows.Forms.ToolStripMenuItem();
-            this.setStandardTypeContextMenuItem = new System.Windows.Forms.ToolStripMenuItem();
-            this.noStandardContextMenuItem = new System.Windows.Forms.ToolStripMenuItem();
-            this.normStandardContextMenuItem = new System.Windows.Forms.ToolStripMenuItem();
-            this.surrogateStandardContextMenuItem = new System.Windows.Forms.ToolStripMenuItem();
-            this.qcStandardContextMenuItem = new System.Windows.Forms.ToolStripMenuItem();
-            this.irtStandardContextMenuItem = new System.Windows.Forms.ToolStripMenuItem();
-            this.modifyPeptideContextMenuItem = new System.Windows.Forms.ToolStripMenuItem();
-            this.toggleQuantitativeContextMenuItem = new System.Windows.Forms.ToolStripMenuItem();
-            this.markTransitionsQuantitativeContextMenuItem = new System.Windows.Forms.ToolStripMenuItem();
-            this.toolStripSeparator7 = new System.Windows.Forms.ToolStripSeparator();
-            this.editNoteContextMenuItem = new System.Windows.Forms.ToolStripMenuItem();
-            this.toolStripSeparatorRatios = new System.Windows.Forms.ToolStripSeparator();
-            this.ratiosContextMenuItem = new System.Windows.Forms.ToolStripMenuItem();
-            this.ratiosToGlobalStandardsMenuItem = new System.Windows.Forms.ToolStripMenuItem();
-            this.replicatesTreeContextMenuItem = new System.Windows.Forms.ToolStripMenuItem();
-            this.singleReplicateTreeContextMenuItem = new System.Windows.Forms.ToolStripMenuItem();
-            this.bestReplicateTreeContextMenuItem = new System.Windows.Forms.ToolStripMenuItem();
-            this.contextMenuSpectrum = new System.Windows.Forms.ContextMenuStrip(this.components);
-            this.aionsContextMenuItem = new System.Windows.Forms.ToolStripMenuItem();
-            this.bionsContextMenuItem = new System.Windows.Forms.ToolStripMenuItem();
-            this.cionsContextMenuItem = new System.Windows.Forms.ToolStripMenuItem();
-            this.xionsContextMenuItem = new System.Windows.Forms.ToolStripMenuItem();
-            this.yionsContextMenuItem = new System.Windows.Forms.ToolStripMenuItem();
-            this.zionsContextMenuItem = new System.Windows.Forms.ToolStripMenuItem();
-            this.fragmentionsContextMenuItem = new System.Windows.Forms.ToolStripMenuItem();
-            this.precursorIonContextMenuItem = new System.Windows.Forms.ToolStripMenuItem();
-            this.toolStripSeparator11 = new System.Windows.Forms.ToolStripSeparator();
-            this.chargesContextMenuItem = new System.Windows.Forms.ToolStripMenuItem();
-            this.charge1ContextMenuItem = new System.Windows.Forms.ToolStripMenuItem();
-            this.charge2ContextMenuItem = new System.Windows.Forms.ToolStripMenuItem();
-            this.charge3ContextMenuItem = new System.Windows.Forms.ToolStripMenuItem();
-            this.charge4ContextMenuItem = new System.Windows.Forms.ToolStripMenuItem();
-            this.toolStripSeparator12 = new System.Windows.Forms.ToolStripSeparator();
-            this.ranksContextMenuItem = new System.Windows.Forms.ToolStripMenuItem();
-            this.scoreContextMenuItem = new System.Windows.Forms.ToolStripMenuItem();
-            this.ionMzValuesContextMenuItem = new System.Windows.Forms.ToolStripMenuItem();
-            this.observedMzValuesContextMenuItem = new System.Windows.Forms.ToolStripMenuItem();
-            this.duplicatesContextMenuItem = new System.Windows.Forms.ToolStripMenuItem();
-            this.toolStripSeparator13 = new System.Windows.Forms.ToolStripSeparator();
-            this.lockYaxisContextMenuItem = new System.Windows.Forms.ToolStripMenuItem();
-            this.toolStripSeparator14 = new System.Windows.Forms.ToolStripSeparator();
-            this.prositLibMatchItem = new System.Windows.Forms.ToolStripMenuItem();
-            this.mirrorMenuItem = new System.Windows.Forms.ToolStripMenuItem();
-            this.toolStripSeparator61 = new System.Windows.Forms.ToolStripSeparator();
-            this.spectrumPropsContextMenuItem = new System.Windows.Forms.ToolStripMenuItem();
-            this.toolStripSeparator15 = new System.Windows.Forms.ToolStripSeparator();
-            this.zoomSpectrumContextMenuItem = new System.Windows.Forms.ToolStripMenuItem();
-            this.toolStripSeparator27 = new System.Windows.Forms.ToolStripSeparator();
-            this.showLibraryChromatogramsSpectrumContextMenuItem = new System.Windows.Forms.ToolStripMenuItem();
-            this.contextMenuChromatogram = new System.Windows.Forms.ContextMenuStrip(this.components);
-            this.applyPeakAllGraphMenuItem = new System.Windows.Forms.ToolStripMenuItem();
-            this.applyPeakSubsequentGraphMenuItem = new System.Windows.Forms.ToolStripMenuItem();
-            this.applyPeakGroupGraphMenuItem = new System.Windows.Forms.ToolStripMenuItem();
-            this.groupApplyToByGraphMenuItem = new System.Windows.Forms.ToolStripMenuItem();
-            this.removePeakGraphMenuItem = new System.Windows.Forms.ToolStripMenuItem();
-            this.toolStripSeparator33 = new System.Windows.Forms.ToolStripSeparator();
-            this.legendChromContextMenuItem = new System.Windows.Forms.ToolStripMenuItem();
-            this.peakBoundariesContextMenuItem = new System.Windows.Forms.ToolStripMenuItem();
-            this.originalPeakMenuItem = new System.Windows.Forms.ToolStripMenuItem();
-            this.massErrorContextMenuItem = new System.Windows.Forms.ToolStripMenuItem();
-            this.retentionTimesContextMenuItem = new System.Windows.Forms.ToolStripMenuItem();
-            this.allRTContextMenuItem = new System.Windows.Forms.ToolStripMenuItem();
-            this.bestRTContextMenuItem = new System.Windows.Forms.ToolStripMenuItem();
-            this.thresholdRTContextMenuItem = new System.Windows.Forms.ToolStripMenuItem();
-            this.noneRTContextMenuItem = new System.Windows.Forms.ToolStripMenuItem();
-            this.rawTimesMenuItemSplitter = new System.Windows.Forms.ToolStripSeparator();
-            this.rawTimesContextMenuItem = new System.Windows.Forms.ToolStripMenuItem();
-            this.retentionTimePredContextMenuItem = new System.Windows.Forms.ToolStripMenuItem();
-            this.peptideIDTimesContextMenuItem = new System.Windows.Forms.ToolStripMenuItem();
-            this.idTimesNoneContextMenuItem = new System.Windows.Forms.ToolStripMenuItem();
-            this.idTimesMatchingContextMenuItem = new System.Windows.Forms.ToolStripMenuItem();
-            this.idTimesAlignedContextMenuItem = new System.Windows.Forms.ToolStripMenuItem();
-            this.idTimesOtherContextMenuItem = new System.Windows.Forms.ToolStripMenuItem();
-            this.toolStripSeparator16 = new System.Windows.Forms.ToolStripSeparator();
-            this.transitionsContextMenuItem = new System.Windows.Forms.ToolStripMenuItem();
-            this.allTranContextMenuItem = new System.Windows.Forms.ToolStripMenuItem();
-            this.precursorsTranContextMenuItem = new System.Windows.Forms.ToolStripMenuItem();
-            this.productsTranContextMenuItem = new System.Windows.Forms.ToolStripMenuItem();
-            this.singleTranContextMenuItem = new System.Windows.Forms.ToolStripMenuItem();
-            this.deconvolutedContextMenuItem = new System.Windows.Forms.ToolStripMenuItem();
-            this.totalTranContextMenuItem = new System.Windows.Forms.ToolStripMenuItem();
-            this.toolStripSeparatorTran = new System.Windows.Forms.ToolStripSeparator();
-            this.basePeakContextMenuItem = new System.Windows.Forms.ToolStripMenuItem();
-            this.ticContextMenuItem = new System.Windows.Forms.ToolStripMenuItem();
-            this.qcContextMenuItem = new System.Windows.Forms.ToolStripMenuItem();
-            this.toolStripSeparatorOnlyQuantitative = new System.Windows.Forms.ToolStripSeparator();
-            this.onlyQuantitativeContextMenuItem = new System.Windows.Forms.ToolStripMenuItem();
-            this.toolStripSeparatorSplitGraph = new System.Windows.Forms.ToolStripSeparator();
-            this.splitGraphContextMenuItem = new System.Windows.Forms.ToolStripMenuItem();
-            this.transformChromContextMenuItem = new System.Windows.Forms.ToolStripMenuItem();
-            this.transformChromNoneContextMenuItem = new System.Windows.Forms.ToolStripMenuItem();
-            this.transformChromInterpolatedContextMenuItem = new System.Windows.Forms.ToolStripMenuItem();
-            this.secondDerivativeContextMenuItem = new System.Windows.Forms.ToolStripMenuItem();
-            this.firstDerivativeContextMenuItem = new System.Windows.Forms.ToolStripMenuItem();
-            this.smoothSGChromContextMenuItem = new System.Windows.Forms.ToolStripMenuItem();
-            this.toolStripSeparator17 = new System.Windows.Forms.ToolStripSeparator();
-            this.autoZoomContextMenuItem = new System.Windows.Forms.ToolStripMenuItem();
-            this.autoZoomNoneContextMenuItem = new System.Windows.Forms.ToolStripMenuItem();
-            this.autoZoomBestPeakContextMenuItem = new System.Windows.Forms.ToolStripMenuItem();
-            this.autoZoomRTWindowContextMenuItem = new System.Windows.Forms.ToolStripMenuItem();
-            this.autoZoomBothContextMenuItem = new System.Windows.Forms.ToolStripMenuItem();
-            this.lockYChromContextMenuItem = new System.Windows.Forms.ToolStripMenuItem();
-            this.synchronizeZoomingContextMenuItem = new System.Windows.Forms.ToolStripMenuItem();
-            this.toolStripSeparator18 = new System.Windows.Forms.ToolStripSeparator();
-            this.chromPropsContextMenuItem = new System.Windows.Forms.ToolStripMenuItem();
-            this.toolStripSeparator19 = new System.Windows.Forms.ToolStripSeparator();
-            this.zoomChromContextMenuItem = new System.Windows.Forms.ToolStripMenuItem();
-            this.toolStripSeparator26 = new System.Windows.Forms.ToolStripSeparator();
-            this.contextMenuRetentionTimes = new System.Windows.Forms.ContextMenuStrip(this.components);
-            this.timeGraphContextMenuItem = new System.Windows.Forms.ToolStripMenuItem();
-            this.replicateComparisonContextMenuItem = new System.Windows.Forms.ToolStripMenuItem();
-            this.timePeptideComparisonContextMenuItem = new System.Windows.Forms.ToolStripMenuItem();
-            this.regressionContextMenuItem = new System.Windows.Forms.ToolStripMenuItem();
-            this.scoreToRunToolStripMenuItem = new System.Windows.Forms.ToolStripMenuItem();
-            this.runToRunToolStripMenuItem = new System.Windows.Forms.ToolStripMenuItem();
-            this.schedulingContextMenuItem = new System.Windows.Forms.ToolStripMenuItem();
-            this.timePlotContextMenuItem = new System.Windows.Forms.ToolStripMenuItem();
-            this.timeCorrelationContextMenuItem = new System.Windows.Forms.ToolStripMenuItem();
-            this.timeResidualsContextMenuItem = new System.Windows.Forms.ToolStripMenuItem();
-            this.timePointsContextMenuItem = new System.Windows.Forms.ToolStripMenuItem();
-            this.timeTargetsContextMenuItem = new System.Windows.Forms.ToolStripMenuItem();
-            this.targetsAt1FDRToolStripMenuItem = new System.Windows.Forms.ToolStripMenuItem();
-            this.timeStandardsContextMenuItem = new System.Windows.Forms.ToolStripMenuItem();
-            this.timeDecoysContextMenuItem = new System.Windows.Forms.ToolStripMenuItem();
-            this.rtValueMenuItem = new System.Windows.Forms.ToolStripMenuItem();
-            this.allRTValueContextMenuItem = new System.Windows.Forms.ToolStripMenuItem();
-            this.timeRTValueContextMenuItem = new System.Windows.Forms.ToolStripMenuItem();
-            this.fwhmRTValueContextMenuItem = new System.Windows.Forms.ToolStripMenuItem();
-            this.fwbRTValueContextMenuItem = new System.Windows.Forms.ToolStripMenuItem();
-            this.showRTLegendContextMenuItem = new System.Windows.Forms.ToolStripMenuItem();
-            this.selectionContextMenuItem = new System.Windows.Forms.ToolStripMenuItem();
-            this.synchronizeSummaryZoomingContextMenuItem = new System.Windows.Forms.ToolStripMenuItem();
-            this.refineRTContextMenuItem = new System.Windows.Forms.ToolStripMenuItem();
-            this.predictionRTContextMenuItem = new System.Windows.Forms.ToolStripMenuItem();
-            this.replicatesRTContextMenuItem = new System.Windows.Forms.ToolStripMenuItem();
-            this.averageReplicatesContextMenuItem = new System.Windows.Forms.ToolStripMenuItem();
-            this.singleReplicateRTContextMenuItem = new System.Windows.Forms.ToolStripMenuItem();
-            this.bestReplicateRTContextMenuItem = new System.Windows.Forms.ToolStripMenuItem();
-            this.setRTThresholdContextMenuItem = new System.Windows.Forms.ToolStripMenuItem();
-            this.setRegressionMethodContextMenuItem = new System.Windows.Forms.ToolStripMenuItem();
-            this.linearRegressionContextMenuItem = new System.Windows.Forms.ToolStripMenuItem();
-            this.kernelDensityEstimationContextMenuItem = new System.Windows.Forms.ToolStripMenuItem();
-            this.logRegressionContextMenuItem = new System.Windows.Forms.ToolStripMenuItem();
-            this.loessContextMenuItem = new System.Windows.Forms.ToolStripMenuItem();
-            this.toolStripSeparator22 = new System.Windows.Forms.ToolStripSeparator();
-            this.createRTRegressionContextMenuItem = new System.Windows.Forms.ToolStripMenuItem();
-            this.chooseCalculatorContextMenuItem = new System.Windows.Forms.ToolStripMenuItem();
-            this.placeholderToolStripMenuItem1 = new System.Windows.Forms.ToolStripMenuItem();
-            this.toolStripSeparatorCalculators = new System.Windows.Forms.ToolStripSeparator();
-            this.addCalculatorContextMenuItem = new System.Windows.Forms.ToolStripMenuItem();
-            this.updateCalculatorContextMenuItem = new System.Windows.Forms.ToolStripMenuItem();
-            this.toolStripSeparator23 = new System.Windows.Forms.ToolStripSeparator();
-            this.removeRTOutliersContextMenuItem = new System.Windows.Forms.ToolStripMenuItem();
-            this.removeRTContextMenuItem = new System.Windows.Forms.ToolStripMenuItem();
-            this.toolStripSeparator24 = new System.Windows.Forms.ToolStripSeparator();
-            this.timePropsContextMenuItem = new System.Windows.Forms.ToolStripMenuItem();
-            this.toolStripSeparator38 = new System.Windows.Forms.ToolStripSeparator();
-            this.zoomOutRTContextMenuItem = new System.Windows.Forms.ToolStripMenuItem();
-            this.toolStripSeparator25 = new System.Windows.Forms.ToolStripSeparator();
-            this.contextMenuPeakAreas = new System.Windows.Forms.ContextMenuStrip(this.components);
-            this.areaGraphContextMenuItem = new System.Windows.Forms.ToolStripMenuItem();
-            this.areaReplicateComparisonContextMenuItem = new System.Windows.Forms.ToolStripMenuItem();
-            this.areaPeptideComparisonContextMenuItem = new System.Windows.Forms.ToolStripMenuItem();
-            this.areaCVHistogramContextMenuItem = new System.Windows.Forms.ToolStripMenuItem();
-            this.areaCVHistogram2DContextMenuItem = new System.Windows.Forms.ToolStripMenuItem();
-            this.graphTypeToolStripMenuItem = new System.Windows.Forms.ToolStripMenuItem();
-            this.barAreaGraphDisplayTypeMenuItem = new System.Windows.Forms.ToolStripMenuItem();
-            this.lineAreaGraphDisplayTypeMenuItem = new System.Windows.Forms.ToolStripMenuItem();
-            this.peptideOrderContextMenuItem = new System.Windows.Forms.ToolStripMenuItem();
-            this.peptideOrderDocumentContextMenuItem = new System.Windows.Forms.ToolStripMenuItem();
-            this.peptideOrderRTContextMenuItem = new System.Windows.Forms.ToolStripMenuItem();
-            this.peptideOrderAreaContextMenuItem = new System.Windows.Forms.ToolStripMenuItem();
-            this.peptideOrderMassErrorContextMenuItem = new System.Windows.Forms.ToolStripMenuItem();
-            this.replicateOrderContextMenuItem = new System.Windows.Forms.ToolStripMenuItem();
-            this.replicateOrderDocumentContextMenuItem = new System.Windows.Forms.ToolStripMenuItem();
-            this.replicateOrderAcqTimeContextMenuItem = new System.Windows.Forms.ToolStripMenuItem();
-            this.areaNormalizeContextMenuItem = new System.Windows.Forms.ToolStripMenuItem();
-            this.scopeContextMenuItem = new System.Windows.Forms.ToolStripMenuItem();
-            this.documentScopeContextMenuItem = new System.Windows.Forms.ToolStripMenuItem();
-            this.proteinScopeContextMenuItem = new System.Windows.Forms.ToolStripMenuItem();
-            this.showPeakAreaLegendContextMenuItem = new System.Windows.Forms.ToolStripMenuItem();
-            this.showLibraryPeakAreaContextMenuItem = new System.Windows.Forms.ToolStripMenuItem();
-            this.showDotProductToolStripMenuItem = new System.Windows.Forms.ToolStripMenuItem();
-            this.peptideLogScaleContextMenuItem = new System.Windows.Forms.ToolStripMenuItem();
-            this.peptideCvsContextMenuItem = new System.Windows.Forms.ToolStripMenuItem();
-            this.toolStripSeparator28 = new System.Windows.Forms.ToolStripSeparator();
-            this.areaPropsContextMenuItem = new System.Windows.Forms.ToolStripMenuItem();
-            this.groupReplicatesByContextMenuItem = new System.Windows.Forms.ToolStripMenuItem();
-            this.groupByReplicateContextMenuItem = new System.Windows.Forms.ToolStripMenuItem();
-            this.areaCVbinWidthToolStripMenuItem = new System.Windows.Forms.ToolStripMenuItem();
-            this.areaCV05binWidthToolStripMenuItem = new System.Windows.Forms.ToolStripMenuItem();
-            this.areaCV10binWidthToolStripMenuItem = new System.Windows.Forms.ToolStripMenuItem();
-            this.areaCV15binWidthToolStripMenuItem = new System.Windows.Forms.ToolStripMenuItem();
-            this.areaCV20binWidthToolStripMenuItem = new System.Windows.Forms.ToolStripMenuItem();
-            this.pointsToolStripMenuItem = new System.Windows.Forms.ToolStripMenuItem();
-            this.areaCVtargetsToolStripMenuItem = new System.Windows.Forms.ToolStripMenuItem();
-            this.areaCVdecoysToolStripMenuItem = new System.Windows.Forms.ToolStripMenuItem();
-            this.areaCVTransitionsToolStripMenuItem = new System.Windows.Forms.ToolStripMenuItem();
-            this.areaCVAllTransitionsToolStripMenuItem = new System.Windows.Forms.ToolStripMenuItem();
-            this.areaCVCountTransitionsToolStripMenuItem = new System.Windows.Forms.ToolStripMenuItem();
-            this.areaCVBestTransitionsToolStripMenuItem = new System.Windows.Forms.ToolStripMenuItem();
-            this.toolStripSeparator58 = new System.Windows.Forms.ToolStripSeparator();
-            this.areaCVPrecursorsToolStripMenuItem = new System.Windows.Forms.ToolStripMenuItem();
-            this.areaCVProductsToolStripMenuItem = new System.Windows.Forms.ToolStripMenuItem();
-            this.areaCVNormalizedToToolStripMenuItem = new System.Windows.Forms.ToolStripMenuItem();
-            this.areaCVLogScaleToolStripMenuItem = new System.Windows.Forms.ToolStripMenuItem();
-            this.removeAboveCVCutoffToolStripMenuItem = new System.Windows.Forms.ToolStripMenuItem();
-            this.toolStripSeparator57 = new System.Windows.Forms.ToolStripSeparator();
-            this.panel1 = new System.Windows.Forms.Panel();
-            this.dockPanel = new DigitalRune.Windows.Docking.DockPanel();
-            this.statusStrip = new System.Windows.Forms.StatusStrip();
-            this.statusGeneral = new System.Windows.Forms.ToolStripStatusLabel();
-            this.statusProgress = new System.Windows.Forms.ToolStripProgressBar();
-            this.buttonShowAllChromatograms = new System.Windows.Forms.ToolStripSplitButton();
-            this.statusSequences = new System.Windows.Forms.ToolStripStatusLabel();
-            this.statusPeptides = new System.Windows.Forms.ToolStripStatusLabel();
-            this.statusPrecursors = new System.Windows.Forms.ToolStripStatusLabel();
-            this.statusIons = new System.Windows.Forms.ToolStripStatusLabel();
-            this.mainToolStrip = new System.Windows.Forms.ToolStrip();
-            this.newToolBarButton = new System.Windows.Forms.ToolStripButton();
-            this.openToolBarButton = new System.Windows.Forms.ToolStripButton();
-            this.saveToolBarButton = new System.Windows.Forms.ToolStripButton();
-            this.publishToolbarButton = new System.Windows.Forms.ToolStripButton();
-            this.toolStripSeparator20 = new System.Windows.Forms.ToolStripSeparator();
-            this.cutToolBarButton = new System.Windows.Forms.ToolStripButton();
-            this.copyToolBarButton = new System.Windows.Forms.ToolStripButton();
-            this.pasteToolBarButton = new System.Windows.Forms.ToolStripButton();
-            this.toolStripSeparator21 = new System.Windows.Forms.ToolStripSeparator();
-            this.undoToolBarButton = new System.Windows.Forms.ToolStripSplitButton();
-            this.redoToolBarButton = new System.Windows.Forms.ToolStripSplitButton();
-            this.toolStripSeparatorSelectUI = new System.Windows.Forms.ToolStripSeparator();
-            this.modeUIToolBarDropDownButton = new System.Windows.Forms.ToolStripDropDownButton();
-            this.menuMain = new System.Windows.Forms.MenuStrip();
-            this.fileToolStripMenuItem = new System.Windows.Forms.ToolStripMenuItem();
-            this.startPageMenuItem = new System.Windows.Forms.ToolStripMenuItem();
-            this.newMenuItem = new System.Windows.Forms.ToolStripMenuItem();
-            this.openMenuItem = new System.Windows.Forms.ToolStripMenuItem();
-            this.openContainingFolderMenuItem = new System.Windows.Forms.ToolStripMenuItem();
-            this.toolStripSeparator53 = new System.Windows.Forms.ToolStripSeparator();
-            this.saveMenuItem = new System.Windows.Forms.ToolStripMenuItem();
-            this.saveAsMenuItem = new System.Windows.Forms.ToolStripMenuItem();
-            this.shareDocumentMenuItem = new System.Windows.Forms.ToolStripMenuItem();
-            this.publishMenuItem = new System.Windows.Forms.ToolStripMenuItem();
-            this.toolStripSeparator2 = new System.Windows.Forms.ToolStripSeparator();
-            this.importToolStripMenuItem = new System.Windows.Forms.ToolStripMenuItem();
-            this.importResultsMenuItem = new System.Windows.Forms.ToolStripMenuItem();
-            this.peakBoundariesToolStripMenuItem = new System.Windows.Forms.ToolStripMenuItem();
-            this.toolStripSeparator51 = new System.Windows.Forms.ToolStripSeparator();
-            this.importPeptideSearchMenuItem = new System.Windows.Forms.ToolStripMenuItem();
-            this.toolStripSeparator52 = new System.Windows.Forms.ToolStripSeparator();
-            this.importFASTAMenuItem = new System.Windows.Forms.ToolStripMenuItem();
-            this.importAssayLibraryMenuItem = new System.Windows.Forms.ToolStripMenuItem();
-            this.importMassListMenuItem = new System.Windows.Forms.ToolStripMenuItem();
-            this.importDocumentMenuItem = new System.Windows.Forms.ToolStripMenuItem();
-            this.importAnnotationsMenuItem = new System.Windows.Forms.ToolStripMenuItem();
-            this.exportToolStripMenuItem = new System.Windows.Forms.ToolStripMenuItem();
-            this.exportTransitionListMenuItem = new System.Windows.Forms.ToolStripMenuItem();
-            this.exportIsolationListMenuItem = new System.Windows.Forms.ToolStripMenuItem();
-            this.exportMethodMenuItem = new System.Windows.Forms.ToolStripMenuItem();
-            this.toolStripSeparator49 = new System.Windows.Forms.ToolStripSeparator();
-            this.exportReportMenuItem = new System.Windows.Forms.ToolStripMenuItem();
-            this.toolStripSeparator50 = new System.Windows.Forms.ToolStripSeparator();
-            this.eSPFeaturesMenuItem = new System.Windows.Forms.ToolStripMenuItem();
-            this.exportSpectralLibraryMenuItem = new System.Windows.Forms.ToolStripMenuItem();
-            this.chromatogramsToolStripMenuItem = new System.Windows.Forms.ToolStripMenuItem();
-            this.mProphetFeaturesMenuItem = new System.Windows.Forms.ToolStripMenuItem();
-            this.exportAnnotationsMenuItem = new System.Windows.Forms.ToolStripMenuItem();
-            this.mruBeforeToolStripSeparator = new System.Windows.Forms.ToolStripSeparator();
-            this.mruAfterToolStripSeparator = new System.Windows.Forms.ToolStripSeparator();
-            this.exitMenuItem = new System.Windows.Forms.ToolStripMenuItem();
-            this.editToolStripMenuItem = new System.Windows.Forms.ToolStripMenuItem();
-            this.refineToolStripMenuItem = new System.Windows.Forms.ToolStripMenuItem();
-            this.viewToolStripMenuItem = new System.Windows.Forms.ToolStripMenuItem();
-<<<<<<< HEAD
-            this.viewProteinsMenuItem = new System.Windows.Forms.ToolStripMenuItem();
-            this.showTargetsByNameToolStripMenuItem = new System.Windows.Forms.ToolStripMenuItem();
-            this.showTargetsByAccessionToolStripMenuItem = new System.Windows.Forms.ToolStripMenuItem();
-            this.showTargetsByPreferredNameToolStripMenuItem = new System.Windows.Forms.ToolStripMenuItem();
-            this.showTargetsByGeneToolStripMenuItem = new System.Windows.Forms.ToolStripMenuItem();
-            this.viewModificationsMenuItem = new System.Windows.Forms.ToolStripMenuItem();
-            this.textZoomToolStripMenuItem = new System.Windows.Forms.ToolStripMenuItem();
-            this.defaultTextToolStripMenuItem = new System.Windows.Forms.ToolStripMenuItem();
-            this.largeToolStripMenuItem = new System.Windows.Forms.ToolStripMenuItem();
-            this.extraLargeToolStripMenuItem = new System.Windows.Forms.ToolStripMenuItem();
-            this.userInterfaceToolStripMenuItem = new System.Windows.Forms.ToolStripMenuItem();
-            this.proteomicsToolStripMenuItem = new System.Windows.Forms.ToolStripMenuItem();
-            this.moleculeToolStripMenuItem = new System.Windows.Forms.ToolStripMenuItem();
-            this.mixedToolStripMenuItem = new System.Windows.Forms.ToolStripMenuItem();
-            this.toolStripSeparator41 = new System.Windows.Forms.ToolStripSeparator();
-            this.spectralLibrariesToolStripMenuItem = new System.Windows.Forms.ToolStripMenuItem();
-            this.toolStripSeparator32 = new System.Windows.Forms.ToolStripSeparator();
-            this.arrangeGraphsToolStripMenuItem = new System.Windows.Forms.ToolStripMenuItem();
-            this.arrangeTiledMenuItem = new System.Windows.Forms.ToolStripMenuItem();
-            this.arrangeColumnMenuItem = new System.Windows.Forms.ToolStripMenuItem();
-            this.arrangeRowMenuItem = new System.Windows.Forms.ToolStripMenuItem();
-            this.arrangedTabbedMenuItem = new System.Windows.Forms.ToolStripMenuItem();
-            this.groupedMenuItem = new System.Windows.Forms.ToolStripMenuItem();
-            this.toolStripSeparator39 = new System.Windows.Forms.ToolStripSeparator();
-            this.graphsToolStripMenuItem = new System.Windows.Forms.ToolStripMenuItem();
-            this.ionTypesMenuItem = new System.Windows.Forms.ToolStripMenuItem();
-            this.aMenuItem = new System.Windows.Forms.ToolStripMenuItem();
-            this.bMenuItem = new System.Windows.Forms.ToolStripMenuItem();
-            this.cMenuItem = new System.Windows.Forms.ToolStripMenuItem();
-            this.xMenuItem = new System.Windows.Forms.ToolStripMenuItem();
-            this.yMenuItem = new System.Windows.Forms.ToolStripMenuItem();
-            this.zMenuItem = new System.Windows.Forms.ToolStripMenuItem();
-            this.fragmentsMenuItem = new System.Windows.Forms.ToolStripMenuItem();
-            this.precursorIonMenuItem = new System.Windows.Forms.ToolStripMenuItem();
-            this.chargesMenuItem = new System.Windows.Forms.ToolStripMenuItem();
-            this.charge1MenuItem = new System.Windows.Forms.ToolStripMenuItem();
-            this.charge2MenuItem = new System.Windows.Forms.ToolStripMenuItem();
-            this.charge3MenuItem = new System.Windows.Forms.ToolStripMenuItem();
-            this.charge4MenuItem = new System.Windows.Forms.ToolStripMenuItem();
-            this.ranksMenuItem = new System.Windows.Forms.ToolStripMenuItem();
-            this.toolStripSeparator9 = new System.Windows.Forms.ToolStripSeparator();
-            this.chromatogramsMenuItem = new System.Windows.Forms.ToolStripMenuItem();
-            this.showChromMenuItem = new System.Windows.Forms.ToolStripMenuItem();
-            this.toolStripSeparatorReplicates = new System.Windows.Forms.ToolStripSeparator();
-            this.previousReplicateMenuItem = new System.Windows.Forms.ToolStripMenuItem();
-            this.nextReplicateMenuItem = new System.Windows.Forms.ToolStripMenuItem();
-            this.toolStripSeparator44 = new System.Windows.Forms.ToolStripSeparator();
-            this.closeChromatogramMenuItem = new System.Windows.Forms.ToolStripMenuItem();
-            this.closeAllChromatogramsMenuItem = new System.Windows.Forms.ToolStripMenuItem();
-            this.transitionsMenuItem = new System.Windows.Forms.ToolStripMenuItem();
-            this.allTranMenuItem = new System.Windows.Forms.ToolStripMenuItem();
-            this.precursorsTranMenuItem = new System.Windows.Forms.ToolStripMenuItem();
-            this.productsTranMenuItem = new System.Windows.Forms.ToolStripMenuItem();
-            this.singleTranMenuItem = new System.Windows.Forms.ToolStripMenuItem();
-            this.deconvolutedMenuItem = new System.Windows.Forms.ToolStripMenuItem();
-            this.totalTranMenuItem = new System.Windows.Forms.ToolStripMenuItem();
-            this.toolStripSeparatorTranMain = new System.Windows.Forms.ToolStripSeparator();
-            this.basePeakMenuItem = new System.Windows.Forms.ToolStripMenuItem();
-            this.ticMenuItem = new System.Windows.Forms.ToolStripMenuItem();
-            this.qcMenuItem = new System.Windows.Forms.ToolStripMenuItem();
-            this.toolStripSeparator56 = new System.Windows.Forms.ToolStripSeparator();
-            this.onlyQuantitativeMenuItem = new System.Windows.Forms.ToolStripMenuItem();
-            this.toolStripSeparator48 = new System.Windows.Forms.ToolStripSeparator();
-            this.splitGraphMenuItem = new System.Windows.Forms.ToolStripMenuItem();
-            this.transformChromMenuItem = new System.Windows.Forms.ToolStripMenuItem();
-            this.transformChromNoneMenuItem = new System.Windows.Forms.ToolStripMenuItem();
-            this.transformChromInterploatedMenuItem = new System.Windows.Forms.ToolStripMenuItem();
-            this.secondDerivativeMenuItem = new System.Windows.Forms.ToolStripMenuItem();
-            this.firstDerivativeMenuItem = new System.Windows.Forms.ToolStripMenuItem();
-            this.smoothSGChromMenuItem = new System.Windows.Forms.ToolStripMenuItem();
-            this.autoZoomMenuItem = new System.Windows.Forms.ToolStripMenuItem();
-            this.autoZoomNoneMenuItem = new System.Windows.Forms.ToolStripMenuItem();
-            this.autoZoomBestPeakMenuItem = new System.Windows.Forms.ToolStripMenuItem();
-            this.autoZoomRTWindowMenuItem = new System.Windows.Forms.ToolStripMenuItem();
-            this.autoZoomBothMenuItem = new System.Windows.Forms.ToolStripMenuItem();
-            this.toolStripSeparator10 = new System.Windows.Forms.ToolStripSeparator();
-            this.retentionTimesMenuItem = new System.Windows.Forms.ToolStripMenuItem();
-            this.replicateComparisonMenuItem = new System.Windows.Forms.ToolStripMenuItem();
-            this.timePeptideComparisonMenuItem = new System.Windows.Forms.ToolStripMenuItem();
-            this.regressionMenuItem = new System.Windows.Forms.ToolStripMenuItem();
-            this.scoreToRunMenuItem = new System.Windows.Forms.ToolStripMenuItem();
-            this.runToRunMenuItem = new System.Windows.Forms.ToolStripMenuItem();
-            this.retentionTimeAlignmentsToolStripMenuItem = new System.Windows.Forms.ToolStripMenuItem();
-            this.schedulingMenuItem = new System.Windows.Forms.ToolStripMenuItem();
-            this.peakAreasMenuItem = new System.Windows.Forms.ToolStripMenuItem();
-            this.areaReplicateComparisonMenuItem = new System.Windows.Forms.ToolStripMenuItem();
-            this.areaPeptideComparisonMenuItem = new System.Windows.Forms.ToolStripMenuItem();
-            this.areaCVHistogramMenuItem = new System.Windows.Forms.ToolStripMenuItem();
-            this.areaCVHistogram2DMenuItem = new System.Windows.Forms.ToolStripMenuItem();
-            this.detectionsPlotsMenuItem = new System.Windows.Forms.ToolStripMenuItem();
-            this.detectionsReplicateComparisonMenuItem = new System.Windows.Forms.ToolStripMenuItem();
-            this.detectionsHistogramMenuItem = new System.Windows.Forms.ToolStripMenuItem();
-            this.massErrorsMenuItem = new System.Windows.Forms.ToolStripMenuItem();
-            this.massErrorReplicateComparisonMenuItem = new System.Windows.Forms.ToolStripMenuItem();
-            this.massErrorPeptideComparisonMenuItem = new System.Windows.Forms.ToolStripMenuItem();
-            this.massErrorHistogramMenuItem = new System.Windows.Forms.ToolStripMenuItem();
-            this.massErrorHistogram2DMenuItem = new System.Windows.Forms.ToolStripMenuItem();
-            this.calibrationCurveMenuItem = new System.Windows.Forms.ToolStripMenuItem();
-            this.documentGridMenuItem = new System.Windows.Forms.ToolStripMenuItem();
-            this.otherGridsMenuItem = new System.Windows.Forms.ToolStripMenuItem();
-            this.resultsGridMenuItem = new System.Windows.Forms.ToolStripMenuItem();
-            this.groupComparisonsMenuItem = new System.Windows.Forms.ToolStripMenuItem();
-            this.addGroupComparisonMenuItem = new System.Windows.Forms.ToolStripMenuItem();
-            this.editGroupComparisonListMenuItem = new System.Windows.Forms.ToolStripMenuItem();
-            this.listsMenuItem = new System.Windows.Forms.ToolStripMenuItem();
-            this.defineNewListMenuItem = new System.Windows.Forms.ToolStripMenuItem();
-            this.auditLogMenuItem = new System.Windows.Forms.ToolStripMenuItem();
-            this.toolStripSeparator36 = new System.Windows.Forms.ToolStripSeparator();
-            this.toolBarToolStripMenuItem = new System.Windows.Forms.ToolStripMenuItem();
-            this.statusToolStripMenuItem = new System.Windows.Forms.ToolStripMenuItem();
-=======
->>>>>>> 253665a3
-            this.settingsToolStripMenuItem = new System.Windows.Forms.ToolStripMenuItem();
-            this.toolStripSeparatorSettings = new System.Windows.Forms.ToolStripSeparator();
-            this.saveCurrentMenuItem = new System.Windows.Forms.ToolStripMenuItem();
-            this.editSettingsMenuItem = new System.Windows.Forms.ToolStripMenuItem();
-            this.toolStripSeparator31 = new System.Windows.Forms.ToolStripSeparator();
-            this.shareSettingsMenuItem = new System.Windows.Forms.ToolStripMenuItem();
-            this.importSettingsMenuItem1 = new System.Windows.Forms.ToolStripMenuItem();
-            this.toolStripSeparator3 = new System.Windows.Forms.ToolStripSeparator();
-            this.peptideSettingsMenuItem = new System.Windows.Forms.ToolStripMenuItem();
-            this.transitionSettingsMenuItem = new System.Windows.Forms.ToolStripMenuItem();
-            this.documentSettingsMenuItem = new System.Windows.Forms.ToolStripMenuItem();
-            this.toolStripSeparator37 = new System.Windows.Forms.ToolStripSeparator();
-            this.integrateAllMenuItem = new System.Windows.Forms.ToolStripMenuItem();
-            this.toolsMenu = new System.Windows.Forms.ToolStripMenuItem();
-            this.placeholderToolsMenuItem = new System.Windows.Forms.ToolStripMenuItem();
-            this.toolStripSeparatorTools = new System.Windows.Forms.ToolStripSeparator();
-            this.updatesToolsMenuItem = new System.Windows.Forms.ToolStripMenuItem();
-            this.toolStoreMenuItem = new System.Windows.Forms.ToolStripMenuItem();
-            this.configureToolsMenuItem = new System.Windows.Forms.ToolStripMenuItem();
-            this.toolStripSeparator46 = new System.Windows.Forms.ToolStripSeparator();
-            this.immediateWindowToolStripMenuItem = new System.Windows.Forms.ToolStripMenuItem();
-            this.toolStripSeparator47 = new System.Windows.Forms.ToolStripSeparator();
-            this.optionsToolStripMenuItem = new System.Windows.Forms.ToolStripMenuItem();
-            this.helpToolStripMenuItem = new System.Windows.Forms.ToolStripMenuItem();
-            this.homeMenuItem = new System.Windows.Forms.ToolStripMenuItem();
-            this.videosMenuItem = new System.Windows.Forms.ToolStripMenuItem();
-            this.webinarsMenuItem = new System.Windows.Forms.ToolStripMenuItem();
-            this.tutorialsMenuItem = new System.Windows.Forms.ToolStripMenuItem();
-            this.documentationToolStripMenuItem = new System.Windows.Forms.ToolStripMenuItem();
-            this.reportsHelpMenuItem = new System.Windows.Forms.ToolStripMenuItem();
-            this.commandLineHelpMenuItem = new System.Windows.Forms.ToolStripMenuItem();
-            this.otherDocsHelpMenuItem = new System.Windows.Forms.ToolStripMenuItem();
-            this.supportMenuItem = new System.Windows.Forms.ToolStripMenuItem();
-            this.issuesMenuItem = new System.Windows.Forms.ToolStripMenuItem();
-            this.checkForUpdatesSeparator = new System.Windows.Forms.ToolStripSeparator();
-            this.checkForUpdatesMenuItem = new System.Windows.Forms.ToolStripMenuItem();
-            this.toolStripSeparator29 = new System.Windows.Forms.ToolStripSeparator();
-            this.aboutMenuItem = new System.Windows.Forms.ToolStripMenuItem();
-            this.contextMenuMassErrors = new System.Windows.Forms.ContextMenuStrip(this.components);
-            this.massErrorGraphContextMenuItem = new System.Windows.Forms.ToolStripMenuItem();
-            this.massErrorReplicateComparisonContextMenuItem = new System.Windows.Forms.ToolStripMenuItem();
-            this.massErrorPeptideComparisonContextMenuItem = new System.Windows.Forms.ToolStripMenuItem();
-            this.massErrorHistogramContextMenuItem = new System.Windows.Forms.ToolStripMenuItem();
-            this.massErrorHistogram2DContextMenuItem = new System.Windows.Forms.ToolStripMenuItem();
-            this.massErrorPropsContextMenuItem = new System.Windows.Forms.ToolStripMenuItem();
-            this.showMassErrorLegendContextMenuItem = new System.Windows.Forms.ToolStripMenuItem();
-            this.massErrorPointsContextMenuItem = new System.Windows.Forms.ToolStripMenuItem();
-            this.massErrorTargetsContextMenuItem = new System.Windows.Forms.ToolStripMenuItem();
-            this.massErrorTargets1FDRContextMenuItem = new System.Windows.Forms.ToolStripMenuItem();
-            this.massErrorDecoysContextMenuItem = new System.Windows.Forms.ToolStripMenuItem();
-            this.binCountContextMenuItem = new System.Windows.Forms.ToolStripMenuItem();
-            this.ppm05ContextMenuItem = new System.Windows.Forms.ToolStripMenuItem();
-            this.ppm10ContextMenuItem = new System.Windows.Forms.ToolStripMenuItem();
-            this.ppm15ContextMenuItem = new System.Windows.Forms.ToolStripMenuItem();
-            this.ppm20ContextMenuItem = new System.Windows.Forms.ToolStripMenuItem();
-            this.massErrorTransitionsContextMenuItem = new System.Windows.Forms.ToolStripMenuItem();
-            this.massErrorAllTransitionsContextMenuItem = new System.Windows.Forms.ToolStripMenuItem();
-            this.massErrorBestTransitionsContextMenuItem = new System.Windows.Forms.ToolStripMenuItem();
-            this.toolStripSeparator55 = new System.Windows.Forms.ToolStripSeparator();
-            this.MassErrorPrecursorsContextMenuItem = new System.Windows.Forms.ToolStripMenuItem();
-            this.MassErrorProductsContextMenuItem = new System.Windows.Forms.ToolStripMenuItem();
-            this.massErrorXAxisContextMenuItem = new System.Windows.Forms.ToolStripMenuItem();
-            this.massErorrRetentionTimeContextMenuItem = new System.Windows.Forms.ToolStripMenuItem();
-            this.massErrorMassToChargContextMenuItem = new System.Windows.Forms.ToolStripMenuItem();
-            this.massErrorlogScaleContextMenuItem = new System.Windows.Forms.ToolStripMenuItem();
-            this.contextMenuDetections = new System.Windows.Forms.ContextMenuStrip(this.components);
-            this.detectionsTargetToolStripMenuItem = new System.Windows.Forms.ToolStripMenuItem();
-            this.detectionsTargetPrecursorToolStripMenuItem = new System.Windows.Forms.ToolStripMenuItem();
-            this.detectionsTargetPeptideToolStripMenuItem = new System.Windows.Forms.ToolStripMenuItem();
-            this.detectionsGraphTypeToolStripMenuItem = new System.Windows.Forms.ToolStripMenuItem();
-            this.detectionsGraphTypeReplicateToolStripMenuItem = new System.Windows.Forms.ToolStripMenuItem();
-            this.detectionsGraphTypeHistogramToolStripMenuItem = new System.Windows.Forms.ToolStripMenuItem();
-            this.detectionsToolStripSeparator1 = new System.Windows.Forms.ToolStripSeparator();
-            this.detectionsShowToolStripMenuItem = new System.Windows.Forms.ToolStripMenuItem();
-            this.detectionsShowSelectionToolStripMenuItem = new System.Windows.Forms.ToolStripMenuItem();
-            this.detectionsShowLegendToolStripMenuItem = new System.Windows.Forms.ToolStripMenuItem();
-            this.detectionsShowMeanToolStripMenuItem = new System.Windows.Forms.ToolStripMenuItem();
-            this.detectionsShowAtLeastNToolStripMenuItem = new System.Windows.Forms.ToolStripMenuItem();
-            this.detectionsYScaleToolStripMenuItem = new System.Windows.Forms.ToolStripMenuItem();
-            this.detectionsYScaleOneToolStripMenuItem = new System.Windows.Forms.ToolStripMenuItem();
-            this.detectionsYScalePercentToolStripMenuItem = new System.Windows.Forms.ToolStripMenuItem();
-            this.detectionsToolStripSeparator2 = new System.Windows.Forms.ToolStripSeparator();
-            this.detectionsPropertiesToolStripMenuItem = new System.Windows.Forms.ToolStripMenuItem();
-            this.detectionsToolStripSeparator3 = new System.Windows.Forms.ToolStripSeparator();
-            ((System.ComponentModel.ISupportInitialize)(this.modeUIHandler)).BeginInit();
-            this.contextMenuTreeNode.SuspendLayout();
-            this.contextMenuSpectrum.SuspendLayout();
-            this.contextMenuChromatogram.SuspendLayout();
-            this.contextMenuRetentionTimes.SuspendLayout();
-            this.contextMenuPeakAreas.SuspendLayout();
-            this.panel1.SuspendLayout();
-            this.statusStrip.SuspendLayout();
-            this.mainToolStrip.SuspendLayout();
-            this.menuMain.SuspendLayout();
-            this.contextMenuMassErrors.SuspendLayout();
-            this.contextMenuDetections.SuspendLayout();
-            this.SuspendLayout();
-            // 
-            // contextMenuTreeNode
-            // 
-            this.contextMenuTreeNode.Items.AddRange(new System.Windows.Forms.ToolStripItem[] {
-            this.cutContextMenuItem,
-            this.copyContextMenuItem,
-            this.pasteContextMenuItem,
-            this.deleteContextMenuItem,
-            this.toolStripSeparator1,
-            this.pickChildrenContextMenuItem,
-            this.addMoleculeContextMenuItem,
-            this.addSmallMoleculePrecursorContextMenuItem,
-            this.addTransitionMoleculeContextMenuItem,
-            this.removePeakContextMenuItem,
-            this.setStandardTypeContextMenuItem,
-            this.modifyPeptideContextMenuItem,
-            this.toggleQuantitativeContextMenuItem,
-            this.markTransitionsQuantitativeContextMenuItem,
-            this.toolStripSeparator7,
-            this.editNoteContextMenuItem,
-            this.toolStripSeparatorRatios,
-            this.ratiosContextMenuItem,
-            this.replicatesTreeContextMenuItem});
-            this.contextMenuTreeNode.Name = "contextMenuTreeNode";
-            resources.ApplyResources(this.contextMenuTreeNode, "contextMenuTreeNode");
-            this.contextMenuTreeNode.Opening += new System.ComponentModel.CancelEventHandler(this.contextMenuTreeNode_Opening);
-            // 
-            // cutContextMenuItem
-            // 
-            this.cutContextMenuItem.Image = global::pwiz.Skyline.Properties.Resources.Cut;
-            resources.ApplyResources(this.cutContextMenuItem, "cutContextMenuItem");
-            this.cutContextMenuItem.Name = "cutContextMenuItem";
-            this.cutContextMenuItem.Click += new System.EventHandler(this.cutMenuItem_Click);
-            // 
-            // copyContextMenuItem
-            // 
-            this.copyContextMenuItem.Image = global::pwiz.Skyline.Properties.Resources.Copy;
-            resources.ApplyResources(this.copyContextMenuItem, "copyContextMenuItem");
-            this.copyContextMenuItem.Name = "copyContextMenuItem";
-            this.copyContextMenuItem.Click += new System.EventHandler(this.copyMenuItem_Click);
-            // 
-            // pasteContextMenuItem
-            // 
-            this.pasteContextMenuItem.Image = global::pwiz.Skyline.Properties.Resources.Paste;
-            resources.ApplyResources(this.pasteContextMenuItem, "pasteContextMenuItem");
-            this.pasteContextMenuItem.Name = "pasteContextMenuItem";
-            this.pasteContextMenuItem.Click += new System.EventHandler(this.pasteMenuItem_Click);
-            // 
-            // deleteContextMenuItem
-            // 
-            this.deleteContextMenuItem.Image = global::pwiz.Skyline.Properties.Resources.Delete;
-            resources.ApplyResources(this.deleteContextMenuItem, "deleteContextMenuItem");
-            this.deleteContextMenuItem.Name = "deleteContextMenuItem";
-            this.deleteContextMenuItem.Click += new System.EventHandler(this.deleteMenuItem_Click);
-            // 
-            // toolStripSeparator1
-            // 
-            this.toolStripSeparator1.Name = "toolStripSeparator1";
-            resources.ApplyResources(this.toolStripSeparator1, "toolStripSeparator1");
-            // 
-            // pickChildrenContextMenuItem
-            // 
-            this.pickChildrenContextMenuItem.Name = "pickChildrenContextMenuItem";
-            resources.ApplyResources(this.pickChildrenContextMenuItem, "pickChildrenContextMenuItem");
-            this.pickChildrenContextMenuItem.Click += new System.EventHandler(this.pickChildrenContextMenuItem_Click);
-            // 
-            // addMoleculeContextMenuItem
-            // 
-            this.addMoleculeContextMenuItem.Name = "addMoleculeContextMenuItem";
-            resources.ApplyResources(this.addMoleculeContextMenuItem, "addMoleculeContextMenuItem");
-            this.addMoleculeContextMenuItem.Click += new System.EventHandler(this.addMoleculeContextMenuItem_Click);
-            // 
-            // addSmallMoleculePrecursorContextMenuItem
-            // 
-            this.addSmallMoleculePrecursorContextMenuItem.Name = "addSmallMoleculePrecursorContextMenuItem";
-            resources.ApplyResources(this.addSmallMoleculePrecursorContextMenuItem, "addSmallMoleculePrecursorContextMenuItem");
-            this.addSmallMoleculePrecursorContextMenuItem.Click += new System.EventHandler(this.addSmallMoleculePrecursorContextMenuItem_Click);
-            // 
-            // addTransitionMoleculeContextMenuItem
-            // 
-            this.addTransitionMoleculeContextMenuItem.Name = "addTransitionMoleculeContextMenuItem";
-            resources.ApplyResources(this.addTransitionMoleculeContextMenuItem, "addTransitionMoleculeContextMenuItem");
-            this.addTransitionMoleculeContextMenuItem.Click += new System.EventHandler(this.addTransitionMoleculeContextMenuItem_Click);
-            // 
-            // removePeakContextMenuItem
-            // 
-            this.removePeakContextMenuItem.Name = "removePeakContextMenuItem";
-            resources.ApplyResources(this.removePeakContextMenuItem, "removePeakContextMenuItem");
-            this.removePeakContextMenuItem.Click += new System.EventHandler(this.removePeakMenuItem_Click);
-            // 
-            // setStandardTypeContextMenuItem
-            // 
-            this.setStandardTypeContextMenuItem.DropDownItems.AddRange(new System.Windows.Forms.ToolStripItem[] {
-            this.noStandardContextMenuItem,
-            this.normStandardContextMenuItem,
-            this.surrogateStandardContextMenuItem,
-            this.qcStandardContextMenuItem,
-            this.irtStandardContextMenuItem});
-            this.setStandardTypeContextMenuItem.Name = "setStandardTypeContextMenuItem";
-            resources.ApplyResources(this.setStandardTypeContextMenuItem, "setStandardTypeContextMenuItem");
-            this.setStandardTypeContextMenuItem.DropDownOpening += new System.EventHandler(this.setStandardTypeContextMenuItem_DropDownOpening);
-            // 
-            // noStandardContextMenuItem
-            // 
-            this.noStandardContextMenuItem.Name = "noStandardContextMenuItem";
-            resources.ApplyResources(this.noStandardContextMenuItem, "noStandardContextMenuItem");
-            this.noStandardContextMenuItem.Click += new System.EventHandler(this.noStandardMenuItem_Click);
-            // 
-            // normStandardContextMenuItem
-            // 
-            this.normStandardContextMenuItem.Name = "normStandardContextMenuItem";
-            resources.ApplyResources(this.normStandardContextMenuItem, "normStandardContextMenuItem");
-            this.normStandardContextMenuItem.Click += new System.EventHandler(this.normStandardMenuItem_Click);
-            // 
-            // surrogateStandardContextMenuItem
-            // 
-            this.surrogateStandardContextMenuItem.Name = "surrogateStandardContextMenuItem";
-            resources.ApplyResources(this.surrogateStandardContextMenuItem, "surrogateStandardContextMenuItem");
-            this.surrogateStandardContextMenuItem.Click += new System.EventHandler(this.surrogateStandardMenuItem_Click);
-            // 
-            // qcStandardContextMenuItem
-            // 
-            this.qcStandardContextMenuItem.Name = "qcStandardContextMenuItem";
-            resources.ApplyResources(this.qcStandardContextMenuItem, "qcStandardContextMenuItem");
-            this.qcStandardContextMenuItem.Click += new System.EventHandler(this.qcStandardMenuItem_Click);
-            // 
-            // irtStandardContextMenuItem
-            // 
-            this.irtStandardContextMenuItem.Name = "irtStandardContextMenuItem";
-            resources.ApplyResources(this.irtStandardContextMenuItem, "irtStandardContextMenuItem");
-            this.irtStandardContextMenuItem.Click += new System.EventHandler(this.irtStandardContextMenuItem_Click);
-            // 
-            // modifyPeptideContextMenuItem
-            // 
-            this.modifyPeptideContextMenuItem.Name = "modifyPeptideContextMenuItem";
-            resources.ApplyResources(this.modifyPeptideContextMenuItem, "modifyPeptideContextMenuItem");
-            this.modifyPeptideContextMenuItem.Click += new System.EventHandler(this.modifyPeptideMenuItem_Click);
-            // 
-            // toggleQuantitativeContextMenuItem
-            // 
-            this.toggleQuantitativeContextMenuItem.Name = "toggleQuantitativeContextMenuItem";
-            resources.ApplyResources(this.toggleQuantitativeContextMenuItem, "toggleQuantitativeContextMenuItem");
-            this.toggleQuantitativeContextMenuItem.Click += new System.EventHandler(this.toggleQuantitativeContextMenuItem_Click);
-            // 
-            // markTransitionsQuantitativeContextMenuItem
-            // 
-            this.markTransitionsQuantitativeContextMenuItem.Name = "markTransitionsQuantitativeContextMenuItem";
-            resources.ApplyResources(this.markTransitionsQuantitativeContextMenuItem, "markTransitionsQuantitativeContextMenuItem");
-            this.markTransitionsQuantitativeContextMenuItem.Click += new System.EventHandler(this.markTransitionsQuantitativeContextMenuItem_Click);
-            // 
-            // toolStripSeparator7
-            // 
-            this.toolStripSeparator7.Name = "toolStripSeparator7";
-            resources.ApplyResources(this.toolStripSeparator7, "toolStripSeparator7");
-            // 
-            // editNoteContextMenuItem
-            // 
-            this.editNoteContextMenuItem.Image = global::pwiz.Skyline.Properties.Resources.Comment;
-            resources.ApplyResources(this.editNoteContextMenuItem, "editNoteContextMenuItem");
-            this.editNoteContextMenuItem.Name = "editNoteContextMenuItem";
-            this.editNoteContextMenuItem.Click += new System.EventHandler(this.editNoteMenuItem_Click);
-            // 
-            // toolStripSeparatorRatios
-            // 
-            this.toolStripSeparatorRatios.Name = "toolStripSeparatorRatios";
-            resources.ApplyResources(this.toolStripSeparatorRatios, "toolStripSeparatorRatios");
-            // 
-            // ratiosContextMenuItem
-            // 
-            this.ratiosContextMenuItem.DropDownItems.AddRange(new System.Windows.Forms.ToolStripItem[] {
-            this.ratiosToGlobalStandardsMenuItem});
-            this.ratiosContextMenuItem.Name = "ratiosContextMenuItem";
-            resources.ApplyResources(this.ratiosContextMenuItem, "ratiosContextMenuItem");
-            this.ratiosContextMenuItem.DropDownOpening += new System.EventHandler(this.ratiosContextMenuItem_DropDownOpening);
-            // 
-            // ratiosToGlobalStandardsMenuItem
-            // 
-            this.ratiosToGlobalStandardsMenuItem.Name = "ratiosToGlobalStandardsMenuItem";
-            resources.ApplyResources(this.ratiosToGlobalStandardsMenuItem, "ratiosToGlobalStandardsMenuItem");
-            // 
-            // replicatesTreeContextMenuItem
-            // 
-            this.replicatesTreeContextMenuItem.DropDownItems.AddRange(new System.Windows.Forms.ToolStripItem[] {
-            this.singleReplicateTreeContextMenuItem,
-            this.bestReplicateTreeContextMenuItem});
-            this.replicatesTreeContextMenuItem.Name = "replicatesTreeContextMenuItem";
-            resources.ApplyResources(this.replicatesTreeContextMenuItem, "replicatesTreeContextMenuItem");
-            this.replicatesTreeContextMenuItem.DropDownOpening += new System.EventHandler(this.replicatesTreeContextMenuItem_DropDownOpening);
-            // 
-            // singleReplicateTreeContextMenuItem
-            // 
-            this.singleReplicateTreeContextMenuItem.Name = "singleReplicateTreeContextMenuItem";
-            resources.ApplyResources(this.singleReplicateTreeContextMenuItem, "singleReplicateTreeContextMenuItem");
-            this.singleReplicateTreeContextMenuItem.Click += new System.EventHandler(this.singleReplicateTreeContextMenuItem_Click);
-            // 
-            // bestReplicateTreeContextMenuItem
-            // 
-            this.bestReplicateTreeContextMenuItem.Name = "bestReplicateTreeContextMenuItem";
-            resources.ApplyResources(this.bestReplicateTreeContextMenuItem, "bestReplicateTreeContextMenuItem");
-            this.bestReplicateTreeContextMenuItem.Click += new System.EventHandler(this.bestReplicateTreeContextMenuItem_Click);
-            // 
-            // contextMenuSpectrum
-            // 
-            this.contextMenuSpectrum.Items.AddRange(new System.Windows.Forms.ToolStripItem[] {
-            this.aionsContextMenuItem,
-            this.bionsContextMenuItem,
-            this.cionsContextMenuItem,
-            this.xionsContextMenuItem,
-            this.yionsContextMenuItem,
-            this.zionsContextMenuItem,
-            this.fragmentionsContextMenuItem,
-            this.precursorIonContextMenuItem,
-            this.toolStripSeparator11,
-            this.chargesContextMenuItem,
-            this.toolStripSeparator12,
-            this.ranksContextMenuItem,
-            this.scoreContextMenuItem,
-            this.ionMzValuesContextMenuItem,
-            this.observedMzValuesContextMenuItem,
-            this.duplicatesContextMenuItem,
-            this.toolStripSeparator13,
-            this.lockYaxisContextMenuItem,
-            this.toolStripSeparator14,
-            this.prositLibMatchItem,
-            this.mirrorMenuItem,
-            this.toolStripSeparator61,
-            this.spectrumPropsContextMenuItem,
-            this.toolStripSeparator15,
-            this.zoomSpectrumContextMenuItem,
-            this.toolStripSeparator27,
-            this.showLibraryChromatogramsSpectrumContextMenuItem});
-            this.contextMenuSpectrum.Name = "contextMenuSpectrum";
-            resources.ApplyResources(this.contextMenuSpectrum, "contextMenuSpectrum");
-            // 
-            // aionsContextMenuItem
-            // 
-            this.aionsContextMenuItem.CheckOnClick = true;
-            this.aionsContextMenuItem.Name = "aionsContextMenuItem";
-            resources.ApplyResources(this.aionsContextMenuItem, "aionsContextMenuItem");
-            this.aionsContextMenuItem.Click += new System.EventHandler(this.aMenuItem_Click);
-            // 
-            // bionsContextMenuItem
-            // 
-            this.bionsContextMenuItem.CheckOnClick = true;
-            this.bionsContextMenuItem.Name = "bionsContextMenuItem";
-            resources.ApplyResources(this.bionsContextMenuItem, "bionsContextMenuItem");
-            this.bionsContextMenuItem.Click += new System.EventHandler(this.bMenuItem_Click);
-            // 
-            // cionsContextMenuItem
-            // 
-            this.cionsContextMenuItem.CheckOnClick = true;
-            this.cionsContextMenuItem.Name = "cionsContextMenuItem";
-            resources.ApplyResources(this.cionsContextMenuItem, "cionsContextMenuItem");
-            this.cionsContextMenuItem.Click += new System.EventHandler(this.cMenuItem_Click);
-            // 
-            // xionsContextMenuItem
-            // 
-            this.xionsContextMenuItem.CheckOnClick = true;
-            this.xionsContextMenuItem.Name = "xionsContextMenuItem";
-            resources.ApplyResources(this.xionsContextMenuItem, "xionsContextMenuItem");
-            this.xionsContextMenuItem.Click += new System.EventHandler(this.xMenuItem_Click);
-            // 
-            // yionsContextMenuItem
-            // 
-            this.yionsContextMenuItem.CheckOnClick = true;
-            this.yionsContextMenuItem.Name = "yionsContextMenuItem";
-            resources.ApplyResources(this.yionsContextMenuItem, "yionsContextMenuItem");
-            this.yionsContextMenuItem.Click += new System.EventHandler(this.yMenuItem_Click);
-            // 
-            // zionsContextMenuItem
-            // 
-            this.zionsContextMenuItem.CheckOnClick = true;
-            this.zionsContextMenuItem.Name = "zionsContextMenuItem";
-            resources.ApplyResources(this.zionsContextMenuItem, "zionsContextMenuItem");
-            this.zionsContextMenuItem.Click += new System.EventHandler(this.zMenuItem_Click);
-            // 
-            // fragmentionsContextMenuItem
-            // 
-            this.fragmentionsContextMenuItem.CheckOnClick = true;
-            this.fragmentionsContextMenuItem.Name = "fragmentionsContextMenuItem";
-            resources.ApplyResources(this.fragmentionsContextMenuItem, "fragmentionsContextMenuItem");
-            this.fragmentionsContextMenuItem.Click += new System.EventHandler(this.fragmentsMenuItem_Click);
-            // 
-            // precursorIonContextMenuItem
-            // 
-            this.precursorIonContextMenuItem.Name = "precursorIonContextMenuItem";
-            resources.ApplyResources(this.precursorIonContextMenuItem, "precursorIonContextMenuItem");
-            this.precursorIonContextMenuItem.Click += new System.EventHandler(this.precursorIonMenuItem_Click);
-            // 
-            // toolStripSeparator11
-            // 
-            this.toolStripSeparator11.Name = "toolStripSeparator11";
-            resources.ApplyResources(this.toolStripSeparator11, "toolStripSeparator11");
-            // 
-            // chargesContextMenuItem
-            // 
-            this.chargesContextMenuItem.DropDownItems.AddRange(new System.Windows.Forms.ToolStripItem[] {
-            this.charge1ContextMenuItem,
-            this.charge2ContextMenuItem,
-            this.charge3ContextMenuItem,
-            this.charge4ContextMenuItem});
-            this.chargesContextMenuItem.Name = "chargesContextMenuItem";
-            resources.ApplyResources(this.chargesContextMenuItem, "chargesContextMenuItem");
-            this.chargesContextMenuItem.DropDownOpening += new System.EventHandler(this.chargesMenuItem_DropDownOpening);
-            // 
-            // charge1ContextMenuItem
-            // 
-            this.charge1ContextMenuItem.Name = "charge1ContextMenuItem";
-            resources.ApplyResources(this.charge1ContextMenuItem, "charge1ContextMenuItem");
-            this.charge1ContextMenuItem.Click += new System.EventHandler(this.charge1MenuItem_Click);
-            // 
-            // charge2ContextMenuItem
-            // 
-            this.charge2ContextMenuItem.Name = "charge2ContextMenuItem";
-            resources.ApplyResources(this.charge2ContextMenuItem, "charge2ContextMenuItem");
-            this.charge2ContextMenuItem.Click += new System.EventHandler(this.charge2MenuItem_Click);
-            // 
-            // charge3ContextMenuItem
-            // 
-            this.charge3ContextMenuItem.Name = "charge3ContextMenuItem";
-            resources.ApplyResources(this.charge3ContextMenuItem, "charge3ContextMenuItem");
-            this.charge3ContextMenuItem.Click += new System.EventHandler(this.charge3MenuItem_Click);
-            // 
-            // charge4ContextMenuItem
-            // 
-            this.charge4ContextMenuItem.Name = "charge4ContextMenuItem";
-            resources.ApplyResources(this.charge4ContextMenuItem, "charge4ContextMenuItem");
-            this.charge4ContextMenuItem.Click += new System.EventHandler(this.charge4MenuItem_Click);
-            // 
-            // toolStripSeparator12
-            // 
-            this.toolStripSeparator12.Name = "toolStripSeparator12";
-            resources.ApplyResources(this.toolStripSeparator12, "toolStripSeparator12");
-            // 
-            // ranksContextMenuItem
-            // 
-            this.ranksContextMenuItem.CheckOnClick = true;
-            this.ranksContextMenuItem.Name = "ranksContextMenuItem";
-            resources.ApplyResources(this.ranksContextMenuItem, "ranksContextMenuItem");
-            this.ranksContextMenuItem.Click += new System.EventHandler(this.ranksMenuItem_Click);
-            // 
-            // scoreContextMenuItem
-            // 
-            this.scoreContextMenuItem.CheckOnClick = true;
-            this.scoreContextMenuItem.Name = "scoreContextMenuItem";
-            resources.ApplyResources(this.scoreContextMenuItem, "scoreContextMenuItem");
-            this.scoreContextMenuItem.Click += new System.EventHandler(this.scoresContextMenuItem_Click);
-            // 
-            // ionMzValuesContextMenuItem
-            // 
-            this.ionMzValuesContextMenuItem.CheckOnClick = true;
-            this.ionMzValuesContextMenuItem.Name = "ionMzValuesContextMenuItem";
-            resources.ApplyResources(this.ionMzValuesContextMenuItem, "ionMzValuesContextMenuItem");
-            this.ionMzValuesContextMenuItem.Click += new System.EventHandler(this.ionMzValuesContextMenuItem_Click);
-            // 
-            // observedMzValuesContextMenuItem
-            // 
-            this.observedMzValuesContextMenuItem.CheckOnClick = true;
-            this.observedMzValuesContextMenuItem.Name = "observedMzValuesContextMenuItem";
-            resources.ApplyResources(this.observedMzValuesContextMenuItem, "observedMzValuesContextMenuItem");
-            this.observedMzValuesContextMenuItem.Click += new System.EventHandler(this.observedMzValuesContextMenuItem_Click);
-            // 
-            // duplicatesContextMenuItem
-            // 
-            this.duplicatesContextMenuItem.CheckOnClick = true;
-            this.duplicatesContextMenuItem.Name = "duplicatesContextMenuItem";
-            resources.ApplyResources(this.duplicatesContextMenuItem, "duplicatesContextMenuItem");
-            this.duplicatesContextMenuItem.Click += new System.EventHandler(this.duplicatesContextMenuItem_Click);
-            // 
-            // toolStripSeparator13
-            // 
-            this.toolStripSeparator13.Name = "toolStripSeparator13";
-            resources.ApplyResources(this.toolStripSeparator13, "toolStripSeparator13");
-            // 
-            // lockYaxisContextMenuItem
-            // 
-            this.lockYaxisContextMenuItem.CheckOnClick = true;
-            this.lockYaxisContextMenuItem.Name = "lockYaxisContextMenuItem";
-            resources.ApplyResources(this.lockYaxisContextMenuItem, "lockYaxisContextMenuItem");
-            this.lockYaxisContextMenuItem.Click += new System.EventHandler(this.lockYaxisContextMenuItem_Click);
-            // 
-            // toolStripSeparator14
-            // 
-            this.toolStripSeparator14.Name = "toolStripSeparator14";
-            resources.ApplyResources(this.toolStripSeparator14, "toolStripSeparator14");
-            // 
-            // prositLibMatchItem
-            // 
-            this.prositLibMatchItem.Name = "prositLibMatchItem";
-            resources.ApplyResources(this.prositLibMatchItem, "prositLibMatchItem");
-            this.prositLibMatchItem.Click += new System.EventHandler(this.prositLibMatchItem_Click);
-            // 
-            // mirrorMenuItem
-            // 
-            this.mirrorMenuItem.Name = "mirrorMenuItem";
-            resources.ApplyResources(this.mirrorMenuItem, "mirrorMenuItem");
-            this.mirrorMenuItem.Click += new System.EventHandler(this.mirrorMenuItem_Click);
-            // 
-            // toolStripSeparator61
-            // 
-            this.toolStripSeparator61.Name = "toolStripSeparator61";
-            resources.ApplyResources(this.toolStripSeparator61, "toolStripSeparator61");
-            // 
-            // spectrumPropsContextMenuItem
-            // 
-            this.spectrumPropsContextMenuItem.Name = "spectrumPropsContextMenuItem";
-            resources.ApplyResources(this.spectrumPropsContextMenuItem, "spectrumPropsContextMenuItem");
-            this.spectrumPropsContextMenuItem.Click += new System.EventHandler(this.spectrumPropsContextMenuItem_Click);
-            // 
-            // toolStripSeparator15
-            // 
-            this.toolStripSeparator15.Name = "toolStripSeparator15";
-            resources.ApplyResources(this.toolStripSeparator15, "toolStripSeparator15");
-            // 
-            // zoomSpectrumContextMenuItem
-            // 
-            this.zoomSpectrumContextMenuItem.Name = "zoomSpectrumContextMenuItem";
-            resources.ApplyResources(this.zoomSpectrumContextMenuItem, "zoomSpectrumContextMenuItem");
-            this.zoomSpectrumContextMenuItem.Click += new System.EventHandler(this.zoomSpectrumContextMenuItem_Click);
-            // 
-            // toolStripSeparator27
-            // 
-            this.toolStripSeparator27.Name = "toolStripSeparator27";
-            resources.ApplyResources(this.toolStripSeparator27, "toolStripSeparator27");
-            // 
-            // showLibraryChromatogramsSpectrumContextMenuItem
-            // 
-            this.showLibraryChromatogramsSpectrumContextMenuItem.Name = "showLibraryChromatogramsSpectrumContextMenuItem";
-            resources.ApplyResources(this.showLibraryChromatogramsSpectrumContextMenuItem, "showLibraryChromatogramsSpectrumContextMenuItem");
-            this.showLibraryChromatogramsSpectrumContextMenuItem.Click += new System.EventHandler(this.showChromatogramsSpectrumContextMenuItem_Click);
-            // 
-            // contextMenuChromatogram
-            // 
-            this.contextMenuChromatogram.Items.AddRange(new System.Windows.Forms.ToolStripItem[] {
-            this.applyPeakAllGraphMenuItem,
-            this.applyPeakSubsequentGraphMenuItem,
-            this.applyPeakGroupGraphMenuItem,
-            this.groupApplyToByGraphMenuItem,
-            this.removePeakGraphMenuItem,
-            this.toolStripSeparator33,
-            this.legendChromContextMenuItem,
-            this.peakBoundariesContextMenuItem,
-            this.originalPeakMenuItem,
-            this.massErrorContextMenuItem,
-            this.retentionTimesContextMenuItem,
-            this.retentionTimePredContextMenuItem,
-            this.peptideIDTimesContextMenuItem,
-            this.toolStripSeparator16,
-            this.transitionsContextMenuItem,
-            this.transformChromContextMenuItem,
-            this.toolStripSeparator17,
-            this.autoZoomContextMenuItem,
-            this.lockYChromContextMenuItem,
-            this.synchronizeZoomingContextMenuItem,
-            this.toolStripSeparator18,
-            this.chromPropsContextMenuItem,
-            this.toolStripSeparator19,
-            this.zoomChromContextMenuItem,
-            this.toolStripSeparator26});
-            this.contextMenuChromatogram.Name = "contextMenuChromatogram";
-            resources.ApplyResources(this.contextMenuChromatogram, "contextMenuChromatogram");
-            // 
-            // applyPeakAllGraphMenuItem
-            // 
-            this.applyPeakAllGraphMenuItem.Name = "applyPeakAllGraphMenuItem";
-            resources.ApplyResources(this.applyPeakAllGraphMenuItem, "applyPeakAllGraphMenuItem");
-            this.applyPeakAllGraphMenuItem.Click += new System.EventHandler(this.applyPeakAllMenuItem_Click);
-            // 
-            // applyPeakSubsequentGraphMenuItem
-            // 
-            this.applyPeakSubsequentGraphMenuItem.Name = "applyPeakSubsequentGraphMenuItem";
-            resources.ApplyResources(this.applyPeakSubsequentGraphMenuItem, "applyPeakSubsequentGraphMenuItem");
-            this.applyPeakSubsequentGraphMenuItem.Click += new System.EventHandler(this.applyPeakSubsequentMenuItem_Click);
-            // 
-            // applyPeakGroupGraphMenuItem
-            // 
-            this.applyPeakGroupGraphMenuItem.Name = "applyPeakGroupGraphMenuItem";
-            resources.ApplyResources(this.applyPeakGroupGraphMenuItem, "applyPeakGroupGraphMenuItem");
-            this.applyPeakGroupGraphMenuItem.Click += new System.EventHandler(this.applyPeakGroupGraphMenuItem_Click);
-            // 
-            // groupApplyToByGraphMenuItem
-            // 
-            this.groupApplyToByGraphMenuItem.Name = "groupApplyToByGraphMenuItem";
-            resources.ApplyResources(this.groupApplyToByGraphMenuItem, "groupApplyToByGraphMenuItem");
-            // 
-            // removePeakGraphMenuItem
-            // 
-            this.removePeakGraphMenuItem.Name = "removePeakGraphMenuItem";
-            resources.ApplyResources(this.removePeakGraphMenuItem, "removePeakGraphMenuItem");
-            this.removePeakGraphMenuItem.DropDownOpening += new System.EventHandler(this.removePeakMenuItem_DropDownOpening);
-            this.removePeakGraphMenuItem.Click += new System.EventHandler(this.removePeakMenuItem_Click);
-            // 
-            // toolStripSeparator33
-            // 
-            this.toolStripSeparator33.Name = "toolStripSeparator33";
-            resources.ApplyResources(this.toolStripSeparator33, "toolStripSeparator33");
-            // 
-            // legendChromContextMenuItem
-            // 
-            this.legendChromContextMenuItem.CheckOnClick = true;
-            this.legendChromContextMenuItem.Name = "legendChromContextMenuItem";
-            resources.ApplyResources(this.legendChromContextMenuItem, "legendChromContextMenuItem");
-            this.legendChromContextMenuItem.Click += new System.EventHandler(this.legendChromContextMenuItem_Click);
-            // 
-            // peakBoundariesContextMenuItem
-            // 
-            this.peakBoundariesContextMenuItem.CheckOnClick = true;
-            this.peakBoundariesContextMenuItem.Name = "peakBoundariesContextMenuItem";
-            resources.ApplyResources(this.peakBoundariesContextMenuItem, "peakBoundariesContextMenuItem");
-            this.peakBoundariesContextMenuItem.Click += new System.EventHandler(this.peakBoundariesContextMenuItem_Click);
-            // 
-            // originalPeakMenuItem
-            // 
-            this.originalPeakMenuItem.CheckOnClick = true;
-            this.originalPeakMenuItem.Name = "originalPeakMenuItem";
-            resources.ApplyResources(this.originalPeakMenuItem, "originalPeakMenuItem");
-            this.originalPeakMenuItem.Click += new System.EventHandler(this.originalPeakContextMenuItem_Click);
-            // 
-            // massErrorContextMenuItem
-            // 
-            this.massErrorContextMenuItem.CheckOnClick = true;
-            this.massErrorContextMenuItem.Name = "massErrorContextMenuItem";
-            resources.ApplyResources(this.massErrorContextMenuItem, "massErrorContextMenuItem");
-            this.massErrorContextMenuItem.Click += new System.EventHandler(this.massErrorContextMenuItem_Click);
-            // 
-            // retentionTimesContextMenuItem
-            // 
-            this.retentionTimesContextMenuItem.CheckOnClick = true;
-            this.retentionTimesContextMenuItem.DropDownItems.AddRange(new System.Windows.Forms.ToolStripItem[] {
-            this.allRTContextMenuItem,
-            this.bestRTContextMenuItem,
-            this.thresholdRTContextMenuItem,
-            this.noneRTContextMenuItem,
-            this.rawTimesMenuItemSplitter,
-            this.rawTimesContextMenuItem});
-            this.retentionTimesContextMenuItem.Name = "retentionTimesContextMenuItem";
-            resources.ApplyResources(this.retentionTimesContextMenuItem, "retentionTimesContextMenuItem");
-            this.retentionTimesContextMenuItem.DropDownOpening += new System.EventHandler(this.retentionTimesContextMenuItem_DropDownOpening);
-            // 
-            // allRTContextMenuItem
-            // 
-            this.allRTContextMenuItem.Name = "allRTContextMenuItem";
-            resources.ApplyResources(this.allRTContextMenuItem, "allRTContextMenuItem");
-            this.allRTContextMenuItem.Click += new System.EventHandler(this.allRTContextMenuItem_Click);
-            // 
-            // bestRTContextMenuItem
-            // 
-            this.bestRTContextMenuItem.Name = "bestRTContextMenuItem";
-            resources.ApplyResources(this.bestRTContextMenuItem, "bestRTContextMenuItem");
-            this.bestRTContextMenuItem.Click += new System.EventHandler(this.bestRTContextMenuItem_Click);
-            // 
-            // thresholdRTContextMenuItem
-            // 
-            this.thresholdRTContextMenuItem.Name = "thresholdRTContextMenuItem";
-            resources.ApplyResources(this.thresholdRTContextMenuItem, "thresholdRTContextMenuItem");
-            this.thresholdRTContextMenuItem.Click += new System.EventHandler(this.thresholdRTContextMenuItem_Click);
-            // 
-            // noneRTContextMenuItem
-            // 
-            this.noneRTContextMenuItem.Name = "noneRTContextMenuItem";
-            resources.ApplyResources(this.noneRTContextMenuItem, "noneRTContextMenuItem");
-            this.noneRTContextMenuItem.Click += new System.EventHandler(this.noneRTContextMenuItem_Click);
-            // 
-            // rawTimesMenuItemSplitter
-            // 
-            this.rawTimesMenuItemSplitter.Name = "rawTimesMenuItemSplitter";
-            resources.ApplyResources(this.rawTimesMenuItemSplitter, "rawTimesMenuItemSplitter");
-            // 
-            // rawTimesContextMenuItem
-            // 
-            this.rawTimesContextMenuItem.Name = "rawTimesContextMenuItem";
-            resources.ApplyResources(this.rawTimesContextMenuItem, "rawTimesContextMenuItem");
-            this.rawTimesContextMenuItem.Click += new System.EventHandler(this.rawTimesContextMenuItem_Click);
-            // 
-            // retentionTimePredContextMenuItem
-            // 
-            this.retentionTimePredContextMenuItem.CheckOnClick = true;
-            this.retentionTimePredContextMenuItem.Name = "retentionTimePredContextMenuItem";
-            resources.ApplyResources(this.retentionTimePredContextMenuItem, "retentionTimePredContextMenuItem");
-            this.retentionTimePredContextMenuItem.Click += new System.EventHandler(this.retentionTimePredContextMenuItem_Click);
-            // 
-            // peptideIDTimesContextMenuItem
-            // 
-            this.peptideIDTimesContextMenuItem.DropDownItems.AddRange(new System.Windows.Forms.ToolStripItem[] {
-            this.idTimesNoneContextMenuItem,
-            this.idTimesMatchingContextMenuItem,
-            this.idTimesAlignedContextMenuItem,
-            this.idTimesOtherContextMenuItem});
-            this.peptideIDTimesContextMenuItem.Name = "peptideIDTimesContextMenuItem";
-            resources.ApplyResources(this.peptideIDTimesContextMenuItem, "peptideIDTimesContextMenuItem");
-            // 
-            // idTimesNoneContextMenuItem
-            // 
-            this.idTimesNoneContextMenuItem.Name = "idTimesNoneContextMenuItem";
-            resources.ApplyResources(this.idTimesNoneContextMenuItem, "idTimesNoneContextMenuItem");
-            this.idTimesNoneContextMenuItem.Click += new System.EventHandler(this.idTimesNoneContextMenuItem_Click);
-            // 
-            // idTimesMatchingContextMenuItem
-            // 
-            this.idTimesMatchingContextMenuItem.CheckOnClick = true;
-            this.idTimesMatchingContextMenuItem.Name = "idTimesMatchingContextMenuItem";
-            resources.ApplyResources(this.idTimesMatchingContextMenuItem, "idTimesMatchingContextMenuItem");
-            this.idTimesMatchingContextMenuItem.Click += new System.EventHandler(this.peptideIDTimesContextMenuItem_Click);
-            // 
-            // idTimesAlignedContextMenuItem
-            // 
-            this.idTimesAlignedContextMenuItem.CheckOnClick = true;
-            this.idTimesAlignedContextMenuItem.Name = "idTimesAlignedContextMenuItem";
-            resources.ApplyResources(this.idTimesAlignedContextMenuItem, "idTimesAlignedContextMenuItem");
-            this.idTimesAlignedContextMenuItem.Click += new System.EventHandler(this.alignedPeptideIDTimesToolStripMenuItem_Click);
-            // 
-            // idTimesOtherContextMenuItem
-            // 
-            this.idTimesOtherContextMenuItem.CheckOnClick = true;
-            this.idTimesOtherContextMenuItem.Name = "idTimesOtherContextMenuItem";
-            resources.ApplyResources(this.idTimesOtherContextMenuItem, "idTimesOtherContextMenuItem");
-            this.idTimesOtherContextMenuItem.Click += new System.EventHandler(this.peptideIDTimesFromOtherRunsToolStripMenuItem_Click);
-            // 
-            // toolStripSeparator16
-            // 
-            this.toolStripSeparator16.Name = "toolStripSeparator16";
-            resources.ApplyResources(this.toolStripSeparator16, "toolStripSeparator16");
-            // 
-            // transitionsContextMenuItem
-            // 
-            this.transitionsContextMenuItem.DropDownItems.AddRange(new System.Windows.Forms.ToolStripItem[] {
-            this.allTranContextMenuItem,
-            this.precursorsTranContextMenuItem,
-            this.productsTranContextMenuItem,
-            this.singleTranContextMenuItem,
-            this.deconvolutedContextMenuItem,
-            this.totalTranContextMenuItem,
-            this.toolStripSeparatorTran,
-            this.basePeakContextMenuItem,
-            this.ticContextMenuItem,
-            this.qcContextMenuItem,
-            this.toolStripSeparatorOnlyQuantitative,
-            this.onlyQuantitativeContextMenuItem,
-            this.toolStripSeparatorSplitGraph,
-            this.splitGraphContextMenuItem});
-            this.transitionsContextMenuItem.Name = "transitionsContextMenuItem";
-            resources.ApplyResources(this.transitionsContextMenuItem, "transitionsContextMenuItem");
-            this.transitionsContextMenuItem.DropDownOpening += new System.EventHandler(this.transitionsMenuItem_DropDownOpening);
-            // 
-            // allTranContextMenuItem
-            // 
-            this.allTranContextMenuItem.Name = "allTranContextMenuItem";
-            resources.ApplyResources(this.allTranContextMenuItem, "allTranContextMenuItem");
-            this.allTranContextMenuItem.Click += new System.EventHandler(this.allTranMenuItem_Click);
-            // 
-            // precursorsTranContextMenuItem
-            // 
-            this.precursorsTranContextMenuItem.Name = "precursorsTranContextMenuItem";
-            resources.ApplyResources(this.precursorsTranContextMenuItem, "precursorsTranContextMenuItem");
-            this.precursorsTranContextMenuItem.Click += new System.EventHandler(this.precursorsTranMenuItem_Click);
-            // 
-            // productsTranContextMenuItem
-            // 
-            this.productsTranContextMenuItem.Name = "productsTranContextMenuItem";
-            resources.ApplyResources(this.productsTranContextMenuItem, "productsTranContextMenuItem");
-            this.productsTranContextMenuItem.Click += new System.EventHandler(this.productsTranMenuItem_Click);
-            // 
-            // singleTranContextMenuItem
-            // 
-            this.singleTranContextMenuItem.Name = "singleTranContextMenuItem";
-            resources.ApplyResources(this.singleTranContextMenuItem, "singleTranContextMenuItem");
-            this.singleTranContextMenuItem.Click += new System.EventHandler(this.singleTranMenuItem_Click);
-            // 
-            // deconvolutedContextMenuItem
-            // 
-            this.deconvolutedContextMenuItem.Name = "deconvolutedContextMenuItem";
-            resources.ApplyResources(this.deconvolutedContextMenuItem, "deconvolutedContextMenuItem");
-            this.deconvolutedContextMenuItem.Click += new System.EventHandler(this.deconvolutedMenuItem_Click);
-            // 
-            // totalTranContextMenuItem
-            // 
-            this.totalTranContextMenuItem.Name = "totalTranContextMenuItem";
-            resources.ApplyResources(this.totalTranContextMenuItem, "totalTranContextMenuItem");
-            this.totalTranContextMenuItem.Click += new System.EventHandler(this.totalTranMenuItem_Click);
-            // 
-            // toolStripSeparatorTran
-            // 
-            this.toolStripSeparatorTran.Name = "toolStripSeparatorTran";
-            resources.ApplyResources(this.toolStripSeparatorTran, "toolStripSeparatorTran");
-            // 
-            // basePeakContextMenuItem
-            // 
-            this.basePeakContextMenuItem.Name = "basePeakContextMenuItem";
-            resources.ApplyResources(this.basePeakContextMenuItem, "basePeakContextMenuItem");
-            this.basePeakContextMenuItem.Click += new System.EventHandler(this.basePeakMenuItem_Click);
-            // 
-            // ticContextMenuItem
-            // 
-            this.ticContextMenuItem.Name = "ticContextMenuItem";
-            resources.ApplyResources(this.ticContextMenuItem, "ticContextMenuItem");
-            this.ticContextMenuItem.Click += new System.EventHandler(this.ticMenuItem_Click);
-            // 
-            // qcContextMenuItem
-            // 
-            this.qcContextMenuItem.Name = "qcContextMenuItem";
-            resources.ApplyResources(this.qcContextMenuItem, "qcContextMenuItem");
-            // 
-            // toolStripSeparatorOnlyQuantitative
-            // 
-            this.toolStripSeparatorOnlyQuantitative.Name = "toolStripSeparatorOnlyQuantitative";
-            resources.ApplyResources(this.toolStripSeparatorOnlyQuantitative, "toolStripSeparatorOnlyQuantitative");
-            // 
-            // onlyQuantitativeContextMenuItem
-            // 
-            this.onlyQuantitativeContextMenuItem.Name = "onlyQuantitativeContextMenuItem";
-            resources.ApplyResources(this.onlyQuantitativeContextMenuItem, "onlyQuantitativeContextMenuItem");
-            this.onlyQuantitativeContextMenuItem.Click += new System.EventHandler(this.onlyQuantitativeMenuItem_Click);
-            // 
-            // toolStripSeparatorSplitGraph
-            // 
-            this.toolStripSeparatorSplitGraph.Name = "toolStripSeparatorSplitGraph";
-            resources.ApplyResources(this.toolStripSeparatorSplitGraph, "toolStripSeparatorSplitGraph");
-            // 
-            // splitGraphContextMenuItem
-            // 
-            this.splitGraphContextMenuItem.Name = "splitGraphContextMenuItem";
-            resources.ApplyResources(this.splitGraphContextMenuItem, "splitGraphContextMenuItem");
-            this.splitGraphContextMenuItem.Click += new System.EventHandler(this.splitChromGraphMenuItem_Click);
-            // 
-            // transformChromContextMenuItem
-            // 
-            this.transformChromContextMenuItem.DropDownItems.AddRange(new System.Windows.Forms.ToolStripItem[] {
-            this.transformChromNoneContextMenuItem,
-            this.transformChromInterpolatedContextMenuItem,
-            this.secondDerivativeContextMenuItem,
-            this.firstDerivativeContextMenuItem,
-            this.smoothSGChromContextMenuItem});
-            this.transformChromContextMenuItem.Name = "transformChromContextMenuItem";
-            resources.ApplyResources(this.transformChromContextMenuItem, "transformChromContextMenuItem");
-            this.transformChromContextMenuItem.DropDownOpening += new System.EventHandler(this.transformChromMenuItem_DropDownOpening);
-            // 
-            // transformChromNoneContextMenuItem
-            // 
-            this.transformChromNoneContextMenuItem.Name = "transformChromNoneContextMenuItem";
-            resources.ApplyResources(this.transformChromNoneContextMenuItem, "transformChromNoneContextMenuItem");
-            this.transformChromNoneContextMenuItem.Click += new System.EventHandler(this.transformChromNoneMenuItem_Click);
-            // 
-            // transformChromInterpolatedContextMenuItem
-            // 
-            this.transformChromInterpolatedContextMenuItem.Name = "transformChromInterpolatedContextMenuItem";
-            resources.ApplyResources(this.transformChromInterpolatedContextMenuItem, "transformChromInterpolatedContextMenuItem");
-            this.transformChromInterpolatedContextMenuItem.Click += new System.EventHandler(this.transformInterpolatedMenuItem_Click);
-            // 
-            // secondDerivativeContextMenuItem
-            // 
-            this.secondDerivativeContextMenuItem.Name = "secondDerivativeContextMenuItem";
-            resources.ApplyResources(this.secondDerivativeContextMenuItem, "secondDerivativeContextMenuItem");
-            this.secondDerivativeContextMenuItem.Click += new System.EventHandler(this.secondDerivativeMenuItem_Click);
-            // 
-            // firstDerivativeContextMenuItem
-            // 
-            this.firstDerivativeContextMenuItem.Name = "firstDerivativeContextMenuItem";
-            resources.ApplyResources(this.firstDerivativeContextMenuItem, "firstDerivativeContextMenuItem");
-            this.firstDerivativeContextMenuItem.Click += new System.EventHandler(this.firstDerivativeMenuItem_Click);
-            // 
-            // smoothSGChromContextMenuItem
-            // 
-            this.smoothSGChromContextMenuItem.Name = "smoothSGChromContextMenuItem";
-            resources.ApplyResources(this.smoothSGChromContextMenuItem, "smoothSGChromContextMenuItem");
-            this.smoothSGChromContextMenuItem.Click += new System.EventHandler(this.smoothSGChromMenuItem_Click);
-            // 
-            // toolStripSeparator17
-            // 
-            this.toolStripSeparator17.Name = "toolStripSeparator17";
-            resources.ApplyResources(this.toolStripSeparator17, "toolStripSeparator17");
-            // 
-            // autoZoomContextMenuItem
-            // 
-            this.autoZoomContextMenuItem.DropDownItems.AddRange(new System.Windows.Forms.ToolStripItem[] {
-            this.autoZoomNoneContextMenuItem,
-            this.autoZoomBestPeakContextMenuItem,
-            this.autoZoomRTWindowContextMenuItem,
-            this.autoZoomBothContextMenuItem});
-            this.autoZoomContextMenuItem.Name = "autoZoomContextMenuItem";
-            resources.ApplyResources(this.autoZoomContextMenuItem, "autoZoomContextMenuItem");
-            this.autoZoomContextMenuItem.DropDownOpening += new System.EventHandler(this.autozoomMenuItem_DropDownOpening);
-            // 
-            // autoZoomNoneContextMenuItem
-            // 
-            this.autoZoomNoneContextMenuItem.Name = "autoZoomNoneContextMenuItem";
-            resources.ApplyResources(this.autoZoomNoneContextMenuItem, "autoZoomNoneContextMenuItem");
-            this.autoZoomNoneContextMenuItem.Click += new System.EventHandler(this.autoZoomNoneMenuItem_Click);
-            // 
-            // autoZoomBestPeakContextMenuItem
-            // 
-            this.autoZoomBestPeakContextMenuItem.Name = "autoZoomBestPeakContextMenuItem";
-            resources.ApplyResources(this.autoZoomBestPeakContextMenuItem, "autoZoomBestPeakContextMenuItem");
-            this.autoZoomBestPeakContextMenuItem.Click += new System.EventHandler(this.autoZoomBestPeakMenuItem_Click);
-            // 
-            // autoZoomRTWindowContextMenuItem
-            // 
-            this.autoZoomRTWindowContextMenuItem.Name = "autoZoomRTWindowContextMenuItem";
-            resources.ApplyResources(this.autoZoomRTWindowContextMenuItem, "autoZoomRTWindowContextMenuItem");
-            this.autoZoomRTWindowContextMenuItem.Click += new System.EventHandler(this.autoZoomRTWindowMenuItem_Click);
-            // 
-            // autoZoomBothContextMenuItem
-            // 
-            this.autoZoomBothContextMenuItem.Name = "autoZoomBothContextMenuItem";
-            resources.ApplyResources(this.autoZoomBothContextMenuItem, "autoZoomBothContextMenuItem");
-            this.autoZoomBothContextMenuItem.Click += new System.EventHandler(this.autoZoomBothMenuItem_Click);
-            // 
-            // lockYChromContextMenuItem
-            // 
-            this.lockYChromContextMenuItem.CheckOnClick = true;
-            this.lockYChromContextMenuItem.Name = "lockYChromContextMenuItem";
-            resources.ApplyResources(this.lockYChromContextMenuItem, "lockYChromContextMenuItem");
-            this.lockYChromContextMenuItem.Click += new System.EventHandler(this.lockYChromContextMenuItem_Click);
-            // 
-            // synchronizeZoomingContextMenuItem
-            // 
-            this.synchronizeZoomingContextMenuItem.CheckOnClick = true;
-            this.synchronizeZoomingContextMenuItem.Name = "synchronizeZoomingContextMenuItem";
-            resources.ApplyResources(this.synchronizeZoomingContextMenuItem, "synchronizeZoomingContextMenuItem");
-            this.synchronizeZoomingContextMenuItem.Click += new System.EventHandler(this.synchronizeZoomingContextMenuItem_Click);
-            // 
-            // toolStripSeparator18
-            // 
-            this.toolStripSeparator18.Name = "toolStripSeparator18";
-            resources.ApplyResources(this.toolStripSeparator18, "toolStripSeparator18");
-            // 
-            // chromPropsContextMenuItem
-            // 
-            this.chromPropsContextMenuItem.Name = "chromPropsContextMenuItem";
-            resources.ApplyResources(this.chromPropsContextMenuItem, "chromPropsContextMenuItem");
-            this.chromPropsContextMenuItem.Click += new System.EventHandler(this.chromPropsContextMenuItem_Click);
-            // 
-            // toolStripSeparator19
-            // 
-            this.toolStripSeparator19.Name = "toolStripSeparator19";
-            resources.ApplyResources(this.toolStripSeparator19, "toolStripSeparator19");
-            // 
-            // zoomChromContextMenuItem
-            // 
-            this.zoomChromContextMenuItem.Name = "zoomChromContextMenuItem";
-            resources.ApplyResources(this.zoomChromContextMenuItem, "zoomChromContextMenuItem");
-            // 
-            // toolStripSeparator26
-            // 
-            this.toolStripSeparator26.Name = "toolStripSeparator26";
-            resources.ApplyResources(this.toolStripSeparator26, "toolStripSeparator26");
-            // 
-            // contextMenuRetentionTimes
-            // 
-            this.contextMenuRetentionTimes.AllowMerge = false;
-            this.contextMenuRetentionTimes.Items.AddRange(new System.Windows.Forms.ToolStripItem[] {
-            this.timeGraphContextMenuItem,
-            this.timePlotContextMenuItem,
-            this.timePointsContextMenuItem,
-            this.rtValueMenuItem,
-            this.showRTLegendContextMenuItem,
-            this.selectionContextMenuItem,
-            this.synchronizeSummaryZoomingContextMenuItem,
-            this.refineRTContextMenuItem,
-            this.predictionRTContextMenuItem,
-            this.replicatesRTContextMenuItem,
-            this.setRTThresholdContextMenuItem,
-            this.setRegressionMethodContextMenuItem,
-            this.toolStripSeparator22,
-            this.createRTRegressionContextMenuItem,
-            this.chooseCalculatorContextMenuItem,
-            this.toolStripSeparator23,
-            this.removeRTOutliersContextMenuItem,
-            this.removeRTContextMenuItem,
-            this.toolStripSeparator24,
-            this.timePropsContextMenuItem,
-            this.toolStripSeparator38,
-            this.zoomOutRTContextMenuItem,
-            this.toolStripSeparator25});
-            this.contextMenuRetentionTimes.Name = "contextMenuRetentionTimes";
-            resources.ApplyResources(this.contextMenuRetentionTimes, "contextMenuRetentionTimes");
-            // 
-            // timeGraphContextMenuItem
-            // 
-            this.timeGraphContextMenuItem.DropDownItems.AddRange(new System.Windows.Forms.ToolStripItem[] {
-            this.replicateComparisonContextMenuItem,
-            this.timePeptideComparisonContextMenuItem,
-            this.regressionContextMenuItem,
-            this.schedulingContextMenuItem});
-            this.timeGraphContextMenuItem.Name = "timeGraphContextMenuItem";
-            resources.ApplyResources(this.timeGraphContextMenuItem, "timeGraphContextMenuItem");
-            this.timeGraphContextMenuItem.DropDownOpening += new System.EventHandler(this.timeGraphMenuItem_DropDownOpening);
-            // 
-            // replicateComparisonContextMenuItem
-            // 
-            this.replicateComparisonContextMenuItem.CheckOnClick = true;
-            this.replicateComparisonContextMenuItem.Name = "replicateComparisonContextMenuItem";
-            resources.ApplyResources(this.replicateComparisonContextMenuItem, "replicateComparisonContextMenuItem");
-            this.replicateComparisonContextMenuItem.Click += new System.EventHandler(this.replicateComparisonMenuItem_Click);
-            // 
-            // timePeptideComparisonContextMenuItem
-            // 
-            this.timePeptideComparisonContextMenuItem.Name = "timePeptideComparisonContextMenuItem";
-            resources.ApplyResources(this.timePeptideComparisonContextMenuItem, "timePeptideComparisonContextMenuItem");
-            this.timePeptideComparisonContextMenuItem.Click += new System.EventHandler(this.timePeptideComparisonMenuItem_Click);
-            // 
-            // regressionContextMenuItem
-            // 
-            this.regressionContextMenuItem.DropDownItems.AddRange(new System.Windows.Forms.ToolStripItem[] {
-            this.scoreToRunToolStripMenuItem,
-            this.runToRunToolStripMenuItem});
-            this.regressionContextMenuItem.Name = "regressionContextMenuItem";
-            resources.ApplyResources(this.regressionContextMenuItem, "regressionContextMenuItem");
-            // 
-            // scoreToRunToolStripMenuItem
-            // 
-            this.scoreToRunToolStripMenuItem.Name = "scoreToRunToolStripMenuItem";
-            resources.ApplyResources(this.scoreToRunToolStripMenuItem, "scoreToRunToolStripMenuItem");
-            this.scoreToRunToolStripMenuItem.Click += new System.EventHandler(this.regressionMenuItem_Click);
-            // 
-            // runToRunToolStripMenuItem
-            // 
-            this.runToRunToolStripMenuItem.Name = "runToRunToolStripMenuItem";
-            resources.ApplyResources(this.runToRunToolStripMenuItem, "runToRunToolStripMenuItem");
-            this.runToRunToolStripMenuItem.Click += new System.EventHandler(this.fullReplicateComparisonToolStripMenuItem_Click);
-            // 
-            // schedulingContextMenuItem
-            // 
-            this.schedulingContextMenuItem.Name = "schedulingContextMenuItem";
-            resources.ApplyResources(this.schedulingContextMenuItem, "schedulingContextMenuItem");
-            this.schedulingContextMenuItem.Click += new System.EventHandler(this.schedulingMenuItem_Click);
-            // 
-            // timePlotContextMenuItem
-            // 
-            this.timePlotContextMenuItem.DropDownItems.AddRange(new System.Windows.Forms.ToolStripItem[] {
-            this.timeCorrelationContextMenuItem,
-            this.timeResidualsContextMenuItem});
-            this.timePlotContextMenuItem.Name = "timePlotContextMenuItem";
-            resources.ApplyResources(this.timePlotContextMenuItem, "timePlotContextMenuItem");
-            // 
-            // timeCorrelationContextMenuItem
-            // 
-            this.timeCorrelationContextMenuItem.Name = "timeCorrelationContextMenuItem";
-            resources.ApplyResources(this.timeCorrelationContextMenuItem, "timeCorrelationContextMenuItem");
-            this.timeCorrelationContextMenuItem.Click += new System.EventHandler(this.timeCorrelationContextMenuItem_Click);
-            // 
-            // timeResidualsContextMenuItem
-            // 
-            this.timeResidualsContextMenuItem.Name = "timeResidualsContextMenuItem";
-            resources.ApplyResources(this.timeResidualsContextMenuItem, "timeResidualsContextMenuItem");
-            this.timeResidualsContextMenuItem.Click += new System.EventHandler(this.timeResidualsContextMenuItem_Click);
-            // 
-            // timePointsContextMenuItem
-            // 
-            this.timePointsContextMenuItem.DropDownItems.AddRange(new System.Windows.Forms.ToolStripItem[] {
-            this.timeTargetsContextMenuItem,
-            this.targetsAt1FDRToolStripMenuItem,
-            this.timeStandardsContextMenuItem,
-            this.timeDecoysContextMenuItem});
-            this.timePointsContextMenuItem.Name = "timePointsContextMenuItem";
-            resources.ApplyResources(this.timePointsContextMenuItem, "timePointsContextMenuItem");
-            // 
-            // timeTargetsContextMenuItem
-            // 
-            this.timeTargetsContextMenuItem.Name = "timeTargetsContextMenuItem";
-            resources.ApplyResources(this.timeTargetsContextMenuItem, "timeTargetsContextMenuItem");
-            this.timeTargetsContextMenuItem.Click += new System.EventHandler(this.timeTargetsContextMenuItem_Click);
-            // 
-            // targetsAt1FDRToolStripMenuItem
-            // 
-            this.targetsAt1FDRToolStripMenuItem.Name = "targetsAt1FDRToolStripMenuItem";
-            resources.ApplyResources(this.targetsAt1FDRToolStripMenuItem, "targetsAt1FDRToolStripMenuItem");
-            this.targetsAt1FDRToolStripMenuItem.Click += new System.EventHandler(this.targetsAt1FDRToolStripMenuItem_Click);
-            // 
-            // timeStandardsContextMenuItem
-            // 
-            this.timeStandardsContextMenuItem.Name = "timeStandardsContextMenuItem";
-            resources.ApplyResources(this.timeStandardsContextMenuItem, "timeStandardsContextMenuItem");
-            this.timeStandardsContextMenuItem.Click += new System.EventHandler(this.timeStandardsContextMenuItem_Click);
-            // 
-            // timeDecoysContextMenuItem
-            // 
-            this.timeDecoysContextMenuItem.Name = "timeDecoysContextMenuItem";
-            resources.ApplyResources(this.timeDecoysContextMenuItem, "timeDecoysContextMenuItem");
-            this.timeDecoysContextMenuItem.Click += new System.EventHandler(this.timeDecoysContextMenuItem_Click);
-            // 
-            // rtValueMenuItem
-            // 
-            this.rtValueMenuItem.DropDownItems.AddRange(new System.Windows.Forms.ToolStripItem[] {
-            this.allRTValueContextMenuItem,
-            this.timeRTValueContextMenuItem,
-            this.fwhmRTValueContextMenuItem,
-            this.fwbRTValueContextMenuItem});
-            this.rtValueMenuItem.Name = "rtValueMenuItem";
-            resources.ApplyResources(this.rtValueMenuItem, "rtValueMenuItem");
-            this.rtValueMenuItem.DropDownOpening += new System.EventHandler(this.peptideRTValueMenuItem_DropDownOpening);
-            // 
-            // allRTValueContextMenuItem
-            // 
-            this.allRTValueContextMenuItem.Name = "allRTValueContextMenuItem";
-            resources.ApplyResources(this.allRTValueContextMenuItem, "allRTValueContextMenuItem");
-            this.allRTValueContextMenuItem.Click += new System.EventHandler(this.allRTValueContextMenuItem_Click);
-            // 
-            // timeRTValueContextMenuItem
-            // 
-            this.timeRTValueContextMenuItem.Name = "timeRTValueContextMenuItem";
-            resources.ApplyResources(this.timeRTValueContextMenuItem, "timeRTValueContextMenuItem");
-            this.timeRTValueContextMenuItem.Click += new System.EventHandler(this.timeRTValueContextMenuItem_Click);
-            // 
-            // fwhmRTValueContextMenuItem
-            // 
-            this.fwhmRTValueContextMenuItem.Name = "fwhmRTValueContextMenuItem";
-            resources.ApplyResources(this.fwhmRTValueContextMenuItem, "fwhmRTValueContextMenuItem");
-            this.fwhmRTValueContextMenuItem.Click += new System.EventHandler(this.fwhmRTValueContextMenuItem_Click);
-            // 
-            // fwbRTValueContextMenuItem
-            // 
-            this.fwbRTValueContextMenuItem.Name = "fwbRTValueContextMenuItem";
-            resources.ApplyResources(this.fwbRTValueContextMenuItem, "fwbRTValueContextMenuItem");
-            this.fwbRTValueContextMenuItem.Click += new System.EventHandler(this.fwbRTValueContextMenuItem_Click);
-            // 
-            // showRTLegendContextMenuItem
-            // 
-            this.showRTLegendContextMenuItem.Name = "showRTLegendContextMenuItem";
-            resources.ApplyResources(this.showRTLegendContextMenuItem, "showRTLegendContextMenuItem");
-            this.showRTLegendContextMenuItem.Click += new System.EventHandler(this.showRTLegendContextMenuItem_Click);
-            // 
-            // selectionContextMenuItem
-            // 
-            this.selectionContextMenuItem.CheckOnClick = true;
-            this.selectionContextMenuItem.Name = "selectionContextMenuItem";
-            resources.ApplyResources(this.selectionContextMenuItem, "selectionContextMenuItem");
-            this.selectionContextMenuItem.Click += new System.EventHandler(this.selectionContextMenuItem_Click);
-            // 
-            // synchronizeSummaryZoomingContextMenuItem
-            // 
-            this.synchronizeSummaryZoomingContextMenuItem.CheckOnClick = true;
-            this.synchronizeSummaryZoomingContextMenuItem.Name = "synchronizeSummaryZoomingContextMenuItem";
-            resources.ApplyResources(this.synchronizeSummaryZoomingContextMenuItem, "synchronizeSummaryZoomingContextMenuItem");
-            this.synchronizeSummaryZoomingContextMenuItem.Click += new System.EventHandler(this.synchronizeSummaryZoomingContextMenuItem_Click);
-            // 
-            // refineRTContextMenuItem
-            // 
-            this.refineRTContextMenuItem.CheckOnClick = true;
-            this.refineRTContextMenuItem.Name = "refineRTContextMenuItem";
-            resources.ApplyResources(this.refineRTContextMenuItem, "refineRTContextMenuItem");
-            this.refineRTContextMenuItem.Click += new System.EventHandler(this.refineRTContextMenuItem_Click);
-            // 
-            // predictionRTContextMenuItem
-            // 
-            this.predictionRTContextMenuItem.CheckOnClick = true;
-            this.predictionRTContextMenuItem.Name = "predictionRTContextMenuItem";
-            resources.ApplyResources(this.predictionRTContextMenuItem, "predictionRTContextMenuItem");
-            this.predictionRTContextMenuItem.Click += new System.EventHandler(this.predictionRTContextMenuItem_Click);
-            // 
-            // replicatesRTContextMenuItem
-            // 
-            this.replicatesRTContextMenuItem.DropDownItems.AddRange(new System.Windows.Forms.ToolStripItem[] {
-            this.averageReplicatesContextMenuItem,
-            this.singleReplicateRTContextMenuItem,
-            this.bestReplicateRTContextMenuItem});
-            this.replicatesRTContextMenuItem.Name = "replicatesRTContextMenuItem";
-            resources.ApplyResources(this.replicatesRTContextMenuItem, "replicatesRTContextMenuItem");
-            this.replicatesRTContextMenuItem.DropDownOpening += new System.EventHandler(this.replicatesRTContextMenuItem_DropDownOpening);
-            // 
-            // averageReplicatesContextMenuItem
-            // 
-            this.averageReplicatesContextMenuItem.Name = "averageReplicatesContextMenuItem";
-            resources.ApplyResources(this.averageReplicatesContextMenuItem, "averageReplicatesContextMenuItem");
-            this.averageReplicatesContextMenuItem.Click += new System.EventHandler(this.averageReplicatesContextMenuItem_Click);
-            // 
-            // singleReplicateRTContextMenuItem
-            // 
-            this.singleReplicateRTContextMenuItem.Name = "singleReplicateRTContextMenuItem";
-            resources.ApplyResources(this.singleReplicateRTContextMenuItem, "singleReplicateRTContextMenuItem");
-            this.singleReplicateRTContextMenuItem.Click += new System.EventHandler(this.singleReplicateRTContextMenuItem_Click);
-            // 
-            // bestReplicateRTContextMenuItem
-            // 
-            this.bestReplicateRTContextMenuItem.Name = "bestReplicateRTContextMenuItem";
-            resources.ApplyResources(this.bestReplicateRTContextMenuItem, "bestReplicateRTContextMenuItem");
-            this.bestReplicateRTContextMenuItem.Click += new System.EventHandler(this.bestReplicateRTContextMenuItem_Click);
-            // 
-            // setRTThresholdContextMenuItem
-            // 
-            this.setRTThresholdContextMenuItem.Name = "setRTThresholdContextMenuItem";
-            resources.ApplyResources(this.setRTThresholdContextMenuItem, "setRTThresholdContextMenuItem");
-            this.setRTThresholdContextMenuItem.Click += new System.EventHandler(this.setRTThresholdContextMenuItem_Click);
-            // 
-            // setRegressionMethodContextMenuItem
-            // 
-            this.setRegressionMethodContextMenuItem.DropDownItems.AddRange(new System.Windows.Forms.ToolStripItem[] {
-            this.linearRegressionContextMenuItem,
-            this.kernelDensityEstimationContextMenuItem,
-            this.logRegressionContextMenuItem,
-            this.loessContextMenuItem});
-            this.setRegressionMethodContextMenuItem.Name = "setRegressionMethodContextMenuItem";
-            resources.ApplyResources(this.setRegressionMethodContextMenuItem, "setRegressionMethodContextMenuItem");
-            // 
-            // linearRegressionContextMenuItem
-            // 
-            this.linearRegressionContextMenuItem.Name = "linearRegressionContextMenuItem";
-            resources.ApplyResources(this.linearRegressionContextMenuItem, "linearRegressionContextMenuItem");
-            this.linearRegressionContextMenuItem.Click += new System.EventHandler(this.linearRegressionContextMenuItem_Click);
-            // 
-            // kernelDensityEstimationContextMenuItem
-            // 
-            this.kernelDensityEstimationContextMenuItem.Name = "kernelDensityEstimationContextMenuItem";
-            resources.ApplyResources(this.kernelDensityEstimationContextMenuItem, "kernelDensityEstimationContextMenuItem");
-            this.kernelDensityEstimationContextMenuItem.Click += new System.EventHandler(this.kernelDensityEstimationContextMenuItem_Click);
-            // 
-            // logRegressionContextMenuItem
-            // 
-            this.logRegressionContextMenuItem.Name = "logRegressionContextMenuItem";
-            resources.ApplyResources(this.logRegressionContextMenuItem, "logRegressionContextMenuItem");
-            this.logRegressionContextMenuItem.Click += new System.EventHandler(this.logRegressionContextMenuItem_Click);
-            // 
-            // loessContextMenuItem
-            // 
-            this.loessContextMenuItem.Name = "loessContextMenuItem";
-            resources.ApplyResources(this.loessContextMenuItem, "loessContextMenuItem");
-            this.loessContextMenuItem.Click += new System.EventHandler(this.loessContextMenuItem_Click);
-            // 
-            // toolStripSeparator22
-            // 
-            this.toolStripSeparator22.Name = "toolStripSeparator22";
-            resources.ApplyResources(this.toolStripSeparator22, "toolStripSeparator22");
-            // 
-            // createRTRegressionContextMenuItem
-            // 
-            this.createRTRegressionContextMenuItem.Name = "createRTRegressionContextMenuItem";
-            resources.ApplyResources(this.createRTRegressionContextMenuItem, "createRTRegressionContextMenuItem");
-            this.createRTRegressionContextMenuItem.Click += new System.EventHandler(this.createRTRegressionContextMenuItem_Click);
-            // 
-            // chooseCalculatorContextMenuItem
-            // 
-            this.chooseCalculatorContextMenuItem.DropDownItems.AddRange(new System.Windows.Forms.ToolStripItem[] {
-            this.placeholderToolStripMenuItem1,
-            this.toolStripSeparatorCalculators,
-            this.addCalculatorContextMenuItem,
-            this.updateCalculatorContextMenuItem});
-            this.chooseCalculatorContextMenuItem.Name = "chooseCalculatorContextMenuItem";
-            resources.ApplyResources(this.chooseCalculatorContextMenuItem, "chooseCalculatorContextMenuItem");
-            this.chooseCalculatorContextMenuItem.DropDownOpening += new System.EventHandler(this.chooseCalculatorContextMenuItem_DropDownOpening);
-            // 
-            // placeholderToolStripMenuItem1
-            // 
-            this.placeholderToolStripMenuItem1.Name = "placeholderToolStripMenuItem1";
-            resources.ApplyResources(this.placeholderToolStripMenuItem1, "placeholderToolStripMenuItem1");
-            // 
-            // toolStripSeparatorCalculators
-            // 
-            this.toolStripSeparatorCalculators.Name = "toolStripSeparatorCalculators";
-            resources.ApplyResources(this.toolStripSeparatorCalculators, "toolStripSeparatorCalculators");
-            // 
-            // addCalculatorContextMenuItem
-            // 
-            this.addCalculatorContextMenuItem.Name = "addCalculatorContextMenuItem";
-            resources.ApplyResources(this.addCalculatorContextMenuItem, "addCalculatorContextMenuItem");
-            this.addCalculatorContextMenuItem.Click += new System.EventHandler(this.addCalculatorContextMenuItem_Click);
-            // 
-            // updateCalculatorContextMenuItem
-            // 
-            this.updateCalculatorContextMenuItem.Name = "updateCalculatorContextMenuItem";
-            resources.ApplyResources(this.updateCalculatorContextMenuItem, "updateCalculatorContextMenuItem");
-            this.updateCalculatorContextMenuItem.Click += new System.EventHandler(this.updateCalculatorContextMenuItem_Click);
-            // 
-            // toolStripSeparator23
-            // 
-            this.toolStripSeparator23.Name = "toolStripSeparator23";
-            resources.ApplyResources(this.toolStripSeparator23, "toolStripSeparator23");
-            // 
-            // removeRTOutliersContextMenuItem
-            // 
-            this.removeRTOutliersContextMenuItem.Name = "removeRTOutliersContextMenuItem";
-            resources.ApplyResources(this.removeRTOutliersContextMenuItem, "removeRTOutliersContextMenuItem");
-            this.removeRTOutliersContextMenuItem.Click += new System.EventHandler(this.removeRTOutliersContextMenuItem_Click);
-            // 
-            // removeRTContextMenuItem
-            // 
-            this.removeRTContextMenuItem.Name = "removeRTContextMenuItem";
-            resources.ApplyResources(this.removeRTContextMenuItem, "removeRTContextMenuItem");
-            this.removeRTContextMenuItem.Click += new System.EventHandler(this.removeRTContextMenuItem_Click);
-            // 
-            // toolStripSeparator24
-            // 
-            this.toolStripSeparator24.Name = "toolStripSeparator24";
-            resources.ApplyResources(this.toolStripSeparator24, "toolStripSeparator24");
-            // 
-            // timePropsContextMenuItem
-            // 
-            this.timePropsContextMenuItem.Name = "timePropsContextMenuItem";
-            resources.ApplyResources(this.timePropsContextMenuItem, "timePropsContextMenuItem");
-            this.timePropsContextMenuItem.Click += new System.EventHandler(this.timePropsContextMenuItem_Click);
-            // 
-            // toolStripSeparator38
-            // 
-            this.toolStripSeparator38.Name = "toolStripSeparator38";
-            resources.ApplyResources(this.toolStripSeparator38, "toolStripSeparator38");
-            // 
-            // zoomOutRTContextMenuItem
-            // 
-            this.zoomOutRTContextMenuItem.Name = "zoomOutRTContextMenuItem";
-            resources.ApplyResources(this.zoomOutRTContextMenuItem, "zoomOutRTContextMenuItem");
-            // 
-            // toolStripSeparator25
-            // 
-            this.toolStripSeparator25.Name = "toolStripSeparator25";
-            resources.ApplyResources(this.toolStripSeparator25, "toolStripSeparator25");
-            // 
-            // contextMenuPeakAreas
-            // 
-            this.contextMenuPeakAreas.Items.AddRange(new System.Windows.Forms.ToolStripItem[] {
-            this.areaGraphContextMenuItem,
-            this.graphTypeToolStripMenuItem,
-            this.peptideOrderContextMenuItem,
-            this.replicateOrderContextMenuItem,
-            this.areaNormalizeContextMenuItem,
-            this.scopeContextMenuItem,
-            this.showPeakAreaLegendContextMenuItem,
-            this.showLibraryPeakAreaContextMenuItem,
-            this.showDotProductToolStripMenuItem,
-            this.peptideLogScaleContextMenuItem,
-            this.peptideCvsContextMenuItem,
-            this.toolStripSeparator28,
-            this.areaPropsContextMenuItem,
-            this.groupReplicatesByContextMenuItem,
-            this.areaCVbinWidthToolStripMenuItem,
-            this.pointsToolStripMenuItem,
-            this.areaCVTransitionsToolStripMenuItem,
-            this.areaCVNormalizedToToolStripMenuItem,
-            this.areaCVLogScaleToolStripMenuItem,
-            this.removeAboveCVCutoffToolStripMenuItem,
-            this.toolStripSeparator57});
-            this.contextMenuPeakAreas.Name = "contextMenuStrip1";
-            resources.ApplyResources(this.contextMenuPeakAreas, "contextMenuPeakAreas");
-            // 
-            // areaGraphContextMenuItem
-            // 
-            this.areaGraphContextMenuItem.DropDownItems.AddRange(new System.Windows.Forms.ToolStripItem[] {
-            this.areaReplicateComparisonContextMenuItem,
-            this.areaPeptideComparisonContextMenuItem,
-            this.areaCVHistogramContextMenuItem,
-            this.areaCVHistogram2DContextMenuItem});
-            this.areaGraphContextMenuItem.Name = "areaGraphContextMenuItem";
-            resources.ApplyResources(this.areaGraphContextMenuItem, "areaGraphContextMenuItem");
-            this.areaGraphContextMenuItem.DropDownOpening += new System.EventHandler(this.areaGraphMenuItem_DropDownOpening);
-            // 
-            // areaReplicateComparisonContextMenuItem
-            // 
-            this.areaReplicateComparisonContextMenuItem.Name = "areaReplicateComparisonContextMenuItem";
-            resources.ApplyResources(this.areaReplicateComparisonContextMenuItem, "areaReplicateComparisonContextMenuItem");
-            this.areaReplicateComparisonContextMenuItem.Click += new System.EventHandler(this.areaReplicateComparisonMenuItem_Click);
-            // 
-            // areaPeptideComparisonContextMenuItem
-            // 
-            this.areaPeptideComparisonContextMenuItem.Name = "areaPeptideComparisonContextMenuItem";
-            resources.ApplyResources(this.areaPeptideComparisonContextMenuItem, "areaPeptideComparisonContextMenuItem");
-            this.areaPeptideComparisonContextMenuItem.Click += new System.EventHandler(this.areaPeptideComparisonMenuItem_Click);
-            // 
-            // areaCVHistogramContextMenuItem
-            // 
-            this.areaCVHistogramContextMenuItem.Name = "areaCVHistogramContextMenuItem";
-            resources.ApplyResources(this.areaCVHistogramContextMenuItem, "areaCVHistogramContextMenuItem");
-            this.areaCVHistogramContextMenuItem.Click += new System.EventHandler(this.areaCVHistogramToolStripMenuItem1_Click);
-            // 
-            // areaCVHistogram2DContextMenuItem
-            // 
-            this.areaCVHistogram2DContextMenuItem.Name = "areaCVHistogram2DContextMenuItem";
-            resources.ApplyResources(this.areaCVHistogram2DContextMenuItem, "areaCVHistogram2DContextMenuItem");
-            this.areaCVHistogram2DContextMenuItem.Click += new System.EventHandler(this.areaCVHistogram2DToolStripMenuItem1_Click);
-            // 
-            // graphTypeToolStripMenuItem
-            // 
-            this.graphTypeToolStripMenuItem.DropDownItems.AddRange(new System.Windows.Forms.ToolStripItem[] {
-            this.barAreaGraphDisplayTypeMenuItem,
-            this.lineAreaGraphDisplayTypeMenuItem});
-            this.graphTypeToolStripMenuItem.Name = "graphTypeToolStripMenuItem";
-            resources.ApplyResources(this.graphTypeToolStripMenuItem, "graphTypeToolStripMenuItem");
-            // 
-            // barAreaGraphDisplayTypeMenuItem
-            // 
-            this.barAreaGraphDisplayTypeMenuItem.Checked = true;
-            this.barAreaGraphDisplayTypeMenuItem.CheckState = System.Windows.Forms.CheckState.Checked;
-            this.barAreaGraphDisplayTypeMenuItem.Name = "barAreaGraphDisplayTypeMenuItem";
-            resources.ApplyResources(this.barAreaGraphDisplayTypeMenuItem, "barAreaGraphDisplayTypeMenuItem");
-            this.barAreaGraphDisplayTypeMenuItem.Click += new System.EventHandler(this.barAreaGraphTypeMenuItem_Click);
-            // 
-            // lineAreaGraphDisplayTypeMenuItem
-            // 
-            this.lineAreaGraphDisplayTypeMenuItem.Name = "lineAreaGraphDisplayTypeMenuItem";
-            resources.ApplyResources(this.lineAreaGraphDisplayTypeMenuItem, "lineAreaGraphDisplayTypeMenuItem");
-            this.lineAreaGraphDisplayTypeMenuItem.Click += new System.EventHandler(this.lineAreaGraphTypeMenuItem_Click);
-            // 
-            // peptideOrderContextMenuItem
-            // 
-            this.peptideOrderContextMenuItem.DropDownItems.AddRange(new System.Windows.Forms.ToolStripItem[] {
-            this.peptideOrderDocumentContextMenuItem,
-            this.peptideOrderRTContextMenuItem,
-            this.peptideOrderAreaContextMenuItem,
-            this.peptideOrderMassErrorContextMenuItem});
-            this.peptideOrderContextMenuItem.Name = "peptideOrderContextMenuItem";
-            resources.ApplyResources(this.peptideOrderContextMenuItem, "peptideOrderContextMenuItem");
-            this.peptideOrderContextMenuItem.DropDownOpening += new System.EventHandler(this.peptideOrderContextMenuItem_DropDownOpening);
-            // 
-            // peptideOrderDocumentContextMenuItem
-            // 
-            this.peptideOrderDocumentContextMenuItem.Name = "peptideOrderDocumentContextMenuItem";
-            resources.ApplyResources(this.peptideOrderDocumentContextMenuItem, "peptideOrderDocumentContextMenuItem");
-            this.peptideOrderDocumentContextMenuItem.Click += new System.EventHandler(this.peptideOrderDocumentContextMenuItem_Click);
-            // 
-            // peptideOrderRTContextMenuItem
-            // 
-            this.peptideOrderRTContextMenuItem.Name = "peptideOrderRTContextMenuItem";
-            resources.ApplyResources(this.peptideOrderRTContextMenuItem, "peptideOrderRTContextMenuItem");
-            this.peptideOrderRTContextMenuItem.Click += new System.EventHandler(this.peptideOrderRTContextMenuItem_Click);
-            // 
-            // peptideOrderAreaContextMenuItem
-            // 
-            this.peptideOrderAreaContextMenuItem.Name = "peptideOrderAreaContextMenuItem";
-            resources.ApplyResources(this.peptideOrderAreaContextMenuItem, "peptideOrderAreaContextMenuItem");
-            this.peptideOrderAreaContextMenuItem.Click += new System.EventHandler(this.peptideOrderAreaContextMenuItem_Click);
-            // 
-            // peptideOrderMassErrorContextMenuItem
-            // 
-            this.peptideOrderMassErrorContextMenuItem.Name = "peptideOrderMassErrorContextMenuItem";
-            resources.ApplyResources(this.peptideOrderMassErrorContextMenuItem, "peptideOrderMassErrorContextMenuItem");
-            this.peptideOrderMassErrorContextMenuItem.Click += new System.EventHandler(this.peptideOrderMassErrorContextMenuItem_Click);
-            // 
-            // replicateOrderContextMenuItem
-            // 
-            this.replicateOrderContextMenuItem.DropDownItems.AddRange(new System.Windows.Forms.ToolStripItem[] {
-            this.replicateOrderDocumentContextMenuItem,
-            this.replicateOrderAcqTimeContextMenuItem});
-            this.replicateOrderContextMenuItem.Name = "replicateOrderContextMenuItem";
-            resources.ApplyResources(this.replicateOrderContextMenuItem, "replicateOrderContextMenuItem");
-            // 
-            // replicateOrderDocumentContextMenuItem
-            // 
-            this.replicateOrderDocumentContextMenuItem.Name = "replicateOrderDocumentContextMenuItem";
-            resources.ApplyResources(this.replicateOrderDocumentContextMenuItem, "replicateOrderDocumentContextMenuItem");
-            this.replicateOrderDocumentContextMenuItem.Click += new System.EventHandler(this.replicateOrderDocumentContextMenuItem_Click);
-            // 
-            // replicateOrderAcqTimeContextMenuItem
-            // 
-            this.replicateOrderAcqTimeContextMenuItem.Name = "replicateOrderAcqTimeContextMenuItem";
-            resources.ApplyResources(this.replicateOrderAcqTimeContextMenuItem, "replicateOrderAcqTimeContextMenuItem");
-            this.replicateOrderAcqTimeContextMenuItem.Click += new System.EventHandler(this.replicateOrderAcqTimeContextMenuItem_Click);
-            // 
-            // areaNormalizeContextMenuItem
-            // 
-            this.areaNormalizeContextMenuItem.Name = "areaNormalizeContextMenuItem";
-            resources.ApplyResources(this.areaNormalizeContextMenuItem, "areaNormalizeContextMenuItem");
-            // 
-            // scopeContextMenuItem
-            // 
-            this.scopeContextMenuItem.DropDownItems.AddRange(new System.Windows.Forms.ToolStripItem[] {
-            this.documentScopeContextMenuItem,
-            this.proteinScopeContextMenuItem});
-            this.scopeContextMenuItem.Name = "scopeContextMenuItem";
-            resources.ApplyResources(this.scopeContextMenuItem, "scopeContextMenuItem");
-            this.scopeContextMenuItem.DropDownOpening += new System.EventHandler(this.scopeContextMenuItem_DropDownOpening);
-            // 
-            // documentScopeContextMenuItem
-            // 
-            this.documentScopeContextMenuItem.Name = "documentScopeContextMenuItem";
-            resources.ApplyResources(this.documentScopeContextMenuItem, "documentScopeContextMenuItem");
-            this.documentScopeContextMenuItem.Click += new System.EventHandler(this.documentScopeContextMenuItem_Click);
-            // 
-            // proteinScopeContextMenuItem
-            // 
-            this.proteinScopeContextMenuItem.Name = "proteinScopeContextMenuItem";
-            resources.ApplyResources(this.proteinScopeContextMenuItem, "proteinScopeContextMenuItem");
-            this.proteinScopeContextMenuItem.Click += new System.EventHandler(this.proteinScopeContextMenuItem_Click);
-            // 
-            // showPeakAreaLegendContextMenuItem
-            // 
-            this.showPeakAreaLegendContextMenuItem.Name = "showPeakAreaLegendContextMenuItem";
-            resources.ApplyResources(this.showPeakAreaLegendContextMenuItem, "showPeakAreaLegendContextMenuItem");
-            this.showPeakAreaLegendContextMenuItem.Click += new System.EventHandler(this.showPeakAreaLegendContextMenuItem_Click);
-            // 
-            // showLibraryPeakAreaContextMenuItem
-            // 
-            this.showLibraryPeakAreaContextMenuItem.CheckOnClick = true;
-            this.showLibraryPeakAreaContextMenuItem.Name = "showLibraryPeakAreaContextMenuItem";
-            resources.ApplyResources(this.showLibraryPeakAreaContextMenuItem, "showLibraryPeakAreaContextMenuItem");
-            this.showLibraryPeakAreaContextMenuItem.Click += new System.EventHandler(this.showLibraryPeakAreaContextMenuItem_Click);
-            // 
-            // showDotProductToolStripMenuItem
-            // 
-            this.showDotProductToolStripMenuItem.Name = "showDotProductToolStripMenuItem";
-            resources.ApplyResources(this.showDotProductToolStripMenuItem, "showDotProductToolStripMenuItem");
-            this.showDotProductToolStripMenuItem.Click += new System.EventHandler(this.showDotProductToolStripMenuItem_Click);
-            // 
-            // peptideLogScaleContextMenuItem
-            // 
-            this.peptideLogScaleContextMenuItem.CheckOnClick = true;
-            this.peptideLogScaleContextMenuItem.Name = "peptideLogScaleContextMenuItem";
-            resources.ApplyResources(this.peptideLogScaleContextMenuItem, "peptideLogScaleContextMenuItem");
-            this.peptideLogScaleContextMenuItem.Click += new System.EventHandler(this.peptideLogScaleContextMenuItem_Click);
-            // 
-            // peptideCvsContextMenuItem
-            // 
-            this.peptideCvsContextMenuItem.CheckOnClick = true;
-            this.peptideCvsContextMenuItem.Name = "peptideCvsContextMenuItem";
-            resources.ApplyResources(this.peptideCvsContextMenuItem, "peptideCvsContextMenuItem");
-            this.peptideCvsContextMenuItem.Click += new System.EventHandler(this.peptideCvsContextMenuItem_Click);
-            // 
-            // toolStripSeparator28
-            // 
-            this.toolStripSeparator28.Name = "toolStripSeparator28";
-            resources.ApplyResources(this.toolStripSeparator28, "toolStripSeparator28");
-            // 
-            // areaPropsContextMenuItem
-            // 
-            this.areaPropsContextMenuItem.Name = "areaPropsContextMenuItem";
-            resources.ApplyResources(this.areaPropsContextMenuItem, "areaPropsContextMenuItem");
-            this.areaPropsContextMenuItem.Click += new System.EventHandler(this.areaPropsContextMenuItem_Click);
-            // 
-            // groupReplicatesByContextMenuItem
-            // 
-            this.groupReplicatesByContextMenuItem.DropDownItems.AddRange(new System.Windows.Forms.ToolStripItem[] {
-            this.groupByReplicateContextMenuItem});
-            this.groupReplicatesByContextMenuItem.Name = "groupReplicatesByContextMenuItem";
-            resources.ApplyResources(this.groupReplicatesByContextMenuItem, "groupReplicatesByContextMenuItem");
-            // 
-            // groupByReplicateContextMenuItem
-            // 
-            this.groupByReplicateContextMenuItem.Name = "groupByReplicateContextMenuItem";
-            resources.ApplyResources(this.groupByReplicateContextMenuItem, "groupByReplicateContextMenuItem");
-            this.groupByReplicateContextMenuItem.Click += new System.EventHandler(this.groupByReplicateContextMenuItem_Click);
-            // 
-            // areaCVbinWidthToolStripMenuItem
-            // 
-            this.areaCVbinWidthToolStripMenuItem.DropDownItems.AddRange(new System.Windows.Forms.ToolStripItem[] {
-            this.areaCV05binWidthToolStripMenuItem,
-            this.areaCV10binWidthToolStripMenuItem,
-            this.areaCV15binWidthToolStripMenuItem,
-            this.areaCV20binWidthToolStripMenuItem});
-            this.areaCVbinWidthToolStripMenuItem.Name = "areaCVbinWidthToolStripMenuItem";
-            resources.ApplyResources(this.areaCVbinWidthToolStripMenuItem, "areaCVbinWidthToolStripMenuItem");
-            // 
-            // areaCV05binWidthToolStripMenuItem
-            // 
-            this.areaCV05binWidthToolStripMenuItem.Name = "areaCV05binWidthToolStripMenuItem";
-            resources.ApplyResources(this.areaCV05binWidthToolStripMenuItem, "areaCV05binWidthToolStripMenuItem");
-            this.areaCV05binWidthToolStripMenuItem.Click += new System.EventHandler(this.areaCV05binWidthToolStripMenuItem_Click);
-            // 
-            // areaCV10binWidthToolStripMenuItem
-            // 
-            this.areaCV10binWidthToolStripMenuItem.Name = "areaCV10binWidthToolStripMenuItem";
-            resources.ApplyResources(this.areaCV10binWidthToolStripMenuItem, "areaCV10binWidthToolStripMenuItem");
-            this.areaCV10binWidthToolStripMenuItem.Click += new System.EventHandler(this.areaCV10binWidthToolStripMenuItem_Click);
-            // 
-            // areaCV15binWidthToolStripMenuItem
-            // 
-            this.areaCV15binWidthToolStripMenuItem.Name = "areaCV15binWidthToolStripMenuItem";
-            resources.ApplyResources(this.areaCV15binWidthToolStripMenuItem, "areaCV15binWidthToolStripMenuItem");
-            this.areaCV15binWidthToolStripMenuItem.Click += new System.EventHandler(this.areaCV15binWidthToolStripMenuItem_Click);
-            // 
-            // areaCV20binWidthToolStripMenuItem
-            // 
-            this.areaCV20binWidthToolStripMenuItem.Name = "areaCV20binWidthToolStripMenuItem";
-            resources.ApplyResources(this.areaCV20binWidthToolStripMenuItem, "areaCV20binWidthToolStripMenuItem");
-            this.areaCV20binWidthToolStripMenuItem.Click += new System.EventHandler(this.areaCV20binWidthToolStripMenuItem_Click);
-            // 
-            // pointsToolStripMenuItem
-            // 
-            this.pointsToolStripMenuItem.DropDownItems.AddRange(new System.Windows.Forms.ToolStripItem[] {
-            this.areaCVtargetsToolStripMenuItem,
-            this.areaCVdecoysToolStripMenuItem});
-            this.pointsToolStripMenuItem.Name = "pointsToolStripMenuItem";
-            resources.ApplyResources(this.pointsToolStripMenuItem, "pointsToolStripMenuItem");
-            // 
-            // areaCVtargetsToolStripMenuItem
-            // 
-            this.areaCVtargetsToolStripMenuItem.Name = "areaCVtargetsToolStripMenuItem";
-            resources.ApplyResources(this.areaCVtargetsToolStripMenuItem, "areaCVtargetsToolStripMenuItem");
-            this.areaCVtargetsToolStripMenuItem.Click += new System.EventHandler(this.areaCVtargetsToolStripMenuItem_Click);
-            // 
-            // areaCVdecoysToolStripMenuItem
-            // 
-            this.areaCVdecoysToolStripMenuItem.Name = "areaCVdecoysToolStripMenuItem";
-            resources.ApplyResources(this.areaCVdecoysToolStripMenuItem, "areaCVdecoysToolStripMenuItem");
-            this.areaCVdecoysToolStripMenuItem.Click += new System.EventHandler(this.areaCVdecoysToolStripMenuItem_Click);
-            // 
-            // areaCVTransitionsToolStripMenuItem
-            // 
-            this.areaCVTransitionsToolStripMenuItem.DropDownItems.AddRange(new System.Windows.Forms.ToolStripItem[] {
-            this.areaCVAllTransitionsToolStripMenuItem,
-            this.areaCVCountTransitionsToolStripMenuItem,
-            this.areaCVBestTransitionsToolStripMenuItem,
-            this.toolStripSeparator58,
-            this.areaCVPrecursorsToolStripMenuItem,
-            this.areaCVProductsToolStripMenuItem});
-            this.areaCVTransitionsToolStripMenuItem.Name = "areaCVTransitionsToolStripMenuItem";
-            resources.ApplyResources(this.areaCVTransitionsToolStripMenuItem, "areaCVTransitionsToolStripMenuItem");
-            // 
-            // areaCVAllTransitionsToolStripMenuItem
-            // 
-            this.areaCVAllTransitionsToolStripMenuItem.Name = "areaCVAllTransitionsToolStripMenuItem";
-            resources.ApplyResources(this.areaCVAllTransitionsToolStripMenuItem, "areaCVAllTransitionsToolStripMenuItem");
-            this.areaCVAllTransitionsToolStripMenuItem.Click += new System.EventHandler(this.areaCVAllTransitionsToolStripMenuItem_Click);
-            // 
-            // areaCVCountTransitionsToolStripMenuItem
-            // 
-            this.areaCVCountTransitionsToolStripMenuItem.Name = "areaCVCountTransitionsToolStripMenuItem";
-            resources.ApplyResources(this.areaCVCountTransitionsToolStripMenuItem, "areaCVCountTransitionsToolStripMenuItem");
-            // 
-            // areaCVBestTransitionsToolStripMenuItem
-            // 
-            this.areaCVBestTransitionsToolStripMenuItem.Name = "areaCVBestTransitionsToolStripMenuItem";
-            resources.ApplyResources(this.areaCVBestTransitionsToolStripMenuItem, "areaCVBestTransitionsToolStripMenuItem");
-            this.areaCVBestTransitionsToolStripMenuItem.Click += new System.EventHandler(this.areaCVBestTransitionsToolStripMenuItem_Click);
-            // 
-            // toolStripSeparator58
-            // 
-            this.toolStripSeparator58.Name = "toolStripSeparator58";
-            resources.ApplyResources(this.toolStripSeparator58, "toolStripSeparator58");
-            // 
-            // areaCVPrecursorsToolStripMenuItem
-            // 
-            this.areaCVPrecursorsToolStripMenuItem.Name = "areaCVPrecursorsToolStripMenuItem";
-            resources.ApplyResources(this.areaCVPrecursorsToolStripMenuItem, "areaCVPrecursorsToolStripMenuItem");
-            this.areaCVPrecursorsToolStripMenuItem.Click += new System.EventHandler(this.areaCVPrecursorsToolStripMenuItem_Click);
-            // 
-            // areaCVProductsToolStripMenuItem
-            // 
-            this.areaCVProductsToolStripMenuItem.Name = "areaCVProductsToolStripMenuItem";
-            resources.ApplyResources(this.areaCVProductsToolStripMenuItem, "areaCVProductsToolStripMenuItem");
-            this.areaCVProductsToolStripMenuItem.Click += new System.EventHandler(this.areaCVProductsToolStripMenuItem_Click);
-            // 
-            // areaCVNormalizedToToolStripMenuItem
-            // 
-            this.areaCVNormalizedToToolStripMenuItem.Name = "areaCVNormalizedToToolStripMenuItem";
-            resources.ApplyResources(this.areaCVNormalizedToToolStripMenuItem, "areaCVNormalizedToToolStripMenuItem");
-            // 
-            // areaCVLogScaleToolStripMenuItem
-            // 
-            this.areaCVLogScaleToolStripMenuItem.Name = "areaCVLogScaleToolStripMenuItem";
-            resources.ApplyResources(this.areaCVLogScaleToolStripMenuItem, "areaCVLogScaleToolStripMenuItem");
-            this.areaCVLogScaleToolStripMenuItem.Click += new System.EventHandler(this.areaCVLogScaleToolStripMenuItem_Click);
-            // 
-            // removeAboveCVCutoffToolStripMenuItem
-            // 
-            this.removeAboveCVCutoffToolStripMenuItem.Name = "removeAboveCVCutoffToolStripMenuItem";
-            resources.ApplyResources(this.removeAboveCVCutoffToolStripMenuItem, "removeAboveCVCutoffToolStripMenuItem");
-            this.removeAboveCVCutoffToolStripMenuItem.Click += new System.EventHandler(this.removeAboveCVCutoffToolStripMenuItem_Click);
-            // 
-            // toolStripSeparator57
-            // 
-            this.toolStripSeparator57.Name = "toolStripSeparator57";
-            resources.ApplyResources(this.toolStripSeparator57, "toolStripSeparator57");
-            // 
-            // panel1
-            // 
-            this.panel1.Controls.Add(this.dockPanel);
-            resources.ApplyResources(this.panel1, "panel1");
-            this.panel1.Name = "panel1";
-            // 
-            // dockPanel
-            // 
-            this.dockPanel.ActiveAutoHideContent = null;
-            resources.ApplyResources(this.dockPanel, "dockPanel");
-            this.dockPanel.Name = "dockPanel";
-            this.dockPanel.ActiveDocumentChanged += new System.EventHandler(this.dockPanel_ActiveDocumentChanged);
-            // 
-            // statusStrip
-            // 
-            resources.ApplyResources(this.statusStrip, "statusStrip");
-            this.statusStrip.Items.AddRange(new System.Windows.Forms.ToolStripItem[] {
-            this.statusGeneral,
-            this.statusProgress,
-            this.buttonShowAllChromatograms,
-            this.statusSequences,
-            this.statusPeptides,
-            this.statusPrecursors,
-            this.statusIons});
-            this.statusStrip.Name = "statusStrip";
-            // 
-            // statusGeneral
-            // 
-            this.statusGeneral.DisplayStyle = System.Windows.Forms.ToolStripItemDisplayStyle.Text;
-            this.statusGeneral.Name = "statusGeneral";
-            resources.ApplyResources(this.statusGeneral, "statusGeneral");
-            this.statusGeneral.Spring = true;
-            // 
-            // statusProgress
-            // 
-            this.statusProgress.Name = "statusProgress";
-            resources.ApplyResources(this.statusProgress, "statusProgress");
-            // 
-            // buttonShowAllChromatograms
-            // 
-            this.buttonShowAllChromatograms.DisplayStyle = System.Windows.Forms.ToolStripItemDisplayStyle.Image;
-            this.buttonShowAllChromatograms.DropDownButtonWidth = 0;
-            this.buttonShowAllChromatograms.Image = global::pwiz.Skyline.Properties.Resources.AllIonsStatusButton;
-            resources.ApplyResources(this.buttonShowAllChromatograms, "buttonShowAllChromatograms");
-            this.buttonShowAllChromatograms.Name = "buttonShowAllChromatograms";
-            this.buttonShowAllChromatograms.ButtonClick += new System.EventHandler(this.buttonShowAllChromatograms_ButtonClick);
-            // 
-            // statusSequences
-            // 
-            this.statusSequences.DisplayStyle = System.Windows.Forms.ToolStripItemDisplayStyle.Text;
-            this.statusSequences.Name = "statusSequences";
-            resources.ApplyResources(this.statusSequences, "statusSequences");
-            // 
-            // statusPeptides
-            // 
-            this.statusPeptides.DisplayStyle = System.Windows.Forms.ToolStripItemDisplayStyle.Text;
-            this.statusPeptides.Name = "statusPeptides";
-            resources.ApplyResources(this.statusPeptides, "statusPeptides");
-            // 
-            // statusPrecursors
-            // 
-            this.statusPrecursors.DisplayStyle = System.Windows.Forms.ToolStripItemDisplayStyle.Text;
-            this.statusPrecursors.Name = "statusPrecursors";
-            resources.ApplyResources(this.statusPrecursors, "statusPrecursors");
-            // 
-            // statusIons
-            // 
-            this.statusIons.Name = "statusIons";
-            resources.ApplyResources(this.statusIons, "statusIons");
-            // 
-            // mainToolStrip
-            // 
-            this.mainToolStrip.GripStyle = System.Windows.Forms.ToolStripGripStyle.Hidden;
-            this.mainToolStrip.Items.AddRange(new System.Windows.Forms.ToolStripItem[] {
-            this.newToolBarButton,
-            this.openToolBarButton,
-            this.saveToolBarButton,
-            this.publishToolbarButton,
-            this.toolStripSeparator20,
-            this.cutToolBarButton,
-            this.copyToolBarButton,
-            this.pasteToolBarButton,
-            this.toolStripSeparator21,
-            this.undoToolBarButton,
-            this.redoToolBarButton,
-            this.toolStripSeparatorSelectUI,
-            this.modeUIToolBarDropDownButton});
-            resources.ApplyResources(this.mainToolStrip, "mainToolStrip");
-            this.mainToolStrip.Name = "mainToolStrip";
-            // 
-            // newToolBarButton
-            // 
-            this.newToolBarButton.DisplayStyle = System.Windows.Forms.ToolStripItemDisplayStyle.Image;
-            this.newToolBarButton.Image = global::pwiz.Skyline.Properties.Resources.NewDocument;
-            resources.ApplyResources(this.newToolBarButton, "newToolBarButton");
-            this.newToolBarButton.Name = "newToolBarButton";
-            this.newToolBarButton.Click += new System.EventHandler(this.newMenuItem_Click);
-            // 
-            // openToolBarButton
-            // 
-            this.openToolBarButton.DisplayStyle = System.Windows.Forms.ToolStripItemDisplayStyle.Image;
-            this.openToolBarButton.Image = global::pwiz.Skyline.Properties.Resources.OpenFolder;
-            resources.ApplyResources(this.openToolBarButton, "openToolBarButton");
-            this.openToolBarButton.Name = "openToolBarButton";
-            this.openToolBarButton.Click += new System.EventHandler(this.openMenuItem_Click);
-            // 
-            // saveToolBarButton
-            // 
-            this.saveToolBarButton.DisplayStyle = System.Windows.Forms.ToolStripItemDisplayStyle.Image;
-            this.saveToolBarButton.Image = global::pwiz.Skyline.Properties.Resources.Save;
-            resources.ApplyResources(this.saveToolBarButton, "saveToolBarButton");
-            this.saveToolBarButton.Name = "saveToolBarButton";
-            this.saveToolBarButton.Click += new System.EventHandler(this.saveMenuItem_Click);
-            // 
-            // publishToolbarButton
-            // 
-            this.publishToolbarButton.DisplayStyle = System.Windows.Forms.ToolStripItemDisplayStyle.Image;
-            this.publishToolbarButton.Image = global::pwiz.Skyline.Properties.Resources.PanoramaPublish;
-            resources.ApplyResources(this.publishToolbarButton, "publishToolbarButton");
-            this.publishToolbarButton.Name = "publishToolbarButton";
-            this.publishToolbarButton.Click += new System.EventHandler(this.publishMenuItem_Click);
-            // 
-            // toolStripSeparator20
-            // 
-            this.toolStripSeparator20.Name = "toolStripSeparator20";
-            resources.ApplyResources(this.toolStripSeparator20, "toolStripSeparator20");
-            // 
-            // cutToolBarButton
-            // 
-            this.cutToolBarButton.DisplayStyle = System.Windows.Forms.ToolStripItemDisplayStyle.Image;
-            this.cutToolBarButton.Image = global::pwiz.Skyline.Properties.Resources.Cut;
-            resources.ApplyResources(this.cutToolBarButton, "cutToolBarButton");
-            this.cutToolBarButton.Name = "cutToolBarButton";
-            this.cutToolBarButton.Click += new System.EventHandler(this.cutMenuItem_Click);
-            // 
-            // copyToolBarButton
-            // 
-            this.copyToolBarButton.DisplayStyle = System.Windows.Forms.ToolStripItemDisplayStyle.Image;
-            this.copyToolBarButton.Image = global::pwiz.Skyline.Properties.Resources.Copy;
-            resources.ApplyResources(this.copyToolBarButton, "copyToolBarButton");
-            this.copyToolBarButton.Name = "copyToolBarButton";
-            this.copyToolBarButton.Click += new System.EventHandler(this.copyMenuItem_Click);
-            // 
-            // pasteToolBarButton
-            // 
-            this.pasteToolBarButton.DisplayStyle = System.Windows.Forms.ToolStripItemDisplayStyle.Image;
-            this.pasteToolBarButton.Image = global::pwiz.Skyline.Properties.Resources.Paste;
-            resources.ApplyResources(this.pasteToolBarButton, "pasteToolBarButton");
-            this.pasteToolBarButton.Name = "pasteToolBarButton";
-            this.pasteToolBarButton.Click += new System.EventHandler(this.pasteMenuItem_Click);
-            // 
-            // toolStripSeparator21
-            // 
-            this.toolStripSeparator21.Name = "toolStripSeparator21";
-            resources.ApplyResources(this.toolStripSeparator21, "toolStripSeparator21");
-            // 
-            // undoToolBarButton
-            // 
-            this.undoToolBarButton.DisplayStyle = System.Windows.Forms.ToolStripItemDisplayStyle.Image;
-            resources.ApplyResources(this.undoToolBarButton, "undoToolBarButton");
-            this.undoToolBarButton.Image = global::pwiz.Skyline.Properties.Resources.Edit_Undo;
-            this.undoToolBarButton.Name = "undoToolBarButton";
-            // 
-            // redoToolBarButton
-            // 
-            this.redoToolBarButton.DisplayStyle = System.Windows.Forms.ToolStripItemDisplayStyle.Image;
-            resources.ApplyResources(this.redoToolBarButton, "redoToolBarButton");
-            this.redoToolBarButton.Image = global::pwiz.Skyline.Properties.Resources.Edit_Redo;
-            this.redoToolBarButton.Name = "redoToolBarButton";
-            // 
-            // toolStripSeparatorSelectUI
-            // 
-            this.toolStripSeparatorSelectUI.Name = "toolStripSeparatorSelectUI";
-            resources.ApplyResources(this.toolStripSeparatorSelectUI, "toolStripSeparatorSelectUI");
-            // 
-            // modeUIToolBarDropDownButton
-            // 
-            this.modeUIToolBarDropDownButton.Alignment = System.Windows.Forms.ToolStripItemAlignment.Right;
-            this.modeUIToolBarDropDownButton.DisplayStyle = System.Windows.Forms.ToolStripItemDisplayStyle.Image;
-            this.modeUIToolBarDropDownButton.Image = global::pwiz.Skyline.Properties.Resources.UIModeProteomic;
-            resources.ApplyResources(this.modeUIToolBarDropDownButton, "modeUIToolBarDropDownButton");
-            this.modeUIToolBarDropDownButton.Name = "modeUIToolBarDropDownButton";
-            // 
-            // menuMain
-            // 
-            this.menuMain.Items.AddRange(new System.Windows.Forms.ToolStripItem[] {
-            this.fileToolStripMenuItem,
-            this.editToolStripMenuItem,
-            this.refineToolStripMenuItem,
-            this.viewToolStripMenuItem,
-            this.settingsToolStripMenuItem,
-            this.toolsMenu,
-            this.helpToolStripMenuItem});
-            resources.ApplyResources(this.menuMain, "menuMain");
-            this.menuMain.Name = "menuMain";
-            // 
-            // fileToolStripMenuItem
-            // 
-            this.fileToolStripMenuItem.DropDownItems.AddRange(new System.Windows.Forms.ToolStripItem[] {
-            this.startPageMenuItem,
-            this.newMenuItem,
-            this.openMenuItem,
-            this.openContainingFolderMenuItem,
-            this.toolStripSeparator53,
-            this.saveMenuItem,
-            this.saveAsMenuItem,
-            this.shareDocumentMenuItem,
-            this.publishMenuItem,
-            this.toolStripSeparator2,
-            this.importToolStripMenuItem,
-            this.exportToolStripMenuItem,
-            this.mruBeforeToolStripSeparator,
-            this.mruAfterToolStripSeparator,
-            this.exitMenuItem});
-            this.fileToolStripMenuItem.Name = "fileToolStripMenuItem";
-            resources.ApplyResources(this.fileToolStripMenuItem, "fileToolStripMenuItem");
-            this.fileToolStripMenuItem.DropDownOpening += new System.EventHandler(this.fileMenu_DropDownOpening);
-            // 
-            // startPageMenuItem
-            // 
-            this.startPageMenuItem.Image = global::pwiz.Skyline.Properties.Resources.HomeIcon1;
-            resources.ApplyResources(this.startPageMenuItem, "startPageMenuItem");
-            this.startPageMenuItem.Name = "startPageMenuItem";
-            this.startPageMenuItem.Click += new System.EventHandler(this.startPageMenuItem_Click);
-            // 
-            // newMenuItem
-            // 
-            this.newMenuItem.Image = global::pwiz.Skyline.Properties.Resources.NewDocument;
-            resources.ApplyResources(this.newMenuItem, "newMenuItem");
-            this.newMenuItem.Name = "newMenuItem";
-            this.newMenuItem.Click += new System.EventHandler(this.newMenuItem_Click);
-            // 
-            // openMenuItem
-            // 
-            this.openMenuItem.Image = global::pwiz.Skyline.Properties.Resources.OpenFolder;
-            resources.ApplyResources(this.openMenuItem, "openMenuItem");
-            this.openMenuItem.Name = "openMenuItem";
-            this.openMenuItem.Click += new System.EventHandler(this.openMenuItem_Click);
-            // 
-            // openContainingFolderMenuItem
-            // 
-            this.openContainingFolderMenuItem.Name = "openContainingFolderMenuItem";
-            resources.ApplyResources(this.openContainingFolderMenuItem, "openContainingFolderMenuItem");
-            this.openContainingFolderMenuItem.Click += new System.EventHandler(this.openContainingFolderMenuItem_Click);
-            // 
-            // toolStripSeparator53
-            // 
-            this.toolStripSeparator53.Name = "toolStripSeparator53";
-            resources.ApplyResources(this.toolStripSeparator53, "toolStripSeparator53");
-            // 
-            // saveMenuItem
-            // 
-            this.saveMenuItem.Image = global::pwiz.Skyline.Properties.Resources.Save;
-            resources.ApplyResources(this.saveMenuItem, "saveMenuItem");
-            this.saveMenuItem.Name = "saveMenuItem";
-            this.saveMenuItem.Click += new System.EventHandler(this.saveMenuItem_Click);
-            // 
-            // saveAsMenuItem
-            // 
-            this.saveAsMenuItem.Name = "saveAsMenuItem";
-            resources.ApplyResources(this.saveAsMenuItem, "saveAsMenuItem");
-            this.saveAsMenuItem.Click += new System.EventHandler(this.saveAsMenuItem_Click);
-            // 
-            // shareDocumentMenuItem
-            // 
-            this.shareDocumentMenuItem.Name = "shareDocumentMenuItem";
-            resources.ApplyResources(this.shareDocumentMenuItem, "shareDocumentMenuItem");
-            this.shareDocumentMenuItem.Click += new System.EventHandler(this.shareDocumentMenuItem_Click);
-            // 
-            // publishMenuItem
-            // 
-            this.publishMenuItem.Image = global::pwiz.Skyline.Properties.Resources.PanoramaPublish;
-            resources.ApplyResources(this.publishMenuItem, "publishMenuItem");
-            this.publishMenuItem.Name = "publishMenuItem";
-            this.publishMenuItem.Click += new System.EventHandler(this.publishMenuItem_Click);
-            // 
-            // toolStripSeparator2
-            // 
-            this.toolStripSeparator2.Name = "toolStripSeparator2";
-            resources.ApplyResources(this.toolStripSeparator2, "toolStripSeparator2");
-            // 
-            // importToolStripMenuItem
-            // 
-            this.importToolStripMenuItem.DropDownItems.AddRange(new System.Windows.Forms.ToolStripItem[] {
-            this.importResultsMenuItem,
-            this.peakBoundariesToolStripMenuItem,
-            this.toolStripSeparator51,
-            this.importPeptideSearchMenuItem,
-            this.toolStripSeparator52,
-            this.importFASTAMenuItem,
-            this.importAssayLibraryMenuItem,
-            this.importMassListMenuItem,
-            this.importDocumentMenuItem,
-            this.importAnnotationsMenuItem});
-            this.importToolStripMenuItem.Name = "importToolStripMenuItem";
-            resources.ApplyResources(this.importToolStripMenuItem, "importToolStripMenuItem");
-            // 
-            // importResultsMenuItem
-            // 
-            this.importResultsMenuItem.Name = "importResultsMenuItem";
-            resources.ApplyResources(this.importResultsMenuItem, "importResultsMenuItem");
-            this.importResultsMenuItem.Click += new System.EventHandler(this.importResultsMenuItem_Click);
-            // 
-            // peakBoundariesToolStripMenuItem
-            // 
-            this.peakBoundariesToolStripMenuItem.Name = "peakBoundariesToolStripMenuItem";
-            resources.ApplyResources(this.peakBoundariesToolStripMenuItem, "peakBoundariesToolStripMenuItem");
-            this.peakBoundariesToolStripMenuItem.Click += new System.EventHandler(this.peakBoundariesToolStripMenuItem_Click);
-            // 
-            // toolStripSeparator51
-            // 
-            this.toolStripSeparator51.Name = "toolStripSeparator51";
-            resources.ApplyResources(this.toolStripSeparator51, "toolStripSeparator51");
-            this.modeUIHandler.SetUIMode(this.toolStripSeparator51, pwiz.Skyline.Util.Helpers.ModeUIExtender.MODE_UI_HANDLING_TYPE.proteomic);
-            // 
-            // importPeptideSearchMenuItem
-            // 
-            this.importPeptideSearchMenuItem.Name = "importPeptideSearchMenuItem";
-            resources.ApplyResources(this.importPeptideSearchMenuItem, "importPeptideSearchMenuItem");
-            this.modeUIHandler.SetUIMode(this.importPeptideSearchMenuItem, pwiz.Skyline.Util.Helpers.ModeUIExtender.MODE_UI_HANDLING_TYPE.proteomic);
-            this.importPeptideSearchMenuItem.Click += new System.EventHandler(this.importPeptideSearchMenuItem_Click);
-            // 
-            // toolStripSeparator52
-            // 
-            this.toolStripSeparator52.Name = "toolStripSeparator52";
-            resources.ApplyResources(this.toolStripSeparator52, "toolStripSeparator52");
-            // 
-            // importFASTAMenuItem
-            // 
-            this.importFASTAMenuItem.Name = "importFASTAMenuItem";
-            resources.ApplyResources(this.importFASTAMenuItem, "importFASTAMenuItem");
-            this.modeUIHandler.SetUIMode(this.importFASTAMenuItem, pwiz.Skyline.Util.Helpers.ModeUIExtender.MODE_UI_HANDLING_TYPE.proteomic);
-            this.importFASTAMenuItem.Click += new System.EventHandler(this.importFASTAMenuItem_Click);
-            // 
-            // importAssayLibraryMenuItem
-            // 
-            this.importAssayLibraryMenuItem.Name = "importAssayLibraryMenuItem";
-            resources.ApplyResources(this.importAssayLibraryMenuItem, "importAssayLibraryMenuItem");
-            this.importAssayLibraryMenuItem.Click += new System.EventHandler(this.importAssayLibraryMenuItem_Click);
-            // 
-            // importMassListMenuItem
-            // 
-            this.importMassListMenuItem.Name = "importMassListMenuItem";
-            resources.ApplyResources(this.importMassListMenuItem, "importMassListMenuItem");
-            this.importMassListMenuItem.Click += new System.EventHandler(this.importMassListMenuItem_Click);
-            // 
-            // importDocumentMenuItem
-            // 
-            this.importDocumentMenuItem.Name = "importDocumentMenuItem";
-            resources.ApplyResources(this.importDocumentMenuItem, "importDocumentMenuItem");
-            this.importDocumentMenuItem.Click += new System.EventHandler(this.importDocumentMenuItem_Click);
-            // 
-            // importAnnotationsMenuItem
-            // 
-            this.importAnnotationsMenuItem.Name = "importAnnotationsMenuItem";
-            resources.ApplyResources(this.importAnnotationsMenuItem, "importAnnotationsMenuItem");
-            this.importAnnotationsMenuItem.Click += new System.EventHandler(this.importAnnotationsMenuItem_Click);
-            // 
-            // exportToolStripMenuItem
-            // 
-            this.exportToolStripMenuItem.DropDownItems.AddRange(new System.Windows.Forms.ToolStripItem[] {
-            this.exportTransitionListMenuItem,
-            this.exportIsolationListMenuItem,
-            this.exportMethodMenuItem,
-            this.toolStripSeparator49,
-            this.exportReportMenuItem,
-            this.toolStripSeparator50,
-            this.eSPFeaturesMenuItem,
-            this.exportSpectralLibraryMenuItem,
-            this.chromatogramsToolStripMenuItem,
-            this.mProphetFeaturesMenuItem,
-            this.exportAnnotationsMenuItem});
-            this.exportToolStripMenuItem.Name = "exportToolStripMenuItem";
-            resources.ApplyResources(this.exportToolStripMenuItem, "exportToolStripMenuItem");
-            // 
-            // exportTransitionListMenuItem
-            // 
-            this.exportTransitionListMenuItem.Name = "exportTransitionListMenuItem";
-            resources.ApplyResources(this.exportTransitionListMenuItem, "exportTransitionListMenuItem");
-            this.exportTransitionListMenuItem.Click += new System.EventHandler(this.exportTransitionListMenuItem_Click);
-            // 
-            // exportIsolationListMenuItem
-            // 
-            this.exportIsolationListMenuItem.Name = "exportIsolationListMenuItem";
-            resources.ApplyResources(this.exportIsolationListMenuItem, "exportIsolationListMenuItem");
-            this.exportIsolationListMenuItem.Click += new System.EventHandler(this.exportIsolationListMenuItem_Click);
-            // 
-            // exportMethodMenuItem
-            // 
-            this.exportMethodMenuItem.Name = "exportMethodMenuItem";
-            resources.ApplyResources(this.exportMethodMenuItem, "exportMethodMenuItem");
-            this.exportMethodMenuItem.Click += new System.EventHandler(this.exportMethodMenuItem_Click);
-            // 
-            // toolStripSeparator49
-            // 
-            this.toolStripSeparator49.Name = "toolStripSeparator49";
-            resources.ApplyResources(this.toolStripSeparator49, "toolStripSeparator49");
-            // 
-            // exportReportMenuItem
-            // 
-            this.exportReportMenuItem.Name = "exportReportMenuItem";
-            resources.ApplyResources(this.exportReportMenuItem, "exportReportMenuItem");
-            this.exportReportMenuItem.Click += new System.EventHandler(this.exportReportMenuItem_Click);
-            // 
-            // toolStripSeparator50
-            // 
-            this.toolStripSeparator50.Name = "toolStripSeparator50";
-            resources.ApplyResources(this.toolStripSeparator50, "toolStripSeparator50");
-            // 
-            // eSPFeaturesMenuItem
-            // 
-            this.eSPFeaturesMenuItem.Name = "eSPFeaturesMenuItem";
-            resources.ApplyResources(this.eSPFeaturesMenuItem, "eSPFeaturesMenuItem");
-            this.modeUIHandler.SetUIMode(this.eSPFeaturesMenuItem, pwiz.Skyline.Util.Helpers.ModeUIExtender.MODE_UI_HANDLING_TYPE.proteomic);
-            this.eSPFeaturesMenuItem.Click += new System.EventHandler(this.espFeaturesMenuItem_Click);
-            // 
-            // exportSpectralLibraryMenuItem
-            // 
-            this.exportSpectralLibraryMenuItem.Name = "exportSpectralLibraryMenuItem";
-            resources.ApplyResources(this.exportSpectralLibraryMenuItem, "exportSpectralLibraryMenuItem");
-            this.exportSpectralLibraryMenuItem.Click += new System.EventHandler(this.exportSpectralLibraryMenuItem_Click);
-            // 
-            // chromatogramsToolStripMenuItem
-            // 
-            this.chromatogramsToolStripMenuItem.Name = "chromatogramsToolStripMenuItem";
-            resources.ApplyResources(this.chromatogramsToolStripMenuItem, "chromatogramsToolStripMenuItem");
-            this.chromatogramsToolStripMenuItem.Click += new System.EventHandler(this.chromatogramsToolStripMenuItem_Click);
-            // 
-            // mProphetFeaturesMenuItem
-            // 
-            this.mProphetFeaturesMenuItem.Name = "mProphetFeaturesMenuItem";
-            resources.ApplyResources(this.mProphetFeaturesMenuItem, "mProphetFeaturesMenuItem");
-            this.mProphetFeaturesMenuItem.Click += new System.EventHandler(this.mProphetFeaturesMenuItem_Click);
-            // 
-            // exportAnnotationsMenuItem
-            // 
-            this.exportAnnotationsMenuItem.Name = "exportAnnotationsMenuItem";
-            resources.ApplyResources(this.exportAnnotationsMenuItem, "exportAnnotationsMenuItem");
-            this.exportAnnotationsMenuItem.Click += new System.EventHandler(this.exportAnnotationsMenuItem_Click);
-            // 
-            // mruBeforeToolStripSeparator
-            // 
-            this.mruBeforeToolStripSeparator.Name = "mruBeforeToolStripSeparator";
-            resources.ApplyResources(this.mruBeforeToolStripSeparator, "mruBeforeToolStripSeparator");
-            // 
-            // mruAfterToolStripSeparator
-            // 
-            this.mruAfterToolStripSeparator.Name = "mruAfterToolStripSeparator";
-            resources.ApplyResources(this.mruAfterToolStripSeparator, "mruAfterToolStripSeparator");
-            // 
-            // exitMenuItem
-            // 
-            this.exitMenuItem.Name = "exitMenuItem";
-            resources.ApplyResources(this.exitMenuItem, "exitMenuItem");
-            this.exitMenuItem.Click += new System.EventHandler(this.exitMenuItem_Click);
-            // 
-            // editToolStripMenuItem
-            // 
-            resources.ApplyResources(this.editToolStripMenuItem, "editToolStripMenuItem");
-            this.editToolStripMenuItem.Name = "editToolStripMenuItem";
-            this.editToolStripMenuItem.DropDownOpening += new System.EventHandler(this.editToolStripMenuItem_DropDownOpening);
-            // 
-            // refineToolStripMenuItem
-            // 
-            this.refineToolStripMenuItem.Name = "refineToolStripMenuItem";
-            resources.ApplyResources(this.refineToolStripMenuItem, "refineToolStripMenuItem");
-            // 
-            // viewToolStripMenuItem
-            // 
-            this.viewToolStripMenuItem.Name = "viewToolStripMenuItem";
-            resources.ApplyResources(this.viewToolStripMenuItem, "viewToolStripMenuItem");
-            this.viewToolStripMenuItem.DropDownOpening += new System.EventHandler(this.viewToolStripMenuItem_DropDownOpening);
-            // 
-<<<<<<< HEAD
-            // viewProteinsMenuItem
-            // 
-            this.viewProteinsMenuItem.DropDownItems.AddRange(new System.Windows.Forms.ToolStripItem[] {
-            this.showTargetsByNameToolStripMenuItem,
-            this.showTargetsByAccessionToolStripMenuItem,
-            this.showTargetsByPreferredNameToolStripMenuItem,
-            this.showTargetsByGeneToolStripMenuItem});
-            this.viewProteinsMenuItem.Name = "viewProteinsMenuItem";
-            resources.ApplyResources(this.viewProteinsMenuItem, "viewProteinsMenuItem");
-            this.modeUIHandler.SetUIMode(this.viewProteinsMenuItem, pwiz.Skyline.Util.Helpers.ModeUIExtender.MODE_UI_HANDLING_TYPE.proteomic);
-            this.viewProteinsMenuItem.DropDownOpening += new System.EventHandler(this.peptidesMenuItem_DropDownOpening);
-            // 
-            // showTargetsByNameToolStripMenuItem
-            // 
-            this.showTargetsByNameToolStripMenuItem.Checked = true;
-            this.showTargetsByNameToolStripMenuItem.CheckState = System.Windows.Forms.CheckState.Checked;
-            this.showTargetsByNameToolStripMenuItem.Name = "showTargetsByNameToolStripMenuItem";
-            resources.ApplyResources(this.showTargetsByNameToolStripMenuItem, "showTargetsByNameToolStripMenuItem");
-            this.showTargetsByNameToolStripMenuItem.Click += new System.EventHandler(this.showTargetsByNameToolStripMenuItem_Click);
-            // 
-            // showTargetsByAccessionToolStripMenuItem
-            // 
-            this.showTargetsByAccessionToolStripMenuItem.Name = "showTargetsByAccessionToolStripMenuItem";
-            resources.ApplyResources(this.showTargetsByAccessionToolStripMenuItem, "showTargetsByAccessionToolStripMenuItem");
-            this.modeUIHandler.SetUIMode(this.showTargetsByAccessionToolStripMenuItem, pwiz.Skyline.Util.Helpers.ModeUIExtender.MODE_UI_HANDLING_TYPE.proteomic);
-            this.showTargetsByAccessionToolStripMenuItem.Click += new System.EventHandler(this.showTargetsByAccessionToolStripMenuItem_Click);
-            // 
-            // showTargetsByPreferredNameToolStripMenuItem
-            // 
-            this.showTargetsByPreferredNameToolStripMenuItem.Name = "showTargetsByPreferredNameToolStripMenuItem";
-            resources.ApplyResources(this.showTargetsByPreferredNameToolStripMenuItem, "showTargetsByPreferredNameToolStripMenuItem");
-            this.modeUIHandler.SetUIMode(this.showTargetsByPreferredNameToolStripMenuItem, pwiz.Skyline.Util.Helpers.ModeUIExtender.MODE_UI_HANDLING_TYPE.proteomic);
-            this.showTargetsByPreferredNameToolStripMenuItem.Click += new System.EventHandler(this.showTargetsByPreferredNameToolStripMenuItem_Click);
-            // 
-            // showTargetsByGeneToolStripMenuItem
-            // 
-            this.showTargetsByGeneToolStripMenuItem.Name = "showTargetsByGeneToolStripMenuItem";
-            resources.ApplyResources(this.showTargetsByGeneToolStripMenuItem, "showTargetsByGeneToolStripMenuItem");
-            this.modeUIHandler.SetUIMode(this.showTargetsByGeneToolStripMenuItem, pwiz.Skyline.Util.Helpers.ModeUIExtender.MODE_UI_HANDLING_TYPE.proteomic);
-            this.showTargetsByGeneToolStripMenuItem.Click += new System.EventHandler(this.showTargetsByGeneToolStripMenuItem_Click);
-            // 
-            // viewModificationsMenuItem
-            // 
-            this.viewModificationsMenuItem.Name = "viewModificationsMenuItem";
-            resources.ApplyResources(this.viewModificationsMenuItem, "viewModificationsMenuItem");
-            // 
-            // textZoomToolStripMenuItem
-            // 
-            this.textZoomToolStripMenuItem.DropDownItems.AddRange(new System.Windows.Forms.ToolStripItem[] {
-            this.defaultTextToolStripMenuItem,
-            this.largeToolStripMenuItem,
-            this.extraLargeToolStripMenuItem});
-            this.textZoomToolStripMenuItem.Name = "textZoomToolStripMenuItem";
-            resources.ApplyResources(this.textZoomToolStripMenuItem, "textZoomToolStripMenuItem");
-            // 
-            // defaultTextToolStripMenuItem
-            // 
-            this.defaultTextToolStripMenuItem.Name = "defaultTextToolStripMenuItem";
-            resources.ApplyResources(this.defaultTextToolStripMenuItem, "defaultTextToolStripMenuItem");
-            this.defaultTextToolStripMenuItem.Click += new System.EventHandler(this.defaultToolStripMenuItem_Click);
-            // 
-            // largeToolStripMenuItem
-            // 
-            this.largeToolStripMenuItem.Name = "largeToolStripMenuItem";
-            resources.ApplyResources(this.largeToolStripMenuItem, "largeToolStripMenuItem");
-            this.largeToolStripMenuItem.Click += new System.EventHandler(this.largeToolStripMenuItem_Click);
-            // 
-            // extraLargeToolStripMenuItem
-            // 
-            this.extraLargeToolStripMenuItem.Name = "extraLargeToolStripMenuItem";
-            resources.ApplyResources(this.extraLargeToolStripMenuItem, "extraLargeToolStripMenuItem");
-            this.extraLargeToolStripMenuItem.Click += new System.EventHandler(this.extraLargeToolStripMenuItem_Click);
-            // 
-            // userInterfaceToolStripMenuItem
-            // 
-            this.userInterfaceToolStripMenuItem.DropDownItems.AddRange(new System.Windows.Forms.ToolStripItem[] {
-            this.proteomicsToolStripMenuItem,
-            this.moleculeToolStripMenuItem,
-            this.mixedToolStripMenuItem});
-            this.userInterfaceToolStripMenuItem.Name = "userInterfaceToolStripMenuItem";
-            resources.ApplyResources(this.userInterfaceToolStripMenuItem, "userInterfaceToolStripMenuItem");
-            this.modeUIHandler.SetUIMode(this.userInterfaceToolStripMenuItem, pwiz.Skyline.Util.Helpers.ModeUIExtender.MODE_UI_HANDLING_TYPE.invariant);
-            // 
-            // proteomicsToolStripMenuItem
-            // 
-            this.proteomicsToolStripMenuItem.Image = global::pwiz.Skyline.Properties.Resources.UIModeProteomic;
-            this.proteomicsToolStripMenuItem.Name = "proteomicsToolStripMenuItem";
-            resources.ApplyResources(this.proteomicsToolStripMenuItem, "proteomicsToolStripMenuItem");
-            this.modeUIHandler.SetUIMode(this.proteomicsToolStripMenuItem, pwiz.Skyline.Util.Helpers.ModeUIExtender.MODE_UI_HANDLING_TYPE.invariant);
-            this.proteomicsToolStripMenuItem.Click += new System.EventHandler(this.proteomicsToolStripMenuItem_Click);
-            // 
-            // moleculeToolStripMenuItem
-            // 
-            this.moleculeToolStripMenuItem.Image = global::pwiz.Skyline.Properties.Resources.UIModeSmallMolecules;
-            this.moleculeToolStripMenuItem.Name = "moleculeToolStripMenuItem";
-            resources.ApplyResources(this.moleculeToolStripMenuItem, "moleculeToolStripMenuItem");
-            this.modeUIHandler.SetUIMode(this.moleculeToolStripMenuItem, pwiz.Skyline.Util.Helpers.ModeUIExtender.MODE_UI_HANDLING_TYPE.invariant);
-            this.moleculeToolStripMenuItem.Click += new System.EventHandler(this.moleculeToolStripMenuItem_Click);
-            // 
-            // mixedToolStripMenuItem
-            // 
-            this.mixedToolStripMenuItem.Image = global::pwiz.Skyline.Properties.Resources.UIModeMixed;
-            this.mixedToolStripMenuItem.Name = "mixedToolStripMenuItem";
-            resources.ApplyResources(this.mixedToolStripMenuItem, "mixedToolStripMenuItem");
-            this.modeUIHandler.SetUIMode(this.mixedToolStripMenuItem, pwiz.Skyline.Util.Helpers.ModeUIExtender.MODE_UI_HANDLING_TYPE.invariant);
-            this.mixedToolStripMenuItem.Click += new System.EventHandler(this.mixedToolStripMenuItem_Click);
-            // 
-            // toolStripSeparator41
-            // 
-            this.toolStripSeparator41.Name = "toolStripSeparator41";
-            resources.ApplyResources(this.toolStripSeparator41, "toolStripSeparator41");
-            // 
-            // spectralLibrariesToolStripMenuItem
-            // 
-            this.spectralLibrariesToolStripMenuItem.Name = "spectralLibrariesToolStripMenuItem";
-            resources.ApplyResources(this.spectralLibrariesToolStripMenuItem, "spectralLibrariesToolStripMenuItem");
-            this.spectralLibrariesToolStripMenuItem.Click += new System.EventHandler(this.spectralLibrariesToolStripMenuItem_Click);
-            // 
-            // toolStripSeparator32
-            // 
-            this.toolStripSeparator32.Name = "toolStripSeparator32";
-            resources.ApplyResources(this.toolStripSeparator32, "toolStripSeparator32");
-            // 
-            // arrangeGraphsToolStripMenuItem
-            // 
-            this.arrangeGraphsToolStripMenuItem.DropDownItems.AddRange(new System.Windows.Forms.ToolStripItem[] {
-            this.arrangeTiledMenuItem,
-            this.arrangeColumnMenuItem,
-            this.arrangeRowMenuItem,
-            this.arrangedTabbedMenuItem,
-            this.groupedMenuItem});
-            this.arrangeGraphsToolStripMenuItem.Name = "arrangeGraphsToolStripMenuItem";
-            resources.ApplyResources(this.arrangeGraphsToolStripMenuItem, "arrangeGraphsToolStripMenuItem");
-            // 
-            // arrangeTiledMenuItem
-            // 
-            this.arrangeTiledMenuItem.Name = "arrangeTiledMenuItem";
-            resources.ApplyResources(this.arrangeTiledMenuItem, "arrangeTiledMenuItem");
-            this.arrangeTiledMenuItem.Click += new System.EventHandler(this.arrangeTiledMenuItem_Click);
-            // 
-            // arrangeColumnMenuItem
-            // 
-            this.arrangeColumnMenuItem.Name = "arrangeColumnMenuItem";
-            resources.ApplyResources(this.arrangeColumnMenuItem, "arrangeColumnMenuItem");
-            this.arrangeColumnMenuItem.Click += new System.EventHandler(this.arrangeColumnMenuItem_Click);
-            // 
-            // arrangeRowMenuItem
-            // 
-            this.arrangeRowMenuItem.Name = "arrangeRowMenuItem";
-            resources.ApplyResources(this.arrangeRowMenuItem, "arrangeRowMenuItem");
-            this.arrangeRowMenuItem.Click += new System.EventHandler(this.arrangeRowMenuItem_Click);
-            // 
-            // arrangedTabbedMenuItem
-            // 
-            this.arrangedTabbedMenuItem.Name = "arrangedTabbedMenuItem";
-            resources.ApplyResources(this.arrangedTabbedMenuItem, "arrangedTabbedMenuItem");
-            this.arrangedTabbedMenuItem.Click += new System.EventHandler(this.arrangeTabbedMenuItem_Click);
-            // 
-            // groupedMenuItem
-            // 
-            this.groupedMenuItem.Name = "groupedMenuItem";
-            resources.ApplyResources(this.groupedMenuItem, "groupedMenuItem");
-            this.groupedMenuItem.Click += new System.EventHandler(this.arrangeGroupedMenuItem_Click);
-            // 
-            // toolStripSeparator39
-            // 
-            this.toolStripSeparator39.Name = "toolStripSeparator39";
-            resources.ApplyResources(this.toolStripSeparator39, "toolStripSeparator39");
-            // 
-            // graphsToolStripMenuItem
-            // 
-            resources.ApplyResources(this.graphsToolStripMenuItem, "graphsToolStripMenuItem");
-            this.graphsToolStripMenuItem.Name = "graphsToolStripMenuItem";
-            this.graphsToolStripMenuItem.Click += new System.EventHandler(this.graphsToolStripMenuItem_Click);
-            // 
-            // ionTypesMenuItem
-            // 
-            this.ionTypesMenuItem.DropDownItems.AddRange(new System.Windows.Forms.ToolStripItem[] {
-            this.aMenuItem,
-            this.bMenuItem,
-            this.cMenuItem,
-            this.xMenuItem,
-            this.yMenuItem,
-            this.zMenuItem,
-            this.fragmentsMenuItem,
-            this.precursorIonMenuItem});
-            resources.ApplyResources(this.ionTypesMenuItem, "ionTypesMenuItem");
-            this.ionTypesMenuItem.Name = "ionTypesMenuItem";
-            this.ionTypesMenuItem.DropDownOpening += new System.EventHandler(this.ionTypesMenuItem_DropDownOpening);
-            // 
-            // aMenuItem
-            // 
-            this.aMenuItem.CheckOnClick = true;
-            this.aMenuItem.Name = "aMenuItem";
-            resources.ApplyResources(this.aMenuItem, "aMenuItem");
-            this.aMenuItem.Click += new System.EventHandler(this.aMenuItem_Click);
-            // 
-            // bMenuItem
-            // 
-            this.bMenuItem.CheckOnClick = true;
-            this.bMenuItem.Name = "bMenuItem";
-            resources.ApplyResources(this.bMenuItem, "bMenuItem");
-            this.bMenuItem.Click += new System.EventHandler(this.bMenuItem_Click);
-            // 
-            // cMenuItem
-            // 
-            this.cMenuItem.CheckOnClick = true;
-            this.cMenuItem.Name = "cMenuItem";
-            resources.ApplyResources(this.cMenuItem, "cMenuItem");
-            this.cMenuItem.Click += new System.EventHandler(this.cMenuItem_Click);
-            // 
-            // xMenuItem
-            // 
-            this.xMenuItem.CheckOnClick = true;
-            this.xMenuItem.Name = "xMenuItem";
-            resources.ApplyResources(this.xMenuItem, "xMenuItem");
-            this.xMenuItem.Click += new System.EventHandler(this.xMenuItem_Click);
-            // 
-            // yMenuItem
-            // 
-            this.yMenuItem.Checked = true;
-            this.yMenuItem.CheckOnClick = true;
-            this.yMenuItem.CheckState = System.Windows.Forms.CheckState.Checked;
-            this.yMenuItem.Name = "yMenuItem";
-            resources.ApplyResources(this.yMenuItem, "yMenuItem");
-            this.yMenuItem.Click += new System.EventHandler(this.yMenuItem_Click);
-            // 
-            // zMenuItem
-            // 
-            this.zMenuItem.CheckOnClick = true;
-            this.zMenuItem.Name = "zMenuItem";
-            resources.ApplyResources(this.zMenuItem, "zMenuItem");
-            this.zMenuItem.Click += new System.EventHandler(this.zMenuItem_Click);
-            // 
-            // fragmentsMenuItem
-            // 
-            this.fragmentsMenuItem.CheckOnClick = true;
-            this.fragmentsMenuItem.Name = "fragmentsMenuItem";
-            resources.ApplyResources(this.fragmentsMenuItem, "fragmentsMenuItem");
-            this.fragmentsMenuItem.Click += new System.EventHandler(this.fragmentsMenuItem_Click);
-            // 
-            // precursorIonMenuItem
-            // 
-            this.precursorIonMenuItem.Name = "precursorIonMenuItem";
-            resources.ApplyResources(this.precursorIonMenuItem, "precursorIonMenuItem");
-            this.precursorIonMenuItem.Click += new System.EventHandler(this.precursorIonMenuItem_Click);
-            // 
-            // chargesMenuItem
-            // 
-            this.chargesMenuItem.DropDownItems.AddRange(new System.Windows.Forms.ToolStripItem[] {
-            this.charge1MenuItem,
-            this.charge2MenuItem,
-            this.charge3MenuItem,
-            this.charge4MenuItem});
-            resources.ApplyResources(this.chargesMenuItem, "chargesMenuItem");
-            this.chargesMenuItem.Name = "chargesMenuItem";
-            this.chargesMenuItem.DropDownOpening += new System.EventHandler(this.chargesMenuItem_DropDownOpening);
-            // 
-            // charge1MenuItem
-            // 
-            this.charge1MenuItem.Checked = true;
-            this.charge1MenuItem.CheckOnClick = true;
-            this.charge1MenuItem.CheckState = System.Windows.Forms.CheckState.Checked;
-            this.charge1MenuItem.Name = "charge1MenuItem";
-            resources.ApplyResources(this.charge1MenuItem, "charge1MenuItem");
-            this.charge1MenuItem.Click += new System.EventHandler(this.charge1MenuItem_Click);
-            // 
-            // charge2MenuItem
-            // 
-            this.charge2MenuItem.CheckOnClick = true;
-            this.charge2MenuItem.Name = "charge2MenuItem";
-            resources.ApplyResources(this.charge2MenuItem, "charge2MenuItem");
-            this.charge2MenuItem.Click += new System.EventHandler(this.charge2MenuItem_Click);
-            // 
-            // charge3MenuItem
-            // 
-            this.charge3MenuItem.Name = "charge3MenuItem";
-            resources.ApplyResources(this.charge3MenuItem, "charge3MenuItem");
-            this.charge3MenuItem.Click += new System.EventHandler(this.charge3MenuItem_Click);
-            // 
-            // charge4MenuItem
-            // 
-            this.charge4MenuItem.Name = "charge4MenuItem";
-            resources.ApplyResources(this.charge4MenuItem, "charge4MenuItem");
-            this.charge4MenuItem.Click += new System.EventHandler(this.charge4MenuItem_Click);
-            // 
-            // ranksMenuItem
-            // 
-            this.ranksMenuItem.Checked = true;
-            this.ranksMenuItem.CheckOnClick = true;
-            this.ranksMenuItem.CheckState = System.Windows.Forms.CheckState.Checked;
-            resources.ApplyResources(this.ranksMenuItem, "ranksMenuItem");
-            this.ranksMenuItem.Name = "ranksMenuItem";
-            this.ranksMenuItem.Click += new System.EventHandler(this.ranksMenuItem_Click);
-            // 
-            // toolStripSeparator9
-            // 
-            this.toolStripSeparator9.Name = "toolStripSeparator9";
-            resources.ApplyResources(this.toolStripSeparator9, "toolStripSeparator9");
-            // 
-            // chromatogramsMenuItem
-            // 
-            this.chromatogramsMenuItem.DropDownItems.AddRange(new System.Windows.Forms.ToolStripItem[] {
-            this.showChromMenuItem,
-            this.toolStripSeparatorReplicates,
-            this.previousReplicateMenuItem,
-            this.nextReplicateMenuItem,
-            this.toolStripSeparator44,
-            this.closeChromatogramMenuItem,
-            this.closeAllChromatogramsMenuItem});
-            resources.ApplyResources(this.chromatogramsMenuItem, "chromatogramsMenuItem");
-            this.chromatogramsMenuItem.Name = "chromatogramsMenuItem";
-            this.chromatogramsMenuItem.DropDownOpening += new System.EventHandler(this.chromatogramsMenuItem_DropDownOpening);
-            // 
-            // showChromMenuItem
-            // 
-            this.showChromMenuItem.Name = "showChromMenuItem";
-            resources.ApplyResources(this.showChromMenuItem, "showChromMenuItem");
-            // 
-            // toolStripSeparatorReplicates
-            // 
-            this.toolStripSeparatorReplicates.Name = "toolStripSeparatorReplicates";
-            resources.ApplyResources(this.toolStripSeparatorReplicates, "toolStripSeparatorReplicates");
-            // 
-            // previousReplicateMenuItem
-            // 
-            this.previousReplicateMenuItem.Name = "previousReplicateMenuItem";
-            resources.ApplyResources(this.previousReplicateMenuItem, "previousReplicateMenuItem");
-            this.previousReplicateMenuItem.Click += new System.EventHandler(this.previousReplicateMenuItem_Click);
-            // 
-            // nextReplicateMenuItem
-            // 
-            this.nextReplicateMenuItem.Name = "nextReplicateMenuItem";
-            resources.ApplyResources(this.nextReplicateMenuItem, "nextReplicateMenuItem");
-            this.nextReplicateMenuItem.Click += new System.EventHandler(this.nextReplicateMenuItem_Click);
-            // 
-            // toolStripSeparator44
-            // 
-            this.toolStripSeparator44.Name = "toolStripSeparator44";
-            resources.ApplyResources(this.toolStripSeparator44, "toolStripSeparator44");
-            // 
-            // closeChromatogramMenuItem
-            // 
-            this.closeChromatogramMenuItem.Name = "closeChromatogramMenuItem";
-            resources.ApplyResources(this.closeChromatogramMenuItem, "closeChromatogramMenuItem");
-            this.closeChromatogramMenuItem.Click += new System.EventHandler(this.closeChromatogramMenuItem_Click);
-            // 
-            // closeAllChromatogramsMenuItem
-            // 
-            this.closeAllChromatogramsMenuItem.Name = "closeAllChromatogramsMenuItem";
-            resources.ApplyResources(this.closeAllChromatogramsMenuItem, "closeAllChromatogramsMenuItem");
-            this.closeAllChromatogramsMenuItem.Click += new System.EventHandler(this.closeAllChromatogramsMenuItem_Click);
-            // 
-            // transitionsMenuItem
-            // 
-            this.transitionsMenuItem.DropDownItems.AddRange(new System.Windows.Forms.ToolStripItem[] {
-            this.allTranMenuItem,
-            this.precursorsTranMenuItem,
-            this.productsTranMenuItem,
-            this.singleTranMenuItem,
-            this.deconvolutedMenuItem,
-            this.totalTranMenuItem,
-            this.toolStripSeparatorTranMain,
-            this.basePeakMenuItem,
-            this.ticMenuItem,
-            this.qcMenuItem,
-            this.toolStripSeparator56,
-            this.onlyQuantitativeMenuItem,
-            this.toolStripSeparator48,
-            this.splitGraphMenuItem});
-            resources.ApplyResources(this.transitionsMenuItem, "transitionsMenuItem");
-            this.transitionsMenuItem.Name = "transitionsMenuItem";
-            this.transitionsMenuItem.DropDownOpening += new System.EventHandler(this.transitionsMenuItem_DropDownOpening);
-            // 
-            // allTranMenuItem
-            // 
-            this.allTranMenuItem.Name = "allTranMenuItem";
-            resources.ApplyResources(this.allTranMenuItem, "allTranMenuItem");
-            this.allTranMenuItem.Click += new System.EventHandler(this.allTranMenuItem_Click);
-            // 
-            // precursorsTranMenuItem
-            // 
-            this.precursorsTranMenuItem.Name = "precursorsTranMenuItem";
-            resources.ApplyResources(this.precursorsTranMenuItem, "precursorsTranMenuItem");
-            this.precursorsTranMenuItem.Click += new System.EventHandler(this.precursorsTranMenuItem_Click);
-            // 
-            // productsTranMenuItem
-            // 
-            this.productsTranMenuItem.Name = "productsTranMenuItem";
-            resources.ApplyResources(this.productsTranMenuItem, "productsTranMenuItem");
-            this.productsTranMenuItem.Click += new System.EventHandler(this.productsTranMenuItem_Click);
-            // 
-            // singleTranMenuItem
-            // 
-            this.singleTranMenuItem.Name = "singleTranMenuItem";
-            resources.ApplyResources(this.singleTranMenuItem, "singleTranMenuItem");
-            this.singleTranMenuItem.Click += new System.EventHandler(this.singleTranMenuItem_Click);
-            // 
-            // deconvolutedMenuItem
-            // 
-            this.deconvolutedMenuItem.Name = "deconvolutedMenuItem";
-            resources.ApplyResources(this.deconvolutedMenuItem, "deconvolutedMenuItem");
-            this.deconvolutedMenuItem.Click += new System.EventHandler(this.deconvolutedMenuItem_Click);
-            // 
-            // totalTranMenuItem
-            // 
-            this.totalTranMenuItem.Name = "totalTranMenuItem";
-            resources.ApplyResources(this.totalTranMenuItem, "totalTranMenuItem");
-            this.totalTranMenuItem.Click += new System.EventHandler(this.totalTranMenuItem_Click);
-            // 
-            // toolStripSeparatorTranMain
-            // 
-            this.toolStripSeparatorTranMain.Name = "toolStripSeparatorTranMain";
-            resources.ApplyResources(this.toolStripSeparatorTranMain, "toolStripSeparatorTranMain");
-            // 
-            // basePeakMenuItem
-            // 
-            this.basePeakMenuItem.Name = "basePeakMenuItem";
-            resources.ApplyResources(this.basePeakMenuItem, "basePeakMenuItem");
-            this.basePeakMenuItem.Click += new System.EventHandler(this.basePeakMenuItem_Click);
-            // 
-            // ticMenuItem
-            // 
-            this.ticMenuItem.Name = "ticMenuItem";
-            resources.ApplyResources(this.ticMenuItem, "ticMenuItem");
-            this.ticMenuItem.Click += new System.EventHandler(this.ticMenuItem_Click);
-            // 
-            // qcMenuItem
-            // 
-            this.qcMenuItem.Name = "qcMenuItem";
-            resources.ApplyResources(this.qcMenuItem, "qcMenuItem");
-            // 
-            // toolStripSeparator56
-            // 
-            this.toolStripSeparator56.Name = "toolStripSeparator56";
-            resources.ApplyResources(this.toolStripSeparator56, "toolStripSeparator56");
-            // 
-            // onlyQuantitativeMenuItem
-            // 
-            this.onlyQuantitativeMenuItem.Name = "onlyQuantitativeMenuItem";
-            resources.ApplyResources(this.onlyQuantitativeMenuItem, "onlyQuantitativeMenuItem");
-            this.onlyQuantitativeMenuItem.Click += new System.EventHandler(this.onlyQuantitativeMenuItem_Click);
-            // 
-            // toolStripSeparator48
-            // 
-            this.toolStripSeparator48.Name = "toolStripSeparator48";
-            resources.ApplyResources(this.toolStripSeparator48, "toolStripSeparator48");
-            // 
-            // splitGraphMenuItem
-            // 
-            this.splitGraphMenuItem.Name = "splitGraphMenuItem";
-            resources.ApplyResources(this.splitGraphMenuItem, "splitGraphMenuItem");
-            this.splitGraphMenuItem.Click += new System.EventHandler(this.splitChromGraphMenuItem_Click);
-            // 
-            // transformChromMenuItem
-            // 
-            this.transformChromMenuItem.DropDownItems.AddRange(new System.Windows.Forms.ToolStripItem[] {
-            this.transformChromNoneMenuItem,
-            this.transformChromInterploatedMenuItem,
-            this.secondDerivativeMenuItem,
-            this.firstDerivativeMenuItem,
-            this.smoothSGChromMenuItem});
-            resources.ApplyResources(this.transformChromMenuItem, "transformChromMenuItem");
-            this.transformChromMenuItem.Name = "transformChromMenuItem";
-            this.transformChromMenuItem.DropDownOpening += new System.EventHandler(this.transformChromMenuItem_DropDownOpening);
-            // 
-            // transformChromNoneMenuItem
-            // 
-            this.transformChromNoneMenuItem.Name = "transformChromNoneMenuItem";
-            resources.ApplyResources(this.transformChromNoneMenuItem, "transformChromNoneMenuItem");
-            this.transformChromNoneMenuItem.Click += new System.EventHandler(this.transformChromNoneMenuItem_Click);
-            // 
-            // transformChromInterploatedMenuItem
-            // 
-            this.transformChromInterploatedMenuItem.Name = "transformChromInterploatedMenuItem";
-            resources.ApplyResources(this.transformChromInterploatedMenuItem, "transformChromInterploatedMenuItem");
-            this.transformChromInterploatedMenuItem.Click += new System.EventHandler(this.transformInterpolatedMenuItem_Click);
-            // 
-            // secondDerivativeMenuItem
-            // 
-            this.secondDerivativeMenuItem.Name = "secondDerivativeMenuItem";
-            resources.ApplyResources(this.secondDerivativeMenuItem, "secondDerivativeMenuItem");
-            this.secondDerivativeMenuItem.Click += new System.EventHandler(this.secondDerivativeMenuItem_Click);
-            // 
-            // firstDerivativeMenuItem
-            // 
-            this.firstDerivativeMenuItem.Name = "firstDerivativeMenuItem";
-            resources.ApplyResources(this.firstDerivativeMenuItem, "firstDerivativeMenuItem");
-            this.firstDerivativeMenuItem.Click += new System.EventHandler(this.firstDerivativeMenuItem_Click);
-            // 
-            // smoothSGChromMenuItem
-            // 
-            this.smoothSGChromMenuItem.Name = "smoothSGChromMenuItem";
-            resources.ApplyResources(this.smoothSGChromMenuItem, "smoothSGChromMenuItem");
-            this.smoothSGChromMenuItem.Click += new System.EventHandler(this.smoothSGChromMenuItem_Click);
-            // 
-            // autoZoomMenuItem
-            // 
-            this.autoZoomMenuItem.DropDownItems.AddRange(new System.Windows.Forms.ToolStripItem[] {
-            this.autoZoomNoneMenuItem,
-            this.autoZoomBestPeakMenuItem,
-            this.autoZoomRTWindowMenuItem,
-            this.autoZoomBothMenuItem});
-            resources.ApplyResources(this.autoZoomMenuItem, "autoZoomMenuItem");
-            this.autoZoomMenuItem.Name = "autoZoomMenuItem";
-            this.autoZoomMenuItem.DropDownOpening += new System.EventHandler(this.autozoomMenuItem_DropDownOpening);
-            // 
-            // autoZoomNoneMenuItem
-            // 
-            this.autoZoomNoneMenuItem.Name = "autoZoomNoneMenuItem";
-            resources.ApplyResources(this.autoZoomNoneMenuItem, "autoZoomNoneMenuItem");
-            this.autoZoomNoneMenuItem.Click += new System.EventHandler(this.autoZoomNoneMenuItem_Click);
-            // 
-            // autoZoomBestPeakMenuItem
-            // 
-            this.autoZoomBestPeakMenuItem.Name = "autoZoomBestPeakMenuItem";
-            resources.ApplyResources(this.autoZoomBestPeakMenuItem, "autoZoomBestPeakMenuItem");
-            this.autoZoomBestPeakMenuItem.Click += new System.EventHandler(this.autoZoomBestPeakMenuItem_Click);
-            // 
-            // autoZoomRTWindowMenuItem
-            // 
-            this.autoZoomRTWindowMenuItem.Name = "autoZoomRTWindowMenuItem";
-            resources.ApplyResources(this.autoZoomRTWindowMenuItem, "autoZoomRTWindowMenuItem");
-            this.autoZoomRTWindowMenuItem.Click += new System.EventHandler(this.autoZoomRTWindowMenuItem_Click);
-            // 
-            // autoZoomBothMenuItem
-            // 
-            this.autoZoomBothMenuItem.Name = "autoZoomBothMenuItem";
-            resources.ApplyResources(this.autoZoomBothMenuItem, "autoZoomBothMenuItem");
-            this.autoZoomBothMenuItem.Click += new System.EventHandler(this.autoZoomBothMenuItem_Click);
-            // 
-            // toolStripSeparator10
-            // 
-            this.toolStripSeparator10.Name = "toolStripSeparator10";
-            resources.ApplyResources(this.toolStripSeparator10, "toolStripSeparator10");
-            // 
-            // retentionTimesMenuItem
-            // 
-            this.retentionTimesMenuItem.DropDownItems.AddRange(new System.Windows.Forms.ToolStripItem[] {
-            this.replicateComparisonMenuItem,
-            this.timePeptideComparisonMenuItem,
-            this.regressionMenuItem,
-            this.retentionTimeAlignmentsToolStripMenuItem,
-            this.schedulingMenuItem});
-            resources.ApplyResources(this.retentionTimesMenuItem, "retentionTimesMenuItem");
-            this.retentionTimesMenuItem.Name = "retentionTimesMenuItem";
-            this.retentionTimesMenuItem.DropDownOpening += new System.EventHandler(this.timeGraphMenuItem_DropDownOpening);
-            // 
-            // replicateComparisonMenuItem
-            // 
-            this.replicateComparisonMenuItem.Name = "replicateComparisonMenuItem";
-            resources.ApplyResources(this.replicateComparisonMenuItem, "replicateComparisonMenuItem");
-            this.replicateComparisonMenuItem.Click += new System.EventHandler(this.replicateComparisonMenuItem_Click);
-            // 
-            // timePeptideComparisonMenuItem
-            // 
-            this.timePeptideComparisonMenuItem.Name = "timePeptideComparisonMenuItem";
-            resources.ApplyResources(this.timePeptideComparisonMenuItem, "timePeptideComparisonMenuItem");
-            this.timePeptideComparisonMenuItem.Click += new System.EventHandler(this.timePeptideComparisonMenuItem_Click);
-            // 
-            // regressionMenuItem
-            // 
-            this.regressionMenuItem.DropDownItems.AddRange(new System.Windows.Forms.ToolStripItem[] {
-            this.scoreToRunMenuItem,
-            this.runToRunMenuItem});
-            this.regressionMenuItem.Name = "regressionMenuItem";
-            resources.ApplyResources(this.regressionMenuItem, "regressionMenuItem");
-            // 
-            // scoreToRunMenuItem
-            // 
-            this.scoreToRunMenuItem.Name = "scoreToRunMenuItem";
-            resources.ApplyResources(this.scoreToRunMenuItem, "scoreToRunMenuItem");
-            this.scoreToRunMenuItem.Click += new System.EventHandler(this.regressionMenuItem_Click);
-            // 
-            // runToRunMenuItem
-            // 
-            this.runToRunMenuItem.Name = "runToRunMenuItem";
-            resources.ApplyResources(this.runToRunMenuItem, "runToRunMenuItem");
-            this.runToRunMenuItem.Click += new System.EventHandler(this.fullReplicateComparisonToolStripMenuItem_Click);
-            // 
-            // retentionTimeAlignmentsToolStripMenuItem
-            // 
-            this.retentionTimeAlignmentsToolStripMenuItem.Name = "retentionTimeAlignmentsToolStripMenuItem";
-            resources.ApplyResources(this.retentionTimeAlignmentsToolStripMenuItem, "retentionTimeAlignmentsToolStripMenuItem");
-            this.retentionTimeAlignmentsToolStripMenuItem.Click += new System.EventHandler(this.retentionTimeAlignmentToolStripMenuItem_Click);
-            // 
-            // schedulingMenuItem
-            // 
-            this.schedulingMenuItem.Name = "schedulingMenuItem";
-            resources.ApplyResources(this.schedulingMenuItem, "schedulingMenuItem");
-            this.schedulingMenuItem.Click += new System.EventHandler(this.schedulingMenuItem_Click);
-            // 
-            // peakAreasMenuItem
-            // 
-            this.peakAreasMenuItem.DropDownItems.AddRange(new System.Windows.Forms.ToolStripItem[] {
-            this.areaReplicateComparisonMenuItem,
-            this.areaPeptideComparisonMenuItem,
-            this.areaCVHistogramMenuItem,
-            this.areaCVHistogram2DMenuItem});
-            resources.ApplyResources(this.peakAreasMenuItem, "peakAreasMenuItem");
-            this.peakAreasMenuItem.Name = "peakAreasMenuItem";
-            this.peakAreasMenuItem.DropDownOpening += new System.EventHandler(this.areaGraphMenuItem_DropDownOpening);
-            // 
-            // areaReplicateComparisonMenuItem
-            // 
-            this.areaReplicateComparisonMenuItem.Name = "areaReplicateComparisonMenuItem";
-            resources.ApplyResources(this.areaReplicateComparisonMenuItem, "areaReplicateComparisonMenuItem");
-            this.areaReplicateComparisonMenuItem.Click += new System.EventHandler(this.areaReplicateComparisonMenuItem_Click);
-            // 
-            // areaPeptideComparisonMenuItem
-            // 
-            this.areaPeptideComparisonMenuItem.Name = "areaPeptideComparisonMenuItem";
-            resources.ApplyResources(this.areaPeptideComparisonMenuItem, "areaPeptideComparisonMenuItem");
-            this.areaPeptideComparisonMenuItem.Click += new System.EventHandler(this.areaPeptideComparisonMenuItem_Click);
-            // 
-            // areaCVHistogramMenuItem
-            // 
-            this.areaCVHistogramMenuItem.Name = "areaCVHistogramMenuItem";
-            resources.ApplyResources(this.areaCVHistogramMenuItem, "areaCVHistogramMenuItem");
-            this.areaCVHistogramMenuItem.Click += new System.EventHandler(this.areaCVHistogramToolStripMenuItem1_Click);
-            // 
-            // areaCVHistogram2DMenuItem
-            // 
-            this.areaCVHistogram2DMenuItem.Name = "areaCVHistogram2DMenuItem";
-            resources.ApplyResources(this.areaCVHistogram2DMenuItem, "areaCVHistogram2DMenuItem");
-            this.areaCVHistogram2DMenuItem.Click += new System.EventHandler(this.areaCVHistogram2DToolStripMenuItem1_Click);
-            // 
-            // detectionsPlotsMenuItem
-            // 
-            this.detectionsPlotsMenuItem.DropDownItems.AddRange(new System.Windows.Forms.ToolStripItem[] {
-            this.detectionsReplicateComparisonMenuItem,
-            this.detectionsHistogramMenuItem});
-            resources.ApplyResources(this.detectionsPlotsMenuItem, "detectionsPlotsMenuItem");
-            this.detectionsPlotsMenuItem.Name = "detectionsPlotsMenuItem";
-            this.detectionsPlotsMenuItem.DropDownOpening += new System.EventHandler(this.graphDetections_DropDownOpening);
-            this.detectionsPlotsMenuItem.Click += new System.EventHandler(this.detectionsPlotsMenuItem_Click);
-            // 
-            // detectionsReplicateComparisonMenuItem
-            // 
-            this.detectionsReplicateComparisonMenuItem.Name = "detectionsReplicateComparisonMenuItem";
-            resources.ApplyResources(this.detectionsReplicateComparisonMenuItem, "detectionsReplicateComparisonMenuItem");
-            this.detectionsReplicateComparisonMenuItem.Click += new System.EventHandler(this.detectionsReplicateComparisonMenuItem_Click);
-            // 
-            // detectionsHistogramMenuItem
-            // 
-            this.detectionsHistogramMenuItem.Name = "detectionsHistogramMenuItem";
-            resources.ApplyResources(this.detectionsHistogramMenuItem, "detectionsHistogramMenuItem");
-            this.detectionsHistogramMenuItem.Click += new System.EventHandler(this.detectionsHistogramMenuItem_Click);
-            // 
-            // massErrorsMenuItem
-            // 
-            this.massErrorsMenuItem.DropDownItems.AddRange(new System.Windows.Forms.ToolStripItem[] {
-            this.massErrorReplicateComparisonMenuItem,
-            this.massErrorPeptideComparisonMenuItem,
-            this.massErrorHistogramMenuItem,
-            this.massErrorHistogram2DMenuItem});
-            resources.ApplyResources(this.massErrorsMenuItem, "massErrorsMenuItem");
-            this.massErrorsMenuItem.Name = "massErrorsMenuItem";
-            this.massErrorsMenuItem.DropDownOpening += new System.EventHandler(this.massErrorMenuItem_DropDownOpening);
-            // 
-            // massErrorReplicateComparisonMenuItem
-            // 
-            this.massErrorReplicateComparisonMenuItem.Name = "massErrorReplicateComparisonMenuItem";
-            resources.ApplyResources(this.massErrorReplicateComparisonMenuItem, "massErrorReplicateComparisonMenuItem");
-            this.massErrorReplicateComparisonMenuItem.Click += new System.EventHandler(this.massErrorReplicateComparisonMenuItem_Click);
-            // 
-            // massErrorPeptideComparisonMenuItem
-            // 
-            this.massErrorPeptideComparisonMenuItem.Name = "massErrorPeptideComparisonMenuItem";
-            resources.ApplyResources(this.massErrorPeptideComparisonMenuItem, "massErrorPeptideComparisonMenuItem");
-            this.massErrorPeptideComparisonMenuItem.Click += new System.EventHandler(this.massErrorPeptideComparisonMenuItem_Click);
-            // 
-            // massErrorHistogramMenuItem
-            // 
-            this.massErrorHistogramMenuItem.Name = "massErrorHistogramMenuItem";
-            resources.ApplyResources(this.massErrorHistogramMenuItem, "massErrorHistogramMenuItem");
-            this.massErrorHistogramMenuItem.Click += new System.EventHandler(this.massErrorHistogramMenuItem_Click);
-            // 
-            // massErrorHistogram2DMenuItem
-            // 
-            this.massErrorHistogram2DMenuItem.Name = "massErrorHistogram2DMenuItem";
-            resources.ApplyResources(this.massErrorHistogram2DMenuItem, "massErrorHistogram2DMenuItem");
-            this.massErrorHistogram2DMenuItem.Click += new System.EventHandler(this.massErrorHistogram2DMenuItem_Click);
-            // 
-            // calibrationCurveMenuItem
-            // 
-            this.calibrationCurveMenuItem.Name = "calibrationCurveMenuItem";
-            resources.ApplyResources(this.calibrationCurveMenuItem, "calibrationCurveMenuItem");
-            this.calibrationCurveMenuItem.Click += new System.EventHandler(this.calibrationCurvesMenuItem_Click);
-            // 
-            // documentGridMenuItem
-            // 
-            this.documentGridMenuItem.Name = "documentGridMenuItem";
-            resources.ApplyResources(this.documentGridMenuItem, "documentGridMenuItem");
-            this.documentGridMenuItem.Click += new System.EventHandler(this.documentGridMenuItem_Click);
-            // 
-            // otherGridsMenuItem
-            // 
-            this.otherGridsMenuItem.DropDownItems.AddRange(new System.Windows.Forms.ToolStripItem[] {
-            this.resultsGridMenuItem,
-            this.groupComparisonsMenuItem,
-            this.listsMenuItem,
-            this.auditLogMenuItem});
-            this.otherGridsMenuItem.Name = "otherGridsMenuItem";
-            resources.ApplyResources(this.otherGridsMenuItem, "otherGridsMenuItem");
-            // 
-            // resultsGridMenuItem
-            // 
-            resources.ApplyResources(this.resultsGridMenuItem, "resultsGridMenuItem");
-            this.resultsGridMenuItem.Name = "resultsGridMenuItem";
-            this.resultsGridMenuItem.Click += new System.EventHandler(this.resultsGridMenuItem_Click);
-            // 
-            // groupComparisonsMenuItem
-            // 
-            this.groupComparisonsMenuItem.DropDownItems.AddRange(new System.Windows.Forms.ToolStripItem[] {
-            this.addGroupComparisonMenuItem,
-            this.editGroupComparisonListMenuItem});
-            this.groupComparisonsMenuItem.Name = "groupComparisonsMenuItem";
-            resources.ApplyResources(this.groupComparisonsMenuItem, "groupComparisonsMenuItem");
-            this.groupComparisonsMenuItem.DropDownOpening += new System.EventHandler(this.groupComparisonsMenuItem_DropDownOpening);
-            // 
-            // addGroupComparisonMenuItem
-            // 
-            this.addGroupComparisonMenuItem.Name = "addGroupComparisonMenuItem";
-            resources.ApplyResources(this.addGroupComparisonMenuItem, "addGroupComparisonMenuItem");
-            this.addGroupComparisonMenuItem.Click += new System.EventHandler(this.addFoldChangeMenuItem_Click);
-            // 
-            // editGroupComparisonListMenuItem
-            // 
-            this.editGroupComparisonListMenuItem.Name = "editGroupComparisonListMenuItem";
-            resources.ApplyResources(this.editGroupComparisonListMenuItem, "editGroupComparisonListMenuItem");
-            this.editGroupComparisonListMenuItem.Click += new System.EventHandler(this.editGroupComparisonListMenuItem_Click);
-            // 
-            // listsMenuItem
-            // 
-            this.listsMenuItem.DropDownItems.AddRange(new System.Windows.Forms.ToolStripItem[] {
-            this.defineNewListMenuItem});
-            this.listsMenuItem.Name = "listsMenuItem";
-            resources.ApplyResources(this.listsMenuItem, "listsMenuItem");
-            this.listsMenuItem.DropDownOpening += new System.EventHandler(this.listsMenuItem_DropDownOpening);
-            // 
-            // defineNewListMenuItem
-            // 
-            this.defineNewListMenuItem.Name = "defineNewListMenuItem";
-            resources.ApplyResources(this.defineNewListMenuItem, "defineNewListMenuItem");
-            this.defineNewListMenuItem.Click += new System.EventHandler(this.defineNewListMenuItem_Click);
-            // 
-            // auditLogMenuItem
-            // 
-            this.auditLogMenuItem.Name = "auditLogMenuItem";
-            resources.ApplyResources(this.auditLogMenuItem, "auditLogMenuItem");
-            this.auditLogMenuItem.Click += new System.EventHandler(this.auditLogMenuItem_Click);
-            // 
-            // toolStripSeparator36
-            // 
-            this.toolStripSeparator36.Name = "toolStripSeparator36";
-            resources.ApplyResources(this.toolStripSeparator36, "toolStripSeparator36");
-            // 
-            // toolBarToolStripMenuItem
-            // 
-            this.toolBarToolStripMenuItem.Checked = true;
-            this.toolBarToolStripMenuItem.CheckOnClick = true;
-            this.toolBarToolStripMenuItem.CheckState = System.Windows.Forms.CheckState.Checked;
-            this.toolBarToolStripMenuItem.Name = "toolBarToolStripMenuItem";
-            resources.ApplyResources(this.toolBarToolStripMenuItem, "toolBarToolStripMenuItem");
-            this.toolBarToolStripMenuItem.Click += new System.EventHandler(this.toolBarToolStripMenuItem_Click);
-            // 
-            // statusToolStripMenuItem
-            // 
-            this.statusToolStripMenuItem.Checked = true;
-            this.statusToolStripMenuItem.CheckOnClick = true;
-            this.statusToolStripMenuItem.CheckState = System.Windows.Forms.CheckState.Checked;
-            this.statusToolStripMenuItem.Name = "statusToolStripMenuItem";
-            resources.ApplyResources(this.statusToolStripMenuItem, "statusToolStripMenuItem");
-            this.statusToolStripMenuItem.Click += new System.EventHandler(this.statusToolStripMenuItem_Click);
-            // 
-=======
->>>>>>> 253665a3
-            // settingsToolStripMenuItem
-            // 
-            this.settingsToolStripMenuItem.DropDownItems.AddRange(new System.Windows.Forms.ToolStripItem[] {
-            this.toolStripSeparatorSettings,
-            this.saveCurrentMenuItem,
-            this.editSettingsMenuItem,
-            this.toolStripSeparator31,
-            this.shareSettingsMenuItem,
-            this.importSettingsMenuItem1,
-            this.toolStripSeparator3,
-            this.peptideSettingsMenuItem,
-            this.transitionSettingsMenuItem,
-            this.documentSettingsMenuItem,
-            this.toolStripSeparator37,
-            this.integrateAllMenuItem});
-            this.settingsToolStripMenuItem.Name = "settingsToolStripMenuItem";
-            resources.ApplyResources(this.settingsToolStripMenuItem, "settingsToolStripMenuItem");
-            this.settingsToolStripMenuItem.DropDownOpening += new System.EventHandler(this.settingsMenu_DropDownOpening);
-            // 
-            // toolStripSeparatorSettings
-            // 
-            this.toolStripSeparatorSettings.Name = "toolStripSeparatorSettings";
-            resources.ApplyResources(this.toolStripSeparatorSettings, "toolStripSeparatorSettings");
-            // 
-            // saveCurrentMenuItem
-            // 
-            this.saveCurrentMenuItem.Name = "saveCurrentMenuItem";
-            resources.ApplyResources(this.saveCurrentMenuItem, "saveCurrentMenuItem");
-            this.saveCurrentMenuItem.Click += new System.EventHandler(this.saveCurrentMenuItem_Click);
-            // 
-            // editSettingsMenuItem
-            // 
-            this.editSettingsMenuItem.Name = "editSettingsMenuItem";
-            resources.ApplyResources(this.editSettingsMenuItem, "editSettingsMenuItem");
-            this.editSettingsMenuItem.Click += new System.EventHandler(this.editSettingsMenuItem_Click);
-            // 
-            // toolStripSeparator31
-            // 
-            this.toolStripSeparator31.Name = "toolStripSeparator31";
-            resources.ApplyResources(this.toolStripSeparator31, "toolStripSeparator31");
-            // 
-            // shareSettingsMenuItem
-            // 
-            this.shareSettingsMenuItem.Name = "shareSettingsMenuItem";
-            resources.ApplyResources(this.shareSettingsMenuItem, "shareSettingsMenuItem");
-            this.shareSettingsMenuItem.Click += new System.EventHandler(this.shareSettingsMenuItem_Click);
-            // 
-            // importSettingsMenuItem1
-            // 
-            this.importSettingsMenuItem1.Name = "importSettingsMenuItem1";
-            resources.ApplyResources(this.importSettingsMenuItem1, "importSettingsMenuItem1");
-            this.importSettingsMenuItem1.Click += new System.EventHandler(this.importSettingsMenuItem1_Click);
-            // 
-            // toolStripSeparator3
-            // 
-            this.toolStripSeparator3.Name = "toolStripSeparator3";
-            resources.ApplyResources(this.toolStripSeparator3, "toolStripSeparator3");
-            // 
-            // peptideSettingsMenuItem
-            // 
-            this.peptideSettingsMenuItem.Name = "peptideSettingsMenuItem";
-            resources.ApplyResources(this.peptideSettingsMenuItem, "peptideSettingsMenuItem");
-            this.peptideSettingsMenuItem.Click += new System.EventHandler(this.peptideSettingsMenuItem_Click);
-            // 
-            // transitionSettingsMenuItem
-            // 
-            this.transitionSettingsMenuItem.Name = "transitionSettingsMenuItem";
-            resources.ApplyResources(this.transitionSettingsMenuItem, "transitionSettingsMenuItem");
-            this.transitionSettingsMenuItem.Click += new System.EventHandler(this.transitionSettingsMenuItem_Click);
-            // 
-            // documentSettingsMenuItem
-            // 
-            this.documentSettingsMenuItem.Name = "documentSettingsMenuItem";
-            resources.ApplyResources(this.documentSettingsMenuItem, "documentSettingsMenuItem");
-            this.documentSettingsMenuItem.Click += new System.EventHandler(this.documentSettingsMenuItem_Click);
-            // 
-            // toolStripSeparator37
-            // 
-            this.toolStripSeparator37.Name = "toolStripSeparator37";
-            resources.ApplyResources(this.toolStripSeparator37, "toolStripSeparator37");
-            // 
-            // integrateAllMenuItem
-            // 
-            this.integrateAllMenuItem.Name = "integrateAllMenuItem";
-            resources.ApplyResources(this.integrateAllMenuItem, "integrateAllMenuItem");
-            this.integrateAllMenuItem.Click += new System.EventHandler(this.integrateAllMenuItem_Click);
-            // 
-            // toolsMenu
-            // 
-            this.toolsMenu.DropDownItems.AddRange(new System.Windows.Forms.ToolStripItem[] {
-            this.placeholderToolsMenuItem,
-            this.toolStripSeparatorTools,
-            this.updatesToolsMenuItem,
-            this.toolStoreMenuItem,
-            this.configureToolsMenuItem,
-            this.toolStripSeparator46,
-            this.immediateWindowToolStripMenuItem,
-            this.toolStripSeparator47,
-            this.optionsToolStripMenuItem});
-            this.toolsMenu.Name = "toolsMenu";
-            resources.ApplyResources(this.toolsMenu, "toolsMenu");
-            this.toolsMenu.DropDownOpening += new System.EventHandler(this.toolsMenu_DropDownOpening);
-            // 
-            // placeholderToolsMenuItem
-            // 
-            this.placeholderToolsMenuItem.Name = "placeholderToolsMenuItem";
-            resources.ApplyResources(this.placeholderToolsMenuItem, "placeholderToolsMenuItem");
-            // 
-            // toolStripSeparatorTools
-            // 
-            this.toolStripSeparatorTools.Name = "toolStripSeparatorTools";
-            resources.ApplyResources(this.toolStripSeparatorTools, "toolStripSeparatorTools");
-            // 
-            // updatesToolsMenuItem
-            // 
-            resources.ApplyResources(this.updatesToolsMenuItem, "updatesToolsMenuItem");
-            this.updatesToolsMenuItem.Name = "updatesToolsMenuItem";
-            this.updatesToolsMenuItem.Click += new System.EventHandler(this.updatesToolsMenuItem_Click);
-            // 
-            // toolStoreMenuItem
-            // 
-            this.toolStoreMenuItem.Name = "toolStoreMenuItem";
-            resources.ApplyResources(this.toolStoreMenuItem, "toolStoreMenuItem");
-            this.toolStoreMenuItem.Click += new System.EventHandler(this.toolStoreMenuItem_Click);
-            // 
-            // configureToolsMenuItem
-            // 
-            this.configureToolsMenuItem.Name = "configureToolsMenuItem";
-            resources.ApplyResources(this.configureToolsMenuItem, "configureToolsMenuItem");
-            this.configureToolsMenuItem.Click += new System.EventHandler(this.configureToolsMenuItem_Click);
-            // 
-            // toolStripSeparator46
-            // 
-            this.toolStripSeparator46.Name = "toolStripSeparator46";
-            resources.ApplyResources(this.toolStripSeparator46, "toolStripSeparator46");
-            // 
-            // immediateWindowToolStripMenuItem
-            // 
-            this.immediateWindowToolStripMenuItem.Name = "immediateWindowToolStripMenuItem";
-            resources.ApplyResources(this.immediateWindowToolStripMenuItem, "immediateWindowToolStripMenuItem");
-            this.immediateWindowToolStripMenuItem.Click += new System.EventHandler(this.immediateWindowToolStripMenuItem_Click);
-            // 
-            // toolStripSeparator47
-            // 
-            this.toolStripSeparator47.Name = "toolStripSeparator47";
-            resources.ApplyResources(this.toolStripSeparator47, "toolStripSeparator47");
-            // 
-            // optionsToolStripMenuItem
-            // 
-            this.optionsToolStripMenuItem.Name = "optionsToolStripMenuItem";
-            resources.ApplyResources(this.optionsToolStripMenuItem, "optionsToolStripMenuItem");
-            this.optionsToolStripMenuItem.Click += new System.EventHandler(this.optionsToolStripMenuItem_Click);
-            // 
-            // helpToolStripMenuItem
-            // 
-            this.helpToolStripMenuItem.DropDownItems.AddRange(new System.Windows.Forms.ToolStripItem[] {
-            this.homeMenuItem,
-            this.videosMenuItem,
-            this.webinarsMenuItem,
-            this.tutorialsMenuItem,
-            this.documentationToolStripMenuItem,
-            this.supportMenuItem,
-            this.issuesMenuItem,
-            this.checkForUpdatesSeparator,
-            this.checkForUpdatesMenuItem,
-            this.toolStripSeparator29,
-            this.aboutMenuItem});
-            this.helpToolStripMenuItem.Name = "helpToolStripMenuItem";
-            resources.ApplyResources(this.helpToolStripMenuItem, "helpToolStripMenuItem");
-            // 
-            // homeMenuItem
-            // 
-            this.homeMenuItem.Name = "homeMenuItem";
-            resources.ApplyResources(this.homeMenuItem, "homeMenuItem");
-            this.homeMenuItem.Click += new System.EventHandler(this.homeMenuItem_Click);
-            // 
-            // videosMenuItem
-            // 
-            this.videosMenuItem.Name = "videosMenuItem";
-            resources.ApplyResources(this.videosMenuItem, "videosMenuItem");
-            this.videosMenuItem.Click += new System.EventHandler(this.videosMenuItem_Click);
-            // 
-            // webinarsMenuItem
-            // 
-            this.webinarsMenuItem.Name = "webinarsMenuItem";
-            resources.ApplyResources(this.webinarsMenuItem, "webinarsMenuItem");
-            this.webinarsMenuItem.Click += new System.EventHandler(this.webinarsMenuItem_Click);
-            // 
-            // tutorialsMenuItem
-            // 
-            this.tutorialsMenuItem.Name = "tutorialsMenuItem";
-            resources.ApplyResources(this.tutorialsMenuItem, "tutorialsMenuItem");
-            this.tutorialsMenuItem.Click += new System.EventHandler(this.tutorialsMenuItem_Click);
-            // 
-            // documentationToolStripMenuItem
-            // 
-            this.documentationToolStripMenuItem.DropDownItems.AddRange(new System.Windows.Forms.ToolStripItem[] {
-            this.reportsHelpMenuItem,
-            this.commandLineHelpMenuItem,
-            this.otherDocsHelpMenuItem});
-            this.documentationToolStripMenuItem.Name = "documentationToolStripMenuItem";
-            resources.ApplyResources(this.documentationToolStripMenuItem, "documentationToolStripMenuItem");
-            // 
-            // reportsHelpMenuItem
-            // 
-            this.reportsHelpMenuItem.Name = "reportsHelpMenuItem";
-            resources.ApplyResources(this.reportsHelpMenuItem, "reportsHelpMenuItem");
-            this.reportsHelpMenuItem.Click += new System.EventHandler(this.reportsHelpMenuItem_Click);
-            // 
-            // commandLineHelpMenuItem
-            // 
-            this.commandLineHelpMenuItem.Name = "commandLineHelpMenuItem";
-            resources.ApplyResources(this.commandLineHelpMenuItem, "commandLineHelpMenuItem");
-            this.commandLineHelpMenuItem.Click += new System.EventHandler(this.commandLineHelpMenuItem_Click);
-            // 
-            // otherDocsHelpMenuItem
-            // 
-            this.otherDocsHelpMenuItem.Name = "otherDocsHelpMenuItem";
-            resources.ApplyResources(this.otherDocsHelpMenuItem, "otherDocsHelpMenuItem");
-            this.otherDocsHelpMenuItem.Click += new System.EventHandler(this.otherDocsHelpMenuItem_Click);
-            // 
-            // supportMenuItem
-            // 
-            this.supportMenuItem.Name = "supportMenuItem";
-            resources.ApplyResources(this.supportMenuItem, "supportMenuItem");
-            this.supportMenuItem.Click += new System.EventHandler(this.supportMenuItem_Click);
-            // 
-            // issuesMenuItem
-            // 
-            this.issuesMenuItem.Name = "issuesMenuItem";
-            resources.ApplyResources(this.issuesMenuItem, "issuesMenuItem");
-            this.issuesMenuItem.Click += new System.EventHandler(this.issuesMenuItem_Click);
-            // 
-            // checkForUpdatesSeparator
-            // 
-            this.checkForUpdatesSeparator.Name = "checkForUpdatesSeparator";
-            resources.ApplyResources(this.checkForUpdatesSeparator, "checkForUpdatesSeparator");
-            // 
-            // checkForUpdatesMenuItem
-            // 
-            this.checkForUpdatesMenuItem.Name = "checkForUpdatesMenuItem";
-            resources.ApplyResources(this.checkForUpdatesMenuItem, "checkForUpdatesMenuItem");
-            this.checkForUpdatesMenuItem.Click += new System.EventHandler(this.checkForUpdatesMenuItem_Click);
-            // 
-            // toolStripSeparator29
-            // 
-            this.toolStripSeparator29.Name = "toolStripSeparator29";
-            resources.ApplyResources(this.toolStripSeparator29, "toolStripSeparator29");
-            // 
-            // aboutMenuItem
-            // 
-            this.aboutMenuItem.Name = "aboutMenuItem";
-            resources.ApplyResources(this.aboutMenuItem, "aboutMenuItem");
-            this.aboutMenuItem.Click += new System.EventHandler(this.aboutMenuItem_Click);
-            // 
-            // contextMenuMassErrors
-            // 
-            this.contextMenuMassErrors.Items.AddRange(new System.Windows.Forms.ToolStripItem[] {
-            this.massErrorGraphContextMenuItem,
-            this.massErrorPropsContextMenuItem,
-            this.showMassErrorLegendContextMenuItem,
-            this.massErrorPointsContextMenuItem,
-            this.binCountContextMenuItem,
-            this.massErrorTransitionsContextMenuItem,
-            this.massErrorXAxisContextMenuItem,
-            this.massErrorlogScaleContextMenuItem});
-            this.contextMenuMassErrors.Name = "contextMenuMassErrors";
-            resources.ApplyResources(this.contextMenuMassErrors, "contextMenuMassErrors");
-            // 
-            // massErrorGraphContextMenuItem
-            // 
-            this.massErrorGraphContextMenuItem.DropDownItems.AddRange(new System.Windows.Forms.ToolStripItem[] {
-            this.massErrorReplicateComparisonContextMenuItem,
-            this.massErrorPeptideComparisonContextMenuItem,
-            this.massErrorHistogramContextMenuItem,
-            this.massErrorHistogram2DContextMenuItem});
-            this.massErrorGraphContextMenuItem.Name = "massErrorGraphContextMenuItem";
-            resources.ApplyResources(this.massErrorGraphContextMenuItem, "massErrorGraphContextMenuItem");
-            this.massErrorGraphContextMenuItem.DropDownOpening += new System.EventHandler(this.massErrorMenuItem_DropDownOpening);
-            // 
-            // massErrorReplicateComparisonContextMenuItem
-            // 
-            this.massErrorReplicateComparisonContextMenuItem.CheckOnClick = true;
-            this.massErrorReplicateComparisonContextMenuItem.Name = "massErrorReplicateComparisonContextMenuItem";
-            resources.ApplyResources(this.massErrorReplicateComparisonContextMenuItem, "massErrorReplicateComparisonContextMenuItem");
-            this.massErrorReplicateComparisonContextMenuItem.Click += new System.EventHandler(this.massErrorReplicateComparisonMenuItem_Click);
-            // 
-            // massErrorPeptideComparisonContextMenuItem
-            // 
-            this.massErrorPeptideComparisonContextMenuItem.Name = "massErrorPeptideComparisonContextMenuItem";
-            resources.ApplyResources(this.massErrorPeptideComparisonContextMenuItem, "massErrorPeptideComparisonContextMenuItem");
-            this.massErrorPeptideComparisonContextMenuItem.Click += new System.EventHandler(this.massErrorPeptideComparisonMenuItem_Click);
-            // 
-            // massErrorHistogramContextMenuItem
-            // 
-            this.massErrorHistogramContextMenuItem.Name = "massErrorHistogramContextMenuItem";
-            resources.ApplyResources(this.massErrorHistogramContextMenuItem, "massErrorHistogramContextMenuItem");
-            this.massErrorHistogramContextMenuItem.Click += new System.EventHandler(this.massErrorHistogramMenuItem_Click);
-            // 
-            // massErrorHistogram2DContextMenuItem
-            // 
-            this.massErrorHistogram2DContextMenuItem.Name = "massErrorHistogram2DContextMenuItem";
-            resources.ApplyResources(this.massErrorHistogram2DContextMenuItem, "massErrorHistogram2DContextMenuItem");
-            this.massErrorHistogram2DContextMenuItem.Click += new System.EventHandler(this.massErrorHistogram2DMenuItem_Click);
-            // 
-            // massErrorPropsContextMenuItem
-            // 
-            this.massErrorPropsContextMenuItem.Name = "massErrorPropsContextMenuItem";
-            resources.ApplyResources(this.massErrorPropsContextMenuItem, "massErrorPropsContextMenuItem");
-            this.massErrorPropsContextMenuItem.Click += new System.EventHandler(this.massErrorPropsContextMenuItem_Click);
-            // 
-            // showMassErrorLegendContextMenuItem
-            // 
-            this.showMassErrorLegendContextMenuItem.Name = "showMassErrorLegendContextMenuItem";
-            resources.ApplyResources(this.showMassErrorLegendContextMenuItem, "showMassErrorLegendContextMenuItem");
-            this.showMassErrorLegendContextMenuItem.Click += new System.EventHandler(this.showMassErrorLegendContextMenuItem_Click);
-            // 
-            // massErrorPointsContextMenuItem
-            // 
-            this.massErrorPointsContextMenuItem.DropDownItems.AddRange(new System.Windows.Forms.ToolStripItem[] {
-            this.massErrorTargetsContextMenuItem,
-            this.massErrorTargets1FDRContextMenuItem,
-            this.massErrorDecoysContextMenuItem});
-            this.massErrorPointsContextMenuItem.Name = "massErrorPointsContextMenuItem";
-            resources.ApplyResources(this.massErrorPointsContextMenuItem, "massErrorPointsContextMenuItem");
-            // 
-            // massErrorTargetsContextMenuItem
-            // 
-            this.massErrorTargetsContextMenuItem.Name = "massErrorTargetsContextMenuItem";
-            resources.ApplyResources(this.massErrorTargetsContextMenuItem, "massErrorTargetsContextMenuItem");
-            this.massErrorTargetsContextMenuItem.Click += new System.EventHandler(this.massErrorTargetsContextMenuItem_Click);
-            // 
-            // massErrorTargets1FDRContextMenuItem
-            // 
-            this.massErrorTargets1FDRContextMenuItem.Name = "massErrorTargets1FDRContextMenuItem";
-            resources.ApplyResources(this.massErrorTargets1FDRContextMenuItem, "massErrorTargets1FDRContextMenuItem");
-            this.massErrorTargets1FDRContextMenuItem.Click += new System.EventHandler(this.massErrorTargets1FDRContextMenuItem_Click);
-            // 
-            // massErrorDecoysContextMenuItem
-            // 
-            this.massErrorDecoysContextMenuItem.Name = "massErrorDecoysContextMenuItem";
-            resources.ApplyResources(this.massErrorDecoysContextMenuItem, "massErrorDecoysContextMenuItem");
-            this.massErrorDecoysContextMenuItem.Click += new System.EventHandler(this.massErrorDecoysContextMenuItem_Click);
-            // 
-            // binCountContextMenuItem
-            // 
-            this.binCountContextMenuItem.DropDownItems.AddRange(new System.Windows.Forms.ToolStripItem[] {
-            this.ppm05ContextMenuItem,
-            this.ppm10ContextMenuItem,
-            this.ppm15ContextMenuItem,
-            this.ppm20ContextMenuItem});
-            this.binCountContextMenuItem.Name = "binCountContextMenuItem";
-            resources.ApplyResources(this.binCountContextMenuItem, "binCountContextMenuItem");
-            this.binCountContextMenuItem.DropDownOpening += new System.EventHandler(this.binCountContextMenuItem_DropDownOpening);
-            // 
-            // ppm05ContextMenuItem
-            // 
-            this.ppm05ContextMenuItem.Name = "ppm05ContextMenuItem";
-            resources.ApplyResources(this.ppm05ContextMenuItem, "ppm05ContextMenuItem");
-            this.ppm05ContextMenuItem.Click += new System.EventHandler(this.ppm05ContextMenuItem_Click);
-            // 
-            // ppm10ContextMenuItem
-            // 
-            this.ppm10ContextMenuItem.Name = "ppm10ContextMenuItem";
-            resources.ApplyResources(this.ppm10ContextMenuItem, "ppm10ContextMenuItem");
-            this.ppm10ContextMenuItem.Click += new System.EventHandler(this.ppm10ContextMenuItem_Click);
-            // 
-            // ppm15ContextMenuItem
-            // 
-            this.ppm15ContextMenuItem.Name = "ppm15ContextMenuItem";
-            resources.ApplyResources(this.ppm15ContextMenuItem, "ppm15ContextMenuItem");
-            this.ppm15ContextMenuItem.Click += new System.EventHandler(this.ppm15ContextMenuItem_Click);
-            // 
-            // ppm20ContextMenuItem
-            // 
-            this.ppm20ContextMenuItem.Name = "ppm20ContextMenuItem";
-            resources.ApplyResources(this.ppm20ContextMenuItem, "ppm20ContextMenuItem");
-            this.ppm20ContextMenuItem.Click += new System.EventHandler(this.ppm20ContextMenuItem_Click);
-            // 
-            // massErrorTransitionsContextMenuItem
-            // 
-            this.massErrorTransitionsContextMenuItem.DropDownItems.AddRange(new System.Windows.Forms.ToolStripItem[] {
-            this.massErrorAllTransitionsContextMenuItem,
-            this.massErrorBestTransitionsContextMenuItem,
-            this.toolStripSeparator55,
-            this.MassErrorPrecursorsContextMenuItem,
-            this.MassErrorProductsContextMenuItem});
-            this.massErrorTransitionsContextMenuItem.Name = "massErrorTransitionsContextMenuItem";
-            resources.ApplyResources(this.massErrorTransitionsContextMenuItem, "massErrorTransitionsContextMenuItem");
-            this.massErrorTransitionsContextMenuItem.DropDownOpening += new System.EventHandler(this.massErrorTransitionsContextMenuItem_DropDownOpening);
-            // 
-            // massErrorAllTransitionsContextMenuItem
-            // 
-            this.massErrorAllTransitionsContextMenuItem.Name = "massErrorAllTransitionsContextMenuItem";
-            resources.ApplyResources(this.massErrorAllTransitionsContextMenuItem, "massErrorAllTransitionsContextMenuItem");
-            this.massErrorAllTransitionsContextMenuItem.Click += new System.EventHandler(this.massErrorAllTransitionsContextMenuItem_Click);
-            // 
-            // massErrorBestTransitionsContextMenuItem
-            // 
-            this.massErrorBestTransitionsContextMenuItem.Name = "massErrorBestTransitionsContextMenuItem";
-            resources.ApplyResources(this.massErrorBestTransitionsContextMenuItem, "massErrorBestTransitionsContextMenuItem");
-            this.massErrorBestTransitionsContextMenuItem.Click += new System.EventHandler(this.massErrorBestTransitionsContextMenuItem_Click);
-            // 
-            // toolStripSeparator55
-            // 
-            this.toolStripSeparator55.Name = "toolStripSeparator55";
-            resources.ApplyResources(this.toolStripSeparator55, "toolStripSeparator55");
-            // 
-            // MassErrorPrecursorsContextMenuItem
-            // 
-            this.MassErrorPrecursorsContextMenuItem.Name = "MassErrorPrecursorsContextMenuItem";
-            resources.ApplyResources(this.MassErrorPrecursorsContextMenuItem, "MassErrorPrecursorsContextMenuItem");
-            this.MassErrorPrecursorsContextMenuItem.Click += new System.EventHandler(this.MassErrorPrecursorsContextMenuItem_Click);
-            // 
-            // MassErrorProductsContextMenuItem
-            // 
-            this.MassErrorProductsContextMenuItem.Name = "MassErrorProductsContextMenuItem";
-            resources.ApplyResources(this.MassErrorProductsContextMenuItem, "MassErrorProductsContextMenuItem");
-            this.MassErrorProductsContextMenuItem.Click += new System.EventHandler(this.MassErrorProductsContextMenuItem_Click);
-            // 
-            // massErrorXAxisContextMenuItem
-            // 
-            this.massErrorXAxisContextMenuItem.DropDownItems.AddRange(new System.Windows.Forms.ToolStripItem[] {
-            this.massErorrRetentionTimeContextMenuItem,
-            this.massErrorMassToChargContextMenuItem});
-            this.massErrorXAxisContextMenuItem.Name = "massErrorXAxisContextMenuItem";
-            resources.ApplyResources(this.massErrorXAxisContextMenuItem, "massErrorXAxisContextMenuItem");
-            this.massErrorXAxisContextMenuItem.DropDownOpening += new System.EventHandler(this.massErrorXAxisContextMenuItem_DropDownOpening);
-            // 
-            // massErorrRetentionTimeContextMenuItem
-            // 
-            this.massErorrRetentionTimeContextMenuItem.Name = "massErorrRetentionTimeContextMenuItem";
-            resources.ApplyResources(this.massErorrRetentionTimeContextMenuItem, "massErorrRetentionTimeContextMenuItem");
-            this.massErorrRetentionTimeContextMenuItem.Click += new System.EventHandler(this.massErorrRetentionTimeContextMenuItem_Click);
-            // 
-            // massErrorMassToChargContextMenuItem
-            // 
-            this.massErrorMassToChargContextMenuItem.Name = "massErrorMassToChargContextMenuItem";
-            resources.ApplyResources(this.massErrorMassToChargContextMenuItem, "massErrorMassToChargContextMenuItem");
-            this.massErrorMassToChargContextMenuItem.Click += new System.EventHandler(this.massErrorMassToChargContextMenuItem_Click);
-            // 
-            // massErrorlogScaleContextMenuItem
-            // 
-            this.massErrorlogScaleContextMenuItem.Name = "massErrorlogScaleContextMenuItem";
-            resources.ApplyResources(this.massErrorlogScaleContextMenuItem, "massErrorlogScaleContextMenuItem");
-            this.massErrorlogScaleContextMenuItem.Click += new System.EventHandler(this.massErrorlogScaleContextMenuItem_Click);
-            // 
-            // contextMenuDetections
-            // 
-            this.contextMenuDetections.Items.AddRange(new System.Windows.Forms.ToolStripItem[] {
-            this.detectionsTargetToolStripMenuItem,
-            this.detectionsGraphTypeToolStripMenuItem,
-            this.detectionsToolStripSeparator1,
-            this.detectionsShowToolStripMenuItem,
-            this.detectionsYScaleToolStripMenuItem,
-            this.detectionsToolStripSeparator2,
-            this.detectionsPropertiesToolStripMenuItem,
-            this.detectionsToolStripSeparator3});
-            this.contextMenuDetections.Name = "contextMenuDetections";
-            resources.ApplyResources(this.contextMenuDetections, "contextMenuDetections");
-            // 
-            // detectionsTargetToolStripMenuItem
-            // 
-            this.detectionsTargetToolStripMenuItem.DropDownItems.AddRange(new System.Windows.Forms.ToolStripItem[] {
-            this.detectionsTargetPrecursorToolStripMenuItem,
-            this.detectionsTargetPeptideToolStripMenuItem});
-            this.detectionsTargetToolStripMenuItem.Name = "detectionsTargetToolStripMenuItem";
-            resources.ApplyResources(this.detectionsTargetToolStripMenuItem, "detectionsTargetToolStripMenuItem");
-            // 
-            // detectionsTargetPrecursorToolStripMenuItem
-            // 
-            this.detectionsTargetPrecursorToolStripMenuItem.Name = "detectionsTargetPrecursorToolStripMenuItem";
-            resources.ApplyResources(this.detectionsTargetPrecursorToolStripMenuItem, "detectionsTargetPrecursorToolStripMenuItem");
-            this.detectionsTargetPrecursorToolStripMenuItem.Tag = 0;
-            this.detectionsTargetPrecursorToolStripMenuItem.Click += new System.EventHandler(this.detectionsTargetPrecursorToolStripMenuItem_Click);
-            // 
-            // detectionsTargetPeptideToolStripMenuItem
-            // 
-            this.detectionsTargetPeptideToolStripMenuItem.Name = "detectionsTargetPeptideToolStripMenuItem";
-            resources.ApplyResources(this.detectionsTargetPeptideToolStripMenuItem, "detectionsTargetPeptideToolStripMenuItem");
-            this.detectionsTargetPeptideToolStripMenuItem.Tag = 1;
-            this.detectionsTargetPeptideToolStripMenuItem.Click += new System.EventHandler(this.detectionsTargetPeptideToolStripMenuItem_Click);
-            // 
-            // detectionsGraphTypeToolStripMenuItem
-            // 
-            this.detectionsGraphTypeToolStripMenuItem.DropDownItems.AddRange(new System.Windows.Forms.ToolStripItem[] {
-            this.detectionsGraphTypeReplicateToolStripMenuItem,
-            this.detectionsGraphTypeHistogramToolStripMenuItem});
-            this.detectionsGraphTypeToolStripMenuItem.Name = "detectionsGraphTypeToolStripMenuItem";
-            resources.ApplyResources(this.detectionsGraphTypeToolStripMenuItem, "detectionsGraphTypeToolStripMenuItem");
-            // 
-            // detectionsGraphTypeReplicateToolStripMenuItem
-            // 
-            this.detectionsGraphTypeReplicateToolStripMenuItem.Name = "detectionsGraphTypeReplicateToolStripMenuItem";
-            resources.ApplyResources(this.detectionsGraphTypeReplicateToolStripMenuItem, "detectionsGraphTypeReplicateToolStripMenuItem");
-            this.detectionsGraphTypeReplicateToolStripMenuItem.Click += new System.EventHandler(this.detectionsGraphTypeReplicateToolStripMenuItem_Click);
-            // 
-            // detectionsGraphTypeHistogramToolStripMenuItem
-            // 
-            this.detectionsGraphTypeHistogramToolStripMenuItem.Name = "detectionsGraphTypeHistogramToolStripMenuItem";
-            resources.ApplyResources(this.detectionsGraphTypeHistogramToolStripMenuItem, "detectionsGraphTypeHistogramToolStripMenuItem");
-            this.detectionsGraphTypeHistogramToolStripMenuItem.Click += new System.EventHandler(this.detectionsGraphTypeHistogramToolStripMenuItem_Click);
-            // 
-            // detectionsToolStripSeparator1
-            // 
-            this.detectionsToolStripSeparator1.Name = "detectionsToolStripSeparator1";
-            resources.ApplyResources(this.detectionsToolStripSeparator1, "detectionsToolStripSeparator1");
-            // 
-            // detectionsShowToolStripMenuItem
-            // 
-            this.detectionsShowToolStripMenuItem.DropDownItems.AddRange(new System.Windows.Forms.ToolStripItem[] {
-            this.detectionsShowSelectionToolStripMenuItem,
-            this.detectionsShowLegendToolStripMenuItem,
-            this.detectionsShowMeanToolStripMenuItem,
-            this.detectionsShowAtLeastNToolStripMenuItem});
-            this.detectionsShowToolStripMenuItem.Name = "detectionsShowToolStripMenuItem";
-            resources.ApplyResources(this.detectionsShowToolStripMenuItem, "detectionsShowToolStripMenuItem");
-            // 
-            // detectionsShowSelectionToolStripMenuItem
-            // 
-            this.detectionsShowSelectionToolStripMenuItem.Name = "detectionsShowSelectionToolStripMenuItem";
-            resources.ApplyResources(this.detectionsShowSelectionToolStripMenuItem, "detectionsShowSelectionToolStripMenuItem");
-            this.detectionsShowSelectionToolStripMenuItem.Click += new System.EventHandler(this.detectionsShowSelectionToolStripMenuItem_Click);
-            // 
-            // detectionsShowLegendToolStripMenuItem
-            // 
-            this.detectionsShowLegendToolStripMenuItem.Name = "detectionsShowLegendToolStripMenuItem";
-            resources.ApplyResources(this.detectionsShowLegendToolStripMenuItem, "detectionsShowLegendToolStripMenuItem");
-            this.detectionsShowLegendToolStripMenuItem.Click += new System.EventHandler(this.detectionsShowLegendToolStripMenuItem_Click);
-            // 
-            // detectionsShowMeanToolStripMenuItem
-            // 
-            this.detectionsShowMeanToolStripMenuItem.Name = "detectionsShowMeanToolStripMenuItem";
-            resources.ApplyResources(this.detectionsShowMeanToolStripMenuItem, "detectionsShowMeanToolStripMenuItem");
-            this.detectionsShowMeanToolStripMenuItem.Click += new System.EventHandler(this.detectionsShowMeanToolStripMenuItem_Click);
-            // 
-            // detectionsShowAtLeastNToolStripMenuItem
-            // 
-            this.detectionsShowAtLeastNToolStripMenuItem.Name = "detectionsShowAtLeastNToolStripMenuItem";
-            resources.ApplyResources(this.detectionsShowAtLeastNToolStripMenuItem, "detectionsShowAtLeastNToolStripMenuItem");
-            this.detectionsShowAtLeastNToolStripMenuItem.Click += new System.EventHandler(this.detectionsShowAtLeastNToolStripMenuItem_Click);
-            // 
-            // detectionsYScaleToolStripMenuItem
-            // 
-            this.detectionsYScaleToolStripMenuItem.DropDownItems.AddRange(new System.Windows.Forms.ToolStripItem[] {
-            this.detectionsYScaleOneToolStripMenuItem,
-            this.detectionsYScalePercentToolStripMenuItem});
-            this.detectionsYScaleToolStripMenuItem.Name = "detectionsYScaleToolStripMenuItem";
-            resources.ApplyResources(this.detectionsYScaleToolStripMenuItem, "detectionsYScaleToolStripMenuItem");
-            // 
-            // detectionsYScaleOneToolStripMenuItem
-            // 
-            this.detectionsYScaleOneToolStripMenuItem.Name = "detectionsYScaleOneToolStripMenuItem";
-            resources.ApplyResources(this.detectionsYScaleOneToolStripMenuItem, "detectionsYScaleOneToolStripMenuItem");
-            this.detectionsYScaleOneToolStripMenuItem.Tag = 1;
-            this.detectionsYScaleOneToolStripMenuItem.Click += new System.EventHandler(this.detectionsYScaleOneToolStripMenuItem_Click);
-            // 
-            // detectionsYScalePercentToolStripMenuItem
-            // 
-            this.detectionsYScalePercentToolStripMenuItem.Name = "detectionsYScalePercentToolStripMenuItem";
-            resources.ApplyResources(this.detectionsYScalePercentToolStripMenuItem, "detectionsYScalePercentToolStripMenuItem");
-            this.detectionsYScalePercentToolStripMenuItem.Tag = 0;
-            this.detectionsYScalePercentToolStripMenuItem.Click += new System.EventHandler(this.detectionsYScalePercentToolStripMenuItem_Click);
-            // 
-            // detectionsToolStripSeparator2
-            // 
-            this.detectionsToolStripSeparator2.Name = "detectionsToolStripSeparator2";
-            resources.ApplyResources(this.detectionsToolStripSeparator2, "detectionsToolStripSeparator2");
-            // 
-            // detectionsPropertiesToolStripMenuItem
-            // 
-            this.detectionsPropertiesToolStripMenuItem.Name = "detectionsPropertiesToolStripMenuItem";
-            resources.ApplyResources(this.detectionsPropertiesToolStripMenuItem, "detectionsPropertiesToolStripMenuItem");
-            this.detectionsPropertiesToolStripMenuItem.Click += new System.EventHandler(this.detectionsPropertiesToolStripMenuItem_Click);
-            // 
-            // detectionsToolStripSeparator3
-            // 
-            this.detectionsToolStripSeparator3.Name = "detectionsToolStripSeparator3";
-            resources.ApplyResources(this.detectionsToolStripSeparator3, "detectionsToolStripSeparator3");
-            // 
-            // SkylineWindow
-            // 
-            resources.ApplyResources(this, "$this");
-            this.AutoScaleMode = System.Windows.Forms.AutoScaleMode.Font;
-            this.Controls.Add(this.panel1);
-            this.Controls.Add(this.statusStrip);
-            this.Controls.Add(this.mainToolStrip);
-            this.Controls.Add(this.menuMain);
-            this.Icon = global::pwiz.Skyline.Properties.Resources.Skyline;
-            this.MainMenuStrip = this.menuMain;
-            this.Name = "SkylineWindow";
-            this.Activated += new System.EventHandler(this.SkylineWindow_Activated);
-            this.Move += new System.EventHandler(this.SkylineWindow_Move);
-            this.Resize += new System.EventHandler(this.SkylineWindow_Resize);
-            ((System.ComponentModel.ISupportInitialize)(this.modeUIHandler)).EndInit();
-            this.contextMenuTreeNode.ResumeLayout(false);
-            this.contextMenuSpectrum.ResumeLayout(false);
-            this.contextMenuChromatogram.ResumeLayout(false);
-            this.contextMenuRetentionTimes.ResumeLayout(false);
-            this.contextMenuPeakAreas.ResumeLayout(false);
-            this.panel1.ResumeLayout(false);
-            this.statusStrip.ResumeLayout(false);
-            this.statusStrip.PerformLayout();
-            this.mainToolStrip.ResumeLayout(false);
-            this.mainToolStrip.PerformLayout();
-            this.menuMain.ResumeLayout(false);
-            this.menuMain.PerformLayout();
-            this.contextMenuMassErrors.ResumeLayout(false);
-            this.contextMenuDetections.ResumeLayout(false);
-            this.ResumeLayout(false);
-            this.PerformLayout();
-
-        }
-
-        #endregion
-
-        private System.Windows.Forms.ToolStripMenuItem fileToolStripMenuItem;
-        private System.Windows.Forms.ToolStripMenuItem newMenuItem;
-        private System.Windows.Forms.ToolStripMenuItem openMenuItem;
-        private System.Windows.Forms.ToolStripMenuItem helpToolStripMenuItem;
-        private System.Windows.Forms.ToolStripMenuItem aboutMenuItem;
-        private System.Windows.Forms.MenuStrip menuMain;
-        private System.Windows.Forms.ToolStripSeparator mruAfterToolStripSeparator;
-        private System.Windows.Forms.ToolStripMenuItem exitMenuItem;
-        private System.Windows.Forms.ToolStripMenuItem saveMenuItem;
-        private System.Windows.Forms.ToolStripMenuItem saveAsMenuItem;
-        private System.Windows.Forms.ToolStripSeparator toolStripSeparator2;
-        private System.Windows.Forms.ToolStripMenuItem editToolStripMenuItem;
-        private System.Windows.Forms.ToolStripMenuItem settingsToolStripMenuItem;
-        private System.Windows.Forms.ToolStripSeparator toolStripSeparatorSettings;
-        private System.Windows.Forms.ToolStripMenuItem saveCurrentMenuItem;
-        private System.Windows.Forms.ToolStripMenuItem editSettingsMenuItem;
-        private System.Windows.Forms.ToolStripSeparator toolStripSeparator3;
-        private System.Windows.Forms.ToolStripMenuItem peptideSettingsMenuItem;
-        private System.Windows.Forms.ToolStripMenuItem transitionSettingsMenuItem;
-        private System.Windows.Forms.StatusStrip statusStrip;
-        private System.Windows.Forms.ToolStripStatusLabel statusSequences;
-        private System.Windows.Forms.ToolStripStatusLabel statusPrecursors;
-        private System.Windows.Forms.ToolStripStatusLabel statusIons;
-        private System.Windows.Forms.ToolStripStatusLabel statusGeneral;
-        private System.Windows.Forms.ToolStripMenuItem exportToolStripMenuItem;
-        private System.Windows.Forms.ToolStripMenuItem importToolStripMenuItem;
-        private System.Windows.Forms.ToolStripMenuItem importFASTAMenuItem;
-        private System.Windows.Forms.ToolStripMenuItem importResultsMenuItem;
-        private System.Windows.Forms.ToolStripSeparator mruBeforeToolStripSeparator;
-        private System.Windows.Forms.ToolStripProgressBar statusProgress;
-        private System.Windows.Forms.ContextMenuStrip contextMenuTreeNode;
-        private System.Windows.Forms.ToolStripMenuItem cutContextMenuItem;
-        private System.Windows.Forms.ToolStripMenuItem copyContextMenuItem;
-        private System.Windows.Forms.ToolStripMenuItem pasteContextMenuItem;
-        private System.Windows.Forms.ToolStripSeparator toolStripSeparator1;
-        private System.Windows.Forms.ToolStripMenuItem pickChildrenContextMenuItem;
-        private System.Windows.Forms.ToolStripSeparator toolStripSeparator7;
-        private System.Windows.Forms.ToolStripMenuItem editNoteContextMenuItem;
-        private System.Windows.Forms.ToolStripMenuItem viewToolStripMenuItem;
-        private System.Windows.Forms.ContextMenuStrip contextMenuSpectrum;
-        private System.Windows.Forms.ToolStripMenuItem aionsContextMenuItem;
-        private System.Windows.Forms.ToolStripMenuItem bionsContextMenuItem;
-        private System.Windows.Forms.ToolStripMenuItem cionsContextMenuItem;
-        private System.Windows.Forms.ToolStripMenuItem xionsContextMenuItem;
-        private System.Windows.Forms.ToolStripMenuItem yionsContextMenuItem;
-        private System.Windows.Forms.ToolStripMenuItem zionsContextMenuItem;
-        private System.Windows.Forms.ToolStripMenuItem fragmentionsContextMenuItem;
-        private System.Windows.Forms.ToolStripSeparator toolStripSeparator11;
-        private System.Windows.Forms.ToolStripSeparator toolStripSeparator12;
-        private System.Windows.Forms.ToolStripMenuItem ranksContextMenuItem;
-        private System.Windows.Forms.ToolStripSeparator toolStripSeparator13;
-        private System.Windows.Forms.ToolStripMenuItem zoomSpectrumContextMenuItem;
-        private System.Windows.Forms.ToolStripSeparator toolStripSeparator14;
-        private System.Windows.Forms.ToolStripMenuItem duplicatesContextMenuItem;
-        private System.Windows.Forms.ToolStripMenuItem lockYaxisContextMenuItem;
-        private System.Windows.Forms.ToolStripSeparator toolStripSeparator15;
-        private System.Windows.Forms.ToolStripMenuItem importMassListMenuItem;
-        private DigitalRune.Windows.Docking.DockPanel dockPanel;
-        private System.Windows.Forms.ContextMenuStrip contextMenuChromatogram;
-        private System.Windows.Forms.ToolStripMenuItem retentionTimesContextMenuItem;
-        private System.Windows.Forms.ToolStripMenuItem retentionTimePredContextMenuItem;
-        private System.Windows.Forms.ToolStripSeparator toolStripSeparator16;
-        private System.Windows.Forms.ToolStripMenuItem transitionsContextMenuItem;
-        private System.Windows.Forms.ToolStripSeparator toolStripSeparator17;
-        private System.Windows.Forms.ToolStripMenuItem lockYChromContextMenuItem;
-        private System.Windows.Forms.ToolStripSeparator toolStripSeparator18;
-        private System.Windows.Forms.ToolStripMenuItem zoomChromContextMenuItem;
-        private System.Windows.Forms.ToolStripSeparator toolStripSeparator19;
-        private System.Windows.Forms.ToolStripMenuItem autoZoomContextMenuItem;
-        private System.Windows.Forms.ToolStripMenuItem autoZoomNoneContextMenuItem;
-        private System.Windows.Forms.ToolStripMenuItem autoZoomBestPeakContextMenuItem;
-        private System.Windows.Forms.ToolStripMenuItem autoZoomRTWindowContextMenuItem;
-        private System.Windows.Forms.ToolStrip mainToolStrip;        
-        private System.Windows.Forms.ToolStripButton newToolBarButton;        
-        private System.Windows.Forms.ToolStripSplitButton undoToolBarButton;        
-        private System.Windows.Forms.ToolStripSplitButton redoToolBarButton;        
-        private System.Windows.Forms.ToolStripButton openToolBarButton;        
-        private System.Windows.Forms.ToolStripButton saveToolBarButton;        
-        private System.Windows.Forms.ToolStripSeparator toolStripSeparator20;        
-        private System.Windows.Forms.ToolStripButton cutToolBarButton;        
-        private System.Windows.Forms.ToolStripButton copyToolBarButton;        
-        private System.Windows.Forms.ToolStripButton pasteToolBarButton;        
-        private System.Windows.Forms.ToolStripSeparator toolStripSeparator21;        
-        private System.Windows.Forms.ToolStripMenuItem autoZoomBothContextMenuItem;
-        private System.Windows.Forms.ToolStripMenuItem transformChromContextMenuItem;
-        private System.Windows.Forms.ToolStripMenuItem secondDerivativeContextMenuItem;
-        private System.Windows.Forms.ToolStripMenuItem smoothSGChromContextMenuItem;
-        private System.Windows.Forms.ToolStripMenuItem transformChromNoneContextMenuItem;
-        private System.Windows.Forms.ContextMenuStrip contextMenuRetentionTimes;
-        private System.Windows.Forms.ToolStripMenuItem refineRTContextMenuItem;
-        private System.Windows.Forms.ToolStripMenuItem setRTThresholdContextMenuItem;
-        private System.Windows.Forms.ToolStripSeparator toolStripSeparator22;
-        private System.Windows.Forms.ToolStripMenuItem createRTRegressionContextMenuItem;
-        private System.Windows.Forms.ToolStripSeparator toolStripSeparator23;
-        private System.Windows.Forms.ToolStripMenuItem removeRTOutliersContextMenuItem;
-        private System.Windows.Forms.ToolStripMenuItem removeRTContextMenuItem;
-        private System.Windows.Forms.ToolStripSeparator toolStripSeparator24;
-        private System.Windows.Forms.ToolStripMenuItem zoomOutRTContextMenuItem;
-        private System.Windows.Forms.ToolStripSeparator toolStripSeparator25;
-        private System.Windows.Forms.ToolStripMenuItem predictionRTContextMenuItem;
-        private System.Windows.Forms.ToolStripMenuItem singleTranContextMenuItem;
-        private System.Windows.Forms.ToolStripMenuItem allTranContextMenuItem;
-        private System.Windows.Forms.ToolStripMenuItem totalTranContextMenuItem;
-        private System.Windows.Forms.ToolStripMenuItem firstDerivativeContextMenuItem;
-        private System.Windows.Forms.ToolStripMenuItem exportTransitionListMenuItem;
-        private System.Windows.Forms.ToolStripMenuItem exportReportMenuItem;
-        private System.Windows.Forms.ToolStripMenuItem timeGraphContextMenuItem;
-        private System.Windows.Forms.ToolStripMenuItem regressionContextMenuItem;
-        private System.Windows.Forms.ToolStripMenuItem replicateComparisonContextMenuItem;
-        private System.Windows.Forms.ToolStripMenuItem chromPropsContextMenuItem;
-        private System.Windows.Forms.ToolStripSeparator toolStripSeparator26;
-        private System.Windows.Forms.ToolStripMenuItem spectrumPropsContextMenuItem;
-        private System.Windows.Forms.ToolStripSeparator toolStripSeparator27;
-        private System.Windows.Forms.ToolStripMenuItem schedulingContextMenuItem;
-        private System.Windows.Forms.ToolStripMenuItem supportMenuItem;
-        private System.Windows.Forms.ToolStripMenuItem issuesMenuItem;
-        private System.Windows.Forms.ToolStripSeparator toolStripSeparator29;
-        private System.Windows.Forms.ToolStripMenuItem homeMenuItem;
-        private System.Windows.Forms.ToolStripMenuItem modifyPeptideContextMenuItem;
-        private System.Windows.Forms.ToolStripSeparator toolStripSeparator31;
-        private System.Windows.Forms.ToolStripMenuItem shareSettingsMenuItem;
-        private System.Windows.Forms.ToolStripMenuItem importSettingsMenuItem1;
-        private System.Windows.Forms.ToolStripMenuItem deleteContextMenuItem;
-        private System.Windows.Forms.ToolStripMenuItem removePeakContextMenuItem;
-        private System.Windows.Forms.ToolStripMenuItem applyPeakAllGraphMenuItem;
-        private System.Windows.Forms.ToolStripMenuItem applyPeakSubsequentGraphMenuItem;
-        private System.Windows.Forms.ToolStripMenuItem removePeakGraphMenuItem;
-        private System.Windows.Forms.ToolStripSeparator toolStripSeparator33;
-        private System.Windows.Forms.ToolStripMenuItem exportMethodMenuItem;
-        private System.Windows.Forms.ToolStripMenuItem allRTContextMenuItem;
-        private System.Windows.Forms.ToolStripMenuItem bestRTContextMenuItem;
-        private System.Windows.Forms.ToolStripMenuItem thresholdRTContextMenuItem;
-        private System.Windows.Forms.ToolStripMenuItem noneRTContextMenuItem;
-        private System.Windows.Forms.ToolStripMenuItem peakBoundariesContextMenuItem;
-        private System.Windows.Forms.ContextMenuStrip contextMenuPeakAreas;
-        private System.Windows.Forms.ToolStripMenuItem areaGraphContextMenuItem;
-        private System.Windows.Forms.ToolStripMenuItem areaReplicateComparisonContextMenuItem;
-        private System.Windows.Forms.ToolStripMenuItem areaPeptideComparisonContextMenuItem;
-        private System.Windows.Forms.ToolStripMenuItem areaNormalizeContextMenuItem;
-        private System.Windows.Forms.ToolStripMenuItem peptideLogScaleContextMenuItem;
-        private System.Windows.Forms.ToolStripMenuItem peptideOrderContextMenuItem;
-        private System.Windows.Forms.ToolStripMenuItem peptideOrderDocumentContextMenuItem;
-        private System.Windows.Forms.ToolStripMenuItem peptideOrderRTContextMenuItem;
-        private System.Windows.Forms.ToolStripMenuItem peptideOrderAreaContextMenuItem;
-        private System.Windows.Forms.ToolStripMenuItem peptideCvsContextMenuItem;
-        private System.Windows.Forms.ToolStripMenuItem documentSettingsMenuItem;
-        private System.Windows.Forms.ToolStripMenuItem refineToolStripMenuItem;
-        private System.Windows.Forms.ToolStripMenuItem legendChromContextMenuItem;
-        private System.Windows.Forms.ToolStripMenuItem selectionContextMenuItem;
-        private System.Windows.Forms.ToolStripMenuItem synchronizeSummaryZoomingContextMenuItem;
-        private System.Windows.Forms.ToolStripMenuItem shareDocumentMenuItem;
-        private System.Windows.Forms.ToolStripSeparator toolStripSeparator37;
-        private System.Windows.Forms.ToolStripMenuItem precursorIonContextMenuItem;
-        private System.Windows.Forms.ToolStripMenuItem integrateAllMenuItem;
-        private System.Windows.Forms.ToolStripSeparator toolStripSeparator28;
-        private System.Windows.Forms.ToolStripMenuItem areaPropsContextMenuItem;
-        private System.Windows.Forms.ToolStripMenuItem timePeptideComparisonContextMenuItem;
-        private System.Windows.Forms.ToolStripMenuItem rtValueMenuItem;
-        private System.Windows.Forms.ToolStripMenuItem allRTValueContextMenuItem;
-        private System.Windows.Forms.ToolStripMenuItem timeRTValueContextMenuItem;
-        private System.Windows.Forms.ToolStripMenuItem fwhmRTValueContextMenuItem;
-        private System.Windows.Forms.ToolStripMenuItem fwbRTValueContextMenuItem;
-        private System.Windows.Forms.ToolStripMenuItem timePropsContextMenuItem;
-        private System.Windows.Forms.ToolStripSeparator toolStripSeparator38;
-        private System.Windows.Forms.ToolStripStatusLabel statusPeptides;
-        private System.Windows.Forms.ToolStripMenuItem ratiosContextMenuItem;
-        private System.Windows.Forms.ToolStripSeparator toolStripSeparatorRatios;
-        private System.Windows.Forms.ToolStripMenuItem ratiosToGlobalStandardsMenuItem;
-        private System.Windows.Forms.ToolStripMenuItem synchronizeZoomingContextMenuItem;
-        private System.Windows.Forms.ToolStripMenuItem replicatesRTContextMenuItem;
-        private System.Windows.Forms.ToolStripMenuItem averageReplicatesContextMenuItem;
-        private System.Windows.Forms.ToolStripMenuItem singleReplicateRTContextMenuItem;
-        private System.Windows.Forms.ToolStripMenuItem bestReplicateRTContextMenuItem;
-        private System.Windows.Forms.ToolStripMenuItem replicatesTreeContextMenuItem;
-        private System.Windows.Forms.ToolStripMenuItem singleReplicateTreeContextMenuItem;
-        private System.Windows.Forms.ToolStripMenuItem bestReplicateTreeContextMenuItem;
-        private System.Windows.Forms.ToolStripMenuItem videosMenuItem;
-        private System.Windows.Forms.ToolStripMenuItem tutorialsMenuItem;
-        private System.Windows.Forms.ToolStripMenuItem importDocumentMenuItem;
-        private System.Windows.Forms.ToolStripMenuItem ionMzValuesContextMenuItem;
-        private System.Windows.Forms.ToolStripMenuItem observedMzValuesContextMenuItem;
-        private System.Windows.Forms.ToolStripMenuItem chargesContextMenuItem;
-        private System.Windows.Forms.ToolStripMenuItem charge1ContextMenuItem;
-        private System.Windows.Forms.ToolStripMenuItem charge2ContextMenuItem;
-        private System.Windows.Forms.ToolStripMenuItem charge3ContextMenuItem;
-        private System.Windows.Forms.ToolStripMenuItem charge4ContextMenuItem;
-        private System.Windows.Forms.ToolStripMenuItem showLibraryPeakAreaContextMenuItem;
-        private System.Windows.Forms.ToolStripMenuItem replicateOrderContextMenuItem;
-        private System.Windows.Forms.ToolStripMenuItem replicateOrderDocumentContextMenuItem;
-        private System.Windows.Forms.ToolStripMenuItem replicateOrderAcqTimeContextMenuItem;
-        private System.Windows.Forms.ToolStripMenuItem showDotProductToolStripMenuItem;
-        private System.Windows.Forms.ToolStripMenuItem showPeakAreaLegendContextMenuItem;
-        private System.Windows.Forms.ToolStripMenuItem showRTLegendContextMenuItem;
-        private System.Windows.Forms.ToolStripMenuItem scopeContextMenuItem;
-        private System.Windows.Forms.ToolStripMenuItem documentScopeContextMenuItem;
-        private System.Windows.Forms.ToolStripMenuItem proteinScopeContextMenuItem;
-        private System.Windows.Forms.ToolStripMenuItem precursorsTranContextMenuItem;
-        private System.Windows.Forms.ToolStripMenuItem productsTranContextMenuItem;
-        private System.Windows.Forms.ToolStripMenuItem chooseCalculatorContextMenuItem;
-        private System.Windows.Forms.ToolStripMenuItem placeholderToolStripMenuItem1;
-        private System.Windows.Forms.ToolStripSeparator toolStripSeparatorCalculators;
-        private System.Windows.Forms.ToolStripMenuItem updateCalculatorContextMenuItem;
-        private System.Windows.Forms.ToolStripMenuItem addCalculatorContextMenuItem;
-        private System.Windows.Forms.ToolStripMenuItem peptideIDTimesContextMenuItem;
-        private System.Windows.Forms.ToolStripMenuItem eSPFeaturesMenuItem;
-        private System.Windows.Forms.ToolStripMenuItem exportIsolationListMenuItem;
-        private System.Windows.Forms.ToolStripMenuItem toolsMenu;
-        private System.Windows.Forms.ToolStripMenuItem placeholderToolsMenuItem;
-        private System.Windows.Forms.ToolStripMenuItem configureToolsMenuItem;
-        private System.Windows.Forms.ToolStripSeparator toolStripSeparator47;
-        private System.Windows.Forms.Panel panel1;
-        private System.Windows.Forms.ToolStripSeparator toolStripSeparator46;
-        private System.Windows.Forms.ToolStripMenuItem optionsToolStripMenuItem;
-        private System.Windows.Forms.ToolStripMenuItem publishMenuItem;
-        private System.Windows.Forms.ToolStripMenuItem immediateWindowToolStripMenuItem;
-        private System.Windows.Forms.ToolStripMenuItem importPeptideSearchMenuItem;
-        private System.Windows.Forms.ToolStripMenuItem groupReplicatesByContextMenuItem;
-        private System.Windows.Forms.ToolStripMenuItem groupByReplicateContextMenuItem;
-        private System.Windows.Forms.ToolStripMenuItem mProphetFeaturesMenuItem;
-        private System.Windows.Forms.ToolStripMenuItem peakBoundariesToolStripMenuItem;
-        private System.Windows.Forms.ToolStripMenuItem massErrorContextMenuItem;
-        private System.Windows.Forms.ToolStripSeparator toolStripSeparatorTran;
-        private System.Windows.Forms.ToolStripMenuItem basePeakContextMenuItem;
-        private System.Windows.Forms.ToolStripMenuItem ticContextMenuItem;
-        private System.Windows.Forms.ToolStripMenuItem qcContextMenuItem;
-        private System.Windows.Forms.ToolStripMenuItem idTimesNoneContextMenuItem;
-        private System.Windows.Forms.ToolStripMenuItem idTimesMatchingContextMenuItem;
-        private System.Windows.Forms.ToolStripMenuItem idTimesAlignedContextMenuItem;
-        private System.Windows.Forms.ToolStripMenuItem idTimesOtherContextMenuItem;
-        private System.Windows.Forms.ToolStripSplitButton buttonShowAllChromatograms;
-        private System.Windows.Forms.ToolStripSeparator toolStripSeparatorSplitGraph;
-        private System.Windows.Forms.ToolStripMenuItem splitGraphContextMenuItem;
-        private System.Windows.Forms.ToolStripMenuItem showLibraryChromatogramsSpectrumContextMenuItem;
-        private System.Windows.Forms.ToolStripMenuItem chromatogramsToolStripMenuItem;
-        private System.Windows.Forms.ToolStripButton publishToolbarButton;
-        private System.Windows.Forms.ToolStripMenuItem updatesToolsMenuItem;
-        private System.Windows.Forms.ToolStripMenuItem setStandardTypeContextMenuItem;
-        private System.Windows.Forms.ToolStripMenuItem noStandardContextMenuItem;
-        private System.Windows.Forms.ToolStripMenuItem qcStandardContextMenuItem;
-        private System.Windows.Forms.ToolStripMenuItem irtStandardContextMenuItem;
-        private System.Windows.Forms.ToolStripMenuItem normStandardContextMenuItem;
-        private System.Windows.Forms.ToolStripSeparator toolStripSeparator49;
-        private System.Windows.Forms.ToolStripSeparator toolStripSeparator50;
-        private System.Windows.Forms.ToolStripSeparator toolStripSeparator51;
-        private System.Windows.Forms.ToolStripSeparator toolStripSeparator52;
-        private System.Windows.Forms.ToolStripMenuItem toolStoreMenuItem;
-        private System.Windows.Forms.ToolStripSeparator toolStripSeparatorTools;
-        private System.Windows.Forms.ToolStripMenuItem startPageMenuItem;
-        private System.Windows.Forms.ToolStripMenuItem addMoleculeContextMenuItem;
-        private System.Windows.Forms.ToolStripMenuItem addTransitionMoleculeContextMenuItem;
-        private System.Windows.Forms.ToolStripMenuItem openContainingFolderMenuItem;
-        private System.Windows.Forms.ToolStripSeparator toolStripSeparator53;
-        private System.Windows.Forms.ToolStripMenuItem addSmallMoleculePrecursorContextMenuItem;
-        private System.Windows.Forms.ToolStripMenuItem timePlotContextMenuItem;
-        private System.Windows.Forms.ToolStripMenuItem timeCorrelationContextMenuItem;
-        private System.Windows.Forms.ToolStripMenuItem timeResidualsContextMenuItem;
-        private System.Windows.Forms.ToolStripMenuItem timePointsContextMenuItem;
-        private System.Windows.Forms.ToolStripMenuItem timeTargetsContextMenuItem;
-        private System.Windows.Forms.ToolStripMenuItem timeStandardsContextMenuItem;
-        private System.Windows.Forms.ToolStripMenuItem timeDecoysContextMenuItem;
-        private System.Windows.Forms.ContextMenuStrip contextMenuMassErrors;
-        private System.Windows.Forms.ToolStripMenuItem massErrorGraphContextMenuItem;
-        private System.Windows.Forms.ToolStripMenuItem massErrorReplicateComparisonContextMenuItem;
-        private System.Windows.Forms.ToolStripMenuItem massErrorPeptideComparisonContextMenuItem;
-        private System.Windows.Forms.ToolStripMenuItem peptideOrderMassErrorContextMenuItem;
-        private System.Windows.Forms.ToolStripMenuItem massErrorPropsContextMenuItem;
-        private System.Windows.Forms.ToolStripMenuItem showMassErrorLegendContextMenuItem;
-        private System.Windows.Forms.ToolStripMenuItem massErrorHistogramContextMenuItem;
-        private System.Windows.Forms.ToolStripMenuItem massErrorPointsContextMenuItem;
-        private System.Windows.Forms.ToolStripMenuItem massErrorTargetsContextMenuItem;
-        private System.Windows.Forms.ToolStripMenuItem massErrorDecoysContextMenuItem;
-        private System.Windows.Forms.ToolStripMenuItem binCountContextMenuItem;
-        private System.Windows.Forms.ToolStripMenuItem ppm05ContextMenuItem;
-        private System.Windows.Forms.ToolStripMenuItem ppm10ContextMenuItem;
-        private System.Windows.Forms.ToolStripMenuItem ppm15ContextMenuItem;
-        private System.Windows.Forms.ToolStripMenuItem ppm20ContextMenuItem;
-        private System.Windows.Forms.ToolStripMenuItem massErrorTransitionsContextMenuItem;
-        private System.Windows.Forms.ToolStripMenuItem massErrorAllTransitionsContextMenuItem;
-        private System.Windows.Forms.ToolStripMenuItem massErrorBestTransitionsContextMenuItem;
-        private System.Windows.Forms.ToolStripSeparator toolStripSeparator55;
-        private System.Windows.Forms.ToolStripMenuItem MassErrorPrecursorsContextMenuItem;
-        private System.Windows.Forms.ToolStripMenuItem MassErrorProductsContextMenuItem;
-        private System.Windows.Forms.ToolStripMenuItem massErrorHistogram2DContextMenuItem;
-        private System.Windows.Forms.ToolStripMenuItem massErrorXAxisContextMenuItem;
-        private System.Windows.Forms.ToolStripMenuItem massErorrRetentionTimeContextMenuItem;
-        private System.Windows.Forms.ToolStripMenuItem massErrorMassToChargContextMenuItem;
-        private System.Windows.Forms.ToolStripMenuItem massErrorlogScaleContextMenuItem;
-        private System.Windows.Forms.ToolStripMenuItem massErrorTargets1FDRContextMenuItem;
-        private System.Windows.Forms.ToolStripMenuItem surrogateStandardContextMenuItem;
-        private System.Windows.Forms.ToolStripMenuItem scoreToRunToolStripMenuItem;
-        private System.Windows.Forms.ToolStripMenuItem runToRunToolStripMenuItem;
-        private System.Windows.Forms.ToolStripSeparator checkForUpdatesSeparator;
-        private System.Windows.Forms.ToolStripMenuItem checkForUpdatesMenuItem;
-        private System.Windows.Forms.ToolStripMenuItem exportSpectralLibraryMenuItem;
-        private System.Windows.Forms.ToolStripMenuItem transformChromInterpolatedContextMenuItem;
-        private System.Windows.Forms.ToolStripMenuItem setRegressionMethodContextMenuItem;
-        private System.Windows.Forms.ToolStripMenuItem linearRegressionContextMenuItem;
-        private System.Windows.Forms.ToolStripMenuItem kernelDensityEstimationContextMenuItem;
-        private System.Windows.Forms.ToolStripMenuItem loessContextMenuItem;
-        private System.Windows.Forms.ToolStripMenuItem rawTimesContextMenuItem;
-        private System.Windows.Forms.ToolStripMenuItem importAssayLibraryMenuItem;
-        private System.Windows.Forms.ToolStripMenuItem areaCVHistogramContextMenuItem;
-        private System.Windows.Forms.ToolStripMenuItem areaCVHistogram2DContextMenuItem;
-        private System.Windows.Forms.ToolStripMenuItem areaCVbinWidthToolStripMenuItem;
-        private System.Windows.Forms.ToolStripMenuItem areaCV05binWidthToolStripMenuItem;
-        private System.Windows.Forms.ToolStripMenuItem areaCV10binWidthToolStripMenuItem;
-        private System.Windows.Forms.ToolStripMenuItem areaCV15binWidthToolStripMenuItem;
-        private System.Windows.Forms.ToolStripMenuItem areaCV20binWidthToolStripMenuItem;
-        private System.Windows.Forms.ToolStripMenuItem pointsToolStripMenuItem;
-        private System.Windows.Forms.ToolStripMenuItem areaCVtargetsToolStripMenuItem;
-        private System.Windows.Forms.ToolStripMenuItem areaCVdecoysToolStripMenuItem;
-        private System.Windows.Forms.ToolStripMenuItem areaCVNormalizedToToolStripMenuItem;
-        private System.Windows.Forms.ToolStripMenuItem areaCVLogScaleToolStripMenuItem;
-        private System.Windows.Forms.ToolStripSeparator rawTimesMenuItemSplitter;
-        private System.Windows.Forms.ToolStripMenuItem onlyQuantitativeContextMenuItem;
-        private System.Windows.Forms.ToolStripSeparator toolStripSeparatorOnlyQuantitative;
-        private System.Windows.Forms.ToolStripMenuItem originalPeakMenuItem;
-        private System.Windows.Forms.ToolStripMenuItem removeAboveCVCutoffToolStripMenuItem;
-        private System.Windows.Forms.ToolStripSeparator toolStripSeparator57;
-        private System.Windows.Forms.ToolStripMenuItem graphTypeToolStripMenuItem;
-        private System.Windows.Forms.ToolStripMenuItem barAreaGraphDisplayTypeMenuItem;
-        private System.Windows.Forms.ToolStripMenuItem lineAreaGraphDisplayTypeMenuItem;
-        private System.Windows.Forms.ToolStripMenuItem exportAnnotationsMenuItem;
-        private System.Windows.Forms.ToolStripMenuItem importAnnotationsMenuItem;
-        private System.Windows.Forms.ToolStripMenuItem areaCVTransitionsToolStripMenuItem;
-        private System.Windows.Forms.ToolStripMenuItem areaCVAllTransitionsToolStripMenuItem;
-        private System.Windows.Forms.ToolStripMenuItem areaCVCountTransitionsToolStripMenuItem;
-        private System.Windows.Forms.ToolStripMenuItem areaCVBestTransitionsToolStripMenuItem;
-        private System.Windows.Forms.ToolStripSeparator toolStripSeparator58;
-        private System.Windows.Forms.ToolStripMenuItem areaCVPrecursorsToolStripMenuItem;
-        private System.Windows.Forms.ToolStripMenuItem areaCVProductsToolStripMenuItem;
-        private System.Windows.Forms.ToolStripSeparator toolStripSeparatorSelectUI;
-        private System.Windows.Forms.ToolStripDropDownButton modeUIToolBarDropDownButton;
-        private System.Windows.Forms.ToolStripMenuItem targetsAt1FDRToolStripMenuItem;
-        private System.Windows.Forms.ToolStripMenuItem webinarsMenuItem;
-        private System.Windows.Forms.ToolStripMenuItem documentationToolStripMenuItem;
-        private System.Windows.Forms.ToolStripMenuItem reportsHelpMenuItem;
-        private System.Windows.Forms.ToolStripMenuItem commandLineHelpMenuItem;
-        private System.Windows.Forms.ToolStripMenuItem otherDocsHelpMenuItem;
-        private System.Windows.Forms.ToolStripMenuItem toggleQuantitativeContextMenuItem;
-        private System.Windows.Forms.ToolStripMenuItem markTransitionsQuantitativeContextMenuItem;
-        private System.Windows.Forms.ToolStripMenuItem scoreContextMenuItem;
-        private System.Windows.Forms.ToolStripSeparator toolStripSeparator61;
-        private System.Windows.Forms.ToolStripMenuItem prositLibMatchItem;
-        private System.Windows.Forms.ToolStripMenuItem mirrorMenuItem;
-        private System.Windows.Forms.ToolStripMenuItem applyPeakGroupGraphMenuItem;
-        private System.Windows.Forms.ToolStripMenuItem groupApplyToByGraphMenuItem;
-        private System.Windows.Forms.ToolStripMenuItem logRegressionContextMenuItem;
-        private System.Windows.Forms.ContextMenuStrip contextMenuDetections;
-        private System.Windows.Forms.ToolStripMenuItem detectionsTargetToolStripMenuItem;
-        private System.Windows.Forms.ToolStripMenuItem detectionsTargetPrecursorToolStripMenuItem;
-        private System.Windows.Forms.ToolStripMenuItem detectionsTargetPeptideToolStripMenuItem;
-        private System.Windows.Forms.ToolStripMenuItem detectionsGraphTypeToolStripMenuItem;
-        private System.Windows.Forms.ToolStripMenuItem detectionsGraphTypeReplicateToolStripMenuItem;
-        private System.Windows.Forms.ToolStripMenuItem detectionsGraphTypeHistogramToolStripMenuItem;
-        private System.Windows.Forms.ToolStripSeparator detectionsToolStripSeparator1;
-        private System.Windows.Forms.ToolStripMenuItem detectionsShowToolStripMenuItem;
-        private System.Windows.Forms.ToolStripMenuItem detectionsShowSelectionToolStripMenuItem;
-        private System.Windows.Forms.ToolStripMenuItem detectionsShowLegendToolStripMenuItem;
-        private System.Windows.Forms.ToolStripMenuItem detectionsShowMeanToolStripMenuItem;
-        private System.Windows.Forms.ToolStripMenuItem detectionsShowAtLeastNToolStripMenuItem;
-        private System.Windows.Forms.ToolStripMenuItem detectionsYScaleToolStripMenuItem;
-        private System.Windows.Forms.ToolStripMenuItem detectionsYScaleOneToolStripMenuItem;
-        private System.Windows.Forms.ToolStripSeparator detectionsToolStripSeparator2;
-        private System.Windows.Forms.ToolStripMenuItem detectionsPropertiesToolStripMenuItem;
-        private System.Windows.Forms.ToolStripSeparator detectionsToolStripSeparator3;
-        private System.Windows.Forms.ToolStripMenuItem detectionsYScalePercentToolStripMenuItem;
-        private System.Windows.Forms.ToolStripMenuItem deconvolutedContextMenuItem;
-        private System.Windows.Forms.ToolStripMenuItem deconvolutedMenuItem;
-    }
-}
-
+
+using System;
+using pwiz.Skyline.Model;
+using pwiz.Skyline.Properties;
+
+namespace pwiz.Skyline
+{
+    partial class SkylineWindow
+    {
+        /// <summary>
+        /// Required designer variable.
+        /// </summary>
+        private System.ComponentModel.IContainer components = null;
+
+        /// <summary>
+        /// Clean up any resources being used.
+        /// </summary>
+        /// <param name="disposing">true if managed resources should be disposed; otherwise, false.</param>
+        protected override void Dispose(bool disposing)
+        {
+            if (disposing && (components != null))
+            {
+                components.Dispose();
+            }
+            base.Dispose(disposing);
+        }
+
+        #region Windows Form Designer generated code
+
+        /// <summary>
+        /// Required method for Designer support - do not modify
+        /// the contents of this method with the code editor.
+        /// </summary>
+        private void InitializeComponent()
+        {
+            this.components = new System.ComponentModel.Container();
+            System.ComponentModel.ComponentResourceManager resources = new System.ComponentModel.ComponentResourceManager(typeof(SkylineWindow));
+            this.contextMenuTreeNode = new System.Windows.Forms.ContextMenuStrip(this.components);
+            this.cutContextMenuItem = new System.Windows.Forms.ToolStripMenuItem();
+            this.copyContextMenuItem = new System.Windows.Forms.ToolStripMenuItem();
+            this.pasteContextMenuItem = new System.Windows.Forms.ToolStripMenuItem();
+            this.deleteContextMenuItem = new System.Windows.Forms.ToolStripMenuItem();
+            this.toolStripSeparator1 = new System.Windows.Forms.ToolStripSeparator();
+            this.pickChildrenContextMenuItem = new System.Windows.Forms.ToolStripMenuItem();
+            this.addMoleculeContextMenuItem = new System.Windows.Forms.ToolStripMenuItem();
+            this.addSmallMoleculePrecursorContextMenuItem = new System.Windows.Forms.ToolStripMenuItem();
+            this.addTransitionMoleculeContextMenuItem = new System.Windows.Forms.ToolStripMenuItem();
+            this.removePeakContextMenuItem = new System.Windows.Forms.ToolStripMenuItem();
+            this.setStandardTypeContextMenuItem = new System.Windows.Forms.ToolStripMenuItem();
+            this.noStandardContextMenuItem = new System.Windows.Forms.ToolStripMenuItem();
+            this.normStandardContextMenuItem = new System.Windows.Forms.ToolStripMenuItem();
+            this.surrogateStandardContextMenuItem = new System.Windows.Forms.ToolStripMenuItem();
+            this.qcStandardContextMenuItem = new System.Windows.Forms.ToolStripMenuItem();
+            this.irtStandardContextMenuItem = new System.Windows.Forms.ToolStripMenuItem();
+            this.modifyPeptideContextMenuItem = new System.Windows.Forms.ToolStripMenuItem();
+            this.toggleQuantitativeContextMenuItem = new System.Windows.Forms.ToolStripMenuItem();
+            this.markTransitionsQuantitativeContextMenuItem = new System.Windows.Forms.ToolStripMenuItem();
+            this.toolStripSeparator7 = new System.Windows.Forms.ToolStripSeparator();
+            this.editNoteContextMenuItem = new System.Windows.Forms.ToolStripMenuItem();
+            this.toolStripSeparatorRatios = new System.Windows.Forms.ToolStripSeparator();
+            this.ratiosContextMenuItem = new System.Windows.Forms.ToolStripMenuItem();
+            this.ratiosToGlobalStandardsMenuItem = new System.Windows.Forms.ToolStripMenuItem();
+            this.replicatesTreeContextMenuItem = new System.Windows.Forms.ToolStripMenuItem();
+            this.singleReplicateTreeContextMenuItem = new System.Windows.Forms.ToolStripMenuItem();
+            this.bestReplicateTreeContextMenuItem = new System.Windows.Forms.ToolStripMenuItem();
+            this.contextMenuSpectrum = new System.Windows.Forms.ContextMenuStrip(this.components);
+            this.aionsContextMenuItem = new System.Windows.Forms.ToolStripMenuItem();
+            this.bionsContextMenuItem = new System.Windows.Forms.ToolStripMenuItem();
+            this.cionsContextMenuItem = new System.Windows.Forms.ToolStripMenuItem();
+            this.xionsContextMenuItem = new System.Windows.Forms.ToolStripMenuItem();
+            this.yionsContextMenuItem = new System.Windows.Forms.ToolStripMenuItem();
+            this.zionsContextMenuItem = new System.Windows.Forms.ToolStripMenuItem();
+            this.fragmentionsContextMenuItem = new System.Windows.Forms.ToolStripMenuItem();
+            this.precursorIonContextMenuItem = new System.Windows.Forms.ToolStripMenuItem();
+            this.toolStripSeparator11 = new System.Windows.Forms.ToolStripSeparator();
+            this.chargesContextMenuItem = new System.Windows.Forms.ToolStripMenuItem();
+            this.charge1ContextMenuItem = new System.Windows.Forms.ToolStripMenuItem();
+            this.charge2ContextMenuItem = new System.Windows.Forms.ToolStripMenuItem();
+            this.charge3ContextMenuItem = new System.Windows.Forms.ToolStripMenuItem();
+            this.charge4ContextMenuItem = new System.Windows.Forms.ToolStripMenuItem();
+            this.toolStripSeparator12 = new System.Windows.Forms.ToolStripSeparator();
+            this.ranksContextMenuItem = new System.Windows.Forms.ToolStripMenuItem();
+            this.scoreContextMenuItem = new System.Windows.Forms.ToolStripMenuItem();
+            this.ionMzValuesContextMenuItem = new System.Windows.Forms.ToolStripMenuItem();
+            this.observedMzValuesContextMenuItem = new System.Windows.Forms.ToolStripMenuItem();
+            this.duplicatesContextMenuItem = new System.Windows.Forms.ToolStripMenuItem();
+            this.toolStripSeparator13 = new System.Windows.Forms.ToolStripSeparator();
+            this.lockYaxisContextMenuItem = new System.Windows.Forms.ToolStripMenuItem();
+            this.toolStripSeparator14 = new System.Windows.Forms.ToolStripSeparator();
+            this.prositLibMatchItem = new System.Windows.Forms.ToolStripMenuItem();
+            this.mirrorMenuItem = new System.Windows.Forms.ToolStripMenuItem();
+            this.toolStripSeparator61 = new System.Windows.Forms.ToolStripSeparator();
+            this.spectrumPropsContextMenuItem = new System.Windows.Forms.ToolStripMenuItem();
+            this.toolStripSeparator15 = new System.Windows.Forms.ToolStripSeparator();
+            this.zoomSpectrumContextMenuItem = new System.Windows.Forms.ToolStripMenuItem();
+            this.toolStripSeparator27 = new System.Windows.Forms.ToolStripSeparator();
+            this.showLibraryChromatogramsSpectrumContextMenuItem = new System.Windows.Forms.ToolStripMenuItem();
+            this.contextMenuChromatogram = new System.Windows.Forms.ContextMenuStrip(this.components);
+            this.applyPeakAllGraphMenuItem = new System.Windows.Forms.ToolStripMenuItem();
+            this.applyPeakSubsequentGraphMenuItem = new System.Windows.Forms.ToolStripMenuItem();
+            this.applyPeakGroupGraphMenuItem = new System.Windows.Forms.ToolStripMenuItem();
+            this.groupApplyToByGraphMenuItem = new System.Windows.Forms.ToolStripMenuItem();
+            this.removePeakGraphMenuItem = new System.Windows.Forms.ToolStripMenuItem();
+            this.toolStripSeparator33 = new System.Windows.Forms.ToolStripSeparator();
+            this.legendChromContextMenuItem = new System.Windows.Forms.ToolStripMenuItem();
+            this.peakBoundariesContextMenuItem = new System.Windows.Forms.ToolStripMenuItem();
+            this.originalPeakMenuItem = new System.Windows.Forms.ToolStripMenuItem();
+            this.massErrorContextMenuItem = new System.Windows.Forms.ToolStripMenuItem();
+            this.retentionTimesContextMenuItem = new System.Windows.Forms.ToolStripMenuItem();
+            this.allRTContextMenuItem = new System.Windows.Forms.ToolStripMenuItem();
+            this.bestRTContextMenuItem = new System.Windows.Forms.ToolStripMenuItem();
+            this.thresholdRTContextMenuItem = new System.Windows.Forms.ToolStripMenuItem();
+            this.noneRTContextMenuItem = new System.Windows.Forms.ToolStripMenuItem();
+            this.rawTimesMenuItemSplitter = new System.Windows.Forms.ToolStripSeparator();
+            this.rawTimesContextMenuItem = new System.Windows.Forms.ToolStripMenuItem();
+            this.retentionTimePredContextMenuItem = new System.Windows.Forms.ToolStripMenuItem();
+            this.peptideIDTimesContextMenuItem = new System.Windows.Forms.ToolStripMenuItem();
+            this.idTimesNoneContextMenuItem = new System.Windows.Forms.ToolStripMenuItem();
+            this.idTimesMatchingContextMenuItem = new System.Windows.Forms.ToolStripMenuItem();
+            this.idTimesAlignedContextMenuItem = new System.Windows.Forms.ToolStripMenuItem();
+            this.idTimesOtherContextMenuItem = new System.Windows.Forms.ToolStripMenuItem();
+            this.toolStripSeparator16 = new System.Windows.Forms.ToolStripSeparator();
+            this.transitionsContextMenuItem = new System.Windows.Forms.ToolStripMenuItem();
+            this.allTranContextMenuItem = new System.Windows.Forms.ToolStripMenuItem();
+            this.precursorsTranContextMenuItem = new System.Windows.Forms.ToolStripMenuItem();
+            this.productsTranContextMenuItem = new System.Windows.Forms.ToolStripMenuItem();
+            this.singleTranContextMenuItem = new System.Windows.Forms.ToolStripMenuItem();
+            this.totalTranContextMenuItem = new System.Windows.Forms.ToolStripMenuItem();
+            this.toolStripSeparatorTran = new System.Windows.Forms.ToolStripSeparator();
+            this.basePeakContextMenuItem = new System.Windows.Forms.ToolStripMenuItem();
+            this.ticContextMenuItem = new System.Windows.Forms.ToolStripMenuItem();
+            this.qcContextMenuItem = new System.Windows.Forms.ToolStripMenuItem();
+            this.toolStripSeparatorOnlyQuantitative = new System.Windows.Forms.ToolStripSeparator();
+            this.onlyQuantitativeContextMenuItem = new System.Windows.Forms.ToolStripMenuItem();
+            this.toolStripSeparatorSplitGraph = new System.Windows.Forms.ToolStripSeparator();
+            this.splitGraphContextMenuItem = new System.Windows.Forms.ToolStripMenuItem();
+            this.transformChromContextMenuItem = new System.Windows.Forms.ToolStripMenuItem();
+            this.transformChromNoneContextMenuItem = new System.Windows.Forms.ToolStripMenuItem();
+            this.transformChromInterpolatedContextMenuItem = new System.Windows.Forms.ToolStripMenuItem();
+            this.secondDerivativeContextMenuItem = new System.Windows.Forms.ToolStripMenuItem();
+            this.firstDerivativeContextMenuItem = new System.Windows.Forms.ToolStripMenuItem();
+            this.smoothSGChromContextMenuItem = new System.Windows.Forms.ToolStripMenuItem();
+            this.toolStripSeparator17 = new System.Windows.Forms.ToolStripSeparator();
+            this.autoZoomContextMenuItem = new System.Windows.Forms.ToolStripMenuItem();
+            this.autoZoomNoneContextMenuItem = new System.Windows.Forms.ToolStripMenuItem();
+            this.autoZoomBestPeakContextMenuItem = new System.Windows.Forms.ToolStripMenuItem();
+            this.autoZoomRTWindowContextMenuItem = new System.Windows.Forms.ToolStripMenuItem();
+            this.autoZoomBothContextMenuItem = new System.Windows.Forms.ToolStripMenuItem();
+            this.lockYChromContextMenuItem = new System.Windows.Forms.ToolStripMenuItem();
+            this.synchronizeZoomingContextMenuItem = new System.Windows.Forms.ToolStripMenuItem();
+            this.toolStripSeparator18 = new System.Windows.Forms.ToolStripSeparator();
+            this.chromPropsContextMenuItem = new System.Windows.Forms.ToolStripMenuItem();
+            this.toolStripSeparator19 = new System.Windows.Forms.ToolStripSeparator();
+            this.zoomChromContextMenuItem = new System.Windows.Forms.ToolStripMenuItem();
+            this.toolStripSeparator26 = new System.Windows.Forms.ToolStripSeparator();
+            this.contextMenuRetentionTimes = new System.Windows.Forms.ContextMenuStrip(this.components);
+            this.timeGraphContextMenuItem = new System.Windows.Forms.ToolStripMenuItem();
+            this.replicateComparisonContextMenuItem = new System.Windows.Forms.ToolStripMenuItem();
+            this.timePeptideComparisonContextMenuItem = new System.Windows.Forms.ToolStripMenuItem();
+            this.regressionContextMenuItem = new System.Windows.Forms.ToolStripMenuItem();
+            this.scoreToRunToolStripMenuItem = new System.Windows.Forms.ToolStripMenuItem();
+            this.runToRunToolStripMenuItem = new System.Windows.Forms.ToolStripMenuItem();
+            this.schedulingContextMenuItem = new System.Windows.Forms.ToolStripMenuItem();
+            this.timePlotContextMenuItem = new System.Windows.Forms.ToolStripMenuItem();
+            this.timeCorrelationContextMenuItem = new System.Windows.Forms.ToolStripMenuItem();
+            this.timeResidualsContextMenuItem = new System.Windows.Forms.ToolStripMenuItem();
+            this.timePointsContextMenuItem = new System.Windows.Forms.ToolStripMenuItem();
+            this.timeTargetsContextMenuItem = new System.Windows.Forms.ToolStripMenuItem();
+            this.targetsAt1FDRToolStripMenuItem = new System.Windows.Forms.ToolStripMenuItem();
+            this.timeStandardsContextMenuItem = new System.Windows.Forms.ToolStripMenuItem();
+            this.timeDecoysContextMenuItem = new System.Windows.Forms.ToolStripMenuItem();
+            this.rtValueMenuItem = new System.Windows.Forms.ToolStripMenuItem();
+            this.allRTValueContextMenuItem = new System.Windows.Forms.ToolStripMenuItem();
+            this.timeRTValueContextMenuItem = new System.Windows.Forms.ToolStripMenuItem();
+            this.fwhmRTValueContextMenuItem = new System.Windows.Forms.ToolStripMenuItem();
+            this.fwbRTValueContextMenuItem = new System.Windows.Forms.ToolStripMenuItem();
+            this.showRTLegendContextMenuItem = new System.Windows.Forms.ToolStripMenuItem();
+            this.selectionContextMenuItem = new System.Windows.Forms.ToolStripMenuItem();
+            this.synchronizeSummaryZoomingContextMenuItem = new System.Windows.Forms.ToolStripMenuItem();
+            this.refineRTContextMenuItem = new System.Windows.Forms.ToolStripMenuItem();
+            this.predictionRTContextMenuItem = new System.Windows.Forms.ToolStripMenuItem();
+            this.replicatesRTContextMenuItem = new System.Windows.Forms.ToolStripMenuItem();
+            this.averageReplicatesContextMenuItem = new System.Windows.Forms.ToolStripMenuItem();
+            this.singleReplicateRTContextMenuItem = new System.Windows.Forms.ToolStripMenuItem();
+            this.bestReplicateRTContextMenuItem = new System.Windows.Forms.ToolStripMenuItem();
+            this.setRTThresholdContextMenuItem = new System.Windows.Forms.ToolStripMenuItem();
+            this.setRegressionMethodContextMenuItem = new System.Windows.Forms.ToolStripMenuItem();
+            this.linearRegressionContextMenuItem = new System.Windows.Forms.ToolStripMenuItem();
+            this.kernelDensityEstimationContextMenuItem = new System.Windows.Forms.ToolStripMenuItem();
+            this.logRegressionContextMenuItem = new System.Windows.Forms.ToolStripMenuItem();
+            this.loessContextMenuItem = new System.Windows.Forms.ToolStripMenuItem();
+            this.toolStripSeparator22 = new System.Windows.Forms.ToolStripSeparator();
+            this.createRTRegressionContextMenuItem = new System.Windows.Forms.ToolStripMenuItem();
+            this.chooseCalculatorContextMenuItem = new System.Windows.Forms.ToolStripMenuItem();
+            this.placeholderToolStripMenuItem1 = new System.Windows.Forms.ToolStripMenuItem();
+            this.toolStripSeparatorCalculators = new System.Windows.Forms.ToolStripSeparator();
+            this.addCalculatorContextMenuItem = new System.Windows.Forms.ToolStripMenuItem();
+            this.updateCalculatorContextMenuItem = new System.Windows.Forms.ToolStripMenuItem();
+            this.toolStripSeparator23 = new System.Windows.Forms.ToolStripSeparator();
+            this.removeRTOutliersContextMenuItem = new System.Windows.Forms.ToolStripMenuItem();
+            this.removeRTContextMenuItem = new System.Windows.Forms.ToolStripMenuItem();
+            this.toolStripSeparator24 = new System.Windows.Forms.ToolStripSeparator();
+            this.timePropsContextMenuItem = new System.Windows.Forms.ToolStripMenuItem();
+            this.toolStripSeparator38 = new System.Windows.Forms.ToolStripSeparator();
+            this.zoomOutRTContextMenuItem = new System.Windows.Forms.ToolStripMenuItem();
+            this.toolStripSeparator25 = new System.Windows.Forms.ToolStripSeparator();
+            this.contextMenuPeakAreas = new System.Windows.Forms.ContextMenuStrip(this.components);
+            this.areaGraphContextMenuItem = new System.Windows.Forms.ToolStripMenuItem();
+            this.areaReplicateComparisonContextMenuItem = new System.Windows.Forms.ToolStripMenuItem();
+            this.areaPeptideComparisonContextMenuItem = new System.Windows.Forms.ToolStripMenuItem();
+            this.areaCVHistogramContextMenuItem = new System.Windows.Forms.ToolStripMenuItem();
+            this.areaCVHistogram2DContextMenuItem = new System.Windows.Forms.ToolStripMenuItem();
+            this.graphTypeToolStripMenuItem = new System.Windows.Forms.ToolStripMenuItem();
+            this.barAreaGraphDisplayTypeMenuItem = new System.Windows.Forms.ToolStripMenuItem();
+            this.lineAreaGraphDisplayTypeMenuItem = new System.Windows.Forms.ToolStripMenuItem();
+            this.peptideOrderContextMenuItem = new System.Windows.Forms.ToolStripMenuItem();
+            this.peptideOrderDocumentContextMenuItem = new System.Windows.Forms.ToolStripMenuItem();
+            this.peptideOrderRTContextMenuItem = new System.Windows.Forms.ToolStripMenuItem();
+            this.peptideOrderAreaContextMenuItem = new System.Windows.Forms.ToolStripMenuItem();
+            this.peptideOrderMassErrorContextMenuItem = new System.Windows.Forms.ToolStripMenuItem();
+            this.replicateOrderContextMenuItem = new System.Windows.Forms.ToolStripMenuItem();
+            this.replicateOrderDocumentContextMenuItem = new System.Windows.Forms.ToolStripMenuItem();
+            this.replicateOrderAcqTimeContextMenuItem = new System.Windows.Forms.ToolStripMenuItem();
+            this.areaNormalizeContextMenuItem = new System.Windows.Forms.ToolStripMenuItem();
+            this.scopeContextMenuItem = new System.Windows.Forms.ToolStripMenuItem();
+            this.documentScopeContextMenuItem = new System.Windows.Forms.ToolStripMenuItem();
+            this.proteinScopeContextMenuItem = new System.Windows.Forms.ToolStripMenuItem();
+            this.showPeakAreaLegendContextMenuItem = new System.Windows.Forms.ToolStripMenuItem();
+            this.showLibraryPeakAreaContextMenuItem = new System.Windows.Forms.ToolStripMenuItem();
+            this.showDotProductToolStripMenuItem = new System.Windows.Forms.ToolStripMenuItem();
+            this.peptideLogScaleContextMenuItem = new System.Windows.Forms.ToolStripMenuItem();
+            this.peptideCvsContextMenuItem = new System.Windows.Forms.ToolStripMenuItem();
+            this.toolStripSeparator28 = new System.Windows.Forms.ToolStripSeparator();
+            this.areaPropsContextMenuItem = new System.Windows.Forms.ToolStripMenuItem();
+            this.groupReplicatesByContextMenuItem = new System.Windows.Forms.ToolStripMenuItem();
+            this.groupByReplicateContextMenuItem = new System.Windows.Forms.ToolStripMenuItem();
+            this.areaCVbinWidthToolStripMenuItem = new System.Windows.Forms.ToolStripMenuItem();
+            this.areaCV05binWidthToolStripMenuItem = new System.Windows.Forms.ToolStripMenuItem();
+            this.areaCV10binWidthToolStripMenuItem = new System.Windows.Forms.ToolStripMenuItem();
+            this.areaCV15binWidthToolStripMenuItem = new System.Windows.Forms.ToolStripMenuItem();
+            this.areaCV20binWidthToolStripMenuItem = new System.Windows.Forms.ToolStripMenuItem();
+            this.pointsToolStripMenuItem = new System.Windows.Forms.ToolStripMenuItem();
+            this.areaCVtargetsToolStripMenuItem = new System.Windows.Forms.ToolStripMenuItem();
+            this.areaCVdecoysToolStripMenuItem = new System.Windows.Forms.ToolStripMenuItem();
+            this.areaCVTransitionsToolStripMenuItem = new System.Windows.Forms.ToolStripMenuItem();
+            this.areaCVAllTransitionsToolStripMenuItem = new System.Windows.Forms.ToolStripMenuItem();
+            this.areaCVCountTransitionsToolStripMenuItem = new System.Windows.Forms.ToolStripMenuItem();
+            this.areaCVBestTransitionsToolStripMenuItem = new System.Windows.Forms.ToolStripMenuItem();
+            this.toolStripSeparator58 = new System.Windows.Forms.ToolStripSeparator();
+            this.areaCVPrecursorsToolStripMenuItem = new System.Windows.Forms.ToolStripMenuItem();
+            this.areaCVProductsToolStripMenuItem = new System.Windows.Forms.ToolStripMenuItem();
+            this.areaCVNormalizedToToolStripMenuItem = new System.Windows.Forms.ToolStripMenuItem();
+            this.areaCVLogScaleToolStripMenuItem = new System.Windows.Forms.ToolStripMenuItem();
+            this.removeAboveCVCutoffToolStripMenuItem = new System.Windows.Forms.ToolStripMenuItem();
+            this.toolStripSeparator57 = new System.Windows.Forms.ToolStripSeparator();
+            this.panel1 = new System.Windows.Forms.Panel();
+            this.dockPanel = new DigitalRune.Windows.Docking.DockPanel();
+            this.statusStrip = new System.Windows.Forms.StatusStrip();
+            this.statusGeneral = new System.Windows.Forms.ToolStripStatusLabel();
+            this.statusProgress = new System.Windows.Forms.ToolStripProgressBar();
+            this.buttonShowAllChromatograms = new System.Windows.Forms.ToolStripSplitButton();
+            this.statusSequences = new System.Windows.Forms.ToolStripStatusLabel();
+            this.statusPeptides = new System.Windows.Forms.ToolStripStatusLabel();
+            this.statusPrecursors = new System.Windows.Forms.ToolStripStatusLabel();
+            this.statusIons = new System.Windows.Forms.ToolStripStatusLabel();
+            this.mainToolStrip = new System.Windows.Forms.ToolStrip();
+            this.newToolBarButton = new System.Windows.Forms.ToolStripButton();
+            this.openToolBarButton = new System.Windows.Forms.ToolStripButton();
+            this.saveToolBarButton = new System.Windows.Forms.ToolStripButton();
+            this.publishToolbarButton = new System.Windows.Forms.ToolStripButton();
+            this.toolStripSeparator20 = new System.Windows.Forms.ToolStripSeparator();
+            this.cutToolBarButton = new System.Windows.Forms.ToolStripButton();
+            this.copyToolBarButton = new System.Windows.Forms.ToolStripButton();
+            this.pasteToolBarButton = new System.Windows.Forms.ToolStripButton();
+            this.toolStripSeparator21 = new System.Windows.Forms.ToolStripSeparator();
+            this.undoToolBarButton = new System.Windows.Forms.ToolStripSplitButton();
+            this.redoToolBarButton = new System.Windows.Forms.ToolStripSplitButton();
+            this.toolStripSeparatorSelectUI = new System.Windows.Forms.ToolStripSeparator();
+            this.modeUIToolBarDropDownButton = new System.Windows.Forms.ToolStripDropDownButton();
+            this.menuMain = new System.Windows.Forms.MenuStrip();
+            this.fileToolStripMenuItem = new System.Windows.Forms.ToolStripMenuItem();
+            this.startPageMenuItem = new System.Windows.Forms.ToolStripMenuItem();
+            this.newMenuItem = new System.Windows.Forms.ToolStripMenuItem();
+            this.openMenuItem = new System.Windows.Forms.ToolStripMenuItem();
+            this.openContainingFolderMenuItem = new System.Windows.Forms.ToolStripMenuItem();
+            this.toolStripSeparator53 = new System.Windows.Forms.ToolStripSeparator();
+            this.saveMenuItem = new System.Windows.Forms.ToolStripMenuItem();
+            this.saveAsMenuItem = new System.Windows.Forms.ToolStripMenuItem();
+            this.shareDocumentMenuItem = new System.Windows.Forms.ToolStripMenuItem();
+            this.publishMenuItem = new System.Windows.Forms.ToolStripMenuItem();
+            this.toolStripSeparator2 = new System.Windows.Forms.ToolStripSeparator();
+            this.importToolStripMenuItem = new System.Windows.Forms.ToolStripMenuItem();
+            this.importResultsMenuItem = new System.Windows.Forms.ToolStripMenuItem();
+            this.peakBoundariesToolStripMenuItem = new System.Windows.Forms.ToolStripMenuItem();
+            this.toolStripSeparator51 = new System.Windows.Forms.ToolStripSeparator();
+            this.importPeptideSearchMenuItem = new System.Windows.Forms.ToolStripMenuItem();
+            this.toolStripSeparator52 = new System.Windows.Forms.ToolStripSeparator();
+            this.importFASTAMenuItem = new System.Windows.Forms.ToolStripMenuItem();
+            this.importAssayLibraryMenuItem = new System.Windows.Forms.ToolStripMenuItem();
+            this.importMassListMenuItem = new System.Windows.Forms.ToolStripMenuItem();
+            this.importDocumentMenuItem = new System.Windows.Forms.ToolStripMenuItem();
+            this.importAnnotationsMenuItem = new System.Windows.Forms.ToolStripMenuItem();
+            this.exportToolStripMenuItem = new System.Windows.Forms.ToolStripMenuItem();
+            this.exportTransitionListMenuItem = new System.Windows.Forms.ToolStripMenuItem();
+            this.exportIsolationListMenuItem = new System.Windows.Forms.ToolStripMenuItem();
+            this.exportMethodMenuItem = new System.Windows.Forms.ToolStripMenuItem();
+            this.toolStripSeparator49 = new System.Windows.Forms.ToolStripSeparator();
+            this.exportReportMenuItem = new System.Windows.Forms.ToolStripMenuItem();
+            this.toolStripSeparator50 = new System.Windows.Forms.ToolStripSeparator();
+            this.eSPFeaturesMenuItem = new System.Windows.Forms.ToolStripMenuItem();
+            this.exportSpectralLibraryMenuItem = new System.Windows.Forms.ToolStripMenuItem();
+            this.chromatogramsToolStripMenuItem = new System.Windows.Forms.ToolStripMenuItem();
+            this.mProphetFeaturesMenuItem = new System.Windows.Forms.ToolStripMenuItem();
+            this.exportAnnotationsMenuItem = new System.Windows.Forms.ToolStripMenuItem();
+            this.mruBeforeToolStripSeparator = new System.Windows.Forms.ToolStripSeparator();
+            this.mruAfterToolStripSeparator = new System.Windows.Forms.ToolStripSeparator();
+            this.exitMenuItem = new System.Windows.Forms.ToolStripMenuItem();
+            this.editToolStripMenuItem = new System.Windows.Forms.ToolStripMenuItem();
+            this.refineToolStripMenuItem = new System.Windows.Forms.ToolStripMenuItem();
+            this.viewToolStripMenuItem = new System.Windows.Forms.ToolStripMenuItem();
+            this.settingsToolStripMenuItem = new System.Windows.Forms.ToolStripMenuItem();
+            this.toolStripSeparatorSettings = new System.Windows.Forms.ToolStripSeparator();
+            this.saveCurrentMenuItem = new System.Windows.Forms.ToolStripMenuItem();
+            this.editSettingsMenuItem = new System.Windows.Forms.ToolStripMenuItem();
+            this.toolStripSeparator31 = new System.Windows.Forms.ToolStripSeparator();
+            this.shareSettingsMenuItem = new System.Windows.Forms.ToolStripMenuItem();
+            this.importSettingsMenuItem1 = new System.Windows.Forms.ToolStripMenuItem();
+            this.toolStripSeparator3 = new System.Windows.Forms.ToolStripSeparator();
+            this.peptideSettingsMenuItem = new System.Windows.Forms.ToolStripMenuItem();
+            this.transitionSettingsMenuItem = new System.Windows.Forms.ToolStripMenuItem();
+            this.documentSettingsMenuItem = new System.Windows.Forms.ToolStripMenuItem();
+            this.toolStripSeparator37 = new System.Windows.Forms.ToolStripSeparator();
+            this.integrateAllMenuItem = new System.Windows.Forms.ToolStripMenuItem();
+            this.toolsMenu = new System.Windows.Forms.ToolStripMenuItem();
+            this.placeholderToolsMenuItem = new System.Windows.Forms.ToolStripMenuItem();
+            this.toolStripSeparatorTools = new System.Windows.Forms.ToolStripSeparator();
+            this.updatesToolsMenuItem = new System.Windows.Forms.ToolStripMenuItem();
+            this.toolStoreMenuItem = new System.Windows.Forms.ToolStripMenuItem();
+            this.configureToolsMenuItem = new System.Windows.Forms.ToolStripMenuItem();
+            this.toolStripSeparator46 = new System.Windows.Forms.ToolStripSeparator();
+            this.immediateWindowToolStripMenuItem = new System.Windows.Forms.ToolStripMenuItem();
+            this.toolStripSeparator47 = new System.Windows.Forms.ToolStripSeparator();
+            this.optionsToolStripMenuItem = new System.Windows.Forms.ToolStripMenuItem();
+            this.helpToolStripMenuItem = new System.Windows.Forms.ToolStripMenuItem();
+            this.homeMenuItem = new System.Windows.Forms.ToolStripMenuItem();
+            this.videosMenuItem = new System.Windows.Forms.ToolStripMenuItem();
+            this.webinarsMenuItem = new System.Windows.Forms.ToolStripMenuItem();
+            this.tutorialsMenuItem = new System.Windows.Forms.ToolStripMenuItem();
+            this.documentationToolStripMenuItem = new System.Windows.Forms.ToolStripMenuItem();
+            this.reportsHelpMenuItem = new System.Windows.Forms.ToolStripMenuItem();
+            this.commandLineHelpMenuItem = new System.Windows.Forms.ToolStripMenuItem();
+            this.otherDocsHelpMenuItem = new System.Windows.Forms.ToolStripMenuItem();
+            this.supportMenuItem = new System.Windows.Forms.ToolStripMenuItem();
+            this.issuesMenuItem = new System.Windows.Forms.ToolStripMenuItem();
+            this.checkForUpdatesSeparator = new System.Windows.Forms.ToolStripSeparator();
+            this.checkForUpdatesMenuItem = new System.Windows.Forms.ToolStripMenuItem();
+            this.toolStripSeparator29 = new System.Windows.Forms.ToolStripSeparator();
+            this.aboutMenuItem = new System.Windows.Forms.ToolStripMenuItem();
+            this.contextMenuMassErrors = new System.Windows.Forms.ContextMenuStrip(this.components);
+            this.massErrorGraphContextMenuItem = new System.Windows.Forms.ToolStripMenuItem();
+            this.massErrorReplicateComparisonContextMenuItem = new System.Windows.Forms.ToolStripMenuItem();
+            this.massErrorPeptideComparisonContextMenuItem = new System.Windows.Forms.ToolStripMenuItem();
+            this.massErrorHistogramContextMenuItem = new System.Windows.Forms.ToolStripMenuItem();
+            this.massErrorHistogram2DContextMenuItem = new System.Windows.Forms.ToolStripMenuItem();
+            this.massErrorPropsContextMenuItem = new System.Windows.Forms.ToolStripMenuItem();
+            this.showMassErrorLegendContextMenuItem = new System.Windows.Forms.ToolStripMenuItem();
+            this.massErrorPointsContextMenuItem = new System.Windows.Forms.ToolStripMenuItem();
+            this.massErrorTargetsContextMenuItem = new System.Windows.Forms.ToolStripMenuItem();
+            this.massErrorTargets1FDRContextMenuItem = new System.Windows.Forms.ToolStripMenuItem();
+            this.massErrorDecoysContextMenuItem = new System.Windows.Forms.ToolStripMenuItem();
+            this.binCountContextMenuItem = new System.Windows.Forms.ToolStripMenuItem();
+            this.ppm05ContextMenuItem = new System.Windows.Forms.ToolStripMenuItem();
+            this.ppm10ContextMenuItem = new System.Windows.Forms.ToolStripMenuItem();
+            this.ppm15ContextMenuItem = new System.Windows.Forms.ToolStripMenuItem();
+            this.ppm20ContextMenuItem = new System.Windows.Forms.ToolStripMenuItem();
+            this.massErrorTransitionsContextMenuItem = new System.Windows.Forms.ToolStripMenuItem();
+            this.massErrorAllTransitionsContextMenuItem = new System.Windows.Forms.ToolStripMenuItem();
+            this.massErrorBestTransitionsContextMenuItem = new System.Windows.Forms.ToolStripMenuItem();
+            this.toolStripSeparator55 = new System.Windows.Forms.ToolStripSeparator();
+            this.MassErrorPrecursorsContextMenuItem = new System.Windows.Forms.ToolStripMenuItem();
+            this.MassErrorProductsContextMenuItem = new System.Windows.Forms.ToolStripMenuItem();
+            this.massErrorXAxisContextMenuItem = new System.Windows.Forms.ToolStripMenuItem();
+            this.massErorrRetentionTimeContextMenuItem = new System.Windows.Forms.ToolStripMenuItem();
+            this.massErrorMassToChargContextMenuItem = new System.Windows.Forms.ToolStripMenuItem();
+            this.massErrorlogScaleContextMenuItem = new System.Windows.Forms.ToolStripMenuItem();
+            this.contextMenuDetections = new System.Windows.Forms.ContextMenuStrip(this.components);
+            this.detectionsTargetToolStripMenuItem = new System.Windows.Forms.ToolStripMenuItem();
+            this.detectionsTargetPrecursorToolStripMenuItem = new System.Windows.Forms.ToolStripMenuItem();
+            this.detectionsTargetPeptideToolStripMenuItem = new System.Windows.Forms.ToolStripMenuItem();
+            this.detectionsGraphTypeToolStripMenuItem = new System.Windows.Forms.ToolStripMenuItem();
+            this.detectionsGraphTypeReplicateToolStripMenuItem = new System.Windows.Forms.ToolStripMenuItem();
+            this.detectionsGraphTypeHistogramToolStripMenuItem = new System.Windows.Forms.ToolStripMenuItem();
+            this.detectionsToolStripSeparator1 = new System.Windows.Forms.ToolStripSeparator();
+            this.detectionsShowToolStripMenuItem = new System.Windows.Forms.ToolStripMenuItem();
+            this.detectionsShowSelectionToolStripMenuItem = new System.Windows.Forms.ToolStripMenuItem();
+            this.detectionsShowLegendToolStripMenuItem = new System.Windows.Forms.ToolStripMenuItem();
+            this.detectionsShowMeanToolStripMenuItem = new System.Windows.Forms.ToolStripMenuItem();
+            this.detectionsShowAtLeastNToolStripMenuItem = new System.Windows.Forms.ToolStripMenuItem();
+            this.detectionsYScaleToolStripMenuItem = new System.Windows.Forms.ToolStripMenuItem();
+            this.detectionsYScaleOneToolStripMenuItem = new System.Windows.Forms.ToolStripMenuItem();
+            this.detectionsYScalePercentToolStripMenuItem = new System.Windows.Forms.ToolStripMenuItem();
+            this.detectionsToolStripSeparator2 = new System.Windows.Forms.ToolStripSeparator();
+            this.detectionsPropertiesToolStripMenuItem = new System.Windows.Forms.ToolStripMenuItem();
+            this.detectionsToolStripSeparator3 = new System.Windows.Forms.ToolStripSeparator();
+            ((System.ComponentModel.ISupportInitialize)(this.modeUIHandler)).BeginInit();
+            this.contextMenuTreeNode.SuspendLayout();
+            this.contextMenuSpectrum.SuspendLayout();
+            this.contextMenuChromatogram.SuspendLayout();
+            this.contextMenuRetentionTimes.SuspendLayout();
+            this.contextMenuPeakAreas.SuspendLayout();
+            this.panel1.SuspendLayout();
+            this.statusStrip.SuspendLayout();
+            this.mainToolStrip.SuspendLayout();
+            this.menuMain.SuspendLayout();
+            this.contextMenuMassErrors.SuspendLayout();
+            this.contextMenuDetections.SuspendLayout();
+            this.SuspendLayout();
+            // 
+            // contextMenuTreeNode
+            // 
+            this.contextMenuTreeNode.Items.AddRange(new System.Windows.Forms.ToolStripItem[] {
+            this.cutContextMenuItem,
+            this.copyContextMenuItem,
+            this.pasteContextMenuItem,
+            this.deleteContextMenuItem,
+            this.toolStripSeparator1,
+            this.pickChildrenContextMenuItem,
+            this.addMoleculeContextMenuItem,
+            this.addSmallMoleculePrecursorContextMenuItem,
+            this.addTransitionMoleculeContextMenuItem,
+            this.removePeakContextMenuItem,
+            this.setStandardTypeContextMenuItem,
+            this.modifyPeptideContextMenuItem,
+            this.toggleQuantitativeContextMenuItem,
+            this.markTransitionsQuantitativeContextMenuItem,
+            this.toolStripSeparator7,
+            this.editNoteContextMenuItem,
+            this.toolStripSeparatorRatios,
+            this.ratiosContextMenuItem,
+            this.replicatesTreeContextMenuItem});
+            this.contextMenuTreeNode.Name = "contextMenuTreeNode";
+            resources.ApplyResources(this.contextMenuTreeNode, "contextMenuTreeNode");
+            this.contextMenuTreeNode.Opening += new System.ComponentModel.CancelEventHandler(this.contextMenuTreeNode_Opening);
+            // 
+            // cutContextMenuItem
+            // 
+            this.cutContextMenuItem.Image = global::pwiz.Skyline.Properties.Resources.Cut;
+            resources.ApplyResources(this.cutContextMenuItem, "cutContextMenuItem");
+            this.cutContextMenuItem.Name = "cutContextMenuItem";
+            this.cutContextMenuItem.Click += new System.EventHandler(this.cutMenuItem_Click);
+            // 
+            // copyContextMenuItem
+            // 
+            this.copyContextMenuItem.Image = global::pwiz.Skyline.Properties.Resources.Copy;
+            resources.ApplyResources(this.copyContextMenuItem, "copyContextMenuItem");
+            this.copyContextMenuItem.Name = "copyContextMenuItem";
+            this.copyContextMenuItem.Click += new System.EventHandler(this.copyMenuItem_Click);
+            // 
+            // pasteContextMenuItem
+            // 
+            this.pasteContextMenuItem.Image = global::pwiz.Skyline.Properties.Resources.Paste;
+            resources.ApplyResources(this.pasteContextMenuItem, "pasteContextMenuItem");
+            this.pasteContextMenuItem.Name = "pasteContextMenuItem";
+            this.pasteContextMenuItem.Click += new System.EventHandler(this.pasteMenuItem_Click);
+            // 
+            // deleteContextMenuItem
+            // 
+            this.deleteContextMenuItem.Image = global::pwiz.Skyline.Properties.Resources.Delete;
+            resources.ApplyResources(this.deleteContextMenuItem, "deleteContextMenuItem");
+            this.deleteContextMenuItem.Name = "deleteContextMenuItem";
+            this.deleteContextMenuItem.Click += new System.EventHandler(this.deleteMenuItem_Click);
+            // 
+            // toolStripSeparator1
+            // 
+            this.toolStripSeparator1.Name = "toolStripSeparator1";
+            resources.ApplyResources(this.toolStripSeparator1, "toolStripSeparator1");
+            // 
+            // pickChildrenContextMenuItem
+            // 
+            this.pickChildrenContextMenuItem.Name = "pickChildrenContextMenuItem";
+            resources.ApplyResources(this.pickChildrenContextMenuItem, "pickChildrenContextMenuItem");
+            this.pickChildrenContextMenuItem.Click += new System.EventHandler(this.pickChildrenContextMenuItem_Click);
+            // 
+            // addMoleculeContextMenuItem
+            // 
+            this.addMoleculeContextMenuItem.Name = "addMoleculeContextMenuItem";
+            resources.ApplyResources(this.addMoleculeContextMenuItem, "addMoleculeContextMenuItem");
+            this.addMoleculeContextMenuItem.Click += new System.EventHandler(this.addMoleculeContextMenuItem_Click);
+            // 
+            // addSmallMoleculePrecursorContextMenuItem
+            // 
+            this.addSmallMoleculePrecursorContextMenuItem.Name = "addSmallMoleculePrecursorContextMenuItem";
+            resources.ApplyResources(this.addSmallMoleculePrecursorContextMenuItem, "addSmallMoleculePrecursorContextMenuItem");
+            this.addSmallMoleculePrecursorContextMenuItem.Click += new System.EventHandler(this.addSmallMoleculePrecursorContextMenuItem_Click);
+            // 
+            // addTransitionMoleculeContextMenuItem
+            // 
+            this.addTransitionMoleculeContextMenuItem.Name = "addTransitionMoleculeContextMenuItem";
+            resources.ApplyResources(this.addTransitionMoleculeContextMenuItem, "addTransitionMoleculeContextMenuItem");
+            this.addTransitionMoleculeContextMenuItem.Click += new System.EventHandler(this.addTransitionMoleculeContextMenuItem_Click);
+            // 
+            // removePeakContextMenuItem
+            // 
+            this.removePeakContextMenuItem.Name = "removePeakContextMenuItem";
+            resources.ApplyResources(this.removePeakContextMenuItem, "removePeakContextMenuItem");
+            this.removePeakContextMenuItem.Click += new System.EventHandler(this.removePeakMenuItem_Click);
+            // 
+            // setStandardTypeContextMenuItem
+            // 
+            this.setStandardTypeContextMenuItem.DropDownItems.AddRange(new System.Windows.Forms.ToolStripItem[] {
+            this.noStandardContextMenuItem,
+            this.normStandardContextMenuItem,
+            this.surrogateStandardContextMenuItem,
+            this.qcStandardContextMenuItem,
+            this.irtStandardContextMenuItem});
+            this.setStandardTypeContextMenuItem.Name = "setStandardTypeContextMenuItem";
+            resources.ApplyResources(this.setStandardTypeContextMenuItem, "setStandardTypeContextMenuItem");
+            this.setStandardTypeContextMenuItem.DropDownOpening += new System.EventHandler(this.setStandardTypeContextMenuItem_DropDownOpening);
+            // 
+            // noStandardContextMenuItem
+            // 
+            this.noStandardContextMenuItem.Name = "noStandardContextMenuItem";
+            resources.ApplyResources(this.noStandardContextMenuItem, "noStandardContextMenuItem");
+            this.noStandardContextMenuItem.Click += new System.EventHandler(this.noStandardMenuItem_Click);
+            // 
+            // normStandardContextMenuItem
+            // 
+            this.normStandardContextMenuItem.Name = "normStandardContextMenuItem";
+            resources.ApplyResources(this.normStandardContextMenuItem, "normStandardContextMenuItem");
+            this.normStandardContextMenuItem.Click += new System.EventHandler(this.normStandardMenuItem_Click);
+            // 
+            // surrogateStandardContextMenuItem
+            // 
+            this.surrogateStandardContextMenuItem.Name = "surrogateStandardContextMenuItem";
+            resources.ApplyResources(this.surrogateStandardContextMenuItem, "surrogateStandardContextMenuItem");
+            this.surrogateStandardContextMenuItem.Click += new System.EventHandler(this.surrogateStandardMenuItem_Click);
+            // 
+            // qcStandardContextMenuItem
+            // 
+            this.qcStandardContextMenuItem.Name = "qcStandardContextMenuItem";
+            resources.ApplyResources(this.qcStandardContextMenuItem, "qcStandardContextMenuItem");
+            this.qcStandardContextMenuItem.Click += new System.EventHandler(this.qcStandardMenuItem_Click);
+            // 
+            // irtStandardContextMenuItem
+            // 
+            this.irtStandardContextMenuItem.Name = "irtStandardContextMenuItem";
+            resources.ApplyResources(this.irtStandardContextMenuItem, "irtStandardContextMenuItem");
+            this.irtStandardContextMenuItem.Click += new System.EventHandler(this.irtStandardContextMenuItem_Click);
+            // 
+            // modifyPeptideContextMenuItem
+            // 
+            this.modifyPeptideContextMenuItem.Name = "modifyPeptideContextMenuItem";
+            resources.ApplyResources(this.modifyPeptideContextMenuItem, "modifyPeptideContextMenuItem");
+            this.modifyPeptideContextMenuItem.Click += new System.EventHandler(this.modifyPeptideMenuItem_Click);
+            // 
+            // toggleQuantitativeContextMenuItem
+            // 
+            this.toggleQuantitativeContextMenuItem.Name = "toggleQuantitativeContextMenuItem";
+            resources.ApplyResources(this.toggleQuantitativeContextMenuItem, "toggleQuantitativeContextMenuItem");
+            this.toggleQuantitativeContextMenuItem.Click += new System.EventHandler(this.toggleQuantitativeContextMenuItem_Click);
+            // 
+            // markTransitionsQuantitativeContextMenuItem
+            // 
+            this.markTransitionsQuantitativeContextMenuItem.Name = "markTransitionsQuantitativeContextMenuItem";
+            resources.ApplyResources(this.markTransitionsQuantitativeContextMenuItem, "markTransitionsQuantitativeContextMenuItem");
+            this.markTransitionsQuantitativeContextMenuItem.Click += new System.EventHandler(this.markTransitionsQuantitativeContextMenuItem_Click);
+            // 
+            // toolStripSeparator7
+            // 
+            this.toolStripSeparator7.Name = "toolStripSeparator7";
+            resources.ApplyResources(this.toolStripSeparator7, "toolStripSeparator7");
+            // 
+            // editNoteContextMenuItem
+            // 
+            this.editNoteContextMenuItem.Image = global::pwiz.Skyline.Properties.Resources.Comment;
+            resources.ApplyResources(this.editNoteContextMenuItem, "editNoteContextMenuItem");
+            this.editNoteContextMenuItem.Name = "editNoteContextMenuItem";
+            this.editNoteContextMenuItem.Click += new System.EventHandler(this.editNoteMenuItem_Click);
+            // 
+            // toolStripSeparatorRatios
+            // 
+            this.toolStripSeparatorRatios.Name = "toolStripSeparatorRatios";
+            resources.ApplyResources(this.toolStripSeparatorRatios, "toolStripSeparatorRatios");
+            // 
+            // ratiosContextMenuItem
+            // 
+            this.ratiosContextMenuItem.DropDownItems.AddRange(new System.Windows.Forms.ToolStripItem[] {
+            this.ratiosToGlobalStandardsMenuItem});
+            this.ratiosContextMenuItem.Name = "ratiosContextMenuItem";
+            resources.ApplyResources(this.ratiosContextMenuItem, "ratiosContextMenuItem");
+            this.ratiosContextMenuItem.DropDownOpening += new System.EventHandler(this.ratiosContextMenuItem_DropDownOpening);
+            // 
+            // ratiosToGlobalStandardsMenuItem
+            // 
+            this.ratiosToGlobalStandardsMenuItem.Name = "ratiosToGlobalStandardsMenuItem";
+            resources.ApplyResources(this.ratiosToGlobalStandardsMenuItem, "ratiosToGlobalStandardsMenuItem");
+            // 
+            // replicatesTreeContextMenuItem
+            // 
+            this.replicatesTreeContextMenuItem.DropDownItems.AddRange(new System.Windows.Forms.ToolStripItem[] {
+            this.singleReplicateTreeContextMenuItem,
+            this.bestReplicateTreeContextMenuItem});
+            this.replicatesTreeContextMenuItem.Name = "replicatesTreeContextMenuItem";
+            resources.ApplyResources(this.replicatesTreeContextMenuItem, "replicatesTreeContextMenuItem");
+            this.replicatesTreeContextMenuItem.DropDownOpening += new System.EventHandler(this.replicatesTreeContextMenuItem_DropDownOpening);
+            // 
+            // singleReplicateTreeContextMenuItem
+            // 
+            this.singleReplicateTreeContextMenuItem.Name = "singleReplicateTreeContextMenuItem";
+            resources.ApplyResources(this.singleReplicateTreeContextMenuItem, "singleReplicateTreeContextMenuItem");
+            this.singleReplicateTreeContextMenuItem.Click += new System.EventHandler(this.singleReplicateTreeContextMenuItem_Click);
+            // 
+            // bestReplicateTreeContextMenuItem
+            // 
+            this.bestReplicateTreeContextMenuItem.Name = "bestReplicateTreeContextMenuItem";
+            resources.ApplyResources(this.bestReplicateTreeContextMenuItem, "bestReplicateTreeContextMenuItem");
+            this.bestReplicateTreeContextMenuItem.Click += new System.EventHandler(this.bestReplicateTreeContextMenuItem_Click);
+            // 
+            // contextMenuSpectrum
+            // 
+            this.contextMenuSpectrum.Items.AddRange(new System.Windows.Forms.ToolStripItem[] {
+            this.aionsContextMenuItem,
+            this.bionsContextMenuItem,
+            this.cionsContextMenuItem,
+            this.xionsContextMenuItem,
+            this.yionsContextMenuItem,
+            this.zionsContextMenuItem,
+            this.fragmentionsContextMenuItem,
+            this.precursorIonContextMenuItem,
+            this.toolStripSeparator11,
+            this.chargesContextMenuItem,
+            this.toolStripSeparator12,
+            this.ranksContextMenuItem,
+            this.scoreContextMenuItem,
+            this.ionMzValuesContextMenuItem,
+            this.observedMzValuesContextMenuItem,
+            this.duplicatesContextMenuItem,
+            this.toolStripSeparator13,
+            this.lockYaxisContextMenuItem,
+            this.toolStripSeparator14,
+            this.prositLibMatchItem,
+            this.mirrorMenuItem,
+            this.toolStripSeparator61,
+            this.spectrumPropsContextMenuItem,
+            this.toolStripSeparator15,
+            this.zoomSpectrumContextMenuItem,
+            this.toolStripSeparator27,
+            this.showLibraryChromatogramsSpectrumContextMenuItem});
+            this.contextMenuSpectrum.Name = "contextMenuSpectrum";
+            resources.ApplyResources(this.contextMenuSpectrum, "contextMenuSpectrum");
+            // 
+            // aionsContextMenuItem
+            // 
+            this.aionsContextMenuItem.CheckOnClick = true;
+            this.aionsContextMenuItem.Name = "aionsContextMenuItem";
+            resources.ApplyResources(this.aionsContextMenuItem, "aionsContextMenuItem");
+            this.aionsContextMenuItem.Click += new System.EventHandler(this.aMenuItem_Click);
+            // 
+            // bionsContextMenuItem
+            // 
+            this.bionsContextMenuItem.CheckOnClick = true;
+            this.bionsContextMenuItem.Name = "bionsContextMenuItem";
+            resources.ApplyResources(this.bionsContextMenuItem, "bionsContextMenuItem");
+            this.bionsContextMenuItem.Click += new System.EventHandler(this.bMenuItem_Click);
+            // 
+            // cionsContextMenuItem
+            // 
+            this.cionsContextMenuItem.CheckOnClick = true;
+            this.cionsContextMenuItem.Name = "cionsContextMenuItem";
+            resources.ApplyResources(this.cionsContextMenuItem, "cionsContextMenuItem");
+            this.cionsContextMenuItem.Click += new System.EventHandler(this.cMenuItem_Click);
+            // 
+            // xionsContextMenuItem
+            // 
+            this.xionsContextMenuItem.CheckOnClick = true;
+            this.xionsContextMenuItem.Name = "xionsContextMenuItem";
+            resources.ApplyResources(this.xionsContextMenuItem, "xionsContextMenuItem");
+            this.xionsContextMenuItem.Click += new System.EventHandler(this.xMenuItem_Click);
+            // 
+            // yionsContextMenuItem
+            // 
+            this.yionsContextMenuItem.CheckOnClick = true;
+            this.yionsContextMenuItem.Name = "yionsContextMenuItem";
+            resources.ApplyResources(this.yionsContextMenuItem, "yionsContextMenuItem");
+            this.yionsContextMenuItem.Click += new System.EventHandler(this.yMenuItem_Click);
+            // 
+            // zionsContextMenuItem
+            // 
+            this.zionsContextMenuItem.CheckOnClick = true;
+            this.zionsContextMenuItem.Name = "zionsContextMenuItem";
+            resources.ApplyResources(this.zionsContextMenuItem, "zionsContextMenuItem");
+            this.zionsContextMenuItem.Click += new System.EventHandler(this.zMenuItem_Click);
+            // 
+            // fragmentionsContextMenuItem
+            // 
+            this.fragmentionsContextMenuItem.CheckOnClick = true;
+            this.fragmentionsContextMenuItem.Name = "fragmentionsContextMenuItem";
+            resources.ApplyResources(this.fragmentionsContextMenuItem, "fragmentionsContextMenuItem");
+            this.fragmentionsContextMenuItem.Click += new System.EventHandler(this.fragmentsMenuItem_Click);
+            // 
+            // precursorIonContextMenuItem
+            // 
+            this.precursorIonContextMenuItem.Name = "precursorIonContextMenuItem";
+            resources.ApplyResources(this.precursorIonContextMenuItem, "precursorIonContextMenuItem");
+            this.precursorIonContextMenuItem.Click += new System.EventHandler(this.precursorIonMenuItem_Click);
+            // 
+            // toolStripSeparator11
+            // 
+            this.toolStripSeparator11.Name = "toolStripSeparator11";
+            resources.ApplyResources(this.toolStripSeparator11, "toolStripSeparator11");
+            // 
+            // chargesContextMenuItem
+            // 
+            this.chargesContextMenuItem.DropDownItems.AddRange(new System.Windows.Forms.ToolStripItem[] {
+            this.charge1ContextMenuItem,
+            this.charge2ContextMenuItem,
+            this.charge3ContextMenuItem,
+            this.charge4ContextMenuItem});
+            this.chargesContextMenuItem.Name = "chargesContextMenuItem";
+            resources.ApplyResources(this.chargesContextMenuItem, "chargesContextMenuItem");
+            this.chargesContextMenuItem.DropDownOpening += new System.EventHandler(this.chargesMenuItem_DropDownOpening);
+            // 
+            // charge1ContextMenuItem
+            // 
+            this.charge1ContextMenuItem.Name = "charge1ContextMenuItem";
+            resources.ApplyResources(this.charge1ContextMenuItem, "charge1ContextMenuItem");
+            this.charge1ContextMenuItem.Click += new System.EventHandler(this.charge1MenuItem_Click);
+            // 
+            // charge2ContextMenuItem
+            // 
+            this.charge2ContextMenuItem.Name = "charge2ContextMenuItem";
+            resources.ApplyResources(this.charge2ContextMenuItem, "charge2ContextMenuItem");
+            this.charge2ContextMenuItem.Click += new System.EventHandler(this.charge2MenuItem_Click);
+            // 
+            // charge3ContextMenuItem
+            // 
+            this.charge3ContextMenuItem.Name = "charge3ContextMenuItem";
+            resources.ApplyResources(this.charge3ContextMenuItem, "charge3ContextMenuItem");
+            this.charge3ContextMenuItem.Click += new System.EventHandler(this.charge3MenuItem_Click);
+            // 
+            // charge4ContextMenuItem
+            // 
+            this.charge4ContextMenuItem.Name = "charge4ContextMenuItem";
+            resources.ApplyResources(this.charge4ContextMenuItem, "charge4ContextMenuItem");
+            this.charge4ContextMenuItem.Click += new System.EventHandler(this.charge4MenuItem_Click);
+            // 
+            // toolStripSeparator12
+            // 
+            this.toolStripSeparator12.Name = "toolStripSeparator12";
+            resources.ApplyResources(this.toolStripSeparator12, "toolStripSeparator12");
+            // 
+            // ranksContextMenuItem
+            // 
+            this.ranksContextMenuItem.CheckOnClick = true;
+            this.ranksContextMenuItem.Name = "ranksContextMenuItem";
+            resources.ApplyResources(this.ranksContextMenuItem, "ranksContextMenuItem");
+            this.ranksContextMenuItem.Click += new System.EventHandler(this.ranksMenuItem_Click);
+            // 
+            // scoreContextMenuItem
+            // 
+            this.scoreContextMenuItem.CheckOnClick = true;
+            this.scoreContextMenuItem.Name = "scoreContextMenuItem";
+            resources.ApplyResources(this.scoreContextMenuItem, "scoreContextMenuItem");
+            this.scoreContextMenuItem.Click += new System.EventHandler(this.scoresContextMenuItem_Click);
+            // 
+            // ionMzValuesContextMenuItem
+            // 
+            this.ionMzValuesContextMenuItem.CheckOnClick = true;
+            this.ionMzValuesContextMenuItem.Name = "ionMzValuesContextMenuItem";
+            resources.ApplyResources(this.ionMzValuesContextMenuItem, "ionMzValuesContextMenuItem");
+            this.ionMzValuesContextMenuItem.Click += new System.EventHandler(this.ionMzValuesContextMenuItem_Click);
+            // 
+            // observedMzValuesContextMenuItem
+            // 
+            this.observedMzValuesContextMenuItem.CheckOnClick = true;
+            this.observedMzValuesContextMenuItem.Name = "observedMzValuesContextMenuItem";
+            resources.ApplyResources(this.observedMzValuesContextMenuItem, "observedMzValuesContextMenuItem");
+            this.observedMzValuesContextMenuItem.Click += new System.EventHandler(this.observedMzValuesContextMenuItem_Click);
+            // 
+            // duplicatesContextMenuItem
+            // 
+            this.duplicatesContextMenuItem.CheckOnClick = true;
+            this.duplicatesContextMenuItem.Name = "duplicatesContextMenuItem";
+            resources.ApplyResources(this.duplicatesContextMenuItem, "duplicatesContextMenuItem");
+            this.duplicatesContextMenuItem.Click += new System.EventHandler(this.duplicatesContextMenuItem_Click);
+            // 
+            // toolStripSeparator13
+            // 
+            this.toolStripSeparator13.Name = "toolStripSeparator13";
+            resources.ApplyResources(this.toolStripSeparator13, "toolStripSeparator13");
+            // 
+            // lockYaxisContextMenuItem
+            // 
+            this.lockYaxisContextMenuItem.CheckOnClick = true;
+            this.lockYaxisContextMenuItem.Name = "lockYaxisContextMenuItem";
+            resources.ApplyResources(this.lockYaxisContextMenuItem, "lockYaxisContextMenuItem");
+            this.lockYaxisContextMenuItem.Click += new System.EventHandler(this.lockYaxisContextMenuItem_Click);
+            // 
+            // toolStripSeparator14
+            // 
+            this.toolStripSeparator14.Name = "toolStripSeparator14";
+            resources.ApplyResources(this.toolStripSeparator14, "toolStripSeparator14");
+            // 
+            // prositLibMatchItem
+            // 
+            this.prositLibMatchItem.Name = "prositLibMatchItem";
+            resources.ApplyResources(this.prositLibMatchItem, "prositLibMatchItem");
+            this.prositLibMatchItem.Click += new System.EventHandler(this.prositLibMatchItem_Click);
+            // 
+            // mirrorMenuItem
+            // 
+            this.mirrorMenuItem.Name = "mirrorMenuItem";
+            resources.ApplyResources(this.mirrorMenuItem, "mirrorMenuItem");
+            this.mirrorMenuItem.Click += new System.EventHandler(this.mirrorMenuItem_Click);
+            // 
+            // toolStripSeparator61
+            // 
+            this.toolStripSeparator61.Name = "toolStripSeparator61";
+            resources.ApplyResources(this.toolStripSeparator61, "toolStripSeparator61");
+            // 
+            // spectrumPropsContextMenuItem
+            // 
+            this.spectrumPropsContextMenuItem.Name = "spectrumPropsContextMenuItem";
+            resources.ApplyResources(this.spectrumPropsContextMenuItem, "spectrumPropsContextMenuItem");
+            this.spectrumPropsContextMenuItem.Click += new System.EventHandler(this.spectrumPropsContextMenuItem_Click);
+            // 
+            // toolStripSeparator15
+            // 
+            this.toolStripSeparator15.Name = "toolStripSeparator15";
+            resources.ApplyResources(this.toolStripSeparator15, "toolStripSeparator15");
+            // 
+            // zoomSpectrumContextMenuItem
+            // 
+            this.zoomSpectrumContextMenuItem.Name = "zoomSpectrumContextMenuItem";
+            resources.ApplyResources(this.zoomSpectrumContextMenuItem, "zoomSpectrumContextMenuItem");
+            this.zoomSpectrumContextMenuItem.Click += new System.EventHandler(this.zoomSpectrumContextMenuItem_Click);
+            // 
+            // toolStripSeparator27
+            // 
+            this.toolStripSeparator27.Name = "toolStripSeparator27";
+            resources.ApplyResources(this.toolStripSeparator27, "toolStripSeparator27");
+            // 
+            // showLibraryChromatogramsSpectrumContextMenuItem
+            // 
+            this.showLibraryChromatogramsSpectrumContextMenuItem.Name = "showLibraryChromatogramsSpectrumContextMenuItem";
+            resources.ApplyResources(this.showLibraryChromatogramsSpectrumContextMenuItem, "showLibraryChromatogramsSpectrumContextMenuItem");
+            this.showLibraryChromatogramsSpectrumContextMenuItem.Click += new System.EventHandler(this.showChromatogramsSpectrumContextMenuItem_Click);
+            // 
+            // contextMenuChromatogram
+            // 
+            this.contextMenuChromatogram.Items.AddRange(new System.Windows.Forms.ToolStripItem[] {
+            this.applyPeakAllGraphMenuItem,
+            this.applyPeakSubsequentGraphMenuItem,
+            this.applyPeakGroupGraphMenuItem,
+            this.groupApplyToByGraphMenuItem,
+            this.removePeakGraphMenuItem,
+            this.toolStripSeparator33,
+            this.legendChromContextMenuItem,
+            this.peakBoundariesContextMenuItem,
+            this.originalPeakMenuItem,
+            this.massErrorContextMenuItem,
+            this.retentionTimesContextMenuItem,
+            this.retentionTimePredContextMenuItem,
+            this.peptideIDTimesContextMenuItem,
+            this.toolStripSeparator16,
+            this.transitionsContextMenuItem,
+            this.transformChromContextMenuItem,
+            this.toolStripSeparator17,
+            this.autoZoomContextMenuItem,
+            this.lockYChromContextMenuItem,
+            this.synchronizeZoomingContextMenuItem,
+            this.toolStripSeparator18,
+            this.chromPropsContextMenuItem,
+            this.toolStripSeparator19,
+            this.zoomChromContextMenuItem,
+            this.toolStripSeparator26});
+            this.contextMenuChromatogram.Name = "contextMenuChromatogram";
+            resources.ApplyResources(this.contextMenuChromatogram, "contextMenuChromatogram");
+            // 
+            // applyPeakAllGraphMenuItem
+            // 
+            this.applyPeakAllGraphMenuItem.Name = "applyPeakAllGraphMenuItem";
+            resources.ApplyResources(this.applyPeakAllGraphMenuItem, "applyPeakAllGraphMenuItem");
+            this.applyPeakAllGraphMenuItem.Click += new System.EventHandler(this.applyPeakAllMenuItem_Click);
+            // 
+            // applyPeakSubsequentGraphMenuItem
+            // 
+            this.applyPeakSubsequentGraphMenuItem.Name = "applyPeakSubsequentGraphMenuItem";
+            resources.ApplyResources(this.applyPeakSubsequentGraphMenuItem, "applyPeakSubsequentGraphMenuItem");
+            this.applyPeakSubsequentGraphMenuItem.Click += new System.EventHandler(this.applyPeakSubsequentMenuItem_Click);
+            // 
+            // applyPeakGroupGraphMenuItem
+            // 
+            this.applyPeakGroupGraphMenuItem.Name = "applyPeakGroupGraphMenuItem";
+            resources.ApplyResources(this.applyPeakGroupGraphMenuItem, "applyPeakGroupGraphMenuItem");
+            this.applyPeakGroupGraphMenuItem.Click += new System.EventHandler(this.applyPeakGroupGraphMenuItem_Click);
+            // 
+            // groupApplyToByGraphMenuItem
+            // 
+            this.groupApplyToByGraphMenuItem.Name = "groupApplyToByGraphMenuItem";
+            resources.ApplyResources(this.groupApplyToByGraphMenuItem, "groupApplyToByGraphMenuItem");
+            // 
+            // removePeakGraphMenuItem
+            // 
+            this.removePeakGraphMenuItem.Name = "removePeakGraphMenuItem";
+            resources.ApplyResources(this.removePeakGraphMenuItem, "removePeakGraphMenuItem");
+            this.removePeakGraphMenuItem.DropDownOpening += new System.EventHandler(this.removePeakMenuItem_DropDownOpening);
+            this.removePeakGraphMenuItem.Click += new System.EventHandler(this.removePeakMenuItem_Click);
+            // 
+            // toolStripSeparator33
+            // 
+            this.toolStripSeparator33.Name = "toolStripSeparator33";
+            resources.ApplyResources(this.toolStripSeparator33, "toolStripSeparator33");
+            // 
+            // legendChromContextMenuItem
+            // 
+            this.legendChromContextMenuItem.CheckOnClick = true;
+            this.legendChromContextMenuItem.Name = "legendChromContextMenuItem";
+            resources.ApplyResources(this.legendChromContextMenuItem, "legendChromContextMenuItem");
+            this.legendChromContextMenuItem.Click += new System.EventHandler(this.legendChromContextMenuItem_Click);
+            // 
+            // peakBoundariesContextMenuItem
+            // 
+            this.peakBoundariesContextMenuItem.CheckOnClick = true;
+            this.peakBoundariesContextMenuItem.Name = "peakBoundariesContextMenuItem";
+            resources.ApplyResources(this.peakBoundariesContextMenuItem, "peakBoundariesContextMenuItem");
+            this.peakBoundariesContextMenuItem.Click += new System.EventHandler(this.peakBoundariesContextMenuItem_Click);
+            // 
+            // originalPeakMenuItem
+            // 
+            this.originalPeakMenuItem.CheckOnClick = true;
+            this.originalPeakMenuItem.Name = "originalPeakMenuItem";
+            resources.ApplyResources(this.originalPeakMenuItem, "originalPeakMenuItem");
+            this.originalPeakMenuItem.Click += new System.EventHandler(this.originalPeakContextMenuItem_Click);
+            // 
+            // massErrorContextMenuItem
+            // 
+            this.massErrorContextMenuItem.CheckOnClick = true;
+            this.massErrorContextMenuItem.Name = "massErrorContextMenuItem";
+            resources.ApplyResources(this.massErrorContextMenuItem, "massErrorContextMenuItem");
+            this.massErrorContextMenuItem.Click += new System.EventHandler(this.massErrorContextMenuItem_Click);
+            // 
+            // retentionTimesContextMenuItem
+            // 
+            this.retentionTimesContextMenuItem.CheckOnClick = true;
+            this.retentionTimesContextMenuItem.DropDownItems.AddRange(new System.Windows.Forms.ToolStripItem[] {
+            this.allRTContextMenuItem,
+            this.bestRTContextMenuItem,
+            this.thresholdRTContextMenuItem,
+            this.noneRTContextMenuItem,
+            this.rawTimesMenuItemSplitter,
+            this.rawTimesContextMenuItem});
+            this.retentionTimesContextMenuItem.Name = "retentionTimesContextMenuItem";
+            resources.ApplyResources(this.retentionTimesContextMenuItem, "retentionTimesContextMenuItem");
+            this.retentionTimesContextMenuItem.DropDownOpening += new System.EventHandler(this.retentionTimesContextMenuItem_DropDownOpening);
+            // 
+            // allRTContextMenuItem
+            // 
+            this.allRTContextMenuItem.Name = "allRTContextMenuItem";
+            resources.ApplyResources(this.allRTContextMenuItem, "allRTContextMenuItem");
+            this.allRTContextMenuItem.Click += new System.EventHandler(this.allRTContextMenuItem_Click);
+            // 
+            // bestRTContextMenuItem
+            // 
+            this.bestRTContextMenuItem.Name = "bestRTContextMenuItem";
+            resources.ApplyResources(this.bestRTContextMenuItem, "bestRTContextMenuItem");
+            this.bestRTContextMenuItem.Click += new System.EventHandler(this.bestRTContextMenuItem_Click);
+            // 
+            // thresholdRTContextMenuItem
+            // 
+            this.thresholdRTContextMenuItem.Name = "thresholdRTContextMenuItem";
+            resources.ApplyResources(this.thresholdRTContextMenuItem, "thresholdRTContextMenuItem");
+            this.thresholdRTContextMenuItem.Click += new System.EventHandler(this.thresholdRTContextMenuItem_Click);
+            // 
+            // noneRTContextMenuItem
+            // 
+            this.noneRTContextMenuItem.Name = "noneRTContextMenuItem";
+            resources.ApplyResources(this.noneRTContextMenuItem, "noneRTContextMenuItem");
+            this.noneRTContextMenuItem.Click += new System.EventHandler(this.noneRTContextMenuItem_Click);
+            // 
+            // rawTimesMenuItemSplitter
+            // 
+            this.rawTimesMenuItemSplitter.Name = "rawTimesMenuItemSplitter";
+            resources.ApplyResources(this.rawTimesMenuItemSplitter, "rawTimesMenuItemSplitter");
+            // 
+            // rawTimesContextMenuItem
+            // 
+            this.rawTimesContextMenuItem.Name = "rawTimesContextMenuItem";
+            resources.ApplyResources(this.rawTimesContextMenuItem, "rawTimesContextMenuItem");
+            this.rawTimesContextMenuItem.Click += new System.EventHandler(this.rawTimesContextMenuItem_Click);
+            // 
+            // retentionTimePredContextMenuItem
+            // 
+            this.retentionTimePredContextMenuItem.CheckOnClick = true;
+            this.retentionTimePredContextMenuItem.Name = "retentionTimePredContextMenuItem";
+            resources.ApplyResources(this.retentionTimePredContextMenuItem, "retentionTimePredContextMenuItem");
+            this.retentionTimePredContextMenuItem.Click += new System.EventHandler(this.retentionTimePredContextMenuItem_Click);
+            // 
+            // peptideIDTimesContextMenuItem
+            // 
+            this.peptideIDTimesContextMenuItem.DropDownItems.AddRange(new System.Windows.Forms.ToolStripItem[] {
+            this.idTimesNoneContextMenuItem,
+            this.idTimesMatchingContextMenuItem,
+            this.idTimesAlignedContextMenuItem,
+            this.idTimesOtherContextMenuItem});
+            this.peptideIDTimesContextMenuItem.Name = "peptideIDTimesContextMenuItem";
+            resources.ApplyResources(this.peptideIDTimesContextMenuItem, "peptideIDTimesContextMenuItem");
+            // 
+            // idTimesNoneContextMenuItem
+            // 
+            this.idTimesNoneContextMenuItem.Name = "idTimesNoneContextMenuItem";
+            resources.ApplyResources(this.idTimesNoneContextMenuItem, "idTimesNoneContextMenuItem");
+            this.idTimesNoneContextMenuItem.Click += new System.EventHandler(this.idTimesNoneContextMenuItem_Click);
+            // 
+            // idTimesMatchingContextMenuItem
+            // 
+            this.idTimesMatchingContextMenuItem.CheckOnClick = true;
+            this.idTimesMatchingContextMenuItem.Name = "idTimesMatchingContextMenuItem";
+            resources.ApplyResources(this.idTimesMatchingContextMenuItem, "idTimesMatchingContextMenuItem");
+            this.idTimesMatchingContextMenuItem.Click += new System.EventHandler(this.peptideIDTimesContextMenuItem_Click);
+            // 
+            // idTimesAlignedContextMenuItem
+            // 
+            this.idTimesAlignedContextMenuItem.CheckOnClick = true;
+            this.idTimesAlignedContextMenuItem.Name = "idTimesAlignedContextMenuItem";
+            resources.ApplyResources(this.idTimesAlignedContextMenuItem, "idTimesAlignedContextMenuItem");
+            this.idTimesAlignedContextMenuItem.Click += new System.EventHandler(this.alignedPeptideIDTimesToolStripMenuItem_Click);
+            // 
+            // idTimesOtherContextMenuItem
+            // 
+            this.idTimesOtherContextMenuItem.CheckOnClick = true;
+            this.idTimesOtherContextMenuItem.Name = "idTimesOtherContextMenuItem";
+            resources.ApplyResources(this.idTimesOtherContextMenuItem, "idTimesOtherContextMenuItem");
+            this.idTimesOtherContextMenuItem.Click += new System.EventHandler(this.peptideIDTimesFromOtherRunsToolStripMenuItem_Click);
+            // 
+            // toolStripSeparator16
+            // 
+            this.toolStripSeparator16.Name = "toolStripSeparator16";
+            resources.ApplyResources(this.toolStripSeparator16, "toolStripSeparator16");
+            // 
+            // transitionsContextMenuItem
+            // 
+            this.transitionsContextMenuItem.DropDownItems.AddRange(new System.Windows.Forms.ToolStripItem[] {
+            this.allTranContextMenuItem,
+            this.precursorsTranContextMenuItem,
+            this.productsTranContextMenuItem,
+            this.singleTranContextMenuItem,
+            this.totalTranContextMenuItem,
+            this.toolStripSeparatorTran,
+            this.basePeakContextMenuItem,
+            this.ticContextMenuItem,
+            this.qcContextMenuItem,
+            this.toolStripSeparatorOnlyQuantitative,
+            this.onlyQuantitativeContextMenuItem,
+            this.toolStripSeparatorSplitGraph,
+            this.splitGraphContextMenuItem});
+            this.transitionsContextMenuItem.Name = "transitionsContextMenuItem";
+            resources.ApplyResources(this.transitionsContextMenuItem, "transitionsContextMenuItem");
+            this.transitionsContextMenuItem.DropDownOpening += new System.EventHandler(this.transitionsMenuItem_DropDownOpening);
+            // 
+            // allTranContextMenuItem
+            // 
+            this.allTranContextMenuItem.Name = "allTranContextMenuItem";
+            resources.ApplyResources(this.allTranContextMenuItem, "allTranContextMenuItem");
+            this.allTranContextMenuItem.Click += new System.EventHandler(this.allTranMenuItem_Click);
+            // 
+            // precursorsTranContextMenuItem
+            // 
+            this.precursorsTranContextMenuItem.Name = "precursorsTranContextMenuItem";
+            resources.ApplyResources(this.precursorsTranContextMenuItem, "precursorsTranContextMenuItem");
+            this.precursorsTranContextMenuItem.Click += new System.EventHandler(this.precursorsTranMenuItem_Click);
+            // 
+            // productsTranContextMenuItem
+            // 
+            this.productsTranContextMenuItem.Name = "productsTranContextMenuItem";
+            resources.ApplyResources(this.productsTranContextMenuItem, "productsTranContextMenuItem");
+            this.productsTranContextMenuItem.Click += new System.EventHandler(this.productsTranMenuItem_Click);
+            // 
+            // singleTranContextMenuItem
+            // 
+            this.singleTranContextMenuItem.Name = "singleTranContextMenuItem";
+            resources.ApplyResources(this.singleTranContextMenuItem, "singleTranContextMenuItem");
+            this.singleTranContextMenuItem.Click += new System.EventHandler(this.singleTranMenuItem_Click);
+            // 
+            // totalTranContextMenuItem
+            // 
+            this.totalTranContextMenuItem.Name = "totalTranContextMenuItem";
+            resources.ApplyResources(this.totalTranContextMenuItem, "totalTranContextMenuItem");
+            this.totalTranContextMenuItem.Click += new System.EventHandler(this.totalTranMenuItem_Click);
+            // 
+            // toolStripSeparatorTran
+            // 
+            this.toolStripSeparatorTran.Name = "toolStripSeparatorTran";
+            resources.ApplyResources(this.toolStripSeparatorTran, "toolStripSeparatorTran");
+            // 
+            // basePeakContextMenuItem
+            // 
+            this.basePeakContextMenuItem.Name = "basePeakContextMenuItem";
+            resources.ApplyResources(this.basePeakContextMenuItem, "basePeakContextMenuItem");
+            this.basePeakContextMenuItem.Click += new System.EventHandler(this.basePeakMenuItem_Click);
+            // 
+            // ticContextMenuItem
+            // 
+            this.ticContextMenuItem.Name = "ticContextMenuItem";
+            resources.ApplyResources(this.ticContextMenuItem, "ticContextMenuItem");
+            this.ticContextMenuItem.Click += new System.EventHandler(this.ticMenuItem_Click);
+            // 
+            // qcContextMenuItem
+            // 
+            this.qcContextMenuItem.Name = "qcContextMenuItem";
+            resources.ApplyResources(this.qcContextMenuItem, "qcContextMenuItem");
+            // 
+            // toolStripSeparatorOnlyQuantitative
+            // 
+            this.toolStripSeparatorOnlyQuantitative.Name = "toolStripSeparatorOnlyQuantitative";
+            resources.ApplyResources(this.toolStripSeparatorOnlyQuantitative, "toolStripSeparatorOnlyQuantitative");
+            // 
+            // onlyQuantitativeContextMenuItem
+            // 
+            this.onlyQuantitativeContextMenuItem.Name = "onlyQuantitativeContextMenuItem";
+            resources.ApplyResources(this.onlyQuantitativeContextMenuItem, "onlyQuantitativeContextMenuItem");
+            this.onlyQuantitativeContextMenuItem.Click += new System.EventHandler(this.onlyQuantitativeMenuItem_Click);
+            // 
+            // toolStripSeparatorSplitGraph
+            // 
+            this.toolStripSeparatorSplitGraph.Name = "toolStripSeparatorSplitGraph";
+            resources.ApplyResources(this.toolStripSeparatorSplitGraph, "toolStripSeparatorSplitGraph");
+            // 
+            // splitGraphContextMenuItem
+            // 
+            this.splitGraphContextMenuItem.Name = "splitGraphContextMenuItem";
+            resources.ApplyResources(this.splitGraphContextMenuItem, "splitGraphContextMenuItem");
+            this.splitGraphContextMenuItem.Click += new System.EventHandler(this.splitChromGraphMenuItem_Click);
+            // 
+            // transformChromContextMenuItem
+            // 
+            this.transformChromContextMenuItem.DropDownItems.AddRange(new System.Windows.Forms.ToolStripItem[] {
+            this.transformChromNoneContextMenuItem,
+            this.transformChromInterpolatedContextMenuItem,
+            this.secondDerivativeContextMenuItem,
+            this.firstDerivativeContextMenuItem,
+            this.smoothSGChromContextMenuItem});
+            this.transformChromContextMenuItem.Name = "transformChromContextMenuItem";
+            resources.ApplyResources(this.transformChromContextMenuItem, "transformChromContextMenuItem");
+            this.transformChromContextMenuItem.DropDownOpening += new System.EventHandler(this.transformChromMenuItem_DropDownOpening);
+            // 
+            // transformChromNoneContextMenuItem
+            // 
+            this.transformChromNoneContextMenuItem.Name = "transformChromNoneContextMenuItem";
+            resources.ApplyResources(this.transformChromNoneContextMenuItem, "transformChromNoneContextMenuItem");
+            this.transformChromNoneContextMenuItem.Click += new System.EventHandler(this.transformChromNoneMenuItem_Click);
+            // 
+            // transformChromInterpolatedContextMenuItem
+            // 
+            this.transformChromInterpolatedContextMenuItem.Name = "transformChromInterpolatedContextMenuItem";
+            resources.ApplyResources(this.transformChromInterpolatedContextMenuItem, "transformChromInterpolatedContextMenuItem");
+            this.transformChromInterpolatedContextMenuItem.Click += new System.EventHandler(this.transformInterpolatedMenuItem_Click);
+            // 
+            // secondDerivativeContextMenuItem
+            // 
+            this.secondDerivativeContextMenuItem.Name = "secondDerivativeContextMenuItem";
+            resources.ApplyResources(this.secondDerivativeContextMenuItem, "secondDerivativeContextMenuItem");
+            this.secondDerivativeContextMenuItem.Click += new System.EventHandler(this.secondDerivativeMenuItem_Click);
+            // 
+            // firstDerivativeContextMenuItem
+            // 
+            this.firstDerivativeContextMenuItem.Name = "firstDerivativeContextMenuItem";
+            resources.ApplyResources(this.firstDerivativeContextMenuItem, "firstDerivativeContextMenuItem");
+            this.firstDerivativeContextMenuItem.Click += new System.EventHandler(this.firstDerivativeMenuItem_Click);
+            // 
+            // smoothSGChromContextMenuItem
+            // 
+            this.smoothSGChromContextMenuItem.Name = "smoothSGChromContextMenuItem";
+            resources.ApplyResources(this.smoothSGChromContextMenuItem, "smoothSGChromContextMenuItem");
+            this.smoothSGChromContextMenuItem.Click += new System.EventHandler(this.smoothSGChromMenuItem_Click);
+            // 
+            // toolStripSeparator17
+            // 
+            this.toolStripSeparator17.Name = "toolStripSeparator17";
+            resources.ApplyResources(this.toolStripSeparator17, "toolStripSeparator17");
+            // 
+            // autoZoomContextMenuItem
+            // 
+            this.autoZoomContextMenuItem.DropDownItems.AddRange(new System.Windows.Forms.ToolStripItem[] {
+            this.autoZoomNoneContextMenuItem,
+            this.autoZoomBestPeakContextMenuItem,
+            this.autoZoomRTWindowContextMenuItem,
+            this.autoZoomBothContextMenuItem});
+            this.autoZoomContextMenuItem.Name = "autoZoomContextMenuItem";
+            resources.ApplyResources(this.autoZoomContextMenuItem, "autoZoomContextMenuItem");
+            this.autoZoomContextMenuItem.DropDownOpening += new System.EventHandler(this.autozoomMenuItem_DropDownOpening);
+            // 
+            // autoZoomNoneContextMenuItem
+            // 
+            this.autoZoomNoneContextMenuItem.Name = "autoZoomNoneContextMenuItem";
+            resources.ApplyResources(this.autoZoomNoneContextMenuItem, "autoZoomNoneContextMenuItem");
+            this.autoZoomNoneContextMenuItem.Click += new System.EventHandler(this.autoZoomNoneMenuItem_Click);
+            // 
+            // autoZoomBestPeakContextMenuItem
+            // 
+            this.autoZoomBestPeakContextMenuItem.Name = "autoZoomBestPeakContextMenuItem";
+            resources.ApplyResources(this.autoZoomBestPeakContextMenuItem, "autoZoomBestPeakContextMenuItem");
+            this.autoZoomBestPeakContextMenuItem.Click += new System.EventHandler(this.autoZoomBestPeakMenuItem_Click);
+            // 
+            // autoZoomRTWindowContextMenuItem
+            // 
+            this.autoZoomRTWindowContextMenuItem.Name = "autoZoomRTWindowContextMenuItem";
+            resources.ApplyResources(this.autoZoomRTWindowContextMenuItem, "autoZoomRTWindowContextMenuItem");
+            this.autoZoomRTWindowContextMenuItem.Click += new System.EventHandler(this.autoZoomRTWindowMenuItem_Click);
+            // 
+            // autoZoomBothContextMenuItem
+            // 
+            this.autoZoomBothContextMenuItem.Name = "autoZoomBothContextMenuItem";
+            resources.ApplyResources(this.autoZoomBothContextMenuItem, "autoZoomBothContextMenuItem");
+            this.autoZoomBothContextMenuItem.Click += new System.EventHandler(this.autoZoomBothMenuItem_Click);
+            // 
+            // lockYChromContextMenuItem
+            // 
+            this.lockYChromContextMenuItem.CheckOnClick = true;
+            this.lockYChromContextMenuItem.Name = "lockYChromContextMenuItem";
+            resources.ApplyResources(this.lockYChromContextMenuItem, "lockYChromContextMenuItem");
+            this.lockYChromContextMenuItem.Click += new System.EventHandler(this.lockYChromContextMenuItem_Click);
+            // 
+            // synchronizeZoomingContextMenuItem
+            // 
+            this.synchronizeZoomingContextMenuItem.CheckOnClick = true;
+            this.synchronizeZoomingContextMenuItem.Name = "synchronizeZoomingContextMenuItem";
+            resources.ApplyResources(this.synchronizeZoomingContextMenuItem, "synchronizeZoomingContextMenuItem");
+            this.synchronizeZoomingContextMenuItem.Click += new System.EventHandler(this.synchronizeZoomingContextMenuItem_Click);
+            // 
+            // toolStripSeparator18
+            // 
+            this.toolStripSeparator18.Name = "toolStripSeparator18";
+            resources.ApplyResources(this.toolStripSeparator18, "toolStripSeparator18");
+            // 
+            // chromPropsContextMenuItem
+            // 
+            this.chromPropsContextMenuItem.Name = "chromPropsContextMenuItem";
+            resources.ApplyResources(this.chromPropsContextMenuItem, "chromPropsContextMenuItem");
+            this.chromPropsContextMenuItem.Click += new System.EventHandler(this.chromPropsContextMenuItem_Click);
+            // 
+            // toolStripSeparator19
+            // 
+            this.toolStripSeparator19.Name = "toolStripSeparator19";
+            resources.ApplyResources(this.toolStripSeparator19, "toolStripSeparator19");
+            // 
+            // zoomChromContextMenuItem
+            // 
+            this.zoomChromContextMenuItem.Name = "zoomChromContextMenuItem";
+            resources.ApplyResources(this.zoomChromContextMenuItem, "zoomChromContextMenuItem");
+            // 
+            // toolStripSeparator26
+            // 
+            this.toolStripSeparator26.Name = "toolStripSeparator26";
+            resources.ApplyResources(this.toolStripSeparator26, "toolStripSeparator26");
+            // 
+            // contextMenuRetentionTimes
+            // 
+            this.contextMenuRetentionTimes.AllowMerge = false;
+            this.contextMenuRetentionTimes.Items.AddRange(new System.Windows.Forms.ToolStripItem[] {
+            this.timeGraphContextMenuItem,
+            this.timePlotContextMenuItem,
+            this.timePointsContextMenuItem,
+            this.rtValueMenuItem,
+            this.showRTLegendContextMenuItem,
+            this.selectionContextMenuItem,
+            this.synchronizeSummaryZoomingContextMenuItem,
+            this.refineRTContextMenuItem,
+            this.predictionRTContextMenuItem,
+            this.replicatesRTContextMenuItem,
+            this.setRTThresholdContextMenuItem,
+            this.setRegressionMethodContextMenuItem,
+            this.toolStripSeparator22,
+            this.createRTRegressionContextMenuItem,
+            this.chooseCalculatorContextMenuItem,
+            this.toolStripSeparator23,
+            this.removeRTOutliersContextMenuItem,
+            this.removeRTContextMenuItem,
+            this.toolStripSeparator24,
+            this.timePropsContextMenuItem,
+            this.toolStripSeparator38,
+            this.zoomOutRTContextMenuItem,
+            this.toolStripSeparator25});
+            this.contextMenuRetentionTimes.Name = "contextMenuRetentionTimes";
+            resources.ApplyResources(this.contextMenuRetentionTimes, "contextMenuRetentionTimes");
+            // 
+            // timeGraphContextMenuItem
+            // 
+            this.timeGraphContextMenuItem.DropDownItems.AddRange(new System.Windows.Forms.ToolStripItem[] {
+            this.replicateComparisonContextMenuItem,
+            this.timePeptideComparisonContextMenuItem,
+            this.regressionContextMenuItem,
+            this.schedulingContextMenuItem});
+            this.timeGraphContextMenuItem.Name = "timeGraphContextMenuItem";
+            resources.ApplyResources(this.timeGraphContextMenuItem, "timeGraphContextMenuItem");
+            this.timeGraphContextMenuItem.DropDownOpening += new System.EventHandler(this.timeGraphMenuItem_DropDownOpening);
+            // 
+            // replicateComparisonContextMenuItem
+            // 
+            this.replicateComparisonContextMenuItem.CheckOnClick = true;
+            this.replicateComparisonContextMenuItem.Name = "replicateComparisonContextMenuItem";
+            resources.ApplyResources(this.replicateComparisonContextMenuItem, "replicateComparisonContextMenuItem");
+            this.replicateComparisonContextMenuItem.Click += new System.EventHandler(this.replicateComparisonMenuItem_Click);
+            // 
+            // timePeptideComparisonContextMenuItem
+            // 
+            this.timePeptideComparisonContextMenuItem.Name = "timePeptideComparisonContextMenuItem";
+            resources.ApplyResources(this.timePeptideComparisonContextMenuItem, "timePeptideComparisonContextMenuItem");
+            this.timePeptideComparisonContextMenuItem.Click += new System.EventHandler(this.timePeptideComparisonMenuItem_Click);
+            // 
+            // regressionContextMenuItem
+            // 
+            this.regressionContextMenuItem.DropDownItems.AddRange(new System.Windows.Forms.ToolStripItem[] {
+            this.scoreToRunToolStripMenuItem,
+            this.runToRunToolStripMenuItem});
+            this.regressionContextMenuItem.Name = "regressionContextMenuItem";
+            resources.ApplyResources(this.regressionContextMenuItem, "regressionContextMenuItem");
+            // 
+            // scoreToRunToolStripMenuItem
+            // 
+            this.scoreToRunToolStripMenuItem.Name = "scoreToRunToolStripMenuItem";
+            resources.ApplyResources(this.scoreToRunToolStripMenuItem, "scoreToRunToolStripMenuItem");
+            this.scoreToRunToolStripMenuItem.Click += new System.EventHandler(this.regressionMenuItem_Click);
+            // 
+            // runToRunToolStripMenuItem
+            // 
+            this.runToRunToolStripMenuItem.Name = "runToRunToolStripMenuItem";
+            resources.ApplyResources(this.runToRunToolStripMenuItem, "runToRunToolStripMenuItem");
+            this.runToRunToolStripMenuItem.Click += new System.EventHandler(this.fullReplicateComparisonToolStripMenuItem_Click);
+            // 
+            // schedulingContextMenuItem
+            // 
+            this.schedulingContextMenuItem.Name = "schedulingContextMenuItem";
+            resources.ApplyResources(this.schedulingContextMenuItem, "schedulingContextMenuItem");
+            this.schedulingContextMenuItem.Click += new System.EventHandler(this.schedulingMenuItem_Click);
+            // 
+            // timePlotContextMenuItem
+            // 
+            this.timePlotContextMenuItem.DropDownItems.AddRange(new System.Windows.Forms.ToolStripItem[] {
+            this.timeCorrelationContextMenuItem,
+            this.timeResidualsContextMenuItem});
+            this.timePlotContextMenuItem.Name = "timePlotContextMenuItem";
+            resources.ApplyResources(this.timePlotContextMenuItem, "timePlotContextMenuItem");
+            // 
+            // timeCorrelationContextMenuItem
+            // 
+            this.timeCorrelationContextMenuItem.Name = "timeCorrelationContextMenuItem";
+            resources.ApplyResources(this.timeCorrelationContextMenuItem, "timeCorrelationContextMenuItem");
+            this.timeCorrelationContextMenuItem.Click += new System.EventHandler(this.timeCorrelationContextMenuItem_Click);
+            // 
+            // timeResidualsContextMenuItem
+            // 
+            this.timeResidualsContextMenuItem.Name = "timeResidualsContextMenuItem";
+            resources.ApplyResources(this.timeResidualsContextMenuItem, "timeResidualsContextMenuItem");
+            this.timeResidualsContextMenuItem.Click += new System.EventHandler(this.timeResidualsContextMenuItem_Click);
+            // 
+            // timePointsContextMenuItem
+            // 
+            this.timePointsContextMenuItem.DropDownItems.AddRange(new System.Windows.Forms.ToolStripItem[] {
+            this.timeTargetsContextMenuItem,
+            this.targetsAt1FDRToolStripMenuItem,
+            this.timeStandardsContextMenuItem,
+            this.timeDecoysContextMenuItem});
+            this.timePointsContextMenuItem.Name = "timePointsContextMenuItem";
+            resources.ApplyResources(this.timePointsContextMenuItem, "timePointsContextMenuItem");
+            // 
+            // timeTargetsContextMenuItem
+            // 
+            this.timeTargetsContextMenuItem.Name = "timeTargetsContextMenuItem";
+            resources.ApplyResources(this.timeTargetsContextMenuItem, "timeTargetsContextMenuItem");
+            this.timeTargetsContextMenuItem.Click += new System.EventHandler(this.timeTargetsContextMenuItem_Click);
+            // 
+            // targetsAt1FDRToolStripMenuItem
+            // 
+            this.targetsAt1FDRToolStripMenuItem.Name = "targetsAt1FDRToolStripMenuItem";
+            resources.ApplyResources(this.targetsAt1FDRToolStripMenuItem, "targetsAt1FDRToolStripMenuItem");
+            this.targetsAt1FDRToolStripMenuItem.Click += new System.EventHandler(this.targetsAt1FDRToolStripMenuItem_Click);
+            // 
+            // timeStandardsContextMenuItem
+            // 
+            this.timeStandardsContextMenuItem.Name = "timeStandardsContextMenuItem";
+            resources.ApplyResources(this.timeStandardsContextMenuItem, "timeStandardsContextMenuItem");
+            this.timeStandardsContextMenuItem.Click += new System.EventHandler(this.timeStandardsContextMenuItem_Click);
+            // 
+            // timeDecoysContextMenuItem
+            // 
+            this.timeDecoysContextMenuItem.Name = "timeDecoysContextMenuItem";
+            resources.ApplyResources(this.timeDecoysContextMenuItem, "timeDecoysContextMenuItem");
+            this.timeDecoysContextMenuItem.Click += new System.EventHandler(this.timeDecoysContextMenuItem_Click);
+            // 
+            // rtValueMenuItem
+            // 
+            this.rtValueMenuItem.DropDownItems.AddRange(new System.Windows.Forms.ToolStripItem[] {
+            this.allRTValueContextMenuItem,
+            this.timeRTValueContextMenuItem,
+            this.fwhmRTValueContextMenuItem,
+            this.fwbRTValueContextMenuItem});
+            this.rtValueMenuItem.Name = "rtValueMenuItem";
+            resources.ApplyResources(this.rtValueMenuItem, "rtValueMenuItem");
+            this.rtValueMenuItem.DropDownOpening += new System.EventHandler(this.peptideRTValueMenuItem_DropDownOpening);
+            // 
+            // allRTValueContextMenuItem
+            // 
+            this.allRTValueContextMenuItem.Name = "allRTValueContextMenuItem";
+            resources.ApplyResources(this.allRTValueContextMenuItem, "allRTValueContextMenuItem");
+            this.allRTValueContextMenuItem.Click += new System.EventHandler(this.allRTValueContextMenuItem_Click);
+            // 
+            // timeRTValueContextMenuItem
+            // 
+            this.timeRTValueContextMenuItem.Name = "timeRTValueContextMenuItem";
+            resources.ApplyResources(this.timeRTValueContextMenuItem, "timeRTValueContextMenuItem");
+            this.timeRTValueContextMenuItem.Click += new System.EventHandler(this.timeRTValueContextMenuItem_Click);
+            // 
+            // fwhmRTValueContextMenuItem
+            // 
+            this.fwhmRTValueContextMenuItem.Name = "fwhmRTValueContextMenuItem";
+            resources.ApplyResources(this.fwhmRTValueContextMenuItem, "fwhmRTValueContextMenuItem");
+            this.fwhmRTValueContextMenuItem.Click += new System.EventHandler(this.fwhmRTValueContextMenuItem_Click);
+            // 
+            // fwbRTValueContextMenuItem
+            // 
+            this.fwbRTValueContextMenuItem.Name = "fwbRTValueContextMenuItem";
+            resources.ApplyResources(this.fwbRTValueContextMenuItem, "fwbRTValueContextMenuItem");
+            this.fwbRTValueContextMenuItem.Click += new System.EventHandler(this.fwbRTValueContextMenuItem_Click);
+            // 
+            // showRTLegendContextMenuItem
+            // 
+            this.showRTLegendContextMenuItem.Name = "showRTLegendContextMenuItem";
+            resources.ApplyResources(this.showRTLegendContextMenuItem, "showRTLegendContextMenuItem");
+            this.showRTLegendContextMenuItem.Click += new System.EventHandler(this.showRTLegendContextMenuItem_Click);
+            // 
+            // selectionContextMenuItem
+            // 
+            this.selectionContextMenuItem.CheckOnClick = true;
+            this.selectionContextMenuItem.Name = "selectionContextMenuItem";
+            resources.ApplyResources(this.selectionContextMenuItem, "selectionContextMenuItem");
+            this.selectionContextMenuItem.Click += new System.EventHandler(this.selectionContextMenuItem_Click);
+            // 
+            // synchronizeSummaryZoomingContextMenuItem
+            // 
+            this.synchronizeSummaryZoomingContextMenuItem.CheckOnClick = true;
+            this.synchronizeSummaryZoomingContextMenuItem.Name = "synchronizeSummaryZoomingContextMenuItem";
+            resources.ApplyResources(this.synchronizeSummaryZoomingContextMenuItem, "synchronizeSummaryZoomingContextMenuItem");
+            this.synchronizeSummaryZoomingContextMenuItem.Click += new System.EventHandler(this.synchronizeSummaryZoomingContextMenuItem_Click);
+            // 
+            // refineRTContextMenuItem
+            // 
+            this.refineRTContextMenuItem.CheckOnClick = true;
+            this.refineRTContextMenuItem.Name = "refineRTContextMenuItem";
+            resources.ApplyResources(this.refineRTContextMenuItem, "refineRTContextMenuItem");
+            this.refineRTContextMenuItem.Click += new System.EventHandler(this.refineRTContextMenuItem_Click);
+            // 
+            // predictionRTContextMenuItem
+            // 
+            this.predictionRTContextMenuItem.CheckOnClick = true;
+            this.predictionRTContextMenuItem.Name = "predictionRTContextMenuItem";
+            resources.ApplyResources(this.predictionRTContextMenuItem, "predictionRTContextMenuItem");
+            this.predictionRTContextMenuItem.Click += new System.EventHandler(this.predictionRTContextMenuItem_Click);
+            // 
+            // replicatesRTContextMenuItem
+            // 
+            this.replicatesRTContextMenuItem.DropDownItems.AddRange(new System.Windows.Forms.ToolStripItem[] {
+            this.averageReplicatesContextMenuItem,
+            this.singleReplicateRTContextMenuItem,
+            this.bestReplicateRTContextMenuItem});
+            this.replicatesRTContextMenuItem.Name = "replicatesRTContextMenuItem";
+            resources.ApplyResources(this.replicatesRTContextMenuItem, "replicatesRTContextMenuItem");
+            this.replicatesRTContextMenuItem.DropDownOpening += new System.EventHandler(this.replicatesRTContextMenuItem_DropDownOpening);
+            // 
+            // averageReplicatesContextMenuItem
+            // 
+            this.averageReplicatesContextMenuItem.Name = "averageReplicatesContextMenuItem";
+            resources.ApplyResources(this.averageReplicatesContextMenuItem, "averageReplicatesContextMenuItem");
+            this.averageReplicatesContextMenuItem.Click += new System.EventHandler(this.averageReplicatesContextMenuItem_Click);
+            // 
+            // singleReplicateRTContextMenuItem
+            // 
+            this.singleReplicateRTContextMenuItem.Name = "singleReplicateRTContextMenuItem";
+            resources.ApplyResources(this.singleReplicateRTContextMenuItem, "singleReplicateRTContextMenuItem");
+            this.singleReplicateRTContextMenuItem.Click += new System.EventHandler(this.singleReplicateRTContextMenuItem_Click);
+            // 
+            // bestReplicateRTContextMenuItem
+            // 
+            this.bestReplicateRTContextMenuItem.Name = "bestReplicateRTContextMenuItem";
+            resources.ApplyResources(this.bestReplicateRTContextMenuItem, "bestReplicateRTContextMenuItem");
+            this.bestReplicateRTContextMenuItem.Click += new System.EventHandler(this.bestReplicateRTContextMenuItem_Click);
+            // 
+            // setRTThresholdContextMenuItem
+            // 
+            this.setRTThresholdContextMenuItem.Name = "setRTThresholdContextMenuItem";
+            resources.ApplyResources(this.setRTThresholdContextMenuItem, "setRTThresholdContextMenuItem");
+            this.setRTThresholdContextMenuItem.Click += new System.EventHandler(this.setRTThresholdContextMenuItem_Click);
+            // 
+            // setRegressionMethodContextMenuItem
+            // 
+            this.setRegressionMethodContextMenuItem.DropDownItems.AddRange(new System.Windows.Forms.ToolStripItem[] {
+            this.linearRegressionContextMenuItem,
+            this.kernelDensityEstimationContextMenuItem,
+            this.logRegressionContextMenuItem,
+            this.loessContextMenuItem});
+            this.setRegressionMethodContextMenuItem.Name = "setRegressionMethodContextMenuItem";
+            resources.ApplyResources(this.setRegressionMethodContextMenuItem, "setRegressionMethodContextMenuItem");
+            // 
+            // linearRegressionContextMenuItem
+            // 
+            this.linearRegressionContextMenuItem.Name = "linearRegressionContextMenuItem";
+            resources.ApplyResources(this.linearRegressionContextMenuItem, "linearRegressionContextMenuItem");
+            this.linearRegressionContextMenuItem.Click += new System.EventHandler(this.linearRegressionContextMenuItem_Click);
+            // 
+            // kernelDensityEstimationContextMenuItem
+            // 
+            this.kernelDensityEstimationContextMenuItem.Name = "kernelDensityEstimationContextMenuItem";
+            resources.ApplyResources(this.kernelDensityEstimationContextMenuItem, "kernelDensityEstimationContextMenuItem");
+            this.kernelDensityEstimationContextMenuItem.Click += new System.EventHandler(this.kernelDensityEstimationContextMenuItem_Click);
+            // 
+            // logRegressionContextMenuItem
+            // 
+            this.logRegressionContextMenuItem.Name = "logRegressionContextMenuItem";
+            resources.ApplyResources(this.logRegressionContextMenuItem, "logRegressionContextMenuItem");
+            this.logRegressionContextMenuItem.Click += new System.EventHandler(this.logRegressionContextMenuItem_Click);
+            // 
+            // loessContextMenuItem
+            // 
+            this.loessContextMenuItem.Name = "loessContextMenuItem";
+            resources.ApplyResources(this.loessContextMenuItem, "loessContextMenuItem");
+            this.loessContextMenuItem.Click += new System.EventHandler(this.loessContextMenuItem_Click);
+            // 
+            // toolStripSeparator22
+            // 
+            this.toolStripSeparator22.Name = "toolStripSeparator22";
+            resources.ApplyResources(this.toolStripSeparator22, "toolStripSeparator22");
+            // 
+            // createRTRegressionContextMenuItem
+            // 
+            this.createRTRegressionContextMenuItem.Name = "createRTRegressionContextMenuItem";
+            resources.ApplyResources(this.createRTRegressionContextMenuItem, "createRTRegressionContextMenuItem");
+            this.createRTRegressionContextMenuItem.Click += new System.EventHandler(this.createRTRegressionContextMenuItem_Click);
+            // 
+            // chooseCalculatorContextMenuItem
+            // 
+            this.chooseCalculatorContextMenuItem.DropDownItems.AddRange(new System.Windows.Forms.ToolStripItem[] {
+            this.placeholderToolStripMenuItem1,
+            this.toolStripSeparatorCalculators,
+            this.addCalculatorContextMenuItem,
+            this.updateCalculatorContextMenuItem});
+            this.chooseCalculatorContextMenuItem.Name = "chooseCalculatorContextMenuItem";
+            resources.ApplyResources(this.chooseCalculatorContextMenuItem, "chooseCalculatorContextMenuItem");
+            this.chooseCalculatorContextMenuItem.DropDownOpening += new System.EventHandler(this.chooseCalculatorContextMenuItem_DropDownOpening);
+            // 
+            // placeholderToolStripMenuItem1
+            // 
+            this.placeholderToolStripMenuItem1.Name = "placeholderToolStripMenuItem1";
+            resources.ApplyResources(this.placeholderToolStripMenuItem1, "placeholderToolStripMenuItem1");
+            // 
+            // toolStripSeparatorCalculators
+            // 
+            this.toolStripSeparatorCalculators.Name = "toolStripSeparatorCalculators";
+            resources.ApplyResources(this.toolStripSeparatorCalculators, "toolStripSeparatorCalculators");
+            // 
+            // addCalculatorContextMenuItem
+            // 
+            this.addCalculatorContextMenuItem.Name = "addCalculatorContextMenuItem";
+            resources.ApplyResources(this.addCalculatorContextMenuItem, "addCalculatorContextMenuItem");
+            this.addCalculatorContextMenuItem.Click += new System.EventHandler(this.addCalculatorContextMenuItem_Click);
+            // 
+            // updateCalculatorContextMenuItem
+            // 
+            this.updateCalculatorContextMenuItem.Name = "updateCalculatorContextMenuItem";
+            resources.ApplyResources(this.updateCalculatorContextMenuItem, "updateCalculatorContextMenuItem");
+            this.updateCalculatorContextMenuItem.Click += new System.EventHandler(this.updateCalculatorContextMenuItem_Click);
+            // 
+            // toolStripSeparator23
+            // 
+            this.toolStripSeparator23.Name = "toolStripSeparator23";
+            resources.ApplyResources(this.toolStripSeparator23, "toolStripSeparator23");
+            // 
+            // removeRTOutliersContextMenuItem
+            // 
+            this.removeRTOutliersContextMenuItem.Name = "removeRTOutliersContextMenuItem";
+            resources.ApplyResources(this.removeRTOutliersContextMenuItem, "removeRTOutliersContextMenuItem");
+            this.removeRTOutliersContextMenuItem.Click += new System.EventHandler(this.removeRTOutliersContextMenuItem_Click);
+            // 
+            // removeRTContextMenuItem
+            // 
+            this.removeRTContextMenuItem.Name = "removeRTContextMenuItem";
+            resources.ApplyResources(this.removeRTContextMenuItem, "removeRTContextMenuItem");
+            this.removeRTContextMenuItem.Click += new System.EventHandler(this.removeRTContextMenuItem_Click);
+            // 
+            // toolStripSeparator24
+            // 
+            this.toolStripSeparator24.Name = "toolStripSeparator24";
+            resources.ApplyResources(this.toolStripSeparator24, "toolStripSeparator24");
+            // 
+            // timePropsContextMenuItem
+            // 
+            this.timePropsContextMenuItem.Name = "timePropsContextMenuItem";
+            resources.ApplyResources(this.timePropsContextMenuItem, "timePropsContextMenuItem");
+            this.timePropsContextMenuItem.Click += new System.EventHandler(this.timePropsContextMenuItem_Click);
+            // 
+            // toolStripSeparator38
+            // 
+            this.toolStripSeparator38.Name = "toolStripSeparator38";
+            resources.ApplyResources(this.toolStripSeparator38, "toolStripSeparator38");
+            // 
+            // zoomOutRTContextMenuItem
+            // 
+            this.zoomOutRTContextMenuItem.Name = "zoomOutRTContextMenuItem";
+            resources.ApplyResources(this.zoomOutRTContextMenuItem, "zoomOutRTContextMenuItem");
+            // 
+            // toolStripSeparator25
+            // 
+            this.toolStripSeparator25.Name = "toolStripSeparator25";
+            resources.ApplyResources(this.toolStripSeparator25, "toolStripSeparator25");
+            // 
+            // contextMenuPeakAreas
+            // 
+            this.contextMenuPeakAreas.Items.AddRange(new System.Windows.Forms.ToolStripItem[] {
+            this.areaGraphContextMenuItem,
+            this.graphTypeToolStripMenuItem,
+            this.peptideOrderContextMenuItem,
+            this.replicateOrderContextMenuItem,
+            this.areaNormalizeContextMenuItem,
+            this.scopeContextMenuItem,
+            this.showPeakAreaLegendContextMenuItem,
+            this.showLibraryPeakAreaContextMenuItem,
+            this.showDotProductToolStripMenuItem,
+            this.peptideLogScaleContextMenuItem,
+            this.peptideCvsContextMenuItem,
+            this.toolStripSeparator28,
+            this.areaPropsContextMenuItem,
+            this.groupReplicatesByContextMenuItem,
+            this.areaCVbinWidthToolStripMenuItem,
+            this.pointsToolStripMenuItem,
+            this.areaCVTransitionsToolStripMenuItem,
+            this.areaCVNormalizedToToolStripMenuItem,
+            this.areaCVLogScaleToolStripMenuItem,
+            this.removeAboveCVCutoffToolStripMenuItem,
+            this.toolStripSeparator57});
+            this.contextMenuPeakAreas.Name = "contextMenuStrip1";
+            resources.ApplyResources(this.contextMenuPeakAreas, "contextMenuPeakAreas");
+            // 
+            // areaGraphContextMenuItem
+            // 
+            this.areaGraphContextMenuItem.DropDownItems.AddRange(new System.Windows.Forms.ToolStripItem[] {
+            this.areaReplicateComparisonContextMenuItem,
+            this.areaPeptideComparisonContextMenuItem,
+            this.areaCVHistogramContextMenuItem,
+            this.areaCVHistogram2DContextMenuItem});
+            this.areaGraphContextMenuItem.Name = "areaGraphContextMenuItem";
+            resources.ApplyResources(this.areaGraphContextMenuItem, "areaGraphContextMenuItem");
+            this.areaGraphContextMenuItem.DropDownOpening += new System.EventHandler(this.areaGraphMenuItem_DropDownOpening);
+            // 
+            // areaReplicateComparisonContextMenuItem
+            // 
+            this.areaReplicateComparisonContextMenuItem.Name = "areaReplicateComparisonContextMenuItem";
+            resources.ApplyResources(this.areaReplicateComparisonContextMenuItem, "areaReplicateComparisonContextMenuItem");
+            this.areaReplicateComparisonContextMenuItem.Click += new System.EventHandler(this.areaReplicateComparisonMenuItem_Click);
+            // 
+            // areaPeptideComparisonContextMenuItem
+            // 
+            this.areaPeptideComparisonContextMenuItem.Name = "areaPeptideComparisonContextMenuItem";
+            resources.ApplyResources(this.areaPeptideComparisonContextMenuItem, "areaPeptideComparisonContextMenuItem");
+            this.areaPeptideComparisonContextMenuItem.Click += new System.EventHandler(this.areaPeptideComparisonMenuItem_Click);
+            // 
+            // areaCVHistogramContextMenuItem
+            // 
+            this.areaCVHistogramContextMenuItem.Name = "areaCVHistogramContextMenuItem";
+            resources.ApplyResources(this.areaCVHistogramContextMenuItem, "areaCVHistogramContextMenuItem");
+            this.areaCVHistogramContextMenuItem.Click += new System.EventHandler(this.areaCVHistogramToolStripMenuItem1_Click);
+            // 
+            // areaCVHistogram2DContextMenuItem
+            // 
+            this.areaCVHistogram2DContextMenuItem.Name = "areaCVHistogram2DContextMenuItem";
+            resources.ApplyResources(this.areaCVHistogram2DContextMenuItem, "areaCVHistogram2DContextMenuItem");
+            this.areaCVHistogram2DContextMenuItem.Click += new System.EventHandler(this.areaCVHistogram2DToolStripMenuItem1_Click);
+            // 
+            // graphTypeToolStripMenuItem
+            // 
+            this.graphTypeToolStripMenuItem.DropDownItems.AddRange(new System.Windows.Forms.ToolStripItem[] {
+            this.barAreaGraphDisplayTypeMenuItem,
+            this.lineAreaGraphDisplayTypeMenuItem});
+            this.graphTypeToolStripMenuItem.Name = "graphTypeToolStripMenuItem";
+            resources.ApplyResources(this.graphTypeToolStripMenuItem, "graphTypeToolStripMenuItem");
+            // 
+            // barAreaGraphDisplayTypeMenuItem
+            // 
+            this.barAreaGraphDisplayTypeMenuItem.Checked = true;
+            this.barAreaGraphDisplayTypeMenuItem.CheckState = System.Windows.Forms.CheckState.Checked;
+            this.barAreaGraphDisplayTypeMenuItem.Name = "barAreaGraphDisplayTypeMenuItem";
+            resources.ApplyResources(this.barAreaGraphDisplayTypeMenuItem, "barAreaGraphDisplayTypeMenuItem");
+            this.barAreaGraphDisplayTypeMenuItem.Click += new System.EventHandler(this.barAreaGraphTypeMenuItem_Click);
+            // 
+            // lineAreaGraphDisplayTypeMenuItem
+            // 
+            this.lineAreaGraphDisplayTypeMenuItem.Name = "lineAreaGraphDisplayTypeMenuItem";
+            resources.ApplyResources(this.lineAreaGraphDisplayTypeMenuItem, "lineAreaGraphDisplayTypeMenuItem");
+            this.lineAreaGraphDisplayTypeMenuItem.Click += new System.EventHandler(this.lineAreaGraphTypeMenuItem_Click);
+            // 
+            // peptideOrderContextMenuItem
+            // 
+            this.peptideOrderContextMenuItem.DropDownItems.AddRange(new System.Windows.Forms.ToolStripItem[] {
+            this.peptideOrderDocumentContextMenuItem,
+            this.peptideOrderRTContextMenuItem,
+            this.peptideOrderAreaContextMenuItem,
+            this.peptideOrderMassErrorContextMenuItem});
+            this.peptideOrderContextMenuItem.Name = "peptideOrderContextMenuItem";
+            resources.ApplyResources(this.peptideOrderContextMenuItem, "peptideOrderContextMenuItem");
+            this.peptideOrderContextMenuItem.DropDownOpening += new System.EventHandler(this.peptideOrderContextMenuItem_DropDownOpening);
+            // 
+            // peptideOrderDocumentContextMenuItem
+            // 
+            this.peptideOrderDocumentContextMenuItem.Name = "peptideOrderDocumentContextMenuItem";
+            resources.ApplyResources(this.peptideOrderDocumentContextMenuItem, "peptideOrderDocumentContextMenuItem");
+            this.peptideOrderDocumentContextMenuItem.Click += new System.EventHandler(this.peptideOrderDocumentContextMenuItem_Click);
+            // 
+            // peptideOrderRTContextMenuItem
+            // 
+            this.peptideOrderRTContextMenuItem.Name = "peptideOrderRTContextMenuItem";
+            resources.ApplyResources(this.peptideOrderRTContextMenuItem, "peptideOrderRTContextMenuItem");
+            this.peptideOrderRTContextMenuItem.Click += new System.EventHandler(this.peptideOrderRTContextMenuItem_Click);
+            // 
+            // peptideOrderAreaContextMenuItem
+            // 
+            this.peptideOrderAreaContextMenuItem.Name = "peptideOrderAreaContextMenuItem";
+            resources.ApplyResources(this.peptideOrderAreaContextMenuItem, "peptideOrderAreaContextMenuItem");
+            this.peptideOrderAreaContextMenuItem.Click += new System.EventHandler(this.peptideOrderAreaContextMenuItem_Click);
+            // 
+            // peptideOrderMassErrorContextMenuItem
+            // 
+            this.peptideOrderMassErrorContextMenuItem.Name = "peptideOrderMassErrorContextMenuItem";
+            resources.ApplyResources(this.peptideOrderMassErrorContextMenuItem, "peptideOrderMassErrorContextMenuItem");
+            this.peptideOrderMassErrorContextMenuItem.Click += new System.EventHandler(this.peptideOrderMassErrorContextMenuItem_Click);
+            // 
+            // replicateOrderContextMenuItem
+            // 
+            this.replicateOrderContextMenuItem.DropDownItems.AddRange(new System.Windows.Forms.ToolStripItem[] {
+            this.replicateOrderDocumentContextMenuItem,
+            this.replicateOrderAcqTimeContextMenuItem});
+            this.replicateOrderContextMenuItem.Name = "replicateOrderContextMenuItem";
+            resources.ApplyResources(this.replicateOrderContextMenuItem, "replicateOrderContextMenuItem");
+            // 
+            // replicateOrderDocumentContextMenuItem
+            // 
+            this.replicateOrderDocumentContextMenuItem.Name = "replicateOrderDocumentContextMenuItem";
+            resources.ApplyResources(this.replicateOrderDocumentContextMenuItem, "replicateOrderDocumentContextMenuItem");
+            this.replicateOrderDocumentContextMenuItem.Click += new System.EventHandler(this.replicateOrderDocumentContextMenuItem_Click);
+            // 
+            // replicateOrderAcqTimeContextMenuItem
+            // 
+            this.replicateOrderAcqTimeContextMenuItem.Name = "replicateOrderAcqTimeContextMenuItem";
+            resources.ApplyResources(this.replicateOrderAcqTimeContextMenuItem, "replicateOrderAcqTimeContextMenuItem");
+            this.replicateOrderAcqTimeContextMenuItem.Click += new System.EventHandler(this.replicateOrderAcqTimeContextMenuItem_Click);
+            // 
+            // areaNormalizeContextMenuItem
+            // 
+            this.areaNormalizeContextMenuItem.Name = "areaNormalizeContextMenuItem";
+            resources.ApplyResources(this.areaNormalizeContextMenuItem, "areaNormalizeContextMenuItem");
+            // 
+            // scopeContextMenuItem
+            // 
+            this.scopeContextMenuItem.DropDownItems.AddRange(new System.Windows.Forms.ToolStripItem[] {
+            this.documentScopeContextMenuItem,
+            this.proteinScopeContextMenuItem});
+            this.scopeContextMenuItem.Name = "scopeContextMenuItem";
+            resources.ApplyResources(this.scopeContextMenuItem, "scopeContextMenuItem");
+            this.scopeContextMenuItem.DropDownOpening += new System.EventHandler(this.scopeContextMenuItem_DropDownOpening);
+            // 
+            // documentScopeContextMenuItem
+            // 
+            this.documentScopeContextMenuItem.Name = "documentScopeContextMenuItem";
+            resources.ApplyResources(this.documentScopeContextMenuItem, "documentScopeContextMenuItem");
+            this.documentScopeContextMenuItem.Click += new System.EventHandler(this.documentScopeContextMenuItem_Click);
+            // 
+            // proteinScopeContextMenuItem
+            // 
+            this.proteinScopeContextMenuItem.Name = "proteinScopeContextMenuItem";
+            resources.ApplyResources(this.proteinScopeContextMenuItem, "proteinScopeContextMenuItem");
+            this.proteinScopeContextMenuItem.Click += new System.EventHandler(this.proteinScopeContextMenuItem_Click);
+            // 
+            // showPeakAreaLegendContextMenuItem
+            // 
+            this.showPeakAreaLegendContextMenuItem.Name = "showPeakAreaLegendContextMenuItem";
+            resources.ApplyResources(this.showPeakAreaLegendContextMenuItem, "showPeakAreaLegendContextMenuItem");
+            this.showPeakAreaLegendContextMenuItem.Click += new System.EventHandler(this.showPeakAreaLegendContextMenuItem_Click);
+            // 
+            // showLibraryPeakAreaContextMenuItem
+            // 
+            this.showLibraryPeakAreaContextMenuItem.CheckOnClick = true;
+            this.showLibraryPeakAreaContextMenuItem.Name = "showLibraryPeakAreaContextMenuItem";
+            resources.ApplyResources(this.showLibraryPeakAreaContextMenuItem, "showLibraryPeakAreaContextMenuItem");
+            this.showLibraryPeakAreaContextMenuItem.Click += new System.EventHandler(this.showLibraryPeakAreaContextMenuItem_Click);
+            // 
+            // showDotProductToolStripMenuItem
+            // 
+            this.showDotProductToolStripMenuItem.Name = "showDotProductToolStripMenuItem";
+            resources.ApplyResources(this.showDotProductToolStripMenuItem, "showDotProductToolStripMenuItem");
+            this.showDotProductToolStripMenuItem.Click += new System.EventHandler(this.showDotProductToolStripMenuItem_Click);
+            // 
+            // peptideLogScaleContextMenuItem
+            // 
+            this.peptideLogScaleContextMenuItem.CheckOnClick = true;
+            this.peptideLogScaleContextMenuItem.Name = "peptideLogScaleContextMenuItem";
+            resources.ApplyResources(this.peptideLogScaleContextMenuItem, "peptideLogScaleContextMenuItem");
+            this.peptideLogScaleContextMenuItem.Click += new System.EventHandler(this.peptideLogScaleContextMenuItem_Click);
+            // 
+            // peptideCvsContextMenuItem
+            // 
+            this.peptideCvsContextMenuItem.CheckOnClick = true;
+            this.peptideCvsContextMenuItem.Name = "peptideCvsContextMenuItem";
+            resources.ApplyResources(this.peptideCvsContextMenuItem, "peptideCvsContextMenuItem");
+            this.peptideCvsContextMenuItem.Click += new System.EventHandler(this.peptideCvsContextMenuItem_Click);
+            // 
+            // toolStripSeparator28
+            // 
+            this.toolStripSeparator28.Name = "toolStripSeparator28";
+            resources.ApplyResources(this.toolStripSeparator28, "toolStripSeparator28");
+            // 
+            // areaPropsContextMenuItem
+            // 
+            this.areaPropsContextMenuItem.Name = "areaPropsContextMenuItem";
+            resources.ApplyResources(this.areaPropsContextMenuItem, "areaPropsContextMenuItem");
+            this.areaPropsContextMenuItem.Click += new System.EventHandler(this.areaPropsContextMenuItem_Click);
+            // 
+            // groupReplicatesByContextMenuItem
+            // 
+            this.groupReplicatesByContextMenuItem.DropDownItems.AddRange(new System.Windows.Forms.ToolStripItem[] {
+            this.groupByReplicateContextMenuItem});
+            this.groupReplicatesByContextMenuItem.Name = "groupReplicatesByContextMenuItem";
+            resources.ApplyResources(this.groupReplicatesByContextMenuItem, "groupReplicatesByContextMenuItem");
+            // 
+            // groupByReplicateContextMenuItem
+            // 
+            this.groupByReplicateContextMenuItem.Name = "groupByReplicateContextMenuItem";
+            resources.ApplyResources(this.groupByReplicateContextMenuItem, "groupByReplicateContextMenuItem");
+            this.groupByReplicateContextMenuItem.Click += new System.EventHandler(this.groupByReplicateContextMenuItem_Click);
+            // 
+            // areaCVbinWidthToolStripMenuItem
+            // 
+            this.areaCVbinWidthToolStripMenuItem.DropDownItems.AddRange(new System.Windows.Forms.ToolStripItem[] {
+            this.areaCV05binWidthToolStripMenuItem,
+            this.areaCV10binWidthToolStripMenuItem,
+            this.areaCV15binWidthToolStripMenuItem,
+            this.areaCV20binWidthToolStripMenuItem});
+            this.areaCVbinWidthToolStripMenuItem.Name = "areaCVbinWidthToolStripMenuItem";
+            resources.ApplyResources(this.areaCVbinWidthToolStripMenuItem, "areaCVbinWidthToolStripMenuItem");
+            // 
+            // areaCV05binWidthToolStripMenuItem
+            // 
+            this.areaCV05binWidthToolStripMenuItem.Name = "areaCV05binWidthToolStripMenuItem";
+            resources.ApplyResources(this.areaCV05binWidthToolStripMenuItem, "areaCV05binWidthToolStripMenuItem");
+            this.areaCV05binWidthToolStripMenuItem.Click += new System.EventHandler(this.areaCV05binWidthToolStripMenuItem_Click);
+            // 
+            // areaCV10binWidthToolStripMenuItem
+            // 
+            this.areaCV10binWidthToolStripMenuItem.Name = "areaCV10binWidthToolStripMenuItem";
+            resources.ApplyResources(this.areaCV10binWidthToolStripMenuItem, "areaCV10binWidthToolStripMenuItem");
+            this.areaCV10binWidthToolStripMenuItem.Click += new System.EventHandler(this.areaCV10binWidthToolStripMenuItem_Click);
+            // 
+            // areaCV15binWidthToolStripMenuItem
+            // 
+            this.areaCV15binWidthToolStripMenuItem.Name = "areaCV15binWidthToolStripMenuItem";
+            resources.ApplyResources(this.areaCV15binWidthToolStripMenuItem, "areaCV15binWidthToolStripMenuItem");
+            this.areaCV15binWidthToolStripMenuItem.Click += new System.EventHandler(this.areaCV15binWidthToolStripMenuItem_Click);
+            // 
+            // areaCV20binWidthToolStripMenuItem
+            // 
+            this.areaCV20binWidthToolStripMenuItem.Name = "areaCV20binWidthToolStripMenuItem";
+            resources.ApplyResources(this.areaCV20binWidthToolStripMenuItem, "areaCV20binWidthToolStripMenuItem");
+            this.areaCV20binWidthToolStripMenuItem.Click += new System.EventHandler(this.areaCV20binWidthToolStripMenuItem_Click);
+            // 
+            // pointsToolStripMenuItem
+            // 
+            this.pointsToolStripMenuItem.DropDownItems.AddRange(new System.Windows.Forms.ToolStripItem[] {
+            this.areaCVtargetsToolStripMenuItem,
+            this.areaCVdecoysToolStripMenuItem});
+            this.pointsToolStripMenuItem.Name = "pointsToolStripMenuItem";
+            resources.ApplyResources(this.pointsToolStripMenuItem, "pointsToolStripMenuItem");
+            // 
+            // areaCVtargetsToolStripMenuItem
+            // 
+            this.areaCVtargetsToolStripMenuItem.Name = "areaCVtargetsToolStripMenuItem";
+            resources.ApplyResources(this.areaCVtargetsToolStripMenuItem, "areaCVtargetsToolStripMenuItem");
+            this.areaCVtargetsToolStripMenuItem.Click += new System.EventHandler(this.areaCVtargetsToolStripMenuItem_Click);
+            // 
+            // areaCVdecoysToolStripMenuItem
+            // 
+            this.areaCVdecoysToolStripMenuItem.Name = "areaCVdecoysToolStripMenuItem";
+            resources.ApplyResources(this.areaCVdecoysToolStripMenuItem, "areaCVdecoysToolStripMenuItem");
+            this.areaCVdecoysToolStripMenuItem.Click += new System.EventHandler(this.areaCVdecoysToolStripMenuItem_Click);
+            // 
+            // areaCVTransitionsToolStripMenuItem
+            // 
+            this.areaCVTransitionsToolStripMenuItem.DropDownItems.AddRange(new System.Windows.Forms.ToolStripItem[] {
+            this.areaCVAllTransitionsToolStripMenuItem,
+            this.areaCVCountTransitionsToolStripMenuItem,
+            this.areaCVBestTransitionsToolStripMenuItem,
+            this.toolStripSeparator58,
+            this.areaCVPrecursorsToolStripMenuItem,
+            this.areaCVProductsToolStripMenuItem});
+            this.areaCVTransitionsToolStripMenuItem.Name = "areaCVTransitionsToolStripMenuItem";
+            resources.ApplyResources(this.areaCVTransitionsToolStripMenuItem, "areaCVTransitionsToolStripMenuItem");
+            // 
+            // areaCVAllTransitionsToolStripMenuItem
+            // 
+            this.areaCVAllTransitionsToolStripMenuItem.Name = "areaCVAllTransitionsToolStripMenuItem";
+            resources.ApplyResources(this.areaCVAllTransitionsToolStripMenuItem, "areaCVAllTransitionsToolStripMenuItem");
+            this.areaCVAllTransitionsToolStripMenuItem.Click += new System.EventHandler(this.areaCVAllTransitionsToolStripMenuItem_Click);
+            // 
+            // areaCVCountTransitionsToolStripMenuItem
+            // 
+            this.areaCVCountTransitionsToolStripMenuItem.Name = "areaCVCountTransitionsToolStripMenuItem";
+            resources.ApplyResources(this.areaCVCountTransitionsToolStripMenuItem, "areaCVCountTransitionsToolStripMenuItem");
+            // 
+            // areaCVBestTransitionsToolStripMenuItem
+            // 
+            this.areaCVBestTransitionsToolStripMenuItem.Name = "areaCVBestTransitionsToolStripMenuItem";
+            resources.ApplyResources(this.areaCVBestTransitionsToolStripMenuItem, "areaCVBestTransitionsToolStripMenuItem");
+            this.areaCVBestTransitionsToolStripMenuItem.Click += new System.EventHandler(this.areaCVBestTransitionsToolStripMenuItem_Click);
+            // 
+            // toolStripSeparator58
+            // 
+            this.toolStripSeparator58.Name = "toolStripSeparator58";
+            resources.ApplyResources(this.toolStripSeparator58, "toolStripSeparator58");
+            // 
+            // areaCVPrecursorsToolStripMenuItem
+            // 
+            this.areaCVPrecursorsToolStripMenuItem.Name = "areaCVPrecursorsToolStripMenuItem";
+            resources.ApplyResources(this.areaCVPrecursorsToolStripMenuItem, "areaCVPrecursorsToolStripMenuItem");
+            this.areaCVPrecursorsToolStripMenuItem.Click += new System.EventHandler(this.areaCVPrecursorsToolStripMenuItem_Click);
+            // 
+            // areaCVProductsToolStripMenuItem
+            // 
+            this.areaCVProductsToolStripMenuItem.Name = "areaCVProductsToolStripMenuItem";
+            resources.ApplyResources(this.areaCVProductsToolStripMenuItem, "areaCVProductsToolStripMenuItem");
+            this.areaCVProductsToolStripMenuItem.Click += new System.EventHandler(this.areaCVProductsToolStripMenuItem_Click);
+            // 
+            // areaCVNormalizedToToolStripMenuItem
+            // 
+            this.areaCVNormalizedToToolStripMenuItem.Name = "areaCVNormalizedToToolStripMenuItem";
+            resources.ApplyResources(this.areaCVNormalizedToToolStripMenuItem, "areaCVNormalizedToToolStripMenuItem");
+            // 
+            // areaCVLogScaleToolStripMenuItem
+            // 
+            this.areaCVLogScaleToolStripMenuItem.Name = "areaCVLogScaleToolStripMenuItem";
+            resources.ApplyResources(this.areaCVLogScaleToolStripMenuItem, "areaCVLogScaleToolStripMenuItem");
+            this.areaCVLogScaleToolStripMenuItem.Click += new System.EventHandler(this.areaCVLogScaleToolStripMenuItem_Click);
+            // 
+            // removeAboveCVCutoffToolStripMenuItem
+            // 
+            this.removeAboveCVCutoffToolStripMenuItem.Name = "removeAboveCVCutoffToolStripMenuItem";
+            resources.ApplyResources(this.removeAboveCVCutoffToolStripMenuItem, "removeAboveCVCutoffToolStripMenuItem");
+            this.removeAboveCVCutoffToolStripMenuItem.Click += new System.EventHandler(this.removeAboveCVCutoffToolStripMenuItem_Click);
+            // 
+            // toolStripSeparator57
+            // 
+            this.toolStripSeparator57.Name = "toolStripSeparator57";
+            resources.ApplyResources(this.toolStripSeparator57, "toolStripSeparator57");
+            // 
+            // panel1
+            // 
+            this.panel1.Controls.Add(this.dockPanel);
+            resources.ApplyResources(this.panel1, "panel1");
+            this.panel1.Name = "panel1";
+            // 
+            // dockPanel
+            // 
+            this.dockPanel.ActiveAutoHideContent = null;
+            resources.ApplyResources(this.dockPanel, "dockPanel");
+            this.dockPanel.Name = "dockPanel";
+            this.dockPanel.ActiveDocumentChanged += new System.EventHandler(this.dockPanel_ActiveDocumentChanged);
+            // 
+            // statusStrip
+            // 
+            resources.ApplyResources(this.statusStrip, "statusStrip");
+            this.statusStrip.Items.AddRange(new System.Windows.Forms.ToolStripItem[] {
+            this.statusGeneral,
+            this.statusProgress,
+            this.buttonShowAllChromatograms,
+            this.statusSequences,
+            this.statusPeptides,
+            this.statusPrecursors,
+            this.statusIons});
+            this.statusStrip.Name = "statusStrip";
+            // 
+            // statusGeneral
+            // 
+            this.statusGeneral.DisplayStyle = System.Windows.Forms.ToolStripItemDisplayStyle.Text;
+            this.statusGeneral.Name = "statusGeneral";
+            resources.ApplyResources(this.statusGeneral, "statusGeneral");
+            this.statusGeneral.Spring = true;
+            // 
+            // statusProgress
+            // 
+            this.statusProgress.Name = "statusProgress";
+            resources.ApplyResources(this.statusProgress, "statusProgress");
+            // 
+            // buttonShowAllChromatograms
+            // 
+            this.buttonShowAllChromatograms.DisplayStyle = System.Windows.Forms.ToolStripItemDisplayStyle.Image;
+            this.buttonShowAllChromatograms.DropDownButtonWidth = 0;
+            this.buttonShowAllChromatograms.Image = global::pwiz.Skyline.Properties.Resources.AllIonsStatusButton;
+            resources.ApplyResources(this.buttonShowAllChromatograms, "buttonShowAllChromatograms");
+            this.buttonShowAllChromatograms.Name = "buttonShowAllChromatograms";
+            this.buttonShowAllChromatograms.ButtonClick += new System.EventHandler(this.buttonShowAllChromatograms_ButtonClick);
+            // 
+            // statusSequences
+            // 
+            this.statusSequences.DisplayStyle = System.Windows.Forms.ToolStripItemDisplayStyle.Text;
+            this.statusSequences.Name = "statusSequences";
+            resources.ApplyResources(this.statusSequences, "statusSequences");
+            // 
+            // statusPeptides
+            // 
+            this.statusPeptides.DisplayStyle = System.Windows.Forms.ToolStripItemDisplayStyle.Text;
+            this.statusPeptides.Name = "statusPeptides";
+            resources.ApplyResources(this.statusPeptides, "statusPeptides");
+            // 
+            // statusPrecursors
+            // 
+            this.statusPrecursors.DisplayStyle = System.Windows.Forms.ToolStripItemDisplayStyle.Text;
+            this.statusPrecursors.Name = "statusPrecursors";
+            resources.ApplyResources(this.statusPrecursors, "statusPrecursors");
+            // 
+            // statusIons
+            // 
+            this.statusIons.Name = "statusIons";
+            resources.ApplyResources(this.statusIons, "statusIons");
+            // 
+            // mainToolStrip
+            // 
+            this.mainToolStrip.GripStyle = System.Windows.Forms.ToolStripGripStyle.Hidden;
+            this.mainToolStrip.Items.AddRange(new System.Windows.Forms.ToolStripItem[] {
+            this.newToolBarButton,
+            this.openToolBarButton,
+            this.saveToolBarButton,
+            this.publishToolbarButton,
+            this.toolStripSeparator20,
+            this.cutToolBarButton,
+            this.copyToolBarButton,
+            this.pasteToolBarButton,
+            this.toolStripSeparator21,
+            this.undoToolBarButton,
+            this.redoToolBarButton,
+            this.toolStripSeparatorSelectUI,
+            this.modeUIToolBarDropDownButton});
+            resources.ApplyResources(this.mainToolStrip, "mainToolStrip");
+            this.mainToolStrip.Name = "mainToolStrip";
+            // 
+            // newToolBarButton
+            // 
+            this.newToolBarButton.DisplayStyle = System.Windows.Forms.ToolStripItemDisplayStyle.Image;
+            this.newToolBarButton.Image = global::pwiz.Skyline.Properties.Resources.NewDocument;
+            resources.ApplyResources(this.newToolBarButton, "newToolBarButton");
+            this.newToolBarButton.Name = "newToolBarButton";
+            this.newToolBarButton.Click += new System.EventHandler(this.newMenuItem_Click);
+            // 
+            // openToolBarButton
+            // 
+            this.openToolBarButton.DisplayStyle = System.Windows.Forms.ToolStripItemDisplayStyle.Image;
+            this.openToolBarButton.Image = global::pwiz.Skyline.Properties.Resources.OpenFolder;
+            resources.ApplyResources(this.openToolBarButton, "openToolBarButton");
+            this.openToolBarButton.Name = "openToolBarButton";
+            this.openToolBarButton.Click += new System.EventHandler(this.openMenuItem_Click);
+            // 
+            // saveToolBarButton
+            // 
+            this.saveToolBarButton.DisplayStyle = System.Windows.Forms.ToolStripItemDisplayStyle.Image;
+            this.saveToolBarButton.Image = global::pwiz.Skyline.Properties.Resources.Save;
+            resources.ApplyResources(this.saveToolBarButton, "saveToolBarButton");
+            this.saveToolBarButton.Name = "saveToolBarButton";
+            this.saveToolBarButton.Click += new System.EventHandler(this.saveMenuItem_Click);
+            // 
+            // publishToolbarButton
+            // 
+            this.publishToolbarButton.DisplayStyle = System.Windows.Forms.ToolStripItemDisplayStyle.Image;
+            this.publishToolbarButton.Image = global::pwiz.Skyline.Properties.Resources.PanoramaPublish;
+            resources.ApplyResources(this.publishToolbarButton, "publishToolbarButton");
+            this.publishToolbarButton.Name = "publishToolbarButton";
+            this.publishToolbarButton.Click += new System.EventHandler(this.publishMenuItem_Click);
+            // 
+            // toolStripSeparator20
+            // 
+            this.toolStripSeparator20.Name = "toolStripSeparator20";
+            resources.ApplyResources(this.toolStripSeparator20, "toolStripSeparator20");
+            // 
+            // cutToolBarButton
+            // 
+            this.cutToolBarButton.DisplayStyle = System.Windows.Forms.ToolStripItemDisplayStyle.Image;
+            this.cutToolBarButton.Image = global::pwiz.Skyline.Properties.Resources.Cut;
+            resources.ApplyResources(this.cutToolBarButton, "cutToolBarButton");
+            this.cutToolBarButton.Name = "cutToolBarButton";
+            this.cutToolBarButton.Click += new System.EventHandler(this.cutMenuItem_Click);
+            // 
+            // copyToolBarButton
+            // 
+            this.copyToolBarButton.DisplayStyle = System.Windows.Forms.ToolStripItemDisplayStyle.Image;
+            this.copyToolBarButton.Image = global::pwiz.Skyline.Properties.Resources.Copy;
+            resources.ApplyResources(this.copyToolBarButton, "copyToolBarButton");
+            this.copyToolBarButton.Name = "copyToolBarButton";
+            this.copyToolBarButton.Click += new System.EventHandler(this.copyMenuItem_Click);
+            // 
+            // pasteToolBarButton
+            // 
+            this.pasteToolBarButton.DisplayStyle = System.Windows.Forms.ToolStripItemDisplayStyle.Image;
+            this.pasteToolBarButton.Image = global::pwiz.Skyline.Properties.Resources.Paste;
+            resources.ApplyResources(this.pasteToolBarButton, "pasteToolBarButton");
+            this.pasteToolBarButton.Name = "pasteToolBarButton";
+            this.pasteToolBarButton.Click += new System.EventHandler(this.pasteMenuItem_Click);
+            // 
+            // toolStripSeparator21
+            // 
+            this.toolStripSeparator21.Name = "toolStripSeparator21";
+            resources.ApplyResources(this.toolStripSeparator21, "toolStripSeparator21");
+            // 
+            // undoToolBarButton
+            // 
+            this.undoToolBarButton.DisplayStyle = System.Windows.Forms.ToolStripItemDisplayStyle.Image;
+            resources.ApplyResources(this.undoToolBarButton, "undoToolBarButton");
+            this.undoToolBarButton.Image = global::pwiz.Skyline.Properties.Resources.Edit_Undo;
+            this.undoToolBarButton.Name = "undoToolBarButton";
+            // 
+            // redoToolBarButton
+            // 
+            this.redoToolBarButton.DisplayStyle = System.Windows.Forms.ToolStripItemDisplayStyle.Image;
+            resources.ApplyResources(this.redoToolBarButton, "redoToolBarButton");
+            this.redoToolBarButton.Image = global::pwiz.Skyline.Properties.Resources.Edit_Redo;
+            this.redoToolBarButton.Name = "redoToolBarButton";
+            // 
+            // toolStripSeparatorSelectUI
+            // 
+            this.toolStripSeparatorSelectUI.Name = "toolStripSeparatorSelectUI";
+            resources.ApplyResources(this.toolStripSeparatorSelectUI, "toolStripSeparatorSelectUI");
+            // 
+            // modeUIToolBarDropDownButton
+            // 
+            this.modeUIToolBarDropDownButton.Alignment = System.Windows.Forms.ToolStripItemAlignment.Right;
+            this.modeUIToolBarDropDownButton.DisplayStyle = System.Windows.Forms.ToolStripItemDisplayStyle.Image;
+            this.modeUIToolBarDropDownButton.Image = global::pwiz.Skyline.Properties.Resources.UIModeProteomic;
+            resources.ApplyResources(this.modeUIToolBarDropDownButton, "modeUIToolBarDropDownButton");
+            this.modeUIToolBarDropDownButton.Name = "modeUIToolBarDropDownButton";
+            // 
+            // menuMain
+            // 
+            this.menuMain.Items.AddRange(new System.Windows.Forms.ToolStripItem[] {
+            this.fileToolStripMenuItem,
+            this.editToolStripMenuItem,
+            this.refineToolStripMenuItem,
+            this.viewToolStripMenuItem,
+            this.settingsToolStripMenuItem,
+            this.toolsMenu,
+            this.helpToolStripMenuItem});
+            resources.ApplyResources(this.menuMain, "menuMain");
+            this.menuMain.Name = "menuMain";
+            // 
+            // fileToolStripMenuItem
+            // 
+            this.fileToolStripMenuItem.DropDownItems.AddRange(new System.Windows.Forms.ToolStripItem[] {
+            this.startPageMenuItem,
+            this.newMenuItem,
+            this.openMenuItem,
+            this.openContainingFolderMenuItem,
+            this.toolStripSeparator53,
+            this.saveMenuItem,
+            this.saveAsMenuItem,
+            this.shareDocumentMenuItem,
+            this.publishMenuItem,
+            this.toolStripSeparator2,
+            this.importToolStripMenuItem,
+            this.exportToolStripMenuItem,
+            this.mruBeforeToolStripSeparator,
+            this.mruAfterToolStripSeparator,
+            this.exitMenuItem});
+            this.fileToolStripMenuItem.Name = "fileToolStripMenuItem";
+            resources.ApplyResources(this.fileToolStripMenuItem, "fileToolStripMenuItem");
+            this.fileToolStripMenuItem.DropDownOpening += new System.EventHandler(this.fileMenu_DropDownOpening);
+            // 
+            // startPageMenuItem
+            // 
+            this.startPageMenuItem.Image = global::pwiz.Skyline.Properties.Resources.HomeIcon1;
+            resources.ApplyResources(this.startPageMenuItem, "startPageMenuItem");
+            this.startPageMenuItem.Name = "startPageMenuItem";
+            this.startPageMenuItem.Click += new System.EventHandler(this.startPageMenuItem_Click);
+            // 
+            // newMenuItem
+            // 
+            this.newMenuItem.Image = global::pwiz.Skyline.Properties.Resources.NewDocument;
+            resources.ApplyResources(this.newMenuItem, "newMenuItem");
+            this.newMenuItem.Name = "newMenuItem";
+            this.newMenuItem.Click += new System.EventHandler(this.newMenuItem_Click);
+            // 
+            // openMenuItem
+            // 
+            this.openMenuItem.Image = global::pwiz.Skyline.Properties.Resources.OpenFolder;
+            resources.ApplyResources(this.openMenuItem, "openMenuItem");
+            this.openMenuItem.Name = "openMenuItem";
+            this.openMenuItem.Click += new System.EventHandler(this.openMenuItem_Click);
+            // 
+            // openContainingFolderMenuItem
+            // 
+            this.openContainingFolderMenuItem.Name = "openContainingFolderMenuItem";
+            resources.ApplyResources(this.openContainingFolderMenuItem, "openContainingFolderMenuItem");
+            this.openContainingFolderMenuItem.Click += new System.EventHandler(this.openContainingFolderMenuItem_Click);
+            // 
+            // toolStripSeparator53
+            // 
+            this.toolStripSeparator53.Name = "toolStripSeparator53";
+            resources.ApplyResources(this.toolStripSeparator53, "toolStripSeparator53");
+            // 
+            // saveMenuItem
+            // 
+            this.saveMenuItem.Image = global::pwiz.Skyline.Properties.Resources.Save;
+            resources.ApplyResources(this.saveMenuItem, "saveMenuItem");
+            this.saveMenuItem.Name = "saveMenuItem";
+            this.saveMenuItem.Click += new System.EventHandler(this.saveMenuItem_Click);
+            // 
+            // saveAsMenuItem
+            // 
+            this.saveAsMenuItem.Name = "saveAsMenuItem";
+            resources.ApplyResources(this.saveAsMenuItem, "saveAsMenuItem");
+            this.saveAsMenuItem.Click += new System.EventHandler(this.saveAsMenuItem_Click);
+            // 
+            // shareDocumentMenuItem
+            // 
+            this.shareDocumentMenuItem.Name = "shareDocumentMenuItem";
+            resources.ApplyResources(this.shareDocumentMenuItem, "shareDocumentMenuItem");
+            this.shareDocumentMenuItem.Click += new System.EventHandler(this.shareDocumentMenuItem_Click);
+            // 
+            // publishMenuItem
+            // 
+            this.publishMenuItem.Image = global::pwiz.Skyline.Properties.Resources.PanoramaPublish;
+            resources.ApplyResources(this.publishMenuItem, "publishMenuItem");
+            this.publishMenuItem.Name = "publishMenuItem";
+            this.publishMenuItem.Click += new System.EventHandler(this.publishMenuItem_Click);
+            // 
+            // toolStripSeparator2
+            // 
+            this.toolStripSeparator2.Name = "toolStripSeparator2";
+            resources.ApplyResources(this.toolStripSeparator2, "toolStripSeparator2");
+            // 
+            // importToolStripMenuItem
+            // 
+            this.importToolStripMenuItem.DropDownItems.AddRange(new System.Windows.Forms.ToolStripItem[] {
+            this.importResultsMenuItem,
+            this.peakBoundariesToolStripMenuItem,
+            this.toolStripSeparator51,
+            this.importPeptideSearchMenuItem,
+            this.toolStripSeparator52,
+            this.importFASTAMenuItem,
+            this.importAssayLibraryMenuItem,
+            this.importMassListMenuItem,
+            this.importDocumentMenuItem,
+            this.importAnnotationsMenuItem});
+            this.importToolStripMenuItem.Name = "importToolStripMenuItem";
+            resources.ApplyResources(this.importToolStripMenuItem, "importToolStripMenuItem");
+            // 
+            // importResultsMenuItem
+            // 
+            this.importResultsMenuItem.Name = "importResultsMenuItem";
+            resources.ApplyResources(this.importResultsMenuItem, "importResultsMenuItem");
+            this.importResultsMenuItem.Click += new System.EventHandler(this.importResultsMenuItem_Click);
+            // 
+            // peakBoundariesToolStripMenuItem
+            // 
+            this.peakBoundariesToolStripMenuItem.Name = "peakBoundariesToolStripMenuItem";
+            resources.ApplyResources(this.peakBoundariesToolStripMenuItem, "peakBoundariesToolStripMenuItem");
+            this.peakBoundariesToolStripMenuItem.Click += new System.EventHandler(this.peakBoundariesToolStripMenuItem_Click);
+            // 
+            // toolStripSeparator51
+            // 
+            this.toolStripSeparator51.Name = "toolStripSeparator51";
+            resources.ApplyResources(this.toolStripSeparator51, "toolStripSeparator51");
+            this.modeUIHandler.SetUIMode(this.toolStripSeparator51, pwiz.Skyline.Util.Helpers.ModeUIExtender.MODE_UI_HANDLING_TYPE.proteomic);
+            // 
+            // importPeptideSearchMenuItem
+            // 
+            this.importPeptideSearchMenuItem.Name = "importPeptideSearchMenuItem";
+            resources.ApplyResources(this.importPeptideSearchMenuItem, "importPeptideSearchMenuItem");
+            this.modeUIHandler.SetUIMode(this.importPeptideSearchMenuItem, pwiz.Skyline.Util.Helpers.ModeUIExtender.MODE_UI_HANDLING_TYPE.proteomic);
+            this.importPeptideSearchMenuItem.Click += new System.EventHandler(this.importPeptideSearchMenuItem_Click);
+            // 
+            // toolStripSeparator52
+            // 
+            this.toolStripSeparator52.Name = "toolStripSeparator52";
+            resources.ApplyResources(this.toolStripSeparator52, "toolStripSeparator52");
+            // 
+            // importFASTAMenuItem
+            // 
+            this.importFASTAMenuItem.Name = "importFASTAMenuItem";
+            resources.ApplyResources(this.importFASTAMenuItem, "importFASTAMenuItem");
+            this.modeUIHandler.SetUIMode(this.importFASTAMenuItem, pwiz.Skyline.Util.Helpers.ModeUIExtender.MODE_UI_HANDLING_TYPE.proteomic);
+            this.importFASTAMenuItem.Click += new System.EventHandler(this.importFASTAMenuItem_Click);
+            // 
+            // importAssayLibraryMenuItem
+            // 
+            this.importAssayLibraryMenuItem.Name = "importAssayLibraryMenuItem";
+            resources.ApplyResources(this.importAssayLibraryMenuItem, "importAssayLibraryMenuItem");
+            this.importAssayLibraryMenuItem.Click += new System.EventHandler(this.importAssayLibraryMenuItem_Click);
+            // 
+            // importMassListMenuItem
+            // 
+            this.importMassListMenuItem.Name = "importMassListMenuItem";
+            resources.ApplyResources(this.importMassListMenuItem, "importMassListMenuItem");
+            this.importMassListMenuItem.Click += new System.EventHandler(this.importMassListMenuItem_Click);
+            // 
+            // importDocumentMenuItem
+            // 
+            this.importDocumentMenuItem.Name = "importDocumentMenuItem";
+            resources.ApplyResources(this.importDocumentMenuItem, "importDocumentMenuItem");
+            this.importDocumentMenuItem.Click += new System.EventHandler(this.importDocumentMenuItem_Click);
+            // 
+            // importAnnotationsMenuItem
+            // 
+            this.importAnnotationsMenuItem.Name = "importAnnotationsMenuItem";
+            resources.ApplyResources(this.importAnnotationsMenuItem, "importAnnotationsMenuItem");
+            this.importAnnotationsMenuItem.Click += new System.EventHandler(this.importAnnotationsMenuItem_Click);
+            // 
+            // exportToolStripMenuItem
+            // 
+            this.exportToolStripMenuItem.DropDownItems.AddRange(new System.Windows.Forms.ToolStripItem[] {
+            this.exportTransitionListMenuItem,
+            this.exportIsolationListMenuItem,
+            this.exportMethodMenuItem,
+            this.toolStripSeparator49,
+            this.exportReportMenuItem,
+            this.toolStripSeparator50,
+            this.eSPFeaturesMenuItem,
+            this.exportSpectralLibraryMenuItem,
+            this.chromatogramsToolStripMenuItem,
+            this.mProphetFeaturesMenuItem,
+            this.exportAnnotationsMenuItem});
+            this.exportToolStripMenuItem.Name = "exportToolStripMenuItem";
+            resources.ApplyResources(this.exportToolStripMenuItem, "exportToolStripMenuItem");
+            // 
+            // exportTransitionListMenuItem
+            // 
+            this.exportTransitionListMenuItem.Name = "exportTransitionListMenuItem";
+            resources.ApplyResources(this.exportTransitionListMenuItem, "exportTransitionListMenuItem");
+            this.exportTransitionListMenuItem.Click += new System.EventHandler(this.exportTransitionListMenuItem_Click);
+            // 
+            // exportIsolationListMenuItem
+            // 
+            this.exportIsolationListMenuItem.Name = "exportIsolationListMenuItem";
+            resources.ApplyResources(this.exportIsolationListMenuItem, "exportIsolationListMenuItem");
+            this.exportIsolationListMenuItem.Click += new System.EventHandler(this.exportIsolationListMenuItem_Click);
+            // 
+            // exportMethodMenuItem
+            // 
+            this.exportMethodMenuItem.Name = "exportMethodMenuItem";
+            resources.ApplyResources(this.exportMethodMenuItem, "exportMethodMenuItem");
+            this.exportMethodMenuItem.Click += new System.EventHandler(this.exportMethodMenuItem_Click);
+            // 
+            // toolStripSeparator49
+            // 
+            this.toolStripSeparator49.Name = "toolStripSeparator49";
+            resources.ApplyResources(this.toolStripSeparator49, "toolStripSeparator49");
+            // 
+            // exportReportMenuItem
+            // 
+            this.exportReportMenuItem.Name = "exportReportMenuItem";
+            resources.ApplyResources(this.exportReportMenuItem, "exportReportMenuItem");
+            this.exportReportMenuItem.Click += new System.EventHandler(this.exportReportMenuItem_Click);
+            // 
+            // toolStripSeparator50
+            // 
+            this.toolStripSeparator50.Name = "toolStripSeparator50";
+            resources.ApplyResources(this.toolStripSeparator50, "toolStripSeparator50");
+            // 
+            // eSPFeaturesMenuItem
+            // 
+            this.eSPFeaturesMenuItem.Name = "eSPFeaturesMenuItem";
+            resources.ApplyResources(this.eSPFeaturesMenuItem, "eSPFeaturesMenuItem");
+            this.modeUIHandler.SetUIMode(this.eSPFeaturesMenuItem, pwiz.Skyline.Util.Helpers.ModeUIExtender.MODE_UI_HANDLING_TYPE.proteomic);
+            this.eSPFeaturesMenuItem.Click += new System.EventHandler(this.espFeaturesMenuItem_Click);
+            // 
+            // exportSpectralLibraryMenuItem
+            // 
+            this.exportSpectralLibraryMenuItem.Name = "exportSpectralLibraryMenuItem";
+            resources.ApplyResources(this.exportSpectralLibraryMenuItem, "exportSpectralLibraryMenuItem");
+            this.exportSpectralLibraryMenuItem.Click += new System.EventHandler(this.exportSpectralLibraryMenuItem_Click);
+            // 
+            // chromatogramsToolStripMenuItem
+            // 
+            this.chromatogramsToolStripMenuItem.Name = "chromatogramsToolStripMenuItem";
+            resources.ApplyResources(this.chromatogramsToolStripMenuItem, "chromatogramsToolStripMenuItem");
+            this.chromatogramsToolStripMenuItem.Click += new System.EventHandler(this.chromatogramsToolStripMenuItem_Click);
+            // 
+            // mProphetFeaturesMenuItem
+            // 
+            this.mProphetFeaturesMenuItem.Name = "mProphetFeaturesMenuItem";
+            resources.ApplyResources(this.mProphetFeaturesMenuItem, "mProphetFeaturesMenuItem");
+            this.mProphetFeaturesMenuItem.Click += new System.EventHandler(this.mProphetFeaturesMenuItem_Click);
+            // 
+            // exportAnnotationsMenuItem
+            // 
+            this.exportAnnotationsMenuItem.Name = "exportAnnotationsMenuItem";
+            resources.ApplyResources(this.exportAnnotationsMenuItem, "exportAnnotationsMenuItem");
+            this.exportAnnotationsMenuItem.Click += new System.EventHandler(this.exportAnnotationsMenuItem_Click);
+            // 
+            // mruBeforeToolStripSeparator
+            // 
+            this.mruBeforeToolStripSeparator.Name = "mruBeforeToolStripSeparator";
+            resources.ApplyResources(this.mruBeforeToolStripSeparator, "mruBeforeToolStripSeparator");
+            // 
+            // mruAfterToolStripSeparator
+            // 
+            this.mruAfterToolStripSeparator.Name = "mruAfterToolStripSeparator";
+            resources.ApplyResources(this.mruAfterToolStripSeparator, "mruAfterToolStripSeparator");
+            // 
+            // exitMenuItem
+            // 
+            this.exitMenuItem.Name = "exitMenuItem";
+            resources.ApplyResources(this.exitMenuItem, "exitMenuItem");
+            this.exitMenuItem.Click += new System.EventHandler(this.exitMenuItem_Click);
+            // 
+            // editToolStripMenuItem
+            // 
+            resources.ApplyResources(this.editToolStripMenuItem, "editToolStripMenuItem");
+            this.editToolStripMenuItem.Name = "editToolStripMenuItem";
+            this.editToolStripMenuItem.DropDownOpening += new System.EventHandler(this.editToolStripMenuItem_DropDownOpening);
+            // 
+            // refineToolStripMenuItem
+            // 
+            this.refineToolStripMenuItem.Name = "refineToolStripMenuItem";
+            resources.ApplyResources(this.refineToolStripMenuItem, "refineToolStripMenuItem");
+            // 
+            // viewToolStripMenuItem
+            // 
+            this.viewToolStripMenuItem.Name = "viewToolStripMenuItem";
+            resources.ApplyResources(this.viewToolStripMenuItem, "viewToolStripMenuItem");
+            this.viewToolStripMenuItem.DropDownOpening += new System.EventHandler(this.viewToolStripMenuItem_DropDownOpening);
+            // 
+            // settingsToolStripMenuItem
+            // 
+            this.settingsToolStripMenuItem.DropDownItems.AddRange(new System.Windows.Forms.ToolStripItem[] {
+            this.toolStripSeparatorSettings,
+            this.saveCurrentMenuItem,
+            this.editSettingsMenuItem,
+            this.toolStripSeparator31,
+            this.shareSettingsMenuItem,
+            this.importSettingsMenuItem1,
+            this.toolStripSeparator3,
+            this.peptideSettingsMenuItem,
+            this.transitionSettingsMenuItem,
+            this.documentSettingsMenuItem,
+            this.toolStripSeparator37,
+            this.integrateAllMenuItem});
+            this.settingsToolStripMenuItem.Name = "settingsToolStripMenuItem";
+            resources.ApplyResources(this.settingsToolStripMenuItem, "settingsToolStripMenuItem");
+            this.settingsToolStripMenuItem.DropDownOpening += new System.EventHandler(this.settingsMenu_DropDownOpening);
+            // 
+            // toolStripSeparatorSettings
+            // 
+            this.toolStripSeparatorSettings.Name = "toolStripSeparatorSettings";
+            resources.ApplyResources(this.toolStripSeparatorSettings, "toolStripSeparatorSettings");
+            // 
+            // saveCurrentMenuItem
+            // 
+            this.saveCurrentMenuItem.Name = "saveCurrentMenuItem";
+            resources.ApplyResources(this.saveCurrentMenuItem, "saveCurrentMenuItem");
+            this.saveCurrentMenuItem.Click += new System.EventHandler(this.saveCurrentMenuItem_Click);
+            // 
+            // editSettingsMenuItem
+            // 
+            this.editSettingsMenuItem.Name = "editSettingsMenuItem";
+            resources.ApplyResources(this.editSettingsMenuItem, "editSettingsMenuItem");
+            this.editSettingsMenuItem.Click += new System.EventHandler(this.editSettingsMenuItem_Click);
+            // 
+            // toolStripSeparator31
+            // 
+            this.toolStripSeparator31.Name = "toolStripSeparator31";
+            resources.ApplyResources(this.toolStripSeparator31, "toolStripSeparator31");
+            // 
+            // shareSettingsMenuItem
+            // 
+            this.shareSettingsMenuItem.Name = "shareSettingsMenuItem";
+            resources.ApplyResources(this.shareSettingsMenuItem, "shareSettingsMenuItem");
+            this.shareSettingsMenuItem.Click += new System.EventHandler(this.shareSettingsMenuItem_Click);
+            // 
+            // importSettingsMenuItem1
+            // 
+            this.importSettingsMenuItem1.Name = "importSettingsMenuItem1";
+            resources.ApplyResources(this.importSettingsMenuItem1, "importSettingsMenuItem1");
+            this.importSettingsMenuItem1.Click += new System.EventHandler(this.importSettingsMenuItem1_Click);
+            // 
+            // toolStripSeparator3
+            // 
+            this.toolStripSeparator3.Name = "toolStripSeparator3";
+            resources.ApplyResources(this.toolStripSeparator3, "toolStripSeparator3");
+            // 
+            // peptideSettingsMenuItem
+            // 
+            this.peptideSettingsMenuItem.Name = "peptideSettingsMenuItem";
+            resources.ApplyResources(this.peptideSettingsMenuItem, "peptideSettingsMenuItem");
+            this.peptideSettingsMenuItem.Click += new System.EventHandler(this.peptideSettingsMenuItem_Click);
+            // 
+            // transitionSettingsMenuItem
+            // 
+            this.transitionSettingsMenuItem.Name = "transitionSettingsMenuItem";
+            resources.ApplyResources(this.transitionSettingsMenuItem, "transitionSettingsMenuItem");
+            this.transitionSettingsMenuItem.Click += new System.EventHandler(this.transitionSettingsMenuItem_Click);
+            // 
+            // documentSettingsMenuItem
+            // 
+            this.documentSettingsMenuItem.Name = "documentSettingsMenuItem";
+            resources.ApplyResources(this.documentSettingsMenuItem, "documentSettingsMenuItem");
+            this.documentSettingsMenuItem.Click += new System.EventHandler(this.documentSettingsMenuItem_Click);
+            // 
+            // toolStripSeparator37
+            // 
+            this.toolStripSeparator37.Name = "toolStripSeparator37";
+            resources.ApplyResources(this.toolStripSeparator37, "toolStripSeparator37");
+            // 
+            // integrateAllMenuItem
+            // 
+            this.integrateAllMenuItem.Name = "integrateAllMenuItem";
+            resources.ApplyResources(this.integrateAllMenuItem, "integrateAllMenuItem");
+            this.integrateAllMenuItem.Click += new System.EventHandler(this.integrateAllMenuItem_Click);
+            // 
+            // toolsMenu
+            // 
+            this.toolsMenu.DropDownItems.AddRange(new System.Windows.Forms.ToolStripItem[] {
+            this.placeholderToolsMenuItem,
+            this.toolStripSeparatorTools,
+            this.updatesToolsMenuItem,
+            this.toolStoreMenuItem,
+            this.configureToolsMenuItem,
+            this.toolStripSeparator46,
+            this.immediateWindowToolStripMenuItem,
+            this.toolStripSeparator47,
+            this.optionsToolStripMenuItem});
+            this.toolsMenu.Name = "toolsMenu";
+            resources.ApplyResources(this.toolsMenu, "toolsMenu");
+            this.toolsMenu.DropDownOpening += new System.EventHandler(this.toolsMenu_DropDownOpening);
+            // 
+            // placeholderToolsMenuItem
+            // 
+            this.placeholderToolsMenuItem.Name = "placeholderToolsMenuItem";
+            resources.ApplyResources(this.placeholderToolsMenuItem, "placeholderToolsMenuItem");
+            // 
+            // toolStripSeparatorTools
+            // 
+            this.toolStripSeparatorTools.Name = "toolStripSeparatorTools";
+            resources.ApplyResources(this.toolStripSeparatorTools, "toolStripSeparatorTools");
+            // 
+            // updatesToolsMenuItem
+            // 
+            resources.ApplyResources(this.updatesToolsMenuItem, "updatesToolsMenuItem");
+            this.updatesToolsMenuItem.Name = "updatesToolsMenuItem";
+            this.updatesToolsMenuItem.Click += new System.EventHandler(this.updatesToolsMenuItem_Click);
+            // 
+            // toolStoreMenuItem
+            // 
+            this.toolStoreMenuItem.Name = "toolStoreMenuItem";
+            resources.ApplyResources(this.toolStoreMenuItem, "toolStoreMenuItem");
+            this.toolStoreMenuItem.Click += new System.EventHandler(this.toolStoreMenuItem_Click);
+            // 
+            // configureToolsMenuItem
+            // 
+            this.configureToolsMenuItem.Name = "configureToolsMenuItem";
+            resources.ApplyResources(this.configureToolsMenuItem, "configureToolsMenuItem");
+            this.configureToolsMenuItem.Click += new System.EventHandler(this.configureToolsMenuItem_Click);
+            // 
+            // toolStripSeparator46
+            // 
+            this.toolStripSeparator46.Name = "toolStripSeparator46";
+            resources.ApplyResources(this.toolStripSeparator46, "toolStripSeparator46");
+            // 
+            // immediateWindowToolStripMenuItem
+            // 
+            this.immediateWindowToolStripMenuItem.Name = "immediateWindowToolStripMenuItem";
+            resources.ApplyResources(this.immediateWindowToolStripMenuItem, "immediateWindowToolStripMenuItem");
+            this.immediateWindowToolStripMenuItem.Click += new System.EventHandler(this.immediateWindowToolStripMenuItem_Click);
+            // 
+            // toolStripSeparator47
+            // 
+            this.toolStripSeparator47.Name = "toolStripSeparator47";
+            resources.ApplyResources(this.toolStripSeparator47, "toolStripSeparator47");
+            // 
+            // optionsToolStripMenuItem
+            // 
+            this.optionsToolStripMenuItem.Name = "optionsToolStripMenuItem";
+            resources.ApplyResources(this.optionsToolStripMenuItem, "optionsToolStripMenuItem");
+            this.optionsToolStripMenuItem.Click += new System.EventHandler(this.optionsToolStripMenuItem_Click);
+            // 
+            // helpToolStripMenuItem
+            // 
+            this.helpToolStripMenuItem.DropDownItems.AddRange(new System.Windows.Forms.ToolStripItem[] {
+            this.homeMenuItem,
+            this.videosMenuItem,
+            this.webinarsMenuItem,
+            this.tutorialsMenuItem,
+            this.documentationToolStripMenuItem,
+            this.supportMenuItem,
+            this.issuesMenuItem,
+            this.checkForUpdatesSeparator,
+            this.checkForUpdatesMenuItem,
+            this.toolStripSeparator29,
+            this.aboutMenuItem});
+            this.helpToolStripMenuItem.Name = "helpToolStripMenuItem";
+            resources.ApplyResources(this.helpToolStripMenuItem, "helpToolStripMenuItem");
+            // 
+            // homeMenuItem
+            // 
+            this.homeMenuItem.Name = "homeMenuItem";
+            resources.ApplyResources(this.homeMenuItem, "homeMenuItem");
+            this.homeMenuItem.Click += new System.EventHandler(this.homeMenuItem_Click);
+            // 
+            // videosMenuItem
+            // 
+            this.videosMenuItem.Name = "videosMenuItem";
+            resources.ApplyResources(this.videosMenuItem, "videosMenuItem");
+            this.videosMenuItem.Click += new System.EventHandler(this.videosMenuItem_Click);
+            // 
+            // webinarsMenuItem
+            // 
+            this.webinarsMenuItem.Name = "webinarsMenuItem";
+            resources.ApplyResources(this.webinarsMenuItem, "webinarsMenuItem");
+            this.webinarsMenuItem.Click += new System.EventHandler(this.webinarsMenuItem_Click);
+            // 
+            // tutorialsMenuItem
+            // 
+            this.tutorialsMenuItem.Name = "tutorialsMenuItem";
+            resources.ApplyResources(this.tutorialsMenuItem, "tutorialsMenuItem");
+            this.tutorialsMenuItem.Click += new System.EventHandler(this.tutorialsMenuItem_Click);
+            // 
+            // documentationToolStripMenuItem
+            // 
+            this.documentationToolStripMenuItem.DropDownItems.AddRange(new System.Windows.Forms.ToolStripItem[] {
+            this.reportsHelpMenuItem,
+            this.commandLineHelpMenuItem,
+            this.otherDocsHelpMenuItem});
+            this.documentationToolStripMenuItem.Name = "documentationToolStripMenuItem";
+            resources.ApplyResources(this.documentationToolStripMenuItem, "documentationToolStripMenuItem");
+            // 
+            // reportsHelpMenuItem
+            // 
+            this.reportsHelpMenuItem.Name = "reportsHelpMenuItem";
+            resources.ApplyResources(this.reportsHelpMenuItem, "reportsHelpMenuItem");
+            this.reportsHelpMenuItem.Click += new System.EventHandler(this.reportsHelpMenuItem_Click);
+            // 
+            // commandLineHelpMenuItem
+            // 
+            this.commandLineHelpMenuItem.Name = "commandLineHelpMenuItem";
+            resources.ApplyResources(this.commandLineHelpMenuItem, "commandLineHelpMenuItem");
+            this.commandLineHelpMenuItem.Click += new System.EventHandler(this.commandLineHelpMenuItem_Click);
+            // 
+            // otherDocsHelpMenuItem
+            // 
+            this.otherDocsHelpMenuItem.Name = "otherDocsHelpMenuItem";
+            resources.ApplyResources(this.otherDocsHelpMenuItem, "otherDocsHelpMenuItem");
+            this.otherDocsHelpMenuItem.Click += new System.EventHandler(this.otherDocsHelpMenuItem_Click);
+            // 
+            // supportMenuItem
+            // 
+            this.supportMenuItem.Name = "supportMenuItem";
+            resources.ApplyResources(this.supportMenuItem, "supportMenuItem");
+            this.supportMenuItem.Click += new System.EventHandler(this.supportMenuItem_Click);
+            // 
+            // issuesMenuItem
+            // 
+            this.issuesMenuItem.Name = "issuesMenuItem";
+            resources.ApplyResources(this.issuesMenuItem, "issuesMenuItem");
+            this.issuesMenuItem.Click += new System.EventHandler(this.issuesMenuItem_Click);
+            // 
+            // checkForUpdatesSeparator
+            // 
+            this.checkForUpdatesSeparator.Name = "checkForUpdatesSeparator";
+            resources.ApplyResources(this.checkForUpdatesSeparator, "checkForUpdatesSeparator");
+            // 
+            // checkForUpdatesMenuItem
+            // 
+            this.checkForUpdatesMenuItem.Name = "checkForUpdatesMenuItem";
+            resources.ApplyResources(this.checkForUpdatesMenuItem, "checkForUpdatesMenuItem");
+            this.checkForUpdatesMenuItem.Click += new System.EventHandler(this.checkForUpdatesMenuItem_Click);
+            // 
+            // toolStripSeparator29
+            // 
+            this.toolStripSeparator29.Name = "toolStripSeparator29";
+            resources.ApplyResources(this.toolStripSeparator29, "toolStripSeparator29");
+            // 
+            // aboutMenuItem
+            // 
+            this.aboutMenuItem.Name = "aboutMenuItem";
+            resources.ApplyResources(this.aboutMenuItem, "aboutMenuItem");
+            this.aboutMenuItem.Click += new System.EventHandler(this.aboutMenuItem_Click);
+            // 
+            // contextMenuMassErrors
+            // 
+            this.contextMenuMassErrors.Items.AddRange(new System.Windows.Forms.ToolStripItem[] {
+            this.massErrorGraphContextMenuItem,
+            this.massErrorPropsContextMenuItem,
+            this.showMassErrorLegendContextMenuItem,
+            this.massErrorPointsContextMenuItem,
+            this.binCountContextMenuItem,
+            this.massErrorTransitionsContextMenuItem,
+            this.massErrorXAxisContextMenuItem,
+            this.massErrorlogScaleContextMenuItem});
+            this.contextMenuMassErrors.Name = "contextMenuMassErrors";
+            resources.ApplyResources(this.contextMenuMassErrors, "contextMenuMassErrors");
+            // 
+            // massErrorGraphContextMenuItem
+            // 
+            this.massErrorGraphContextMenuItem.DropDownItems.AddRange(new System.Windows.Forms.ToolStripItem[] {
+            this.massErrorReplicateComparisonContextMenuItem,
+            this.massErrorPeptideComparisonContextMenuItem,
+            this.massErrorHistogramContextMenuItem,
+            this.massErrorHistogram2DContextMenuItem});
+            this.massErrorGraphContextMenuItem.Name = "massErrorGraphContextMenuItem";
+            resources.ApplyResources(this.massErrorGraphContextMenuItem, "massErrorGraphContextMenuItem");
+            this.massErrorGraphContextMenuItem.DropDownOpening += new System.EventHandler(this.massErrorMenuItem_DropDownOpening);
+            // 
+            // massErrorReplicateComparisonContextMenuItem
+            // 
+            this.massErrorReplicateComparisonContextMenuItem.CheckOnClick = true;
+            this.massErrorReplicateComparisonContextMenuItem.Name = "massErrorReplicateComparisonContextMenuItem";
+            resources.ApplyResources(this.massErrorReplicateComparisonContextMenuItem, "massErrorReplicateComparisonContextMenuItem");
+            this.massErrorReplicateComparisonContextMenuItem.Click += new System.EventHandler(this.massErrorReplicateComparisonMenuItem_Click);
+            // 
+            // massErrorPeptideComparisonContextMenuItem
+            // 
+            this.massErrorPeptideComparisonContextMenuItem.Name = "massErrorPeptideComparisonContextMenuItem";
+            resources.ApplyResources(this.massErrorPeptideComparisonContextMenuItem, "massErrorPeptideComparisonContextMenuItem");
+            this.massErrorPeptideComparisonContextMenuItem.Click += new System.EventHandler(this.massErrorPeptideComparisonMenuItem_Click);
+            // 
+            // massErrorHistogramContextMenuItem
+            // 
+            this.massErrorHistogramContextMenuItem.Name = "massErrorHistogramContextMenuItem";
+            resources.ApplyResources(this.massErrorHistogramContextMenuItem, "massErrorHistogramContextMenuItem");
+            this.massErrorHistogramContextMenuItem.Click += new System.EventHandler(this.massErrorHistogramMenuItem_Click);
+            // 
+            // massErrorHistogram2DContextMenuItem
+            // 
+            this.massErrorHistogram2DContextMenuItem.Name = "massErrorHistogram2DContextMenuItem";
+            resources.ApplyResources(this.massErrorHistogram2DContextMenuItem, "massErrorHistogram2DContextMenuItem");
+            this.massErrorHistogram2DContextMenuItem.Click += new System.EventHandler(this.massErrorHistogram2DMenuItem_Click);
+            // 
+            // massErrorPropsContextMenuItem
+            // 
+            this.massErrorPropsContextMenuItem.Name = "massErrorPropsContextMenuItem";
+            resources.ApplyResources(this.massErrorPropsContextMenuItem, "massErrorPropsContextMenuItem");
+            this.massErrorPropsContextMenuItem.Click += new System.EventHandler(this.massErrorPropsContextMenuItem_Click);
+            // 
+            // showMassErrorLegendContextMenuItem
+            // 
+            this.showMassErrorLegendContextMenuItem.Name = "showMassErrorLegendContextMenuItem";
+            resources.ApplyResources(this.showMassErrorLegendContextMenuItem, "showMassErrorLegendContextMenuItem");
+            this.showMassErrorLegendContextMenuItem.Click += new System.EventHandler(this.showMassErrorLegendContextMenuItem_Click);
+            // 
+            // massErrorPointsContextMenuItem
+            // 
+            this.massErrorPointsContextMenuItem.DropDownItems.AddRange(new System.Windows.Forms.ToolStripItem[] {
+            this.massErrorTargetsContextMenuItem,
+            this.massErrorTargets1FDRContextMenuItem,
+            this.massErrorDecoysContextMenuItem});
+            this.massErrorPointsContextMenuItem.Name = "massErrorPointsContextMenuItem";
+            resources.ApplyResources(this.massErrorPointsContextMenuItem, "massErrorPointsContextMenuItem");
+            // 
+            // massErrorTargetsContextMenuItem
+            // 
+            this.massErrorTargetsContextMenuItem.Name = "massErrorTargetsContextMenuItem";
+            resources.ApplyResources(this.massErrorTargetsContextMenuItem, "massErrorTargetsContextMenuItem");
+            this.massErrorTargetsContextMenuItem.Click += new System.EventHandler(this.massErrorTargetsContextMenuItem_Click);
+            // 
+            // massErrorTargets1FDRContextMenuItem
+            // 
+            this.massErrorTargets1FDRContextMenuItem.Name = "massErrorTargets1FDRContextMenuItem";
+            resources.ApplyResources(this.massErrorTargets1FDRContextMenuItem, "massErrorTargets1FDRContextMenuItem");
+            this.massErrorTargets1FDRContextMenuItem.Click += new System.EventHandler(this.massErrorTargets1FDRContextMenuItem_Click);
+            // 
+            // massErrorDecoysContextMenuItem
+            // 
+            this.massErrorDecoysContextMenuItem.Name = "massErrorDecoysContextMenuItem";
+            resources.ApplyResources(this.massErrorDecoysContextMenuItem, "massErrorDecoysContextMenuItem");
+            this.massErrorDecoysContextMenuItem.Click += new System.EventHandler(this.massErrorDecoysContextMenuItem_Click);
+            // 
+            // binCountContextMenuItem
+            // 
+            this.binCountContextMenuItem.DropDownItems.AddRange(new System.Windows.Forms.ToolStripItem[] {
+            this.ppm05ContextMenuItem,
+            this.ppm10ContextMenuItem,
+            this.ppm15ContextMenuItem,
+            this.ppm20ContextMenuItem});
+            this.binCountContextMenuItem.Name = "binCountContextMenuItem";
+            resources.ApplyResources(this.binCountContextMenuItem, "binCountContextMenuItem");
+            this.binCountContextMenuItem.DropDownOpening += new System.EventHandler(this.binCountContextMenuItem_DropDownOpening);
+            // 
+            // ppm05ContextMenuItem
+            // 
+            this.ppm05ContextMenuItem.Name = "ppm05ContextMenuItem";
+            resources.ApplyResources(this.ppm05ContextMenuItem, "ppm05ContextMenuItem");
+            this.ppm05ContextMenuItem.Click += new System.EventHandler(this.ppm05ContextMenuItem_Click);
+            // 
+            // ppm10ContextMenuItem
+            // 
+            this.ppm10ContextMenuItem.Name = "ppm10ContextMenuItem";
+            resources.ApplyResources(this.ppm10ContextMenuItem, "ppm10ContextMenuItem");
+            this.ppm10ContextMenuItem.Click += new System.EventHandler(this.ppm10ContextMenuItem_Click);
+            // 
+            // ppm15ContextMenuItem
+            // 
+            this.ppm15ContextMenuItem.Name = "ppm15ContextMenuItem";
+            resources.ApplyResources(this.ppm15ContextMenuItem, "ppm15ContextMenuItem");
+            this.ppm15ContextMenuItem.Click += new System.EventHandler(this.ppm15ContextMenuItem_Click);
+            // 
+            // ppm20ContextMenuItem
+            // 
+            this.ppm20ContextMenuItem.Name = "ppm20ContextMenuItem";
+            resources.ApplyResources(this.ppm20ContextMenuItem, "ppm20ContextMenuItem");
+            this.ppm20ContextMenuItem.Click += new System.EventHandler(this.ppm20ContextMenuItem_Click);
+            // 
+            // massErrorTransitionsContextMenuItem
+            // 
+            this.massErrorTransitionsContextMenuItem.DropDownItems.AddRange(new System.Windows.Forms.ToolStripItem[] {
+            this.massErrorAllTransitionsContextMenuItem,
+            this.massErrorBestTransitionsContextMenuItem,
+            this.toolStripSeparator55,
+            this.MassErrorPrecursorsContextMenuItem,
+            this.MassErrorProductsContextMenuItem});
+            this.massErrorTransitionsContextMenuItem.Name = "massErrorTransitionsContextMenuItem";
+            resources.ApplyResources(this.massErrorTransitionsContextMenuItem, "massErrorTransitionsContextMenuItem");
+            this.massErrorTransitionsContextMenuItem.DropDownOpening += new System.EventHandler(this.massErrorTransitionsContextMenuItem_DropDownOpening);
+            // 
+            // massErrorAllTransitionsContextMenuItem
+            // 
+            this.massErrorAllTransitionsContextMenuItem.Name = "massErrorAllTransitionsContextMenuItem";
+            resources.ApplyResources(this.massErrorAllTransitionsContextMenuItem, "massErrorAllTransitionsContextMenuItem");
+            this.massErrorAllTransitionsContextMenuItem.Click += new System.EventHandler(this.massErrorAllTransitionsContextMenuItem_Click);
+            // 
+            // massErrorBestTransitionsContextMenuItem
+            // 
+            this.massErrorBestTransitionsContextMenuItem.Name = "massErrorBestTransitionsContextMenuItem";
+            resources.ApplyResources(this.massErrorBestTransitionsContextMenuItem, "massErrorBestTransitionsContextMenuItem");
+            this.massErrorBestTransitionsContextMenuItem.Click += new System.EventHandler(this.massErrorBestTransitionsContextMenuItem_Click);
+            // 
+            // toolStripSeparator55
+            // 
+            this.toolStripSeparator55.Name = "toolStripSeparator55";
+            resources.ApplyResources(this.toolStripSeparator55, "toolStripSeparator55");
+            // 
+            // MassErrorPrecursorsContextMenuItem
+            // 
+            this.MassErrorPrecursorsContextMenuItem.Name = "MassErrorPrecursorsContextMenuItem";
+            resources.ApplyResources(this.MassErrorPrecursorsContextMenuItem, "MassErrorPrecursorsContextMenuItem");
+            this.MassErrorPrecursorsContextMenuItem.Click += new System.EventHandler(this.MassErrorPrecursorsContextMenuItem_Click);
+            // 
+            // MassErrorProductsContextMenuItem
+            // 
+            this.MassErrorProductsContextMenuItem.Name = "MassErrorProductsContextMenuItem";
+            resources.ApplyResources(this.MassErrorProductsContextMenuItem, "MassErrorProductsContextMenuItem");
+            this.MassErrorProductsContextMenuItem.Click += new System.EventHandler(this.MassErrorProductsContextMenuItem_Click);
+            // 
+            // massErrorXAxisContextMenuItem
+            // 
+            this.massErrorXAxisContextMenuItem.DropDownItems.AddRange(new System.Windows.Forms.ToolStripItem[] {
+            this.massErorrRetentionTimeContextMenuItem,
+            this.massErrorMassToChargContextMenuItem});
+            this.massErrorXAxisContextMenuItem.Name = "massErrorXAxisContextMenuItem";
+            resources.ApplyResources(this.massErrorXAxisContextMenuItem, "massErrorXAxisContextMenuItem");
+            this.massErrorXAxisContextMenuItem.DropDownOpening += new System.EventHandler(this.massErrorXAxisContextMenuItem_DropDownOpening);
+            // 
+            // massErorrRetentionTimeContextMenuItem
+            // 
+            this.massErorrRetentionTimeContextMenuItem.Name = "massErorrRetentionTimeContextMenuItem";
+            resources.ApplyResources(this.massErorrRetentionTimeContextMenuItem, "massErorrRetentionTimeContextMenuItem");
+            this.massErorrRetentionTimeContextMenuItem.Click += new System.EventHandler(this.massErorrRetentionTimeContextMenuItem_Click);
+            // 
+            // massErrorMassToChargContextMenuItem
+            // 
+            this.massErrorMassToChargContextMenuItem.Name = "massErrorMassToChargContextMenuItem";
+            resources.ApplyResources(this.massErrorMassToChargContextMenuItem, "massErrorMassToChargContextMenuItem");
+            this.massErrorMassToChargContextMenuItem.Click += new System.EventHandler(this.massErrorMassToChargContextMenuItem_Click);
+            // 
+            // massErrorlogScaleContextMenuItem
+            // 
+            this.massErrorlogScaleContextMenuItem.Name = "massErrorlogScaleContextMenuItem";
+            resources.ApplyResources(this.massErrorlogScaleContextMenuItem, "massErrorlogScaleContextMenuItem");
+            this.massErrorlogScaleContextMenuItem.Click += new System.EventHandler(this.massErrorlogScaleContextMenuItem_Click);
+            // 
+            // contextMenuDetections
+            // 
+            this.contextMenuDetections.Items.AddRange(new System.Windows.Forms.ToolStripItem[] {
+            this.detectionsTargetToolStripMenuItem,
+            this.detectionsGraphTypeToolStripMenuItem,
+            this.detectionsToolStripSeparator1,
+            this.detectionsShowToolStripMenuItem,
+            this.detectionsYScaleToolStripMenuItem,
+            this.detectionsToolStripSeparator2,
+            this.detectionsPropertiesToolStripMenuItem,
+            this.detectionsToolStripSeparator3});
+            this.contextMenuDetections.Name = "contextMenuDetections";
+            resources.ApplyResources(this.contextMenuDetections, "contextMenuDetections");
+            // 
+            // detectionsTargetToolStripMenuItem
+            // 
+            this.detectionsTargetToolStripMenuItem.DropDownItems.AddRange(new System.Windows.Forms.ToolStripItem[] {
+            this.detectionsTargetPrecursorToolStripMenuItem,
+            this.detectionsTargetPeptideToolStripMenuItem});
+            this.detectionsTargetToolStripMenuItem.Name = "detectionsTargetToolStripMenuItem";
+            resources.ApplyResources(this.detectionsTargetToolStripMenuItem, "detectionsTargetToolStripMenuItem");
+            // 
+            // detectionsTargetPrecursorToolStripMenuItem
+            // 
+            this.detectionsTargetPrecursorToolStripMenuItem.Name = "detectionsTargetPrecursorToolStripMenuItem";
+            resources.ApplyResources(this.detectionsTargetPrecursorToolStripMenuItem, "detectionsTargetPrecursorToolStripMenuItem");
+            this.detectionsTargetPrecursorToolStripMenuItem.Tag = 0;
+            this.detectionsTargetPrecursorToolStripMenuItem.Click += new System.EventHandler(this.detectionsTargetPrecursorToolStripMenuItem_Click);
+            // 
+            // detectionsTargetPeptideToolStripMenuItem
+            // 
+            this.detectionsTargetPeptideToolStripMenuItem.Name = "detectionsTargetPeptideToolStripMenuItem";
+            resources.ApplyResources(this.detectionsTargetPeptideToolStripMenuItem, "detectionsTargetPeptideToolStripMenuItem");
+            this.detectionsTargetPeptideToolStripMenuItem.Tag = 1;
+            this.detectionsTargetPeptideToolStripMenuItem.Click += new System.EventHandler(this.detectionsTargetPeptideToolStripMenuItem_Click);
+            // 
+            // detectionsGraphTypeToolStripMenuItem
+            // 
+            this.detectionsGraphTypeToolStripMenuItem.DropDownItems.AddRange(new System.Windows.Forms.ToolStripItem[] {
+            this.detectionsGraphTypeReplicateToolStripMenuItem,
+            this.detectionsGraphTypeHistogramToolStripMenuItem});
+            this.detectionsGraphTypeToolStripMenuItem.Name = "detectionsGraphTypeToolStripMenuItem";
+            resources.ApplyResources(this.detectionsGraphTypeToolStripMenuItem, "detectionsGraphTypeToolStripMenuItem");
+            // 
+            // detectionsGraphTypeReplicateToolStripMenuItem
+            // 
+            this.detectionsGraphTypeReplicateToolStripMenuItem.Name = "detectionsGraphTypeReplicateToolStripMenuItem";
+            resources.ApplyResources(this.detectionsGraphTypeReplicateToolStripMenuItem, "detectionsGraphTypeReplicateToolStripMenuItem");
+            this.detectionsGraphTypeReplicateToolStripMenuItem.Click += new System.EventHandler(this.detectionsGraphTypeReplicateToolStripMenuItem_Click);
+            // 
+            // detectionsGraphTypeHistogramToolStripMenuItem
+            // 
+            this.detectionsGraphTypeHistogramToolStripMenuItem.Name = "detectionsGraphTypeHistogramToolStripMenuItem";
+            resources.ApplyResources(this.detectionsGraphTypeHistogramToolStripMenuItem, "detectionsGraphTypeHistogramToolStripMenuItem");
+            this.detectionsGraphTypeHistogramToolStripMenuItem.Click += new System.EventHandler(this.detectionsGraphTypeHistogramToolStripMenuItem_Click);
+            // 
+            // detectionsToolStripSeparator1
+            // 
+            this.detectionsToolStripSeparator1.Name = "detectionsToolStripSeparator1";
+            resources.ApplyResources(this.detectionsToolStripSeparator1, "detectionsToolStripSeparator1");
+            // 
+            // detectionsShowToolStripMenuItem
+            // 
+            this.detectionsShowToolStripMenuItem.DropDownItems.AddRange(new System.Windows.Forms.ToolStripItem[] {
+            this.detectionsShowSelectionToolStripMenuItem,
+            this.detectionsShowLegendToolStripMenuItem,
+            this.detectionsShowMeanToolStripMenuItem,
+            this.detectionsShowAtLeastNToolStripMenuItem});
+            this.detectionsShowToolStripMenuItem.Name = "detectionsShowToolStripMenuItem";
+            resources.ApplyResources(this.detectionsShowToolStripMenuItem, "detectionsShowToolStripMenuItem");
+            // 
+            // detectionsShowSelectionToolStripMenuItem
+            // 
+            this.detectionsShowSelectionToolStripMenuItem.Name = "detectionsShowSelectionToolStripMenuItem";
+            resources.ApplyResources(this.detectionsShowSelectionToolStripMenuItem, "detectionsShowSelectionToolStripMenuItem");
+            this.detectionsShowSelectionToolStripMenuItem.Click += new System.EventHandler(this.detectionsShowSelectionToolStripMenuItem_Click);
+            // 
+            // detectionsShowLegendToolStripMenuItem
+            // 
+            this.detectionsShowLegendToolStripMenuItem.Name = "detectionsShowLegendToolStripMenuItem";
+            resources.ApplyResources(this.detectionsShowLegendToolStripMenuItem, "detectionsShowLegendToolStripMenuItem");
+            this.detectionsShowLegendToolStripMenuItem.Click += new System.EventHandler(this.detectionsShowLegendToolStripMenuItem_Click);
+            // 
+            // detectionsShowMeanToolStripMenuItem
+            // 
+            this.detectionsShowMeanToolStripMenuItem.Name = "detectionsShowMeanToolStripMenuItem";
+            resources.ApplyResources(this.detectionsShowMeanToolStripMenuItem, "detectionsShowMeanToolStripMenuItem");
+            this.detectionsShowMeanToolStripMenuItem.Click += new System.EventHandler(this.detectionsShowMeanToolStripMenuItem_Click);
+            // 
+            // detectionsShowAtLeastNToolStripMenuItem
+            // 
+            this.detectionsShowAtLeastNToolStripMenuItem.Name = "detectionsShowAtLeastNToolStripMenuItem";
+            resources.ApplyResources(this.detectionsShowAtLeastNToolStripMenuItem, "detectionsShowAtLeastNToolStripMenuItem");
+            this.detectionsShowAtLeastNToolStripMenuItem.Click += new System.EventHandler(this.detectionsShowAtLeastNToolStripMenuItem_Click);
+            // 
+            // detectionsYScaleToolStripMenuItem
+            // 
+            this.detectionsYScaleToolStripMenuItem.DropDownItems.AddRange(new System.Windows.Forms.ToolStripItem[] {
+            this.detectionsYScaleOneToolStripMenuItem,
+            this.detectionsYScalePercentToolStripMenuItem});
+            this.detectionsYScaleToolStripMenuItem.Name = "detectionsYScaleToolStripMenuItem";
+            resources.ApplyResources(this.detectionsYScaleToolStripMenuItem, "detectionsYScaleToolStripMenuItem");
+            // 
+            // detectionsYScaleOneToolStripMenuItem
+            // 
+            this.detectionsYScaleOneToolStripMenuItem.Name = "detectionsYScaleOneToolStripMenuItem";
+            resources.ApplyResources(this.detectionsYScaleOneToolStripMenuItem, "detectionsYScaleOneToolStripMenuItem");
+            this.detectionsYScaleOneToolStripMenuItem.Tag = 1;
+            this.detectionsYScaleOneToolStripMenuItem.Click += new System.EventHandler(this.detectionsYScaleOneToolStripMenuItem_Click);
+            // 
+            // detectionsYScalePercentToolStripMenuItem
+            // 
+            this.detectionsYScalePercentToolStripMenuItem.Name = "detectionsYScalePercentToolStripMenuItem";
+            resources.ApplyResources(this.detectionsYScalePercentToolStripMenuItem, "detectionsYScalePercentToolStripMenuItem");
+            this.detectionsYScalePercentToolStripMenuItem.Tag = 0;
+            this.detectionsYScalePercentToolStripMenuItem.Click += new System.EventHandler(this.detectionsYScalePercentToolStripMenuItem_Click);
+            // 
+            // detectionsToolStripSeparator2
+            // 
+            this.detectionsToolStripSeparator2.Name = "detectionsToolStripSeparator2";
+            resources.ApplyResources(this.detectionsToolStripSeparator2, "detectionsToolStripSeparator2");
+            // 
+            // detectionsPropertiesToolStripMenuItem
+            // 
+            this.detectionsPropertiesToolStripMenuItem.Name = "detectionsPropertiesToolStripMenuItem";
+            resources.ApplyResources(this.detectionsPropertiesToolStripMenuItem, "detectionsPropertiesToolStripMenuItem");
+            this.detectionsPropertiesToolStripMenuItem.Click += new System.EventHandler(this.detectionsPropertiesToolStripMenuItem_Click);
+            // 
+            // detectionsToolStripSeparator3
+            // 
+            this.detectionsToolStripSeparator3.Name = "detectionsToolStripSeparator3";
+            resources.ApplyResources(this.detectionsToolStripSeparator3, "detectionsToolStripSeparator3");
+            // 
+            // SkylineWindow
+            // 
+            resources.ApplyResources(this, "$this");
+            this.AutoScaleMode = System.Windows.Forms.AutoScaleMode.Font;
+            this.Controls.Add(this.panel1);
+            this.Controls.Add(this.statusStrip);
+            this.Controls.Add(this.mainToolStrip);
+            this.Controls.Add(this.menuMain);
+            this.Icon = global::pwiz.Skyline.Properties.Resources.Skyline;
+            this.MainMenuStrip = this.menuMain;
+            this.Name = "SkylineWindow";
+            this.Activated += new System.EventHandler(this.SkylineWindow_Activated);
+            this.Move += new System.EventHandler(this.SkylineWindow_Move);
+            this.Resize += new System.EventHandler(this.SkylineWindow_Resize);
+            ((System.ComponentModel.ISupportInitialize)(this.modeUIHandler)).EndInit();
+            this.contextMenuTreeNode.ResumeLayout(false);
+            this.contextMenuSpectrum.ResumeLayout(false);
+            this.contextMenuChromatogram.ResumeLayout(false);
+            this.contextMenuRetentionTimes.ResumeLayout(false);
+            this.contextMenuPeakAreas.ResumeLayout(false);
+            this.panel1.ResumeLayout(false);
+            this.statusStrip.ResumeLayout(false);
+            this.statusStrip.PerformLayout();
+            this.mainToolStrip.ResumeLayout(false);
+            this.mainToolStrip.PerformLayout();
+            this.menuMain.ResumeLayout(false);
+            this.menuMain.PerformLayout();
+            this.contextMenuMassErrors.ResumeLayout(false);
+            this.contextMenuDetections.ResumeLayout(false);
+            this.ResumeLayout(false);
+            this.PerformLayout();
+
+        }
+
+        #endregion
+
+        private System.Windows.Forms.ToolStripMenuItem fileToolStripMenuItem;
+        private System.Windows.Forms.ToolStripMenuItem newMenuItem;
+        private System.Windows.Forms.ToolStripMenuItem openMenuItem;
+        private System.Windows.Forms.ToolStripMenuItem helpToolStripMenuItem;
+        private System.Windows.Forms.ToolStripMenuItem aboutMenuItem;
+        private System.Windows.Forms.MenuStrip menuMain;
+        private System.Windows.Forms.ToolStripSeparator mruAfterToolStripSeparator;
+        private System.Windows.Forms.ToolStripMenuItem exitMenuItem;
+        private System.Windows.Forms.ToolStripMenuItem saveMenuItem;
+        private System.Windows.Forms.ToolStripMenuItem saveAsMenuItem;
+        private System.Windows.Forms.ToolStripSeparator toolStripSeparator2;
+        private System.Windows.Forms.ToolStripMenuItem editToolStripMenuItem;
+        private System.Windows.Forms.ToolStripMenuItem settingsToolStripMenuItem;
+        private System.Windows.Forms.ToolStripSeparator toolStripSeparatorSettings;
+        private System.Windows.Forms.ToolStripMenuItem saveCurrentMenuItem;
+        private System.Windows.Forms.ToolStripMenuItem editSettingsMenuItem;
+        private System.Windows.Forms.ToolStripSeparator toolStripSeparator3;
+        private System.Windows.Forms.ToolStripMenuItem peptideSettingsMenuItem;
+        private System.Windows.Forms.ToolStripMenuItem transitionSettingsMenuItem;
+        private System.Windows.Forms.StatusStrip statusStrip;
+        private System.Windows.Forms.ToolStripStatusLabel statusSequences;
+        private System.Windows.Forms.ToolStripStatusLabel statusPrecursors;
+        private System.Windows.Forms.ToolStripStatusLabel statusIons;
+        private System.Windows.Forms.ToolStripStatusLabel statusGeneral;
+        private System.Windows.Forms.ToolStripMenuItem exportToolStripMenuItem;
+        private System.Windows.Forms.ToolStripMenuItem importToolStripMenuItem;
+        private System.Windows.Forms.ToolStripMenuItem importFASTAMenuItem;
+        private System.Windows.Forms.ToolStripMenuItem importResultsMenuItem;
+        private System.Windows.Forms.ToolStripSeparator mruBeforeToolStripSeparator;
+        private System.Windows.Forms.ToolStripProgressBar statusProgress;
+        private System.Windows.Forms.ContextMenuStrip contextMenuTreeNode;
+        private System.Windows.Forms.ToolStripMenuItem cutContextMenuItem;
+        private System.Windows.Forms.ToolStripMenuItem copyContextMenuItem;
+        private System.Windows.Forms.ToolStripMenuItem pasteContextMenuItem;
+        private System.Windows.Forms.ToolStripSeparator toolStripSeparator1;
+        private System.Windows.Forms.ToolStripMenuItem pickChildrenContextMenuItem;
+        private System.Windows.Forms.ToolStripSeparator toolStripSeparator7;
+        private System.Windows.Forms.ToolStripMenuItem editNoteContextMenuItem;
+        private System.Windows.Forms.ToolStripMenuItem viewToolStripMenuItem;
+        private System.Windows.Forms.ContextMenuStrip contextMenuSpectrum;
+        private System.Windows.Forms.ToolStripMenuItem aionsContextMenuItem;
+        private System.Windows.Forms.ToolStripMenuItem bionsContextMenuItem;
+        private System.Windows.Forms.ToolStripMenuItem cionsContextMenuItem;
+        private System.Windows.Forms.ToolStripMenuItem xionsContextMenuItem;
+        private System.Windows.Forms.ToolStripMenuItem yionsContextMenuItem;
+        private System.Windows.Forms.ToolStripMenuItem zionsContextMenuItem;
+        private System.Windows.Forms.ToolStripMenuItem fragmentionsContextMenuItem;
+        private System.Windows.Forms.ToolStripSeparator toolStripSeparator11;
+        private System.Windows.Forms.ToolStripSeparator toolStripSeparator12;
+        private System.Windows.Forms.ToolStripMenuItem ranksContextMenuItem;
+        private System.Windows.Forms.ToolStripSeparator toolStripSeparator13;
+        private System.Windows.Forms.ToolStripMenuItem zoomSpectrumContextMenuItem;
+        private System.Windows.Forms.ToolStripSeparator toolStripSeparator14;
+        private System.Windows.Forms.ToolStripMenuItem duplicatesContextMenuItem;
+        private System.Windows.Forms.ToolStripMenuItem lockYaxisContextMenuItem;
+        private System.Windows.Forms.ToolStripSeparator toolStripSeparator15;
+        private System.Windows.Forms.ToolStripMenuItem importMassListMenuItem;
+        private DigitalRune.Windows.Docking.DockPanel dockPanel;
+        private System.Windows.Forms.ContextMenuStrip contextMenuChromatogram;
+        private System.Windows.Forms.ToolStripMenuItem retentionTimesContextMenuItem;
+        private System.Windows.Forms.ToolStripMenuItem retentionTimePredContextMenuItem;
+        private System.Windows.Forms.ToolStripSeparator toolStripSeparator16;
+        private System.Windows.Forms.ToolStripMenuItem transitionsContextMenuItem;
+        private System.Windows.Forms.ToolStripSeparator toolStripSeparator17;
+        private System.Windows.Forms.ToolStripMenuItem lockYChromContextMenuItem;
+        private System.Windows.Forms.ToolStripSeparator toolStripSeparator18;
+        private System.Windows.Forms.ToolStripMenuItem zoomChromContextMenuItem;
+        private System.Windows.Forms.ToolStripSeparator toolStripSeparator19;
+        private System.Windows.Forms.ToolStripMenuItem autoZoomContextMenuItem;
+        private System.Windows.Forms.ToolStripMenuItem autoZoomNoneContextMenuItem;
+        private System.Windows.Forms.ToolStripMenuItem autoZoomBestPeakContextMenuItem;
+        private System.Windows.Forms.ToolStripMenuItem autoZoomRTWindowContextMenuItem;
+        private System.Windows.Forms.ToolStrip mainToolStrip;        
+        private System.Windows.Forms.ToolStripButton newToolBarButton;        
+        private System.Windows.Forms.ToolStripSplitButton undoToolBarButton;        
+        private System.Windows.Forms.ToolStripSplitButton redoToolBarButton;        
+        private System.Windows.Forms.ToolStripButton openToolBarButton;        
+        private System.Windows.Forms.ToolStripButton saveToolBarButton;        
+        private System.Windows.Forms.ToolStripSeparator toolStripSeparator20;        
+        private System.Windows.Forms.ToolStripButton cutToolBarButton;        
+        private System.Windows.Forms.ToolStripButton copyToolBarButton;        
+        private System.Windows.Forms.ToolStripButton pasteToolBarButton;        
+        private System.Windows.Forms.ToolStripSeparator toolStripSeparator21;        
+        private System.Windows.Forms.ToolStripMenuItem autoZoomBothContextMenuItem;
+        private System.Windows.Forms.ToolStripMenuItem transformChromContextMenuItem;
+        private System.Windows.Forms.ToolStripMenuItem secondDerivativeContextMenuItem;
+        private System.Windows.Forms.ToolStripMenuItem smoothSGChromContextMenuItem;
+        private System.Windows.Forms.ToolStripMenuItem transformChromNoneContextMenuItem;
+        private System.Windows.Forms.ContextMenuStrip contextMenuRetentionTimes;
+        private System.Windows.Forms.ToolStripMenuItem refineRTContextMenuItem;
+        private System.Windows.Forms.ToolStripMenuItem setRTThresholdContextMenuItem;
+        private System.Windows.Forms.ToolStripSeparator toolStripSeparator22;
+        private System.Windows.Forms.ToolStripMenuItem createRTRegressionContextMenuItem;
+        private System.Windows.Forms.ToolStripSeparator toolStripSeparator23;
+        private System.Windows.Forms.ToolStripMenuItem removeRTOutliersContextMenuItem;
+        private System.Windows.Forms.ToolStripMenuItem removeRTContextMenuItem;
+        private System.Windows.Forms.ToolStripSeparator toolStripSeparator24;
+        private System.Windows.Forms.ToolStripMenuItem zoomOutRTContextMenuItem;
+        private System.Windows.Forms.ToolStripSeparator toolStripSeparator25;
+        private System.Windows.Forms.ToolStripMenuItem predictionRTContextMenuItem;
+        private System.Windows.Forms.ToolStripMenuItem singleTranContextMenuItem;
+        private System.Windows.Forms.ToolStripMenuItem allTranContextMenuItem;
+        private System.Windows.Forms.ToolStripMenuItem totalTranContextMenuItem;
+        private System.Windows.Forms.ToolStripMenuItem firstDerivativeContextMenuItem;
+        private System.Windows.Forms.ToolStripMenuItem exportTransitionListMenuItem;
+        private System.Windows.Forms.ToolStripMenuItem exportReportMenuItem;
+        private System.Windows.Forms.ToolStripMenuItem timeGraphContextMenuItem;
+        private System.Windows.Forms.ToolStripMenuItem regressionContextMenuItem;
+        private System.Windows.Forms.ToolStripMenuItem replicateComparisonContextMenuItem;
+        private System.Windows.Forms.ToolStripMenuItem chromPropsContextMenuItem;
+        private System.Windows.Forms.ToolStripSeparator toolStripSeparator26;
+        private System.Windows.Forms.ToolStripMenuItem spectrumPropsContextMenuItem;
+        private System.Windows.Forms.ToolStripSeparator toolStripSeparator27;
+        private System.Windows.Forms.ToolStripMenuItem schedulingContextMenuItem;
+        private System.Windows.Forms.ToolStripMenuItem supportMenuItem;
+        private System.Windows.Forms.ToolStripMenuItem issuesMenuItem;
+        private System.Windows.Forms.ToolStripSeparator toolStripSeparator29;
+        private System.Windows.Forms.ToolStripMenuItem homeMenuItem;
+        private System.Windows.Forms.ToolStripMenuItem modifyPeptideContextMenuItem;
+        private System.Windows.Forms.ToolStripSeparator toolStripSeparator31;
+        private System.Windows.Forms.ToolStripMenuItem shareSettingsMenuItem;
+        private System.Windows.Forms.ToolStripMenuItem importSettingsMenuItem1;
+        private System.Windows.Forms.ToolStripMenuItem deleteContextMenuItem;
+        private System.Windows.Forms.ToolStripMenuItem removePeakContextMenuItem;
+        private System.Windows.Forms.ToolStripMenuItem applyPeakAllGraphMenuItem;
+        private System.Windows.Forms.ToolStripMenuItem applyPeakSubsequentGraphMenuItem;
+        private System.Windows.Forms.ToolStripMenuItem removePeakGraphMenuItem;
+        private System.Windows.Forms.ToolStripSeparator toolStripSeparator33;
+        private System.Windows.Forms.ToolStripMenuItem exportMethodMenuItem;
+        private System.Windows.Forms.ToolStripMenuItem allRTContextMenuItem;
+        private System.Windows.Forms.ToolStripMenuItem bestRTContextMenuItem;
+        private System.Windows.Forms.ToolStripMenuItem thresholdRTContextMenuItem;
+        private System.Windows.Forms.ToolStripMenuItem noneRTContextMenuItem;
+        private System.Windows.Forms.ToolStripMenuItem peakBoundariesContextMenuItem;
+        private System.Windows.Forms.ContextMenuStrip contextMenuPeakAreas;
+        private System.Windows.Forms.ToolStripMenuItem areaGraphContextMenuItem;
+        private System.Windows.Forms.ToolStripMenuItem areaReplicateComparisonContextMenuItem;
+        private System.Windows.Forms.ToolStripMenuItem areaPeptideComparisonContextMenuItem;
+        private System.Windows.Forms.ToolStripMenuItem areaNormalizeContextMenuItem;
+        private System.Windows.Forms.ToolStripMenuItem peptideLogScaleContextMenuItem;
+        private System.Windows.Forms.ToolStripMenuItem peptideOrderContextMenuItem;
+        private System.Windows.Forms.ToolStripMenuItem peptideOrderDocumentContextMenuItem;
+        private System.Windows.Forms.ToolStripMenuItem peptideOrderRTContextMenuItem;
+        private System.Windows.Forms.ToolStripMenuItem peptideOrderAreaContextMenuItem;
+        private System.Windows.Forms.ToolStripMenuItem peptideCvsContextMenuItem;
+        private System.Windows.Forms.ToolStripMenuItem documentSettingsMenuItem;
+        private System.Windows.Forms.ToolStripMenuItem refineToolStripMenuItem;
+        private System.Windows.Forms.ToolStripMenuItem legendChromContextMenuItem;
+        private System.Windows.Forms.ToolStripMenuItem selectionContextMenuItem;
+        private System.Windows.Forms.ToolStripMenuItem synchronizeSummaryZoomingContextMenuItem;
+        private System.Windows.Forms.ToolStripMenuItem shareDocumentMenuItem;
+        private System.Windows.Forms.ToolStripSeparator toolStripSeparator37;
+        private System.Windows.Forms.ToolStripMenuItem precursorIonContextMenuItem;
+        private System.Windows.Forms.ToolStripMenuItem integrateAllMenuItem;
+        private System.Windows.Forms.ToolStripSeparator toolStripSeparator28;
+        private System.Windows.Forms.ToolStripMenuItem areaPropsContextMenuItem;
+        private System.Windows.Forms.ToolStripMenuItem timePeptideComparisonContextMenuItem;
+        private System.Windows.Forms.ToolStripMenuItem rtValueMenuItem;
+        private System.Windows.Forms.ToolStripMenuItem allRTValueContextMenuItem;
+        private System.Windows.Forms.ToolStripMenuItem timeRTValueContextMenuItem;
+        private System.Windows.Forms.ToolStripMenuItem fwhmRTValueContextMenuItem;
+        private System.Windows.Forms.ToolStripMenuItem fwbRTValueContextMenuItem;
+        private System.Windows.Forms.ToolStripMenuItem timePropsContextMenuItem;
+        private System.Windows.Forms.ToolStripSeparator toolStripSeparator38;
+        private System.Windows.Forms.ToolStripStatusLabel statusPeptides;
+        private System.Windows.Forms.ToolStripMenuItem ratiosContextMenuItem;
+        private System.Windows.Forms.ToolStripSeparator toolStripSeparatorRatios;
+        private System.Windows.Forms.ToolStripMenuItem ratiosToGlobalStandardsMenuItem;
+        private System.Windows.Forms.ToolStripMenuItem synchronizeZoomingContextMenuItem;
+        private System.Windows.Forms.ToolStripMenuItem replicatesRTContextMenuItem;
+        private System.Windows.Forms.ToolStripMenuItem averageReplicatesContextMenuItem;
+        private System.Windows.Forms.ToolStripMenuItem singleReplicateRTContextMenuItem;
+        private System.Windows.Forms.ToolStripMenuItem bestReplicateRTContextMenuItem;
+        private System.Windows.Forms.ToolStripMenuItem replicatesTreeContextMenuItem;
+        private System.Windows.Forms.ToolStripMenuItem singleReplicateTreeContextMenuItem;
+        private System.Windows.Forms.ToolStripMenuItem bestReplicateTreeContextMenuItem;
+        private System.Windows.Forms.ToolStripMenuItem videosMenuItem;
+        private System.Windows.Forms.ToolStripMenuItem tutorialsMenuItem;
+        private System.Windows.Forms.ToolStripMenuItem importDocumentMenuItem;
+        private System.Windows.Forms.ToolStripMenuItem ionMzValuesContextMenuItem;
+        private System.Windows.Forms.ToolStripMenuItem observedMzValuesContextMenuItem;
+        private System.Windows.Forms.ToolStripMenuItem chargesContextMenuItem;
+        private System.Windows.Forms.ToolStripMenuItem charge1ContextMenuItem;
+        private System.Windows.Forms.ToolStripMenuItem charge2ContextMenuItem;
+        private System.Windows.Forms.ToolStripMenuItem charge3ContextMenuItem;
+        private System.Windows.Forms.ToolStripMenuItem charge4ContextMenuItem;
+        private System.Windows.Forms.ToolStripMenuItem showLibraryPeakAreaContextMenuItem;
+        private System.Windows.Forms.ToolStripMenuItem replicateOrderContextMenuItem;
+        private System.Windows.Forms.ToolStripMenuItem replicateOrderDocumentContextMenuItem;
+        private System.Windows.Forms.ToolStripMenuItem replicateOrderAcqTimeContextMenuItem;
+        private System.Windows.Forms.ToolStripMenuItem showDotProductToolStripMenuItem;
+        private System.Windows.Forms.ToolStripMenuItem showPeakAreaLegendContextMenuItem;
+        private System.Windows.Forms.ToolStripMenuItem showRTLegendContextMenuItem;
+        private System.Windows.Forms.ToolStripMenuItem scopeContextMenuItem;
+        private System.Windows.Forms.ToolStripMenuItem documentScopeContextMenuItem;
+        private System.Windows.Forms.ToolStripMenuItem proteinScopeContextMenuItem;
+        private System.Windows.Forms.ToolStripMenuItem precursorsTranContextMenuItem;
+        private System.Windows.Forms.ToolStripMenuItem productsTranContextMenuItem;
+        private System.Windows.Forms.ToolStripMenuItem chooseCalculatorContextMenuItem;
+        private System.Windows.Forms.ToolStripMenuItem placeholderToolStripMenuItem1;
+        private System.Windows.Forms.ToolStripSeparator toolStripSeparatorCalculators;
+        private System.Windows.Forms.ToolStripMenuItem updateCalculatorContextMenuItem;
+        private System.Windows.Forms.ToolStripMenuItem addCalculatorContextMenuItem;
+        private System.Windows.Forms.ToolStripMenuItem peptideIDTimesContextMenuItem;
+        private System.Windows.Forms.ToolStripMenuItem eSPFeaturesMenuItem;
+        private System.Windows.Forms.ToolStripMenuItem exportIsolationListMenuItem;
+        private System.Windows.Forms.ToolStripMenuItem toolsMenu;
+        private System.Windows.Forms.ToolStripMenuItem placeholderToolsMenuItem;
+        private System.Windows.Forms.ToolStripMenuItem configureToolsMenuItem;
+        private System.Windows.Forms.ToolStripSeparator toolStripSeparator47;
+        private System.Windows.Forms.Panel panel1;
+        private System.Windows.Forms.ToolStripSeparator toolStripSeparator46;
+        private System.Windows.Forms.ToolStripMenuItem optionsToolStripMenuItem;
+        private System.Windows.Forms.ToolStripMenuItem publishMenuItem;
+        private System.Windows.Forms.ToolStripMenuItem immediateWindowToolStripMenuItem;
+        private System.Windows.Forms.ToolStripMenuItem importPeptideSearchMenuItem;
+        private System.Windows.Forms.ToolStripMenuItem groupReplicatesByContextMenuItem;
+        private System.Windows.Forms.ToolStripMenuItem groupByReplicateContextMenuItem;
+        private System.Windows.Forms.ToolStripMenuItem mProphetFeaturesMenuItem;
+        private System.Windows.Forms.ToolStripMenuItem peakBoundariesToolStripMenuItem;
+        private System.Windows.Forms.ToolStripMenuItem massErrorContextMenuItem;
+        private System.Windows.Forms.ToolStripSeparator toolStripSeparatorTran;
+        private System.Windows.Forms.ToolStripMenuItem basePeakContextMenuItem;
+        private System.Windows.Forms.ToolStripMenuItem ticContextMenuItem;
+        private System.Windows.Forms.ToolStripMenuItem qcContextMenuItem;
+        private System.Windows.Forms.ToolStripMenuItem idTimesNoneContextMenuItem;
+        private System.Windows.Forms.ToolStripMenuItem idTimesMatchingContextMenuItem;
+        private System.Windows.Forms.ToolStripMenuItem idTimesAlignedContextMenuItem;
+        private System.Windows.Forms.ToolStripMenuItem idTimesOtherContextMenuItem;
+        private System.Windows.Forms.ToolStripSplitButton buttonShowAllChromatograms;
+        private System.Windows.Forms.ToolStripSeparator toolStripSeparatorSplitGraph;
+        private System.Windows.Forms.ToolStripMenuItem splitGraphContextMenuItem;
+        private System.Windows.Forms.ToolStripMenuItem showLibraryChromatogramsSpectrumContextMenuItem;
+        private System.Windows.Forms.ToolStripMenuItem chromatogramsToolStripMenuItem;
+        private System.Windows.Forms.ToolStripButton publishToolbarButton;
+        private System.Windows.Forms.ToolStripMenuItem updatesToolsMenuItem;
+        private System.Windows.Forms.ToolStripMenuItem setStandardTypeContextMenuItem;
+        private System.Windows.Forms.ToolStripMenuItem noStandardContextMenuItem;
+        private System.Windows.Forms.ToolStripMenuItem qcStandardContextMenuItem;
+        private System.Windows.Forms.ToolStripMenuItem irtStandardContextMenuItem;
+        private System.Windows.Forms.ToolStripMenuItem normStandardContextMenuItem;
+        private System.Windows.Forms.ToolStripSeparator toolStripSeparator49;
+        private System.Windows.Forms.ToolStripSeparator toolStripSeparator50;
+        private System.Windows.Forms.ToolStripSeparator toolStripSeparator51;
+        private System.Windows.Forms.ToolStripSeparator toolStripSeparator52;
+        private System.Windows.Forms.ToolStripMenuItem toolStoreMenuItem;
+        private System.Windows.Forms.ToolStripSeparator toolStripSeparatorTools;
+        private System.Windows.Forms.ToolStripMenuItem startPageMenuItem;
+        private System.Windows.Forms.ToolStripMenuItem addMoleculeContextMenuItem;
+        private System.Windows.Forms.ToolStripMenuItem addTransitionMoleculeContextMenuItem;
+        private System.Windows.Forms.ToolStripMenuItem openContainingFolderMenuItem;
+        private System.Windows.Forms.ToolStripSeparator toolStripSeparator53;
+        private System.Windows.Forms.ToolStripMenuItem addSmallMoleculePrecursorContextMenuItem;
+        private System.Windows.Forms.ToolStripMenuItem timePlotContextMenuItem;
+        private System.Windows.Forms.ToolStripMenuItem timeCorrelationContextMenuItem;
+        private System.Windows.Forms.ToolStripMenuItem timeResidualsContextMenuItem;
+        private System.Windows.Forms.ToolStripMenuItem timePointsContextMenuItem;
+        private System.Windows.Forms.ToolStripMenuItem timeTargetsContextMenuItem;
+        private System.Windows.Forms.ToolStripMenuItem timeStandardsContextMenuItem;
+        private System.Windows.Forms.ToolStripMenuItem timeDecoysContextMenuItem;
+        private System.Windows.Forms.ContextMenuStrip contextMenuMassErrors;
+        private System.Windows.Forms.ToolStripMenuItem massErrorGraphContextMenuItem;
+        private System.Windows.Forms.ToolStripMenuItem massErrorReplicateComparisonContextMenuItem;
+        private System.Windows.Forms.ToolStripMenuItem massErrorPeptideComparisonContextMenuItem;
+        private System.Windows.Forms.ToolStripMenuItem peptideOrderMassErrorContextMenuItem;
+        private System.Windows.Forms.ToolStripMenuItem massErrorPropsContextMenuItem;
+        private System.Windows.Forms.ToolStripMenuItem showMassErrorLegendContextMenuItem;
+        private System.Windows.Forms.ToolStripMenuItem massErrorHistogramContextMenuItem;
+        private System.Windows.Forms.ToolStripMenuItem massErrorPointsContextMenuItem;
+        private System.Windows.Forms.ToolStripMenuItem massErrorTargetsContextMenuItem;
+        private System.Windows.Forms.ToolStripMenuItem massErrorDecoysContextMenuItem;
+        private System.Windows.Forms.ToolStripMenuItem binCountContextMenuItem;
+        private System.Windows.Forms.ToolStripMenuItem ppm05ContextMenuItem;
+        private System.Windows.Forms.ToolStripMenuItem ppm10ContextMenuItem;
+        private System.Windows.Forms.ToolStripMenuItem ppm15ContextMenuItem;
+        private System.Windows.Forms.ToolStripMenuItem ppm20ContextMenuItem;
+        private System.Windows.Forms.ToolStripMenuItem massErrorTransitionsContextMenuItem;
+        private System.Windows.Forms.ToolStripMenuItem massErrorAllTransitionsContextMenuItem;
+        private System.Windows.Forms.ToolStripMenuItem massErrorBestTransitionsContextMenuItem;
+        private System.Windows.Forms.ToolStripSeparator toolStripSeparator55;
+        private System.Windows.Forms.ToolStripMenuItem MassErrorPrecursorsContextMenuItem;
+        private System.Windows.Forms.ToolStripMenuItem MassErrorProductsContextMenuItem;
+        private System.Windows.Forms.ToolStripMenuItem massErrorHistogram2DContextMenuItem;
+        private System.Windows.Forms.ToolStripMenuItem massErrorXAxisContextMenuItem;
+        private System.Windows.Forms.ToolStripMenuItem massErorrRetentionTimeContextMenuItem;
+        private System.Windows.Forms.ToolStripMenuItem massErrorMassToChargContextMenuItem;
+        private System.Windows.Forms.ToolStripMenuItem massErrorlogScaleContextMenuItem;
+        private System.Windows.Forms.ToolStripMenuItem massErrorTargets1FDRContextMenuItem;
+        private System.Windows.Forms.ToolStripMenuItem surrogateStandardContextMenuItem;
+        private System.Windows.Forms.ToolStripMenuItem scoreToRunToolStripMenuItem;
+        private System.Windows.Forms.ToolStripMenuItem runToRunToolStripMenuItem;
+        private System.Windows.Forms.ToolStripSeparator checkForUpdatesSeparator;
+        private System.Windows.Forms.ToolStripMenuItem checkForUpdatesMenuItem;
+        private System.Windows.Forms.ToolStripMenuItem exportSpectralLibraryMenuItem;
+        private System.Windows.Forms.ToolStripMenuItem transformChromInterpolatedContextMenuItem;
+        private System.Windows.Forms.ToolStripMenuItem setRegressionMethodContextMenuItem;
+        private System.Windows.Forms.ToolStripMenuItem linearRegressionContextMenuItem;
+        private System.Windows.Forms.ToolStripMenuItem kernelDensityEstimationContextMenuItem;
+        private System.Windows.Forms.ToolStripMenuItem loessContextMenuItem;
+        private System.Windows.Forms.ToolStripMenuItem rawTimesContextMenuItem;
+        private System.Windows.Forms.ToolStripMenuItem importAssayLibraryMenuItem;
+        private System.Windows.Forms.ToolStripMenuItem areaCVHistogramContextMenuItem;
+        private System.Windows.Forms.ToolStripMenuItem areaCVHistogram2DContextMenuItem;
+        private System.Windows.Forms.ToolStripMenuItem areaCVbinWidthToolStripMenuItem;
+        private System.Windows.Forms.ToolStripMenuItem areaCV05binWidthToolStripMenuItem;
+        private System.Windows.Forms.ToolStripMenuItem areaCV10binWidthToolStripMenuItem;
+        private System.Windows.Forms.ToolStripMenuItem areaCV15binWidthToolStripMenuItem;
+        private System.Windows.Forms.ToolStripMenuItem areaCV20binWidthToolStripMenuItem;
+        private System.Windows.Forms.ToolStripMenuItem pointsToolStripMenuItem;
+        private System.Windows.Forms.ToolStripMenuItem areaCVtargetsToolStripMenuItem;
+        private System.Windows.Forms.ToolStripMenuItem areaCVdecoysToolStripMenuItem;
+        private System.Windows.Forms.ToolStripMenuItem areaCVNormalizedToToolStripMenuItem;
+        private System.Windows.Forms.ToolStripMenuItem areaCVLogScaleToolStripMenuItem;
+        private System.Windows.Forms.ToolStripSeparator rawTimesMenuItemSplitter;
+        private System.Windows.Forms.ToolStripMenuItem onlyQuantitativeContextMenuItem;
+        private System.Windows.Forms.ToolStripSeparator toolStripSeparatorOnlyQuantitative;
+        private System.Windows.Forms.ToolStripMenuItem originalPeakMenuItem;
+        private System.Windows.Forms.ToolStripMenuItem removeAboveCVCutoffToolStripMenuItem;
+        private System.Windows.Forms.ToolStripSeparator toolStripSeparator57;
+        private System.Windows.Forms.ToolStripMenuItem graphTypeToolStripMenuItem;
+        private System.Windows.Forms.ToolStripMenuItem barAreaGraphDisplayTypeMenuItem;
+        private System.Windows.Forms.ToolStripMenuItem lineAreaGraphDisplayTypeMenuItem;
+        private System.Windows.Forms.ToolStripMenuItem exportAnnotationsMenuItem;
+        private System.Windows.Forms.ToolStripMenuItem importAnnotationsMenuItem;
+        private System.Windows.Forms.ToolStripMenuItem areaCVTransitionsToolStripMenuItem;
+        private System.Windows.Forms.ToolStripMenuItem areaCVAllTransitionsToolStripMenuItem;
+        private System.Windows.Forms.ToolStripMenuItem areaCVCountTransitionsToolStripMenuItem;
+        private System.Windows.Forms.ToolStripMenuItem areaCVBestTransitionsToolStripMenuItem;
+        private System.Windows.Forms.ToolStripSeparator toolStripSeparator58;
+        private System.Windows.Forms.ToolStripMenuItem areaCVPrecursorsToolStripMenuItem;
+        private System.Windows.Forms.ToolStripMenuItem areaCVProductsToolStripMenuItem;
+        private System.Windows.Forms.ToolStripSeparator toolStripSeparatorSelectUI;
+        private System.Windows.Forms.ToolStripDropDownButton modeUIToolBarDropDownButton;
+        private System.Windows.Forms.ToolStripMenuItem targetsAt1FDRToolStripMenuItem;
+        private System.Windows.Forms.ToolStripMenuItem webinarsMenuItem;
+        private System.Windows.Forms.ToolStripMenuItem documentationToolStripMenuItem;
+        private System.Windows.Forms.ToolStripMenuItem reportsHelpMenuItem;
+        private System.Windows.Forms.ToolStripMenuItem commandLineHelpMenuItem;
+        private System.Windows.Forms.ToolStripMenuItem otherDocsHelpMenuItem;
+        private System.Windows.Forms.ToolStripMenuItem toggleQuantitativeContextMenuItem;
+        private System.Windows.Forms.ToolStripMenuItem markTransitionsQuantitativeContextMenuItem;
+        private System.Windows.Forms.ToolStripMenuItem scoreContextMenuItem;
+        private System.Windows.Forms.ToolStripSeparator toolStripSeparator61;
+        private System.Windows.Forms.ToolStripMenuItem prositLibMatchItem;
+        private System.Windows.Forms.ToolStripMenuItem mirrorMenuItem;
+        private System.Windows.Forms.ToolStripMenuItem applyPeakGroupGraphMenuItem;
+        private System.Windows.Forms.ToolStripMenuItem groupApplyToByGraphMenuItem;
+        private System.Windows.Forms.ToolStripMenuItem logRegressionContextMenuItem;
+        private System.Windows.Forms.ContextMenuStrip contextMenuDetections;
+        private System.Windows.Forms.ToolStripMenuItem detectionsTargetToolStripMenuItem;
+        private System.Windows.Forms.ToolStripMenuItem detectionsTargetPrecursorToolStripMenuItem;
+        private System.Windows.Forms.ToolStripMenuItem detectionsTargetPeptideToolStripMenuItem;
+        private System.Windows.Forms.ToolStripMenuItem detectionsGraphTypeToolStripMenuItem;
+        private System.Windows.Forms.ToolStripMenuItem detectionsGraphTypeReplicateToolStripMenuItem;
+        private System.Windows.Forms.ToolStripMenuItem detectionsGraphTypeHistogramToolStripMenuItem;
+        private System.Windows.Forms.ToolStripSeparator detectionsToolStripSeparator1;
+        private System.Windows.Forms.ToolStripMenuItem detectionsShowToolStripMenuItem;
+        private System.Windows.Forms.ToolStripMenuItem detectionsShowSelectionToolStripMenuItem;
+        private System.Windows.Forms.ToolStripMenuItem detectionsShowLegendToolStripMenuItem;
+        private System.Windows.Forms.ToolStripMenuItem detectionsShowMeanToolStripMenuItem;
+        private System.Windows.Forms.ToolStripMenuItem detectionsShowAtLeastNToolStripMenuItem;
+        private System.Windows.Forms.ToolStripMenuItem detectionsYScaleToolStripMenuItem;
+        private System.Windows.Forms.ToolStripMenuItem detectionsYScaleOneToolStripMenuItem;
+        private System.Windows.Forms.ToolStripSeparator detectionsToolStripSeparator2;
+        private System.Windows.Forms.ToolStripMenuItem detectionsPropertiesToolStripMenuItem;
+        private System.Windows.Forms.ToolStripSeparator detectionsToolStripSeparator3;
+        private System.Windows.Forms.ToolStripMenuItem detectionsYScalePercentToolStripMenuItem;
+    }
+}
+