/*
 * Original author: Brendan MacLean <brendanx .at. u.washington.edu>,
 *                  MacCoss Lab, Department of Genome Sciences, UW
 *
 * Copyright 2011 University of Washington - Seattle, WA
 * 
 * Licensed under the Apache License, Version 2.0 (the "License");
 * you may not use this file except in compliance with the License.
 * You may obtain a copy of the License at
 *
 *     http://www.apache.org/licenses/LICENSE-2.0
 *
 * Unless required by applicable law or agreed to in writing, software
 * distributed under the License is distributed on an "AS IS" BASIS,
 * WITHOUT WARRANTIES OR CONDITIONS OF ANY KIND, either express or implied.
 * See the License for the specific language governing permissions and
 * limitations under the License.
 */
using System;
using System.Windows.Forms;
using pwiz.Common.SystemUtil;
using pwiz.Skyline.Model.AuditLog;
using pwiz.Skyline.Model.Results;
using pwiz.Skyline.Properties;
using pwiz.Skyline.Util;

namespace pwiz.Skyline.Alerts
{
    public partial class ImportDocResultsDlg : FormEx, IAuditLogModifier<ImportDocResultsDlg.ImportDocResultsSettings>
    {
        public ImportDocResultsDlg(bool canImportResults)
        {
            InitializeComponent();

            Text = Program.Name;

            CanImportResults = canImportResults;
        }

        public ImportDocResultsSettings FormSettings
        {
            get { return new ImportDocResultsSettings(this); }
        }

        public class ImportDocResultsSettings : AuditLogOperationSettings<ImportDocResultsSettings>, IAuditLogComparable
        {
            private readonly MeasuredResults.MergeAction _action;
            private bool _mergeOverride;
 
            public ImportDocResultsSettings(ImportDocResultsDlg dlg) : this(dlg.Action, dlg.IsMergePeptides)
            {
            }

            public ImportDocResultsSettings(MeasuredResults.MergeAction action, bool mergePeptides)
            {
                _action = action;
                MergePeptides = mergePeptides;
            }

            [Track]
            public bool Remove
            {
                get { return !_mergeOverride && _action == MeasuredResults.MergeAction.remove; }
            }

            [Track]
            public bool MergeName
            {
                get { return !_mergeOverride && _action == MeasuredResults.MergeAction.merge_names; }
            }

            [Track]
            public bool MergeOrder
            {
                get { return !_mergeOverride && _action == MeasuredResults.MergeAction.merge_indices; }
            }

            [Track]
            public bool AddNew
            {
                get { return !_mergeOverride && _action == MeasuredResults.MergeAction.add; }
            }

            [Track(ignoreDefaultParent:true)]
            public bool MergePeptides { get; private set; }

            public object GetDefaultObject(ObjectInfo<object> info)
            {
                return new ImportDocResultsSettings(MeasuredResults.MergeAction.remove, false) {_mergeOverride = true};
            }
        }

        public bool CanImportResults { get; private set; }

        public MeasuredResults.MergeAction Action
        {
            get
            {
                if (radioMergeByName.Checked)
                    return MeasuredResults.MergeAction.merge_names;
                if (radioMergeByIndex.Checked)
                    return MeasuredResults.MergeAction.merge_indices;
                if (radioAdd.Checked)
                    return MeasuredResults.MergeAction.add;

                return MeasuredResults.MergeAction.remove;
            }

            set
            {
                switch (value)
                {
                    case MeasuredResults.MergeAction.remove:
                        radioRemove.Checked = true;
                        break;
                    case MeasuredResults.MergeAction.merge_names:
                        radioMergeByName.Checked = true;
                        break;
                    case MeasuredResults.MergeAction.merge_indices:
                        radioMergeByIndex.Checked = true;
                        break;
                    case MeasuredResults.MergeAction.add:
                        radioAdd.Checked = true;
                        break;
                    default:
<<<<<<< HEAD
                        throw new ArgumentOutOfRangeException(@"value");
=======
                        throw new ArgumentOutOfRangeException(nameof(value));
>>>>>>> 32e7e35f
                }
            }
        }

        public bool IsMergePeptides
        {
            get { return cbMergePeptides.Checked; }
            set { cbMergePeptides.Checked = value; }
        }

        public void OkDialog()
        {
            if (!CanImportResults && Action != MeasuredResults.MergeAction.remove)
            {
                MessageDlg.Show(this, Resources.ImportDocResultsDlg_OkDialog_The_document_must_be_saved_before_results_may_be_imported);
                Action = MeasuredResults.MergeAction.remove;
                return;
            }

            DialogResult = DialogResult.OK;
        }

        private void btnOK_Click(object sender, EventArgs e)
        {
            OkDialog();
        }
    }
}
<|MERGE_RESOLUTION|>--- conflicted
+++ resolved
@@ -1,158 +1,154 @@
-/*
- * Original author: Brendan MacLean <brendanx .at. u.washington.edu>,
- *                  MacCoss Lab, Department of Genome Sciences, UW
- *
- * Copyright 2011 University of Washington - Seattle, WA
- * 
- * Licensed under the Apache License, Version 2.0 (the "License");
- * you may not use this file except in compliance with the License.
- * You may obtain a copy of the License at
- *
- *     http://www.apache.org/licenses/LICENSE-2.0
- *
- * Unless required by applicable law or agreed to in writing, software
- * distributed under the License is distributed on an "AS IS" BASIS,
- * WITHOUT WARRANTIES OR CONDITIONS OF ANY KIND, either express or implied.
- * See the License for the specific language governing permissions and
- * limitations under the License.
- */
-using System;
-using System.Windows.Forms;
-using pwiz.Common.SystemUtil;
-using pwiz.Skyline.Model.AuditLog;
-using pwiz.Skyline.Model.Results;
-using pwiz.Skyline.Properties;
-using pwiz.Skyline.Util;
-
-namespace pwiz.Skyline.Alerts
-{
-    public partial class ImportDocResultsDlg : FormEx, IAuditLogModifier<ImportDocResultsDlg.ImportDocResultsSettings>
-    {
-        public ImportDocResultsDlg(bool canImportResults)
-        {
-            InitializeComponent();
-
-            Text = Program.Name;
-
-            CanImportResults = canImportResults;
-        }
-
-        public ImportDocResultsSettings FormSettings
-        {
-            get { return new ImportDocResultsSettings(this); }
-        }
-
-        public class ImportDocResultsSettings : AuditLogOperationSettings<ImportDocResultsSettings>, IAuditLogComparable
-        {
-            private readonly MeasuredResults.MergeAction _action;
-            private bool _mergeOverride;
- 
-            public ImportDocResultsSettings(ImportDocResultsDlg dlg) : this(dlg.Action, dlg.IsMergePeptides)
-            {
-            }
-
-            public ImportDocResultsSettings(MeasuredResults.MergeAction action, bool mergePeptides)
-            {
-                _action = action;
-                MergePeptides = mergePeptides;
-            }
-
-            [Track]
-            public bool Remove
-            {
-                get { return !_mergeOverride && _action == MeasuredResults.MergeAction.remove; }
-            }
-
-            [Track]
-            public bool MergeName
-            {
-                get { return !_mergeOverride && _action == MeasuredResults.MergeAction.merge_names; }
-            }
-
-            [Track]
-            public bool MergeOrder
-            {
-                get { return !_mergeOverride && _action == MeasuredResults.MergeAction.merge_indices; }
-            }
-
-            [Track]
-            public bool AddNew
-            {
-                get { return !_mergeOverride && _action == MeasuredResults.MergeAction.add; }
-            }
-
-            [Track(ignoreDefaultParent:true)]
-            public bool MergePeptides { get; private set; }
-
-            public object GetDefaultObject(ObjectInfo<object> info)
-            {
-                return new ImportDocResultsSettings(MeasuredResults.MergeAction.remove, false) {_mergeOverride = true};
-            }
-        }
-
-        public bool CanImportResults { get; private set; }
-
-        public MeasuredResults.MergeAction Action
-        {
-            get
-            {
-                if (radioMergeByName.Checked)
-                    return MeasuredResults.MergeAction.merge_names;
-                if (radioMergeByIndex.Checked)
-                    return MeasuredResults.MergeAction.merge_indices;
-                if (radioAdd.Checked)
-                    return MeasuredResults.MergeAction.add;
-
-                return MeasuredResults.MergeAction.remove;
-            }
-
-            set
-            {
-                switch (value)
-                {
-                    case MeasuredResults.MergeAction.remove:
-                        radioRemove.Checked = true;
-                        break;
-                    case MeasuredResults.MergeAction.merge_names:
-                        radioMergeByName.Checked = true;
-                        break;
-                    case MeasuredResults.MergeAction.merge_indices:
-                        radioMergeByIndex.Checked = true;
-                        break;
-                    case MeasuredResults.MergeAction.add:
-                        radioAdd.Checked = true;
-                        break;
-                    default:
-<<<<<<< HEAD
-                        throw new ArgumentOutOfRangeException(@"value");
-=======
-                        throw new ArgumentOutOfRangeException(nameof(value));
->>>>>>> 32e7e35f
-                }
-            }
-        }
-
-        public bool IsMergePeptides
-        {
-            get { return cbMergePeptides.Checked; }
-            set { cbMergePeptides.Checked = value; }
-        }
-
-        public void OkDialog()
-        {
-            if (!CanImportResults && Action != MeasuredResults.MergeAction.remove)
-            {
-                MessageDlg.Show(this, Resources.ImportDocResultsDlg_OkDialog_The_document_must_be_saved_before_results_may_be_imported);
-                Action = MeasuredResults.MergeAction.remove;
-                return;
-            }
-
-            DialogResult = DialogResult.OK;
-        }
-
-        private void btnOK_Click(object sender, EventArgs e)
-        {
-            OkDialog();
-        }
-    }
-}
+﻿/*
+ * Original author: Brendan MacLean <brendanx .at. u.washington.edu>,
+ *                  MacCoss Lab, Department of Genome Sciences, UW
+ *
+ * Copyright 2011 University of Washington - Seattle, WA
+ * 
+ * Licensed under the Apache License, Version 2.0 (the "License");
+ * you may not use this file except in compliance with the License.
+ * You may obtain a copy of the License at
+ *
+ *     http://www.apache.org/licenses/LICENSE-2.0
+ *
+ * Unless required by applicable law or agreed to in writing, software
+ * distributed under the License is distributed on an "AS IS" BASIS,
+ * WITHOUT WARRANTIES OR CONDITIONS OF ANY KIND, either express or implied.
+ * See the License for the specific language governing permissions and
+ * limitations under the License.
+ */
+using System;
+using System.Windows.Forms;
+using pwiz.Common.SystemUtil;
+using pwiz.Skyline.Model.AuditLog;
+using pwiz.Skyline.Model.Results;
+using pwiz.Skyline.Properties;
+using pwiz.Skyline.Util;
+
+namespace pwiz.Skyline.Alerts
+{
+    public partial class ImportDocResultsDlg : FormEx, IAuditLogModifier<ImportDocResultsDlg.ImportDocResultsSettings>
+    {
+        public ImportDocResultsDlg(bool canImportResults)
+        {
+            InitializeComponent();
+
+            Text = Program.Name;
+
+            CanImportResults = canImportResults;
+        }
+
+        public ImportDocResultsSettings FormSettings
+        {
+            get { return new ImportDocResultsSettings(this); }
+        }
+
+        public class ImportDocResultsSettings : AuditLogOperationSettings<ImportDocResultsSettings>, IAuditLogComparable
+        {
+            private readonly MeasuredResults.MergeAction _action;
+            private bool _mergeOverride;
+ 
+            public ImportDocResultsSettings(ImportDocResultsDlg dlg) : this(dlg.Action, dlg.IsMergePeptides)
+            {
+            }
+
+            public ImportDocResultsSettings(MeasuredResults.MergeAction action, bool mergePeptides)
+            {
+                _action = action;
+                MergePeptides = mergePeptides;
+            }
+
+            [Track]
+            public bool Remove
+            {
+                get { return !_mergeOverride && _action == MeasuredResults.MergeAction.remove; }
+            }
+
+            [Track]
+            public bool MergeName
+            {
+                get { return !_mergeOverride && _action == MeasuredResults.MergeAction.merge_names; }
+            }
+
+            [Track]
+            public bool MergeOrder
+            {
+                get { return !_mergeOverride && _action == MeasuredResults.MergeAction.merge_indices; }
+            }
+
+            [Track]
+            public bool AddNew
+            {
+                get { return !_mergeOverride && _action == MeasuredResults.MergeAction.add; }
+            }
+
+            [Track(ignoreDefaultParent:true)]
+            public bool MergePeptides { get; private set; }
+
+            public object GetDefaultObject(ObjectInfo<object> info)
+            {
+                return new ImportDocResultsSettings(MeasuredResults.MergeAction.remove, false) {_mergeOverride = true};
+            }
+        }
+
+        public bool CanImportResults { get; private set; }
+
+        public MeasuredResults.MergeAction Action
+        {
+            get
+            {
+                if (radioMergeByName.Checked)
+                    return MeasuredResults.MergeAction.merge_names;
+                if (radioMergeByIndex.Checked)
+                    return MeasuredResults.MergeAction.merge_indices;
+                if (radioAdd.Checked)
+                    return MeasuredResults.MergeAction.add;
+
+                return MeasuredResults.MergeAction.remove;
+            }
+
+            set
+            {
+                switch (value)
+                {
+                    case MeasuredResults.MergeAction.remove:
+                        radioRemove.Checked = true;
+                        break;
+                    case MeasuredResults.MergeAction.merge_names:
+                        radioMergeByName.Checked = true;
+                        break;
+                    case MeasuredResults.MergeAction.merge_indices:
+                        radioMergeByIndex.Checked = true;
+                        break;
+                    case MeasuredResults.MergeAction.add:
+                        radioAdd.Checked = true;
+                        break;
+                    default:
+                        throw new ArgumentOutOfRangeException(nameof(value));
+                }
+            }
+        }
+
+        public bool IsMergePeptides
+        {
+            get { return cbMergePeptides.Checked; }
+            set { cbMergePeptides.Checked = value; }
+        }
+
+        public void OkDialog()
+        {
+            if (!CanImportResults && Action != MeasuredResults.MergeAction.remove)
+            {
+                MessageDlg.Show(this, Resources.ImportDocResultsDlg_OkDialog_The_document_must_be_saved_before_results_may_be_imported);
+                Action = MeasuredResults.MergeAction.remove;
+                return;
+            }
+
+            DialogResult = DialogResult.OK;
+        }
+
+        private void btnOK_Click(object sender, EventArgs e)
+        {
+            OkDialog();
+        }
+    }
+}