--- conflicted
+++ resolved
@@ -1,675 +1,326 @@
-<<<<<<< HEAD
-﻿/*
- * Original author: Matt Chambers <matt.chambers42 .at. gmail.com >
- *
- * Copyright 2021 University of Washington - Seattle, WA
- * 
- * Licensed under the Apache License, Version 2.0 (the "License");
- * you may not use this file except in compliance with the License.
- * You may obtain a copy of the License at
- *
- *     http://www.apache.org/licenses/LICENSE-2.0
- *
- * Unless required by applicable law or agreed to in writing, software
- * distributed under the License is distributed on an "AS IS" BASIS,
- * WITHOUT WARRANTIES OR CONDITIONS OF ANY KIND, either express or implied.
- * See the License for the specific language governing permissions and
- * limitations under the License.
- */
-
-using System;
-using System.Collections.Generic;
-using System.Collections.Specialized;
-using System.Drawing;
-using System.IO;
-using System.Linq;
-using System.Net;
-using System.Text;
-using System.Text.RegularExpressions;
-using System.Windows.Forms;
-using Ionic.Zip;
-using pwiz.Common.SystemUtil;
-using pwiz.Skyline.Controls;
-using pwiz.Skyline.Model.DdaSearch;
-using pwiz.Skyline.Util;
-using pwiz.Skyline.Util.Extensions;
-using pwiz.Skyline.Properties;
-
-namespace pwiz.Skyline.Alerts
-{
-    public partial class MsFraggerDownloadDlg : FormEx
-    {
-        private static readonly string LICENSE_URL = Settings.Default.MsFraggerLicenseUrl;
-        private static readonly string VERIFY_URL = Settings.Default.MsFraggerVerifyUrl;
-        private static readonly string DOWNLOAD_URL_WITH_TOKEN = $@"{Settings.Default.MsFraggerDownloadUrl}?token={{0}}&download=Release%20{MsFraggerSearchEngine.MSFRAGGER_VERSION}%24zip";
-        private const string VERIFY_METHOD = @"POST";
-        private static readonly Uri DOWNLOAD_URL_FOR_FUNCTIONAL_TESTS = new Uri($@"https://ci.skyline.ms/skyline_tool_testing_mirror/MSFragger-{MsFraggerSearchEngine.MSFRAGGER_VERSION}.zip");
-
-        public class LinkInfo
-        {
-            public object Source;
-            public int Start, End;
-            public string Target;
-        }
-        private List<LinkInfo> linkInfos;
-
-        public MsFraggerDownloadDlg()
-        {
-            InitializeComponent();
-        }
-
-        protected override void OnLoad(EventArgs e)
-        {
-            base.OnLoad(e);
-
-            linkInfos = new List<LinkInfo>();
-            formatRichTextMarkup(rtbAgreeToLicense);
-            formatRichTextMarkup(rtbUsageConditions);
-        }
-
-        private void formatRichTextMarkup(RichTextBox rtb)
-        {
-            const string BOLD_PATTERN = "<b>(.*?)</b>";
-            var boldMatch = Regex.Match(rtb.Text, BOLD_PATTERN);
-            rtb.Select(boldMatch.Index, boldMatch.Length);
-            try
-            {
-                rtb.SelectionFont = new Font(rtb.SelectionFont, FontStyle.Bold);
-            }
-            catch (Exception)
-            {
-                // Ignore failed attempt to set text to bold
-            }
-            rtb.SelectedText = Regex.Replace(rtb.SelectedText, BOLD_PATTERN, "$1");
-
-            const string LINK_PATTERN = "<link(?:\\s*target=\"(.*?)\")?>(.*?)</link>";
-            for (int i=0; i < 100; ++i)
-            {
-                var match = Regex.Match(rtb.Text, LINK_PATTERN);
-                if (!match.Success)
-                    break;
-
-                rtb.Select(match.Index, match.Length); // select the match
-                try
-                {
-                    rtb.SelectionFont = new Font(rtb.SelectionFont, FontStyle.Underline);
-                }
-                catch (Exception)
-                {
-                    // Ignore failed attempt to set text to underline
-                }
-
-                rtb.SelectionColor = SystemColors.HotTrack;
-                rtb.SelectedText = Regex.Replace(rtb.SelectedText, LINK_PATTERN, "$2");
-                linkInfos.Add(new LinkInfo
-                {
-                    Source = rtb,
-                    Start = match.Index,
-                    End = match.Index + match.Groups[2].Length,
-                    Target = match.Groups[1].Success ? match.Groups[1].Value : match.Groups[2].Value
-                });
-            }
-
-            rtb.Select(0, 0);
-
-            // do not allow focusing on the text boxes (so caret stays hidden)
-            rtb.GotFocus += (sender, args) => cbAgreeToLicense.Focus();
-
-            // listen for click and move to handle links and cursor changing
-            rtb.MouseMove += RtbAgreeToLicense_MouseMove;
-            rtb.MouseClick += RtbAgreeToLicense_MouseClick;
-        }
-
-        public void SetValues(string firstName, string lastName, string email, string institution)
-        {
-            tbFirstName.Text = firstName;
-            tbLastName.Text = lastName;
-            tbEmail.Text = email;
-            tbInstitution.Text = institution;
-            cbAgreeToLicense.Checked = true;
-            tbVerificationCode.Text = @"1234";
-            // now clicking "Accept" button should start download
-        }
-
-        private string RequestVerificationCode()
-        {
-            if (Program.FunctionalTest && !Program.IsPaused)
-                return string.Empty;
-
-            using var downloadProgressDlg = new LongWaitDlg();
-            using var client = new WebClient();
-
-            var postData = new NameValueCollection();
-            postData[@"transfer"] = @"academic";
-            postData[@"agreement1"] = @"on";
-            postData[@"agreement2"] = @"on";
-            postData[@"agreement3"] = @"on";
-            postData[@"first_name"] = tbFirstName.Text;
-            postData[@"last_name"] = tbLastName.Text;
-            postData[@"email"] = tbEmail.Text;
-            postData[@"organization"] = tbInstitution.Text;
-            postData[@"download"] = $@"Release {MsFraggerSearchEngine.MSFRAGGER_VERSION}$zip";
-            postData[@"is_fragpipe"] = @"true";
-
-            string resultString = string.Empty;
-            downloadProgressDlg.PerformWork(this, 50, broker =>
-            {
-                var uploadTask = client.UploadValuesTaskAsync(VERIFY_URL, VERIFY_METHOD, postData);
-                uploadTask.Wait(broker.CancellationToken);
-                if (uploadTask.Exception != null)
-                    throw uploadTask.Exception;
-
-                var resultBytes = uploadTask.Result;
-                resultString = Encoding.UTF8.GetString(resultBytes);
-            });
-            return resultString;
-        }
-
-        private bool Download()
-        {
-            using (var downloadProgressDlg = new LongWaitDlg())
-            {
-                downloadProgressDlg.Message = string.Format(AlertsResources.MsFraggerDownloadDlg_Download_Downloading_MSFragger__0_, MsFraggerSearchEngine.MSFRAGGER_VERSION);
-                if (Program.FunctionalTest && !Program.IsPaused) // original URLs not possible with "verification code" system
-                {
-                    var msFraggerDownloadInfo = MsFraggerSearchEngine.MsFraggerDownloadInfo;
-                    msFraggerDownloadInfo.DownloadUrl = DOWNLOAD_URL_FOR_FUNCTIONAL_TESTS;
-                    downloadProgressDlg.PerformWork(this, 50, pm => SimpleFileDownloader.DownloadRequiredFiles(new[] { msFraggerDownloadInfo }, pm));
-                    return true;
-                }
-
-                using (var client = new WebClient())
-                {
-                    var status = downloadProgressDlg.PerformWork(this, 50, broker =>
-                    {
-                        client.DownloadProgressChanged += (sender, args) => broker.UpdateProgress(new ProgressStatus().ChangePercentComplete(args.ProgressPercentage));
-
-                        string downloadUrl = string.Format(DOWNLOAD_URL_WITH_TOKEN, tbVerificationCode.Text);
-                        var msFraggerZipBytes = client.DownloadData(downloadUrl);
-
-                        // check if downloaded bytes are actually a zip file
-                        if (!ZipFile.IsZipFile(new MemoryStream(msFraggerZipBytes), false))
-                        {
-                            var resultString = Encoding.UTF8.GetString(msFraggerZipBytes);
-                            broker.UpdateProgress(new ProgressStatus().ChangeErrorException(
-                                new InvalidOperationException(string.Format(@"{0}{1}{1}{2}",
-                                    Resources.TestToolStoreClient_GetToolZipFile_Error_downloading_tool,
-                                    Environment.NewLine, resultString))));
-                            return;
-                        }
-
-                        var installPath = MsFraggerSearchEngine.MsFraggerDirectory;
-                        var downloadFilename = Path.Combine(installPath, MsFraggerSearchEngine.MSFRAGGER_FILENAME + @".zip");
-                        using (var fileSaver = new FileSaver(downloadFilename))
-                        {
-                            File.WriteAllBytes(fileSaver.SafeName, msFraggerZipBytes);
-                            fileSaver.Commit();
-                        }
-
-                        Directory.CreateDirectory(installPath);
-                        using (var zipFile = new ZipFile(downloadFilename))
-                        {
-                            zipFile.ExtractAll(installPath, ExtractExistingFileAction.OverwriteSilently);
-                        }
-                        FileEx.SafeDelete(downloadFilename);
-                    });
-
-                    if (status.IsError)
-                    {
-                        MessageDlg.Show(this, status.ErrorException.Message);
-                        return false;
-                    }
-                    return true;
-                }
-            }
-        }
-
-        public void ClickAccept() { btnAccept.PerformClick(); }
-
-        private bool IsReadyToVerify => cbAgreeToLicense.Checked && tbFirstName.TextLength > 0 &&
-                                        tbLastName.TextLength > 0 && tbEmail.Text.IsValidEmail() &&
-                                        tbInstitution.TextLength > 0;
-
-        private void btnAccept_Click(object sender, EventArgs e)
-        {
-            if (!Download())
-                return;
-
-            DialogResult = DialogResult.OK;
-        }
-
-        private void btnRequestVerificationCode_Click(object sender, EventArgs e)
-        {
-            ClickRequestVerificationCode();
-        }
-        
-        public void ClickRequestVerificationCode()
-        {
-            var verificationResultHtml = RequestVerificationCode();
-            lblVerificationCode.Enabled = tbVerificationCode.Enabled = true;
-
-            const string errorClass = "alert-danger"; // CSS class indicating an error in the HTML, e.g. "Please use institutional email address"
-            if (verificationResultHtml.Contains(errorClass))
-            {
-                var errorLines = TextUtil.LineSeparate(verificationResultHtml.Split('\n').Where(l => l.Contains(errorClass)));
-                var errorMsg = TextUtil.LineSeparate(AlertsResources.ReportErrorDlg_ReportErrorDlg_An_unexpected_error_has_occurred_as_shown_below, "", errorLines);
-                new AlertDlg(errorMsg, MessageBoxButtons.OK) { DetailMessage = verificationResultHtml }.ShowAndDispose(this);
-                return;
-            }
-            
-            new AlertDlg(AlertsResources.MsFraggerDownloadDlg_btnRequestVerificationCode_Click_Check_your_email, MessageBoxButtons.OK)
-                { DetailMessage = verificationResultHtml }.ShowAndDispose(this);
-        }
-
-        private bool CheckCursorWithinRange(RichTextBox rtb, MouseEventArgs e, LinkInfo linkInfo)
-        {
-            if (linkInfo.Source != rtb)
-                return false;
-
-            int charIndex = rtb.GetCharIndexFromPosition(e.Location);
-            return linkInfo.Start <= charIndex && linkInfo.End >= charIndex;
-        }
-
-        private void RtbAgreeToLicense_MouseMove(object sender, MouseEventArgs e)
-        {
-            var rtb = sender as RichTextBox;
-            if (rtb == null) return;
-
-            if (linkInfos.Any(p => CheckCursorWithinRange(rtb, e, p)))
-            {
-                if (Cursor != Cursors.Hand)
-                    Cursor = rtb.Cursor = Cursors.Hand;
-            }
-            else if (Cursor == Cursors.Hand)
-                Cursor = rtb.Cursor = Cursors.Default;
-            else
-                base.OnMouseMove(e);
-        }
-
-        private void RtbAgreeToLicense_MouseClick(object sender, MouseEventArgs e)
-        {
-            foreach (var linkInfo in linkInfos)
-            {
-                if (CheckCursorWithinRange(sender as RichTextBox, e, linkInfo))
-                {
-                    var target = linkInfo.Target;
-                    if (target == @"lic")
-                        target = LICENSE_URL;
-                    WebHelpers.OpenLink(this, target);
-                    return;
-                }
-            }
-
-            if (sender == rtbAgreeToLicense)
-                cbAgreeToLicense.Checked = !cbAgreeToLicense.Checked;
-        }
-
-        private void CheckVerificationReady()
-        {
-            btnRequestVerificationCode.Enabled = IsReadyToVerify;
-        }
-
-        private void tbTextChanged(object sender, EventArgs e)
-        {
-            CheckVerificationReady();
-        }
-
-        private void cbAgreeToLicense_CheckedChanged(object sender, EventArgs e)
-        {
-            CheckVerificationReady();
-        }
-
-        private void tbVerificationCodeChanged(object sender, EventArgs e)
-        {
-            btnAccept.Enabled = tbVerificationCode.TextLength > 0;
-        }
-    }
-}
-=======
-/*
- * Original author: Matt Chambers <matt.chambers42 .at. gmail.com >
- *
- * Copyright 2021 University of Washington - Seattle, WA
- * 
- * Licensed under the Apache License, Version 2.0 (the "License");
- * you may not use this file except in compliance with the License.
- * You may obtain a copy of the License at
- *
- *     http://www.apache.org/licenses/LICENSE-2.0
- *
- * Unless required by applicable law or agreed to in writing, software
- * distributed under the License is distributed on an "AS IS" BASIS,
- * WITHOUT WARRANTIES OR CONDITIONS OF ANY KIND, either express or implied.
- * See the License for the specific language governing permissions and
- * limitations under the License.
- */
-
-using System;
-using System.Collections.Generic;
-using System.Collections.Specialized;
-using System.Drawing;
-using System.IO;
-using System.Linq;
-using System.Text;
-using System.Text.RegularExpressions;
-using System.Windows.Forms;
-using Ionic.Zip;
-using pwiz.Common.SystemUtil;
-using pwiz.Skyline.Controls;
-using pwiz.Skyline.Model.DdaSearch;
-using pwiz.Skyline.Util;
-using pwiz.Skyline.Util.Extensions;
-using pwiz.Skyline.Properties;
-
-namespace pwiz.Skyline.Alerts
-{
-    public partial class MsFraggerDownloadDlg : FormEx
-    {
-        private static readonly string LICENSE_URL = Settings.Default.MsFraggerLicenseUrl;
-        private static readonly string VERIFY_URL = Settings.Default.MsFraggerVerifyUrl;
-        private static readonly string DOWNLOAD_URL_WITH_TOKEN = $@"{Settings.Default.MsFraggerDownloadUrl}?token={{0}}&download=Release%20{MsFraggerSearchEngine.MSFRAGGER_VERSION}%24zip";
-        private const string VERIFY_METHOD = @"POST";
-        private static readonly Uri DOWNLOAD_URL_FOR_FUNCTIONAL_TESTS = new Uri($@"https://ci.skyline.ms/skyline_tool_testing_mirror/MSFragger-{MsFraggerSearchEngine.MSFRAGGER_VERSION}.zip");
-
-        public class LinkInfo
-        {
-            public object Source;
-            public int Start, End;
-            public string Target;
-        }
-        private List<LinkInfo> linkInfos;
-
-        public MsFraggerDownloadDlg()
-        {
-            InitializeComponent();
-        }
-
-        protected override void OnLoad(EventArgs e)
-        {
-            base.OnLoad(e);
-
-            linkInfos = new List<LinkInfo>();
-            formatRichTextMarkup(rtbAgreeToLicense);
-            formatRichTextMarkup(rtbUsageConditions);
-        }
-
-        private void formatRichTextMarkup(RichTextBox rtb)
-        {
-            const string BOLD_PATTERN = "<b>(.*?)</b>";
-            var boldMatch = Regex.Match(rtb.Text, BOLD_PATTERN);
-            rtb.Select(boldMatch.Index, boldMatch.Length);
-            try
-            {
-                rtb.SelectionFont = new Font(rtb.SelectionFont, FontStyle.Bold);
-            }
-            catch (Exception)
-            {
-                // Ignore failed attempt to set text to bold
-            }
-            rtb.SelectedText = Regex.Replace(rtb.SelectedText, BOLD_PATTERN, "$1");
-
-            const string LINK_PATTERN = "<link(?:\\s*target=\"(.*?)\")?>(.*?)</link>";
-            for (int i=0; i < 100; ++i)
-            {
-                var match = Regex.Match(rtb.Text, LINK_PATTERN);
-                if (!match.Success)
-                    break;
-
-                rtb.Select(match.Index, match.Length); // select the match
-                try
-                {
-                    rtb.SelectionFont = new Font(rtb.SelectionFont, FontStyle.Underline);
-                }
-                catch (Exception)
-                {
-                    // Ignore failed attempt to set text to underline
-                }
-
-                rtb.SelectionColor = SystemColors.HotTrack;
-                rtb.SelectedText = Regex.Replace(rtb.SelectedText, LINK_PATTERN, "$2");
-                linkInfos.Add(new LinkInfo
-                {
-                    Source = rtb,
-                    Start = match.Index,
-                    End = match.Index + match.Groups[2].Length,
-                    Target = match.Groups[1].Success ? match.Groups[1].Value : match.Groups[2].Value
-                });
-            }
-
-            rtb.Select(0, 0);
-
-            // do not allow focusing on the text boxes (so caret stays hidden)
-            rtb.GotFocus += (sender, args) => cbAgreeToLicense.Focus();
-
-            // listen for click and move to handle links and cursor changing
-            rtb.MouseMove += RtbAgreeToLicense_MouseMove;
-            rtb.MouseClick += RtbAgreeToLicense_MouseClick;
-        }
-
-        public void SetValues(string firstName, string lastName, string email, string institution)
-        {
-            tbFirstName.Text = firstName;
-            tbLastName.Text = lastName;
-            tbEmail.Text = email;
-            tbInstitution.Text = institution;
-            cbAgreeToLicense.Checked = true;
-            tbVerificationCode.Text = @"1234";
-            // now clicking "Accept" button should start download
-        }
-
-        private string RequestVerificationCode()
-        {
-            if (Program.FunctionalTest && !Program.IsPaused)
-                return string.Empty;
-
-            using var downloadProgressDlg = new LongWaitDlg();
-
-            var postData = new NameValueCollection();
-            postData[@"transfer"] = @"academic";
-            postData[@"agreement1"] = @"on";
-            postData[@"agreement2"] = @"on";
-            postData[@"agreement3"] = @"on";
-            postData[@"first_name"] = tbFirstName.Text;
-            postData[@"last_name"] = tbLastName.Text;
-            postData[@"email"] = tbEmail.Text;
-            postData[@"organization"] = tbInstitution.Text;
-            postData[@"download"] = $@"Release {MsFraggerSearchEngine.MSFRAGGER_VERSION}$zip";
-            postData[@"is_fragpipe"] = @"true";
-
-            string resultString = string.Empty;
-            IProgressStatus status = new ProgressStatus(AlertsResources.MsFraggerDownloadDlg_RequestVerificationCode_Contacting_MS_Fragger_download_server);
-            try
-            {
-                downloadProgressDlg.PerformWork(this, 50, broker =>
-                {
-                    using var httpClient = new HttpClientWithProgress(broker, status);
-                    var resultBytes = httpClient.UploadValues(VERIFY_URL, VERIFY_METHOD, postData);
-                    resultString = Encoding.UTF8.GetString(resultBytes);
-                });
-            }
-            catch (Exception ex)
-            {
-                ExceptionUtil.DisplayOrReportException(this, ex);
-                return string.Empty;
-            }
-            return resultString;
-        }
-
-        private bool Download()
-        {
-            using (var downloadProgressDlg = new LongWaitDlg())
-            {
-                string message = string.Format(AlertsResources.MsFraggerDownloadDlg_Download_Downloading_MSFragger__0_,
-                    MsFraggerSearchEngine.MSFRAGGER_VERSION);
-                downloadProgressDlg.Message = message;
-                if (Program.FunctionalTest && !Program.IsPaused) // original URLs not possible with "verification code" system
-                {
-                    var msFraggerDownloadInfo = MsFraggerSearchEngine.MsFraggerDownloadInfo;
-                    msFraggerDownloadInfo.DownloadUrl = DOWNLOAD_URL_FOR_FUNCTIONAL_TESTS;
-                    try
-                    {
-                        downloadProgressDlg.PerformWork(this, 50, pm => SimpleFileDownloader.DownloadRequiredFiles(new[] { msFraggerDownloadInfo }, pm));
-                    }
-                    catch (Exception ex)
-                    {
-                        ExceptionUtil.DisplayOrReportException(this, ex);
-                        return false;
-                    }
-                    // If the user canceled the dialog, treat as cancellation
-                    return !downloadProgressDlg.IsCanceled;
-                }
-
-                var status = new ProgressStatus(message);
-                try
-                {
-                    var statusRet = downloadProgressDlg.PerformWork(this, 50, broker =>
-                    {
-                        using var httpClient = new HttpClientWithProgress(broker, status);
-                        string downloadUrl = string.Format(DOWNLOAD_URL_WITH_TOKEN, tbVerificationCode.Text);
-                        var msFraggerZipBytes = httpClient.DownloadData(downloadUrl);
-
-                        // check if downloaded bytes are actually a zip file
-                        if (!ZipFile.IsZipFile(new MemoryStream(msFraggerZipBytes), false))
-                        {
-                            var resultString = Encoding.UTF8.GetString(msFraggerZipBytes);
-                                broker.UpdateProgress(new ProgressStatus().ChangeErrorException(
-                                    new InvalidOperationException(string.Format(@"{0}{1}{1}{2}",
-                                        AlertsResources.TestToolStoreClient_GetToolZipFile_Error_downloading_tool,
-                                        Environment.NewLine, resultString))));
-                            return;
-                        }
-
-                        var installPath = MsFraggerSearchEngine.MsFraggerDirectory;
-                        var downloadFilename = Path.Combine(installPath, MsFraggerSearchEngine.MSFRAGGER_FILENAME + @".zip");
-                        using (var fileSaver = new FileSaver(downloadFilename))
-                        {
-                            File.WriteAllBytes(fileSaver.SafeName, msFraggerZipBytes);
-                            fileSaver.Commit();
-                        }
-
-                        Directory.CreateDirectory(installPath);
-                        using (var zipFile = new ZipFile(downloadFilename))
-                        {
-                            zipFile.ExtractAll(installPath, ExtractExistingFileAction.OverwriteSilently);
-                        }
-                        FileEx.SafeDelete(downloadFilename);
-                    });
-
-                    return !statusRet.IsCanceled;
-                }
-                catch (Exception ex)
-                {
-                    ExceptionUtil.DisplayOrReportException(this, ex);
-                    return false;
-                }
-            }
-        }
-
-        public void ClickAccept() { btnAccept.PerformClick(); }
-
-        private bool IsReadyToVerify => cbAgreeToLicense.Checked && tbFirstName.TextLength > 0 &&
-                                        tbLastName.TextLength > 0 && tbEmail.Text.IsValidEmail() &&
-                                        tbInstitution.TextLength > 0;
-
-        private void btnAccept_Click(object sender, EventArgs e)
-        {
-            if (!Download())
-                return;
-
-            DialogResult = DialogResult.OK;
-        }
-
-        private void btnRequestVerificationCode_Click(object sender, EventArgs e)
-        {
-            ClickRequestVerificationCode();
-        }
-        
-        public void ClickRequestVerificationCode()
-        {
-            var verificationResultHtml = RequestVerificationCode();
-            
-            // If RequestVerificationCode() returned empty string, it means there was an error
-            // and the error message was already shown to the user
-            if (string.IsNullOrEmpty(verificationResultHtml))
-                return;
-                
-            lblVerificationCode.Enabled = tbVerificationCode.Enabled = true;
-
-            const string errorClass = "alert-danger"; // CSS class indicating an error in the HTML, e.g. "Please use institutional email address"
-            if (verificationResultHtml.Contains(errorClass))
-            {
-                var errorLines = TextUtil.LineSeparate(verificationResultHtml.Split('\n').Where(l => l.Contains(errorClass)));
-                var errorMsg = TextUtil.LineSeparate(AlertsResources.ReportErrorDlg_ReportErrorDlg_An_unexpected_error_has_occurred_as_shown_below, "", errorLines);
-                new AlertDlg(errorMsg, MessageBoxButtons.OK) { DetailMessage = verificationResultHtml }.ShowAndDispose(this);
-                return;
-            }
-            
-            new AlertDlg(AlertsResources.MsFraggerDownloadDlg_btnRequestVerificationCode_Click_Check_your_email, MessageBoxButtons.OK)
-                { DetailMessage = verificationResultHtml }.ShowAndDispose(this);
-        }
-
-        private bool CheckCursorWithinRange(RichTextBox rtb, MouseEventArgs e, LinkInfo linkInfo)
-        {
-            if (linkInfo.Source != rtb)
-                return false;
-
-            int charIndex = rtb.GetCharIndexFromPosition(e.Location);
-            return linkInfo.Start <= charIndex && linkInfo.End >= charIndex;
-        }
-
-        private void RtbAgreeToLicense_MouseMove(object sender, MouseEventArgs e)
-        {
-            var rtb = sender as RichTextBox;
-            if (rtb == null) return;
-
-            if (linkInfos.Any(p => CheckCursorWithinRange(rtb, e, p)))
-            {
-                if (Cursor != Cursors.Hand)
-                    Cursor = rtb.Cursor = Cursors.Hand;
-            }
-            else if (Cursor == Cursors.Hand)
-                Cursor = rtb.Cursor = Cursors.Default;
-            else
-                base.OnMouseMove(e);
-        }
-
-        private void RtbAgreeToLicense_MouseClick(object sender, MouseEventArgs e)
-        {
-            foreach (var linkInfo in linkInfos)
-            {
-                if (CheckCursorWithinRange(sender as RichTextBox, e, linkInfo))
-                {
-                    var target = linkInfo.Target;
-                    if (target == @"lic")
-                        target = LICENSE_URL;
-                    WebHelpers.OpenLink(this, target);
-                    return;
-                }
-            }
-
-            if (sender == rtbAgreeToLicense)
-                cbAgreeToLicense.Checked = !cbAgreeToLicense.Checked;
-        }
-
-        private void CheckVerificationReady()
-        {
-            btnRequestVerificationCode.Enabled = IsReadyToVerify;
-        }
-
-        private void tbTextChanged(object sender, EventArgs e)
-        {
-            CheckVerificationReady();
-        }
-
-        private void cbAgreeToLicense_CheckedChanged(object sender, EventArgs e)
-        {
-            CheckVerificationReady();
-        }
-
-        private void tbVerificationCodeChanged(object sender, EventArgs e)
-        {
-            btnAccept.Enabled = tbVerificationCode.TextLength > 0;
-        }
-    }
-}
->>>>>>> 5747ede7
+/*
+ * Original author: Matt Chambers <matt.chambers42 .at. gmail.com >
+ *
+ * Copyright 2021 University of Washington - Seattle, WA
+ * 
+ * Licensed under the Apache License, Version 2.0 (the "License");
+ * you may not use this file except in compliance with the License.
+ * You may obtain a copy of the License at
+ *
+ *     http://www.apache.org/licenses/LICENSE-2.0
+ *
+ * Unless required by applicable law or agreed to in writing, software
+ * distributed under the License is distributed on an "AS IS" BASIS,
+ * WITHOUT WARRANTIES OR CONDITIONS OF ANY KIND, either express or implied.
+ * See the License for the specific language governing permissions and
+ * limitations under the License.
+ */
+
+using System;
+using System.Collections.Generic;
+using System.Collections.Specialized;
+using System.Drawing;
+using System.IO;
+using System.Linq;
+using System.Net;
+using System.Text;
+using System.Text.RegularExpressions;
+using System.Windows.Forms;
+using Ionic.Zip;
+using pwiz.Common.SystemUtil;
+using pwiz.Skyline.Controls;
+using pwiz.Skyline.Model.DdaSearch;
+using pwiz.Skyline.Util;
+using pwiz.Skyline.Util.Extensions;
+using pwiz.Skyline.Properties;
+
+namespace pwiz.Skyline.Alerts
+{
+    public partial class MsFraggerDownloadDlg : FormEx
+    {
+        private static readonly string LICENSE_URL = Settings.Default.MsFraggerLicenseUrl;
+        private static readonly string VERIFY_URL = Settings.Default.MsFraggerVerifyUrl;
+        private static readonly string DOWNLOAD_URL_WITH_TOKEN = $@"{Settings.Default.MsFraggerDownloadUrl}?token={{0}}&download=Release%20{MsFraggerSearchEngine.MSFRAGGER_VERSION}%24zip";
+        private const string VERIFY_METHOD = @"POST";
+        private static readonly Uri DOWNLOAD_URL_FOR_FUNCTIONAL_TESTS = new Uri($@"https://ci.skyline.ms/skyline_tool_testing_mirror/MSFragger-{MsFraggerSearchEngine.MSFRAGGER_VERSION}.zip");
+
+        public class LinkInfo
+        {
+            public object Source;
+            public int Start, End;
+            public string Target;
+        }
+        private List<LinkInfo> linkInfos;
+
+        public MsFraggerDownloadDlg()
+        {
+            InitializeComponent();
+        }
+
+        protected override void OnLoad(EventArgs e)
+        {
+            base.OnLoad(e);
+
+            linkInfos = new List<LinkInfo>();
+            formatRichTextMarkup(rtbAgreeToLicense);
+            formatRichTextMarkup(rtbUsageConditions);
+        }
+
+        private void formatRichTextMarkup(RichTextBox rtb)
+        {
+            const string BOLD_PATTERN = "<b>(.*?)</b>";
+            var boldMatch = Regex.Match(rtb.Text, BOLD_PATTERN);
+            rtb.Select(boldMatch.Index, boldMatch.Length);
+            try
+            {
+                rtb.SelectionFont = new Font(rtb.SelectionFont, FontStyle.Bold);
+            }
+            catch (Exception)
+            {
+                // Ignore failed attempt to set text to bold
+            }
+            rtb.SelectedText = Regex.Replace(rtb.SelectedText, BOLD_PATTERN, "$1");
+
+            const string LINK_PATTERN = "<link(?:\\s*target=\"(.*?)\")?>(.*?)</link>";
+            for (int i=0; i < 100; ++i)
+            {
+                var match = Regex.Match(rtb.Text, LINK_PATTERN);
+                if (!match.Success)
+                    break;
+
+                rtb.Select(match.Index, match.Length); // select the match
+                try
+                {
+                    rtb.SelectionFont = new Font(rtb.SelectionFont, FontStyle.Underline);
+                }
+                catch (Exception)
+                {
+                    // Ignore failed attempt to set text to underline
+                }
+
+                rtb.SelectionColor = SystemColors.HotTrack;
+                rtb.SelectedText = Regex.Replace(rtb.SelectedText, LINK_PATTERN, "$2");
+                linkInfos.Add(new LinkInfo
+                {
+                    Source = rtb,
+                    Start = match.Index,
+                    End = match.Index + match.Groups[2].Length,
+                    Target = match.Groups[1].Success ? match.Groups[1].Value : match.Groups[2].Value
+                });
+            }
+
+            rtb.Select(0, 0);
+
+            // do not allow focusing on the text boxes (so caret stays hidden)
+            rtb.GotFocus += (sender, args) => cbAgreeToLicense.Focus();
+
+            // listen for click and move to handle links and cursor changing
+            rtb.MouseMove += RtbAgreeToLicense_MouseMove;
+            rtb.MouseClick += RtbAgreeToLicense_MouseClick;
+        }
+
+        public void SetValues(string firstName, string lastName, string email, string institution)
+        {
+            tbFirstName.Text = firstName;
+            tbLastName.Text = lastName;
+            tbEmail.Text = email;
+            tbInstitution.Text = institution;
+            cbAgreeToLicense.Checked = true;
+            tbVerificationCode.Text = @"1234";
+            // now clicking "Accept" button should start download
+        }
+
+        private string RequestVerificationCode()
+        {
+            if (Program.FunctionalTest && !Program.IsPaused)
+                return string.Empty;
+
+            using var downloadProgressDlg = new LongWaitDlg();
+            using var client = new WebClient();
+
+            var postData = new NameValueCollection();
+            postData[@"transfer"] = @"academic";
+            postData[@"agreement1"] = @"on";
+            postData[@"agreement2"] = @"on";
+            postData[@"agreement3"] = @"on";
+            postData[@"first_name"] = tbFirstName.Text;
+            postData[@"last_name"] = tbLastName.Text;
+            postData[@"email"] = tbEmail.Text;
+            postData[@"organization"] = tbInstitution.Text;
+            postData[@"download"] = $@"Release {MsFraggerSearchEngine.MSFRAGGER_VERSION}$zip";
+            postData[@"is_fragpipe"] = @"true";
+
+            string resultString = string.Empty;
+            downloadProgressDlg.PerformWork(this, 50, broker =>
+            {
+                var uploadTask = client.UploadValuesTaskAsync(VERIFY_URL, VERIFY_METHOD, postData);
+                uploadTask.Wait(broker.CancellationToken);
+                if (uploadTask.Exception != null)
+                    throw uploadTask.Exception;
+
+                var resultBytes = uploadTask.Result;
+                resultString = Encoding.UTF8.GetString(resultBytes);
+            });
+            return resultString;
+        }
+
+        private bool Download()
+        {
+            using (var downloadProgressDlg = new LongWaitDlg())
+            {
+                downloadProgressDlg.Message = string.Format(AlertsResources.MsFraggerDownloadDlg_Download_Downloading_MSFragger__0_, MsFraggerSearchEngine.MSFRAGGER_VERSION);
+                if (Program.FunctionalTest && !Program.IsPaused) // original URLs not possible with "verification code" system
+                {
+                    var msFraggerDownloadInfo = MsFraggerSearchEngine.MsFraggerDownloadInfo;
+                    msFraggerDownloadInfo.DownloadUrl = DOWNLOAD_URL_FOR_FUNCTIONAL_TESTS;
+                    downloadProgressDlg.PerformWork(this, 50, pm => SimpleFileDownloader.DownloadRequiredFiles(new[] { msFraggerDownloadInfo }, pm));
+                    return true;
+                }
+
+                using (var client = new WebClient())
+                {
+                    var status = downloadProgressDlg.PerformWork(this, 50, broker =>
+                    {
+                        client.DownloadProgressChanged += (sender, args) => broker.UpdateProgress(new ProgressStatus().ChangePercentComplete(args.ProgressPercentage));
+
+                        string downloadUrl = string.Format(DOWNLOAD_URL_WITH_TOKEN, tbVerificationCode.Text);
+                        var msFraggerZipBytes = client.DownloadData(downloadUrl);
+
+                        // check if downloaded bytes are actually a zip file
+                        if (!ZipFile.IsZipFile(new MemoryStream(msFraggerZipBytes), false))
+                        {
+                            var resultString = Encoding.UTF8.GetString(msFraggerZipBytes);
+                            broker.UpdateProgress(new ProgressStatus().ChangeErrorException(
+                                new InvalidOperationException(string.Format(@"{0}{1}{1}{2}",
+                                    Resources.TestToolStoreClient_GetToolZipFile_Error_downloading_tool,
+                                    Environment.NewLine, resultString))));
+                            return;
+                        }
+
+                        var installPath = MsFraggerSearchEngine.MsFraggerDirectory;
+                        var downloadFilename = Path.Combine(installPath, MsFraggerSearchEngine.MSFRAGGER_FILENAME + @".zip");
+                        using (var fileSaver = new FileSaver(downloadFilename))
+                        {
+                            File.WriteAllBytes(fileSaver.SafeName, msFraggerZipBytes);
+                            fileSaver.Commit();
+                        }
+
+                        Directory.CreateDirectory(installPath);
+                        using (var zipFile = new ZipFile(downloadFilename))
+                        {
+                            zipFile.ExtractAll(installPath, ExtractExistingFileAction.OverwriteSilently);
+                        }
+                        FileEx.SafeDelete(downloadFilename);
+                    });
+
+                    if (status.IsError)
+                    {
+                        MessageDlg.Show(this, status.ErrorException.Message);
+                        return false;
+                    }
+                    return true;
+                }
+            }
+        }
+
+        public void ClickAccept() { btnAccept.PerformClick(); }
+
+        private bool IsReadyToVerify => cbAgreeToLicense.Checked && tbFirstName.TextLength > 0 &&
+                                        tbLastName.TextLength > 0 && tbEmail.Text.IsValidEmail() &&
+                                        tbInstitution.TextLength > 0;
+
+        private void btnAccept_Click(object sender, EventArgs e)
+        {
+            if (!Download())
+                return;
+
+            DialogResult = DialogResult.OK;
+        }
+
+        private void btnRequestVerificationCode_Click(object sender, EventArgs e)
+        {
+            ClickRequestVerificationCode();
+        }
+        
+        public void ClickRequestVerificationCode()
+        {
+            var verificationResultHtml = RequestVerificationCode();
+            lblVerificationCode.Enabled = tbVerificationCode.Enabled = true;
+
+            const string errorClass = "alert-danger"; // CSS class indicating an error in the HTML, e.g. "Please use institutional email address"
+            if (verificationResultHtml.Contains(errorClass))
+            {
+                var errorLines = TextUtil.LineSeparate(verificationResultHtml.Split('\n').Where(l => l.Contains(errorClass)));
+                var errorMsg = TextUtil.LineSeparate(AlertsResources.ReportErrorDlg_ReportErrorDlg_An_unexpected_error_has_occurred_as_shown_below, "", errorLines);
+                new AlertDlg(errorMsg, MessageBoxButtons.OK) { DetailMessage = verificationResultHtml }.ShowAndDispose(this);
+                return;
+            }
+            
+            new AlertDlg(AlertsResources.MsFraggerDownloadDlg_btnRequestVerificationCode_Click_Check_your_email, MessageBoxButtons.OK)
+                { DetailMessage = verificationResultHtml }.ShowAndDispose(this);
+        }
+
+        private bool CheckCursorWithinRange(RichTextBox rtb, MouseEventArgs e, LinkInfo linkInfo)
+        {
+            if (linkInfo.Source != rtb)
+                return false;
+
+            int charIndex = rtb.GetCharIndexFromPosition(e.Location);
+            return linkInfo.Start <= charIndex && linkInfo.End >= charIndex;
+        }
+
+        private void RtbAgreeToLicense_MouseMove(object sender, MouseEventArgs e)
+        {
+            var rtb = sender as RichTextBox;
+            if (rtb == null) return;
+
+            if (linkInfos.Any(p => CheckCursorWithinRange(rtb, e, p)))
+            {
+                if (Cursor != Cursors.Hand)
+                    Cursor = rtb.Cursor = Cursors.Hand;
+            }
+            else if (Cursor == Cursors.Hand)
+                Cursor = rtb.Cursor = Cursors.Default;
+            else
+                base.OnMouseMove(e);
+        }
+
+        private void RtbAgreeToLicense_MouseClick(object sender, MouseEventArgs e)
+        {
+            foreach (var linkInfo in linkInfos)
+            {
+                if (CheckCursorWithinRange(sender as RichTextBox, e, linkInfo))
+                {
+                    var target = linkInfo.Target;
+                    if (target == @"lic")
+                        target = LICENSE_URL;
+                    WebHelpers.OpenLink(this, target);
+                    return;
+                }
+            }
+
+            if (sender == rtbAgreeToLicense)
+                cbAgreeToLicense.Checked = !cbAgreeToLicense.Checked;
+        }
+
+        private void CheckVerificationReady()
+        {
+            btnRequestVerificationCode.Enabled = IsReadyToVerify;
+        }
+
+        private void tbTextChanged(object sender, EventArgs e)
+        {
+            CheckVerificationReady();
+        }
+
+        private void cbAgreeToLicense_CheckedChanged(object sender, EventArgs e)
+        {
+            CheckVerificationReady();
+        }
+
+        private void tbVerificationCodeChanged(object sender, EventArgs e)
+        {
+            btnAccept.Enabled = tbVerificationCode.TextLength > 0;
+        }
+    }
+}