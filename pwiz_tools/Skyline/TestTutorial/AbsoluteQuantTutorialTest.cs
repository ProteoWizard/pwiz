--- conflicted
+++ resolved
@@ -51,13 +51,8 @@
             // Set true to look at tutorial screenshots.
             // IsPauseForScreenShots = true;
 
-<<<<<<< HEAD
             ForceMzml = (Program.PauseSeconds != 0);   // Mzml is ~8x faster for this test.
 
-=======
-            ForceMzml = (Program.PauseSeconds == 0);   // Mzml is ~8x faster for this test.
-                                                    
->>>>>>> 39877892
             LinkPdf = "https://skyline.gs.washington.edu/labkey/_webdav/home/software/Skyline/%40files/tutorials/AbsoluteQuant-1_4.pdf";
 
             TestFilesZipPaths = new[]
@@ -333,4 +328,4 @@
             Assert.AreEqual(9, SkylineWindow.GraphPeakArea.Controller.GraphSummary.Categories.Count());
         }
     }
-}
+}