﻿/*
 * Original author: Alana Killeen <killea .at. u.washington.edu>,
 *                  MacCoss Lab, Department of Genome Sciences, UW
 *
 * Copyright 2010 University of Washington - Seattle, WA
 * 
 * Licensed under the Apache License, Version 2.0 (the "License");
 * you may not use this file except in compliance with the License.
 * You may obtain a copy of the License at
 *
 *     http://www.apache.org/licenses/LICENSE-2.0
 *
 * Unless required by applicable law or agreed to in writing, software
 * distributed under the License is distributed on an "AS IS" BASIS,
 * WITHOUT WARRANTIES OR CONDITIONS OF ANY KIND, either express or implied.
 * See the License for the specific language governing permissions and
 * limitations under the License.
 */

using System;
using System.Collections.Generic;
using System.Drawing;
using System.Globalization;
using System.Linq;
using System.Windows.Forms;
using Microsoft.VisualStudio.TestTools.UnitTesting;
using pwiz.Common.DataBinding;
using pwiz.Common.SystemUtil;
using pwiz.Skyline;
using pwiz.Skyline.Controls;
using pwiz.Skyline.Controls.Databinding;
using pwiz.Skyline.Controls.Graphs;
using pwiz.Skyline.Controls.SeqNode;
using pwiz.Skyline.EditUI;
using pwiz.Skyline.FileUI;
using pwiz.Skyline.Model;
using pwiz.Skyline.Model.DocSettings;
using pwiz.Skyline.Model.Lib;
using pwiz.Skyline.Model.Results;
using pwiz.Skyline.Model.Results.Scoring;
using pwiz.Skyline.Properties;
using pwiz.Skyline.SettingsUI;
using pwiz.Skyline.Util;
using pwiz.Skyline.Util.Extensions;
using pwiz.SkylineTestUtil;
using ZedGraph;
using SampleType = pwiz.Skyline.Model.DocSettings.AbsoluteQuantification.SampleType;

namespace pwiz.SkylineTestTutorial
{
    /// <summary>
    /// Testing the tutorial for Skyline Existing Quantitative Experiments.
    /// </summary>
    [TestClass]
    public class ExistingExperimentsTutorialTest : AbstractFunctionalTestEx
    {
        [TestMethod]
        public void TestExistingExperimentsTutorial()
        {
            // Set true to look at tutorial screenshots.
//            IsPauseForScreenShots = true;
//            IsCoverShotMode = true;
//            IsPauseForAuditLog = true;
            CoverShotName = "ExistingQuant";

            ForceMzml = false;

            LinkPdf = "https://skyline.ms/_webdav/home/software/Skyline/%40files/tutorials/ExistingQuant-20_1.pdf";

            TestFilesZipPaths = new[]
                {
                    UseRawFilesOrFullData
                        ? "https://skyline.ms/tutorials/ExistingQuant.zip"
                        : "https://skyline.ms/tutorials/ExistingQuantMzml.zip",
                    @"TestTutorial\ExistingExperimentsViews.zip"
                };
            RunFunctionalTest();
        }

        protected override void ProcessCoverShot(Bitmap bmp)
        {
            var excelBmp = new Bitmap(TestContext.GetProjectDirectory(@"TestTutorial\ExistingQuant_excel.png"));
            var graph = Graphics.FromImage(bmp);
            graph.DrawImageUnscaled(excelBmp, bmp.Width - excelBmp.Width, bmp.Height - excelBmp.Height);
        }

        // Not L10N
        private const string HEAVY_R = "Label:13C(6)15N(4) (C-term R)";
        private const string HEAVY_K = "Label:13C(6)15N(2) (C-term K)";

        private string GetTestPath(string relativePath)
        {
            var folderExistQuant = UseRawFilesOrFullData ? "ExistingQuant" : "ExistingQuantMzml"; // Not L10N
            return TestFilesDirs[0].GetTestPath(folderExistQuant + "\\" + relativePath);
        }

        protected override bool UseRawFiles
        {
            get { return !ForceMzml && ExtensionTestContext.CanImportThermoRaw && ExtensionTestContext.CanImportAbWiff; }
        }

        private bool UseRawFilesOrFullData
        {
            get { return UseRawFiles || IsFullData; }
        }

        protected override void DoTest()
        {
            if (!IsCoverShotMode)
                DoMrmerTest();
            DoStudy7Test();
        }

        private void DoMrmerTest()
        {
            // Preparing a Document to Accept a Transition List, p. 2
            var peptideSettingsUI = ShowDialog<PeptideSettingsUI>(SkylineWindow.ShowPeptideSettingsUI);
            var editListUI =
                ShowDialog<EditListDlg<SettingsListBase<LibrarySpec>, LibrarySpec>>(peptideSettingsUI.EditLibraryList);
            RunDlg<EditLibraryDlg>(editListUI.AddItem, editLibraryDlg =>
            {
                editLibraryDlg.LibrarySpec =
                    new BiblioSpecLibSpec("Yeast_mini", GetTestPath(@"MRMer\Yeast_MRMer_min.blib")); // Not L10N
                editLibraryDlg.OkDialog();
            });
            OkDialog(editListUI, editListUI.OkDialog);
            RunUI(() =>
            {
                peptideSettingsUI.PickedLibraries = new[] { "Yeast_mini" }; // Not L10N
                peptideSettingsUI.SelectedTab = PeptideSettingsUI.TABS.Library;
            });
            PauseForScreenShot<PeptideSettingsUI.LibraryTab>("Peptide Settings - Library tab", 4);

            RunUI(() => peptideSettingsUI.SelectedTab = PeptideSettingsUI.TABS.Digest);
            RunDlg<BuildBackgroundProteomeDlg>(peptideSettingsUI.ShowBuildBackgroundProteomeDlg,
                buildBackgroundProteomeDlg =>
                {
                    buildBackgroundProteomeDlg.BackgroundProteomeName = "Yeast_mini"; // Not L10N
                    buildBackgroundProteomeDlg.BackgroundProteomePath = GetTestPath(@"MRMer\Yeast_MRMer_mini.protdb"); // Not L10N
                    buildBackgroundProteomeDlg.OkDialog();
                });
            PauseForScreenShot<PeptideSettingsUI.DigestionTab>("Peptide Settings - Digestion tab", 5);

            var modHeavyK = new StaticMod(HEAVY_K, "K", ModTerminus.C, false, null, LabelAtoms.C13 | LabelAtoms.N15, // Not L10N
                                          RelativeRT.Matching, null, null, null);
            AddHeavyMod(modHeavyK, peptideSettingsUI, "Edit Isotope Modification form", 6);
            var modHeavyR = new StaticMod(HEAVY_R, "R", ModTerminus.C, false, null, LabelAtoms.C13 | LabelAtoms.N15, // Not L10N
                                          RelativeRT.Matching, null, null, null);
            AddHeavyMod(modHeavyR, peptideSettingsUI, "Edit Isotope Modification form", 7);
            RunUI(() => peptideSettingsUI.PickedHeavyMods = new[] { HEAVY_K, HEAVY_R });
            var docBeforePeptideSettings = SkylineWindow.Document;
            OkDialog(peptideSettingsUI, peptideSettingsUI.OkDialog);
            WaitForDocumentChangeLoaded(docBeforePeptideSettings);

            // Inserting a Transition List With Associated Proteins, p. 6
            var importDialog = ShowDialog<InsertTransitionListDlg>(SkylineWindow.ShowPasteTransitionListDlg);
            PauseForScreenShot<InsertTransitionListDlg>("Insert Transition List form", 8);
            var filePath = GetTestPath(@"MRMer\silac_1_to_4.xls"); // Not L10N
            string text1 = GetExcelFileText(filePath, "Fixed", 3, false); // Not L10N
            var colDlg = ShowDialog<ImportTransitionListColumnSelectDlg>(() => importDialog.textBox1.Text = text1);
            PauseForScreenShot<ImportTransitionListColumnSelectDlg>("Insert Transition List column selection form", 9);
            RunUI(() => {
<<<<<<< HEAD
                colDlg.radioPeptide.PerformClick();
                colDlg.SetSelectedColumnTypes(
                    Resources.ImportTransitionListColumnSelectDlg_PopulateComboBoxes_Peptide_Modified_Sequence,
                    Resources.ImportTransitionListColumnSelectDlg_PopulateComboBoxes_Precursor_m_z,
                    Resources.ImportTransitionListColumnSelectDlg_PopulateComboBoxes_Product_m_z);

                colDlg.checkBoxAssociateProteins.Checked = true;
=======
                colDlg.checkBoxAssociateProteins.Checked = true; // Enable Associate Proteins
>>>>>>> 9ee14c7e
            });

            OkDialog(colDlg, colDlg.OkDialog);

            RunUI(() =>
            {
                SkylineWindow.SequenceTree.SelectedNode = SkylineWindow.SequenceTree.Nodes[0];
                SkylineWindow.Size = new Size(1035, 511);
            });
            PauseForScreenShot("Main window with transitions added", 9);

            FindNode("LWDVAT");
            RunUI(() =>
            {
                Assert.IsTrue(((PeptideDocNode)((PeptideTreeNode)SkylineWindow.SelectedNode).Model).HasChildType(IsotopeLabelType.heavy));
                SkylineWindow.ExpandPrecursors();
            });
            FindNode(string.Format("{0:F03}", 854.4)); // I18N
            WaitForGraphs();
            // Unfortunately, label hiding may mean that the selected ion is not labeled
            Assert.IsTrue(SkylineWindow.GraphSpectrum.SelectedIonLabel != null
                              ? SkylineWindow.GraphSpectrum.SelectedIonLabel.Contains("y7") // Not L10N
                              : SkylineWindow.GraphSpectrum.IonLabels.Contains(ionLabel => ionLabel.Contains("y7"))); // Not L10N
            RunUI(() =>
            {
                SkylineWindow.GraphSpectrumSettings.ShowBIons = true;
                SkylineWindow.GraphSpectrumSettings.ShowCharge2 = true;
            });
            RestoreViewOnScreen(10);
            PauseForScreenShot<GraphSpectrum>("Main window with spectral library graph showing", 10);

            // Importing Data, p. 10.
            RunUI(() => SkylineWindow.SaveDocument(GetTestPath(@"MRMer\MRMer.sky"))); // Not L10N
            ImportResultsFile("silac_1_to_4.mzXML"); // Not L10N
            FindNode("ETFP"); // Not L10N
            RunUI(() =>
            {
                SkylineWindow.AutoZoomBestPeak();
                SkylineWindow.SequenceTree.TopNode = SkylineWindow.SequenceTree.Nodes[5];
            });
            PauseForScreenShot("Main window with data imported", 12);

            RunUI(() =>
            {
                var selNode = SkylineWindow.SequenceTree.SelectedNode;
                Assert.IsTrue(selNode.Text.Contains("ETFPILVEEK")); // Not L10N
                Assert.IsTrue(((PeptideDocNode)((PeptideTreeNode)selNode).Model).HasResults);
                Assert.IsTrue(Equals(selNode.StateImageIndex, (int)SequenceTree.StateImageId.keep));
                SkylineWindow.ShowAllTransitions();
                SkylineWindow.SelectedPath =
                  SkylineWindow.SequenceTree.GetNodePath(selNode.Nodes[0].Nodes[2] as TreeNodeMS);
                Assert.IsTrue(Equals(SkylineWindow.SequenceTree.SelectedNode.StateImageIndex,
                    (int)SequenceTree.StateImageId.no_peak));
            });
            PauseForScreenShot("Main window", 13);

            // Removing a Transition with Interference, p. 13.
            FindNode(string.Format("{0:F04}", 504.2664));   // I18N
            RunUI(() =>
            {
                var precursorNode = (TransitionGroupTreeNode) SkylineWindow.SelectedNode.Parent;
                VerifyPrecursorRatio(precursorNode, 0.31);

                SkylineWindow.SequenceTree.KeysOverride = Keys.Control;
                var selNode = (TransitionTreeNode) SkylineWindow.SelectedNode;
                VerifyTransitionRatio(selNode, "y4", 0.37);
                var nextNode = (TransitionTreeNode) SkylineWindow.SelectedNode.NextNode;
                VerifyTransitionRatio(nextNode, "y3", 0.59);
                SkylineWindow.SequenceTree.SelectedNode = nextNode;
                var heavyNode = (TransitionTreeNode) precursorNode.Parent.Nodes[1].Nodes[1];
                VerifyTransitionRatio(heavyNode, "y4");
                SkylineWindow.SequenceTree.SelectedNode = heavyNode;
                var heavyNextNode = (TransitionTreeNode) SkylineWindow.SelectedNode.NextNode;
                VerifyTransitionRatio(heavyNextNode, "y3");
                SkylineWindow.SequenceTree.SelectedNode = heavyNextNode;
                SkylineWindow.SequenceTree.KeysOverride = Keys.None;

                SkylineWindow.MarkQuantitative(false);

                VerifyPrecursorRatio(precursorNode, 0.24);
            });

            // Adjusting Peak Boundaries to Exclude Interference, p. 15.
            RunUI(() => SkylineWindow.Undo());
            FindNode("ETFP");
            RunUI(() =>
            {
                var precursorNode = (TransitionGroupTreeNode) SkylineWindow.SelectedNode.Nodes[0];
                VerifyPrecursorRatio(precursorNode, 0.31);
                var pathGroup =
                SkylineWindow.SequenceTree.GetNodePath((TreeNodeMS)SkylineWindow.SelectedNode.Nodes[0]);
                var graphChrom = SkylineWindow.GraphChromatograms.ToList()[0];
                var listChanges = new List<ChangedPeakBoundsEventArgs>
                {
                    new ChangedPeakBoundsEventArgs(pathGroup, null, graphChrom.NameSet,
                                                    graphChrom.ChromGroupInfos[0].FilePath,
                                                    new ScaledRetentionTime(29.8, 29.8),
                                                    new ScaledRetentionTime(30.4, 30.4),
                                                    PeakIdentification.FALSE,
                                                    PeakBoundsChangeType.both)
                };
                graphChrom.SimulateChangedPeakBounds(listChanges);
                foreach (TransitionTreeNode node in SkylineWindow.SequenceTree.SelectedNode.Nodes[0].Nodes)
                {
                    Assert.IsTrue(((TransitionDocNode)node.Model).HasResults);
                }
            });
            RestoreViewOnScreen(15);
            PauseForScreenShot("Main window", 15);

            FindNode("YVDP");
            RunUI(() =>
                Assert.IsTrue(SkylineWindow.SequenceTree.SelectedNode.Nodes[0].Nodes[2].StateImageIndex
                    == (int)SequenceTree.StateImageId.peak_blank));
            RunUI(() => SkylineWindow.SaveDocument());
            PauseForAuditLog();
        }

        private void VerifyPrecursorRatio(TransitionGroupTreeNode precursorTreeNode, double ratioExpected)
        {
            var normalizedValueCalculator = new NormalizedValueCalculator(SkylineWindow.Document);
            var ratioActual = normalizedValueCalculator.GetTransitionGroupValue(
                normalizedValueCalculator.GetFirstRatioNormalizationMethod(), precursorTreeNode.PepNode,
                precursorTreeNode.DocNode, precursorTreeNode.DocNode.Results[0][0]);
            Assert.AreEqual(ratioExpected, ratioActual.Value, 0.005);
        }

        private void VerifyTransitionRatio(TransitionTreeNode transitionTreeNode, string ionName, double? ratioExpected = null)
        {
            Assert.AreEqual(ionName, transitionTreeNode.DocNode.FragmentIonName);
            var normalizedValueCalculator = new NormalizedValueCalculator(SkylineWindow.Document);
            var ratioActual = normalizedValueCalculator.GetTransitionValue(
                normalizedValueCalculator.GetFirstRatioNormalizationMethod(), transitionTreeNode.PepNode,
                transitionTreeNode.TransitionGroupNode, transitionTreeNode.DocNode,
                transitionTreeNode.DocNode.Results[0][0]);

            if (ratioExpected.HasValue)
                Assert.AreEqual(ratioExpected.Value, ratioActual.Value, 0.005);
            else
                Assert.IsFalse(ratioActual.HasValue);
        }

        private void DoStudy7Test()
        {
            // Preparing a Document to Accept the Study 7 Transition List, p. 18
            RunUI(() => SkylineWindow.NewDocument());
            var peptideSettingsUI1 = ShowDialog<PeptideSettingsUI>(SkylineWindow.ShowPeptideSettingsUI);
            if (IsCoverShotMode)
            {
                var modHeavyK = new StaticMod(HEAVY_K, "K", ModTerminus.C, false, null, LabelAtoms.C13 | LabelAtoms.N15, // Not L10N
                    RelativeRT.Matching, null, null, null);
                AddHeavyMod(modHeavyK, peptideSettingsUI1, "Edit Isotope Modification form", 6);
            }
            var mod13Cr = new StaticMod("Label:13C(6) (C-term R)", "R", ModTerminus.C, false, null, LabelAtoms.C13,
                                          RelativeRT.Matching, null, null, null);
            AddHeavyMod(mod13Cr, peptideSettingsUI1, "Edit Isotope Modification form", 18);
            RunUI(() =>
                      {
                          peptideSettingsUI1.PickedHeavyMods = new[] { "Label:13C(6) (C-term R)", HEAVY_K };
                          peptideSettingsUI1.PickedLibraries = new string[0];
                          peptideSettingsUI1.SelectedBackgroundProteome = Resources.SettingsList_ELEMENT_NONE_None;
                          peptideSettingsUI1.OkDialog();
                      });

            // Pasting a Transition List into the Document, p. 19.
            string clipboardSaveText = string.Empty;
            RunUI(() =>
            {
                var filePath = GetTestPath(@"Study 7\Study7 transition list.xls");
                SetExcelFileClipboardText(filePath, "Simple", 6, false);
                clipboardSaveText = ClipboardEx.GetText();
            });
            // We expect this to fail due to instrument settings rather than format issues eg "The product m/z 1519.78 is out of range for the instrument settings, in the peptide sequence YEVQGEVFTKPQLWP. Check the Instrument tab in the Transition Settings."
            {
                var transitionSelectdgl = ShowDialog<ImportTransitionListColumnSelectDlg>(SkylineWindow.Paste);
                var messageDlg = ShowDialog<ImportTransitionListErrorDlg>(transitionSelectdgl.AcceptButton.PerformClick);
                AssertEx.AreComparableStrings(TextUtil.SpaceSeparate(Resources.MassListRowReader_CalcTransitionExplanations_The_product_m_z__0__is_out_of_range_for_the_instrument_settings__in_the_peptide_sequence__1_,
                        Resources.MassListRowReader_CalcPrecursorExplanations_Check_the_Instrument_tab_in_the_Transition_Settings),
                    messageDlg.ErrorList[0].ErrorMessage,
                    2);
                RunUI(() => messageDlg.Size = new Size(838, 192));
                PauseForScreenShot<ImportTransitionListErrorDlg>("Error message form (expected)", 19);
                OkDialog(messageDlg, messageDlg.CancelButton.PerformClick); // Acknowledge the error but decline to proceed with import
                RunUI(() => transitionSelectdgl.DialogResult = DialogResult.Cancel); // Cancel the import

                // Restore the clipboard text after pausing
                ClipboardEx.SetText(clipboardSaveText);
            }

            RunDlg<TransitionSettingsUI>(() => SkylineWindow.ShowTransitionSettingsUI(TransitionSettingsUI.TABS.Instrument), transitionSettingsUI =>
            {
                transitionSettingsUI.InstrumentMaxMz = 1800;
                transitionSettingsUI.OkDialog();
            });
            PasteTransitionListSkipColumnSelect();
            RunUI(SkylineWindow.CollapsePeptides);
            PauseForScreenShot("Targets tree (selected from main window)", 20);

            // Adjusting Modifications Manually, p. 19.
            AdjustModifications("AGLCQTFVYGGCR", true, 'V', 747.348);
            PauseForScreenShot("Target tree clipped from main window", 22);

            AdjustModifications("IVGGWECEK", true, 'V', 541.763);
            AdjustModifications("YEVQGEVFTKPQLWP", false, 'L', 913.974);
            RunUI(() => SkylineWindow.SaveDocument(GetTestPath(@"Study 7\Study7.sky")));

            // Importing Data from a Multiple Sample WIFF file, p. 23.
            var importResultsDlg1 = ShowDialog<ImportResultsDlg>(SkylineWindow.ImportResults);
            var openDataSourceDialog1 = ShowDialog<OpenDataSourceDialog>(() => importResultsDlg1.NamedPathSets =
                                                                        importResultsDlg1.GetDataSourcePathsFile(null));
            RunUI(() =>
            {
                openDataSourceDialog1.CurrentDirectory = new MsDataFilePath(GetTestPath("Study 7"));
                openDataSourceDialog1.SelectAllFileType(UseRawFilesOrFullData ? ".wiff" : ".mzML"); // Force true wiff for FullData
            });
            if (UseRawFilesOrFullData)
            {
                var importResultsSamplesDlg = ShowDialog<ImportResultsSamplesDlg>(openDataSourceDialog1.Open);
                PauseForScreenShot<ImportResultsSamplesDlg>("Choose Samples form", 24);

                RunUI(() =>
                          {
                              if (IsFullData)
                              {
                                  importResultsSamplesDlg.CheckAll(true);
                                  importResultsSamplesDlg.ExcludeSample(0); // Blank
                                  importResultsSamplesDlg.ExcludeSample(25); // QC
                                  importResultsSamplesDlg.ExcludeSample(26);
                                  importResultsSamplesDlg.ExcludeSample(27);
                                  importResultsSamplesDlg.ExcludeSample(28);
                                  importResultsSamplesDlg.ExcludeSample(45); // A2
                                  importResultsSamplesDlg.ExcludeSample(46);
                                  importResultsSamplesDlg.ExcludeSample(47);
                                  importResultsSamplesDlg.ExcludeSample(48);
                                  importResultsSamplesDlg.ExcludeSample(49); // gradientwash
                                  importResultsSamplesDlg.ExcludeSample(50);
                                  importResultsSamplesDlg.ExcludeSample(51);
                                  importResultsSamplesDlg.ExcludeSample(52);
                                  importResultsSamplesDlg.ExcludeSample(53); // A3
                                  importResultsSamplesDlg.ExcludeSample(54);
                                  importResultsSamplesDlg.ExcludeSample(55);
                                  importResultsSamplesDlg.ExcludeSample(56);
                              }
                              else
                              {
                                  importResultsSamplesDlg.CheckAll(false);
                                  importResultsSamplesDlg.IncludeSample(1);
                                  importResultsSamplesDlg.IncludeSample(2);
                                  importResultsSamplesDlg.IncludeSample(11);
                                  importResultsSamplesDlg.IncludeSample(12);
                              }
                          });
                OkDialog(importResultsSamplesDlg, importResultsSamplesDlg.OkDialog);
            }
            else
            {
                RunUI(openDataSourceDialog1.Open);
            }

            {
                var importResultsNameDlg = ShowDialog<ImportResultsNameDlg>(importResultsDlg1.OkDialog);
                PauseForScreenShot<ImportResultsNameDlg>("Import Results Common prefix form", 25);

                OkDialog(importResultsNameDlg, importResultsNameDlg.YesDialog);
            }
            WaitForCondition(() =>
                SkylineWindow.Document.Settings.HasResults && SkylineWindow.Document.Settings.MeasuredResults.IsLoaded);
            RestoreViewOnScreen(26);

            // Inspecting and Adjusting Peak Integration, p. 24.
            RunUI(() =>
            {
                SkylineWindow.ShowPeakAreaReplicateComparison();
                SkylineWindow.ShowGraphRetentionTime(true);
                SkylineWindow.Size = new Size(1029, 659);
            });

            if (!IsPauseForScreenShots && !IsFullData)
            {
                TestApplyToAll();
                FindNode("YEVQGEVFTKPQLWP");
            }

            PauseForScreenShot<GraphSummary.RTGraphView>("Main window with peaks and retention times showing", 26);
            CheckReportCompatibility.CheckAll(SkylineWindow.Document);
            RunUI(SkylineWindow.EditDelete);
            FindNode("IVGGWECEK"); // Not L10N

            TransitionGroupTreeNode selNodeGroup = null;
            RunUI(() =>
            {
                selNodeGroup = (TransitionGroupTreeNode)SkylineWindow.SequenceTree.SelectedNode.Nodes[1];
                Assert.AreEqual(selNodeGroup.StateImageIndex, (int)SequenceTree.StateImageId.peak_blank);
            });
            RunDlg<TransitionSettingsUI>(SkylineWindow.ShowTransitionSettingsUI, transitionSettingsUI =>
            {
                transitionSettingsUI.MZMatchTolerance = 0.065;
                transitionSettingsUI.OkDialog();
            });
            RunUI(() =>
            {
                Assert.AreEqual((int)SequenceTree.StateImageId.peak, selNodeGroup.StateImageIndex);
                SkylineWindow.ToggleIntegrateAll();
            });
            RunUI(() =>
            {
                foreach (PeptideDocNode nodePep in SkylineWindow.Document.Molecules)
                {
                    string sequence = nodePep.Peptide.Sequence;
                    int imageIndex = PeptideTreeNode.GetPeakImageIndex(nodePep, SkylineWindow.SequenceTree);
                    if ((sequence != null) && (sequence.StartsWith("YLA") || sequence.StartsWith("YEV"))) // Not L10N
                    {
                        Assert.AreEqual((int)SequenceTree.StateImageId.keep, imageIndex,
                            string.Format("Expected keep icon for the peptide {0}, found {1}", sequence, imageIndex));
                    }
                    else if (sequence != null)
                    {
                        Assert.AreEqual((int)SequenceTree.StateImageId.peak, imageIndex,
                            string.Format("Expected peak icon for the peptide {0}, found {1}", sequence, imageIndex));
                    }
                    else // Custom Ion
                    {
                        Assert.AreEqual((int)SequenceTree.StateImageId.peak_blank, imageIndex,
                            string.Format("Expected peak_blank icon for the custom ion {0}, found {1}", nodePep.ModifiedTarget, imageIndex));
                    }
                }
            });
            PauseForScreenShot("Main window", 27);

            // Data Inspection with Peak Areas View, p. 29.
            RestoreViewOnScreen(28);
            FindNode("SSDLVALSGGHTFGK"); // Not L10N
            RunUI(NormalizeGraphToHeavy);
            PauseForScreenShot<GraphSummary.AreaGraphView>("Peak Areas graph metafile", 29);

            FindNode((564.7746).ToString(LocalizationHelper.CurrentCulture) + "++"); // ESDTSYVSLK - Not L10N
            WaitForGraphs();
            PauseForScreenShot<GraphSummary.AreaGraphView>("Peak Areas graph metafile", 30);
            VerifyRdotPLabels(new[] { "A_01", "A_02", "C_03", "C_04" }, new[] { 0.98, 0.97, 0.99, 0.99 });

            RunUI(SkylineWindow.ExpandPeptides);
            string hgflprLight = (363.7059).ToString(LocalizationHelper.CurrentCulture) + "++";  // HGFLPR - Not L10N
            FindNode(hgflprLight);
            WaitForGraphs();
            PauseForScreenShot<GraphSummary.AreaGraphView>("Peak Areas graph metafile", 31);
            VerifyRdotPLabels(new[] { "A_01", "A_02", "C_03", "C_04" }, new[] { 0.25, 0.25, 0.87, 0.54 });

            Settings.Default.PeakAreaDotpDisplay = DotProductDisplayOption.line.ToString();
            RunUI(SkylineWindow.UpdatePeakAreaGraph);
            RunUI(() => { VerifyDotpLine(new[] { "A_01", "A_02", "C_03", "C_04" }, new[] { 0.25, 0.25, 0.87, 0.54 }); });
            PauseForScreenShot<GraphSummary.AreaGraphView>("Peak Areas graph with dotp line", 32);
            Settings.Default.PeakAreaDotpDisplay = DotProductDisplayOption.label.ToString();


            RunUI(() => SkylineWindow.NormalizeAreaGraphTo(NormalizeOption.TOTAL));
            PauseForScreenShot<GraphSummary.AreaGraphView>("Peak Areas graph normalized metafile", 32);

            RunUI(() =>
            {
                SkylineWindow.ShowGraphPeakArea(false);
                SkylineWindow.ActivateReplicate("E_03");
                SkylineWindow.Size = new Size(757, 655);
            });
            PauseForScreenShot<GraphChromatogram>("Chromatogram graph metafile with interference", 32);

            RunUI(() => SkylineWindow.ShowGraphPeakArea(true));
            RunUI(() =>
            {
                SkylineWindow.ShowPeakAreaPeptideGraph();
                SkylineWindow.ShowTotalTransitions();
                SkylineWindow.ShowCVValues(true);
                SkylineWindow.ShowPeptideOrder(SummaryPeptideOrder.document);
            });
            PauseForScreenShot<GraphSummary.AreaGraphView>("Peak Areas Peptide Comparison graph metafile", 33);

            float[] concentrations = { 0f, 60, 175, 513, 1500, 2760, 4980, 9060, 16500, 30000 };
            var documentGrid = ShowDialog<DocumentGridForm>(() => SkylineWindow.ShowDocumentGrid(true));
            var pathConcentration = PropertyPath.Parse("AnalyteConcentration");
            var pathSampleType = PropertyPath.Parse("SampleType");
            RunUI(() => documentGrid.ChooseView(Resources.SkylineViewContext_GetDocumentGridRowSources_Replicates));
            WaitForConditionUI(() => documentGrid.RowCount == (IsFullData ? concentrations.Length * 4 : 4) &&
                                     documentGrid.FindColumn(pathConcentration) != null &&
                                     documentGrid.FindColumn(pathSampleType) != null); // Let it initialize
            RunUI(() =>
            {
                // Parent is a DocPane and Parent.Parent is the floating window
                documentGrid.Parent.Parent.Size = new Size(585, 325);
                var documentGridView = documentGrid.DataGridView;
                var colConcentration = documentGrid.FindColumn(pathConcentration);
                var colStandardType = documentGrid.FindColumn(pathSampleType);

                if (IsFullData)
                {
                    for (int i = 0; i < concentrations.Length; i++)
                    {
                        for (int j = i * 4; j < (i + 1) * 4; j++)
                        {
                            double? concentration = concentrations[i];
                            SetCellValue(documentGridView, j, colConcentration.Index, concentration);
                            SetCellValue(documentGridView, j, colStandardType.Index,
                                concentration == 0 ? SampleType.BLANK : SampleType.STANDARD);
                        }
                    }
                }
                else
                {
                    SetCellValue(documentGridView, 0, colConcentration.Index, 0.0);
                    SetCellValue(documentGridView, 0, colStandardType.Index, SampleType.BLANK);
                    SetCellValue(documentGridView, 1, colConcentration.Index, 0.0);
                    SetCellValue(documentGridView, 1, colStandardType.Index, SampleType.BLANK);
                    SetCellValue(documentGridView, 2, colConcentration.Index, 175.0);
                    SetCellValue(documentGridView, 2, colStandardType.Index, SampleType.STANDARD);
                    SetCellValue(documentGridView, 3, colConcentration.Index, 175.0);
                    SetCellValue(documentGridView, 3, colStandardType.Index, SampleType.STANDARD);
                }
            });
            WaitForGraphs();
            PauseForScreenShot<DocumentGridForm>("Document grid filled (scrolled to the end)", 35);
            RunUI(() => documentGrid.Close());
            
            FindNode("SSDLVALSGGHTFGK"); // Not L10N
            RunUI(() =>
            {
                SkylineWindow.ShowPeakAreaReplicateComparison();
                var settings = SkylineWindow.DocumentUI.Settings;
                var valConcentration = ReplicateValue.GetAllReplicateValues(settings).Skip(1).First();
                SkylineWindow.GroupByReplicateValue(valConcentration);
                NormalizeGraphToHeavy();
            });
            PauseForScreenShot<GraphSummary.AreaGraphView>("Peak Areas graph with CVs metafile", 36);
            
            RunUI(() => SkylineWindow.ShowCVValues(false));
            RunUI(() => SkylineWindow.SaveDocument());
            PauseForScreenShot<GraphSummary.AreaGraphView>("Peak Areas graph grouped by concentration metafile", 37);
            PauseForAuditLog();
            // Further Exploration, p. 33.
            RunUI(() =>
            {
                SkylineWindow.OpenFile(GetTestPath(@"Study 7\Study II\Study 7ii (site 52).sky")); // Not L10N
                SkylineWindow.ShowPeakAreaPeptideGraph();
                SkylineWindow.ShowCVValues(true);
            });
            WaitForCondition(() => SkylineWindow.Document.Settings.MeasuredResults.IsLoaded);
            RestoreViewOnScreen(38);
            PauseForScreenShot<GraphSummary.AreaGraphView>("Peak Areas peptide comparison graph metafile", 38);
            FindNode("LSEPAELTDAVK");
            RunUI(() =>
            {
                SkylineWindow.ShowGraphPeakArea(false);
                SkylineWindow.Width = 920;
                SkylineWindow.ShowRTReplicateGraph();
            });
            PauseForScreenShot<GraphSummary.RTGraphView>("Retention Times replicate graph metafile", 38);

            FindNode("INDISHTQSVSAK");
            RunUI(SkylineWindow.ShowPeakAreaReplicateComparison);
            PauseForScreenShot<GraphSummary.AreaGraphView>("Peak Areas normalized to heave graph metafile", 39);

            if (IsCoverShotMode)
            {
                RunUI(() =>
                {
                    Settings.Default.ChromatogramFontSize = 14;
                    Settings.Default.AreaFontSize = 14;
                    SkylineWindow.ChangeTextSize(TreeViewMS.LRG_TEXT_FACTOR);
                    SkylineWindow.AutoZoomBestPeak();
                });
                RestoreCoverViewOnScreen();
                RunUI(() => SkylineWindow.SequenceTree.SelectedNode = SkylineWindow.SelectedNode.Parent);
                WaitForGraphs();
                RunUI(() => SkylineWindow.SequenceTree.SelectedNode = SkylineWindow.SelectedNode.Nodes[0]);
                RunUI(SkylineWindow.FocusDocument);
                TakeCoverShot();
                return;
            }

            RunUI(() => SkylineWindow.NormalizeAreaGraphTo(NormalizeOption.NONE));
            WaitForGraphs();
            PauseForScreenShot<GraphSummary.AreaGraphView>("Peak Areas no normalization graph metafile", 40);

            FindNode(hgflprLight);
            RunUI(() =>
            {
                SkylineWindow.ShowAllTransitions();
                NormalizeGraphToHeavy();
            });
            WaitForGraphs();
            PauseForScreenShot<GraphSummary.AreaGraphView>("Area Ratio to Heavy graph showing interference metafile", 41);
            VerifyRdotPLabels(new[] { "A1_ 01", "B_ 01", "C_ 01", "D_ 01" }, new[] { 0.29, 0.39, 0.50, 0.64 });

            RunUI(() => SkylineWindow.ShowGraphPeakArea(false));
            RunUI(() => SkylineWindow.ActivateReplicate("E_ 03"));
            WaitForGraphs();
            PauseForScreenShot<GraphChromatogram>("Chromatogram graph metafile showing slight interference", 41);
        }

        private static void NormalizeGraphToHeavy()
        {
            SkylineWindow.AreaNormalizeOption = NormalizeOption.FromIsotopeLabelType(IsotopeLabelType.heavy);
            Settings.Default.AreaLogScale = false;
            SkylineWindow.UpdatePeakAreaGraph();
        }

        private void VerifyRdotPLabels(string[] replicates, double[] rdotps)
        {
            if (!Program.SkylineOffscreen)
            {
                var rdotpLabels = SkylineWindow.GraphPeakArea.GraphControl.GraphPane.GraphObjList.OfType<TextObj>().ToList()
                    .FindAll(txt => txt.Text.StartsWith(@"rdotp")).Select((obj) => obj.Text).ToArray();

                for (var i =0; i < replicates.Length; i++)
                {
                    var repIndex = SkylineWindow.GraphPeakArea.GraphControl.GraphPane.XAxis.Scale.TextLabels.ToList()
                        .FindIndex(label => replicates[i].Equals(label));
                    Assert.IsTrue(repIndex >= 0, "Replicate labels of the peak area graph are incorrect.");
                    var expectedLabel = TextUtil.LineSeparate("rdotp", string.Format(CultureInfo.CurrentCulture, "{0:F02}", rdotps[i]));
                    Assert.AreEqual(expectedLabel, rdotpLabels[repIndex], "Dotp labels of the peak area graph are incorrect.");
                }
            }
        }

        private void VerifyDotpLine(string[] replicates, double[] dotps)
        {
            var dotpLine = SkylineWindow.GraphPeakArea.GraphControl.GraphPane.CurveList.OfType<LineItem>().ToList();
            Assert.AreEqual(1, dotpLine.Count, "Dotp line is not found");
            for (var i = 0; i < replicates.Length; i++)
            {
                var repIndex = SkylineWindow.GraphPeakArea.GraphControl.GraphPane.XAxis.Scale.TextLabels.ToList()
                    .FindIndex(label => replicates[i].Equals(label));
                Assert.IsTrue(repIndex >= 0, "Replicate labels of the peak area graph are incorrect.");
                Assert.AreEqual(dotps[i], Math.Round(dotpLine[0].Points[repIndex].Y, 2));
            }
        }

        private void AdjustModifications(string peptideSeq, bool removeCTerminalMod, char aa13C, double expectedPrecursorMz)
        {
            FindNode(peptideSeq);
            var editPepModsDlg = ShowDialog<EditPepModsDlg>(SkylineWindow.ModifyPeptide);
            string sequence = string.Empty;
            bool modsContainLabel13C = false;
            RunUI(() =>
            {
                PeptideTreeNode selNode = ((PeptideTreeNode)SkylineWindow.SequenceTree.SelectedNode);
                sequence = selNode.DocNode.Peptide.Sequence;
                if(removeCTerminalMod)
                    editPepModsDlg.SelectModification(IsotopeLabelType.heavy, sequence.Length - 1, string.Empty);

                // Only access Settings.Default on the UI thread
                modsContainLabel13C = Settings.Default.HeavyModList.Contains(mod => Equals(mod.Name, "Label:13C"));
            });
            if (modsContainLabel13C) // Not L10N
                RunUI(() => editPepModsDlg.SelectModification(IsotopeLabelType.heavy, sequence.IndexOf(aa13C), "Label:13C")); // Not L10N
            else
            {
                var editStaticModDlg = ShowDialog<EditStaticModDlg>(() => editPepModsDlg.AddNewModification(sequence.IndexOf(aa13C), IsotopeLabelType.heavy));
                RunUI(() => editStaticModDlg.Modification = new StaticMod("Label:13C", null, null, LabelAtoms.C13)); // Not L10N
                PauseForScreenShot<EditStaticModDlg.IsotopeModView>("Edit Isotope Modification form", 21);

                OkDialog(editStaticModDlg, editStaticModDlg.OkDialog);
                // Make sure the right combo has the focus for the screen shot
                RunUI(() => editPepModsDlg.SelectModification(IsotopeLabelType.heavy, sequence.IndexOf(aa13C), "Label:13C")); // Not L10N
                PauseForScreenShot<EditPepModsDlg>("Edit Modifications form", 21);
            }
            var doc = SkylineWindow.Document;
            RunUI(editPepModsDlg.OkDialog);
            WaitForDocumentChange(doc);
            RunUI(() =>
            {
                PeptideTreeNode selNode = ((PeptideTreeNode)SkylineWindow.SequenceTree.SelectedNode);
                DocNode[] choices = selNode.GetChoices(true).ToArray();
                Assert.IsTrue(choices.Contains(node =>
                    ((TransitionGroupDocNode)node).PrecursorMz.Value.ToString(LocalizationHelper.CurrentCulture)
                        .Contains(expectedPrecursorMz.ToString(LocalizationHelper.CurrentCulture))));
                selNode.Pick(choices, false, false);
            });
        }

        private static void TestApplyToAll()
        {
            RunUI(() =>
            {
                PeakMatcherTestUtil.SelectAndApplyPeak("ESDTSYVSLK", 568.7817, "A_01", false, false, 20.2587);
                PeakMatcherTestUtil.VerifyPeaks(MakeVerificationDictionary(20.24220, 20.25878, 20.09352, 20.09353));
            });
            RunUI(() =>
            {
                PeakMatcherTestUtil.SelectAndApplyPeak("ESDTSYVSLK", 564.7746, "A_02", false, false, 18.34195);
                PeakMatcherTestUtil.VerifyPeaks(MakeVerificationDictionary(18.34, 18.34, 18.28, 18.28));
            });
            RunUI(() =>
            {
                PeakMatcherTestUtil.SelectAndApplyPeak("ESDTSYVSLK", 568.7817, "C_03", false, false, 18.0611);
                PeakMatcherTestUtil.VerifyPeaks(MakeVerificationDictionary(18.12708, 18.12713, 18.06105, 18.06107));
            });

            // For each test, a peak was picked and applied - undo two actions per test
            for (int i = 0; i < 2 * 3; i++)
                RunUI(() => SkylineWindow.Undo());
        }

        private static Dictionary<string, double> MakeVerificationDictionary(params double[] expected)
        {
            Assert.AreEqual(4, expected.Length);
            return new Dictionary<string, double>
            {
                {"A_01", expected[0]}, {"A_02", expected[1]}, {"C_03", expected[2]}, {"C_04", expected[3]}
            };
        }
    }
}
<|MERGE_RESOLUTION|>--- conflicted
+++ resolved
@@ -160,17 +160,13 @@
             var colDlg = ShowDialog<ImportTransitionListColumnSelectDlg>(() => importDialog.textBox1.Text = text1);
             PauseForScreenShot<ImportTransitionListColumnSelectDlg>("Insert Transition List column selection form", 9);
             RunUI(() => {
-<<<<<<< HEAD
                 colDlg.radioPeptide.PerformClick();
                 colDlg.SetSelectedColumnTypes(
                     Resources.ImportTransitionListColumnSelectDlg_PopulateComboBoxes_Peptide_Modified_Sequence,
                     Resources.ImportTransitionListColumnSelectDlg_PopulateComboBoxes_Precursor_m_z,
                     Resources.ImportTransitionListColumnSelectDlg_PopulateComboBoxes_Product_m_z);
 
-                colDlg.checkBoxAssociateProteins.Checked = true;
-=======
                 colDlg.checkBoxAssociateProteins.Checked = true; // Enable Associate Proteins
->>>>>>> 9ee14c7e
             });
 
             OkDialog(colDlg, colDlg.OkDialog);
@@ -780,4 +776,4 @@
             };
         }
     }
-}
+}