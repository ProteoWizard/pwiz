Undo Redo : トランジションの設定－積分>すべて積分が真に変更されました
Summary   : 設定>トランジションの設定－積分>すべて積分が真に変更されました
All Info  :
トランジションの設定－積分>すべて積分が真に変更されました
設定>トランジションの設定－積分>すべて積分は偽から真に変更されました

Undo Redo : スペクトルライブラリ「DIA-TTOF-tutorial」が追加されました
Summary   : スペクトルライブラリ「DIA-TTOF-tutorial」が追加されました
All Info  :
スペクトルライブラリ「DIA-TTOF-tutorial」が追加されました
スペクトルライブラリを構築>ファイルを検索：{ ファイル = "collinsb_I180316_001_SW-A-diaumpire.mzid.gz", スコアタイプ = "Q値", スコアの閾値 = "0.05" }が含まれています
スペクトルライブラリを構築>ファイルを検索：{ ファイル = "collinsb_I180316_002_SW-B-diaumpire.mzid.gz", スコアタイプ = "Q値", スコアの閾値 = "0.05" }が含まれています
スペクトルライブラリを構築>iRT標準ペプチドは"Biognosys-11 (iRT-C18)"です
スペクトルライブラリを構築>曖昧な一致を含むは真です
スペクトルライブラリを構築>ドキュメント内のペプチドをフィルタリングは偽です
スペクトルライブラリを構築>ワークフローは"DIA"です
スペクトルライブラリを構築>入力ファイルタイプは"DIA生データ (ライブラリのデコンボリューション、検索、構築)"です
Extra Info: ファイルを検索 = 
[
    {
        ファイル = "collinsb_I180316_001_SW-A-diaumpire.mzid.gz",
        スコアタイプ = "Q値",
        スコアの閾値 = "0.05"
    },
    {
        ファイル = "collinsb_I180316_002_SW-B-diaumpire.mzid.gz",
        スコアタイプ = "Q値",
        スコアの閾値 = "0.05"
    }
],
iRT標準ペプチド = "Biognosys-11 (iRT-C18)",
曖昧な一致を含む = 真,
ドキュメント内のペプチドをフィルタリング = 偽,
ワークフロー = "DIA",
入力ファイルタイプ = "DIA生データ (ライブラリのデコンボリューション、検索、構築)"

Undo Redo : ペプチド検索がインポートされました
Summary   : ペプチド検索がインポートされました
All Info  :
ペプチド検索がインポートされました
ペプチド検索のインポート>クロマトグラムを抽出>結果ファイルが見つかりました："collinsb_I180316_001_SW-A.mzML"が含まれています
ペプチド検索のインポート>クロマトグラムを抽出>結果ファイルが見つかりました："collinsb_I180316_002_SW-B.mzML"が含まれています
ペプチド検索のインポート>クロマトグラムを抽出>同時にインポートするファイルは"多く"です
ペプチド検索のインポート>クロマトグラムを抽出>削除したプリフィックスは"collinsb_I180316_00"です
ペプチド検索のインポート>修飾を追加>修飾が追加されました："Carbamidomethyl (C) = C[57] （固定）"が含まれています
ペプチド検索のインポート>修飾を追加>修飾が追加されました："Oxidation (M) = M[16] （変数）"が含まれています
ペプチド検索のインポート>FASTAをインポート>FASTAファイルは"nodecoys_3mixed_human_yeast_ecoli_20140403_iRT.fasta"です
ペプチド検索のインポート>FASTAをインポート>ターゲットをインポートするFASTAファイルは"target_protein_sequences.fasta"です
ペプチド検索のインポート>FASTAをインポート>デコイ生成法は"シークエンスのシャッフル"です
ペプチド検索のインポート>FASTAをインポート>ターゲット毎のデコイは"1"です
ペプチド検索のインポート>FASTAをインポート>mProphetのモデルを自動的にトレーニングするは真です
ペプチド検索のインポート>タンパク質の関連付け>タンパク質をグループ化は偽です
ペプチド検索のインポート>タンパク質の関連付け>最小タンパク質リストを検索は偽です
ペプチド検索のインポート>タンパク質の関連付け>サブセットのタンパク質を削除は偽です
ペプチド検索のインポート>タンパク質の関連付け>共有ペプチドオプションは"タンパク質間で重複"です
ペプチド検索のインポート>タンパク質の関連付け>タンパク質あたりの最小ペプチドは"1"です
ペプチド検索のインポート>タンパク質の関連付け>マップ済みタンパク質は"9"です
ペプチド検索のインポート>タンパク質の関連付け>マップ済みペプチドは"101"です
ペプチド検索のインポート>タンパク質の関連付け>マップ解除されたタンパク質は"24709"です
ペプチド検索のインポート>タンパク質の関連付け>タンパク質のターゲットは"9"です
ペプチド検索のインポート>タンパク質の関連付け>ペプチドのターゲットは"102"です
ペプチド検索のインポート>DDA検索設定>プリカーサー許容範囲は"30" ppmです
ペプチド検索のインポート>DDA検索設定>フラグメント許容範囲は"40" ppmです
ペプチド検索のインポート>DDA検索設定>ペプチド当たりの最大可変修飾数は"3"です
ペプチド検索のインポート>DDA検索設定>フラグメントイオンタイプは"b, y"です
<<<<<<< HEAD
ペプチド検索のインポート>DDA検索設定>スコアタイプは"Max q-value"です
=======
ペプチド検索のインポート>DDA検索設定>スコアタイプは"最大Q値"です
>>>>>>> 83485fcc
ペプチド検索のインポート>DDA検索設定>スコアの閾値は"0.05"です
ペプチド検索のインポート>DDAコンバーター設定>DDA変換プロトコルは"DIA-Umpire"です
ペプチド検索のインポート>DDAコンバーター設定>装置のプリセットは"TripleTOF"です
ペプチド検索のインポート>DDAコンバーター設定>DDA変換非デフォルト設定：EstimateBG = Trueが含まれています
Extra Info: クロマトグラムを抽出 = 
{
    結果ファイルが見つかりました = 
    [
        "collinsb_I180316_001_SW-A.mzML",
        "collinsb_I180316_002_SW-B.mzML"
    ],
    同時にインポートするファイル = "多く",
    削除したプリフィックス = "collinsb_I180316_00"
},
修飾を追加 = 
{
    修飾が追加されました = 
    [
        "Carbamidomethyl (C) = C[57] （固定）",
        "Oxidation (M) = M[16] （変数）"
    ]
},
FASTAをインポート = 
{
    FASTAファイル = "nodecoys_3mixed_human_yeast_ecoli_20140403_iRT.fasta",
    ターゲットをインポートするFASTAファイル = "target_protein_sequences.fasta",
    デコイ生成法 = "シークエンスのシャッフル",
    ターゲット毎のデコイ = "1",
    mProphetのモデルを自動的にトレーニングする = 真
},
タンパク質の関連付け = 
{
    タンパク質をグループ化 = 偽,
    最小タンパク質リストを検索 = 偽,
    サブセットのタンパク質を削除 = 偽,
    共有ペプチドオプション = "タンパク質間で重複",
    タンパク質あたりの最小ペプチド = "1",
    マップ済みタンパク質 = "9",
    マップ済みペプチド = "101",
    マップ解除されたタンパク質 = "24709",
    タンパク質のターゲット = "9",
    ペプチドのターゲット = "102"
},
DDA検索設定 = 
{
    プリカーサー許容範囲 = "30" ppm,
    フラグメント許容範囲 = "40" ppm,
    ペプチド当たりの最大可変修飾数 = "3",
    フラグメントイオンタイプ = "b, y",
<<<<<<< HEAD
    スコアタイプ = "Max q-value",
=======
    スコアタイプ = "最大Q値",
>>>>>>> 83485fcc
    スコアの閾値 = "0.05"
},
DDAコンバーター設定 = 
{
    DDA変換プロトコル = "DIA-Umpire",
    装置のプリセット = "TripleTOF",
    DDA変換非デフォルト設定 = 
    [
        EstimateBG = True
    ]
}
<|MERGE_RESOLUTION|>--- conflicted
+++ resolved
@@ -63,11 +63,7 @@
 ペプチド検索のインポート>DDA検索設定>フラグメント許容範囲は"40" ppmです
 ペプチド検索のインポート>DDA検索設定>ペプチド当たりの最大可変修飾数は"3"です
 ペプチド検索のインポート>DDA検索設定>フラグメントイオンタイプは"b, y"です
-<<<<<<< HEAD
-ペプチド検索のインポート>DDA検索設定>スコアタイプは"Max q-value"です
-=======
 ペプチド検索のインポート>DDA検索設定>スコアタイプは"最大Q値"です
->>>>>>> 83485fcc
 ペプチド検索のインポート>DDA検索設定>スコアの閾値は"0.05"です
 ペプチド検索のインポート>DDAコンバーター設定>DDA変換プロトコルは"DIA-Umpire"です
 ペプチド検索のインポート>DDAコンバーター設定>装置のプリセットは"TripleTOF"です
@@ -117,11 +113,7 @@
     フラグメント許容範囲 = "40" ppm,
     ペプチド当たりの最大可変修飾数 = "3",
     フラグメントイオンタイプ = "b, y",
-<<<<<<< HEAD
-    スコアタイプ = "Max q-value",
-=======
     スコアタイプ = "最大Q値",
->>>>>>> 83485fcc
     スコアの閾値 = "0.05"
 },
 DDAコンバーター設定 = 
