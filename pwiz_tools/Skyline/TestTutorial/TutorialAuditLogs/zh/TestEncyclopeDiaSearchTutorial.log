--- conflicted
+++ resolved
@@ -2,23 +2,6 @@
 Summary   : 已添加谱图库“20230123-abundant-proteins-z3_nce33.elib, 20230123-abundant-proteins-z3_nce33-quant.elib”
 All Info  :
 已添加谱图库“20230123-abundant-proteins-z3_nce33.elib, 20230123-abundant-proteins-z3_nce33-quant.elib”
-<<<<<<< HEAD
-EncyclopeDIA Search > FASTA settings > 最大的漏切酶解位点数 是 "2"
-EncyclopeDIA Search > FASTA settings > FASTA 文件 是 "20230123-abundant-proteins.fasta"
-EncyclopeDIA Search > Prosit settings > Default NCE 是 "33"
-EncyclopeDIA Search > Prosit settings > Default charge 是 "3"
-EncyclopeDIA Search > Prosit settings > Min charge 是 "2"
-EncyclopeDIA Search > Prosit settings > Max charge 是 "3"
-EncyclopeDIA Search > Prosit settings > Max missed cleavages 是 "2"
-EncyclopeDIA Search > Narrow window results : 包含 "23aug2017_hela_serum_timecourse_4mz_narrow_1.mzML"
-EncyclopeDIA Search > Narrow window results : 包含 "23aug2017_hela_serum_timecourse_4mz_narrow_2.mzML"
-EncyclopeDIA Search > Wide window results : 包含 "23aug2017_hela_serum_timecourse_wide_1a.mzML"
-EncyclopeDIA Search > Wide window results : 包含 "23aug2017_hela_serum_timecourse_wide_1b.mzML"
-EncyclopeDIA Search > EncyclopeDIA settings 是 { Enzyme = "Trypsin", Frag = "CID", Ptol = "10", PtolUnits = "PPM", Ftol = "10", FtolUnits = "PPM", Lftol = "10", LftolUnits = "PPM", Poffset = "0", Foffset = "0", PercolatorThreshold = "0.01", PercolatorTrainingSetSize = "500000", PercolatorTrainingFDR = "0", Acquisition = "DIA", NumberOfThreadsUsed = "32", ExpectedPeakWidth = "25", PrecursorWindowSize = "-1", NumberOfQuantitativePeaks = "5", MinNumOfQuantitativePeaks = "3", TopNTargetsUsed = "-1", QuantifyAcrossSamples = "False", NumberOfExtraDecoyLibrariesSearched = "0", VerifyModificationIons = "True", MinIntensity = "-1", RtWindowInMin = "-1", FilterPeaklists = "False", V2scoring = "True" }
-EncyclopeDIA Search > Chromatogram library 是 "20230123-abundant-proteins-z3_nce33.elib"
-EncyclopeDIA Search > Quantification library 是 "20230123-abundant-proteins-z3_nce33-quant.elib"
-Extra Info: FASTA settings = 
-=======
 EncyclopeDIA 搜索 > FASTA 设置 > 最大的漏切酶解位点数 是 "2"
 EncyclopeDIA 搜索 > FASTA 设置 > FASTA 文件 是 "20230123-abundant-proteins.fasta"
 EncyclopeDIA 搜索 > Prosit 设置 > 默认 NCE 是 "33"
@@ -27,13 +10,13 @@
 EncyclopeDIA 搜索 > Prosit 设置 > 最大电荷 是 "3"
 EncyclopeDIA 搜索 > Prosit 设置 > 最大的漏切酶解位点数 是 "2"
 EncyclopeDIA 搜索 > 窄窗口结果 : 包含 "23aug2017_hela_serum_timecourse_4mz_narrow_1.mzML"
+EncyclopeDIA 搜索 > 窄窗口结果 : 包含 "23aug2017_hela_serum_timecourse_4mz_narrow_2.mzML"
 EncyclopeDIA 搜索 > 宽窗口结果 : 包含 "23aug2017_hela_serum_timecourse_wide_1a.mzML"
 EncyclopeDIA 搜索 > 宽窗口结果 : 包含 "23aug2017_hela_serum_timecourse_wide_1b.mzML"
 EncyclopeDIA 搜索 > EncyclopeDIA 设置 是 { Enzyme = "Trypsin", Frag = "CID", Ptol = "10", PtolUnits = "PPM", Ftol = "10", FtolUnits = "PPM", Lftol = "10", LftolUnits = "PPM", Poffset = "0", Foffset = "0", PercolatorThreshold = "0.01", PercolatorTrainingSetSize = "500000", PercolatorTrainingFDR = "0", Acquisition = "DIA", NumberOfThreadsUsed = "32", ExpectedPeakWidth = "25", PrecursorWindowSize = "-1", NumberOfQuantitativePeaks = "5", MinNumOfQuantitativePeaks = "3", TopNTargetsUsed = "-1", QuantifyAcrossSamples = "False", NumberOfExtraDecoyLibrariesSearched = "0", VerifyModificationIons = "True", MinIntensity = "-1", RtWindowInMin = "-1", FilterPeaklists = "False", V2scoring = "True" }
 EncyclopeDIA 搜索 > 色谱图库 是 "20230123-abundant-proteins-z3_nce33.elib"
 EncyclopeDIA 搜索 > 定量库 是 "20230123-abundant-proteins-z3_nce33-quant.elib"
 Extra Info: FASTA 设置 = 
->>>>>>> c58f1f56
 {
     最大的漏切酶解位点数 = "2",
     FASTA 文件 = "20230123-abundant-proteins.fasta"
