--- conflicted
+++ resolved
@@ -517,19 +517,14 @@
 离子对设置 -- 仪器 > 方法匹配耐受性质荷比 已更改为 "0.065"
 设置 > 离子对设置 -- 仪器 > 方法匹配耐受性质荷比 从 "0.055" 更改到 "0.065"
 
-<<<<<<< HEAD
 Undo Redo : 离子对设置 -- Integration > Integrate All 已更改为 真
 Summary   : 设置 > 离子对设置 -- Integration > Integrate All 已更改为 真
 All Info  :
 离子对设置 -- Integration > Integrate All 已更改为 真
 设置 > 离子对设置 -- Integration > Integrate All 从 假 更改到 真
 
-Undo Redo : 注释 : "Concentration" 已添加
-Summary   : 设置 > 文档设置 -- 注释 : "Concentration" 已添加
-=======
 Undo Redo : 将 A_01 的 分析物浓度 设定为 "0"
 Summary   : 将 A_01 的 分析物浓度 设定为 "0"
->>>>>>> 3280b847
 All Info  :
 将 A_01 的 分析物浓度 设定为 "0"
 
