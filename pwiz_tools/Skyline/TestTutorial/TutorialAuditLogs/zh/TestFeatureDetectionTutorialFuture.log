Undo Redo : 已添加谱图库“Pass0 检测到的特征”
Summary   : 已添加谱图库“Pass0 检测到的特征”
All Info  :
已添加谱图库“Pass0 检测到的特征”
建立谱图库 > 搜索文件 : 包含 { 文件 = "Orbi3_SA_IP_pHis3_01.mzML.hk.bs.kro", 得分类型 = "Hardklor idotp", 得分阈值 = "0.9" }
建立谱图库 > 搜索文件 : 包含 { 文件 = "Orbi3_SA_IP_SMC1_01.mzML.hk.bs.kro", 得分类型 = "Hardklor idotp", 得分阈值 = "0.9" }
建立谱图库 > iRT 标准肽段 是 无
建立谱图库 > 包含不明确匹配项 是 真
建立谱图库 > 文档肽段筛选器 是 假
建立谱图库 > 工作流程 是 "特征检测"
建立谱图库 > 输入文件类型 是 "DDA 原始（搜索和构建库）"
Extra Info: 搜索文件 = 
[
    {
        文件 = "Orbi3_SA_IP_pHis3_01.mzML.hk.bs.kro",
        得分类型 = "Hardklor idotp",
        得分阈值 = "0.9"
    },
    {
        文件 = "Orbi3_SA_IP_SMC1_01.mzML.hk.bs.kro",
        得分类型 = "Hardklor idotp",
        得分阈值 = "0.9"
    }
],
iRT 标准肽段 = 无,
包含不明确匹配项 = 真,
文档肽段筛选器 = 假,
工作流程 = "特征检测",
输入文件类型 = "DDA 原始（搜索和构建库）"

Undo Redo : 已导入分子搜索
Summary   : 已导入分子搜索
All Info  :
已导入分子搜索
导入分子搜索 > 提取色谱图 > 查找到结果文件 : 包含 "Orbi3_SA_IP_pHis3_01.RAW"
导入分子搜索 > 提取色谱图 > 查找到结果文件 : 包含 "Orbi3_SA_IP_SMC1_01.RAW"
导入分子搜索 > 提取色谱图 > 要同步导入的文件 是 "许多个"
导入分子搜索 > 提取色谱图 > 已删除前缀 是 "Orbi3_SA_IP_"
导入分子搜索 > 提取色谱图 > 已删除后缀 是 "_01"
导入分子搜索 > 配置全扫描设置 > 同位素标记富集 是 "Default"
<<<<<<< HEAD
导入分子搜索 > Hardklor Search Settings > 最小同位素点积 是 "0.9"
导入分子搜索 > Hardklor Search Settings > 噪声信号 是 "3.01"
导入分子搜索 > Hardklor Search Settings > 仪器 是 "TOF（飞行时间）"
导入分子搜索 > Hardklor Search Settings > 分辨率 是 "10000"
导入分子搜索 > Hardklor Search Settings > 电荷 : 包含 "2"
导入分子搜索 > Hardklor Search Settings > 电荷 : 包含 "3"
导入分子搜索 > Hardklor Search Settings > Min intensity PPM 是 "5"
=======
导入分子搜索 > Hardklor 搜索设置 > 最小同位素点积 是 "0.9"
导入分子搜索 > Hardklor 搜索设置 > 噪声信号 是 "3.01"
导入分子搜索 > Hardklor 搜索设置 > 仪器 是 "TOF（飞行时间）"
导入分子搜索 > Hardklor 搜索设置 > 分辨率 是 "10000"
导入分子搜索 > Hardklor 搜索设置 > 电荷 : 包含 "2"
导入分子搜索 > Hardklor 搜索设置 > 电荷 : 包含 "3"
导入分子搜索 > Hardklor 搜索设置 > 最小强度 PPM 是 "5"
>>>>>>> 83485fcc
Extra Info: 提取色谱图 = 
{
    查找到结果文件 = 
    [
        "Orbi3_SA_IP_pHis3_01.RAW",
        "Orbi3_SA_IP_SMC1_01.RAW"
    ],
    要同步导入的文件 = "许多个",
    已删除前缀 = "Orbi3_SA_IP_",
    已删除后缀 = "_01"
},
配置全扫描设置 = 
{
    同位素标记富集 = "Default"
},
Hardklor 搜索设置 = 
{
    最小同位素点积 = "0.9",
    噪声信号 = "3.01",
    仪器 = "TOF（飞行时间）",
    分辨率 = "10000",
    电荷 = 
    [
        "2",
        "3"
    ],
    最小强度 PPM = "5"
}

Undo Redo : 已添加谱图库“Pass1 检测到的特征”
Summary   : 已添加谱图库“Pass1 检测到的特征”
All Info  :
已添加谱图库“Pass1 检测到的特征”
建立谱图库 > 搜索文件 : 包含 { 文件 = "Orbi3_SA_IP_pHis3_01.mzML.hk.bs.kro", 得分类型 = "Hardklor idotp", 得分阈值 = "0.9" }
建立谱图库 > 搜索文件 : 包含 { 文件 = "Orbi3_SA_IP_SMC1_01.mzML.hk.bs.kro", 得分类型 = "Hardklor idotp", 得分阈值 = "0.9" }
建立谱图库 > iRT 标准分子 是 无
建立谱图库 > 包含不明确匹配项 是 真
建立谱图库 > 文档分子筛选器 是 假
建立谱图库 > 工作流程 是 "特征检测"
建立谱图库 > 输入文件类型 是 "DDA 原始（搜索和构建库）"
Extra Info: 搜索文件 = 
[
    {
        文件 = "Orbi3_SA_IP_pHis3_01.mzML.hk.bs.kro",
        得分类型 = "Hardklor idotp",
        得分阈值 = "0.9"
    },
    {
        文件 = "Orbi3_SA_IP_SMC1_01.mzML.hk.bs.kro",
        得分类型 = "Hardklor idotp",
        得分阈值 = "0.9"
    }
],
iRT 标准分子 = 无,
包含不明确匹配项 = 真,
文档分子筛选器 = 假,
工作流程 = "特征检测",
输入文件类型 = "DDA 原始（搜索和构建库）"

Undo Redo : 已导入分子搜索
Summary   : 已导入分子搜索
All Info  :
已导入分子搜索
导入分子搜索 > 提取色谱图 > 查找到结果文件 : 包含 "Orbi3_SA_IP_pHis3_01.RAW"
导入分子搜索 > 提取色谱图 > 查找到结果文件 : 包含 "Orbi3_SA_IP_SMC1_01.RAW"
导入分子搜索 > 提取色谱图 > 要同步导入的文件 是 "许多个"
导入分子搜索 > 提取色谱图 > 已删除前缀 是 "Orbi3_SA_IP_"
导入分子搜索 > 提取色谱图 > 已删除后缀 是 "_01"
导入分子搜索 > 配置全扫描设置 > 同位素标记富集 是 "Default"
<<<<<<< HEAD
导入分子搜索 > Hardklor Search Settings > 最小同位素点积 是 "0.9"
导入分子搜索 > Hardklor Search Settings > 噪声信号 是 "3.01"
导入分子搜索 > Hardklor Search Settings > 仪器 是 "TOF（飞行时间）"
导入分子搜索 > Hardklor Search Settings > 分辨率 是 "10000"
导入分子搜索 > Hardklor Search Settings > 电荷 : 包含 "2"
导入分子搜索 > Hardklor Search Settings > 电荷 : 包含 "3"
导入分子搜索 > Hardklor Search Settings > Min intensity PPM 是 "5"
=======
导入分子搜索 > Hardklor 搜索设置 > 最小同位素点积 是 "0.9"
导入分子搜索 > Hardklor 搜索设置 > 噪声信号 是 "3.01"
导入分子搜索 > Hardklor 搜索设置 > 仪器 是 "TOF（飞行时间）"
导入分子搜索 > Hardklor 搜索设置 > 分辨率 是 "10000"
导入分子搜索 > Hardklor 搜索设置 > 电荷 : 包含 "2"
导入分子搜索 > Hardklor 搜索设置 > 电荷 : 包含 "3"
导入分子搜索 > Hardklor 搜索设置 > 最小强度 PPM 是 "5"
>>>>>>> 83485fcc
Extra Info: 提取色谱图 = 
{
    查找到结果文件 = 
    [
        "Orbi3_SA_IP_pHis3_01.RAW",
        "Orbi3_SA_IP_SMC1_01.RAW"
    ],
    要同步导入的文件 = "许多个",
    已删除前缀 = "Orbi3_SA_IP_",
    已删除后缀 = "_01"
},
配置全扫描设置 = 
{
    同位素标记富集 = "Default"
},
Hardklor 搜索设置 = 
{
    最小同位素点积 = "0.9",
    噪声信号 = "3.01",
    仪器 = "TOF（飞行时间）",
    分辨率 = "10000",
    电荷 = 
    [
        "2",
        "3"
    ],
    最小强度 PPM = "5"
}
<|MERGE_RESOLUTION|>--- conflicted
+++ resolved
@@ -38,15 +38,6 @@
 导入分子搜索 > 提取色谱图 > 已删除前缀 是 "Orbi3_SA_IP_"
 导入分子搜索 > 提取色谱图 > 已删除后缀 是 "_01"
 导入分子搜索 > 配置全扫描设置 > 同位素标记富集 是 "Default"
-<<<<<<< HEAD
-导入分子搜索 > Hardklor Search Settings > 最小同位素点积 是 "0.9"
-导入分子搜索 > Hardklor Search Settings > 噪声信号 是 "3.01"
-导入分子搜索 > Hardklor Search Settings > 仪器 是 "TOF（飞行时间）"
-导入分子搜索 > Hardklor Search Settings > 分辨率 是 "10000"
-导入分子搜索 > Hardklor Search Settings > 电荷 : 包含 "2"
-导入分子搜索 > Hardklor Search Settings > 电荷 : 包含 "3"
-导入分子搜索 > Hardklor Search Settings > Min intensity PPM 是 "5"
-=======
 导入分子搜索 > Hardklor 搜索设置 > 最小同位素点积 是 "0.9"
 导入分子搜索 > Hardklor 搜索设置 > 噪声信号 是 "3.01"
 导入分子搜索 > Hardklor 搜索设置 > 仪器 是 "TOF（飞行时间）"
@@ -54,7 +45,6 @@
 导入分子搜索 > Hardklor 搜索设置 > 电荷 : 包含 "2"
 导入分子搜索 > Hardklor 搜索设置 > 电荷 : 包含 "3"
 导入分子搜索 > Hardklor 搜索设置 > 最小强度 PPM 是 "5"
->>>>>>> 83485fcc
 Extra Info: 提取色谱图 = 
 {
     查找到结果文件 = 
@@ -124,15 +114,6 @@
 导入分子搜索 > 提取色谱图 > 已删除前缀 是 "Orbi3_SA_IP_"
 导入分子搜索 > 提取色谱图 > 已删除后缀 是 "_01"
 导入分子搜索 > 配置全扫描设置 > 同位素标记富集 是 "Default"
-<<<<<<< HEAD
-导入分子搜索 > Hardklor Search Settings > 最小同位素点积 是 "0.9"
-导入分子搜索 > Hardklor Search Settings > 噪声信号 是 "3.01"
-导入分子搜索 > Hardklor Search Settings > 仪器 是 "TOF（飞行时间）"
-导入分子搜索 > Hardklor Search Settings > 分辨率 是 "10000"
-导入分子搜索 > Hardklor Search Settings > 电荷 : 包含 "2"
-导入分子搜索 > Hardklor Search Settings > 电荷 : 包含 "3"
-导入分子搜索 > Hardklor Search Settings > Min intensity PPM 是 "5"
-=======
 导入分子搜索 > Hardklor 搜索设置 > 最小同位素点积 是 "0.9"
 导入分子搜索 > Hardklor 搜索设置 > 噪声信号 是 "3.01"
 导入分子搜索 > Hardklor 搜索设置 > 仪器 是 "TOF（飞行时间）"
@@ -140,7 +121,6 @@
 导入分子搜索 > Hardklor 搜索设置 > 电荷 : 包含 "2"
 导入分子搜索 > Hardklor 搜索设置 > 电荷 : 包含 "3"
 导入分子搜索 > Hardklor 搜索设置 > 最小强度 PPM 是 "5"
->>>>>>> 83485fcc
 Extra Info: 提取色谱图 = 
 {
     查找到结果文件 = 
