--- conflicted
+++ resolved
@@ -1,521 +1,516 @@
-﻿/*
- * Original author: Dario Amodei <damodei .at. stanford.edu>,
- *                  Mallick Lab, Department of Radiology, Stanford
- *
- * Copyright 2013 University of Washington - Seattle, WA
- * 
- * Licensed under the Apache License, Version 2.0 (the "License");
- * you may not use this file except in compliance with the License.
- * You may obtain a copy of the License at
- *
- *     http://www.apache.org/licenses/LICENSE-2.0
- *
- * Unless required by applicable law or agreed to in writing, software
- * distributed under the License is distributed on an "AS IS" BASIS,
- * WITHOUT WARRANTIES OR CONDITIONS OF ANY KIND, either express or implied.
- * See the License for the specific language governing permissions and
- * limitations under the License.
- */
-
-using System;
-using System.Collections.Generic;
-using System.Globalization;
-using System.IO;
-using System.Linq;
-using Microsoft.VisualStudio.TestTools.UnitTesting;
-using pwiz.Common.DataBinding;
-using pwiz.Common.DataBinding.Controls.Editor;
-using pwiz.Common.SystemUtil;
-using pwiz.Skyline.Controls;
-using pwiz.Skyline.Controls.Databinding;
-using pwiz.Skyline.Controls.Graphs;
-using pwiz.Skyline.EditUI;
-using pwiz.Skyline.FileUI;
-using pwiz.Skyline.Model;
-using pwiz.Skyline.Model.DocSettings;
-using pwiz.Skyline.Model.Results;
-using pwiz.Skyline.Model.Results.Scoring;
-using pwiz.Skyline.Properties;
-using pwiz.Skyline.SettingsUI;
-using pwiz.Skyline.Util.Extensions;
-using pwiz.SkylineTestUtil;
-
-namespace pwiz.SkylineTestTutorial
-{
-    [TestClass]
-    public class PeakPickingTutorialTest : AbstractFunctionalTestEx
-    {
-        private readonly string[] _importFiles =
-            {
-                "olgas_S130501_006_StC-DosR_B2",
-                "olgas_S130501_007_StC-DosR_C2",
-                "olgas_S130501_008_StC-DosR_A4",
-                "olgas_S130501_009_StC-DosR_B4",
-                "olgas_S130501_010_StC-DosR_C4"
-            };
-
-        protected override bool UseRawFiles
-        {
-            get { return !ForceMzml && ExtensionTestContext.CanImportAbWiff; }
-        }
-
-        [TestMethod]
-        public void TestPeakPickingTutorial()
-        {
-            // Set true to look at tutorial screenshots.
-//            IsPauseForScreenShots = true;
-//            IsCoverShotMode = true;
-            CoverShotName = "PeakPicking";
-
-            ForceMzml = false;  // Mzml isn't faster for this test.
-
-            LinkPdf = "https://skyline.gs.washington.edu/labkey/_webdav/home/software/Skyline/%40files/tutorials/PeakPicking_2-5.pdf";
-
-            TestFilesZipPaths = new[]
-                {
-                    UseRawFiles
-                        ? @"https://skyline.gs.washington.edu/tutorials/PeakPicking.zip"
-                        : @"https://skyline.gs.washington.edu/tutorials/PeakPickingMzml.zip",
-                    @"TestTutorial\PeakPickingViews.zip"
-                };
-            RunFunctionalTest();
-
-            Assert.IsFalse(IsRecordMode);   // Make sure this doesn't get committed as true
-        }
-
-        private string GetTestPath(string relativePath)
-        {
-            var folderTutorial = UseRawFiles ? "PeakPicking" : "PeakPickingMzml";
-            return TestFilesDirs[0].GetTestPath(Path.Combine(folderTutorial, relativePath));
-        }
-
-        /// <summary>
-        /// Change to true to write coefficient arrays
-        /// </summary>
-        private bool IsRecordMode { get { return false; } }
-
-        private readonly string[] EXPECTED_COEFFICIENTS =
-        {
-<<<<<<< HEAD
-            "-0.0786|-0.7490|2.2393|1.2082|0.0330|0.1517|0.1764| null |0.4993|6.3960|-0.0482|0.5479|0.6292| null | null | null | null | null ",
-            "0.2900| null | null |5.9842|-0.0624|0.6681|0.7968| null | null | null | null | null | null | null | null | null | null | null ",
-=======
-            "-0.0783|-0.7492|2.2424|1.2062|0.0331|0.1515|0.1767| null |0.4983|6.3997|-0.0482|0.5476|0.6281| null | null | null | null | null ", // Not L10N
-            "0.2903| null | null |5.9906|-0.0621|0.6717|0.7982| null | null | null | null | null | null | null | null | null | null | null ", // Not L10N
->>>>>>> 7ceaf7df
-        };
-
-        protected override void DoTest()
-        {
-            Settings.Default.PeakScoringModelList.Clear();
-
-            // Open the file
-            RunUI(() => SkylineWindow.OpenFile(GetTestPath("SRMCourse_DosR-hDP__20130501-tutorial-empty.sky")));
-            WaitForDocumentLoaded();
-
-            // Add decoys
-            var generateDecoysDlg = ShowDialog<GenerateDecoysDlg>(() => SkylineWindow.ShowGenerateDecoysDlg());
-            RunUI(() =>
-            {
-                generateDecoysDlg.DecoysMethod = DecoyGeneration.REVERSE_SEQUENCE;
-                generateDecoysDlg.NumDecoys = 29;
-            });
-            PauseForScreenShot<GenerateDecoysDlg>("Add Decoy Peptides form", 2);
-            
-            OkDialog(generateDecoysDlg, generateDecoysDlg.OkDialog);
-
-            RestoreViewOnScreen(3);
-            RunUI(() => SkylineWindow.SequenceTree.TopNode = SkylineWindow.SequenceTree.Nodes[11]);
-            PauseForScreenShot("Targets view clipped from main window", 3);
-
-            // Open the file with decoys
-            RunUI(() => SkylineWindow.OpenFile(GetTestPath("SRMCourse_DosR-hDP__20130501-tutorial-empty-decoys.sky")));
-            WaitForDocumentLoaded();
-
-            // Import the raw data
-            var importResultsDlg = ShowDialog<ImportResultsDlg>(SkylineWindow.ImportResults);
-            RunUI(() =>
-            {
-                importResultsDlg.RadioAddNewChecked = true;
-                var path = new KeyValuePair<string, MsDataFileUri[]>[5];
-                for (int i = 0; i < 5; ++i)
-                {
-                    path[i] = new KeyValuePair<string, MsDataFileUri[]>(_importFiles[i],
-                                            new[] { MsDataFileUri.Parse(GetTestPath(_importFiles[i] + ExtAbWiff)) });
-                }
-
-                importResultsDlg.NamedPathSets = path;
-            });
-            var importResultsNameDlg = ShowDialog<ImportResultsNameDlg>(importResultsDlg.OkDialog);
-            PauseForScreenShot<ImportResultsNameDlg>("Import Results common prefix form", 4);
-            RunUI(() =>
-            {
-                string prefix = importResultsNameDlg.Prefix;
-                importResultsNameDlg.Prefix = prefix.Substring(0, prefix.Length - 1);
-                importResultsNameDlg.YesDialog();
-            });
-            WaitForClosedForm(importResultsNameDlg);
-            WaitForClosedForm(importResultsDlg);
-            WaitForConditionUI(5 * 60 * 1000, () => 
-                SkylineWindow.DocumentUI.Settings.HasResults &&
-                SkylineWindow.DocumentUI.Settings.MeasuredResults.IsLoaded);    // 5 minutes
-            RestoreViewOnScreen(5);
-            const string peptideSeqHighlight = "LPDGNGIELCR";
-            RunUI(() =>
-                {
-                    var nodeGroup = SkylineWindow.DocumentUI.PeptideTransitionGroups.ToArray()[71];
-                    Assert.AreEqual(nodeGroup.TransitionGroup.Peptide.Sequence, peptideSeqHighlight);
-                    var chromGroupInfo = nodeGroup.ChromInfos.ToList()[0];
-                    Assert.IsNotNull(chromGroupInfo.RetentionTime);
-                    // TODO: Fix the tutorial.  This was supposed to be an incorrectly picked peak, but our default scoring is now good enough to pick it correctly
-                    Assert.AreEqual(chromGroupInfo.RetentionTime.Value, 18.0, 0.1);
-                    SkylineWindow.ChangeTextSize(TreeViewMS.LRG_TEXT_FACTOR);
-                });
-            RunDlg<ChromChartPropertyDlg>(SkylineWindow.ShowChromatogramProperties, dlg =>
-                {
-                    dlg.FontSize = GraphFontSize.LARGE;
-                    dlg.OkDialog();
-                });
-            PauseForScreenShot("Main window", 5);
-
-            // Test different point types on RTLinearRegressionGraph
-            RunUI(() =>
-            {
-                SkylineWindow.ShowRTRegressionGraphScoreToRun();
-                SkylineWindow.ShowPlotType(PlotTypeRT.correlation);
-                SkylineWindow.ChooseCalculator("iRT_SRMAtlas_20121202_noLGG");
-            });
-            const int numDecoys = 30;
-            CheckPointsTypeRT(PointsTypeRT.targets, SkylineWindow.Document.PeptideCount - numDecoys);
-            CheckPointsTypeRT(PointsTypeRT.standards, SkylineWindow.Document.GetRetentionTimeStandards().Count);
-            CheckPointsTypeRT(PointsTypeRT.decoys, numDecoys);
-            RunUI(() => SkylineWindow.ShowGraphRetentionTime(false));
-            WaitForDocumentLoaded();
-
-            // Train the peak scoring model
-            var reintegrateDlg = ShowDialog<ReintegrateDlg>(SkylineWindow.ShowReintegrateDialog);
-            PauseForScreenShot<ReintegrateDlg>("Reintegrate form", 6);
-            var editDlg = ShowDialog<EditPeakScoringModelDlg>(reintegrateDlg.AddPeakScoringModel);
-            RunUI(() => editDlg.TrainModel());
-            PauseForScreenShot<EditPeakScoringModelDlg.ModelTab>("Edit Peak Scoring Model form trained model", 6);
-            RunUI(() => Assert.AreEqual(0.5992, editDlg.PeakCalculatorsGrid.Items[3].PercentContribution ?? 0, 0.005));
-
-            RunUI(() => editDlg.SelectedGraphTab = 2);
-            PauseForScreenShot<EditPeakScoringModelDlg.PvalueTab>("Edit Peak Scoring Model form p value graph metafile", 7);
-
-            RunUI(() => editDlg.SelectedGraphTab = 3);
-            PauseForScreenShot<EditPeakScoringModelDlg.QvalueTab>("Edit Peak Scoring Model form q value graph metafile", 8);
-
-            RunUI(() => editDlg.SelectedGraphTab = 1);
-            RunUI(() => editDlg.PeakCalculatorsGrid.SelectRow(3));
-            PauseForScreenShot<EditPeakScoringModelDlg.FeaturesTab>("Edit Peak Scoring Model form feature score", 10);
-
-            RunUI(() =>
-            {
-                Assert.AreEqual(18, editDlg.PeakCalculatorsGrid.RowCount);
-                // The rows which the tutorial says are missing scores are in fact missing scores
-                foreach (int i in new[] { 2, 7, 8, 9, 10, 11, 13, 15 }) // MS1 scores are now missing, 19, 20, 21, 22
-                {
-                    Assert.IsFalse(editDlg.IsActiveCell(i, 0));
-                }
-                editDlg.IsFindButtonVisible = true;
-                editDlg.FindMissingValues(2);   // Retention time
-                editDlg.PeakScoringModelName = "test1";
-            });
-            PauseForScreenShot<EditPeakScoringModelDlg.FeaturesTab>("Edit Peak Scoring Model form find missing scores", 11);
-
-            OkDialog(editDlg, editDlg.OkDialog);
-            OkDialog(reintegrateDlg, reintegrateDlg.CancelDialog);
-
-            PauseForScreenShot<FindResultsForm>("Find Results view clipped from main window", 12);
-
-            // Remove the peptide with no library dot product, and train again
-            FindResultsForm findResultsForm = null;
-            var missingPeptides = new List<string> { "LGGNEQVTR", "IPVDSIYSPVLK", "YFNDGDIVEGTIVK", 
-                                                     "DFDSLGTLR", "GGYAGMLVGSVGETVAQLAR", "GGYAGMLVGSVGETVAQLAR"};
-            var isDecoys = new List<bool> {false, false, false, false, false, true};
-            RunUI(() =>
-            {
-                findResultsForm = FormUtil.OpenForms.OfType<FindResultsForm>().FirstOrDefault();
-                Assert.IsNotNull(findResultsForm);
-// ReSharper disable once PossibleNullReferenceException
-                Assert.AreEqual(findResultsForm.ItemCount, 6);
-                for (int i = 0; i < 6; ++i)
-                {
-                    findResultsForm.ActivateItem(i);
-                    Assert.AreEqual(SkylineWindow.SelectedPeptideSequence, missingPeptides[i]);
-                    if (0 < i && i < 5)
-                        SkylineWindow.SetStandardType(PeptideDocNode.STANDARD_TYPE_QC);
-                }
-            });
-
-            RunUI(() => findResultsForm.Close());
-
-            for (int i = 0; i < 6; ++i)
-            {
-                if (!(0 < i && i < 5))
-                    RemovePeptide(missingPeptides[i], isDecoys[i]);
-            }
-
-            if (IsCoverShotMode)
-            {
-                RestoreCoverViewOnScreen();
-                var reintegrateDlgCover = ShowDialog<ReintegrateDlg>(SkylineWindow.ShowReintegrateDialog);
-                var editModelCover = ShowDialog<EditPeakScoringModelDlg>(reintegrateDlgCover.AddPeakScoringModel);
-                RunUI(() =>
-                {
-                    editModelCover.Top = SkylineWindow.Top + 8;
-                    editModelCover.Left = SkylineWindow.Right - editModelCover.Width - 8;
-                    editModelCover.PeakScoringModelName = "SRMCourse";
-                    editModelCover.TrainModelClick();
-                });
-                TakeCoverShot();
-
-                OkDialog(editModelCover, editModelCover.CancelDialog);
-                OkDialog(reintegrateDlgCover, reintegrateDlgCover.CancelDialog);
-                return;
-            }
-
-            var reintegrateDlgNew = ShowDialog<ReintegrateDlg>(SkylineWindow.ShowReintegrateDialog);
-            var editListLibrary = ShowDialog<EditListDlg<SettingsListBase<PeakScoringModelSpec>, PeakScoringModelSpec>>(
-                reintegrateDlgNew.EditPeakScoringModel);
-
-            RunUI(() => editListLibrary.SelectItem("test1"));
-            var editDlgLibrary = ShowDialog<EditPeakScoringModelDlg>(editListLibrary.EditItem);
-            RunUI(() =>
-                {
-                    foreach (int i in new[] { 2, 8, 9, 10, 11 })
-                    {
-                        Assert.IsTrue(editDlgLibrary.IsActiveCell(i, 0));
-                        Assert.IsFalse(editDlgLibrary.PeakCalculatorsGrid.Items[i].IsEnabled);
-                        editDlgLibrary.PeakCalculatorsGrid.Items[i].IsEnabled = true;
-                    }
-                    editDlgLibrary.TrainModel(true);
-                });
-            PauseForScreenShot<EditPeakScoringModelDlg.ModelTab>("Edit Peak Scoring Model form with library score", 13);
-
-            RunUI(() => editDlgLibrary.SelectedGraphTab = 3);
-            PauseForScreenShot<EditPeakScoringModelDlg.QvalueTab>("Edit Peak Scoring Model form q value graph with library score metafile", 14);
-
-            OkDialog(editDlgLibrary, editDlgLibrary.OkDialog);
-
-            // Open up the model again for editing, re-train with second best peaks and removing some scores
-            RunUI(() => editListLibrary.SelectItem("test1"));
-            var editDlgNew = ShowDialog<EditPeakScoringModelDlg>(editListLibrary.EditItem);
-            RunUI(() =>
-                {
-                    Assert.IsFalse(editDlgNew.UsesSecondBest);
-                    Assert.IsTrue(editDlgNew.UsesDecoys);
-                    Assert.IsTrue(editDlgNew.PeakCalculatorsGrid.Items[4].IsEnabled);
-                    Assert.IsTrue(editDlgNew.PeakCalculatorsGrid.Items[4].PercentContribution < 0);
-                    Assert.IsTrue(editDlgNew.PeakCalculatorsGrid.Items[2].IsEnabled);
-                    Assert.IsTrue(editDlgNew.PeakCalculatorsGrid.Items[2].PercentContribution > 0);
-                    editDlgNew.UsesSecondBest = true;
-                    editDlgNew.PeakCalculatorsGrid.Items[4].IsEnabled = false;
-                    editDlgNew.PeakCalculatorsGrid.Items[2].IsEnabled = false;
-                    editDlgNew.TrainModel(true);
-                    // Check that these cells are still active even though they've been unchecked
-                    Assert.IsTrue(editDlgNew.IsActiveCell(6, 0));
-                });
-            PauseForScreenShot<EditPeakScoringModelDlg.ModelTab>("Edit Peak Scoring Model form with second best", 15);
-
-            OkDialog(editDlgNew, editDlgNew.CancelDialog);
-            OkDialog(editListLibrary, editListLibrary.OkDialog);
-
-            // Apply the model to reintegrate peaks
-            RunUI(() =>
-            {
-                reintegrateDlgNew.ComboPeakScoringModelSelected = "test1";
-                reintegrateDlgNew.ReintegrateAll = true;
-                reintegrateDlgNew.OverwriteManual = true;
-            });
-            PauseForScreenShot<ReintegrateDlg>("Reintegrate form", 16);
-
-            OkDialog(reintegrateDlgNew, reintegrateDlgNew.OkDialog);
-            RunUI(() =>
-            {
-                var nodeGroup = SkylineWindow.DocumentUI.PeptideTransitionGroups.ToArray()[70];
-                Assert.AreEqual(nodeGroup.TransitionGroup.Peptide.Sequence, peptideSeqHighlight);
-                var chromGroupInfo = nodeGroup.ChromInfos.ToList()[0];
-                Assert.IsNotNull(chromGroupInfo.RetentionTime);
-                Assert.AreEqual(18.0, chromGroupInfo.RetentionTime.Value, 0.1);
-            });
-            FindNode(peptideSeqHighlight);
-            PauseForScreenShot<GraphChromatogram>("Chromatogram graph metafile corrected peak at 18.0", 17);
-
-            // Reintegrate slightly differently, with a q value cutoff
-            var reintegrateDlgQ = ShowDialog<ReintegrateDlg>(SkylineWindow.ShowReintegrateDialog);
-            RunUI(() =>
-                {
-                    reintegrateDlgQ.ReintegrateAll = false;
-                    reintegrateDlgQ.Cutoff = 0.001;
-                    reintegrateDlgQ.OverwriteManual = true;
-                });
-            OkDialog(reintegrateDlgQ, reintegrateDlgQ.OkDialog);
-            PauseForScreenShot("Targets view with some null peaks clipped from main window", 17);
-            PauseForScreenShot<GraphChromatogram>("Chromatogram graph metafile with no picked peak", 18);
-
-            RestoreViewOnScreen(14);
-            FindNode((622.3086).ToString(CultureInfo.CurrentCulture) + "++");
-            PauseForScreenShot("Main window with interference on transition", 19);
-
-            // Export the mProphet features
-            var mProphetExportDlg = ShowDialog<MProphetFeaturesDlg>(SkylineWindow.ShowMProphetFeaturesDialog);
-
-            RunUI(() => mProphetExportDlg.BestScoresOnly = true);
-            PauseForScreenShot<MProphetFeaturesDlg>("Export mProphet Features form", 20);
-            
-            // TODO: actually write the features here using WriteFeatures
-            OkDialog(mProphetExportDlg, mProphetExportDlg.CancelDialog);
-
-            // Export a report
-            string pathReport = GetTestPath("qValues_Exported_report.csv");
-            const string qvalueHeader = "annotation_QValue";
-            string reportName = Resources.ReportSpecList_GetDefaults_Peptide_RT_Results;
-            var reportExportDlg = ShowDialog<ExportLiveReportDlg>(SkylineWindow.ShowExportReportDialog);
-            var manageViewsForm = ShowDialog<ManageViewsForm>(reportExportDlg.EditList);
-            RunUI(() => manageViewsForm.SelectView(reportName));
-            PauseForScreenShot<ManageViewsForm>("Edit Reports form", 21);
-
-            var customizeViewDlg = ShowDialog<ViewEditor>(manageViewsForm.EditView);
-            PauseForScreenShot<ViewEditor.ChooseColumnsView>("Edit Report form", 22);
-
-            RunUI(() => customizeViewDlg.ChooseColumnsTab.AddColumn(PropertyPath.Parse("Proteins!*.Peptides!*.Precursors!*.Results!*.Value")
-                .Property(AnnotationDef.ANNOTATION_PREFIX + qvalueHeader)));
-            PauseForScreenShot<ViewEditor.ChooseColumnsView>("Edit Report form with selected columns", 23);
-
-            OkDialog(customizeViewDlg, customizeViewDlg.OkDialog);
-            OkDialog(manageViewsForm, manageViewsForm.Close);
-            RunUI(() => reportExportDlg.ReportName = reportName);
-            OkDialog(reportExportDlg, () => reportExportDlg.OkDialog(pathReport, TextUtil.CsvSeparator));
-
-            Assert.IsTrue(File.Exists(pathReport));
-            using (var reader = new StreamReader(pathReport))
-            {
-                string line = reader.ReadLine();
-                Assert.IsNotNull(line);
-                var fieldHeaders = line.Split(TextUtil.CsvSeparator);
-                const int qvalueColumnIndex = 6;
-                Assert.AreEqual(qvalueColumnIndex + 1, fieldHeaders.Length);
-                Assert.AreEqual(qvalueHeader, fieldHeaders[qvalueColumnIndex]);
-                int qvalueCount = 0;
-                while ((line = reader.ReadLine()) != null)
-                {
-                    var fields = line.Split(TextUtil.CsvSeparator);
-                    double qvalue;
-                    if (double.TryParse(fields[qvalueColumnIndex], out qvalue))
-                        qvalueCount++;
-                }
-                Assert.AreEqual(290, qvalueCount); // PrecursorResults field means 29 peptides * 5 replicates * 2 label types
-            }
-
-            // Open OpenSWATH gold standard dataset
-            RunUI(() => SkylineWindow.OpenFile(GetTestPath("AQUA4_Human_picked_napedro2-mod2.sky")));
-            WaitForDocumentLoaded();
-
-            // Perform re-score of DIA data
-            var manageResults = ShowDialog<ManageResultsDlg>(SkylineWindow.ManageResults);
-            PauseForScreenShot<ManageResultsDlg>("Manage Results form", 25);
-
-            var rescoreResultsDlg = ShowDialog<RescoreResultsDlg>(manageResults.Rescore);
-            PauseForScreenShot<RescoreResultsDlg>("Re-score Results form", 25);
-
-            RunUI(() => rescoreResultsDlg.Rescore(false));
-            WaitForCondition(10 * 60 * 1000, () => SkylineWindow.Document.Settings.MeasuredResults.IsLoaded);    // 10 minutes (usually needs less, but code coverage analysis can be slow)
-            WaitForClosedForm(rescoreResultsDlg);
-            WaitForClosedForm(manageResults);
-            WaitForConditionUI(() => FindOpenForm<AllChromatogramsGraph>() == null);
-            WaitForDocumentLoaded();
-
-            // Train the peak scoring model for the DIA dataset
-            var reintegrateDlgDia = ShowDialog<ReintegrateDlg>(SkylineWindow.ShowReintegrateDialog);
-
-            // Open the previous scoring model for use with the DIA dataset
-            var editListDia = ShowDialog<EditListDlg<SettingsListBase<PeakScoringModelSpec>, PeakScoringModelSpec>>(
-                    reintegrateDlgDia.EditPeakScoringModel);
-            RunUI(() => editListDia.SelectItem("test1"));
-            var editDlgFromSrm = ShowDialog<EditPeakScoringModelDlg>(editListDia.EditItem);
-            PauseForScreenShot<EditPeakScoringModelDlg.ModelTab>("Edit Peak Scoring Model form SRM model applied to DIA data", 26);
-            RunUI(() =>
-                {
-                    ValidateCoefficients(editDlgFromSrm, 0);
-
-                    for (int j = 0; j < editDlgFromSrm.PeakCalculatorsGrid.Items.Count; ++j)
-                    {
-                        Assert.AreEqual(editDlgFromSrm.PeakCalculatorsGrid.Items[j].PercentContribution, null);
-                    }
-                    int i = 0;
-                    Assert.IsTrue(editDlgFromSrm.IsActiveCell(i++, 0));
-                    Assert.IsFalse(editDlgFromSrm.IsActiveCell(i++, 0));
-//                    Assert.IsFalse(editDlgFromSrm.IsActiveCell(i++, 0));
-                    Assert.IsFalse(editDlgFromSrm.IsActiveCell(i++, 0));
-                    Assert.IsTrue(editDlgFromSrm.IsActiveCell(i++, 0));
-                    Assert.IsTrue(editDlgFromSrm.IsActiveCell(i++, 0));
-                    Assert.IsTrue(editDlgFromSrm.IsActiveCell(i++, 0));
-                    Assert.IsTrue(editDlgFromSrm.IsActiveCell(i++, 0));
-                    Assert.IsFalse(editDlgFromSrm.IsActiveCell(i++, 0));
-                    Assert.IsFalse(editDlgFromSrm.IsActiveCell(i++, 0));
-                    Assert.IsFalse(editDlgFromSrm.IsActiveCell(i++, 0));
-                    Assert.IsFalse(editDlgFromSrm.IsActiveCell(i, 0));
-                });
-            
-            OkDialog(editDlgFromSrm, editDlgFromSrm.CancelDialog);
-            OkDialog(editListDia, editListDia.CancelDialog);
-
-            // Train a new model for the DIA dataset
-            var editDlgDia = ShowDialog<EditPeakScoringModelDlg>(reintegrateDlgDia.AddPeakScoringModel);
-            RunUI(() =>
-                {
-                    editDlgDia.UsesDecoys = false;
-                    editDlgDia.UsesSecondBest = true;
-                    editDlgDia.TrainModel();
-                });
-
-            RunUI(() => ValidateCoefficients(editDlgDia, 1));
-
-            PauseForScreenShot<EditPeakScoringModelDlg.ModelTab>("Edit Peak Scoring Model form DIA peak scoring dialog with second best", 27);
-            
-            RunUI(() =>
-                {
-                    editDlgDia.SelectedGraphTab = 1;
-                    editDlgDia.PeakCalculatorsGrid.SelectRow(2);
-                    editDlgDia.IsFindButtonVisible = true;
-                    editDlgDia.FindMissingValues(2);    // Retention times
-                    editDlgDia.PeakScoringModelName = "testDIA";
-                });
-            OkDialog(editDlgDia, editDlgDia.OkDialog);
-            RunUI(() =>
-            {
-                reintegrateDlgDia.ReintegrateAll = true;
-                reintegrateDlgDia.OverwriteManual = true;
-            });
-            OkDialog(reintegrateDlgDia, reintegrateDlgDia.OkDialog);
-
-            findResultsForm = FormUtil.OpenForms.OfType<FindResultsForm>().FirstOrDefault();
-            Assert.IsNotNull(findResultsForm);
-            Assert.AreEqual(34, findResultsForm.ItemCount);
-        }
-
-        private void ValidateCoefficients(EditPeakScoringModelDlg editDlgFromSrm, int coeffIndex)
-        {
-            string coefficients = string.Join(@"|", GetCoefficientStrings(editDlgFromSrm));
-            if (IsRecordMode)
-                Console.WriteLine(@"""{0}"",", coefficients);
-            else
-                AssertEx.AreEqualLines(EXPECTED_COEFFICIENTS[coeffIndex], coefficients);
-        }
-
-        private void CheckPointsTypeRT(PointsTypeRT pointsType, int expectedPoints)
-        {
-            RunUI(() => SkylineWindow.ShowPointsType(pointsType));
-            WaitForGraphs();
-            WaitForRegression();
-            RunUI(() =>
-            {
-                RTLinearRegressionGraphPane pane;
-                Assert.IsTrue(SkylineWindow.RTGraphController.GraphSummary.TryGetGraphPane(out pane));
-                Assert.AreEqual(expectedPoints, pane.StatisticsRefined.ListRetentionTimes.Count);
-            });
-        }
-    }
-}
+﻿/*
+ * Original author: Dario Amodei <damodei .at. stanford.edu>,
+ *                  Mallick Lab, Department of Radiology, Stanford
+ *
+ * Copyright 2013 University of Washington - Seattle, WA
+ * 
+ * Licensed under the Apache License, Version 2.0 (the "License");
+ * you may not use this file except in compliance with the License.
+ * You may obtain a copy of the License at
+ *
+ *     http://www.apache.org/licenses/LICENSE-2.0
+ *
+ * Unless required by applicable law or agreed to in writing, software
+ * distributed under the License is distributed on an "AS IS" BASIS,
+ * WITHOUT WARRANTIES OR CONDITIONS OF ANY KIND, either express or implied.
+ * See the License for the specific language governing permissions and
+ * limitations under the License.
+ */
+
+using System;
+using System.Collections.Generic;
+using System.Globalization;
+using System.IO;
+using System.Linq;
+using Microsoft.VisualStudio.TestTools.UnitTesting;
+using pwiz.Common.DataBinding;
+using pwiz.Common.DataBinding.Controls.Editor;
+using pwiz.Common.SystemUtil;
+using pwiz.Skyline.Controls;
+using pwiz.Skyline.Controls.Databinding;
+using pwiz.Skyline.Controls.Graphs;
+using pwiz.Skyline.EditUI;
+using pwiz.Skyline.FileUI;
+using pwiz.Skyline.Model;
+using pwiz.Skyline.Model.DocSettings;
+using pwiz.Skyline.Model.Results;
+using pwiz.Skyline.Model.Results.Scoring;
+using pwiz.Skyline.Properties;
+using pwiz.Skyline.SettingsUI;
+using pwiz.Skyline.Util.Extensions;
+using pwiz.SkylineTestUtil;
+
+namespace pwiz.SkylineTestTutorial
+{
+    [TestClass]
+    public class PeakPickingTutorialTest : AbstractFunctionalTestEx
+    {
+        private readonly string[] _importFiles =
+            {
+                "olgas_S130501_006_StC-DosR_B2",
+                "olgas_S130501_007_StC-DosR_C2",
+                "olgas_S130501_008_StC-DosR_A4",
+                "olgas_S130501_009_StC-DosR_B4",
+                "olgas_S130501_010_StC-DosR_C4"
+            };
+
+        protected override bool UseRawFiles
+        {
+            get { return !ForceMzml && ExtensionTestContext.CanImportAbWiff; }
+        }
+
+        [TestMethod]
+        public void TestPeakPickingTutorial()
+        {
+            // Set true to look at tutorial screenshots.
+//            IsPauseForScreenShots = true;
+//            IsCoverShotMode = true;
+            CoverShotName = "PeakPicking";
+
+            ForceMzml = false;  // Mzml isn't faster for this test.
+
+            LinkPdf = "https://skyline.gs.washington.edu/labkey/_webdav/home/software/Skyline/%40files/tutorials/PeakPicking_2-5.pdf";
+
+            TestFilesZipPaths = new[]
+                {
+                    UseRawFiles
+                        ? @"https://skyline.gs.washington.edu/tutorials/PeakPicking.zip"
+                        : @"https://skyline.gs.washington.edu/tutorials/PeakPickingMzml.zip",
+                    @"TestTutorial\PeakPickingViews.zip"
+                };
+            RunFunctionalTest();
+
+            Assert.IsFalse(IsRecordMode);   // Make sure this doesn't get committed as true
+        }
+
+        private string GetTestPath(string relativePath)
+        {
+            var folderTutorial = UseRawFiles ? "PeakPicking" : "PeakPickingMzml";
+            return TestFilesDirs[0].GetTestPath(Path.Combine(folderTutorial, relativePath));
+        }
+
+        /// <summary>
+        /// Change to true to write coefficient arrays
+        /// </summary>
+        private bool IsRecordMode { get { return false; } }
+
+        private readonly string[] EXPECTED_COEFFICIENTS =
+        {
+            "-0.0786|-0.7490|2.2393|1.2082|0.0330|0.1517|0.1764| null |0.4993|6.3960|-0.0482|0.5479|0.6292| null | null | null | null | null ",
+            "0.2900| null | null |5.9842|-0.0624|0.6681|0.7968| null | null | null | null | null | null | null | null | null | null | null ",
+        };
+
+        protected override void DoTest()
+        {
+            Settings.Default.PeakScoringModelList.Clear();
+
+            // Open the file
+            RunUI(() => SkylineWindow.OpenFile(GetTestPath("SRMCourse_DosR-hDP__20130501-tutorial-empty.sky")));
+            WaitForDocumentLoaded();
+
+            // Add decoys
+            var generateDecoysDlg = ShowDialog<GenerateDecoysDlg>(() => SkylineWindow.ShowGenerateDecoysDlg());
+            RunUI(() =>
+            {
+                generateDecoysDlg.DecoysMethod = DecoyGeneration.REVERSE_SEQUENCE;
+                generateDecoysDlg.NumDecoys = 29;
+            });
+            PauseForScreenShot<GenerateDecoysDlg>("Add Decoy Peptides form", 2);
+            
+            OkDialog(generateDecoysDlg, generateDecoysDlg.OkDialog);
+
+            RestoreViewOnScreen(3);
+            RunUI(() => SkylineWindow.SequenceTree.TopNode = SkylineWindow.SequenceTree.Nodes[11]);
+            PauseForScreenShot("Targets view clipped from main window", 3);
+
+            // Open the file with decoys
+            RunUI(() => SkylineWindow.OpenFile(GetTestPath("SRMCourse_DosR-hDP__20130501-tutorial-empty-decoys.sky")));
+            WaitForDocumentLoaded();
+
+            // Import the raw data
+            var importResultsDlg = ShowDialog<ImportResultsDlg>(SkylineWindow.ImportResults);
+            RunUI(() =>
+            {
+                importResultsDlg.RadioAddNewChecked = true;
+                var path = new KeyValuePair<string, MsDataFileUri[]>[5];
+                for (int i = 0; i < 5; ++i)
+                {
+                    path[i] = new KeyValuePair<string, MsDataFileUri[]>(_importFiles[i],
+                                            new[] { MsDataFileUri.Parse(GetTestPath(_importFiles[i] + ExtAbWiff)) });
+                }
+
+                importResultsDlg.NamedPathSets = path;
+            });
+            var importResultsNameDlg = ShowDialog<ImportResultsNameDlg>(importResultsDlg.OkDialog);
+            PauseForScreenShot<ImportResultsNameDlg>("Import Results common prefix form", 4);
+            RunUI(() =>
+            {
+                string prefix = importResultsNameDlg.Prefix;
+                importResultsNameDlg.Prefix = prefix.Substring(0, prefix.Length - 1);
+                importResultsNameDlg.YesDialog();
+            });
+            WaitForClosedForm(importResultsNameDlg);
+            WaitForClosedForm(importResultsDlg);
+            WaitForConditionUI(5 * 60 * 1000, () => 
+                SkylineWindow.DocumentUI.Settings.HasResults &&
+                SkylineWindow.DocumentUI.Settings.MeasuredResults.IsLoaded);    // 5 minutes
+            RestoreViewOnScreen(5);
+            const string peptideSeqHighlight = "LPDGNGIELCR";
+            RunUI(() =>
+                {
+                    var nodeGroup = SkylineWindow.DocumentUI.PeptideTransitionGroups.ToArray()[71];
+                    Assert.AreEqual(nodeGroup.TransitionGroup.Peptide.Sequence, peptideSeqHighlight);
+                    var chromGroupInfo = nodeGroup.ChromInfos.ToList()[0];
+                    Assert.IsNotNull(chromGroupInfo.RetentionTime);
+                    // TODO: Fix the tutorial.  This was supposed to be an incorrectly picked peak, but our default scoring is now good enough to pick it correctly
+                    Assert.AreEqual(chromGroupInfo.RetentionTime.Value, 18.0, 0.1);
+                    SkylineWindow.ChangeTextSize(TreeViewMS.LRG_TEXT_FACTOR);
+                });
+            RunDlg<ChromChartPropertyDlg>(SkylineWindow.ShowChromatogramProperties, dlg =>
+                {
+                    dlg.FontSize = GraphFontSize.LARGE;
+                    dlg.OkDialog();
+                });
+            PauseForScreenShot("Main window", 5);
+
+            // Test different point types on RTLinearRegressionGraph
+            RunUI(() =>
+            {
+                SkylineWindow.ShowRTRegressionGraphScoreToRun();
+                SkylineWindow.ShowPlotType(PlotTypeRT.correlation);
+                SkylineWindow.ChooseCalculator("iRT_SRMAtlas_20121202_noLGG");
+            });
+            const int numDecoys = 30;
+            CheckPointsTypeRT(PointsTypeRT.targets, SkylineWindow.Document.PeptideCount - numDecoys);
+            CheckPointsTypeRT(PointsTypeRT.standards, SkylineWindow.Document.GetRetentionTimeStandards().Count);
+            CheckPointsTypeRT(PointsTypeRT.decoys, numDecoys);
+            RunUI(() => SkylineWindow.ShowGraphRetentionTime(false));
+            WaitForDocumentLoaded();
+
+            // Train the peak scoring model
+            var reintegrateDlg = ShowDialog<ReintegrateDlg>(SkylineWindow.ShowReintegrateDialog);
+            PauseForScreenShot<ReintegrateDlg>("Reintegrate form", 6);
+            var editDlg = ShowDialog<EditPeakScoringModelDlg>(reintegrateDlg.AddPeakScoringModel);
+            RunUI(() => editDlg.TrainModel());
+            PauseForScreenShot<EditPeakScoringModelDlg.ModelTab>("Edit Peak Scoring Model form trained model", 6);
+            RunUI(() => Assert.AreEqual(0.5992, editDlg.PeakCalculatorsGrid.Items[3].PercentContribution ?? 0, 0.005));
+
+            RunUI(() => editDlg.SelectedGraphTab = 2);
+            PauseForScreenShot<EditPeakScoringModelDlg.PvalueTab>("Edit Peak Scoring Model form p value graph metafile", 7);
+
+            RunUI(() => editDlg.SelectedGraphTab = 3);
+            PauseForScreenShot<EditPeakScoringModelDlg.QvalueTab>("Edit Peak Scoring Model form q value graph metafile", 8);
+
+            RunUI(() => editDlg.SelectedGraphTab = 1);
+            RunUI(() => editDlg.PeakCalculatorsGrid.SelectRow(3));
+            PauseForScreenShot<EditPeakScoringModelDlg.FeaturesTab>("Edit Peak Scoring Model form feature score", 10);
+
+            RunUI(() =>
+            {
+                Assert.AreEqual(18, editDlg.PeakCalculatorsGrid.RowCount);
+                // The rows which the tutorial says are missing scores are in fact missing scores
+                foreach (int i in new[] { 2, 7, 8, 9, 10, 11, 13, 15 }) // MS1 scores are now missing, 19, 20, 21, 22
+                {
+                    Assert.IsFalse(editDlg.IsActiveCell(i, 0));
+                }
+                editDlg.IsFindButtonVisible = true;
+                editDlg.FindMissingValues(2);   // Retention time
+                editDlg.PeakScoringModelName = "test1";
+            });
+            PauseForScreenShot<EditPeakScoringModelDlg.FeaturesTab>("Edit Peak Scoring Model form find missing scores", 11);
+
+            OkDialog(editDlg, editDlg.OkDialog);
+            OkDialog(reintegrateDlg, reintegrateDlg.CancelDialog);
+
+            PauseForScreenShot<FindResultsForm>("Find Results view clipped from main window", 12);
+
+            // Remove the peptide with no library dot product, and train again
+            FindResultsForm findResultsForm = null;
+            var missingPeptides = new List<string> { "LGGNEQVTR", "IPVDSIYSPVLK", "YFNDGDIVEGTIVK", 
+                                                     "DFDSLGTLR", "GGYAGMLVGSVGETVAQLAR", "GGYAGMLVGSVGETVAQLAR"};
+            var isDecoys = new List<bool> {false, false, false, false, false, true};
+            RunUI(() =>
+            {
+                findResultsForm = FormUtil.OpenForms.OfType<FindResultsForm>().FirstOrDefault();
+                Assert.IsNotNull(findResultsForm);
+// ReSharper disable once PossibleNullReferenceException
+                Assert.AreEqual(findResultsForm.ItemCount, 6);
+                for (int i = 0; i < 6; ++i)
+                {
+                    findResultsForm.ActivateItem(i);
+                    Assert.AreEqual(SkylineWindow.SelectedPeptideSequence, missingPeptides[i]);
+                    if (0 < i && i < 5)
+                        SkylineWindow.SetStandardType(PeptideDocNode.STANDARD_TYPE_QC);
+                }
+            });
+
+            RunUI(() => findResultsForm.Close());
+
+            for (int i = 0; i < 6; ++i)
+            {
+                if (!(0 < i && i < 5))
+                    RemovePeptide(missingPeptides[i], isDecoys[i]);
+            }
+
+            if (IsCoverShotMode)
+            {
+                RestoreCoverViewOnScreen();
+                var reintegrateDlgCover = ShowDialog<ReintegrateDlg>(SkylineWindow.ShowReintegrateDialog);
+                var editModelCover = ShowDialog<EditPeakScoringModelDlg>(reintegrateDlgCover.AddPeakScoringModel);
+                RunUI(() =>
+                {
+                    editModelCover.Top = SkylineWindow.Top + 8;
+                    editModelCover.Left = SkylineWindow.Right - editModelCover.Width - 8;
+                    editModelCover.PeakScoringModelName = "SRMCourse";
+                    editModelCover.TrainModelClick();
+                });
+                TakeCoverShot();
+
+                OkDialog(editModelCover, editModelCover.CancelDialog);
+                OkDialog(reintegrateDlgCover, reintegrateDlgCover.CancelDialog);
+                return;
+            }
+
+            var reintegrateDlgNew = ShowDialog<ReintegrateDlg>(SkylineWindow.ShowReintegrateDialog);
+            var editListLibrary = ShowDialog<EditListDlg<SettingsListBase<PeakScoringModelSpec>, PeakScoringModelSpec>>(
+                reintegrateDlgNew.EditPeakScoringModel);
+
+            RunUI(() => editListLibrary.SelectItem("test1"));
+            var editDlgLibrary = ShowDialog<EditPeakScoringModelDlg>(editListLibrary.EditItem);
+            RunUI(() =>
+                {
+                    foreach (int i in new[] { 2, 8, 9, 10, 11 })
+                    {
+                        Assert.IsTrue(editDlgLibrary.IsActiveCell(i, 0));
+                        Assert.IsFalse(editDlgLibrary.PeakCalculatorsGrid.Items[i].IsEnabled);
+                        editDlgLibrary.PeakCalculatorsGrid.Items[i].IsEnabled = true;
+                    }
+                    editDlgLibrary.TrainModel(true);
+                });
+            PauseForScreenShot<EditPeakScoringModelDlg.ModelTab>("Edit Peak Scoring Model form with library score", 13);
+
+            RunUI(() => editDlgLibrary.SelectedGraphTab = 3);
+            PauseForScreenShot<EditPeakScoringModelDlg.QvalueTab>("Edit Peak Scoring Model form q value graph with library score metafile", 14);
+
+            OkDialog(editDlgLibrary, editDlgLibrary.OkDialog);
+
+            // Open up the model again for editing, re-train with second best peaks and removing some scores
+            RunUI(() => editListLibrary.SelectItem("test1"));
+            var editDlgNew = ShowDialog<EditPeakScoringModelDlg>(editListLibrary.EditItem);
+            RunUI(() =>
+                {
+                    Assert.IsFalse(editDlgNew.UsesSecondBest);
+                    Assert.IsTrue(editDlgNew.UsesDecoys);
+                    Assert.IsTrue(editDlgNew.PeakCalculatorsGrid.Items[4].IsEnabled);
+                    Assert.IsTrue(editDlgNew.PeakCalculatorsGrid.Items[4].PercentContribution < 0);
+                    Assert.IsTrue(editDlgNew.PeakCalculatorsGrid.Items[2].IsEnabled);
+                    Assert.IsTrue(editDlgNew.PeakCalculatorsGrid.Items[2].PercentContribution > 0);
+                    editDlgNew.UsesSecondBest = true;
+                    editDlgNew.PeakCalculatorsGrid.Items[4].IsEnabled = false;
+                    editDlgNew.PeakCalculatorsGrid.Items[2].IsEnabled = false;
+                    editDlgNew.TrainModel(true);
+                    // Check that these cells are still active even though they've been unchecked
+                    Assert.IsTrue(editDlgNew.IsActiveCell(6, 0));
+                });
+            PauseForScreenShot<EditPeakScoringModelDlg.ModelTab>("Edit Peak Scoring Model form with second best", 15);
+
+            OkDialog(editDlgNew, editDlgNew.CancelDialog);
+            OkDialog(editListLibrary, editListLibrary.OkDialog);
+
+            // Apply the model to reintegrate peaks
+            RunUI(() =>
+            {
+                reintegrateDlgNew.ComboPeakScoringModelSelected = "test1";
+                reintegrateDlgNew.ReintegrateAll = true;
+                reintegrateDlgNew.OverwriteManual = true;
+            });
+            PauseForScreenShot<ReintegrateDlg>("Reintegrate form", 16);
+
+            OkDialog(reintegrateDlgNew, reintegrateDlgNew.OkDialog);
+            RunUI(() =>
+            {
+                var nodeGroup = SkylineWindow.DocumentUI.PeptideTransitionGroups.ToArray()[70];
+                Assert.AreEqual(nodeGroup.TransitionGroup.Peptide.Sequence, peptideSeqHighlight);
+                var chromGroupInfo = nodeGroup.ChromInfos.ToList()[0];
+                Assert.IsNotNull(chromGroupInfo.RetentionTime);
+                Assert.AreEqual(18.0, chromGroupInfo.RetentionTime.Value, 0.1);
+            });
+            FindNode(peptideSeqHighlight);
+            PauseForScreenShot<GraphChromatogram>("Chromatogram graph metafile corrected peak at 18.0", 17);
+
+            // Reintegrate slightly differently, with a q value cutoff
+            var reintegrateDlgQ = ShowDialog<ReintegrateDlg>(SkylineWindow.ShowReintegrateDialog);
+            RunUI(() =>
+                {
+                    reintegrateDlgQ.ReintegrateAll = false;
+                    reintegrateDlgQ.Cutoff = 0.001;
+                    reintegrateDlgQ.OverwriteManual = true;
+                });
+            OkDialog(reintegrateDlgQ, reintegrateDlgQ.OkDialog);
+            PauseForScreenShot("Targets view with some null peaks clipped from main window", 17);
+            PauseForScreenShot<GraphChromatogram>("Chromatogram graph metafile with no picked peak", 18);
+
+            RestoreViewOnScreen(14);
+            FindNode((622.3086).ToString(CultureInfo.CurrentCulture) + "++");
+            PauseForScreenShot("Main window with interference on transition", 19);
+
+            // Export the mProphet features
+            var mProphetExportDlg = ShowDialog<MProphetFeaturesDlg>(SkylineWindow.ShowMProphetFeaturesDialog);
+
+            RunUI(() => mProphetExportDlg.BestScoresOnly = true);
+            PauseForScreenShot<MProphetFeaturesDlg>("Export mProphet Features form", 20);
+            
+            // TODO: actually write the features here using WriteFeatures
+            OkDialog(mProphetExportDlg, mProphetExportDlg.CancelDialog);
+
+            // Export a report
+            string pathReport = GetTestPath("qValues_Exported_report.csv");
+            const string qvalueHeader = "annotation_QValue";
+            string reportName = Resources.ReportSpecList_GetDefaults_Peptide_RT_Results;
+            var reportExportDlg = ShowDialog<ExportLiveReportDlg>(SkylineWindow.ShowExportReportDialog);
+            var manageViewsForm = ShowDialog<ManageViewsForm>(reportExportDlg.EditList);
+            RunUI(() => manageViewsForm.SelectView(reportName));
+            PauseForScreenShot<ManageViewsForm>("Edit Reports form", 21);
+
+            var customizeViewDlg = ShowDialog<ViewEditor>(manageViewsForm.EditView);
+            PauseForScreenShot<ViewEditor.ChooseColumnsView>("Edit Report form", 22);
+
+            RunUI(() => customizeViewDlg.ChooseColumnsTab.AddColumn(PropertyPath.Parse("Proteins!*.Peptides!*.Precursors!*.Results!*.Value")
+                .Property(AnnotationDef.ANNOTATION_PREFIX + qvalueHeader)));
+            PauseForScreenShot<ViewEditor.ChooseColumnsView>("Edit Report form with selected columns", 23);
+
+            OkDialog(customizeViewDlg, customizeViewDlg.OkDialog);
+            OkDialog(manageViewsForm, manageViewsForm.Close);
+            RunUI(() => reportExportDlg.ReportName = reportName);
+            OkDialog(reportExportDlg, () => reportExportDlg.OkDialog(pathReport, TextUtil.CsvSeparator));
+
+            Assert.IsTrue(File.Exists(pathReport));
+            using (var reader = new StreamReader(pathReport))
+            {
+                string line = reader.ReadLine();
+                Assert.IsNotNull(line);
+                var fieldHeaders = line.Split(TextUtil.CsvSeparator);
+                const int qvalueColumnIndex = 6;
+                Assert.AreEqual(qvalueColumnIndex + 1, fieldHeaders.Length);
+                Assert.AreEqual(qvalueHeader, fieldHeaders[qvalueColumnIndex]);
+                int qvalueCount = 0;
+                while ((line = reader.ReadLine()) != null)
+                {
+                    var fields = line.Split(TextUtil.CsvSeparator);
+                    double qvalue;
+                    if (double.TryParse(fields[qvalueColumnIndex], out qvalue))
+                        qvalueCount++;
+                }
+                Assert.AreEqual(290, qvalueCount); // PrecursorResults field means 29 peptides * 5 replicates * 2 label types
+            }
+
+            // Open OpenSWATH gold standard dataset
+            RunUI(() => SkylineWindow.OpenFile(GetTestPath("AQUA4_Human_picked_napedro2-mod2.sky")));
+            WaitForDocumentLoaded();
+
+            // Perform re-score of DIA data
+            var manageResults = ShowDialog<ManageResultsDlg>(SkylineWindow.ManageResults);
+            PauseForScreenShot<ManageResultsDlg>("Manage Results form", 25);
+
+            var rescoreResultsDlg = ShowDialog<RescoreResultsDlg>(manageResults.Rescore);
+            PauseForScreenShot<RescoreResultsDlg>("Re-score Results form", 25);
+
+            RunUI(() => rescoreResultsDlg.Rescore(false));
+            WaitForCondition(10 * 60 * 1000, () => SkylineWindow.Document.Settings.MeasuredResults.IsLoaded);    // 10 minutes (usually needs less, but code coverage analysis can be slow)
+            WaitForClosedForm(rescoreResultsDlg);
+            WaitForClosedForm(manageResults);
+            WaitForConditionUI(() => FindOpenForm<AllChromatogramsGraph>() == null);
+            WaitForDocumentLoaded();
+
+            // Train the peak scoring model for the DIA dataset
+            var reintegrateDlgDia = ShowDialog<ReintegrateDlg>(SkylineWindow.ShowReintegrateDialog);
+
+            // Open the previous scoring model for use with the DIA dataset
+            var editListDia = ShowDialog<EditListDlg<SettingsListBase<PeakScoringModelSpec>, PeakScoringModelSpec>>(
+                    reintegrateDlgDia.EditPeakScoringModel);
+            RunUI(() => editListDia.SelectItem("test1"));
+            var editDlgFromSrm = ShowDialog<EditPeakScoringModelDlg>(editListDia.EditItem);
+            PauseForScreenShot<EditPeakScoringModelDlg.ModelTab>("Edit Peak Scoring Model form SRM model applied to DIA data", 26);
+            RunUI(() =>
+                {
+                    ValidateCoefficients(editDlgFromSrm, 0);
+
+                    for (int j = 0; j < editDlgFromSrm.PeakCalculatorsGrid.Items.Count; ++j)
+                    {
+                        Assert.AreEqual(editDlgFromSrm.PeakCalculatorsGrid.Items[j].PercentContribution, null);
+                    }
+                    int i = 0;
+                    Assert.IsTrue(editDlgFromSrm.IsActiveCell(i++, 0));
+                    Assert.IsFalse(editDlgFromSrm.IsActiveCell(i++, 0));
+//                    Assert.IsFalse(editDlgFromSrm.IsActiveCell(i++, 0));
+                    Assert.IsFalse(editDlgFromSrm.IsActiveCell(i++, 0));
+                    Assert.IsTrue(editDlgFromSrm.IsActiveCell(i++, 0));
+                    Assert.IsTrue(editDlgFromSrm.IsActiveCell(i++, 0));
+                    Assert.IsTrue(editDlgFromSrm.IsActiveCell(i++, 0));
+                    Assert.IsTrue(editDlgFromSrm.IsActiveCell(i++, 0));
+                    Assert.IsFalse(editDlgFromSrm.IsActiveCell(i++, 0));
+                    Assert.IsFalse(editDlgFromSrm.IsActiveCell(i++, 0));
+                    Assert.IsFalse(editDlgFromSrm.IsActiveCell(i++, 0));
+                    Assert.IsFalse(editDlgFromSrm.IsActiveCell(i, 0));
+                });
+            
+            OkDialog(editDlgFromSrm, editDlgFromSrm.CancelDialog);
+            OkDialog(editListDia, editListDia.CancelDialog);
+
+            // Train a new model for the DIA dataset
+            var editDlgDia = ShowDialog<EditPeakScoringModelDlg>(reintegrateDlgDia.AddPeakScoringModel);
+            RunUI(() =>
+                {
+                    editDlgDia.UsesDecoys = false;
+                    editDlgDia.UsesSecondBest = true;
+                    editDlgDia.TrainModel();
+                });
+
+            RunUI(() => ValidateCoefficients(editDlgDia, 1));
+
+            PauseForScreenShot<EditPeakScoringModelDlg.ModelTab>("Edit Peak Scoring Model form DIA peak scoring dialog with second best", 27);
+            
+            RunUI(() =>
+                {
+                    editDlgDia.SelectedGraphTab = 1;
+                    editDlgDia.PeakCalculatorsGrid.SelectRow(2);
+                    editDlgDia.IsFindButtonVisible = true;
+                    editDlgDia.FindMissingValues(2);    // Retention times
+                    editDlgDia.PeakScoringModelName = "testDIA";
+                });
+            OkDialog(editDlgDia, editDlgDia.OkDialog);
+            RunUI(() =>
+            {
+                reintegrateDlgDia.ReintegrateAll = true;
+                reintegrateDlgDia.OverwriteManual = true;
+            });
+            OkDialog(reintegrateDlgDia, reintegrateDlgDia.OkDialog);
+
+            findResultsForm = FormUtil.OpenForms.OfType<FindResultsForm>().FirstOrDefault();
+            Assert.IsNotNull(findResultsForm);
+            Assert.AreEqual(34, findResultsForm.ItemCount);
+        }
+
+        private void ValidateCoefficients(EditPeakScoringModelDlg editDlgFromSrm, int coeffIndex)
+        {
+            string coefficients = string.Join(@"|", GetCoefficientStrings(editDlgFromSrm));
+            if (IsRecordMode)
+                Console.WriteLine(@"""{0}"",", coefficients);
+            else
+                AssertEx.AreEqualLines(EXPECTED_COEFFICIENTS[coeffIndex], coefficients);
+        }
+
+        private void CheckPointsTypeRT(PointsTypeRT pointsType, int expectedPoints)
+        {
+            RunUI(() => SkylineWindow.ShowPointsType(pointsType));
+            WaitForGraphs();
+            WaitForRegression();
+            RunUI(() =>
+            {
+                RTLinearRegressionGraphPane pane;
+                Assert.IsTrue(SkylineWindow.RTGraphController.GraphSummary.TryGetGraphPane(out pane));
+                Assert.AreEqual(expectedPoints, pane.StatisticsRefined.ListRetentionTimes.Count);
+            });
+        }
+    }
+}