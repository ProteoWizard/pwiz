--- conflicted
+++ resolved
@@ -101,7 +101,6 @@
 
                 RunUI(() => {
                     col4Dlg.radioMolecule.PerformClick();
-<<<<<<< HEAD
                 });
                 PauseForScreenShot<ImportTransitionListColumnSelectDlg>("Insert Transition List form before columns selected", 5);
                 RunUI(() => {
@@ -116,19 +115,6 @@
                     comboBoxes[7].SelectedIndex = comboBoxes[1].FindStringExact(Resources.PasteDlg_UpdateMoleculeType_Cone_Voltage);
                     comboBoxes[8].SelectedIndex = comboBoxes[1].FindStringExact(Resources.PasteDlg_UpdateMoleculeType_Explicit_Collision_Energy);
                     comboBoxes[9].SelectedIndex = comboBoxes[1].FindStringExact(Resources.PasteDlg_UpdateMoleculeType_Explicit_Retention_Time);
-=======
-                     col4Dlg.SetSelectedColumnTypes(
-                         Resources.ImportTransitionListColumnSelectDlg_ComboChanged_Molecule_List_Name,
-                         Resources.ImportTransitionListColumnSelectDlg_ComboChanged_Molecule_Name,
-                         Resources.ImportTransitionListColumnSelectDlg_PopulateComboBoxes_Label_Type,
-                         Resources.ImportTransitionListColumnSelectDlg_PopulateComboBoxes_Precursor_m_z,
-                         Resources.ImportTransitionListColumnSelectDlg_PopulateComboBoxes_Precursor_Charge,
-                         Resources.ImportTransitionListColumnSelectDlg_PopulateComboBoxes_Product_m_z,
-                         Resources.PasteDlg_UpdateMoleculeType_Product_Charge,
-                         Resources.PasteDlg_UpdateMoleculeType_Cone_Voltage,
-                         Resources.PasteDlg_UpdateMoleculeType_Explicit_Collision_Energy,
-                         Resources.PasteDlg_UpdateMoleculeType_Explicit_Retention_Time);
->>>>>>> e15b3daf
                 });
 
                 PauseForScreenShot<ImportTransitionListColumnSelectDlg>("Column Select Dialog with identified columns", 6);
@@ -487,4 +473,4 @@
 
 
     }
-}
+}