--- conflicted
+++ resolved
@@ -72,25 +72,12 @@
         public FilesTree FilesTree => (FilesTree)TreeView;
         public FilesTreeNode ParentFTN => (FilesTreeNode)Parent;
 
-<<<<<<< HEAD
         public GlobalizedObject GetProperties(SrmDocument document)
         {
             return Model.GetProperties(document, LocalFilePath);
         }
-
-        /// <summary>
-        /// Try to find the file locally using a file's name / path and the path to a SrmDocument.
-        /// Each invocation of this method may access the file system multiple times while searching for the local file.
-        /// It should be invoked rarely, never on the UI thread, and always using FilesTree's work queue.
-        ///
-        /// Callers should guard calls to this function with a check of model.ShouldInitializeLocalFile() == true.
-        /// </summary>
-        /// CONSIDER: Consider keeping an in-memory representation of the file system separate from
-        ///           FilesTree to avoid accessing the file system whenever possible.
-        public void InitializeLocalFile()
-=======
+        
         public void UpdateState(string localFilePath, bool isAvailable)
->>>>>>> e5624ffa
         {
             LocalFilePath = localFilePath;
 
