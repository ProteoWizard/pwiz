--- conflicted
+++ resolved
@@ -76,11 +76,8 @@
             this.openAuditLogMenuItem = new System.Windows.Forms.ToolStripMenuItem();
             this.removeAllMenuItem = new System.Windows.Forms.ToolStripMenuItem();
             this.removeMenuItem = new System.Windows.Forms.ToolStripMenuItem();
-<<<<<<< HEAD
             this.openPropertiesViewMenuItem = new System.Windows.Forms.ToolStripMenuItem();
-=======
             this.debugRefreshTreeMenuItem = new System.Windows.Forms.ToolStripMenuItem();
->>>>>>> 91952edc
             this.panel1.SuspendLayout();
             this.filesTreeContextMenu.SuspendLayout();
             this.SuspendLayout();
@@ -113,12 +110,9 @@
             this.openAuditLogMenuItem,
             this.removeAllMenuItem,
             this.removeMenuItem,
-<<<<<<< HEAD
-            this.openPropertiesViewMenuItem
-            });
-=======
+            this.openPropertiesViewMenuItem,
             this.debugRefreshTreeMenuItem});
->>>>>>> 91952edc
+          
             this.filesTreeContextMenu.Name = "contextMenuStrip1";
             resources.ApplyResources(this.filesTreeContextMenu, "filesTreeContextMenu");
             // 
@@ -171,19 +165,17 @@
             resources.ApplyResources(this.removeMenuItem, "removeMenuItem");
             this.removeMenuItem.Click += new System.EventHandler(this.FilesTree_RemoveMenuItem);
             // 
-<<<<<<< HEAD
             // removeMenuItem
             // 
             this.openPropertiesViewMenuItem.Name = "openPropertiesViewMenuItem";
             resources.ApplyResources(this.openPropertiesViewMenuItem, "openPropertiesViewMenuItem");
             this.openPropertiesViewMenuItem.Click += new System.EventHandler(this.FilesTree_OpenPropertiesViewMenuItem);
-=======
+            //
             // debugRefreshTreeMenuItem
             // 
             this.debugRefreshTreeMenuItem.Name = "debugRefreshTreeMenuItem";
             resources.ApplyResources(this.debugRefreshTreeMenuItem, "debugRefreshTreeMenuItem");
             this.debugRefreshTreeMenuItem.Click += new System.EventHandler(this.FilesTree_DebugRefreshTreeMenuItem);
->>>>>>> 91952edc
             // 
             // FilesTreeForm
             // 
@@ -214,10 +206,7 @@
         private System.Windows.Forms.ToolStripMenuItem openAuditLogMenuItem;
         private System.Windows.Forms.ToolStripMenuItem removeAllMenuItem;
         private System.Windows.Forms.ToolStripMenuItem removeMenuItem;
-<<<<<<< HEAD
         private System.Windows.Forms.ToolStripMenuItem openPropertiesViewMenuItem;
-=======
         private System.Windows.Forms.ToolStripMenuItem debugRefreshTreeMenuItem;
->>>>>>> 91952edc
     }
 }