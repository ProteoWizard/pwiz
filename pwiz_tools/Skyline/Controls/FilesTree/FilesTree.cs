﻿/*
 * Copyright 2025 University of Washington - Seattle, WA
 *
 * Licensed under the Apache License, Version 2.0 (the "License");
 * you may not use this file except in compliance with the License.
 * You may obtain a copy of the License at
 *
 *     http://www.apache.org/licenses/LICENSE-2.0
 *
 * Unless required by applicable law or agreed to in writing, software
 * distributed under the License is distributed on an "AS IS" BASIS,
 * WITHOUT WARRANTIES OR CONDITIONS OF ANY KIND, either express or implied.
 * See the License for the specific language governing permissions and
 * limitations under the License.
 */

using System;
using System.Collections.Concurrent;
using System.Collections.Generic;
using System.ComponentModel;
using System.Drawing;
using System.IO;
using System.Linq;
using System.Threading;
using System.Windows.Forms;
using pwiz.Common.SystemUtil;
using pwiz.Common.SystemUtil.PInvoke;
using pwiz.Skyline.Model;
using pwiz.Skyline.Model.Files;
using pwiz.Skyline.Properties;
using pwiz.Skyline.Util;

// ReSharper disable WrongIndentSize
namespace pwiz.Skyline.Controls.FilesTree
{
    public class FilesTree : TreeViewMS
    {
        private int _pendingActionCount;

        private bool _inhibitOnAfterSelect;
        private FilesTreeNode _triggerLabelEditForNode;
        private TextBox _editTextBox;
        private string _editedLabel;

        private FileSystemService _fileSystemService;

        /// <summary>
        /// Used to cancel any pending async work when the document changes including any
        /// lingering async tasks waiting in _fsWorkQueue or the UI event loop. This
        /// token source is re-instantiated whenever Skyline loads a new document. For example,
        /// creating a new document (File => New) or opening a different existing document (File => Open).
        /// </summary>
        private CancellationTokenSource _cancellationTokenSource;

        public FilesTree()
        {
            _cancellationTokenSource = new CancellationTokenSource();

            ImageList = new ImageList
            {
                TransparentColor = Color.Magenta,
                ColorDepth = ColorDepth.Depth32Bit
            };

            ImageList.Images.Add(Resources.Blank);              // 1bpp
            ImageList.Images.Add(Resources.Folder);             // 32bpp
            ImageList.Images.Add(Resources.FolderMissing);      // 32bpp
            ImageList.Images.Add(Resources.File);               // 8bbb
            ImageList.Images.Add(Resources.FileMissing);        // 32bpp
            ImageList.Images.Add(Resources.Replicate);          // 24bpp
            ImageList.Images.Add(Resources.ReplicateMissing);   // 24bpp // TODO: improve icon
            ImageList.Images.Add(Resources.DataProcessing);     // 8bpp
            ImageList.Images.Add(Resources.PeptideLib);         // 4bpp
            ImageList.Images.Add(Resources.Skyline_Release);    // 24bpp
            ImageList.Images.Add(Resources.AuditLog);           // 32bpp
            ImageList.Images.Add(Resources.CacheFile);          // 32bpp
            ImageList.Images.Add(Resources.ViewFile);           // 32bpp
        }

<<<<<<< HEAD
        public FilesTreeNode SelectedNodeFTN => SelectedNode as FilesTreeNode;
=======
        public bool IsFileAvailable(string filePath)
        {
            if (_fileSystemService == null)
            {
                return true;
            }
            else
            {
                return _fileSystemService.IsMonitoring && _fileSystemService.IsFileAvailable(filePath);
            }
        }
>>>>>>> e5624ffa

        [Browsable(false)]
        [DesignerSerializationVisibility(DesignerSerializationVisibility.Hidden)]
        public FilesTreeNode Root => (FilesTreeNode)Nodes[0];

        [Browsable(false)]
        [DesignerSerializationVisibility(DesignerSerializationVisibility.Hidden)]
        public bool IsDuringDragAndDrop { get; internal set; }

        #region Test helpers

        public bool IsMonitoringFileSystem()
        {
            return _fileSystemService != null && _fileSystemService.IsMonitoring;
        }

        public string PathMonitoredForFileSystemChanges()
        {
            return _fileSystemService?.DirectoryPath;
        }

        public bool IsComplete()
        {
            return _pendingActionCount == 0 && (_fileSystemService == null || _fileSystemService is { IsComplete: true });
        }

        #endregion

        public void ScrollToTop()
        {
            Nodes[0]?.EnsureVisible();
        }

        /// <summary>
        /// Get the Folder associated with a model type.
        /// </summary>
        /// <typeparam name="T">The model type</typeparam>
        /// <returns></returns>
        // CONSIDER: does the model need a way to distinguish "folders" from other node types? Ex: with a marker interface?
        public FilesTreeNode Folder<T>() where T : FileNode
        {
            return Root.Model is T ? 
                Root : 
                Root.Nodes.Cast<FilesTreeNode>().FirstOrDefault(filesTreeNode => filesTreeNode.Model is T);
        }

        /// <summary>
        /// Get the File associated with a model type, contained in a given folder.
        /// </summary>
        /// <typeparam name="T">The model type</typeparam>
        /// <param name="folder"></param>
        /// <returns></returns>
        public FilesTreeNode File<T>(FilesTreeNode folder) where T : FileNode
        {
            return folder.Nodes.Cast<FilesTreeNode>().FirstOrDefault(filesTreeNode => filesTreeNode.Model is T);
        }

        public void SelectNodeWithoutResettingSelection(FilesTreeNode node)
        {
            _inhibitOnAfterSelect = true;
            SelectedNode = node;
            _inhibitOnAfterSelect = false;
        }

        public void InitializeTree(IDocumentUIContainer documentUIContainer)
        {
            DocumentContainer = documentUIContainer;

            if (!IsHandleCreated)
                CreateHandle();

            DoubleBuffered = true;
            SetStyle(ControlStyles.OptimizedDoubleBuffer | ControlStyles.AllPaintingInWmPaint, true);

            // Enable the OnNotifyMessage callback, which is used to improve LabelEdit handling per:
            //      https://web.archive.org/web/20241113105420/https://www.codeproject.com/Articles/11931/Enhancing-TreeView-Customizing-LabelEdit
            SetStyle(ControlStyles.EnableNotifyMessage, true);
            LabelEdit = false;

            OnTextZoomChanged(); // Required to respect non-default fonts when initialized
            OnDocumentChanged(this, new DocumentChangedEventArgs(null));
        }

        public void OnDocumentSaved(object sender, DocumentSavedEventArgs args)
        {
            Assume.IsNotNull(DocumentContainer);

            if (args == null || DocumentContainer.Document == null)
                return;

            // TODO: the contract should be fileSystemService is available anytime FilesTree exists and has an implementation 
            //       that works when the document is unsaved
            if (args.IsSaveAs && _fileSystemService != null && !_fileSystemService.IsMonitoringDirectory(DocumentContainer.DocumentFilePath))
            {
                // Stop monitoring the previous directory
                _cancellationTokenSource.Cancel();
                _fileSystemService.StopWatching();
                
                // Create a token source for the new document
                _cancellationTokenSource = new CancellationTokenSource();
            }

            UpdateTree(DocumentContainer.Document, DocumentContainer.DocumentFilePath, true);
        }

        public void OnDocumentChanged(object sender, DocumentChangedEventArgs args)
        {
            Assume.IsNotNull(DocumentContainer);

            if (args == null || DocumentContainer.Document == null)
                return;

            // Check SrmSettings. If it didn't change, short-circuit since there's nothing to do
            if (ReferenceEquals(DocumentContainer.Document.Settings, args.DocumentPrevious?.Settings))
                return;

            // Handle wholesale replacement of the previous document with a new one. Example scenario:
            // document foo.sky is open and user either creates a new (empty) document or opens a different document (bar.sky).
            var changeAll = args.DocumentPrevious != null && !ReferenceEquals(args.DocumentPrevious.Id, DocumentContainer.Document.Id);

            UpdateTree(DocumentContainer.Document, DocumentContainer.DocumentFilePath, false, changeAll);
        }

        internal void UpdateTree(SrmDocument document, string documentFilePath, bool documentPathChanged = false, bool changeAll = false) 
        {
            // Logging used to debug issues monitoring the local file system
            // {
            //     var versionMsg = document != null ? @$"{document.RevisionIndex}" : @"null";
            //     var nameMsg = documentFilePath != null ? $@"{Path.GetFileName(documentFilePath)}" : @"<unsaved>";
            //     Console.WriteLine($@"===== Updating document {nameMsg} from {versionMsg} to {document.RevisionIndex}. DocumentPathChanged {documentPathChanged}.");
            // }

            try
            {
                BeginUpdateMS();

                // Remove existing nodes from FilesTree if the document has changed completely
                if (changeAll)
                {
                    Nodes.Clear();
                }

                if (FileNode.IsDocumentSaved(documentFilePath) && (_fileSystemService == null || !_fileSystemService.IsMonitoring))
                {
                    // Start monitoring the directory containing the document for changes to files of interest
                    _fileSystemService = FileSystemService.Create(this, _cancellationTokenSource.Token);
                    _fileSystemService.FileCreatedAction = FileCreated;
                    _fileSystemService.FileRenamedAction = FileRenamed;
                    _fileSystemService.FileDeletedAction = FileDeleted;

                    _fileSystemService.StartWatching(documentFilePath);
                }

                var files = SkylineFile.Create(document, documentFilePath);

                MergeNodes(new SingletonList<FileNode>(files), Nodes, FilesTreeNode.CreateNode, _cancellationTokenSource.Token);

                Root.Expand(); // Always expand the root node

                RunUI(this, _cancellationTokenSource.Token, () => 
                {
                    Root.RefreshState();
                });
            }
            finally
            {
                EndUpdateMS();
            }
        }

        // CONSIDER: refactor for more code reuse with SrmTreeNode
        internal void MergeNodes(IList<FileNode> docFiles, TreeNodeCollection treeNodes, Func<FileNode, FilesTreeNode> createTreeNodeFunc, CancellationToken cancellationToken)
        {
            if (docFiles == null)
                return;

            // need to look items up by index, so convert to list
            var docFilesList = docFiles.ToList();
            // var localFileInitList = new List<FilesTreeNode>();

            FileNode nodeDoc = null;

            // Keep remaining tree nodes into a map by the identity global index.
            var remaining = new Dictionary<IdentityPath, FilesTreeNode>();

            // Enumerate as many tree nodes as possible that have either an
            // exact reference match with its corresponding DocNode in the list, or an
            // identity match with its corresponding DocNode.
            var i = 0;

            do
            {
                // Match as many document nodes to existing tree nodes as possible.
                var count = Math.Min(docFilesList.Count, treeNodes.Count);
                while (i < count)
                {
                    nodeDoc = docFilesList[i];
                    var nodeTree = (FilesTreeNode)treeNodes[i];

                    if (nodeTree == null)
                        break;

                    // If IDs, match replace the model.
                    if (nodeTree.Model.IdentityPath.Equals(nodeDoc.IdentityPath))
                    {
                        nodeTree.Model = nodeDoc;
                        LoadFile(nodeTree);
                    }
                    else
                    {
                        // If no usable equality, and not in the map of nodes already
                        // removed, then this loop cannot continue.
                        if (!remaining.TryGetValue(nodeDoc.IdentityPath, out nodeTree))
                            break;

                        // Found a match in the map of removed nodes so update its model and re-insert it
                        nodeTree.Model = nodeDoc;
                        LoadFile(nodeTree);

                        treeNodes.Insert(i, nodeTree);
                    }
                    
                    i++;
                }

                // Add unmatched nodes to a map by GlobalIndex, until the next
                // document node is encountered, or all remaining nodes have been
                // added.
                var remove = new Dictionary<IdentityPath, FilesTreeNode>();
                for (var iRemove = i; iRemove < treeNodes.Count; iRemove++)
                {
                    var nodeTree = (FilesTreeNode)treeNodes[iRemove];

                    if (nodeTree == null)
                        break;

                    // Stop removing, if the next node in the document is encountered.
                    if (nodeDoc != null && nodeTree.Model.IdentityPath.Equals(nodeDoc.IdentityPath))
                        break;

                    remove.Add(nodeTree.Model.IdentityPath, nodeTree);
                    remaining.Add(nodeTree.Model.IdentityPath, nodeTree);
                }

                // Remove the newly mapped children from the tree itself for now.
                foreach (var node in remove.Values)
                    node.Remove();
            }
            // Loop, if not all tree nodes have been removed or matched.
            while (i < treeNodes.Count && treeNodes[i] is FilesTreeNode);

            var firstInsertPosition = i;
            var nodesToInsert = new List<TreeNode>(docFilesList.Count - firstInsertPosition);

            // Enumerate remaining DocNodes adding to the tree either:
            //      (1) corresponding TreeNodes from the map or
            //      (2) creating new TreeNodes as necessary
            for (; i < docFilesList.Count; i++)
            {
                nodeDoc = docFilesList[i];
                if (remaining.TryGetValue(nodeDoc.IdentityPath, out var nodeTree))
                {
                    nodeTree.Model = nodeDoc;
                    nodesToInsert.Add(nodeTree);
                }
                else
                {
                    nodeTree = createTreeNodeFunc(nodeDoc);

                    nodesToInsert.Add(nodeTree);
                    LoadFile(nodeTree);
                }
            }

            if (firstInsertPosition == treeNodes.Count)
            {
                treeNodes.AddRange(nodesToInsert.ToArray());
            }
            else
            {
                for (var insertNodeIndex = 0; insertNodeIndex < nodesToInsert.Count; insertNodeIndex++)
                {
                    treeNodes.Insert(insertNodeIndex + firstInsertPosition, nodesToInsert[insertNodeIndex]);
                }
            }

            // Recursively merge any nested files
            for (i = 0; i < treeNodes.Count; i++)
            {
                var treeNode = (FilesTreeNode)treeNodes[i];
                var model = treeNode?.Model;

                if (model != null && model.Files.Count > 0)
                {
                    MergeNodes(model.Files, treeNode.Nodes, createTreeNodeFunc, cancellationToken);
                }
            }

            return;

            // Load the file for this tree node. Update the node's UI if needed. Usually runs when (1) the node was just created or (2)
            // the node's model was replaced when merging models representing the latest SrmDocument with FilesTree's existing nodes.
            void LoadFile(FilesTreeNode node)
            {
                if (!node.Model.ShouldInitializeLocalFile())
                    return;

                _fileSystemService.LoadFile(node.LocalFilePath, node.FilePath, node.FileName, node.Model.DocumentPath, (localFilePath, isAvailable, token) =>
                {
                    node.UpdateState(localFilePath, isAvailable);
                });
            }
        }

        protected override void OnAfterSelect(TreeViewEventArgs e)
        {
            if (!_inhibitOnAfterSelect)
                base.OnAfterSelect(e);
        }

        [Browsable(true)]
        public event EventHandler<NodeLabelEditEventArgs> BeforeNodeEdit;

        [Browsable(false)]
        public event EventHandler<ValidateLabelEditEventArgs> ValidateLabelEdit;

        [Browsable(false)]
        public event EventHandler<NodeLabelEditEventArgs> AfterNodeEdit;

        // TODO (label edit): long click on right side of TreeNode fails to trigger label editing text box
        // CONSIDER (label edit): wrap textbox in new control derived from FormEx to vertically center text?
        protected override void OnBeforeLabelEdit(NodeLabelEditEventArgs e)
        {
            e.CancelEdit = true;
        }

        protected override void OnNotifyMessage(Message m)
        {
            // Warning - brittle, order matters! WM_TIMER messages only sent if
            // LabelEdit = false so be careful if re-ordering. This also affects
            // which part of a TreeNode triggers label editing.
            if (m.Msg == (int) User32.WinMessageType.WM_TIMER)
            {
                if (_triggerLabelEditForNode != null && !ReferenceEquals(_triggerLabelEditForNode, SelectedNode))
                {
                    // If the selected node has changed since the mouse edit,
                    // then cancel the label edit trigger.
                    _triggerLabelEditForNode = null;
                }

                if (_triggerLabelEditForNode != null)
                {
                    _triggerLabelEditForNode = null;
                    StartLabelEdit();
                }
            }
            base.OnNotifyMessage(m);
        }

        protected override void OnMouseUp(MouseEventArgs e)
        {
            if (e.Button == MouseButtons.Left)
            {
                var node = (FilesTreeNode)SelectedNode;
                if (node == GetNodeAt(0, e.Y) && node.SupportsRename())
                {
                    _triggerLabelEditForNode = node;
                }
            }

            base.OnMouseUp(e);
        }

        public void StartLabelEdit()
        {
            var node = SelectedNode;

            BeforeNodeEdit?.Invoke(this, new NodeLabelEditEventArgs(node));

            _editedLabel = node.Text;

            LabelEdit = true;

            BeginEditNode(node);
        }

        private void BeginEditNode(TreeNode node)
        {
            _editTextBox = new TextBox
            {
                Text = node.Text,
                Bounds = ((FilesTreeNode)node).BoundsMS,
                Font = Font,
                BorderStyle = BorderStyle.FixedSingle
            };

            _editTextBox.KeyDown += LabelEditTextBox_KeyDown;
            _editTextBox.LostFocus += LabelEditTextBox_LostFocus;

            RepositionEditTextBox();

            Parent.Controls.Add(_editTextBox);
            Parent.Controls.SetChildIndex(_editTextBox, 0);

            _editTextBox.SelectAll();
            _editTextBox.Focus();
        }

        private void RepositionEditTextBox()
        {
            var node = ((TreeNodeMS)SelectedNode).BoundsMS;
            _editTextBox.Location = new Point(Location.X + node.Location.X, Location.Y + node.Location.Y);

            const int minWidth = 80;
            var maxWidth = Bounds.Width - 1 - node.Left;

            var size = TextRenderer.MeasureText(_editTextBox.Text, _editTextBox.Font, new Size(_editTextBox.Height, maxWidth));
            var dx = size.Width + 8;
            dx = Math.Max(dx, minWidth);
            dx = Math.Min(dx, maxWidth);

            _editTextBox.Width = dx;
        }

        protected void LabelEditTextBox_LostFocus(object sender, EventArgs e)
        {
            CommitEditBox(false);
        }

        protected void LabelEditTextBox_KeyDown(object sender, KeyEventArgs e)
        {
            if (e.Handled)
                return;

            if (e.KeyCode == Keys.Escape || e.KeyCode == Keys.Enter)
            {
                CommitEditBox(true);
                e.Handled = e.SuppressKeyPress = true;
            }
        }

        public void CommitEditBox(bool wasCancelled)
        {
            if (_editTextBox == null)
                return;

            var node = SelectedNode;
            var label = _editTextBox.Text;

            var editTextBox = _editTextBox;
            _editTextBox = null;
            editTextBox.Parent.Controls.Remove(editTextBox);
            editTextBox.KeyDown -= LabelEditTextBox_KeyDown;
            editTextBox.LostFocus -= LabelEditTextBox_LostFocus;
            _triggerLabelEditForNode = null;

            var nodeLabelEditEventArgs = new NodeLabelEditEventArgs(node, label)
            {
                CancelEdit = wasCancelled
            };
            OnAfterNodeEdit(nodeLabelEditEventArgs);
        }

        protected virtual void OnValidateLabelEdit(ValidateLabelEditEventArgs e)
        {
            ValidateLabelEdit?.Invoke(this, e);
        }

        protected void OnAfterNodeEdit(NodeLabelEditEventArgs e)
        {
            if (e.CancelEdit)
            {
                AfterNodeEdit?.Invoke(this, e);
            }
            else
            {
                LabelEdit = false;
                e.CancelEdit = true;
                if (e.Label == null)
                    return;

                var ea = new ValidateLabelEditEventArgs(e.Label);
                OnValidateLabelEdit(ea);

                if (ea.Cancel)
                {
                    e.Node.Text = _editedLabel;
                    LabelEdit = true;
                    BeginEditNode(e.Node);
                }
                else
                {
                    e.CancelEdit = false;
                    AfterNodeEdit?.Invoke(this, e);
                }
            }
        }

        #region Event handlers used by FileSystemService to monitor the local file system

        public void FileDeleted(string fileName, CancellationToken cancellationToken)
        {
            if (FindTreeNodeForFileName(Root, fileName, out var missingFileTreeNode))
            {
                missingFileTreeNode.FileState = FileState.missing;

                RunUI(this, _cancellationTokenSource.Token, () =>
                {
                    FilesTreeNode.UpdateImagesForTreeNode(missingFileTreeNode);
                });
            }
        }

        public void FileCreated(string fileName, CancellationToken cancellationToken)
        {
            // Look for a tree node associated with the new file name. If Files Tree isn't aware
            // of a file with that name, ignore the event.
            if (FindTreeNodeForFileName(Root, fileName, out var availableFileTreeNode))
            {
                availableFileTreeNode.FileState = FileState.available;

                RunUI(this, _cancellationTokenSource.Token, () =>
                {
                    FilesTreeNode.UpdateImagesForTreeNode(availableFileTreeNode);
                });
            }
        }

        public void FileRenamed(string oldName, string newName, CancellationToken cancellationToken)
        {
            // Look for a tree node with the file's previous name. If a node with that name is found
            // treat the file as missing.
            if (FindTreeNodeForFileName(Root, oldName, out var treeNodeToUpdate))
            {
                treeNodeToUpdate.FileState = FileState.missing;
            }
            // Now, look for a tree node with the new file name. If found, a file was restored with
            // a name Files Tree is aware of, so mark the file as available.
            else if (FindTreeNodeForFileName(Root, newName, out treeNodeToUpdate))
            {
                treeNodeToUpdate.FileState = FileState.available;
            }

            // If neither the old nor new file names are known to Files Tree, ignore the event.
            if (treeNodeToUpdate == null)
                return;

            RunUI(this, _cancellationTokenSource.Token, () =>
            {
                FilesTreeNode.UpdateImagesForTreeNode(treeNodeToUpdate);
            });
        }

        #endregion

        protected override bool IsParentNode(TreeNode node)
        {
            return node.Nodes.Count == 0;
        }

        protected override int EnsureChildren(TreeNode node)
        {
            return node != null ? node.Nodes.Count : 0;
        }

        protected override void Dispose(bool disposing)
        {
            _cancellationTokenSource.Cancel();

            if (_fileSystemService != null)
            {
                _fileSystemService.StopWatching();
                _fileSystemService = null;
            }

            if (_editTextBox != null)
            {
                _editTextBox.KeyDown -= LabelEditTextBox_KeyDown;
                _editTextBox.LostFocus -= LabelEditTextBox_LostFocus;
                _editTextBox.Dispose();
                _editTextBox = null;
            }

            base.Dispose(disposing);
        }

        /// <summary>
        /// Recursively search FilesTree for a node whose LocalFilePath matches the specified file path.
        /// If found, return true and set value to the matching node. Otherwise, return false and set
        /// value to null.
        /// </summary>
        /// <param name="filesTreeNode">Current tree node</param>
        /// <param name="filePath">Looking for a node with this file path.</param>
        /// <param name="value">The matching node</param>
        /// <returns></returns>
        // TODO: unit tests
        // CONSIDER: improve performance with a dictionary mapping file paths to tree nodes
        private static bool FindTreeNodeForFileName(FilesTreeNode filesTreeNode, string filePath, out FilesTreeNode value)
        {
            value = null;

            if (filesTreeNode.Model.IsBackedByFile && 
                filesTreeNode.LocalFilePath != null && 
                filesTreeNode.LocalFilePath.Equals(filePath, StringComparison.OrdinalIgnoreCase))
            {
                value = filesTreeNode;
                return true;
            }

            foreach (FilesTreeNode n in filesTreeNode.Nodes)
            {
                if (FindTreeNodeForFileName(n, filePath, out value))
                    return true;
            }

            return false;
        }

        private void RunUI(Control control, CancellationToken cancellationToken, Action action)
        {
            Interlocked.Increment(ref _pendingActionCount);

            CommonActionUtil.SafeBeginInvoke(control, () =>
            {
                try
                {
                    if (!cancellationToken.IsCancellationRequested)
                    {
                        action();
                    }
                }
                finally
                {
                    Interlocked.Decrement(ref _pendingActionCount);
                    Assume.IsTrue(_pendingActionCount >= 0);
                }
            });
        }
    }

    // TODO: add a new background task that refreshes the state of all items in the cache periodically. For example, when Skyline gains focus
    //       after being minimized or after the user switches from a different application back to Skyline. 
    // TODO: merge RunUI and Add/ProcessTask into a new service that FilesTree can use for background processing
    // TODO: provide an implementation of FileSystemService that runs when the document is unsaved (so monitoring is not running)
    // CONSIDER: does FileSystemService work properly when a (1) a new document is created or (2) an existing document is opened and internal state is reset for the new Skyline document?
    public class FileSystemService
    {
        private static readonly IList<string> FILE_EXTENSION_IGNORE_LIST = new List<string> { @".tmp", @".bak" };

        internal static FileSystemService Create(Control synchronizingObject, CancellationToken cancellationToken)
        {
            return new FileSystemService(synchronizingObject, cancellationToken);
        }

        private FileSystemWatcher _watcher;
        private QueueWorker<Action> _workQueue;

        private FileSystemService(Control synchronizingObject, CancellationToken cancellationToken)
        {
            SynchronizingObject = synchronizingObject;
            Cache = new ConcurrentDictionary<string, bool>(StringComparer.OrdinalIgnoreCase);
            CancellationToken = cancellationToken;

            {
                var threadCount = ParallelEx.GetThreadCount(); // set to zero to process tasks synchronously
                _workQueue = new QueueWorker<Action>(null, ProcessTask);
                _workQueue.RunAsync(threadCount, @"FileSystemService: sub-system of FilesTree used to process work in the background");
            }
        }

        public Action<string, CancellationToken> FileDeletedAction { get; set; }
        public Action<string, CancellationToken> FileCreatedAction { get; set; }
        public Action<string, string, CancellationToken> FileRenamedAction { get; set; }

        internal Control SynchronizingObject { get; }
        internal string DirectoryPath => _watcher?.Path;
        internal CancellationToken CancellationToken { get; }
        private ConcurrentDictionary<string, bool> Cache { get; }

        internal void StartWatching(string directoryPath)
        {
            Assume.IsTrue(!IsMonitoring);

            _watcher = new FileSystemWatcher();

            _watcher.Path = Path.GetDirectoryName(directoryPath);
            _watcher.SynchronizingObject = SynchronizingObject;
            _watcher.NotifyFilter = NotifyFilters.FileName | NotifyFilters.DirectoryName;
            _watcher.IncludeSubdirectories = true;
            _watcher.EnableRaisingEvents = true;
            _watcher.Renamed += FileSystemWatcher_OnRenamed;
            _watcher.Deleted += FileSystemWatcher_OnDeleted;
            _watcher.Created += FileSystemWatcher_OnCreated;

            IsMonitoring = true;
        }

        public void LoadFile(string localFilePath, string filePath, string fileName, string documentPath, Action<string, bool, CancellationToken> callback)
        {
            // See if the file is already loaded into the cache - if so, queue work to update to invoke the callback with the cached file state.
            if (localFilePath != null && Cache.TryGetValue(localFilePath, out var isAvailable))
            {
                Assume.IsFalse(SynchronizingObject.InvokeRequired);

                RunUI(() =>
                {
                    callback(localFilePath, isAvailable, CancellationToken);
                });
            }
            // Not in the cache, so (1) determine the path to the local file and (2) if found, queue work to invoke the callback with info about the local file path.
            else
            {
                AddTask(() =>
                {
                    if (CancellationToken.IsCancellationRequested)
                        return;

                    localFilePath = LocateFile(filePath, fileName, documentPath);

                    if (localFilePath != null)
                    {
                        Cache[localFilePath] = true;

                        RunUI(() =>
                        {
                            callback(localFilePath, true, CancellationToken);
                        });
                    }
                });
            }
        }

        public bool IsMonitoring { get; private set; }

        public bool IsMonitoringDirectory(string directoryPath)
        {
            return IsMonitoring && DirectoryPath.Equals(directoryPath, StringComparison.OrdinalIgnoreCase);
        }

        public bool IsFileAvailable(string fullPath)
        {
            return Cache.ContainsKey(fullPath);
        }

        private void FileSystemWatcher_OnDeleted(object sender, FileSystemEventArgs e)
        {
            if (IgnoreFileName(e.FullPath) || CancellationToken.IsCancellationRequested)
                return;

            Cache[e.FullPath] = false;

            AddTask(() =>
            {
                if (!CancellationToken.IsCancellationRequested)
                {
                    FileDeletedAction(e.FullPath, CancellationToken);
                }
            });
        }

        private void FileSystemWatcher_OnCreated(object sender, FileSystemEventArgs e)
        {
            if (IgnoreFileName(e.FullPath) || CancellationToken.IsCancellationRequested)
                return;

            Cache[e.FullPath] = true;

            AddTask(() => 
            {
                if (!CancellationToken.IsCancellationRequested)
                {
                    FileCreatedAction(e.FullPath, CancellationToken);
                }
            });
        }

        private void FileSystemWatcher_OnRenamed(object sender, RenamedEventArgs e)
        {
            // Ignore file names with .bak / .tmp extensions as they are temporary files created during the save process.
            //
            // N.B. it's important to only ignore rename events where the new file name's extension is on the ignore list.
            // Otherwise, files that actually exist will be marked as missing in Files Tree without a way to force those
            // nodes to reset their FileState from disk leading to much confusion.
            if (IgnoreFileName(e.FullPath) || CancellationToken.IsCancellationRequested)
                return;

            if (Cache.ContainsKey(e.OldFullPath))
            {
                Cache[e.OldFullPath] = false;
            }
            else if (Cache.ContainsKey(e.FullPath)) 
            {
                Cache[e.FullPath] = true;
            }

            AddTask(() =>
            {
                if (!CancellationToken.IsCancellationRequested)
                {
                    FileRenamedAction(e.OldFullPath, e.FullPath, CancellationToken);
                }
            });
        }

        internal void StopWatching()
        {
            // Require the caller to cancel in-flight work before calling StopWatching
            Assume.IsTrue(CancellationToken.IsCancellationRequested);

            Cache?.Clear();

            if (_watcher != null)
            {
                _watcher.Renamed -= FileSystemWatcher_OnRenamed;
                _watcher.Deleted -= FileSystemWatcher_OnDeleted;
                _watcher.Created -= FileSystemWatcher_OnCreated;
                _watcher.EnableRaisingEvents = false;
                _watcher.Dispose();
                _watcher = null;
            }

            FileCreatedAction = null;
            FileDeletedAction = null;
            FileRenamedAction = null;

            if (_workQueue != null)
            {
                _workQueue.Clear();
                _workQueue.Dispose();
                _workQueue = null;
            }

            IsMonitoring = false;
        }

        private int _pendingActionCount;

        public bool IsComplete => _pendingActionCount == 0;

        private void AddTask(Action action)
        {
            Interlocked.Increment(ref _pendingActionCount);
            _workQueue.Add(action);
        }
        
        private void ProcessTask(Action action, int threadIndex)
        {
            try
            {
                action();
            }
            finally
            {
                var result = Interlocked.Decrement(ref _pendingActionCount);
                Assume.IsTrue(result >= 0);
            }
        }

        // Update UI on the UI thread. All callers must check whether cancellation has been
        // requested, typically using FilesTree's CancellationTokenSource.
        private void RunUI(Action action)
        {
            Assume.IsNotNull(SynchronizingObject);

            Interlocked.Increment(ref _pendingActionCount);
            CommonActionUtil.SafeBeginInvoke(SynchronizingObject, () =>
            {
                try
                {
                    if (!CancellationToken.IsCancellationRequested)
                    {
                        action();
                    }
                }
                finally
                {
                    Interlocked.Decrement(ref _pendingActionCount);
                    Assume.IsTrue(_pendingActionCount >= 0);
                }
            });
        }

        /// Find Skyline files on the local file system.
        ///
        /// SkylineFiles uses this approach to locate file paths found in SrmSettings. It starts with
        /// the given path but those paths may be set on others machines. If not available locally, use
        /// <see cref="PathEx.FindExistingRelativeFile"/> to search for the file locally.
        ///
        // Looks for a file on the file system. Can make one or more calls to File.Exists or Directory.Exists while 
        // checking places Skyline might have stored the file. Should be called from a worker thread to avoid blocking the UI.
        // TODO: what other ways does Skyline use to find files of various types? For example, Chromatogram.GetExistingDataFilePath or other possible locations for spectral libraries
        public static string LocateFile(string filePath, string fileName, string documentPath)
        {
            string localPath;

            if (File.Exists(filePath) || Directory.Exists(filePath))
                localPath = filePath;
            else localPath = PathEx.FindExistingRelativeFile(documentPath, fileName);

            return localPath;
        }

        // FileSystemWatcher events may reference files we should ignore. For example, .tmp or .bak files
        // created when saving a Skyline document or view file. So, check paths against an ignore list.
        public static bool IgnoreFileName(string filePath)
        {
            if (string.IsNullOrWhiteSpace(filePath))
                return true;

            var extension = Path.GetExtension(filePath);

            return FILE_EXTENSION_IGNORE_LIST.Contains(extension);
        }
    }
}<|MERGE_RESOLUTION|>--- conflicted
+++ resolved
@@ -77,9 +77,8 @@
             ImageList.Images.Add(Resources.ViewFile);           // 32bpp
         }
 
-<<<<<<< HEAD
         public FilesTreeNode SelectedNodeFTN => SelectedNode as FilesTreeNode;
-=======
+
         public bool IsFileAvailable(string filePath)
         {
             if (_fileSystemService == null)
@@ -91,7 +90,6 @@
                 return _fileSystemService.IsMonitoring && _fileSystemService.IsFileAvailable(filePath);
             }
         }
->>>>>>> e5624ffa
 
         [Browsable(false)]
         [DesignerSerializationVisibility(DesignerSerializationVisibility.Hidden)]
