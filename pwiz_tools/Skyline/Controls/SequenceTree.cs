﻿/*
 * Original author: Brendan MacLean <brendanx .at. u.washington.edu>,
 *                  MacCoss Lab, Department of Genome Sciences, UW
 *
 * Copyright 2009 University of Washington - Seattle, WA
 * 
 * Licensed under the Apache License, Version 2.0 (the "License");
 * you may not use this file except in compliance with the License.
 * You may obtain a copy of the License at
 *
 *     http://www.apache.org/licenses/LICENSE-2.0
 *
 * Unless required by applicable law or agreed to in writing, software
 * distributed under the License is distributed on an "AS IS" BASIS,
 * WITHOUT WARRANTIES OR CONDITIONS OF ANY KIND, either express or implied.
 * See the License for the specific language governing permissions and
 * limitations under the License.
 */
using System;
using System.Collections.Generic;
using System.ComponentModel;
using System.Drawing;
using System.Linq;
using System.Windows.Forms;
using pwiz.Common.Collections;
using pwiz.Common.SystemUtil;
using pwiz.Common.SystemUtil.Caching;
<<<<<<< HEAD
using pwiz.Skyline.Alerts;
=======
using pwiz.Common.SystemUtil.PInvoke;
>>>>>>> 8a73de24
using pwiz.Skyline.Controls.Graphs;
using pwiz.Skyline.Controls.SeqNode;
using pwiz.Skyline.Model;
using pwiz.Skyline.Model.Find;
using pwiz.Skyline.Model.GroupComparison;
using pwiz.Skyline.Model.Proteome;
using pwiz.Skyline.Model.Results;
using pwiz.Skyline.Properties;
using pwiz.Skyline.Util;

namespace pwiz.Skyline.Controls
{
    public enum ReplicateDisplay { all, single, best }

    /// <summary>
    /// Displays a <see cref="SrmDocument"/> as a tree of nodes.
    /// <para>
    /// Enhanced node label editing from:
    /// http://www.codeproject.com/KB/tree/CustomizedLabelEdit.aspx?display=Print
    /// </para>
    /// </summary>
    public class SequenceTree : TreeViewMS, ITipDisplayer
    {
        private Image _dropImage;
        private TreeNode _nodeCapture;
        private IdentityPath _nodeEditPath;
        private Timer _pickTimer;
        private NodeTip _nodeTip;
        private bool _focus;
        private bool _sawDoubleClick;
        private TreeNode _triggerLabelEdit;
        private string _editedLabel;
        private int _resultsIndex;
        private NormalizeOption _normalizeOption;
        private StatementCompletionTextBox _editTextBox;
        private bool _inhibitAfterSelect;
        private Receiver<NormalizedValueCalculator.Params, NormalizedValueCalculator> _receiver;

        private readonly MoveThreshold _moveThreshold = new MoveThreshold(5, 5);

        /// <summary>
        /// Identity type used to select the last "dummy" node in the tree.
        /// </summary>
        private class InsertId : Identity { }

        /// <summary>
        /// Identity instance used to select the last "dummy" node in the tree.
        /// </summary>
        public static readonly Identity NODE_INSERT_ID = new InsertId();

        /// <summary>
        /// Enum of images used in the tree, in index order.
        /// </summary>
        public enum ImageId
        {
            blank,
            protein,
            peptide,
            tran_group,
            fragment,
            peptide_lib,
            peptide_irt,
            peptide_irt_lib,
            peptide_standard,
            peptide_standard_lib,
            peptide_qc,
            peptide_qc_lib,
            tran_group_lib,
            fragment_lib,
            peptide_decoy,
            tran_group_decoy,
            fragment_decoy,
            protein_decoy,
            peptide_lib_decoy,
            tran_group_lib_decoy,
            fragment_lib_decoy,
            molecule,
            molecule_lib,
            molecule_irt,
            molecule_irt_lib,
            molecule_standard,
            molecule_standard_lib,
            molecule_list,
            peptide_list,
            empty_list,
        }

        public enum StateImageId
        {
            peak,
            keep,
            no_peak,
            peak_blank            
        }

        public SequenceTree()
        {
            _receiver = NormalizedValueCalculator.PRODUCER.RegisterCustomer(this, UpdateNormalizedValueCalculator);
            _updateNodeStatesRequired = true;
        }

        public void InitializeTree(IDocumentUIContainer documentUIContainer)
        {            
            DocumentContainer = documentUIContainer;

            // Activate double buffering (unsuccessful attempts to reduce flicker)
            DoubleBuffered = true;
            SetStyle(ControlStyles.OptimizedDoubleBuffer | ControlStyles.AllPaintingInWmPaint, true);

            // For improved control of label edit handling
            SetStyle(ControlStyles.EnableNotifyMessage, true);
            LabelEdit = false;
            
            BeforeExpand += TreeViewMS_BeforeExpand;

            ImageList = new ImageList
            {
                TransparentColor = Color.Magenta,
                ColorDepth = ColorDepth.Depth24Bit
            };
            ImageList.Images.Add(Resources.Blank);      // 1bpp
            ImageList.Images.Add(Resources.Protein);    // 16bpp
            ImageList.Images.Add(Resources.Peptide);    // 4bpp
            ImageList.Images.Add(Resources.TransitionGroup); // 8bpp
            ImageList.Images.Add(Resources.Fragment);   // 8bpp
            ImageList.Images.Add(Resources.PeptideLib); // 4bpp
            ImageList.Images.Add(Resources.PeptideIrt); // 4bpp
            ImageList.Images.Add(Resources.PeptideIrtLib); // 4bpp
            ImageList.Images.Add(Resources.PeptideStandard); // 4bpp
            ImageList.Images.Add(Resources.PeptideStandardLib); // 4bpp
            ImageList.Images.Add(Resources.PeptideQc);  // 4bpp
            ImageList.Images.Add(Resources.PeptideQcLib); // 4bpp
            ImageList.Images.Add(Resources.TransitionGroupLib); // 8bpp
            ImageList.Images.Add(Resources.FragmentLib); // 8bpp
            ImageList.Images.Add(Resources.PeptideDecoy); // 4bpp
            ImageList.Images.Add(Resources.TransitionGroupDecoy); // 8bpp
            ImageList.Images.Add(Resources.FragmentDecoy); // 8bpp
            ImageList.Images.Add(Resources.ProteinDecoy); // 24bpp
            ImageList.Images.Add(Resources.PeptideDecoyLib); // 4bpp
            ImageList.Images.Add(Resources.TransitionGroupLibDecoy); // 8bpp
            ImageList.Images.Add(Resources.FragmentLibDecoy); // 8bpp
            ImageList.Images.Add(Resources.Molecule);   // 24bpp
            ImageList.Images.Add(Resources.MoleculeLib); // 24bpp
            ImageList.Images.Add(Resources.MoleculeIrt); // 24bpp
            ImageList.Images.Add(Resources.MoleculeIrtLib); // 24bpp
            ImageList.Images.Add(Resources.MoleculeStandard); // 24bpp
            ImageList.Images.Add(Resources.MoleculeStandardLib); // 24bpp
            ImageList.Images.Add(Resources.MoleculeList); // 16bpp
            ImageList.Images.Add(Resources.PeptideList); // 16bpp
            ImageList.Images.Add(Resources.EmptyList);  // 16bpp

            StateImageList = new ImageList
            {
                ColorDepth = ColorDepth.Depth24Bit
            };
            StateImageList.Images.Add(Resources.Peak);  // 8bpp
            StateImageList.Images.Add(Resources.Keep);  // 24bpp
            StateImageList.Images.Add(Resources.NoPeak); // 24bpp
            StateImageList.Images.Add(Resources.PeakBlank); // 8bpp

            // Add the editable node at the end
            Nodes.Add(new EmptyNode());

            // One millisecond timer for showing pick list after mouse click
            // to avoid deactivation from tree view setting focus back to itself.
            _pickTimer = new Timer { Interval = 1 };
            _pickTimer.Tick += tick_ShowPickList;

            _nodeTip = new NodeTip(this) {Parent = TopLevelControl};
            _normalizeOption = Settings.Default.AreaNormalizeOption;

            OnTextZoomChanged();
            OnDocumentChanged(this, new DocumentChangedEventArgs(null));
        }
        
        protected override void  Dispose(bool disposing)
        {
            if (_pickTimer != null)
                _pickTimer.Tick -= tick_ShowPickList;
            if (_nodeTip != null)
            {
                _nodeTip.Dispose();
                _nodeTip = null;
            }
            base.Dispose(disposing);
        }

        public bool IsTipVisible
        {
            get { return _nodeTip.Visible; }
        }

        public Rectangle TipRect
        {
            get { return _nodeTip.Visible ? _nodeTip.Bounds : Rectangle.Empty; }
        }

        [Browsable(true)]
        public event EventHandler<PickedChildrenEventArgs> PickedChildrenEvent;

        [Browsable(false)]
        [DesignerSerializationVisibility(DesignerSerializationVisibility.Hidden)]
        public ModFontHolder ModFonts { get; private set; }

        /// <summary>
        /// For <see cref="SrmTreeNodeParent"/> to use when child picking completes
        /// successfully, and the child set was changed.
        /// </summary>
        /// <param name="node">The parent node for which children were picked</param>
        /// <param name="list">Access to the picked list and creation of new child nodes</param>
        /// <param name="synchSiblings">True if siblings of the node should be synchronized with it</param>
        public void FirePickedChildren(SrmTreeNodeParent node, IPickedList list, bool synchSiblings)
        {
            if (PickedChildrenEvent != null)
                PickedChildrenEvent(this, new PickedChildrenEventArgs(node, list, synchSiblings));
        }

        [Browsable(true)]
        public event TreeViewEventHandler SelectedNodeChanged;

        public void FireSelectedNodeChanged()
        {
            if (SelectedNodeChanged != null)
                SelectedNodeChanged(this, new TreeViewEventArgs(SelectedNode));
        }

        /// <summary>
        /// Shows the pick list for the current node, if it allows node picking.
        /// </summary>
        public void ShowPickList(bool okOnDeactivate = true)
        {
            IShowPicker picker = GetPicker(SelectedNode);
            if (picker != null)
                picker.ShowPickList(GetPickerLocation(SelectedNode), okOnDeactivate);            
        }

        private void tick_ShowPickList(object sender, EventArgs e)
        {
            _pickTimer.Stop();
            ShowPickList();
        }

        /// <summary>
        /// Use to determine whether a node supports child picking.
        /// </summary>
        /// <param name="node">The tree node in question</param>
        /// <returns></returns>
        public static bool CanPickChildren(TreeNode node)
        {
            return GetPicker(node) != null;
        }

        private static IShowPicker GetPicker(TreeNode node)
        {
            IShowPicker picker = node as IShowPicker;
            return (picker != null && picker.CanShow ? picker : null);
        }

        /// <summary>
        /// Property access to the underlying document being edited.
        /// </summary>
        [Browsable(false)]
        [DesignerSerializationVisibility(DesignerSerializationVisibility.Hidden)]
        public SrmDocument Document { get; private set; }
        public NormalizedValueCalculator NormalizedValueCalculator { get; private set; } = NormalizedValueCalculator.DEFAULT;

        private void UpdateNormalizedValueCalculator()
        {
            if (_receiver.TryGetCurrentProduct(out var normalizedValueCalculator))
            {
                NormalizedValueCalculator = normalizedValueCalculator;
                if (_updateNodeStatesRequired)
                {
                    UpdateNodeStates();
                }
            }
        }

        private int _updateLockCountDoc;
        private SrmDocument _updateDocPrevious;
        private bool _updateNodeStatesRequired;

        public bool IsInUpdateDoc { get { return _updateLockCountDoc > 0; } }

        public void BeginUpdateDoc()
        {
            _updateLockCountDoc++;
            _updateDocPrevious = DocumentContainer.Document;
        }

        public void EndUpdateDoc()
        {
            if (_updateLockCountDoc == 0)
                return;
            if (--_updateLockCountDoc == 0 && !ReferenceEquals(_updateDocPrevious, DocumentContainer.Document))
            {
                OnDocumentChanged(this, new DocumentChangedEventArgs(_updateDocPrevious));
                _updateDocPrevious = null;
            }
        }

        /// <summary>
        /// Handler for a document changed event raised on the main document
        /// window.  Tip and capture are removed, and all nodes in the tree updated.
        /// </summary>
        public void OnDocumentChanged(object sender, DocumentChangedEventArgs e)
        {
            if (_updateLockCountDoc > 0)
                return;

            SrmDocument document = DocumentContainer.DocumentUI;
            if (document == null)
                return;

            Document = document;
            bool updateNodeStates = false;
            if (e.DocumentPrevious != null)
            {
                if (e.DocumentPrevious.Settings.TransitionSettings.Integration.IsIntegrateAll !=
                    document.Settings.TransitionSettings.Integration.IsIntegrateAll)
                {
                    updateNodeStates = true;
                }
                else if (document.Settings.IsGlobalRatioChange(e.DocumentPrevious.Settings))
                {
                    updateNodeStates = true;
                }
            }
            // If none of the children changed, then do nothing
            if (!updateNodeStates && e.DocumentPrevious != null &&
                ReferenceEquals(document.Children, e.DocumentPrevious.Children))
            {
                return;
            }

            HideEffects();

            if (_editTextBox != null)
            {
                CommitEditBox(true);
            }

            Control cover = null;
            try
            {
                // Cover the tree with a transparent control during document changes,
                // since they can be large, BeginUpdate can fail to hide scrollbar updates.
                bool changeAll = false;
                if (e.DocumentPrevious != null && !ReferenceEquals(e.DocumentPrevious.Id, document.Id))
                {
                    changeAll = true; // Help UpdateNodes remove nodes quickly during a full docment change

                    _resultsIndex = 0;
                    _normalizeOption = NormalizeOption.RatioToFirstStandard(document.Settings);

                    cover = new CoverControl(this);
                }
                else
                {
                    var settings = document.Settings;
                    _resultsIndex = settings.HasResults
                        ? Math.Min(_resultsIndex, settings.MeasuredResults.Chromatograms.Count - 1)
                        : 0;
                    if (IsSupportedNormalizeOption(_normalizeOption))
                    {
                        _normalizeOption = NormalizeOption.Constrain(settings, _normalizeOption);
                    }
                    else
                    {
                        _normalizeOption = NormalizeOption.RatioToFirstStandard(settings);
                    }
                }

                if (_receiver.TryGetProduct(new NormalizedValueCalculator.Params(Document, _normalizeOption),
                        out var normalizedValueCalculator))
                {
                    NormalizedValueCalculator = normalizedValueCalculator;
                }
                else
                {
                    _updateNodeStatesRequired |= updateNodeStates;
                }
                BeginUpdateMS();

                SrmTreeNodeParent.UpdateNodes(this, Nodes, document.Children,
                    true, PeptideGroupTreeNode.CreateInstance, changeAll);
                if (updateNodeStates)
                {
                    UpdateNodeStates();
                }
            }
            finally
            {
                EndUpdateMS();
                if (cover != null)
                    cover.Dispose();
            }
        }

        private static readonly PeptideGraphInfo SELECTED_PEPTIDE_GRAPH_INFO = new PeptideGraphInfo
        {
            Color = Color.Red,
            IsSelected = true
        };

        public PeptideGraphInfo GetPeptideGraphInfo(DocNode docNode)
        {
            var thisNode = docNode as PeptideDocNode;
            if (thisNode == null)
                return new PeptideGraphInfo {Color = PeptideDocNode.UNKNOWN_COLOR};
            var selectedNode = SelectedNode as PeptideTreeNode;
            return (selectedNode != null && Equals(selectedNode.DocNode.Key, thisNode.Key))
                ? SELECTED_PEPTIDE_GRAPH_INFO
                : new PeptideGraphInfo { Color = thisNode.Color };
        }

        [Browsable(false)]
        [DesignerSerializationVisibility(DesignerSerializationVisibility.Hidden)]
        public int ResultsIndex
        {
            get { return _resultsIndex; }
            set
            {
                if (_resultsIndex != value)
                {
                    _resultsIndex = value;

                    // If showing results based on the selected index, update
                    // the display.
                    if (ShowReplicate == ReplicateDisplay.single)
                    {
                        UpdateNodeStates();
                    }
                }
            }
        }

        /// <summary>
        /// Gets the results index for which the results are displayed in the tree,
        /// which is either the currently active result, or the best result for the
        /// given peptide, if best results are being displayed.
        /// </summary>
        /// <param name="nodePepTree">The peptide tree node from which to retreive the best result</param>
        /// <returns>The best result index for the given peptide</returns>
        public int GetDisplayResultsIndex(PeptideTreeNode nodePepTree)
        {
            return GetDisplayResultsIndex(nodePepTree != null ? nodePepTree.DocNode : null);
        }

        public int GetDisplayResultsIndex(PeptideDocNode nodePep)
        {
            int i = -1;
            if (nodePep != null && ShowReplicate == ReplicateDisplay.best)
                i = nodePep.BestResult;
            if (i == -1)
                i = ResultsIndex;
            return i;
        }

        private ReplicateDisplay _showReplicate = ReplicateDisplay.single;

        [Browsable(false)]
        [DesignerSerializationVisibility(DesignerSerializationVisibility.Hidden)]
        public ReplicateDisplay ShowReplicate
        {
            get
            {
                return _showReplicate;
            }

            set
            {
                if (ShowReplicate != value)
                {
                    _showReplicate = value;
                    UpdateNodeStates();
                }
            }
        }

        private static bool IsSupportedNormalizeOption(NormalizeOption normalizeOption)
        {
            return normalizeOption == NormalizeOption.GLOBAL_STANDARDS ||
                   normalizeOption?.NormalizationMethod is NormalizationMethod.RatioToLabel;
        }

        [Browsable(false)]
        [DesignerSerializationVisibility(DesignerSerializationVisibility.Hidden)]
        public NormalizeOption NormalizeOption
        {
            get { return _normalizeOption; }
            set
            {
                if (IsSupportedNormalizeOption(value))
                {
                    if (_normalizeOption != value)
                    {
                        _normalizeOption = value;
                        UpdateNodeStates();
                    }
                }
            }
        }

        /// <summary>
        /// Update states of a list of nodes and all of their children.
        /// </summary>
        /// <param name="nodes">The list of nodes to update</param>
        private static void UpdateNodeStates(TreeNodeCollection nodes)
        {
            if (nodes == null)
                return;

            foreach (var nodeTree in nodes)
            {
                var node = nodeTree as SrmTreeNode;
                if (node == null)
                    continue;
                node.UpdateState();
                UpdateNodeStates(node.Nodes);
            }
        }

        private void UpdateNodeStates()
        {
            BeginUpdate();
            UpdateNodeStates(Nodes);
            EndUpdate();            
        }

        [Browsable(false)]
        [DesignerSerializationVisibility(DesignerSerializationVisibility.Hidden)]
        public IList<IdentityPath> SelectedPaths
        {
            get
            {
                IList<IdentityPath> treeSelections = new List<IdentityPath>();
                foreach (TreeNodeMS node in SelectedNodes)
                {
                    treeSelections.Add(GetNodePath(node));
                }
                return treeSelections;
            }

            set
            {
                if (value != null)
                {
                    SelectedNodes.Clear();
                    foreach (IdentityPath path in value)
                    {
                        AddSelectedNode(Nodes, new IdentityPathTraversal(path));
                    }
                }
            }
        }

        /// <summary>
        /// Property usable for saving and restoring selection based on the
        /// underlying document structure.
        /// </summary>
        [Browsable(false)]
        [DesignerSerializationVisibility(DesignerSerializationVisibility.Hidden)]
        public IdentityPath SelectedPath
        {
            get
            {
                return GetNodePath((TreeNodeMS) SelectedNode);
            }

            set
            {
                if (value != null)
                {
                    SelectNode(Nodes, new IdentityPathTraversal(value));    
                }
            }
        }

        /// <summary>
        /// Select a node in the tree without clearing the previous selection.
        /// </summary>
        public void SelectPath(IdentityPath path)
        {
            var node = (TreeNodeMS) FindNode(Nodes, new IdentityPathTraversal(path));
            if (node == null)
                return;

            // Make sure all ancestors of this node are expanded
            for (var parent = node.Parent; parent != null && !parent.IsExpanded; parent = parent.Parent)
            {
                parent.Expand();
            }

            // Scroll to show selected node.
            node.EnsureVisible();

            // Change the selected node without changing the total selection.  However, if the current
            // node is already selected, allow the selection to collapse and show only the peptide's transitions.
            _inhibitAfterSelect = !ReferenceEquals(SelectedNode, node);
            SelectedNode = null;
            SelectedNode = node;
            _inhibitAfterSelect = false;

            Invalidate();
        }

        protected override void OnAfterSelect(TreeViewEventArgs e)
        {
            if (!_inhibitAfterSelect)
                base.OnAfterSelect(e);
        }

        /// <summary>
        /// Find the TreeNode corresponding to the given path traversal.
        /// </summary>
        private TreeNode FindNode(TreeNodeCollection treeNodes, IdentityPathTraversal traversal)
        {
            // Identity paths are not allowed to be empty, so we can get the
            // first value, and then check to make sure we never descend further when
            // no next value is available.
            Identity id = traversal.Next();

            // Check for the insert node, which is a special value
            if (ReferenceEquals(id, NODE_INSERT_ID))
                return (TreeNodeMS)Nodes[Nodes.Count - 1];

            // Look for the specified child
            foreach (TreeNode nodeTree in treeNodes)
            {
                SrmTreeNode node = nodeTree as SrmTreeNode;
                if (node != null && ReferenceEquals(id, node.Model.Id))
                {
                    // If traversal is complete, select the specified node
                    if (!traversal.HasNext)
                    {
                        return node;
                    }
                    // Otherwise continue descending
                    else
                    {
                        // Make sure children have been materialized
                        var nodeParent = node as SrmTreeNodeParent;
                        if (nodeParent != null)
                            nodeParent.EnsureChildren();

                        // If no children are found, then select this node
                        if (node.Nodes.Count == 0)
                        {
                            return node;
                        }
                        else
                            return FindNode(node.Nodes, traversal);
                    }
                }
            }

            return null;
        }

        [Browsable(false)]
        [DesignerSerializationVisibility(DesignerSerializationVisibility.Hidden)]
        public IEnumerable<DocNode> SelectedDocNodes
        {
            get
            {
                foreach (var nodeTree in SelectedNodes)
                {
                    var nodeSrmTree = nodeTree as SrmTreeNode;
                    if (nodeSrmTree != null)
                        yield return nodeSrmTree.Model;
                }
            }
        }

        public bool IsInsertPath(IdentityPath path)
        {
            return path != null && ReferenceEquals(path.GetIdentity(0), NODE_INSERT_ID);
        }

        public IdentityPath GetNodePath(TreeNodeMS node)
        {
            SrmTreeNode nodeTree = node as SrmTreeNode;
            if (nodeTree == null)
                return (node == null ? null : new IdentityPath(NODE_INSERT_ID));
            return nodeTree.Path;
        }

        private void SelectNode(TreeNodeCollection treeNodes, IdentityPathTraversal traversal)
        {
            SelectedNodes.Clear();
            AddSelectedNode(treeNodes, traversal);
            if (SelectedNodes.Count > 0)
                SelectedNode = SelectedNodes.First();
        }

        /// <summary>
        /// Recursive function for restoring a tree node selection based
        /// on a path of <see cref="Identity"/> references.
        /// </summary>
        /// <param name="treeNodes">Tree nodes for the current point in the <see cref="traversal"/></param>
        /// <param name="traversal">A recursive descent traversal of a <see cref="IdentityPath"/></param>
        private void AddSelectedNode(TreeNodeCollection treeNodes, IdentityPathTraversal traversal)
        {
            // Identity paths are not allowed to be empty, so we can get the
            // first value, and then check to make sure we never descend further when
            // no next value is available.
            Identity id = traversal.Next();

            // Check of the insert node, which is a special value
            if (ReferenceEquals(id, NODE_INSERT_ID))
            {
                SelectNode((TreeNodeMS)Nodes[Nodes.Count - 1], true);
                return;
            }

            // Look for the specified child
            foreach (TreeNode nodeTree in treeNodes)
            {
                SrmTreeNode node = nodeTree as SrmTreeNode;
                if (node != null && ReferenceEquals(id, node.Model.Id))
                {
                    // If traversal is complete, select the specified node
                    if (!traversal.HasNext)
                        SelectNode(node, true);
                    // Otherwise continue descending
                    else
                    {
                        // Make sure children have been materialized
                        var nodeParent = node as SrmTreeNodeParent;
                        if (nodeParent != null)
                            nodeParent.EnsureChildren();

                        // If no children are found, then select this node
                        if (node.Nodes.Count == 0)
                            SelectNode(node, true);
                        else
                            AddSelectedNode(node.Nodes, traversal);
                    }
                }
            }
        }

        public TreeNode FindAvailableNode(TreeNodeCollection treeNodes, IdentityPathTraversal traversal)
        {
            Identity id = traversal.Next();

            if (ReferenceEquals(id, NODE_INSERT_ID))
            {
                return Nodes[Nodes.Count - 1];
            }

            foreach(TreeNode nodeTree in treeNodes)
            {
                SrmTreeNode node = nodeTree as SrmTreeNode;
                if(node != null && ReferenceEquals(id, node.Model.Id))
                {
                    if (!traversal.HasNext)
                        return node;
                    if (node.Nodes.Count != 0)
                        return FindAvailableNode(node.Nodes, traversal);
                }
            }
            return null;
        }

        /// <summary>
        /// Gets a typed <see cref="PeptideGroupTreeNode"/> list of the root tree nodes
        /// in this <see cref="TreeView"/>.
        /// </summary>
        /// <returns>A list of root nodes</returns>
        public IEnumerable<PeptideGroupTreeNode> GetSequenceNodes()
        {
            foreach (TreeNode node in Nodes)
            {                
                PeptideGroupTreeNode seqNode = node as PeptideGroupTreeNode;
                if (seqNode != null)
                    yield return seqNode;
            }
        }

        /// <summary>
        /// Returns the start node, or an ancestor, if it is of a given type.
        /// </summary>
        /// <typeparam name="TNode">The type to look for</typeparam>
        /// <param name="nodeStart">The node to start from</param>
        /// <returns>The selected node or ancestor of the desired type</returns>
        public static TNode GetNodeOfType<TNode>(TreeNode nodeStart)
            where TNode : TreeNode
        {
            for (TreeNode node = nodeStart; node != null; node = node.Parent)
            {
                if (node is TNode)
                    return (TNode)node;
            }
            return null;
        }

        /// <summary>
        /// Gets the selected node, or an ancestor, if it is of a given type.
        /// </summary>
        /// <typeparam name="TNode">The type to look for</typeparam>
        /// <returns>The selected node or ancestor of the desired type</returns>
        public TNode GetNodeOfType<TNode>()
            where TNode : SrmTreeNode
        {
            return GetNodeOfType<TNode>(SelectedNode);
        }
        

        /// <summary>
        /// Hides tool tip and drop-arrow.
        /// </summary>
        public void HideEffects()
        {
            if (IgnoreFocus)
                return;

            // Clear capture node to hide drop arrow
            NodeCapture = null;

            // Hide tool tip
            if (_nodeTip != null)
                _nodeTip.HideTip();

            _moveThreshold.Location = PointToClient(Cursor.Position);
        }

        /// <summary>
        /// Use to freeze on screen updates of the tree, and show an hourglass
        /// cursor during operations expected to have significant impact on
        /// the tree contents.
        /// </summary>
        /// <returns>An <see cref="IDisposable"/> instance suitable for a using block</returns>
        public IDisposable BeginLargeUpdate()
        {
            return new LargeUpdate(this);
        }

        private class LargeUpdate : IDisposable
        {
            private readonly SequenceTree _tree;
            private readonly Control _coverControl;
            private readonly Cursor _cursorBegin;
            private readonly bool _autoExpandBegin;

            public LargeUpdate(SequenceTree tree)
            {
                _tree = tree;
                _coverControl = new CoverControl(_tree);
                _cursorBegin = _tree.Parent.Cursor;
                _tree.Parent.Cursor = Cursors.WaitCursor;
                _autoExpandBegin = _tree.AutoExpandSingleNodes;
                _tree.AutoExpandSingleNodes = false;
                _tree.BeginUpdate();
            }

            public void Dispose()
            {
                _tree.EndUpdate();
                _tree.AutoExpandSingleNodes = _autoExpandBegin;
                _coverControl.Dispose();
                _tree.Parent.Cursor = _cursorBegin;
            }
        }

        protected Rectangle DropRect
        {
            get
            {
                if (_nodeCapture == null)
                    return new Rectangle();
                return GetDropRect(_nodeCapture);
            }
        }

        protected Image DropImage
        {
            get { return _dropImage ?? (_dropImage = Resources.DropImage); }
        }

        protected TreeNode NodeCapture
        {
            get { return _nodeCapture; }
            set
            {
                if (value != _nodeCapture)
                {
                    Capture = (value != null);
                    InvalidateDropRect();
                    _nodeCapture = value;
                    PaintDropImage();
                }
            }
        }

        protected Rectangle GetNoteRect(TreeNode node)
        {
            Rectangle rectNode = ((TreeNodeMS)node).BoundsMS;
            int halfHeight = rectNode.Height - 2;
            return new Rectangle(rectNode.X + rectNode.Width - halfHeight, rectNode.Y, halfHeight, halfHeight);
        }

        protected Rectangle GetDropRect(TreeNode node)
        {
            // Size for arrowhead image, centered on the node
            Rectangle rectNode = ((TreeNodeMS)node).BoundsMS;
            Image img = DropImage;
            return new Rectangle(rectNode.X + rectNode.Width + 5,
                                 rectNode.Y,
                                 img.Width,
                                 rectNode.Height);
        }

        protected Point GetPickerLocation(TreeNode node)
        {
            return GetPickerLocation(GetDropRect(node));
        }

        protected Point GetPickerLocation(Rectangle rectDrop)
        {
            var screen = Screen.FromControl(this);
            Size size = PopupPickList.SizeAll;
            Point pt = PointToScreen(rectDrop.Location);
            int y = pt.Y + rectDrop.Height;
            if (y + size.Height > screen.WorkingArea.Height)
                y = pt.Y - size.Height;
            int x = Math.Min(pt.X, screen.WorkingArea.Right - size.Width); 
            
            return new Point(x, y);
        }

        protected void InvalidateDropRect()
        {
            if (_nodeCapture != null)
                Invalidate(DropRect);
        }

        protected void PaintDropImage()
        {
            if (_nodeCapture != null)
            {
                using (Graphics g = CreateGraphics())
                {
                    Rectangle dropRect = DropRect;
                    Point pt = dropRect.Location;
                    // Center the image in the rectangle.
                    pt.Y += dropRect.Height/2 - DropImage.Height/2;
                    
                    g.DrawImage(DropImage, pt);
                }
            }
        }

        public bool IgnoreFocus { get; set; }

        protected override void OnGotFocus(EventArgs e)
        {
            base.OnGotFocus(e);
            _focus = true;
            Invalidate();
        }

        protected override void OnLostFocus(EventArgs e)
        {
            _focus = false;
            HideEffects();
            base.OnLostFocus(e);
            Invalidate();
        }

        protected override void WndProc(ref Message m)
        {
            // Invalidate on horizontal scroll or size events to keep the chromatogram color
            // indicators displayed on the right edge of the tree view.
            const int WM_HSCROLL = 0x114;
            const int WM_SIZE = 0x005;
            if (m.Msg == WM_HSCROLL || m.Msg == WM_SIZE)
                Invalidate();

            base.WndProc(ref m);
        }

        protected override void OnMouseMove(MouseEventArgs e)
        {
            base.OnMouseMove(e);

            MoveMouse(e.Location);
        }

        public void MoveMouse(Point pt)
        {
            if (!_moveThreshold.Moved(pt))
                return;
            _moveThreshold.Location = null;

            // Calculate UI indications of picker popup and tool tip
            TreeNodeMS node = (TreeNodeMS) GetNodeAt(pt);
            var picker = GetPicker(node);
            var tipProvider = node as ITipProvider;
            if (tipProvider != null)
                ((SrmTreeNode) node).ShowAnnotationTipOnly = GetNoteRect(node).Contains(pt);
            if (tipProvider != null && !tipProvider.HasTip)
                tipProvider = null;
            if ((_focus || IgnoreFocus) && (picker != null || tipProvider != null))
            {
                Rectangle rectCapture = node.BoundsMS;
                if (tipProvider == null || !rectCapture.Contains(pt))
                    _nodeTip.HideTip();
                else
                    _nodeTip.SetTipProvider(tipProvider, rectCapture, pt);
                Rectangle rectDrop = GetDropRect(node);
                rectCapture.Width = rectDrop.Left + rectDrop.Width - rectCapture.Left;
                if (picker == null || !rectCapture.Contains(pt))
                    node = null;
                Cursor = (picker != null && rectDrop.Contains(pt) ? Cursors.Hand : Cursors.Default);
            }
            else
            {
                node = null;
                if (_nodeTip != null)
                    _nodeTip.HideTip();
            }
            // Capture the mouse cursor, if not in test mode ignoring focus
            if (!IgnoreFocus)
                NodeCapture = node;
        }

        protected override void OnMouseClick(MouseEventArgs e)
        {
            if (NodeCapture is IShowPicker && DropRect.Contains(e.Location))
            {
                if (!ReferenceEquals(SelectedNode, NodeCapture))
                    SelectedNode = NodeCapture;

                // Must be done on a timer, because otherwise tree view may
                // set focus back to itself, and deactivate the pick list prematurely.
                _pickTimer.Start();
            }
            else
            {
                _triggerLabelEdit = null;

                base.OnMouseClick(e);
            }
        }

        protected void RunUI(Action act)
        {
            Invoke(act);
        }

        protected override void OnMouseUp(MouseEventArgs e)
        {
            if (e.Button == MouseButtons.Left)
            {
                TreeNode node = SelectedNode;
                if (node == GetNodeAt(0, e.Y))
                {
                    if (_sawDoubleClick)
                        _sawDoubleClick = false;
                    else if (IsEditableNode(node))
                        _triggerLabelEdit = node;
                }
            }
            base.OnMouseUp(e);
        }

        protected override void OnDoubleClick(EventArgs e)
        {
            _sawDoubleClick = true;
            base.OnDoubleClick(e);
        }

        protected override void OnKeyDown(KeyEventArgs e)
        {
            switch(e.KeyCode)
            {
                case Keys.Space:
                    ShowPickList();
                    break;

                case Keys.End:
                    if (e.Control && Nodes.Count > 0)
                        SelectedNode = Nodes[Nodes.Count - 1];
                    break;

                case Keys.Home:
                    if (e.Control && Nodes.Count > 0)
                        SelectedNode = Nodes[0];
                    break;

                default:
                    base.OnKeyDown(e);
                    break;
            }
        }

        protected override void OnKeyPress(KeyPressEventArgs e)
        {
            if (IsEditableNode(SelectedNode) && !Char.IsControl(e.KeyChar))
            {
                BeginEdit(true);
                string keyChar = e.KeyChar.ToString(LocalizationHelper.CurrentCulture);
                if (IsKeyLocked(Keys.CapsLock))
                    keyChar = keyChar.ToLower();
                if (@"+^%~(){}[]".IndexOf(keyChar, StringComparison.Ordinal) >= 0)
                {
                    keyChar = @"{" + keyChar + @"}";
                }
                SendKeys.Send(keyChar);
                e.Handled = true;
            }
            else
            {
                base.OnKeyPress(e);                
            }
        }

        protected override void OnBeforeLabelEdit(NodeLabelEditEventArgs e)
        {
            // Statement completion UI now handles editing, so cancel the default
            // tree node label edit behavior.
            e.CancelEdit = true;
        }

        protected void OnAfterNodeEdit(NodeLabelEditEventArgs e)
        {
            if (e.CancelEdit)
            {
                if (AfterNodeEdit != null)
                    AfterNodeEdit(this, e);                
            }
            else
            {
                LabelEdit = false;
                e.CancelEdit = true;
                if (e.Label == null)
                    return;
                var ea = new ValidateLabelEditEventArgs(e.Label);
                OnValidateLabelEdit(ea);
                if (ea.Cancel)
                {
                    e.Node.Text = _editedLabel;
                    LabelEdit = true;
                    BeginEditNode(e.Node, true);
                }
                else
                {
                    e.CancelEdit = false;
                    if (AfterNodeEdit != null)
                        AfterNodeEdit(this, e);
                }                
            }
        }

        [Browsable(true)]
        public event EventHandler<ValidateLabelEditEventArgs> ValidateLabelEdit;

        [Browsable(true)]
        public event EventHandler<NodeLabelEditEventArgs> BeforeNodeEdit;

        [Browsable(true)]
        public event EventHandler<NodeLabelEditEventArgs> AfterNodeEdit;


        protected virtual void OnValidateLabelEdit(ValidateLabelEditEventArgs e)
        {
            if (ValidateLabelEdit != null)
                ValidateLabelEdit(this, e);
        }

        protected override void OnNotifyMessage(Message m)
        {
            // No erasebackground to reduce flicker
            //if (m.Msg == (int)User32.WinMessageType.WM_ERASEBKGND)
            //    return;
            if (m.Msg == (int) User32.WinMessageType.WM_TIMER)
            {
                if (_triggerLabelEdit != null && !ReferenceEquals(_triggerLabelEdit, SelectedNode))
                {
                    // If the selected node has changed since the mouse edit, then cancel
                    // the label edit trigger.
                    _triggerLabelEdit = null;
                }
                if (_triggerLabelEdit != null)
                {
                    _triggerLabelEdit = null;
                    StartLabelEdit(true);
                }
            }
            base.OnNotifyMessage(m);
        }

        public bool IsEditableNode(TreeNode node)
        {
            if (SelectedNode is EmptyNode)
                return true;
            PeptideGroupTreeNode nodeTree = node as PeptideGroupTreeNode;
            return (nodeTree != null && !nodeTree.DocNode.IsDecoy);
        }

        public void BeginEdit(bool commitOnLoseFocus)
        {
            StartLabelEdit(commitOnLoseFocus);
        }

        private void BeginEditNode(TreeNode node, bool commitOnLoseFocus)
        {
            var textBox = new TextBox
            {
                Text = node.Text,
                Bounds = node is TreeNodeMS ? (node as TreeNodeMS).BoundsMS : node.Bounds,
                Font = Font
            };

            // Only allow statement completion on the new node. Statement
            // completion for an existing peptide list gets a bit strange. If this is
            // really what the user wants, they can delete the existing node and use statement
            // completion on the new node.
            bool disableCompletion = (node is SrmTreeNode);
            if (disableCompletion)
            {
                // But allow statement completion for an empty peptide list
                var nodeGroupTree = node as PeptideGroupTreeNode;
                if (nodeGroupTree != null &&
                    nodeGroupTree.DocNode.Children.Count == 0 &&
                    nodeGroupTree.DocNode.IsPeptideList)
                {
                    disableCompletion = false;
                }
            }
            _editTextBox = new StatementCompletionTextBox(DocumentContainer, commitOnLoseFocus)
                {AutoSizeWidth = true, DisableCompletion = disableCompletion};
            _editTextBox.Attach(textBox);
            textBox.KeyDown += textBox_KeyDown;
            _editTextBox.SelectionMade += EditBox_SelectionMade;
            if (commitOnLoseFocus)
                _editTextBox.TextBoxLoseFocus += _editTextBox_TextBoxLoseFocus;
            RepositionEditTextBox();
            Parent.Controls.Add(textBox);
            Parent.Controls.SetChildIndex(textBox, 0);
            textBox.Focus();
        }

        void _editTextBox_TextBoxLoseFocus()
        {
            CommitEditBox(false);
        }

        void textBox_KeyDown(object sender, KeyEventArgs e)
        {
            if (e.Handled)
            {
                return;
            }
            switch (e.KeyCode)
            {
                case Keys.Escape:
                    CommitEditBox(true);
                    e.Handled = e.SuppressKeyPress = true;
                    break;
                case Keys.Enter:
                    CommitEditBox(false);
                    e.Handled = e.SuppressKeyPress = true;
                    break;
            }
        }

        private void RepositionEditTextBox()
        {
            var bounds = ((TreeNodeMS) SelectedNode).BoundsMS;
            _editTextBox.TextBox.Location = new Point(bounds.Location.X + Location.X, 
                bounds.Location.Y + Location.Y);
            _editTextBox.MinimumWidth = 80;
            _editTextBox.MaximumWidth = Bounds.Width - 1 - bounds.Left;
            _editTextBox.AutoSizeWidth = true;
            _editTextBox.AutoResize();
        }

        private void EditBox_SelectionMade(StatementCompletionItem statementCompletionItem)
        {
            if (_editTextBox == null)
                return;
            _editTextBox.TextBox.Text = statementCompletionItem.ToString();
            CommitEditBox(false);
        }
        
        public void CommitEditBox(bool wasCancelled)
        {
            if (_editTextBox == null)
            {
                return;
            }
            var editTextBox = _editTextBox;
            _editTextBox = null;
            String label = editTextBox.TextBox.Text;
            editTextBox.TextBox.Parent.Controls.Remove(editTextBox.TextBox);
            editTextBox.Detach();
            var node = FindAvailableNode(Nodes, new IdentityPathTraversal(_nodeEditPath));
            if(node == null)
                return;
            NodeLabelEditEventArgs nodeLabelEditEventArgs =
                new NodeLabelEditEventArgs(node, label) {CancelEdit = wasCancelled};
            OnAfterNodeEdit(nodeLabelEditEventArgs);
        }

        public void StartLabelEdit(bool commitOnLoseFocus)
        {
            TreeNode node = SelectedNode;
            if (BeforeNodeEdit != null)
                BeforeNodeEdit(this, new NodeLabelEditEventArgs(node));
            _editedLabel = node.Text;
            LabelEdit = true;
            _nodeEditPath = SelectedPath;
            BeginEditNode(node, commitOnLoseFocus);
        }

        public StatementCompletionTextBox StatementCompletionEditBox
        {
            get { return _editTextBox; }
        }

        protected override bool IsParentNode(TreeNode node)
        {
            return node is SrmTreeNodeParent;
        }

        protected override int EnsureChildren(TreeNode node)
        {
            var nodeParent = node as SrmTreeNodeParent;
            if (nodeParent == null)
                return 0;
            nodeParent.EnsureChildren();
            return nodeParent.ChildDocNodes.Count;
        }

        public Rectangle ScreenRect
        {
            get { return Screen.GetBounds(this); }
        }

        public bool AllowDisplayTip
        {
            get { return IgnoreFocus || Focused || ToolTipOwner != null; }
        }

        public static ProteinMetadataManager.ProteinDisplayMode ProteinsDisplayMode
        {
            get { return Helpers.ParseEnum(Settings.Default.ShowPeptidesDisplayMode, ProteinMetadataManager.ProteinDisplayMode.ByName); }
        }

        public DisplaySettings GetDisplaySettings(PeptideDocNode nodePep)
        {
            return new DisplaySettings(NormalizedValueCalculator, nodePep, ShowReplicate == ReplicateDisplay.best, ResultsIndex, NormalizeOption);
        }

        public Rectangle RectToScreen(Rectangle r)
        {
            return RectangleToScreen(r);
        }

        public override void OnTextZoomChanged()
        {
            base.OnTextZoomChanged();
            ModFonts = new ModFontHolder(this);   
        }

        public void OnShowPeptidesDisplayModeChanged()
        {
            UpdateNodeStates();
        }

        public int WidthToEnsureAllItemsVisible()
        {
            if (this.Nodes.Count == 0) return this.Bounds.Width;
            int maxRight = 0;
            TreeNode node = this.Nodes[0];
            while (node != null)
            {
                if(node.IsVisible)
                    maxRight = Math.Max(maxRight, node.Bounds.Right);

                if (node.Nodes.Count > 0)
                    node = node.Nodes[0];
                else
                    node = node.NextNode ?? node.Parent.NextNode;
            }
            return maxRight;
        }

        private Control _toolTipOwner;
        Control ToolTipOwner
        {
            get
            {
                return _toolTipOwner;
            }
            set
            {
                if (ToolTipOwner == value)
                {
                    return;
                }
                if (ToolTipOwner != null)
                {
                    ToolTipOwner.LostFocus -= TooltipOwnerLostFocus;
                }
                _toolTipOwner = value;
                if (ToolTipOwner != null)
                {
                    ToolTipOwner.LostFocus += TooltipOwnerLostFocus;
                }
            }
        }

        /// <summary>
        /// If the FindMatch requires showing a tooltip, displays the Tooltip
        /// for the currently selected node.
        /// </summary>
        /// <param name="owner">If not null, the SequenceTree will continue to
        /// display the tooltip until owner loses focus.  If null, the SequenceTree
        /// sets focus to itself before displaying the tooltip.</param>
        /// <param name="findMatch">The match to highlight</param>
        public void HighlightFindMatch(Control owner, FindMatch findMatch)
        {
            ToolTipOwner = null;
            if (!findMatch.Note && findMatch.AnnotationName == null)
            {
                return;
            }
            if (owner != null)
            {
                if (!owner.Focused)
                {
                    return;
                }
                ToolTipOwner = owner;
            }
            else
            {
                Focus();
            }
            var selectedMsNode = SelectedNode as SrmTreeNode;
            var tipProvider = SelectedNode as ITipProvider;
            if (tipProvider == null || selectedMsNode == null)
            {
                _nodeTip.HideTip();
                return;
            }
            selectedMsNode.ShowAnnotationTipOnly = true;
            _nodeTip.SetTipProvider(tipProvider, selectedMsNode.BoundsMS, PointToClient(Cursor.Position));
        }
        private void TooltipOwnerLostFocus(object sender, EventArgs eventArgs)
        {
            ToolTipOwner = null;
            _nodeTip.HideTip();
        }

        public const int MAX_PEPTIDE_EXPANSION = 2000;
        public const int MAX_TRANSITION_EXPANSTION = 10 * 1000;

        public bool ExpandProteins
        {
            get
            {
                if (Document.MoleculeCount > MAX_PEPTIDE_EXPANSION)
                    return false;
                return !LockDefaultExpansion && Settings.Default.SequenceTreeExpandProteins;
            }
        }

        public bool ExpandPeptides
        {
            get
            {
                if (Document.MoleculeCount > MAX_PEPTIDE_EXPANSION)
                    return false;
                return !LockDefaultExpansion && Settings.Default.SequenceTreeExpandPeptides;
            }
        }

        public bool ExpandPrecursors
        {
            get
            {
                if (Document.MoleculeTransitionCount > MAX_TRANSITION_EXPANSTION)
                    return false;
                return !LockDefaultExpansion && Settings.Default.SequenceTreeExpandPrecursors;
            }
        }

        private Type[] treeNodeTypes = new Type[] {typeof(SrmTreeNodeParent), typeof(PeptideGroupTreeNode), typeof(PeptideTreeNode), typeof(TransitionGroupTreeNode), typeof(TransitionTreeNode)};

        public int GetNodeLevel(TreeNodeMS node)
        {
            if (node == null)
                return -1;
            return Array.IndexOf(treeNodeTypes, node.GetType());
        }
        public int GetNodeTypeLevel(Type nodeType)
        {
            if (nodeType == null)
                return -1;
            return Array.IndexOf(treeNodeTypes, nodeType);
        }

        public int GetNodeCountRecursive(SrmTreeNode node = null)
        {
            if (node == null)
                return Nodes.OfType<SrmTreeNode>().Sum(GetNodeCountRecursive);
            if (node.Nodes.Count == 0)
                return 1;
            else
            {
                return node.Nodes.OfType<SrmTreeNode>().Sum(GetNodeCountRecursive) + 1;
            }

        }

        public int PredictExpansionCount(HashSet<SrmTreeNode> expandList, int stopLevel, SrmTreeNode node = null)
        {
            var children = new List<SrmTreeNode>();
            if (node == null)
                return Nodes.OfType<SrmTreeNode>().Sum(n => PredictExpansionCount(expandList, stopLevel, n));
            else
            {
                if (node.FirstNode is DummyNode)
                {
                    if (expandList.Contains(node))
                        return DocTreeCount(node.Model, docNodeTypes[stopLevel]) + 1;
                    else
                        return 1;
                }
                else
                    return node.Nodes.OfType<SrmTreeNode>().Sum(n => PredictExpansionCount(expandList, stopLevel, n)) + 1;
            }
        }

        private Type[] docNodeTypes = new[] { typeof(DocNodeParent), typeof(PeptideGroupDocNode), typeof(PeptideDocNode), typeof(TransitionGroupDocNode), typeof(TransitionDocNode) };
        private int DocTreeCount(DocNode docNode, Type stopType)
        {
            if (!(docNode is DocNodeParent) || !docNodeTypes.Contains(stopType))
                return 0;
            if (stopType == typeof(TransitionDocNode))
                return 1;
            var docNodeParent = (DocNodeParent)docNode;
            var stopLevel = Array.IndexOf(docNodeTypes, stopType);
            var level = Array.IndexOf(docNodeTypes, docNode.GetType());

            if (level < stopLevel)
                return docNodeParent.Children.Sum(node => DocTreeCount(node, docNodeTypes[level + 1]));
            else
                return 1;


        }

        public void ExpandSelectionBulk(Type nodeType)
        {
            using (BeginLargeUpdate())
            {
                ExpandSelection(nodeType);
            }
        }
        public void ExpandSelection(Type nodeType)
        {
            if (!treeNodeTypes.Contains(nodeType))
                return;
            var level = Array.IndexOf(treeNodeTypes, nodeType);
            var nodeCount = GetNodeCountRecursive();
            var newNodeCount = PredictExpansionCount(new HashSet<SrmTreeNode>(SelectedNodes.OfType<SrmTreeNode>()), level);
            var expansionLimit = MAX_PEPTIDE_EXPANSION;
            if (nodeType == typeof(TransitionTreeNode))
                expansionLimit = MAX_TRANSITION_EXPANSTION;
            if ((newNodeCount - nodeCount) > expansionLimit)
                MessageDlg.Show(this.Parent,
                    string.Format(ControlsResources.SequenceTree_ExpansionTooLargeMessage, (newNodeCount - nodeCount), expansionLimit));
            else
            {
                var topNode = TopNode;
                var leveledSelection = SelectedNodes.GroupBy(GetNodeLevel)
                    .ToDictionary(grouping => grouping.Key, grouping => grouping.ToList());

                BeforeExpand -= TreeViewMS_BeforeExpand;
                for (var i = treeNodeTypes.Length - 1; i >= 0 ; i--)
                { 
                    if (leveledSelection.TryGetValue(i, out var selectionLevelNodes))
                    {
                        foreach (var node in selectionLevelNodes)
                        {
                            if (i > level) // if we are below the given level remove node's children from selection and collapse the node (tree grows down)
                            {
                                node.Nodes.OfType<TreeNodeMS>().ForEach(childNode => SelectNode(childNode, false));
                                node.Collapse(false);
                            }
                            else
                            {
                                if (IsParentNode(node))
                                {
                                    EnsureChildren(node);
                                    node.Nodes.OfType<TreeNodeMS>().ForEach(childNode => SelectNode(childNode, true));
                                    ExpandRecursive(node, level, true);
                                }
                            }
                        }
                    }
                }
                BeforeExpand += TreeViewMS_BeforeExpand;
                while (GetNodeLevel(topNode as TreeNodeMS) > level)
                    topNode = topNode.Parent;
                TopNode = topNode;
            }
        }
        public bool LockDefaultExpansion { get; set; }
        public void ExpandRecursive(TreeNodeMS node, int level, bool select)
        {
            if (!IsParentNode(node))
                return;
            EnsureChildren(node);
            node.Expand();
            node.Nodes.OfType<TreeNodeMS>().ForEach(childNode => SelectNode(childNode, select));
            if (GetNodeLevel(node) < level)
                node.Nodes.OfType<TreeNodeMS>().ForEach(childNode => ExpandRecursive(childNode, level, select));
        }
    }


    public class ValidateLabelEditEventArgs : CancelEventArgs
    {
        public ValidateLabelEditEventArgs(string label)
        {
            Label = label;
        }

        public string Label { get; set; }
    }

    public class ModFontHolder
    {
        private readonly Control _control;

        public ModFontHolder(Control control)
        {
            _control = control;

            Heavy = new Font(Plain, FontStyle.Bold);
            Light = new Font(Plain, FontStyle.Bold | FontStyle.Underline);
        }

        public Font Plain { get { return _control.Font; } }
        public Font Light { get; private set; }
        public Font Heavy { get; private set; }
        public Font LightAndHeavy { get { return Light; } }

        public Font GetModFont(IsotopeLabelType labelType)
        {
            return (labelType.IsLight ? Light : Heavy);
        }

        public static IList<Color> GetModColors()
        {
            // CONSIDER: Maybe make this customizable with its own color scheme some day
            return ColorSchemeList.DEFAULT.PrecursorColors;
        }

        public static Color GetModColor(IsotopeLabelType labelType)
        {
            if (labelType.IsLight)
                return Color.Black;

            var colors = GetModColors();
            int indexColor = labelType.SortOrder % colors.Count;
            return colors[indexColor];
        }
    }
}
<|MERGE_RESOLUTION|>--- conflicted
+++ resolved
@@ -1,1709 +1,1706 @@
-﻿/*
- * Original author: Brendan MacLean <brendanx .at. u.washington.edu>,
- *                  MacCoss Lab, Department of Genome Sciences, UW
- *
- * Copyright 2009 University of Washington - Seattle, WA
- * 
- * Licensed under the Apache License, Version 2.0 (the "License");
- * you may not use this file except in compliance with the License.
- * You may obtain a copy of the License at
- *
- *     http://www.apache.org/licenses/LICENSE-2.0
- *
- * Unless required by applicable law or agreed to in writing, software
- * distributed under the License is distributed on an "AS IS" BASIS,
- * WITHOUT WARRANTIES OR CONDITIONS OF ANY KIND, either express or implied.
- * See the License for the specific language governing permissions and
- * limitations under the License.
- */
-using System;
-using System.Collections.Generic;
-using System.ComponentModel;
-using System.Drawing;
-using System.Linq;
-using System.Windows.Forms;
-using pwiz.Common.Collections;
-using pwiz.Common.SystemUtil;
-using pwiz.Common.SystemUtil.Caching;
-<<<<<<< HEAD
-using pwiz.Skyline.Alerts;
-=======
-using pwiz.Common.SystemUtil.PInvoke;
->>>>>>> 8a73de24
-using pwiz.Skyline.Controls.Graphs;
-using pwiz.Skyline.Controls.SeqNode;
-using pwiz.Skyline.Model;
-using pwiz.Skyline.Model.Find;
-using pwiz.Skyline.Model.GroupComparison;
-using pwiz.Skyline.Model.Proteome;
-using pwiz.Skyline.Model.Results;
-using pwiz.Skyline.Properties;
-using pwiz.Skyline.Util;
-
-namespace pwiz.Skyline.Controls
-{
-    public enum ReplicateDisplay { all, single, best }
-
-    /// <summary>
-    /// Displays a <see cref="SrmDocument"/> as a tree of nodes.
-    /// <para>
-    /// Enhanced node label editing from:
-    /// http://www.codeproject.com/KB/tree/CustomizedLabelEdit.aspx?display=Print
-    /// </para>
-    /// </summary>
-    public class SequenceTree : TreeViewMS, ITipDisplayer
-    {
-        private Image _dropImage;
-        private TreeNode _nodeCapture;
-        private IdentityPath _nodeEditPath;
-        private Timer _pickTimer;
-        private NodeTip _nodeTip;
-        private bool _focus;
-        private bool _sawDoubleClick;
-        private TreeNode _triggerLabelEdit;
-        private string _editedLabel;
-        private int _resultsIndex;
-        private NormalizeOption _normalizeOption;
-        private StatementCompletionTextBox _editTextBox;
-        private bool _inhibitAfterSelect;
-        private Receiver<NormalizedValueCalculator.Params, NormalizedValueCalculator> _receiver;
-
-        private readonly MoveThreshold _moveThreshold = new MoveThreshold(5, 5);
-
-        /// <summary>
-        /// Identity type used to select the last "dummy" node in the tree.
-        /// </summary>
-        private class InsertId : Identity { }
-
-        /// <summary>
-        /// Identity instance used to select the last "dummy" node in the tree.
-        /// </summary>
-        public static readonly Identity NODE_INSERT_ID = new InsertId();
-
-        /// <summary>
-        /// Enum of images used in the tree, in index order.
-        /// </summary>
-        public enum ImageId
-        {
-            blank,
-            protein,
-            peptide,
-            tran_group,
-            fragment,
-            peptide_lib,
-            peptide_irt,
-            peptide_irt_lib,
-            peptide_standard,
-            peptide_standard_lib,
-            peptide_qc,
-            peptide_qc_lib,
-            tran_group_lib,
-            fragment_lib,
-            peptide_decoy,
-            tran_group_decoy,
-            fragment_decoy,
-            protein_decoy,
-            peptide_lib_decoy,
-            tran_group_lib_decoy,
-            fragment_lib_decoy,
-            molecule,
-            molecule_lib,
-            molecule_irt,
-            molecule_irt_lib,
-            molecule_standard,
-            molecule_standard_lib,
-            molecule_list,
-            peptide_list,
-            empty_list,
-        }
-
-        public enum StateImageId
-        {
-            peak,
-            keep,
-            no_peak,
-            peak_blank            
-        }
-
-        public SequenceTree()
-        {
-            _receiver = NormalizedValueCalculator.PRODUCER.RegisterCustomer(this, UpdateNormalizedValueCalculator);
-            _updateNodeStatesRequired = true;
-        }
-
-        public void InitializeTree(IDocumentUIContainer documentUIContainer)
-        {            
-            DocumentContainer = documentUIContainer;
-
-            // Activate double buffering (unsuccessful attempts to reduce flicker)
-            DoubleBuffered = true;
-            SetStyle(ControlStyles.OptimizedDoubleBuffer | ControlStyles.AllPaintingInWmPaint, true);
-
-            // For improved control of label edit handling
-            SetStyle(ControlStyles.EnableNotifyMessage, true);
-            LabelEdit = false;
-            
-            BeforeExpand += TreeViewMS_BeforeExpand;
-
-            ImageList = new ImageList
-            {
-                TransparentColor = Color.Magenta,
-                ColorDepth = ColorDepth.Depth24Bit
-            };
-            ImageList.Images.Add(Resources.Blank);      // 1bpp
-            ImageList.Images.Add(Resources.Protein);    // 16bpp
-            ImageList.Images.Add(Resources.Peptide);    // 4bpp
-            ImageList.Images.Add(Resources.TransitionGroup); // 8bpp
-            ImageList.Images.Add(Resources.Fragment);   // 8bpp
-            ImageList.Images.Add(Resources.PeptideLib); // 4bpp
-            ImageList.Images.Add(Resources.PeptideIrt); // 4bpp
-            ImageList.Images.Add(Resources.PeptideIrtLib); // 4bpp
-            ImageList.Images.Add(Resources.PeptideStandard); // 4bpp
-            ImageList.Images.Add(Resources.PeptideStandardLib); // 4bpp
-            ImageList.Images.Add(Resources.PeptideQc);  // 4bpp
-            ImageList.Images.Add(Resources.PeptideQcLib); // 4bpp
-            ImageList.Images.Add(Resources.TransitionGroupLib); // 8bpp
-            ImageList.Images.Add(Resources.FragmentLib); // 8bpp
-            ImageList.Images.Add(Resources.PeptideDecoy); // 4bpp
-            ImageList.Images.Add(Resources.TransitionGroupDecoy); // 8bpp
-            ImageList.Images.Add(Resources.FragmentDecoy); // 8bpp
-            ImageList.Images.Add(Resources.ProteinDecoy); // 24bpp
-            ImageList.Images.Add(Resources.PeptideDecoyLib); // 4bpp
-            ImageList.Images.Add(Resources.TransitionGroupLibDecoy); // 8bpp
-            ImageList.Images.Add(Resources.FragmentLibDecoy); // 8bpp
-            ImageList.Images.Add(Resources.Molecule);   // 24bpp
-            ImageList.Images.Add(Resources.MoleculeLib); // 24bpp
-            ImageList.Images.Add(Resources.MoleculeIrt); // 24bpp
-            ImageList.Images.Add(Resources.MoleculeIrtLib); // 24bpp
-            ImageList.Images.Add(Resources.MoleculeStandard); // 24bpp
-            ImageList.Images.Add(Resources.MoleculeStandardLib); // 24bpp
-            ImageList.Images.Add(Resources.MoleculeList); // 16bpp
-            ImageList.Images.Add(Resources.PeptideList); // 16bpp
-            ImageList.Images.Add(Resources.EmptyList);  // 16bpp
-
-            StateImageList = new ImageList
-            {
-                ColorDepth = ColorDepth.Depth24Bit
-            };
-            StateImageList.Images.Add(Resources.Peak);  // 8bpp
-            StateImageList.Images.Add(Resources.Keep);  // 24bpp
-            StateImageList.Images.Add(Resources.NoPeak); // 24bpp
-            StateImageList.Images.Add(Resources.PeakBlank); // 8bpp
-
-            // Add the editable node at the end
-            Nodes.Add(new EmptyNode());
-
-            // One millisecond timer for showing pick list after mouse click
-            // to avoid deactivation from tree view setting focus back to itself.
-            _pickTimer = new Timer { Interval = 1 };
-            _pickTimer.Tick += tick_ShowPickList;
-
-            _nodeTip = new NodeTip(this) {Parent = TopLevelControl};
-            _normalizeOption = Settings.Default.AreaNormalizeOption;
-
-            OnTextZoomChanged();
-            OnDocumentChanged(this, new DocumentChangedEventArgs(null));
-        }
-        
-        protected override void  Dispose(bool disposing)
-        {
-            if (_pickTimer != null)
-                _pickTimer.Tick -= tick_ShowPickList;
-            if (_nodeTip != null)
-            {
-                _nodeTip.Dispose();
-                _nodeTip = null;
-            }
-            base.Dispose(disposing);
-        }
-
-        public bool IsTipVisible
-        {
-            get { return _nodeTip.Visible; }
-        }
-
-        public Rectangle TipRect
-        {
-            get { return _nodeTip.Visible ? _nodeTip.Bounds : Rectangle.Empty; }
-        }
-
-        [Browsable(true)]
-        public event EventHandler<PickedChildrenEventArgs> PickedChildrenEvent;
-
-        [Browsable(false)]
-        [DesignerSerializationVisibility(DesignerSerializationVisibility.Hidden)]
-        public ModFontHolder ModFonts { get; private set; }
-
-        /// <summary>
-        /// For <see cref="SrmTreeNodeParent"/> to use when child picking completes
-        /// successfully, and the child set was changed.
-        /// </summary>
-        /// <param name="node">The parent node for which children were picked</param>
-        /// <param name="list">Access to the picked list and creation of new child nodes</param>
-        /// <param name="synchSiblings">True if siblings of the node should be synchronized with it</param>
-        public void FirePickedChildren(SrmTreeNodeParent node, IPickedList list, bool synchSiblings)
-        {
-            if (PickedChildrenEvent != null)
-                PickedChildrenEvent(this, new PickedChildrenEventArgs(node, list, synchSiblings));
-        }
-
-        [Browsable(true)]
-        public event TreeViewEventHandler SelectedNodeChanged;
-
-        public void FireSelectedNodeChanged()
-        {
-            if (SelectedNodeChanged != null)
-                SelectedNodeChanged(this, new TreeViewEventArgs(SelectedNode));
-        }
-
-        /// <summary>
-        /// Shows the pick list for the current node, if it allows node picking.
-        /// </summary>
-        public void ShowPickList(bool okOnDeactivate = true)
-        {
-            IShowPicker picker = GetPicker(SelectedNode);
-            if (picker != null)
-                picker.ShowPickList(GetPickerLocation(SelectedNode), okOnDeactivate);            
-        }
-
-        private void tick_ShowPickList(object sender, EventArgs e)
-        {
-            _pickTimer.Stop();
-            ShowPickList();
-        }
-
-        /// <summary>
-        /// Use to determine whether a node supports child picking.
-        /// </summary>
-        /// <param name="node">The tree node in question</param>
-        /// <returns></returns>
-        public static bool CanPickChildren(TreeNode node)
-        {
-            return GetPicker(node) != null;
-        }
-
-        private static IShowPicker GetPicker(TreeNode node)
-        {
-            IShowPicker picker = node as IShowPicker;
-            return (picker != null && picker.CanShow ? picker : null);
-        }
-
-        /// <summary>
-        /// Property access to the underlying document being edited.
-        /// </summary>
-        [Browsable(false)]
-        [DesignerSerializationVisibility(DesignerSerializationVisibility.Hidden)]
-        public SrmDocument Document { get; private set; }
-        public NormalizedValueCalculator NormalizedValueCalculator { get; private set; } = NormalizedValueCalculator.DEFAULT;
-
-        private void UpdateNormalizedValueCalculator()
-        {
-            if (_receiver.TryGetCurrentProduct(out var normalizedValueCalculator))
-            {
-                NormalizedValueCalculator = normalizedValueCalculator;
-                if (_updateNodeStatesRequired)
-                {
-                    UpdateNodeStates();
-                }
-            }
-        }
-
-        private int _updateLockCountDoc;
-        private SrmDocument _updateDocPrevious;
-        private bool _updateNodeStatesRequired;
-
-        public bool IsInUpdateDoc { get { return _updateLockCountDoc > 0; } }
-
-        public void BeginUpdateDoc()
-        {
-            _updateLockCountDoc++;
-            _updateDocPrevious = DocumentContainer.Document;
-        }
-
-        public void EndUpdateDoc()
-        {
-            if (_updateLockCountDoc == 0)
-                return;
-            if (--_updateLockCountDoc == 0 && !ReferenceEquals(_updateDocPrevious, DocumentContainer.Document))
-            {
-                OnDocumentChanged(this, new DocumentChangedEventArgs(_updateDocPrevious));
-                _updateDocPrevious = null;
-            }
-        }
-
-        /// <summary>
-        /// Handler for a document changed event raised on the main document
-        /// window.  Tip and capture are removed, and all nodes in the tree updated.
-        /// </summary>
-        public void OnDocumentChanged(object sender, DocumentChangedEventArgs e)
-        {
-            if (_updateLockCountDoc > 0)
-                return;
-
-            SrmDocument document = DocumentContainer.DocumentUI;
-            if (document == null)
-                return;
-
-            Document = document;
-            bool updateNodeStates = false;
-            if (e.DocumentPrevious != null)
-            {
-                if (e.DocumentPrevious.Settings.TransitionSettings.Integration.IsIntegrateAll !=
-                    document.Settings.TransitionSettings.Integration.IsIntegrateAll)
-                {
-                    updateNodeStates = true;
-                }
-                else if (document.Settings.IsGlobalRatioChange(e.DocumentPrevious.Settings))
-                {
-                    updateNodeStates = true;
-                }
-            }
-            // If none of the children changed, then do nothing
-            if (!updateNodeStates && e.DocumentPrevious != null &&
-                ReferenceEquals(document.Children, e.DocumentPrevious.Children))
-            {
-                return;
-            }
-
-            HideEffects();
-
-            if (_editTextBox != null)
-            {
-                CommitEditBox(true);
-            }
-
-            Control cover = null;
-            try
-            {
-                // Cover the tree with a transparent control during document changes,
-                // since they can be large, BeginUpdate can fail to hide scrollbar updates.
-                bool changeAll = false;
-                if (e.DocumentPrevious != null && !ReferenceEquals(e.DocumentPrevious.Id, document.Id))
-                {
-                    changeAll = true; // Help UpdateNodes remove nodes quickly during a full docment change
-
-                    _resultsIndex = 0;
-                    _normalizeOption = NormalizeOption.RatioToFirstStandard(document.Settings);
-
-                    cover = new CoverControl(this);
-                }
-                else
-                {
-                    var settings = document.Settings;
-                    _resultsIndex = settings.HasResults
-                        ? Math.Min(_resultsIndex, settings.MeasuredResults.Chromatograms.Count - 1)
-                        : 0;
-                    if (IsSupportedNormalizeOption(_normalizeOption))
-                    {
-                        _normalizeOption = NormalizeOption.Constrain(settings, _normalizeOption);
-                    }
-                    else
-                    {
-                        _normalizeOption = NormalizeOption.RatioToFirstStandard(settings);
-                    }
-                }
-
-                if (_receiver.TryGetProduct(new NormalizedValueCalculator.Params(Document, _normalizeOption),
-                        out var normalizedValueCalculator))
-                {
-                    NormalizedValueCalculator = normalizedValueCalculator;
-                }
-                else
-                {
-                    _updateNodeStatesRequired |= updateNodeStates;
-                }
-                BeginUpdateMS();
-
-                SrmTreeNodeParent.UpdateNodes(this, Nodes, document.Children,
-                    true, PeptideGroupTreeNode.CreateInstance, changeAll);
-                if (updateNodeStates)
-                {
-                    UpdateNodeStates();
-                }
-            }
-            finally
-            {
-                EndUpdateMS();
-                if (cover != null)
-                    cover.Dispose();
-            }
-        }
-
-        private static readonly PeptideGraphInfo SELECTED_PEPTIDE_GRAPH_INFO = new PeptideGraphInfo
-        {
-            Color = Color.Red,
-            IsSelected = true
-        };
-
-        public PeptideGraphInfo GetPeptideGraphInfo(DocNode docNode)
-        {
-            var thisNode = docNode as PeptideDocNode;
-            if (thisNode == null)
-                return new PeptideGraphInfo {Color = PeptideDocNode.UNKNOWN_COLOR};
-            var selectedNode = SelectedNode as PeptideTreeNode;
-            return (selectedNode != null && Equals(selectedNode.DocNode.Key, thisNode.Key))
-                ? SELECTED_PEPTIDE_GRAPH_INFO
-                : new PeptideGraphInfo { Color = thisNode.Color };
-        }
-
-        [Browsable(false)]
-        [DesignerSerializationVisibility(DesignerSerializationVisibility.Hidden)]
-        public int ResultsIndex
-        {
-            get { return _resultsIndex; }
-            set
-            {
-                if (_resultsIndex != value)
-                {
-                    _resultsIndex = value;
-
-                    // If showing results based on the selected index, update
-                    // the display.
-                    if (ShowReplicate == ReplicateDisplay.single)
-                    {
-                        UpdateNodeStates();
-                    }
-                }
-            }
-        }
-
-        /// <summary>
-        /// Gets the results index for which the results are displayed in the tree,
-        /// which is either the currently active result, or the best result for the
-        /// given peptide, if best results are being displayed.
-        /// </summary>
-        /// <param name="nodePepTree">The peptide tree node from which to retreive the best result</param>
-        /// <returns>The best result index for the given peptide</returns>
-        public int GetDisplayResultsIndex(PeptideTreeNode nodePepTree)
-        {
-            return GetDisplayResultsIndex(nodePepTree != null ? nodePepTree.DocNode : null);
-        }
-
-        public int GetDisplayResultsIndex(PeptideDocNode nodePep)
-        {
-            int i = -1;
-            if (nodePep != null && ShowReplicate == ReplicateDisplay.best)
-                i = nodePep.BestResult;
-            if (i == -1)
-                i = ResultsIndex;
-            return i;
-        }
-
-        private ReplicateDisplay _showReplicate = ReplicateDisplay.single;
-
-        [Browsable(false)]
-        [DesignerSerializationVisibility(DesignerSerializationVisibility.Hidden)]
-        public ReplicateDisplay ShowReplicate
-        {
-            get
-            {
-                return _showReplicate;
-            }
-
-            set
-            {
-                if (ShowReplicate != value)
-                {
-                    _showReplicate = value;
-                    UpdateNodeStates();
-                }
-            }
-        }
-
-        private static bool IsSupportedNormalizeOption(NormalizeOption normalizeOption)
-        {
-            return normalizeOption == NormalizeOption.GLOBAL_STANDARDS ||
-                   normalizeOption?.NormalizationMethod is NormalizationMethod.RatioToLabel;
-        }
-
-        [Browsable(false)]
-        [DesignerSerializationVisibility(DesignerSerializationVisibility.Hidden)]
-        public NormalizeOption NormalizeOption
-        {
-            get { return _normalizeOption; }
-            set
-            {
-                if (IsSupportedNormalizeOption(value))
-                {
-                    if (_normalizeOption != value)
-                    {
-                        _normalizeOption = value;
-                        UpdateNodeStates();
-                    }
-                }
-            }
-        }
-
-        /// <summary>
-        /// Update states of a list of nodes and all of their children.
-        /// </summary>
-        /// <param name="nodes">The list of nodes to update</param>
-        private static void UpdateNodeStates(TreeNodeCollection nodes)
-        {
-            if (nodes == null)
-                return;
-
-            foreach (var nodeTree in nodes)
-            {
-                var node = nodeTree as SrmTreeNode;
-                if (node == null)
-                    continue;
-                node.UpdateState();
-                UpdateNodeStates(node.Nodes);
-            }
-        }
-
-        private void UpdateNodeStates()
-        {
-            BeginUpdate();
-            UpdateNodeStates(Nodes);
-            EndUpdate();            
-        }
-
-        [Browsable(false)]
-        [DesignerSerializationVisibility(DesignerSerializationVisibility.Hidden)]
-        public IList<IdentityPath> SelectedPaths
-        {
-            get
-            {
-                IList<IdentityPath> treeSelections = new List<IdentityPath>();
-                foreach (TreeNodeMS node in SelectedNodes)
-                {
-                    treeSelections.Add(GetNodePath(node));
-                }
-                return treeSelections;
-            }
-
-            set
-            {
-                if (value != null)
-                {
-                    SelectedNodes.Clear();
-                    foreach (IdentityPath path in value)
-                    {
-                        AddSelectedNode(Nodes, new IdentityPathTraversal(path));
-                    }
-                }
-            }
-        }
-
-        /// <summary>
-        /// Property usable for saving and restoring selection based on the
-        /// underlying document structure.
-        /// </summary>
-        [Browsable(false)]
-        [DesignerSerializationVisibility(DesignerSerializationVisibility.Hidden)]
-        public IdentityPath SelectedPath
-        {
-            get
-            {
-                return GetNodePath((TreeNodeMS) SelectedNode);
-            }
-
-            set
-            {
-                if (value != null)
-                {
-                    SelectNode(Nodes, new IdentityPathTraversal(value));    
-                }
-            }
-        }
-
-        /// <summary>
-        /// Select a node in the tree without clearing the previous selection.
-        /// </summary>
-        public void SelectPath(IdentityPath path)
-        {
-            var node = (TreeNodeMS) FindNode(Nodes, new IdentityPathTraversal(path));
-            if (node == null)
-                return;
-
-            // Make sure all ancestors of this node are expanded
-            for (var parent = node.Parent; parent != null && !parent.IsExpanded; parent = parent.Parent)
-            {
-                parent.Expand();
-            }
-
-            // Scroll to show selected node.
-            node.EnsureVisible();
-
-            // Change the selected node without changing the total selection.  However, if the current
-            // node is already selected, allow the selection to collapse and show only the peptide's transitions.
-            _inhibitAfterSelect = !ReferenceEquals(SelectedNode, node);
-            SelectedNode = null;
-            SelectedNode = node;
-            _inhibitAfterSelect = false;
-
-            Invalidate();
-        }
-
-        protected override void OnAfterSelect(TreeViewEventArgs e)
-        {
-            if (!_inhibitAfterSelect)
-                base.OnAfterSelect(e);
-        }
-
-        /// <summary>
-        /// Find the TreeNode corresponding to the given path traversal.
-        /// </summary>
-        private TreeNode FindNode(TreeNodeCollection treeNodes, IdentityPathTraversal traversal)
-        {
-            // Identity paths are not allowed to be empty, so we can get the
-            // first value, and then check to make sure we never descend further when
-            // no next value is available.
-            Identity id = traversal.Next();
-
-            // Check for the insert node, which is a special value
-            if (ReferenceEquals(id, NODE_INSERT_ID))
-                return (TreeNodeMS)Nodes[Nodes.Count - 1];
-
-            // Look for the specified child
-            foreach (TreeNode nodeTree in treeNodes)
-            {
-                SrmTreeNode node = nodeTree as SrmTreeNode;
-                if (node != null && ReferenceEquals(id, node.Model.Id))
-                {
-                    // If traversal is complete, select the specified node
-                    if (!traversal.HasNext)
-                    {
-                        return node;
-                    }
-                    // Otherwise continue descending
-                    else
-                    {
-                        // Make sure children have been materialized
-                        var nodeParent = node as SrmTreeNodeParent;
-                        if (nodeParent != null)
-                            nodeParent.EnsureChildren();
-
-                        // If no children are found, then select this node
-                        if (node.Nodes.Count == 0)
-                        {
-                            return node;
-                        }
-                        else
-                            return FindNode(node.Nodes, traversal);
-                    }
-                }
-            }
-
-            return null;
-        }
-
-        [Browsable(false)]
-        [DesignerSerializationVisibility(DesignerSerializationVisibility.Hidden)]
-        public IEnumerable<DocNode> SelectedDocNodes
-        {
-            get
-            {
-                foreach (var nodeTree in SelectedNodes)
-                {
-                    var nodeSrmTree = nodeTree as SrmTreeNode;
-                    if (nodeSrmTree != null)
-                        yield return nodeSrmTree.Model;
-                }
-            }
-        }
-
-        public bool IsInsertPath(IdentityPath path)
-        {
-            return path != null && ReferenceEquals(path.GetIdentity(0), NODE_INSERT_ID);
-        }
-
-        public IdentityPath GetNodePath(TreeNodeMS node)
-        {
-            SrmTreeNode nodeTree = node as SrmTreeNode;
-            if (nodeTree == null)
-                return (node == null ? null : new IdentityPath(NODE_INSERT_ID));
-            return nodeTree.Path;
-        }
-
-        private void SelectNode(TreeNodeCollection treeNodes, IdentityPathTraversal traversal)
-        {
-            SelectedNodes.Clear();
-            AddSelectedNode(treeNodes, traversal);
-            if (SelectedNodes.Count > 0)
-                SelectedNode = SelectedNodes.First();
-        }
-
-        /// <summary>
-        /// Recursive function for restoring a tree node selection based
-        /// on a path of <see cref="Identity"/> references.
-        /// </summary>
-        /// <param name="treeNodes">Tree nodes for the current point in the <see cref="traversal"/></param>
-        /// <param name="traversal">A recursive descent traversal of a <see cref="IdentityPath"/></param>
-        private void AddSelectedNode(TreeNodeCollection treeNodes, IdentityPathTraversal traversal)
-        {
-            // Identity paths are not allowed to be empty, so we can get the
-            // first value, and then check to make sure we never descend further when
-            // no next value is available.
-            Identity id = traversal.Next();
-
-            // Check of the insert node, which is a special value
-            if (ReferenceEquals(id, NODE_INSERT_ID))
-            {
-                SelectNode((TreeNodeMS)Nodes[Nodes.Count - 1], true);
-                return;
-            }
-
-            // Look for the specified child
-            foreach (TreeNode nodeTree in treeNodes)
-            {
-                SrmTreeNode node = nodeTree as SrmTreeNode;
-                if (node != null && ReferenceEquals(id, node.Model.Id))
-                {
-                    // If traversal is complete, select the specified node
-                    if (!traversal.HasNext)
-                        SelectNode(node, true);
-                    // Otherwise continue descending
-                    else
-                    {
-                        // Make sure children have been materialized
-                        var nodeParent = node as SrmTreeNodeParent;
-                        if (nodeParent != null)
-                            nodeParent.EnsureChildren();
-
-                        // If no children are found, then select this node
-                        if (node.Nodes.Count == 0)
-                            SelectNode(node, true);
-                        else
-                            AddSelectedNode(node.Nodes, traversal);
-                    }
-                }
-            }
-        }
-
-        public TreeNode FindAvailableNode(TreeNodeCollection treeNodes, IdentityPathTraversal traversal)
-        {
-            Identity id = traversal.Next();
-
-            if (ReferenceEquals(id, NODE_INSERT_ID))
-            {
-                return Nodes[Nodes.Count - 1];
-            }
-
-            foreach(TreeNode nodeTree in treeNodes)
-            {
-                SrmTreeNode node = nodeTree as SrmTreeNode;
-                if(node != null && ReferenceEquals(id, node.Model.Id))
-                {
-                    if (!traversal.HasNext)
-                        return node;
-                    if (node.Nodes.Count != 0)
-                        return FindAvailableNode(node.Nodes, traversal);
-                }
-            }
-            return null;
-        }
-
-        /// <summary>
-        /// Gets a typed <see cref="PeptideGroupTreeNode"/> list of the root tree nodes
-        /// in this <see cref="TreeView"/>.
-        /// </summary>
-        /// <returns>A list of root nodes</returns>
-        public IEnumerable<PeptideGroupTreeNode> GetSequenceNodes()
-        {
-            foreach (TreeNode node in Nodes)
-            {                
-                PeptideGroupTreeNode seqNode = node as PeptideGroupTreeNode;
-                if (seqNode != null)
-                    yield return seqNode;
-            }
-        }
-
-        /// <summary>
-        /// Returns the start node, or an ancestor, if it is of a given type.
-        /// </summary>
-        /// <typeparam name="TNode">The type to look for</typeparam>
-        /// <param name="nodeStart">The node to start from</param>
-        /// <returns>The selected node or ancestor of the desired type</returns>
-        public static TNode GetNodeOfType<TNode>(TreeNode nodeStart)
-            where TNode : TreeNode
-        {
-            for (TreeNode node = nodeStart; node != null; node = node.Parent)
-            {
-                if (node is TNode)
-                    return (TNode)node;
-            }
-            return null;
-        }
-
-        /// <summary>
-        /// Gets the selected node, or an ancestor, if it is of a given type.
-        /// </summary>
-        /// <typeparam name="TNode">The type to look for</typeparam>
-        /// <returns>The selected node or ancestor of the desired type</returns>
-        public TNode GetNodeOfType<TNode>()
-            where TNode : SrmTreeNode
-        {
-            return GetNodeOfType<TNode>(SelectedNode);
-        }
-        
-
-        /// <summary>
-        /// Hides tool tip and drop-arrow.
-        /// </summary>
-        public void HideEffects()
-        {
-            if (IgnoreFocus)
-                return;
-
-            // Clear capture node to hide drop arrow
-            NodeCapture = null;
-
-            // Hide tool tip
-            if (_nodeTip != null)
-                _nodeTip.HideTip();
-
-            _moveThreshold.Location = PointToClient(Cursor.Position);
-        }
-
-        /// <summary>
-        /// Use to freeze on screen updates of the tree, and show an hourglass
-        /// cursor during operations expected to have significant impact on
-        /// the tree contents.
-        /// </summary>
-        /// <returns>An <see cref="IDisposable"/> instance suitable for a using block</returns>
-        public IDisposable BeginLargeUpdate()
-        {
-            return new LargeUpdate(this);
-        }
-
-        private class LargeUpdate : IDisposable
-        {
-            private readonly SequenceTree _tree;
-            private readonly Control _coverControl;
-            private readonly Cursor _cursorBegin;
-            private readonly bool _autoExpandBegin;
-
-            public LargeUpdate(SequenceTree tree)
-            {
-                _tree = tree;
-                _coverControl = new CoverControl(_tree);
-                _cursorBegin = _tree.Parent.Cursor;
-                _tree.Parent.Cursor = Cursors.WaitCursor;
-                _autoExpandBegin = _tree.AutoExpandSingleNodes;
-                _tree.AutoExpandSingleNodes = false;
-                _tree.BeginUpdate();
-            }
-
-            public void Dispose()
-            {
-                _tree.EndUpdate();
-                _tree.AutoExpandSingleNodes = _autoExpandBegin;
-                _coverControl.Dispose();
-                _tree.Parent.Cursor = _cursorBegin;
-            }
-        }
-
-        protected Rectangle DropRect
-        {
-            get
-            {
-                if (_nodeCapture == null)
-                    return new Rectangle();
-                return GetDropRect(_nodeCapture);
-            }
-        }
-
-        protected Image DropImage
-        {
-            get { return _dropImage ?? (_dropImage = Resources.DropImage); }
-        }
-
-        protected TreeNode NodeCapture
-        {
-            get { return _nodeCapture; }
-            set
-            {
-                if (value != _nodeCapture)
-                {
-                    Capture = (value != null);
-                    InvalidateDropRect();
-                    _nodeCapture = value;
-                    PaintDropImage();
-                }
-            }
-        }
-
-        protected Rectangle GetNoteRect(TreeNode node)
-        {
-            Rectangle rectNode = ((TreeNodeMS)node).BoundsMS;
-            int halfHeight = rectNode.Height - 2;
-            return new Rectangle(rectNode.X + rectNode.Width - halfHeight, rectNode.Y, halfHeight, halfHeight);
-        }
-
-        protected Rectangle GetDropRect(TreeNode node)
-        {
-            // Size for arrowhead image, centered on the node
-            Rectangle rectNode = ((TreeNodeMS)node).BoundsMS;
-            Image img = DropImage;
-            return new Rectangle(rectNode.X + rectNode.Width + 5,
-                                 rectNode.Y,
-                                 img.Width,
-                                 rectNode.Height);
-        }
-
-        protected Point GetPickerLocation(TreeNode node)
-        {
-            return GetPickerLocation(GetDropRect(node));
-        }
-
-        protected Point GetPickerLocation(Rectangle rectDrop)
-        {
-            var screen = Screen.FromControl(this);
-            Size size = PopupPickList.SizeAll;
-            Point pt = PointToScreen(rectDrop.Location);
-            int y = pt.Y + rectDrop.Height;
-            if (y + size.Height > screen.WorkingArea.Height)
-                y = pt.Y - size.Height;
-            int x = Math.Min(pt.X, screen.WorkingArea.Right - size.Width); 
-            
-            return new Point(x, y);
-        }
-
-        protected void InvalidateDropRect()
-        {
-            if (_nodeCapture != null)
-                Invalidate(DropRect);
-        }
-
-        protected void PaintDropImage()
-        {
-            if (_nodeCapture != null)
-            {
-                using (Graphics g = CreateGraphics())
-                {
-                    Rectangle dropRect = DropRect;
-                    Point pt = dropRect.Location;
-                    // Center the image in the rectangle.
-                    pt.Y += dropRect.Height/2 - DropImage.Height/2;
-                    
-                    g.DrawImage(DropImage, pt);
-                }
-            }
-        }
-
-        public bool IgnoreFocus { get; set; }
-
-        protected override void OnGotFocus(EventArgs e)
-        {
-            base.OnGotFocus(e);
-            _focus = true;
-            Invalidate();
-        }
-
-        protected override void OnLostFocus(EventArgs e)
-        {
-            _focus = false;
-            HideEffects();
-            base.OnLostFocus(e);
-            Invalidate();
-        }
-
-        protected override void WndProc(ref Message m)
-        {
-            // Invalidate on horizontal scroll or size events to keep the chromatogram color
-            // indicators displayed on the right edge of the tree view.
-            const int WM_HSCROLL = 0x114;
-            const int WM_SIZE = 0x005;
-            if (m.Msg == WM_HSCROLL || m.Msg == WM_SIZE)
-                Invalidate();
-
-            base.WndProc(ref m);
-        }
-
-        protected override void OnMouseMove(MouseEventArgs e)
-        {
-            base.OnMouseMove(e);
-
-            MoveMouse(e.Location);
-        }
-
-        public void MoveMouse(Point pt)
-        {
-            if (!_moveThreshold.Moved(pt))
-                return;
-            _moveThreshold.Location = null;
-
-            // Calculate UI indications of picker popup and tool tip
-            TreeNodeMS node = (TreeNodeMS) GetNodeAt(pt);
-            var picker = GetPicker(node);
-            var tipProvider = node as ITipProvider;
-            if (tipProvider != null)
-                ((SrmTreeNode) node).ShowAnnotationTipOnly = GetNoteRect(node).Contains(pt);
-            if (tipProvider != null && !tipProvider.HasTip)
-                tipProvider = null;
-            if ((_focus || IgnoreFocus) && (picker != null || tipProvider != null))
-            {
-                Rectangle rectCapture = node.BoundsMS;
-                if (tipProvider == null || !rectCapture.Contains(pt))
-                    _nodeTip.HideTip();
-                else
-                    _nodeTip.SetTipProvider(tipProvider, rectCapture, pt);
-                Rectangle rectDrop = GetDropRect(node);
-                rectCapture.Width = rectDrop.Left + rectDrop.Width - rectCapture.Left;
-                if (picker == null || !rectCapture.Contains(pt))
-                    node = null;
-                Cursor = (picker != null && rectDrop.Contains(pt) ? Cursors.Hand : Cursors.Default);
-            }
-            else
-            {
-                node = null;
-                if (_nodeTip != null)
-                    _nodeTip.HideTip();
-            }
-            // Capture the mouse cursor, if not in test mode ignoring focus
-            if (!IgnoreFocus)
-                NodeCapture = node;
-        }
-
-        protected override void OnMouseClick(MouseEventArgs e)
-        {
-            if (NodeCapture is IShowPicker && DropRect.Contains(e.Location))
-            {
-                if (!ReferenceEquals(SelectedNode, NodeCapture))
-                    SelectedNode = NodeCapture;
-
-                // Must be done on a timer, because otherwise tree view may
-                // set focus back to itself, and deactivate the pick list prematurely.
-                _pickTimer.Start();
-            }
-            else
-            {
-                _triggerLabelEdit = null;
-
-                base.OnMouseClick(e);
-            }
-        }
-
-        protected void RunUI(Action act)
-        {
-            Invoke(act);
-        }
-
-        protected override void OnMouseUp(MouseEventArgs e)
-        {
-            if (e.Button == MouseButtons.Left)
-            {
-                TreeNode node = SelectedNode;
-                if (node == GetNodeAt(0, e.Y))
-                {
-                    if (_sawDoubleClick)
-                        _sawDoubleClick = false;
-                    else if (IsEditableNode(node))
-                        _triggerLabelEdit = node;
-                }
-            }
-            base.OnMouseUp(e);
-        }
-
-        protected override void OnDoubleClick(EventArgs e)
-        {
-            _sawDoubleClick = true;
-            base.OnDoubleClick(e);
-        }
-
-        protected override void OnKeyDown(KeyEventArgs e)
-        {
-            switch(e.KeyCode)
-            {
-                case Keys.Space:
-                    ShowPickList();
-                    break;
-
-                case Keys.End:
-                    if (e.Control && Nodes.Count > 0)
-                        SelectedNode = Nodes[Nodes.Count - 1];
-                    break;
-
-                case Keys.Home:
-                    if (e.Control && Nodes.Count > 0)
-                        SelectedNode = Nodes[0];
-                    break;
-
-                default:
-                    base.OnKeyDown(e);
-                    break;
-            }
-        }
-
-        protected override void OnKeyPress(KeyPressEventArgs e)
-        {
-            if (IsEditableNode(SelectedNode) && !Char.IsControl(e.KeyChar))
-            {
-                BeginEdit(true);
-                string keyChar = e.KeyChar.ToString(LocalizationHelper.CurrentCulture);
-                if (IsKeyLocked(Keys.CapsLock))
-                    keyChar = keyChar.ToLower();
-                if (@"+^%~(){}[]".IndexOf(keyChar, StringComparison.Ordinal) >= 0)
-                {
-                    keyChar = @"{" + keyChar + @"}";
-                }
-                SendKeys.Send(keyChar);
-                e.Handled = true;
-            }
-            else
-            {
-                base.OnKeyPress(e);                
-            }
-        }
-
-        protected override void OnBeforeLabelEdit(NodeLabelEditEventArgs e)
-        {
-            // Statement completion UI now handles editing, so cancel the default
-            // tree node label edit behavior.
-            e.CancelEdit = true;
-        }
-
-        protected void OnAfterNodeEdit(NodeLabelEditEventArgs e)
-        {
-            if (e.CancelEdit)
-            {
-                if (AfterNodeEdit != null)
-                    AfterNodeEdit(this, e);                
-            }
-            else
-            {
-                LabelEdit = false;
-                e.CancelEdit = true;
-                if (e.Label == null)
-                    return;
-                var ea = new ValidateLabelEditEventArgs(e.Label);
-                OnValidateLabelEdit(ea);
-                if (ea.Cancel)
-                {
-                    e.Node.Text = _editedLabel;
-                    LabelEdit = true;
-                    BeginEditNode(e.Node, true);
-                }
-                else
-                {
-                    e.CancelEdit = false;
-                    if (AfterNodeEdit != null)
-                        AfterNodeEdit(this, e);
-                }                
-            }
-        }
-
-        [Browsable(true)]
-        public event EventHandler<ValidateLabelEditEventArgs> ValidateLabelEdit;
-
-        [Browsable(true)]
-        public event EventHandler<NodeLabelEditEventArgs> BeforeNodeEdit;
-
-        [Browsable(true)]
-        public event EventHandler<NodeLabelEditEventArgs> AfterNodeEdit;
-
-
-        protected virtual void OnValidateLabelEdit(ValidateLabelEditEventArgs e)
-        {
-            if (ValidateLabelEdit != null)
-                ValidateLabelEdit(this, e);
-        }
-
-        protected override void OnNotifyMessage(Message m)
-        {
-            // No erasebackground to reduce flicker
-            //if (m.Msg == (int)User32.WinMessageType.WM_ERASEBKGND)
-            //    return;
-            if (m.Msg == (int) User32.WinMessageType.WM_TIMER)
-            {
-                if (_triggerLabelEdit != null && !ReferenceEquals(_triggerLabelEdit, SelectedNode))
-                {
-                    // If the selected node has changed since the mouse edit, then cancel
-                    // the label edit trigger.
-                    _triggerLabelEdit = null;
-                }
-                if (_triggerLabelEdit != null)
-                {
-                    _triggerLabelEdit = null;
-                    StartLabelEdit(true);
-                }
-            }
-            base.OnNotifyMessage(m);
-        }
-
-        public bool IsEditableNode(TreeNode node)
-        {
-            if (SelectedNode is EmptyNode)
-                return true;
-            PeptideGroupTreeNode nodeTree = node as PeptideGroupTreeNode;
-            return (nodeTree != null && !nodeTree.DocNode.IsDecoy);
-        }
-
-        public void BeginEdit(bool commitOnLoseFocus)
-        {
-            StartLabelEdit(commitOnLoseFocus);
-        }
-
-        private void BeginEditNode(TreeNode node, bool commitOnLoseFocus)
-        {
-            var textBox = new TextBox
-            {
-                Text = node.Text,
-                Bounds = node is TreeNodeMS ? (node as TreeNodeMS).BoundsMS : node.Bounds,
-                Font = Font
-            };
-
-            // Only allow statement completion on the new node. Statement
-            // completion for an existing peptide list gets a bit strange. If this is
-            // really what the user wants, they can delete the existing node and use statement
-            // completion on the new node.
-            bool disableCompletion = (node is SrmTreeNode);
-            if (disableCompletion)
-            {
-                // But allow statement completion for an empty peptide list
-                var nodeGroupTree = node as PeptideGroupTreeNode;
-                if (nodeGroupTree != null &&
-                    nodeGroupTree.DocNode.Children.Count == 0 &&
-                    nodeGroupTree.DocNode.IsPeptideList)
-                {
-                    disableCompletion = false;
-                }
-            }
-            _editTextBox = new StatementCompletionTextBox(DocumentContainer, commitOnLoseFocus)
-                {AutoSizeWidth = true, DisableCompletion = disableCompletion};
-            _editTextBox.Attach(textBox);
-            textBox.KeyDown += textBox_KeyDown;
-            _editTextBox.SelectionMade += EditBox_SelectionMade;
-            if (commitOnLoseFocus)
-                _editTextBox.TextBoxLoseFocus += _editTextBox_TextBoxLoseFocus;
-            RepositionEditTextBox();
-            Parent.Controls.Add(textBox);
-            Parent.Controls.SetChildIndex(textBox, 0);
-            textBox.Focus();
-        }
-
-        void _editTextBox_TextBoxLoseFocus()
-        {
-            CommitEditBox(false);
-        }
-
-        void textBox_KeyDown(object sender, KeyEventArgs e)
-        {
-            if (e.Handled)
-            {
-                return;
-            }
-            switch (e.KeyCode)
-            {
-                case Keys.Escape:
-                    CommitEditBox(true);
-                    e.Handled = e.SuppressKeyPress = true;
-                    break;
-                case Keys.Enter:
-                    CommitEditBox(false);
-                    e.Handled = e.SuppressKeyPress = true;
-                    break;
-            }
-        }
-
-        private void RepositionEditTextBox()
-        {
-            var bounds = ((TreeNodeMS) SelectedNode).BoundsMS;
-            _editTextBox.TextBox.Location = new Point(bounds.Location.X + Location.X, 
-                bounds.Location.Y + Location.Y);
-            _editTextBox.MinimumWidth = 80;
-            _editTextBox.MaximumWidth = Bounds.Width - 1 - bounds.Left;
-            _editTextBox.AutoSizeWidth = true;
-            _editTextBox.AutoResize();
-        }
-
-        private void EditBox_SelectionMade(StatementCompletionItem statementCompletionItem)
-        {
-            if (_editTextBox == null)
-                return;
-            _editTextBox.TextBox.Text = statementCompletionItem.ToString();
-            CommitEditBox(false);
-        }
-        
-        public void CommitEditBox(bool wasCancelled)
-        {
-            if (_editTextBox == null)
-            {
-                return;
-            }
-            var editTextBox = _editTextBox;
-            _editTextBox = null;
-            String label = editTextBox.TextBox.Text;
-            editTextBox.TextBox.Parent.Controls.Remove(editTextBox.TextBox);
-            editTextBox.Detach();
-            var node = FindAvailableNode(Nodes, new IdentityPathTraversal(_nodeEditPath));
-            if(node == null)
-                return;
-            NodeLabelEditEventArgs nodeLabelEditEventArgs =
-                new NodeLabelEditEventArgs(node, label) {CancelEdit = wasCancelled};
-            OnAfterNodeEdit(nodeLabelEditEventArgs);
-        }
-
-        public void StartLabelEdit(bool commitOnLoseFocus)
-        {
-            TreeNode node = SelectedNode;
-            if (BeforeNodeEdit != null)
-                BeforeNodeEdit(this, new NodeLabelEditEventArgs(node));
-            _editedLabel = node.Text;
-            LabelEdit = true;
-            _nodeEditPath = SelectedPath;
-            BeginEditNode(node, commitOnLoseFocus);
-        }
-
-        public StatementCompletionTextBox StatementCompletionEditBox
-        {
-            get { return _editTextBox; }
-        }
-
-        protected override bool IsParentNode(TreeNode node)
-        {
-            return node is SrmTreeNodeParent;
-        }
-
-        protected override int EnsureChildren(TreeNode node)
-        {
-            var nodeParent = node as SrmTreeNodeParent;
-            if (nodeParent == null)
-                return 0;
-            nodeParent.EnsureChildren();
-            return nodeParent.ChildDocNodes.Count;
-        }
-
-        public Rectangle ScreenRect
-        {
-            get { return Screen.GetBounds(this); }
-        }
-
-        public bool AllowDisplayTip
-        {
-            get { return IgnoreFocus || Focused || ToolTipOwner != null; }
-        }
-
-        public static ProteinMetadataManager.ProteinDisplayMode ProteinsDisplayMode
-        {
-            get { return Helpers.ParseEnum(Settings.Default.ShowPeptidesDisplayMode, ProteinMetadataManager.ProteinDisplayMode.ByName); }
-        }
-
-        public DisplaySettings GetDisplaySettings(PeptideDocNode nodePep)
-        {
-            return new DisplaySettings(NormalizedValueCalculator, nodePep, ShowReplicate == ReplicateDisplay.best, ResultsIndex, NormalizeOption);
-        }
-
-        public Rectangle RectToScreen(Rectangle r)
-        {
-            return RectangleToScreen(r);
-        }
-
-        public override void OnTextZoomChanged()
-        {
-            base.OnTextZoomChanged();
-            ModFonts = new ModFontHolder(this);   
-        }
-
-        public void OnShowPeptidesDisplayModeChanged()
-        {
-            UpdateNodeStates();
-        }
-
-        public int WidthToEnsureAllItemsVisible()
-        {
-            if (this.Nodes.Count == 0) return this.Bounds.Width;
-            int maxRight = 0;
-            TreeNode node = this.Nodes[0];
-            while (node != null)
-            {
-                if(node.IsVisible)
-                    maxRight = Math.Max(maxRight, node.Bounds.Right);
-
-                if (node.Nodes.Count > 0)
-                    node = node.Nodes[0];
-                else
-                    node = node.NextNode ?? node.Parent.NextNode;
-            }
-            return maxRight;
-        }
-
-        private Control _toolTipOwner;
-        Control ToolTipOwner
-        {
-            get
-            {
-                return _toolTipOwner;
-            }
-            set
-            {
-                if (ToolTipOwner == value)
-                {
-                    return;
-                }
-                if (ToolTipOwner != null)
-                {
-                    ToolTipOwner.LostFocus -= TooltipOwnerLostFocus;
-                }
-                _toolTipOwner = value;
-                if (ToolTipOwner != null)
-                {
-                    ToolTipOwner.LostFocus += TooltipOwnerLostFocus;
-                }
-            }
-        }
-
-        /// <summary>
-        /// If the FindMatch requires showing a tooltip, displays the Tooltip
-        /// for the currently selected node.
-        /// </summary>
-        /// <param name="owner">If not null, the SequenceTree will continue to
-        /// display the tooltip until owner loses focus.  If null, the SequenceTree
-        /// sets focus to itself before displaying the tooltip.</param>
-        /// <param name="findMatch">The match to highlight</param>
-        public void HighlightFindMatch(Control owner, FindMatch findMatch)
-        {
-            ToolTipOwner = null;
-            if (!findMatch.Note && findMatch.AnnotationName == null)
-            {
-                return;
-            }
-            if (owner != null)
-            {
-                if (!owner.Focused)
-                {
-                    return;
-                }
-                ToolTipOwner = owner;
-            }
-            else
-            {
-                Focus();
-            }
-            var selectedMsNode = SelectedNode as SrmTreeNode;
-            var tipProvider = SelectedNode as ITipProvider;
-            if (tipProvider == null || selectedMsNode == null)
-            {
-                _nodeTip.HideTip();
-                return;
-            }
-            selectedMsNode.ShowAnnotationTipOnly = true;
-            _nodeTip.SetTipProvider(tipProvider, selectedMsNode.BoundsMS, PointToClient(Cursor.Position));
-        }
-        private void TooltipOwnerLostFocus(object sender, EventArgs eventArgs)
-        {
-            ToolTipOwner = null;
-            _nodeTip.HideTip();
-        }
-
-        public const int MAX_PEPTIDE_EXPANSION = 2000;
-        public const int MAX_TRANSITION_EXPANSTION = 10 * 1000;
-
-        public bool ExpandProteins
-        {
-            get
-            {
-                if (Document.MoleculeCount > MAX_PEPTIDE_EXPANSION)
-                    return false;
-                return !LockDefaultExpansion && Settings.Default.SequenceTreeExpandProteins;
-            }
-        }
-
-        public bool ExpandPeptides
-        {
-            get
-            {
-                if (Document.MoleculeCount > MAX_PEPTIDE_EXPANSION)
-                    return false;
-                return !LockDefaultExpansion && Settings.Default.SequenceTreeExpandPeptides;
-            }
-        }
-
-        public bool ExpandPrecursors
-        {
-            get
-            {
-                if (Document.MoleculeTransitionCount > MAX_TRANSITION_EXPANSTION)
-                    return false;
-                return !LockDefaultExpansion && Settings.Default.SequenceTreeExpandPrecursors;
-            }
-        }
-
-        private Type[] treeNodeTypes = new Type[] {typeof(SrmTreeNodeParent), typeof(PeptideGroupTreeNode), typeof(PeptideTreeNode), typeof(TransitionGroupTreeNode), typeof(TransitionTreeNode)};
-
-        public int GetNodeLevel(TreeNodeMS node)
-        {
-            if (node == null)
-                return -1;
-            return Array.IndexOf(treeNodeTypes, node.GetType());
-        }
-        public int GetNodeTypeLevel(Type nodeType)
-        {
-            if (nodeType == null)
-                return -1;
-            return Array.IndexOf(treeNodeTypes, nodeType);
-        }
-
-        public int GetNodeCountRecursive(SrmTreeNode node = null)
-        {
-            if (node == null)
-                return Nodes.OfType<SrmTreeNode>().Sum(GetNodeCountRecursive);
-            if (node.Nodes.Count == 0)
-                return 1;
-            else
-            {
-                return node.Nodes.OfType<SrmTreeNode>().Sum(GetNodeCountRecursive) + 1;
-            }
-
-        }
-
-        public int PredictExpansionCount(HashSet<SrmTreeNode> expandList, int stopLevel, SrmTreeNode node = null)
-        {
-            var children = new List<SrmTreeNode>();
-            if (node == null)
-                return Nodes.OfType<SrmTreeNode>().Sum(n => PredictExpansionCount(expandList, stopLevel, n));
-            else
-            {
-                if (node.FirstNode is DummyNode)
-                {
-                    if (expandList.Contains(node))
-                        return DocTreeCount(node.Model, docNodeTypes[stopLevel]) + 1;
-                    else
-                        return 1;
-                }
-                else
-                    return node.Nodes.OfType<SrmTreeNode>().Sum(n => PredictExpansionCount(expandList, stopLevel, n)) + 1;
-            }
-        }
-
-        private Type[] docNodeTypes = new[] { typeof(DocNodeParent), typeof(PeptideGroupDocNode), typeof(PeptideDocNode), typeof(TransitionGroupDocNode), typeof(TransitionDocNode) };
-        private int DocTreeCount(DocNode docNode, Type stopType)
-        {
-            if (!(docNode is DocNodeParent) || !docNodeTypes.Contains(stopType))
-                return 0;
-            if (stopType == typeof(TransitionDocNode))
-                return 1;
-            var docNodeParent = (DocNodeParent)docNode;
-            var stopLevel = Array.IndexOf(docNodeTypes, stopType);
-            var level = Array.IndexOf(docNodeTypes, docNode.GetType());
-
-            if (level < stopLevel)
-                return docNodeParent.Children.Sum(node => DocTreeCount(node, docNodeTypes[level + 1]));
-            else
-                return 1;
-
-
-        }
-
-        public void ExpandSelectionBulk(Type nodeType)
-        {
-            using (BeginLargeUpdate())
-            {
-                ExpandSelection(nodeType);
-            }
-        }
-        public void ExpandSelection(Type nodeType)
-        {
-            if (!treeNodeTypes.Contains(nodeType))
-                return;
-            var level = Array.IndexOf(treeNodeTypes, nodeType);
-            var nodeCount = GetNodeCountRecursive();
-            var newNodeCount = PredictExpansionCount(new HashSet<SrmTreeNode>(SelectedNodes.OfType<SrmTreeNode>()), level);
-            var expansionLimit = MAX_PEPTIDE_EXPANSION;
-            if (nodeType == typeof(TransitionTreeNode))
-                expansionLimit = MAX_TRANSITION_EXPANSTION;
-            if ((newNodeCount - nodeCount) > expansionLimit)
-                MessageDlg.Show(this.Parent,
-                    string.Format(ControlsResources.SequenceTree_ExpansionTooLargeMessage, (newNodeCount - nodeCount), expansionLimit));
-            else
-            {
-                var topNode = TopNode;
-                var leveledSelection = SelectedNodes.GroupBy(GetNodeLevel)
-                    .ToDictionary(grouping => grouping.Key, grouping => grouping.ToList());
-
-                BeforeExpand -= TreeViewMS_BeforeExpand;
-                for (var i = treeNodeTypes.Length - 1; i >= 0 ; i--)
-                { 
-                    if (leveledSelection.TryGetValue(i, out var selectionLevelNodes))
-                    {
-                        foreach (var node in selectionLevelNodes)
-                        {
-                            if (i > level) // if we are below the given level remove node's children from selection and collapse the node (tree grows down)
-                            {
-                                node.Nodes.OfType<TreeNodeMS>().ForEach(childNode => SelectNode(childNode, false));
-                                node.Collapse(false);
-                            }
-                            else
-                            {
-                                if (IsParentNode(node))
-                                {
-                                    EnsureChildren(node);
-                                    node.Nodes.OfType<TreeNodeMS>().ForEach(childNode => SelectNode(childNode, true));
-                                    ExpandRecursive(node, level, true);
-                                }
-                            }
-                        }
-                    }
-                }
-                BeforeExpand += TreeViewMS_BeforeExpand;
-                while (GetNodeLevel(topNode as TreeNodeMS) > level)
-                    topNode = topNode.Parent;
-                TopNode = topNode;
-            }
-        }
-        public bool LockDefaultExpansion { get; set; }
-        public void ExpandRecursive(TreeNodeMS node, int level, bool select)
-        {
-            if (!IsParentNode(node))
-                return;
-            EnsureChildren(node);
-            node.Expand();
-            node.Nodes.OfType<TreeNodeMS>().ForEach(childNode => SelectNode(childNode, select));
-            if (GetNodeLevel(node) < level)
-                node.Nodes.OfType<TreeNodeMS>().ForEach(childNode => ExpandRecursive(childNode, level, select));
-        }
-    }
-
-
-    public class ValidateLabelEditEventArgs : CancelEventArgs
-    {
-        public ValidateLabelEditEventArgs(string label)
-        {
-            Label = label;
-        }
-
-        public string Label { get; set; }
-    }
-
-    public class ModFontHolder
-    {
-        private readonly Control _control;
-
-        public ModFontHolder(Control control)
-        {
-            _control = control;
-
-            Heavy = new Font(Plain, FontStyle.Bold);
-            Light = new Font(Plain, FontStyle.Bold | FontStyle.Underline);
-        }
-
-        public Font Plain { get { return _control.Font; } }
-        public Font Light { get; private set; }
-        public Font Heavy { get; private set; }
-        public Font LightAndHeavy { get { return Light; } }
-
-        public Font GetModFont(IsotopeLabelType labelType)
-        {
-            return (labelType.IsLight ? Light : Heavy);
-        }
-
-        public static IList<Color> GetModColors()
-        {
-            // CONSIDER: Maybe make this customizable with its own color scheme some day
-            return ColorSchemeList.DEFAULT.PrecursorColors;
-        }
-
-        public static Color GetModColor(IsotopeLabelType labelType)
-        {
-            if (labelType.IsLight)
-                return Color.Black;
-
-            var colors = GetModColors();
-            int indexColor = labelType.SortOrder % colors.Count;
-            return colors[indexColor];
-        }
-    }
-}
+﻿/*
+ * Original author: Brendan MacLean <brendanx .at. u.washington.edu>,
+ *                  MacCoss Lab, Department of Genome Sciences, UW
+ *
+ * Copyright 2009 University of Washington - Seattle, WA
+ * 
+ * Licensed under the Apache License, Version 2.0 (the "License");
+ * you may not use this file except in compliance with the License.
+ * You may obtain a copy of the License at
+ *
+ *     http://www.apache.org/licenses/LICENSE-2.0
+ *
+ * Unless required by applicable law or agreed to in writing, software
+ * distributed under the License is distributed on an "AS IS" BASIS,
+ * WITHOUT WARRANTIES OR CONDITIONS OF ANY KIND, either express or implied.
+ * See the License for the specific language governing permissions and
+ * limitations under the License.
+ */
+using System;
+using System.Collections.Generic;
+using System.ComponentModel;
+using System.Drawing;
+using System.Linq;
+using System.Windows.Forms;
+using pwiz.Common.Collections;
+using pwiz.Common.SystemUtil;
+using pwiz.Common.SystemUtil.Caching;
+using pwiz.Skyline.Alerts;
+using pwiz.Common.SystemUtil.PInvoke;
+using pwiz.Skyline.Controls.Graphs;
+using pwiz.Skyline.Controls.SeqNode;
+using pwiz.Skyline.Model;
+using pwiz.Skyline.Model.Find;
+using pwiz.Skyline.Model.GroupComparison;
+using pwiz.Skyline.Model.Proteome;
+using pwiz.Skyline.Model.Results;
+using pwiz.Skyline.Properties;
+using pwiz.Skyline.Util;
+
+namespace pwiz.Skyline.Controls
+{
+    public enum ReplicateDisplay { all, single, best }
+
+    /// <summary>
+    /// Displays a <see cref="SrmDocument"/> as a tree of nodes.
+    /// <para>
+    /// Enhanced node label editing from:
+    /// http://www.codeproject.com/KB/tree/CustomizedLabelEdit.aspx?display=Print
+    /// </para>
+    /// </summary>
+    public class SequenceTree : TreeViewMS, ITipDisplayer
+    {
+        private Image _dropImage;
+        private TreeNode _nodeCapture;
+        private IdentityPath _nodeEditPath;
+        private Timer _pickTimer;
+        private NodeTip _nodeTip;
+        private bool _focus;
+        private bool _sawDoubleClick;
+        private TreeNode _triggerLabelEdit;
+        private string _editedLabel;
+        private int _resultsIndex;
+        private NormalizeOption _normalizeOption;
+        private StatementCompletionTextBox _editTextBox;
+        private bool _inhibitAfterSelect;
+        private Receiver<NormalizedValueCalculator.Params, NormalizedValueCalculator> _receiver;
+
+        private readonly MoveThreshold _moveThreshold = new MoveThreshold(5, 5);
+
+        /// <summary>
+        /// Identity type used to select the last "dummy" node in the tree.
+        /// </summary>
+        private class InsertId : Identity { }
+
+        /// <summary>
+        /// Identity instance used to select the last "dummy" node in the tree.
+        /// </summary>
+        public static readonly Identity NODE_INSERT_ID = new InsertId();
+
+        /// <summary>
+        /// Enum of images used in the tree, in index order.
+        /// </summary>
+        public enum ImageId
+        {
+            blank,
+            protein,
+            peptide,
+            tran_group,
+            fragment,
+            peptide_lib,
+            peptide_irt,
+            peptide_irt_lib,
+            peptide_standard,
+            peptide_standard_lib,
+            peptide_qc,
+            peptide_qc_lib,
+            tran_group_lib,
+            fragment_lib,
+            peptide_decoy,
+            tran_group_decoy,
+            fragment_decoy,
+            protein_decoy,
+            peptide_lib_decoy,
+            tran_group_lib_decoy,
+            fragment_lib_decoy,
+            molecule,
+            molecule_lib,
+            molecule_irt,
+            molecule_irt_lib,
+            molecule_standard,
+            molecule_standard_lib,
+            molecule_list,
+            peptide_list,
+            empty_list,
+        }
+
+        public enum StateImageId
+        {
+            peak,
+            keep,
+            no_peak,
+            peak_blank            
+        }
+
+        public SequenceTree()
+        {
+            _receiver = NormalizedValueCalculator.PRODUCER.RegisterCustomer(this, UpdateNormalizedValueCalculator);
+            _updateNodeStatesRequired = true;
+        }
+
+        public void InitializeTree(IDocumentUIContainer documentUIContainer)
+        {            
+            DocumentContainer = documentUIContainer;
+
+            // Activate double buffering (unsuccessful attempts to reduce flicker)
+            DoubleBuffered = true;
+            SetStyle(ControlStyles.OptimizedDoubleBuffer | ControlStyles.AllPaintingInWmPaint, true);
+
+            // For improved control of label edit handling
+            SetStyle(ControlStyles.EnableNotifyMessage, true);
+            LabelEdit = false;
+            
+            BeforeExpand += TreeViewMS_BeforeExpand;
+
+            ImageList = new ImageList
+            {
+                TransparentColor = Color.Magenta,
+                ColorDepth = ColorDepth.Depth24Bit
+            };
+            ImageList.Images.Add(Resources.Blank);      // 1bpp
+            ImageList.Images.Add(Resources.Protein);    // 16bpp
+            ImageList.Images.Add(Resources.Peptide);    // 4bpp
+            ImageList.Images.Add(Resources.TransitionGroup); // 8bpp
+            ImageList.Images.Add(Resources.Fragment);   // 8bpp
+            ImageList.Images.Add(Resources.PeptideLib); // 4bpp
+            ImageList.Images.Add(Resources.PeptideIrt); // 4bpp
+            ImageList.Images.Add(Resources.PeptideIrtLib); // 4bpp
+            ImageList.Images.Add(Resources.PeptideStandard); // 4bpp
+            ImageList.Images.Add(Resources.PeptideStandardLib); // 4bpp
+            ImageList.Images.Add(Resources.PeptideQc);  // 4bpp
+            ImageList.Images.Add(Resources.PeptideQcLib); // 4bpp
+            ImageList.Images.Add(Resources.TransitionGroupLib); // 8bpp
+            ImageList.Images.Add(Resources.FragmentLib); // 8bpp
+            ImageList.Images.Add(Resources.PeptideDecoy); // 4bpp
+            ImageList.Images.Add(Resources.TransitionGroupDecoy); // 8bpp
+            ImageList.Images.Add(Resources.FragmentDecoy); // 8bpp
+            ImageList.Images.Add(Resources.ProteinDecoy); // 24bpp
+            ImageList.Images.Add(Resources.PeptideDecoyLib); // 4bpp
+            ImageList.Images.Add(Resources.TransitionGroupLibDecoy); // 8bpp
+            ImageList.Images.Add(Resources.FragmentLibDecoy); // 8bpp
+            ImageList.Images.Add(Resources.Molecule);   // 24bpp
+            ImageList.Images.Add(Resources.MoleculeLib); // 24bpp
+            ImageList.Images.Add(Resources.MoleculeIrt); // 24bpp
+            ImageList.Images.Add(Resources.MoleculeIrtLib); // 24bpp
+            ImageList.Images.Add(Resources.MoleculeStandard); // 24bpp
+            ImageList.Images.Add(Resources.MoleculeStandardLib); // 24bpp
+            ImageList.Images.Add(Resources.MoleculeList); // 16bpp
+            ImageList.Images.Add(Resources.PeptideList); // 16bpp
+            ImageList.Images.Add(Resources.EmptyList);  // 16bpp
+
+            StateImageList = new ImageList
+            {
+                ColorDepth = ColorDepth.Depth24Bit
+            };
+            StateImageList.Images.Add(Resources.Peak);  // 8bpp
+            StateImageList.Images.Add(Resources.Keep);  // 24bpp
+            StateImageList.Images.Add(Resources.NoPeak); // 24bpp
+            StateImageList.Images.Add(Resources.PeakBlank); // 8bpp
+
+            // Add the editable node at the end
+            Nodes.Add(new EmptyNode());
+
+            // One millisecond timer for showing pick list after mouse click
+            // to avoid deactivation from tree view setting focus back to itself.
+            _pickTimer = new Timer { Interval = 1 };
+            _pickTimer.Tick += tick_ShowPickList;
+
+            _nodeTip = new NodeTip(this) {Parent = TopLevelControl};
+            _normalizeOption = Settings.Default.AreaNormalizeOption;
+
+            OnTextZoomChanged();
+            OnDocumentChanged(this, new DocumentChangedEventArgs(null));
+        }
+        
+        protected override void  Dispose(bool disposing)
+        {
+            if (_pickTimer != null)
+                _pickTimer.Tick -= tick_ShowPickList;
+            if (_nodeTip != null)
+            {
+                _nodeTip.Dispose();
+                _nodeTip = null;
+            }
+            base.Dispose(disposing);
+        }
+
+        public bool IsTipVisible
+        {
+            get { return _nodeTip.Visible; }
+        }
+
+        public Rectangle TipRect
+        {
+            get { return _nodeTip.Visible ? _nodeTip.Bounds : Rectangle.Empty; }
+        }
+
+        [Browsable(true)]
+        public event EventHandler<PickedChildrenEventArgs> PickedChildrenEvent;
+
+        [Browsable(false)]
+        [DesignerSerializationVisibility(DesignerSerializationVisibility.Hidden)]
+        public ModFontHolder ModFonts { get; private set; }
+
+        /// <summary>
+        /// For <see cref="SrmTreeNodeParent"/> to use when child picking completes
+        /// successfully, and the child set was changed.
+        /// </summary>
+        /// <param name="node">The parent node for which children were picked</param>
+        /// <param name="list">Access to the picked list and creation of new child nodes</param>
+        /// <param name="synchSiblings">True if siblings of the node should be synchronized with it</param>
+        public void FirePickedChildren(SrmTreeNodeParent node, IPickedList list, bool synchSiblings)
+        {
+            if (PickedChildrenEvent != null)
+                PickedChildrenEvent(this, new PickedChildrenEventArgs(node, list, synchSiblings));
+        }
+
+        [Browsable(true)]
+        public event TreeViewEventHandler SelectedNodeChanged;
+
+        public void FireSelectedNodeChanged()
+        {
+            if (SelectedNodeChanged != null)
+                SelectedNodeChanged(this, new TreeViewEventArgs(SelectedNode));
+        }
+
+        /// <summary>
+        /// Shows the pick list for the current node, if it allows node picking.
+        /// </summary>
+        public void ShowPickList(bool okOnDeactivate = true)
+        {
+            IShowPicker picker = GetPicker(SelectedNode);
+            if (picker != null)
+                picker.ShowPickList(GetPickerLocation(SelectedNode), okOnDeactivate);            
+        }
+
+        private void tick_ShowPickList(object sender, EventArgs e)
+        {
+            _pickTimer.Stop();
+            ShowPickList();
+        }
+
+        /// <summary>
+        /// Use to determine whether a node supports child picking.
+        /// </summary>
+        /// <param name="node">The tree node in question</param>
+        /// <returns></returns>
+        public static bool CanPickChildren(TreeNode node)
+        {
+            return GetPicker(node) != null;
+        }
+
+        private static IShowPicker GetPicker(TreeNode node)
+        {
+            IShowPicker picker = node as IShowPicker;
+            return (picker != null && picker.CanShow ? picker : null);
+        }
+
+        /// <summary>
+        /// Property access to the underlying document being edited.
+        /// </summary>
+        [Browsable(false)]
+        [DesignerSerializationVisibility(DesignerSerializationVisibility.Hidden)]
+        public SrmDocument Document { get; private set; }
+        public NormalizedValueCalculator NormalizedValueCalculator { get; private set; } = NormalizedValueCalculator.DEFAULT;
+
+        private void UpdateNormalizedValueCalculator()
+        {
+            if (_receiver.TryGetCurrentProduct(out var normalizedValueCalculator))
+            {
+                NormalizedValueCalculator = normalizedValueCalculator;
+                if (_updateNodeStatesRequired)
+                {
+                    UpdateNodeStates();
+                }
+            }
+        }
+
+        private int _updateLockCountDoc;
+        private SrmDocument _updateDocPrevious;
+        private bool _updateNodeStatesRequired;
+
+        public bool IsInUpdateDoc { get { return _updateLockCountDoc > 0; } }
+
+        public void BeginUpdateDoc()
+        {
+            _updateLockCountDoc++;
+            _updateDocPrevious = DocumentContainer.Document;
+        }
+
+        public void EndUpdateDoc()
+        {
+            if (_updateLockCountDoc == 0)
+                return;
+            if (--_updateLockCountDoc == 0 && !ReferenceEquals(_updateDocPrevious, DocumentContainer.Document))
+            {
+                OnDocumentChanged(this, new DocumentChangedEventArgs(_updateDocPrevious));
+                _updateDocPrevious = null;
+            }
+        }
+
+        /// <summary>
+        /// Handler for a document changed event raised on the main document
+        /// window.  Tip and capture are removed, and all nodes in the tree updated.
+        /// </summary>
+        public void OnDocumentChanged(object sender, DocumentChangedEventArgs e)
+        {
+            if (_updateLockCountDoc > 0)
+                return;
+
+            SrmDocument document = DocumentContainer.DocumentUI;
+            if (document == null)
+                return;
+
+            Document = document;
+            bool updateNodeStates = false;
+            if (e.DocumentPrevious != null)
+            {
+                if (e.DocumentPrevious.Settings.TransitionSettings.Integration.IsIntegrateAll !=
+                    document.Settings.TransitionSettings.Integration.IsIntegrateAll)
+                {
+                    updateNodeStates = true;
+                }
+                else if (document.Settings.IsGlobalRatioChange(e.DocumentPrevious.Settings))
+                {
+                    updateNodeStates = true;
+                }
+            }
+            // If none of the children changed, then do nothing
+            if (!updateNodeStates && e.DocumentPrevious != null &&
+                ReferenceEquals(document.Children, e.DocumentPrevious.Children))
+            {
+                return;
+            }
+
+            HideEffects();
+
+            if (_editTextBox != null)
+            {
+                CommitEditBox(true);
+            }
+
+            Control cover = null;
+            try
+            {
+                // Cover the tree with a transparent control during document changes,
+                // since they can be large, BeginUpdate can fail to hide scrollbar updates.
+                bool changeAll = false;
+                if (e.DocumentPrevious != null && !ReferenceEquals(e.DocumentPrevious.Id, document.Id))
+                {
+                    changeAll = true; // Help UpdateNodes remove nodes quickly during a full docment change
+
+                    _resultsIndex = 0;
+                    _normalizeOption = NormalizeOption.RatioToFirstStandard(document.Settings);
+
+                    cover = new CoverControl(this);
+                }
+                else
+                {
+                    var settings = document.Settings;
+                    _resultsIndex = settings.HasResults
+                        ? Math.Min(_resultsIndex, settings.MeasuredResults.Chromatograms.Count - 1)
+                        : 0;
+                    if (IsSupportedNormalizeOption(_normalizeOption))
+                    {
+                        _normalizeOption = NormalizeOption.Constrain(settings, _normalizeOption);
+                    }
+                    else
+                    {
+                        _normalizeOption = NormalizeOption.RatioToFirstStandard(settings);
+                    }
+                }
+
+                if (_receiver.TryGetProduct(new NormalizedValueCalculator.Params(Document, _normalizeOption),
+                        out var normalizedValueCalculator))
+                {
+                    NormalizedValueCalculator = normalizedValueCalculator;
+                }
+                else
+                {
+                    _updateNodeStatesRequired |= updateNodeStates;
+                }
+                BeginUpdateMS();
+
+                SrmTreeNodeParent.UpdateNodes(this, Nodes, document.Children,
+                    true, PeptideGroupTreeNode.CreateInstance, changeAll);
+                if (updateNodeStates)
+                {
+                    UpdateNodeStates();
+                }
+            }
+            finally
+            {
+                EndUpdateMS();
+                if (cover != null)
+                    cover.Dispose();
+            }
+        }
+
+        private static readonly PeptideGraphInfo SELECTED_PEPTIDE_GRAPH_INFO = new PeptideGraphInfo
+        {
+            Color = Color.Red,
+            IsSelected = true
+        };
+
+        public PeptideGraphInfo GetPeptideGraphInfo(DocNode docNode)
+        {
+            var thisNode = docNode as PeptideDocNode;
+            if (thisNode == null)
+                return new PeptideGraphInfo {Color = PeptideDocNode.UNKNOWN_COLOR};
+            var selectedNode = SelectedNode as PeptideTreeNode;
+            return (selectedNode != null && Equals(selectedNode.DocNode.Key, thisNode.Key))
+                ? SELECTED_PEPTIDE_GRAPH_INFO
+                : new PeptideGraphInfo { Color = thisNode.Color };
+        }
+
+        [Browsable(false)]
+        [DesignerSerializationVisibility(DesignerSerializationVisibility.Hidden)]
+        public int ResultsIndex
+        {
+            get { return _resultsIndex; }
+            set
+            {
+                if (_resultsIndex != value)
+                {
+                    _resultsIndex = value;
+
+                    // If showing results based on the selected index, update
+                    // the display.
+                    if (ShowReplicate == ReplicateDisplay.single)
+                    {
+                        UpdateNodeStates();
+                    }
+                }
+            }
+        }
+
+        /// <summary>
+        /// Gets the results index for which the results are displayed in the tree,
+        /// which is either the currently active result, or the best result for the
+        /// given peptide, if best results are being displayed.
+        /// </summary>
+        /// <param name="nodePepTree">The peptide tree node from which to retreive the best result</param>
+        /// <returns>The best result index for the given peptide</returns>
+        public int GetDisplayResultsIndex(PeptideTreeNode nodePepTree)
+        {
+            return GetDisplayResultsIndex(nodePepTree != null ? nodePepTree.DocNode : null);
+        }
+
+        public int GetDisplayResultsIndex(PeptideDocNode nodePep)
+        {
+            int i = -1;
+            if (nodePep != null && ShowReplicate == ReplicateDisplay.best)
+                i = nodePep.BestResult;
+            if (i == -1)
+                i = ResultsIndex;
+            return i;
+        }
+
+        private ReplicateDisplay _showReplicate = ReplicateDisplay.single;
+
+        [Browsable(false)]
+        [DesignerSerializationVisibility(DesignerSerializationVisibility.Hidden)]
+        public ReplicateDisplay ShowReplicate
+        {
+            get
+            {
+                return _showReplicate;
+            }
+
+            set
+            {
+                if (ShowReplicate != value)
+                {
+                    _showReplicate = value;
+                    UpdateNodeStates();
+                }
+            }
+        }
+
+        private static bool IsSupportedNormalizeOption(NormalizeOption normalizeOption)
+        {
+            return normalizeOption == NormalizeOption.GLOBAL_STANDARDS ||
+                   normalizeOption?.NormalizationMethod is NormalizationMethod.RatioToLabel;
+        }
+
+        [Browsable(false)]
+        [DesignerSerializationVisibility(DesignerSerializationVisibility.Hidden)]
+        public NormalizeOption NormalizeOption
+        {
+            get { return _normalizeOption; }
+            set
+            {
+                if (IsSupportedNormalizeOption(value))
+                {
+                    if (_normalizeOption != value)
+                    {
+                        _normalizeOption = value;
+                        UpdateNodeStates();
+                    }
+                }
+            }
+        }
+
+        /// <summary>
+        /// Update states of a list of nodes and all of their children.
+        /// </summary>
+        /// <param name="nodes">The list of nodes to update</param>
+        private static void UpdateNodeStates(TreeNodeCollection nodes)
+        {
+            if (nodes == null)
+                return;
+
+            foreach (var nodeTree in nodes)
+            {
+                var node = nodeTree as SrmTreeNode;
+                if (node == null)
+                    continue;
+                node.UpdateState();
+                UpdateNodeStates(node.Nodes);
+            }
+        }
+
+        private void UpdateNodeStates()
+        {
+            BeginUpdate();
+            UpdateNodeStates(Nodes);
+            EndUpdate();            
+        }
+
+        [Browsable(false)]
+        [DesignerSerializationVisibility(DesignerSerializationVisibility.Hidden)]
+        public IList<IdentityPath> SelectedPaths
+        {
+            get
+            {
+                IList<IdentityPath> treeSelections = new List<IdentityPath>();
+                foreach (TreeNodeMS node in SelectedNodes)
+                {
+                    treeSelections.Add(GetNodePath(node));
+                }
+                return treeSelections;
+            }
+
+            set
+            {
+                if (value != null)
+                {
+                    SelectedNodes.Clear();
+                    foreach (IdentityPath path in value)
+                    {
+                        AddSelectedNode(Nodes, new IdentityPathTraversal(path));
+                    }
+                }
+            }
+        }
+
+        /// <summary>
+        /// Property usable for saving and restoring selection based on the
+        /// underlying document structure.
+        /// </summary>
+        [Browsable(false)]
+        [DesignerSerializationVisibility(DesignerSerializationVisibility.Hidden)]
+        public IdentityPath SelectedPath
+        {
+            get
+            {
+                return GetNodePath((TreeNodeMS) SelectedNode);
+            }
+
+            set
+            {
+                if (value != null)
+                {
+                    SelectNode(Nodes, new IdentityPathTraversal(value));    
+                }
+            }
+        }
+
+        /// <summary>
+        /// Select a node in the tree without clearing the previous selection.
+        /// </summary>
+        public void SelectPath(IdentityPath path)
+        {
+            var node = (TreeNodeMS) FindNode(Nodes, new IdentityPathTraversal(path));
+            if (node == null)
+                return;
+
+            // Make sure all ancestors of this node are expanded
+            for (var parent = node.Parent; parent != null && !parent.IsExpanded; parent = parent.Parent)
+            {
+                parent.Expand();
+            }
+
+            // Scroll to show selected node.
+            node.EnsureVisible();
+
+            // Change the selected node without changing the total selection.  However, if the current
+            // node is already selected, allow the selection to collapse and show only the peptide's transitions.
+            _inhibitAfterSelect = !ReferenceEquals(SelectedNode, node);
+            SelectedNode = null;
+            SelectedNode = node;
+            _inhibitAfterSelect = false;
+
+            Invalidate();
+        }
+
+        protected override void OnAfterSelect(TreeViewEventArgs e)
+        {
+            if (!_inhibitAfterSelect)
+                base.OnAfterSelect(e);
+        }
+
+        /// <summary>
+        /// Find the TreeNode corresponding to the given path traversal.
+        /// </summary>
+        private TreeNode FindNode(TreeNodeCollection treeNodes, IdentityPathTraversal traversal)
+        {
+            // Identity paths are not allowed to be empty, so we can get the
+            // first value, and then check to make sure we never descend further when
+            // no next value is available.
+            Identity id = traversal.Next();
+
+            // Check for the insert node, which is a special value
+            if (ReferenceEquals(id, NODE_INSERT_ID))
+                return (TreeNodeMS)Nodes[Nodes.Count - 1];
+
+            // Look for the specified child
+            foreach (TreeNode nodeTree in treeNodes)
+            {
+                SrmTreeNode node = nodeTree as SrmTreeNode;
+                if (node != null && ReferenceEquals(id, node.Model.Id))
+                {
+                    // If traversal is complete, select the specified node
+                    if (!traversal.HasNext)
+                    {
+                        return node;
+                    }
+                    // Otherwise continue descending
+                    else
+                    {
+                        // Make sure children have been materialized
+                        var nodeParent = node as SrmTreeNodeParent;
+                        if (nodeParent != null)
+                            nodeParent.EnsureChildren();
+
+                        // If no children are found, then select this node
+                        if (node.Nodes.Count == 0)
+                        {
+                            return node;
+                        }
+                        else
+                            return FindNode(node.Nodes, traversal);
+                    }
+                }
+            }
+
+            return null;
+        }
+
+        [Browsable(false)]
+        [DesignerSerializationVisibility(DesignerSerializationVisibility.Hidden)]
+        public IEnumerable<DocNode> SelectedDocNodes
+        {
+            get
+            {
+                foreach (var nodeTree in SelectedNodes)
+                {
+                    var nodeSrmTree = nodeTree as SrmTreeNode;
+                    if (nodeSrmTree != null)
+                        yield return nodeSrmTree.Model;
+                }
+            }
+        }
+
+        public bool IsInsertPath(IdentityPath path)
+        {
+            return path != null && ReferenceEquals(path.GetIdentity(0), NODE_INSERT_ID);
+        }
+
+        public IdentityPath GetNodePath(TreeNodeMS node)
+        {
+            SrmTreeNode nodeTree = node as SrmTreeNode;
+            if (nodeTree == null)
+                return (node == null ? null : new IdentityPath(NODE_INSERT_ID));
+            return nodeTree.Path;
+        }
+
+        private void SelectNode(TreeNodeCollection treeNodes, IdentityPathTraversal traversal)
+        {
+            SelectedNodes.Clear();
+            AddSelectedNode(treeNodes, traversal);
+            if (SelectedNodes.Count > 0)
+                SelectedNode = SelectedNodes.First();
+        }
+
+        /// <summary>
+        /// Recursive function for restoring a tree node selection based
+        /// on a path of <see cref="Identity"/> references.
+        /// </summary>
+        /// <param name="treeNodes">Tree nodes for the current point in the <see cref="traversal"/></param>
+        /// <param name="traversal">A recursive descent traversal of a <see cref="IdentityPath"/></param>
+        private void AddSelectedNode(TreeNodeCollection treeNodes, IdentityPathTraversal traversal)
+        {
+            // Identity paths are not allowed to be empty, so we can get the
+            // first value, and then check to make sure we never descend further when
+            // no next value is available.
+            Identity id = traversal.Next();
+
+            // Check of the insert node, which is a special value
+            if (ReferenceEquals(id, NODE_INSERT_ID))
+            {
+                SelectNode((TreeNodeMS)Nodes[Nodes.Count - 1], true);
+                return;
+            }
+
+            // Look for the specified child
+            foreach (TreeNode nodeTree in treeNodes)
+            {
+                SrmTreeNode node = nodeTree as SrmTreeNode;
+                if (node != null && ReferenceEquals(id, node.Model.Id))
+                {
+                    // If traversal is complete, select the specified node
+                    if (!traversal.HasNext)
+                        SelectNode(node, true);
+                    // Otherwise continue descending
+                    else
+                    {
+                        // Make sure children have been materialized
+                        var nodeParent = node as SrmTreeNodeParent;
+                        if (nodeParent != null)
+                            nodeParent.EnsureChildren();
+
+                        // If no children are found, then select this node
+                        if (node.Nodes.Count == 0)
+                            SelectNode(node, true);
+                        else
+                            AddSelectedNode(node.Nodes, traversal);
+                    }
+                }
+            }
+        }
+
+        public TreeNode FindAvailableNode(TreeNodeCollection treeNodes, IdentityPathTraversal traversal)
+        {
+            Identity id = traversal.Next();
+
+            if (ReferenceEquals(id, NODE_INSERT_ID))
+            {
+                return Nodes[Nodes.Count - 1];
+            }
+
+            foreach(TreeNode nodeTree in treeNodes)
+            {
+                SrmTreeNode node = nodeTree as SrmTreeNode;
+                if(node != null && ReferenceEquals(id, node.Model.Id))
+                {
+                    if (!traversal.HasNext)
+                        return node;
+                    if (node.Nodes.Count != 0)
+                        return FindAvailableNode(node.Nodes, traversal);
+                }
+            }
+            return null;
+        }
+
+        /// <summary>
+        /// Gets a typed <see cref="PeptideGroupTreeNode"/> list of the root tree nodes
+        /// in this <see cref="TreeView"/>.
+        /// </summary>
+        /// <returns>A list of root nodes</returns>
+        public IEnumerable<PeptideGroupTreeNode> GetSequenceNodes()
+        {
+            foreach (TreeNode node in Nodes)
+            {                
+                PeptideGroupTreeNode seqNode = node as PeptideGroupTreeNode;
+                if (seqNode != null)
+                    yield return seqNode;
+            }
+        }
+
+        /// <summary>
+        /// Returns the start node, or an ancestor, if it is of a given type.
+        /// </summary>
+        /// <typeparam name="TNode">The type to look for</typeparam>
+        /// <param name="nodeStart">The node to start from</param>
+        /// <returns>The selected node or ancestor of the desired type</returns>
+        public static TNode GetNodeOfType<TNode>(TreeNode nodeStart)
+            where TNode : TreeNode
+        {
+            for (TreeNode node = nodeStart; node != null; node = node.Parent)
+            {
+                if (node is TNode)
+                    return (TNode)node;
+            }
+            return null;
+        }
+
+        /// <summary>
+        /// Gets the selected node, or an ancestor, if it is of a given type.
+        /// </summary>
+        /// <typeparam name="TNode">The type to look for</typeparam>
+        /// <returns>The selected node or ancestor of the desired type</returns>
+        public TNode GetNodeOfType<TNode>()
+            where TNode : SrmTreeNode
+        {
+            return GetNodeOfType<TNode>(SelectedNode);
+        }
+        
+
+        /// <summary>
+        /// Hides tool tip and drop-arrow.
+        /// </summary>
+        public void HideEffects()
+        {
+            if (IgnoreFocus)
+                return;
+
+            // Clear capture node to hide drop arrow
+            NodeCapture = null;
+
+            // Hide tool tip
+            if (_nodeTip != null)
+                _nodeTip.HideTip();
+
+            _moveThreshold.Location = PointToClient(Cursor.Position);
+        }
+
+        /// <summary>
+        /// Use to freeze on screen updates of the tree, and show an hourglass
+        /// cursor during operations expected to have significant impact on
+        /// the tree contents.
+        /// </summary>
+        /// <returns>An <see cref="IDisposable"/> instance suitable for a using block</returns>
+        public IDisposable BeginLargeUpdate()
+        {
+            return new LargeUpdate(this);
+        }
+
+        private class LargeUpdate : IDisposable
+        {
+            private readonly SequenceTree _tree;
+            private readonly Control _coverControl;
+            private readonly Cursor _cursorBegin;
+            private readonly bool _autoExpandBegin;
+
+            public LargeUpdate(SequenceTree tree)
+            {
+                _tree = tree;
+                _coverControl = new CoverControl(_tree);
+                _cursorBegin = _tree.Parent.Cursor;
+                _tree.Parent.Cursor = Cursors.WaitCursor;
+                _autoExpandBegin = _tree.AutoExpandSingleNodes;
+                _tree.AutoExpandSingleNodes = false;
+                _tree.BeginUpdate();
+            }
+
+            public void Dispose()
+            {
+                _tree.EndUpdate();
+                _tree.AutoExpandSingleNodes = _autoExpandBegin;
+                _coverControl.Dispose();
+                _tree.Parent.Cursor = _cursorBegin;
+            }
+        }
+
+        protected Rectangle DropRect
+        {
+            get
+            {
+                if (_nodeCapture == null)
+                    return new Rectangle();
+                return GetDropRect(_nodeCapture);
+            }
+        }
+
+        protected Image DropImage
+        {
+            get { return _dropImage ?? (_dropImage = Resources.DropImage); }
+        }
+
+        protected TreeNode NodeCapture
+        {
+            get { return _nodeCapture; }
+            set
+            {
+                if (value != _nodeCapture)
+                {
+                    Capture = (value != null);
+                    InvalidateDropRect();
+                    _nodeCapture = value;
+                    PaintDropImage();
+                }
+            }
+        }
+
+        protected Rectangle GetNoteRect(TreeNode node)
+        {
+            Rectangle rectNode = ((TreeNodeMS)node).BoundsMS;
+            int halfHeight = rectNode.Height - 2;
+            return new Rectangle(rectNode.X + rectNode.Width - halfHeight, rectNode.Y, halfHeight, halfHeight);
+        }
+
+        protected Rectangle GetDropRect(TreeNode node)
+        {
+            // Size for arrowhead image, centered on the node
+            Rectangle rectNode = ((TreeNodeMS)node).BoundsMS;
+            Image img = DropImage;
+            return new Rectangle(rectNode.X + rectNode.Width + 5,
+                                 rectNode.Y,
+                                 img.Width,
+                                 rectNode.Height);
+        }
+
+        protected Point GetPickerLocation(TreeNode node)
+        {
+            return GetPickerLocation(GetDropRect(node));
+        }
+
+        protected Point GetPickerLocation(Rectangle rectDrop)
+        {
+            var screen = Screen.FromControl(this);
+            Size size = PopupPickList.SizeAll;
+            Point pt = PointToScreen(rectDrop.Location);
+            int y = pt.Y + rectDrop.Height;
+            if (y + size.Height > screen.WorkingArea.Height)
+                y = pt.Y - size.Height;
+            int x = Math.Min(pt.X, screen.WorkingArea.Right - size.Width); 
+            
+            return new Point(x, y);
+        }
+
+        protected void InvalidateDropRect()
+        {
+            if (_nodeCapture != null)
+                Invalidate(DropRect);
+        }
+
+        protected void PaintDropImage()
+        {
+            if (_nodeCapture != null)
+            {
+                using (Graphics g = CreateGraphics())
+                {
+                    Rectangle dropRect = DropRect;
+                    Point pt = dropRect.Location;
+                    // Center the image in the rectangle.
+                    pt.Y += dropRect.Height/2 - DropImage.Height/2;
+                    
+                    g.DrawImage(DropImage, pt);
+                }
+            }
+        }
+
+        public bool IgnoreFocus { get; set; }
+
+        protected override void OnGotFocus(EventArgs e)
+        {
+            base.OnGotFocus(e);
+            _focus = true;
+            Invalidate();
+        }
+
+        protected override void OnLostFocus(EventArgs e)
+        {
+            _focus = false;
+            HideEffects();
+            base.OnLostFocus(e);
+            Invalidate();
+        }
+
+        protected override void WndProc(ref Message m)
+        {
+            // Invalidate on horizontal scroll or size events to keep the chromatogram color
+            // indicators displayed on the right edge of the tree view.
+            const int WM_HSCROLL = 0x114;
+            const int WM_SIZE = 0x005;
+            if (m.Msg == WM_HSCROLL || m.Msg == WM_SIZE)
+                Invalidate();
+
+            base.WndProc(ref m);
+        }
+
+        protected override void OnMouseMove(MouseEventArgs e)
+        {
+            base.OnMouseMove(e);
+
+            MoveMouse(e.Location);
+        }
+
+        public void MoveMouse(Point pt)
+        {
+            if (!_moveThreshold.Moved(pt))
+                return;
+            _moveThreshold.Location = null;
+
+            // Calculate UI indications of picker popup and tool tip
+            TreeNodeMS node = (TreeNodeMS) GetNodeAt(pt);
+            var picker = GetPicker(node);
+            var tipProvider = node as ITipProvider;
+            if (tipProvider != null)
+                ((SrmTreeNode) node).ShowAnnotationTipOnly = GetNoteRect(node).Contains(pt);
+            if (tipProvider != null && !tipProvider.HasTip)
+                tipProvider = null;
+            if ((_focus || IgnoreFocus) && (picker != null || tipProvider != null))
+            {
+                Rectangle rectCapture = node.BoundsMS;
+                if (tipProvider == null || !rectCapture.Contains(pt))
+                    _nodeTip.HideTip();
+                else
+                    _nodeTip.SetTipProvider(tipProvider, rectCapture, pt);
+                Rectangle rectDrop = GetDropRect(node);
+                rectCapture.Width = rectDrop.Left + rectDrop.Width - rectCapture.Left;
+                if (picker == null || !rectCapture.Contains(pt))
+                    node = null;
+                Cursor = (picker != null && rectDrop.Contains(pt) ? Cursors.Hand : Cursors.Default);
+            }
+            else
+            {
+                node = null;
+                if (_nodeTip != null)
+                    _nodeTip.HideTip();
+            }
+            // Capture the mouse cursor, if not in test mode ignoring focus
+            if (!IgnoreFocus)
+                NodeCapture = node;
+        }
+
+        protected override void OnMouseClick(MouseEventArgs e)
+        {
+            if (NodeCapture is IShowPicker && DropRect.Contains(e.Location))
+            {
+                if (!ReferenceEquals(SelectedNode, NodeCapture))
+                    SelectedNode = NodeCapture;
+
+                // Must be done on a timer, because otherwise tree view may
+                // set focus back to itself, and deactivate the pick list prematurely.
+                _pickTimer.Start();
+            }
+            else
+            {
+                _triggerLabelEdit = null;
+
+                base.OnMouseClick(e);
+            }
+        }
+
+        protected void RunUI(Action act)
+        {
+            Invoke(act);
+        }
+
+        protected override void OnMouseUp(MouseEventArgs e)
+        {
+            if (e.Button == MouseButtons.Left)
+            {
+                TreeNode node = SelectedNode;
+                if (node == GetNodeAt(0, e.Y))
+                {
+                    if (_sawDoubleClick)
+                        _sawDoubleClick = false;
+                    else if (IsEditableNode(node))
+                        _triggerLabelEdit = node;
+                }
+            }
+            base.OnMouseUp(e);
+        }
+
+        protected override void OnDoubleClick(EventArgs e)
+        {
+            _sawDoubleClick = true;
+            base.OnDoubleClick(e);
+        }
+
+        protected override void OnKeyDown(KeyEventArgs e)
+        {
+            switch(e.KeyCode)
+            {
+                case Keys.Space:
+                    ShowPickList();
+                    break;
+
+                case Keys.End:
+                    if (e.Control && Nodes.Count > 0)
+                        SelectedNode = Nodes[Nodes.Count - 1];
+                    break;
+
+                case Keys.Home:
+                    if (e.Control && Nodes.Count > 0)
+                        SelectedNode = Nodes[0];
+                    break;
+
+                default:
+                    base.OnKeyDown(e);
+                    break;
+            }
+        }
+
+        protected override void OnKeyPress(KeyPressEventArgs e)
+        {
+            if (IsEditableNode(SelectedNode) && !Char.IsControl(e.KeyChar))
+            {
+                BeginEdit(true);
+                string keyChar = e.KeyChar.ToString(LocalizationHelper.CurrentCulture);
+                if (IsKeyLocked(Keys.CapsLock))
+                    keyChar = keyChar.ToLower();
+                if (@"+^%~(){}[]".IndexOf(keyChar, StringComparison.Ordinal) >= 0)
+                {
+                    keyChar = @"{" + keyChar + @"}";
+                }
+                SendKeys.Send(keyChar);
+                e.Handled = true;
+            }
+            else
+            {
+                base.OnKeyPress(e);                
+            }
+        }
+
+        protected override void OnBeforeLabelEdit(NodeLabelEditEventArgs e)
+        {
+            // Statement completion UI now handles editing, so cancel the default
+            // tree node label edit behavior.
+            e.CancelEdit = true;
+        }
+
+        protected void OnAfterNodeEdit(NodeLabelEditEventArgs e)
+        {
+            if (e.CancelEdit)
+            {
+                if (AfterNodeEdit != null)
+                    AfterNodeEdit(this, e);                
+            }
+            else
+            {
+                LabelEdit = false;
+                e.CancelEdit = true;
+                if (e.Label == null)
+                    return;
+                var ea = new ValidateLabelEditEventArgs(e.Label);
+                OnValidateLabelEdit(ea);
+                if (ea.Cancel)
+                {
+                    e.Node.Text = _editedLabel;
+                    LabelEdit = true;
+                    BeginEditNode(e.Node, true);
+                }
+                else
+                {
+                    e.CancelEdit = false;
+                    if (AfterNodeEdit != null)
+                        AfterNodeEdit(this, e);
+                }                
+            }
+        }
+
+        [Browsable(true)]
+        public event EventHandler<ValidateLabelEditEventArgs> ValidateLabelEdit;
+
+        [Browsable(true)]
+        public event EventHandler<NodeLabelEditEventArgs> BeforeNodeEdit;
+
+        [Browsable(true)]
+        public event EventHandler<NodeLabelEditEventArgs> AfterNodeEdit;
+
+
+        protected virtual void OnValidateLabelEdit(ValidateLabelEditEventArgs e)
+        {
+            if (ValidateLabelEdit != null)
+                ValidateLabelEdit(this, e);
+        }
+
+        protected override void OnNotifyMessage(Message m)
+        {
+            // No erasebackground to reduce flicker
+            //if (m.Msg == (int)User32.WinMessageType.WM_ERASEBKGND)
+            //    return;
+            if (m.Msg == (int) User32.WinMessageType.WM_TIMER)
+            {
+                if (_triggerLabelEdit != null && !ReferenceEquals(_triggerLabelEdit, SelectedNode))
+                {
+                    // If the selected node has changed since the mouse edit, then cancel
+                    // the label edit trigger.
+                    _triggerLabelEdit = null;
+                }
+                if (_triggerLabelEdit != null)
+                {
+                    _triggerLabelEdit = null;
+                    StartLabelEdit(true);
+                }
+            }
+            base.OnNotifyMessage(m);
+        }
+
+        public bool IsEditableNode(TreeNode node)
+        {
+            if (SelectedNode is EmptyNode)
+                return true;
+            PeptideGroupTreeNode nodeTree = node as PeptideGroupTreeNode;
+            return (nodeTree != null && !nodeTree.DocNode.IsDecoy);
+        }
+
+        public void BeginEdit(bool commitOnLoseFocus)
+        {
+            StartLabelEdit(commitOnLoseFocus);
+        }
+
+        private void BeginEditNode(TreeNode node, bool commitOnLoseFocus)
+        {
+            var textBox = new TextBox
+            {
+                Text = node.Text,
+                Bounds = node is TreeNodeMS ? (node as TreeNodeMS).BoundsMS : node.Bounds,
+                Font = Font
+            };
+
+            // Only allow statement completion on the new node. Statement
+            // completion for an existing peptide list gets a bit strange. If this is
+            // really what the user wants, they can delete the existing node and use statement
+            // completion on the new node.
+            bool disableCompletion = (node is SrmTreeNode);
+            if (disableCompletion)
+            {
+                // But allow statement completion for an empty peptide list
+                var nodeGroupTree = node as PeptideGroupTreeNode;
+                if (nodeGroupTree != null &&
+                    nodeGroupTree.DocNode.Children.Count == 0 &&
+                    nodeGroupTree.DocNode.IsPeptideList)
+                {
+                    disableCompletion = false;
+                }
+            }
+            _editTextBox = new StatementCompletionTextBox(DocumentContainer, commitOnLoseFocus)
+                {AutoSizeWidth = true, DisableCompletion = disableCompletion};
+            _editTextBox.Attach(textBox);
+            textBox.KeyDown += textBox_KeyDown;
+            _editTextBox.SelectionMade += EditBox_SelectionMade;
+            if (commitOnLoseFocus)
+                _editTextBox.TextBoxLoseFocus += _editTextBox_TextBoxLoseFocus;
+            RepositionEditTextBox();
+            Parent.Controls.Add(textBox);
+            Parent.Controls.SetChildIndex(textBox, 0);
+            textBox.Focus();
+        }
+
+        void _editTextBox_TextBoxLoseFocus()
+        {
+            CommitEditBox(false);
+        }
+
+        void textBox_KeyDown(object sender, KeyEventArgs e)
+        {
+            if (e.Handled)
+            {
+                return;
+            }
+            switch (e.KeyCode)
+            {
+                case Keys.Escape:
+                    CommitEditBox(true);
+                    e.Handled = e.SuppressKeyPress = true;
+                    break;
+                case Keys.Enter:
+                    CommitEditBox(false);
+                    e.Handled = e.SuppressKeyPress = true;
+                    break;
+            }
+        }
+
+        private void RepositionEditTextBox()
+        {
+            var bounds = ((TreeNodeMS) SelectedNode).BoundsMS;
+            _editTextBox.TextBox.Location = new Point(bounds.Location.X + Location.X, 
+                bounds.Location.Y + Location.Y);
+            _editTextBox.MinimumWidth = 80;
+            _editTextBox.MaximumWidth = Bounds.Width - 1 - bounds.Left;
+            _editTextBox.AutoSizeWidth = true;
+            _editTextBox.AutoResize();
+        }
+
+        private void EditBox_SelectionMade(StatementCompletionItem statementCompletionItem)
+        {
+            if (_editTextBox == null)
+                return;
+            _editTextBox.TextBox.Text = statementCompletionItem.ToString();
+            CommitEditBox(false);
+        }
+        
+        public void CommitEditBox(bool wasCancelled)
+        {
+            if (_editTextBox == null)
+            {
+                return;
+            }
+            var editTextBox = _editTextBox;
+            _editTextBox = null;
+            String label = editTextBox.TextBox.Text;
+            editTextBox.TextBox.Parent.Controls.Remove(editTextBox.TextBox);
+            editTextBox.Detach();
+            var node = FindAvailableNode(Nodes, new IdentityPathTraversal(_nodeEditPath));
+            if(node == null)
+                return;
+            NodeLabelEditEventArgs nodeLabelEditEventArgs =
+                new NodeLabelEditEventArgs(node, label) {CancelEdit = wasCancelled};
+            OnAfterNodeEdit(nodeLabelEditEventArgs);
+        }
+
+        public void StartLabelEdit(bool commitOnLoseFocus)
+        {
+            TreeNode node = SelectedNode;
+            if (BeforeNodeEdit != null)
+                BeforeNodeEdit(this, new NodeLabelEditEventArgs(node));
+            _editedLabel = node.Text;
+            LabelEdit = true;
+            _nodeEditPath = SelectedPath;
+            BeginEditNode(node, commitOnLoseFocus);
+        }
+
+        public StatementCompletionTextBox StatementCompletionEditBox
+        {
+            get { return _editTextBox; }
+        }
+
+        protected override bool IsParentNode(TreeNode node)
+        {
+            return node is SrmTreeNodeParent;
+        }
+
+        protected override int EnsureChildren(TreeNode node)
+        {
+            var nodeParent = node as SrmTreeNodeParent;
+            if (nodeParent == null)
+                return 0;
+            nodeParent.EnsureChildren();
+            return nodeParent.ChildDocNodes.Count;
+        }
+
+        public Rectangle ScreenRect
+        {
+            get { return Screen.GetBounds(this); }
+        }
+
+        public bool AllowDisplayTip
+        {
+            get { return IgnoreFocus || Focused || ToolTipOwner != null; }
+        }
+
+        public static ProteinMetadataManager.ProteinDisplayMode ProteinsDisplayMode
+        {
+            get { return Helpers.ParseEnum(Settings.Default.ShowPeptidesDisplayMode, ProteinMetadataManager.ProteinDisplayMode.ByName); }
+        }
+
+        public DisplaySettings GetDisplaySettings(PeptideDocNode nodePep)
+        {
+            return new DisplaySettings(NormalizedValueCalculator, nodePep, ShowReplicate == ReplicateDisplay.best, ResultsIndex, NormalizeOption);
+        }
+
+        public Rectangle RectToScreen(Rectangle r)
+        {
+            return RectangleToScreen(r);
+        }
+
+        public override void OnTextZoomChanged()
+        {
+            base.OnTextZoomChanged();
+            ModFonts = new ModFontHolder(this);   
+        }
+
+        public void OnShowPeptidesDisplayModeChanged()
+        {
+            UpdateNodeStates();
+        }
+
+        public int WidthToEnsureAllItemsVisible()
+        {
+            if (this.Nodes.Count == 0) return this.Bounds.Width;
+            int maxRight = 0;
+            TreeNode node = this.Nodes[0];
+            while (node != null)
+            {
+                if(node.IsVisible)
+                    maxRight = Math.Max(maxRight, node.Bounds.Right);
+
+                if (node.Nodes.Count > 0)
+                    node = node.Nodes[0];
+                else
+                    node = node.NextNode ?? node.Parent.NextNode;
+            }
+            return maxRight;
+        }
+
+        private Control _toolTipOwner;
+        Control ToolTipOwner
+        {
+            get
+            {
+                return _toolTipOwner;
+            }
+            set
+            {
+                if (ToolTipOwner == value)
+                {
+                    return;
+                }
+                if (ToolTipOwner != null)
+                {
+                    ToolTipOwner.LostFocus -= TooltipOwnerLostFocus;
+                }
+                _toolTipOwner = value;
+                if (ToolTipOwner != null)
+                {
+                    ToolTipOwner.LostFocus += TooltipOwnerLostFocus;
+                }
+            }
+        }
+
+        /// <summary>
+        /// If the FindMatch requires showing a tooltip, displays the Tooltip
+        /// for the currently selected node.
+        /// </summary>
+        /// <param name="owner">If not null, the SequenceTree will continue to
+        /// display the tooltip until owner loses focus.  If null, the SequenceTree
+        /// sets focus to itself before displaying the tooltip.</param>
+        /// <param name="findMatch">The match to highlight</param>
+        public void HighlightFindMatch(Control owner, FindMatch findMatch)
+        {
+            ToolTipOwner = null;
+            if (!findMatch.Note && findMatch.AnnotationName == null)
+            {
+                return;
+            }
+            if (owner != null)
+            {
+                if (!owner.Focused)
+                {
+                    return;
+                }
+                ToolTipOwner = owner;
+            }
+            else
+            {
+                Focus();
+            }
+            var selectedMsNode = SelectedNode as SrmTreeNode;
+            var tipProvider = SelectedNode as ITipProvider;
+            if (tipProvider == null || selectedMsNode == null)
+            {
+                _nodeTip.HideTip();
+                return;
+            }
+            selectedMsNode.ShowAnnotationTipOnly = true;
+            _nodeTip.SetTipProvider(tipProvider, selectedMsNode.BoundsMS, PointToClient(Cursor.Position));
+        }
+        private void TooltipOwnerLostFocus(object sender, EventArgs eventArgs)
+        {
+            ToolTipOwner = null;
+            _nodeTip.HideTip();
+        }
+
+        public const int MAX_PEPTIDE_EXPANSION = 2000;
+        public const int MAX_TRANSITION_EXPANSTION = 10 * 1000;
+
+        public bool ExpandProteins
+        {
+            get
+            {
+                if (Document.MoleculeCount > MAX_PEPTIDE_EXPANSION)
+                    return false;
+                return !LockDefaultExpansion && Settings.Default.SequenceTreeExpandProteins;
+            }
+        }
+
+        public bool ExpandPeptides
+        {
+            get
+            {
+                if (Document.MoleculeCount > MAX_PEPTIDE_EXPANSION)
+                    return false;
+                return !LockDefaultExpansion && Settings.Default.SequenceTreeExpandPeptides;
+            }
+        }
+
+        public bool ExpandPrecursors
+        {
+            get
+            {
+                if (Document.MoleculeTransitionCount > MAX_TRANSITION_EXPANSTION)
+                    return false;
+                return !LockDefaultExpansion && Settings.Default.SequenceTreeExpandPrecursors;
+            }
+        }
+
+        private Type[] treeNodeTypes = new Type[] {typeof(SrmTreeNodeParent), typeof(PeptideGroupTreeNode), typeof(PeptideTreeNode), typeof(TransitionGroupTreeNode), typeof(TransitionTreeNode)};
+
+        public int GetNodeLevel(TreeNodeMS node)
+        {
+            if (node == null)
+                return -1;
+            return Array.IndexOf(treeNodeTypes, node.GetType());
+        }
+        public int GetNodeTypeLevel(Type nodeType)
+        {
+            if (nodeType == null)
+                return -1;
+            return Array.IndexOf(treeNodeTypes, nodeType);
+        }
+
+        public int GetNodeCountRecursive(SrmTreeNode node = null)
+        {
+            if (node == null)
+                return Nodes.OfType<SrmTreeNode>().Sum(GetNodeCountRecursive);
+            if (node.Nodes.Count == 0)
+                return 1;
+            else
+            {
+                return node.Nodes.OfType<SrmTreeNode>().Sum(GetNodeCountRecursive) + 1;
+            }
+
+        }
+
+        public int PredictExpansionCount(HashSet<SrmTreeNode> expandList, int stopLevel, SrmTreeNode node = null)
+        {
+            var children = new List<SrmTreeNode>();
+            if (node == null)
+                return Nodes.OfType<SrmTreeNode>().Sum(n => PredictExpansionCount(expandList, stopLevel, n));
+            else
+            {
+                if (node.FirstNode is DummyNode)
+                {
+                    if (expandList.Contains(node))
+                        return DocTreeCount(node.Model, docNodeTypes[stopLevel]) + 1;
+                    else
+                        return 1;
+                }
+                else
+                    return node.Nodes.OfType<SrmTreeNode>().Sum(n => PredictExpansionCount(expandList, stopLevel, n)) + 1;
+            }
+        }
+
+        private Type[] docNodeTypes = new[] { typeof(DocNodeParent), typeof(PeptideGroupDocNode), typeof(PeptideDocNode), typeof(TransitionGroupDocNode), typeof(TransitionDocNode) };
+        private int DocTreeCount(DocNode docNode, Type stopType)
+        {
+            if (!(docNode is DocNodeParent) || !docNodeTypes.Contains(stopType))
+                return 0;
+            if (stopType == typeof(TransitionDocNode))
+                return 1;
+            var docNodeParent = (DocNodeParent)docNode;
+            var stopLevel = Array.IndexOf(docNodeTypes, stopType);
+            var level = Array.IndexOf(docNodeTypes, docNode.GetType());
+
+            if (level < stopLevel)
+                return docNodeParent.Children.Sum(node => DocTreeCount(node, docNodeTypes[level + 1]));
+            else
+                return 1;
+
+
+        }
+
+        public void ExpandSelectionBulk(Type nodeType)
+        {
+            using (BeginLargeUpdate())
+            {
+                ExpandSelection(nodeType);
+            }
+        }
+        public void ExpandSelection(Type nodeType)
+        {
+            if (!treeNodeTypes.Contains(nodeType))
+                return;
+            var level = Array.IndexOf(treeNodeTypes, nodeType);
+            var nodeCount = GetNodeCountRecursive();
+            var newNodeCount = PredictExpansionCount(new HashSet<SrmTreeNode>(SelectedNodes.OfType<SrmTreeNode>()), level);
+            var expansionLimit = MAX_PEPTIDE_EXPANSION;
+            if (nodeType == typeof(TransitionTreeNode))
+                expansionLimit = MAX_TRANSITION_EXPANSTION;
+            if ((newNodeCount - nodeCount) > expansionLimit)
+                MessageDlg.Show(this.Parent,
+                    string.Format(ControlsResources.SequenceTree_ExpansionTooLargeMessage, (newNodeCount - nodeCount), expansionLimit));
+            else
+            {
+                var topNode = TopNode;
+                var leveledSelection = SelectedNodes.GroupBy(GetNodeLevel)
+                    .ToDictionary(grouping => grouping.Key, grouping => grouping.ToList());
+
+                BeforeExpand -= TreeViewMS_BeforeExpand;
+                for (var i = treeNodeTypes.Length - 1; i >= 0 ; i--)
+                { 
+                    if (leveledSelection.TryGetValue(i, out var selectionLevelNodes))
+                    {
+                        foreach (var node in selectionLevelNodes)
+                        {
+                            if (i > level) // if we are below the given level remove node's children from selection and collapse the node (tree grows down)
+                            {
+                                node.Nodes.OfType<TreeNodeMS>().ForEach(childNode => SelectNode(childNode, false));
+                                node.Collapse(false);
+                            }
+                            else
+                            {
+                                if (IsParentNode(node))
+                                {
+                                    EnsureChildren(node);
+                                    node.Nodes.OfType<TreeNodeMS>().ForEach(childNode => SelectNode(childNode, true));
+                                    ExpandRecursive(node, level, true);
+                                }
+                            }
+                        }
+                    }
+                }
+                BeforeExpand += TreeViewMS_BeforeExpand;
+                while (GetNodeLevel(topNode as TreeNodeMS) > level)
+                    topNode = topNode.Parent;
+                TopNode = topNode;
+            }
+        }
+        public bool LockDefaultExpansion { get; set; }
+        public void ExpandRecursive(TreeNodeMS node, int level, bool select)
+        {
+            if (!IsParentNode(node))
+                return;
+            EnsureChildren(node);
+            node.Expand();
+            node.Nodes.OfType<TreeNodeMS>().ForEach(childNode => SelectNode(childNode, select));
+            if (GetNodeLevel(node) < level)
+                node.Nodes.OfType<TreeNodeMS>().ForEach(childNode => ExpandRecursive(childNode, level, select));
+        }
+    }
+
+
+    public class ValidateLabelEditEventArgs : CancelEventArgs
+    {
+        public ValidateLabelEditEventArgs(string label)
+        {
+            Label = label;
+        }
+
+        public string Label { get; set; }
+    }
+
+    public class ModFontHolder
+    {
+        private readonly Control _control;
+
+        public ModFontHolder(Control control)
+        {
+            _control = control;
+
+            Heavy = new Font(Plain, FontStyle.Bold);
+            Light = new Font(Plain, FontStyle.Bold | FontStyle.Underline);
+        }
+
+        public Font Plain { get { return _control.Font; } }
+        public Font Light { get; private set; }
+        public Font Heavy { get; private set; }
+        public Font LightAndHeavy { get { return Light; } }
+
+        public Font GetModFont(IsotopeLabelType labelType)
+        {
+            return (labelType.IsLight ? Light : Heavy);
+        }
+
+        public static IList<Color> GetModColors()
+        {
+            // CONSIDER: Maybe make this customizable with its own color scheme some day
+            return ColorSchemeList.DEFAULT.PrecursorColors;
+        }
+
+        public static Color GetModColor(IsotopeLabelType labelType)
+        {
+            if (labelType.IsLight)
+                return Color.Black;
+
+            var colors = GetModColors();
+            int indexColor = labelType.SortOrder % colors.Count;
+            return colors[indexColor];
+        }
+    }
+}