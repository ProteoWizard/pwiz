<?xml version="1.0" encoding="utf-8"?>
<root>
  <!-- 
    Microsoft ResX Schema 
    
    Version 2.0
    
    The primary goals of this format is to allow a simple XML format 
    that is mostly human readable. The generation and parsing of the 
    various data types are done through the TypeConverter classes 
    associated with the data types.
    
    Example:
    
    ... ado.net/XML headers & schema ...
    <resheader name="resmimetype">text/microsoft-resx</resheader>
    <resheader name="version">2.0</resheader>
    <resheader name="reader">System.Resources.ResXResourceReader, System.Windows.Forms, ...</resheader>
    <resheader name="writer">System.Resources.ResXResourceWriter, System.Windows.Forms, ...</resheader>
    <data name="Name1"><value>this is my long string</value><comment>this is a comment</comment></data>
    <data name="Color1" type="System.Drawing.Color, System.Drawing">Blue</data>
    <data name="Bitmap1" mimetype="application/x-microsoft.net.object.binary.base64">
        <value>[base64 mime encoded serialized .NET Framework object]</value>
    </data>
    <data name="Icon1" type="System.Drawing.Icon, System.Drawing" mimetype="application/x-microsoft.net.object.bytearray.base64">
        <value>[base64 mime encoded string representing a byte array form of the .NET Framework object]</value>
        <comment>This is a comment</comment>
    </data>
                
    There are any number of "resheader" rows that contain simple 
    name/value pairs.
    
    Each data row contains a name, and value. The row also contains a 
    type or mimetype. Type corresponds to a .NET class that support 
    text/value conversion through the TypeConverter architecture. 
    Classes that don't support this are serialized and stored with the 
    mimetype set.
    
    The mimetype is used for serialized objects, and tells the 
    ResXResourceReader how to depersist the object. This is currently not 
    extensible. For a given mimetype the value must be set accordingly:
    
    Note - application/x-microsoft.net.object.binary.base64 is the format 
    that the ResXResourceWriter will generate, however the reader can 
    read any of the formats listed below.
    
    mimetype: application/x-microsoft.net.object.binary.base64
    value   : The object must be serialized with 
            : System.Runtime.Serialization.Formatters.Binary.BinaryFormatter
            : and then encoded with base64 encoding.
    
    mimetype: application/x-microsoft.net.object.soap.base64
    value   : The object must be serialized with 
            : System.Runtime.Serialization.Formatters.Soap.SoapFormatter
            : and then encoded with base64 encoding.

    mimetype: application/x-microsoft.net.object.bytearray.base64
    value   : The object must be serialized into a byte array 
            : using a System.ComponentModel.TypeConverter
            : and then encoded with base64 encoding.
    -->
  <xsd:schema id="root" xmlns="" xmlns:xsd="http://www.w3.org/2001/XMLSchema" xmlns:msdata="urn:schemas-microsoft-com:xml-msdata">
    <xsd:import namespace="http://www.w3.org/XML/1998/namespace" />
    <xsd:element name="root" msdata:IsDataSet="true">
      <xsd:complexType>
        <xsd:choice maxOccurs="unbounded">
          <xsd:element name="metadata">
            <xsd:complexType>
              <xsd:sequence>
                <xsd:element name="value" type="xsd:string" minOccurs="0" />
              </xsd:sequence>
              <xsd:attribute name="name" use="required" type="xsd:string" />
              <xsd:attribute name="type" type="xsd:string" />
              <xsd:attribute name="mimetype" type="xsd:string" />
              <xsd:attribute ref="xml:space" />
            </xsd:complexType>
          </xsd:element>
          <xsd:element name="assembly">
            <xsd:complexType>
              <xsd:attribute name="alias" type="xsd:string" />
              <xsd:attribute name="name" type="xsd:string" />
            </xsd:complexType>
          </xsd:element>
          <xsd:element name="data">
            <xsd:complexType>
              <xsd:sequence>
                <xsd:element name="value" type="xsd:string" minOccurs="0" msdata:Ordinal="1" />
                <xsd:element name="comment" type="xsd:string" minOccurs="0" msdata:Ordinal="2" />
              </xsd:sequence>
              <xsd:attribute name="name" type="xsd:string" use="required" msdata:Ordinal="1" />
              <xsd:attribute name="type" type="xsd:string" msdata:Ordinal="3" />
              <xsd:attribute name="mimetype" type="xsd:string" msdata:Ordinal="4" />
              <xsd:attribute ref="xml:space" />
            </xsd:complexType>
          </xsd:element>
          <xsd:element name="resheader">
            <xsd:complexType>
              <xsd:sequence>
                <xsd:element name="value" type="xsd:string" minOccurs="0" msdata:Ordinal="1" />
              </xsd:sequence>
              <xsd:attribute name="name" type="xsd:string" use="required" />
            </xsd:complexType>
          </xsd:element>
        </xsd:choice>
      </xsd:complexType>
    </xsd:element>
  </xsd:schema>
  <resheader name="resmimetype">
    <value>text/microsoft-resx</value>
  </resheader>
  <resheader name="version">
    <value>2.0</value>
  </resheader>
  <resheader name="reader">
    <value>System.Resources.ResXResourceReader, System.Windows.Forms, Version=4.0.0.0, Culture=neutral, PublicKeyToken=b77a5c561934e089</value>
  </resheader>
  <resheader name="writer">
    <value>System.Resources.ResXResourceWriter, System.Windows.Forms, Version=4.0.0.0, Culture=neutral, PublicKeyToken=b77a5c561934e089</value>
  </resheader>
  <assembly alias="System.Windows.Forms" name="System.Windows.Forms, Version=4.0.0.0, Culture=neutral, PublicKeyToken=b77a5c561934e089" />
  <data name="AbstractChromGraphItem_CustomizeXAxis_Retention_Time" xml:space="preserve">
    <value>Retention Time</value>
  </data>
  <data name="AbstractChromGraphItem_CustomizeYAxis_Intensity" xml:space="preserve">
    <value>Intensity</value>
  </data>
  <data name="AbstractMSGraphItem_CustomizeXAxis_MZ" xml:space="preserve">
    <value>m/z</value>
  </data>
  <data name="AbstractMSGraphItem_CustomizeYAxis_Intensity" xml:space="preserve">
    <value>Intensity</value>
  </data>
  <data name="AggregateOp_AxisTitleCv" xml:space="preserve">
    <value>{0} CV</value>
  </data>
  <data name="AggregateOp_AxisTitleCvPercent" xml:space="preserve">
    <value>{0} CV (%)</value>
  </data>
  <data name="AlignmentForm_UpdateGraph_Aligned_Time" xml:space="preserve">
    <value>Aligned Time</value>
  </data>
  <data name="AlignmentForm_UpdateGraph_Alignment_of__0__to__1_" xml:space="preserve">
    <value>Alignment of {0} to {1}</value>
  </data>
  <data name="AlignmentForm_UpdateGraph_Regression_line" xml:space="preserve">
    <value>Regression line</value>
  </data>
  <data name="AlignmentForm_UpdateGraph_Time_from_Regression" xml:space="preserve">
    <value>Time from Regression</value>
  </data>
  <data name="AlignmentForm_UpdateGraph_Waiting_for_retention_time_alignment" xml:space="preserve">
    <value>Waiting for retention time alignment</value>
  </data>
  <data name="AllChromatogramsGraph_btnCancel_Click_Cancel_import" xml:space="preserve">
    <value>Cancel import</value>
  </data>
  <data name="AllChromatogramsGraph_Cancel_Cancel_file_import" xml:space="preserve">
    <value>Cancel file import</value>
  </data>
  <data name="AllChromatogramsGraph_Finish_Close" xml:space="preserve">
    <value>Close</value>
  </data>
  <data name="AllChromatogramsGraph_RemoveFailedFile_Remove_failed_file" xml:space="preserve">
    <value>Remove failed file</value>
  </data>
  <data name="AllChromatogramsGraph_Retry_Retry_import_results" xml:space="preserve">
    <value>Retry import results</value>
  </data>
  <data name="AllChromatogramsGraph_UpdateStatus_Hide" xml:space="preserve">
    <value>Hide</value>
  </data>
  <data name="Annotation_DisambiguationPrefix_Annotation__" xml:space="preserve">
    <value>Annotation: </value>
  </data>
  <data name="AreaChartPropertyDlg_ValidateDotpRange__0__must_be_betwen_0_and_1" xml:space="preserve">
    <value>{0} cutoff value must be greater or equal than 0. and lesser or equal than 1.</value>
  </data>
  <data name="AreaCVHistogram2DGraphPane_Draw_Not_enough_data" xml:space="preserve">
    <value>Not enough data</value>
  </data>
  <data name="AreaCVHistogram2DGraphPane_UpdateGraph_Calculating____" xml:space="preserve">
    <value>Calculating ...</value>
  </data>
  <data name="AreaCVHistogram2DGraphPane_UpdateGraph_CV" xml:space="preserve">
    <value>CV</value>
  </data>
  <data name="AreaCvHistogram2DGraphPane_UpdateGraph_Log10_Mean_Area" xml:space="preserve">
    <value>Log10 Mean Area</value>
  </data>
  <data name="AreaCVHistogram2DGraphPane_UpdateGraph_Median___0_" xml:space="preserve">
    <value>Median: {0}</value>
  </data>
  <data name="AreaCVHistogramGraphPane_AddLabels_Calculating____" xml:space="preserve">
    <value>Calculating ...</value>
  </data>
  <data name="AreaCVHistogramGraphPane_AddLabels_Median___0_" xml:space="preserve">
    <value>Median: {0}</value>
  </data>
  <data name="AreaCVHistogramGraphPane_AddLabels_Not_enough_data" xml:space="preserve">
    <value>Not enough data</value>
  </data>
  <data name="AreaCVHistogramGraphPane_UpdateGraph_Below__0____1_" xml:space="preserve">
    <value>Below {0}: {1}</value>
  </data>
  <data name="AreaCVHistogramGraphPane_UpdateGraph_CV" xml:space="preserve">
    <value>CV</value>
  </data>
  <data name="AreaCVHistogramGraphPane_UpdateGraph_Frequency" xml:space="preserve">
    <value>Frequency</value>
  </data>
  <data name="AreaCVToolbarProperties_btnOk_Click_The_maximum_log10_area_has_to_be_greater_than_the_minimum_log10_area" xml:space="preserve">
    <value>The maximum log10 area has to be greater than the minimum log10 area</value>
  </data>
  <data name="AreaPeptideGraphPane_UpdateAxes_Peak_Area" xml:space="preserve">
    <value>Peak Area</value>
  </data>
  <data name="AreaReplicateGraphPane_Dotp_Cutoff_Line_Label" xml:space="preserve">
    <value>{0} cutoff - {1:F2}</value>
  </data>
  <data name="AreaReplicateGraphPane_InitFromData_Library" xml:space="preserve">
    <value>Library</value>
  </data>
  <data name="AreaReplicateGraphPane_Replicates_Count_Above_Below_Cutoff" xml:space="preserve">
    <value>Replicates above {2} cutoff: {0}, below cutoff: {1}</value>
  </data>
  <data name="AreaReplicateGraphPane_Tooltip_Dotp" xml:space="preserve">
    <value>{0}:</value>
  </data>
  <data name="AreaReplicateGraphPane_Tooltip_Replicate" xml:space="preserve">
    <value>Replicate:</value>
  </data>
  <data name="AreaReplicateGraphPane_UpdateGraph_No_results_available" xml:space="preserve">
    <value>No results available</value>
  </data>
  <data name="AreaReplicateGraphPane_UpdateGraph_Peak_Area_Normalized" xml:space="preserve">
    <value>Peak Area Normalized</value>
  </data>
  <data name="AreaReplicateGraphPane_UpdateGraph_Peak_Area_Percentage" xml:space="preserve">
    <value>Peak Area Percentage</value>
  </data>
  <data name="AreaReplicateGraphPane_UpdateGraph_Percent_of_Regression_Peak_Area" xml:space="preserve">
    <value>Percent of Regression Peak Area</value>
  </data>
  <data name="AreaReplicateGraphPane_UpdateGraph_Select_a_peptide_to_see_the_peak_area_graph" xml:space="preserve">
    <value>Select a peptide to see the peak area graph</value>
  </data>
  <data name="AreaReplicateGraphPane_UpdateGraph_Step__0_" xml:space="preserve">
    <value>Step {0}</value>
  </data>
  <data name="AreaReplicateGraphPane_Tooltip_Total" xml:space="preserve">
    <value>Total:</value>
  </data>
  <data name="AsyncChromatogramsGraph_AsyncChromatogramsGraph_Intensity" xml:space="preserve">
    <value>Intensity</value>
  </data>
  <data name="AsyncChromatogramsGraph_AsyncChromatogramsGraph_Retention_Time" xml:space="preserve">
    <value>Retention Time</value>
  </data>
  <data name="AsyncChromatogramsGraph2_AsyncChromatogramsGraph2_Canceled" xml:space="preserve">
    <value>Canceled</value>
  </data>
  <data name="ChromGraphItem_AddAnnotations_Explicit" xml:space="preserve">
    <value>Explicit</value>
    <comment>used for displaying explicit retention times in chromatogram graphs</comment>
  </data>
  <data name="ChromGraphItem_AddAnnotations_ID" xml:space="preserve">
    <value>ID</value>
  </data>
  <data name="ChromGraphItem_AddAnnotations_Predicted" xml:space="preserve">
    <value>Predicted</value>
  </data>
  <data name="ChromGraphItem_Title__0____base_peak" xml:space="preserve">
    <value>{0} - base peak</value>
  </data>
  <data name="ChromGraphItem_Title__0____TIC" xml:space="preserve">
    <value>{0} - TIC</value>
  </data>
  <data name="ChromGraphItem_Title_Step__0_" xml:space="preserve">
    <value>Step {0}</value>
  </data>
  <data name="DetectionHistogramPane_XAxis_Name" xml:space="preserve">
    <value>Replicate Count</value>
  </data>
  <data name="DetectionHistogramPane_YAxis_Name" xml:space="preserve">
    <value>Frequency</value>
  </data>
  <data name="DetectionPlot_TargetType_Peptide" xml:space="preserve">
    <value>Peptide</value>
  </data>
  <data name="DetectionPlot_TargetType_Precursor" xml:space="preserve">
    <value>Precursor</value>
  </data>
  <data name="DetectionPlot_YScale_One" xml:space="preserve">
    <value>{0} Count</value>
  </data>
  <data name="DetectionPlot_YScale_Percent" xml:space="preserve">
    <value>% of all {0}s</value>
  </data>
  <data name="DetectionPlotData_DataRetrieved_Label" xml:space="preserve">
    <value>"Data retrieved successfully."</value>
  </data>
  <data name="DetectionPlotData_InvalidQValue_Label" xml:space="preserve">
    <value>Invalid Q-Value. Cannot be 0 or 1.</value>
  </data>
  <data name="DetectionPlotData_NoDataLoaded_Label" xml:space="preserve">
    <value>No data loaded.</value>
  </data>
  <data name="DetectionPlotData_NoQValuesInDocument_Label" xml:space="preserve">
    <value>Document has no Q-Values. Train your mProphet model.</value>
  </data>
  <data name="DetectionPlotData_NoResults_Label" xml:space="preserve">
    <value>Document has no peptides or chromatograms.</value>
  </data>
  <data name="DetectionPlotData_UsePropertiesDialog_Label" xml:space="preserve">
    <value>Use properties dialog or modify the document to update the plot.</value>
  </data>
  <data name="DetectionPlotData_WaitingForDocumentLoad_Label" xml:space="preserve">
    <value>"Waiting for the document to load."</value>
  </data>
  <data name="DetectionPlotPane_AllRunsLine_Name" xml:space="preserve">
    <value>all runs</value>
  </data>
  <data name="DetectionPlotPane_AtLeastLine_Name" xml:space="preserve">
    <value>at least {0} (of {1}) - {2:#,##0}</value>
  </data>
  <data name="DetectionPlotPane_CumulativeLine_Name" xml:space="preserve">
    <value>cumulative</value>
  </data>
  <data name="DetectionPlotPane_EmptyPlot_Label" xml:space="preserve">
    <value>No data available for this plot.</value>
  </data>
  <data name="DetectionPlotPane_EmptyPlotCanceled_Label" xml:space="preserve">
    <value>Operation canceled.</value>
  </data>
  <data name="DetectionPlotPane_EmptyPlotError_Label" xml:space="preserve">
    <value>Error when retrieving plot data.</value>
  </data>
  <data name="DetectionPlotPane_Label_Mean" xml:space="preserve">
    <value>  Mean: {0:#,##0}</value>
  </data>
  <data name="DetectionPlotPane_Label_Stddev" xml:space="preserve">
    <value>  Stddev:{1:#,##0}</value>
  </data>
  <data name="DetectionPlotPane_WaitingForData_Label" xml:space="preserve">
    <value>Calculating (Esc to cancel)...</value>
  </data>
  <data name="DetectionPlotPane_XAxis_Name" xml:space="preserve">
    <value>Replicate</value>
  </data>
  <data name="DetectionPlotPane_YAxis_Name" xml:space="preserve">
    <value>Detections ({0})</value>
  </data>
  <data name="DetectionToolbarProperties_AtLeastNReplicates" xml:space="preserve">
    <value>At least {0} replicates</value>
  </data>
  <data name="DotpDisplayOption_label" xml:space="preserve">
    <value>Labels</value>
  </data>
  <data name="DotpDisplayOption_line" xml:space="preserve">
    <value>Line</value>
  </data>
  <data name="DotpDisplayOption_None" xml:space="preserve">
    <value>None</value>
  </data>
  <data name="ExportMethodScheduleGraph_ExportMethodScheduleGraph_Concurrent_frames" xml:space="preserve">
    <value>Concurrent frames</value>
  </data>
  <data name="ExportMethodScheduleGraph_ExportMethodScheduleGraph_Max_sampling_times" xml:space="preserve">
    <value>Max sampling times</value>
  </data>
  <data name="ExportMethodScheduleGraph_ExportMethodScheduleGraph_Mean_sampling_times" xml:space="preserve">
    <value>Mean sampling times</value>
  </data>
  <data name="ExportMethodScheduleGraph_ExportMethodScheduleGraph_Redundancy_of_targets" xml:space="preserve">
    <value>Redundancy of targets</value>
  </data>
  <data name="ExportMethodScheduleGraph_ExportMethodScheduleGraph_Target_table" xml:space="preserve">
    <value>Target table</value>
  </data>
  <data name="ExportMethodScheduleGraph_ExportMethodScheduleGraph_Targets_per_frame" xml:space="preserve">
    <value>Targets per frame</value>
  </data>
  <data name="Extensions_CustomToString__2D_Histogram" xml:space="preserve">
    <value>2D Histogram</value>
  </data>
  <data name="Extensions_CustomToString_Detections_Histogram" xml:space="preserve">
    <value>Histogram</value>
  </data>
  <data name="Extensions_CustomToString_Detections_Replicates" xml:space="preserve">
    <value>Replicates</value>
  </data>
  <data name="Extensions_CustomToString_Histogram" xml:space="preserve">
    <value>Histogram</value>
  </data>
  <data name="Extensions_CustomToString_Peptide_Comparison" xml:space="preserve">
    <value>Peptide Comparison</value>
  </data>
  <data name="Extensions_CustomToString_Replicate_Comparison" xml:space="preserve">
    <value>Replicate Comparison</value>
  </data>
  <data name="Extensions_CustomToString_Run_To_Run_Regression" xml:space="preserve">
    <value>Run To Run Regression</value>
  </data>
  <data name="Extensions_CustomToString_Scheduling" xml:space="preserve">
    <value>Scheduling</value>
  </data>
  <data name="Extensions_CustomToString_Score_To_Run_Regression" xml:space="preserve">
    <value>Score To Run Regression</value>
  </data>
  <data name="FailedChromGraphItem_FailedChromGraphItem__0__load_failed__1__" xml:space="preserve">
    <value>{0} (load failed: {1})</value>
  </data>
  <data name="FileProgressControl_btnRetry_Click_Graph" xml:space="preserve">
    <value>Graph</value>
  </data>
  <data name="FileProgressControl_btnRetry_Click_Log" xml:space="preserve">
    <value>Log</value>
  </data>
  <data name="FileProgressControl_Finish_imported" xml:space="preserve">
    <value>imported</value>
  </data>
  <data name="FileProgressControl_GetErrorLog_" xml:space="preserve">
    <value>There were {0} failed import attempts.
</value>
  </data>
  <data name="FileProgressControl_GetErrorLog_2" xml:space="preserve">
    <value>
Here are the last 3 errors:
</value>
  </data>
  <data name="FileProgressControl_Number__0____1_" xml:space="preserve">
    <value>{0}. {1}</value>
    <comment>3. path/to/file (in English(US))</comment>
  </data>
  <data name="FileProgressControl_SetStatus_" xml:space="preserve">
    <value>At {0}:
{1}
</value>
    <comment>used for user-facing error messages when importing results</comment>
  </data>
  <data name="FileProgressControl_SetStatus_Cancel" xml:space="preserve">
    <value>Cancel</value>
  </data>
  <data name="FileProgressControl_SetStatus_canceled" xml:space="preserve">
    <value>canceled</value>
  </data>
  <data name="FileProgressControl_SetStatus_failed" xml:space="preserve">
    <value>failed</value>
  </data>
  <data name="FileProgressControl_SetStatus_Retry" xml:space="preserve">
    <value>Retry</value>
  </data>
  <data name="FileProgressControl_SetStatus_warning" xml:space="preserve">
    <value>warning</value>
  </data>
  <data name="FontSize_LARGE_large" xml:space="preserve">
    <value>large</value>
  </data>
  <data name="FontSize_NORMAL_normal" xml:space="preserve">
    <value>normal</value>
  </data>
  <data name="FontSize_SMALL_small" xml:space="preserve">
    <value>small</value>
  </data>
  <data name="FontSize_XLARGE_x_large" xml:space="preserve">
    <value>x-large</value>
  </data>
  <data name="FontSize_XSMALL_x_small" xml:space="preserve">
    <value>x-small</value>
  </data>
  <data name="GraphChromatogram_UpdateToolbar_All" xml:space="preserve">
    <value>All</value>
  </data>
  <data name="GraphChromatogram_UpdateUI_No_base_peak_chromatogram_found" xml:space="preserve">
    <value>No base peak chromatogram found</value>
  </data>
  <data name="GraphChromatogram_UpdateUI_No_MS1_spectra_found_in_base_peak_chromatogram" xml:space="preserve">
    <value>No MS1 spectra found in base peak chromatogram</value>
  </data>
  <data name="GraphChromatogram_UpdateUI_No_MS1_spectra_found_in_TIC_chromatogram" xml:space="preserve">
    <value>No MS1 spectra found in TIC chromatogram</value>
  </data>
  <data name="GraphChromatogram_UpdateUI_No_precursor_ion_chromatograms_found" xml:space="preserve">
    <value>No precursor ion chromatograms found</value>
  </data>
  <data name="GraphChromatogram_UpdateUI_No_product_ion_chromatograms_found" xml:space="preserve">
    <value>No product ion chromatograms found</value>
  </data>
  <data name="GraphChromatogram_UpdateUI_No_QC_chromatogram_found" xml:space="preserve">
    <value>No corresponding QC chromatogram found</value>
  </data>
  <data name="GraphChromatogram_UpdateUI_No_TIC_chromatogram_found" xml:space="preserve">
    <value>No TIC chromatogram found</value>
  </data>
  <data name="GraphChromatogram_UpdateUI_Select_a_peptide__precursor_or_transition_to_view_its_chromatograms" xml:space="preserve">
    <value>Select a peptide, precursor or transition to view its chromatograms</value>
  </data>
  <data name="GraphData_CorrelationLabel_Measured_Time___0__" xml:space="preserve">
    <value>Measured Time ({0})</value>
  </data>
  <data name="GraphData_Graph_Outliers" xml:space="preserve">
    <value>Outliers</value>
  </data>
  <data name="GraphData_Graph_Peptides" xml:space="preserve">
    <value>Peptides</value>
  </data>
  <data name="GraphData_Graph_Peptides_Refined" xml:space="preserve">
    <value>Peptides Refined</value>
  </data>
  <data name="GraphData_Graph_Predictor" xml:space="preserve">
    <value>Predictor</value>
  </data>
  <data name="GraphData_Graph_Regression" xml:space="preserve">
    <value>Regression</value>
  </data>
  <data name="GraphData_Graph_Regression_Refined" xml:space="preserve">
    <value>Regression Refined</value>
  </data>
  <data name="GraphData_GraphData_The_database_for_the_calculator__0__could_not_be_opened__Check_that_the_file__1__was_not_moved_or_deleted_" xml:space="preserve">
    <value>The database for the calculator {0} could not be opened. Check that the file {1} was not moved or deleted.</value>
  </data>
  <data name="GraphData_GraphResiduals_Time_from_Prediction" xml:space="preserve">
    <value>Time from Prediction</value>
  </data>
  <data name="GraphData_ResidualsLabel_Time_from_Regression___0__" xml:space="preserve">
    <value>Time from Regression ({0})</value>
  </data>
  <data name="GraphFullScan_Filter_Button_Tooltip_Filter_Quadrupole_Scan_Range" xml:space="preserve">
    <value>Filter Quadrupole Scan Range</value>
    <comment>replaces 3D graph filter button's tooltip when "ion mobility" data is actually Waters SONAR</comment>
  </data>
  <data name="GraphFullScan_LoadScan_Loading___" xml:space="preserve">
    <value>Loading...</value>
  </data>
  <data name="GraphFullScan_LoadScan_Spectrum_unavailable" xml:space="preserve">
    <value>Spectrum unavailable</value>
  </data>
  <data name="GraphFullScan_SetSpectraUI__peak_type_not_available" xml:space="preserve">
    <value>{0} spectra are not available in this data file. Showing {1} instead.</value>
  </data>
  <data name="GraphSpectrum_DoUpdate_dotp___0_0_0000_" xml:space="preserve">
    <value>{0:0.0000}</value>
  </data>
  <data name="GraphSpectrum_UpdateUI_Failure_loading_spectrum__Library_may_be_corrupted" xml:space="preserve">
    <value>Failure loading spectrum. Library may be corrupted.</value>
  </data>
  <data name="GraphSpectrum_ToolTip_mz">
    <value>Observed m/z:</value>
  </data>
  <data name="GraphSpectrum_ToolTip_Intensity">
    <value>Intensity:</value>
  </data>
  <data name="GraphSpectrum_ToolTip_MatchedIons">
    <value>Matched Ions</value>
  </data>
  <data name="GraphSpectrum_ToolTip_Rank">
    <value>Rank:</value>
  </data>
  <data name="GraphValues_Log_AxisTitle" xml:space="preserve">
    <value>Log {0}</value>
  </data>
  <data name="MassErrorHistogram2DGraphPane_Graph_Mz" xml:space="preserve">
    <value>m/z</value>
  </data>
  <data name="MassErrorHistogram2DGraphPane_Graph_Retention_Time" xml:space="preserve">
    <value>Retention Time</value>
  </data>
  <data name="MassErrorHistogramGraphPane_AddLabels_Mass_Errors_Unavailable" xml:space="preserve">
    <value>Mass Errors Unavailable</value>
  </data>
  <data name="MassErrorHistogramGraphPane_AddLabels_mean" xml:space="preserve">
    <value>Mean</value>
  </data>
  <data name="MassErrorHistogramGraphPane_AddLabels_standard_deviation" xml:space="preserve">
    <value>Standard Deviation</value>
  </data>
  <data name="MassErrorHistogramGraphPane_UpdateGraph_Count" xml:space="preserve">
    <value>Count</value>
  </data>
  <data name="MassErrorReplicateGraphPane_UpdateGraph_Mass_Error" xml:space="preserve">
    <value>Mass Error (ppm)</value>
  </data>
  <data name="MassErrorReplicateGraphPane_UpdateGraph_Mass_Error_No_Ppm" xml:space="preserve">
    <value>Mass Error</value>
  </data>
  <data name="NotFoundChromGraphItem_NotFoundChromGraphItem__0__not_found" xml:space="preserve">
    <value>{0} (not found)</value>
  </data>
  <data name="PeptideAnnotationPairFinder_DisplayName_Peptides" xml:space="preserve">
    <value>Peptides</value>
  </data>
  <data name="PeptideAnnotationPairFinder_GetDisplayText__0__CV" xml:space="preserve">
    <value>{0} CV</value>
  </data>
  <data name="PeptideAnnotationPairFinder_GetDisplayText__0__CV_in__1_" xml:space="preserve">
    <value>{0} CV in {1}</value>
  </data>
  <data name="PeptideRegressionTipProvider_RenderTip_Peptide" xml:space="preserve">
    <value>Peptide</value>
  </data>
  <data name="Property_DisambiguationPrefix_Property__" xml:space="preserve">
    <value>Property: </value>
  </data>
  <data name="RegressionGraphPane_RegressionGraphPane__0___at__1__points_minimum_" xml:space="preserve">
    <value>{0} (at {1} points minimum)</value>
  </data>
  <data name="RegressionGraphPane_RegressionGraphPane_Current" xml:space="preserve">
    <value>Current</value>
  </data>
  <data name="RegressionGraphPane_RegressionGraphPane_Missing" xml:space="preserve">
    <value>Missing</value>
  </data>
  <data name="RegressionGraphPane_RegressionGraphPane_Outliers" xml:space="preserve">
    <value>Outliers</value>
  </data>
  <data name="RegressionGraphPane_RegressionGraphPane_Regression" xml:space="preserve">
    <value>Regression</value>
  </data>
  <data name="RegressionGraphPane_RegressionGraphPane_Values" xml:space="preserve">
    <value>Values</value>
  </data>
  <data name="RegressionUnconversion_CalculatorScoreFormat" xml:space="preserve">
    <value>{0} Score</value>
  </data>
  <data name="RegressionUnconversion_CalculatorScoreValueFormat" xml:space="preserve">
    <value>{0} Score ({1})</value>
  </data>
  <data name="ReplicateGroupOp_ReplicateAxisTitle" xml:space="preserve">
    <value>Replicate</value>
  </data>
  <data name="RtAlignment_AxisTitleAlignedTo" xml:space="preserve">
    <value>{0} aligned to {1}</value>
  </data>
  <data name="RTLinearRegressionGraphPane_RTLinearRegressionGraphPane_Score" xml:space="preserve">
    <value>Score</value>
  </data>
  <data name="RTPeptideGraphPane_UpdateAxes_Retention_Time" xml:space="preserve">
    <value>Retention Time</value>
  </data>
  <data name="RTPeptideGraphPane_UpdateAxes_Time" xml:space="preserve">
    <value>Time</value>
  </data>
  <data name="RTReplicateGraphPane_RTReplicateGraphPane_Measured_Time" xml:space="preserve">
    <value>Measured Time</value>
  </data>
  <data name="RTReplicateGraphPane_UpdateGraph_No_results_available" xml:space="preserve">
    <value>No results available</value>
  </data>
  <data name="RTReplicateGraphPane_UpdateGraph_Select_a_peptide_to_see_the_retention_time_graph" xml:space="preserve">
    <value>Select a peptide to see the retention time graph</value>
  </data>
  <data name="RTReplicateGraphPane_UpdateGraph_Step__0__" xml:space="preserve">
    <value>Step {0}</value>
  </data>
  <data name="RTScheduleGraphPane_AddCurve__0__Minute_Window" xml:space="preserve">
    <value>{0} Minute Window</value>
  </data>
  <data name="RTScheduleGraphPane_RTScheduleGraphPane_Scheduled_Time" xml:space="preserve">
    <value>Scheduled Time</value>
  </data>
  <data name="RTScheduleGraphPane_UpdateGraph_Concurrent_Accumulations" xml:space="preserve">
    <value>Concurrent Accumulations</value>
  </data>
  <data name="RTScheduleGraphPane_UpdateGraph_Concurrent_frames" xml:space="preserve">
    <value>Concurrent frames</value>
  </data>
  <data name="RTScheduleGraphPane_UpdateGraph_Concurrent_Precursors" xml:space="preserve">
    <value>Concurrent Precursors</value>
  </data>
  <data name="RTScheduleGraphPane_UpdateGraph_Concurrent_Transitions" xml:space="preserve">
    <value>Concurrent Transitions</value>
  </data>
  <data name="RTScheduleGraphPane_UpdateGraph_Max_sampling_times" xml:space="preserve">
    <value>Max sampling times (seconds)</value>
  </data>
  <data name="RTScheduleGraphPane_UpdateGraph_Mean_sampling_times" xml:space="preserve">
    <value>Mean sampling times (seconds)</value>
  </data>
  <data name="RTScheduleGraphPane_UpdateGraph_Redundancy_of_targets" xml:space="preserve">
    <value>Redundancy of targets</value>
  </data>
  <data name="RTScheduleGraphPane_UpdateGraph_Target" xml:space="preserve">
    <value>Rank of target</value>
  </data>
  <data name="RTScheduleGraphPane_UpdateGraph_Targets_per_frame" xml:space="preserve">
    <value>Targets per frame</value>
  </data>
  <data name="SkylineWindow_CreateGraphDetections_Counts" xml:space="preserve">
    <value>Detection</value>
  </data>
  <data name="SkylineWindow_CreateGraphMassError_Mass_Errors" xml:space="preserve">
    <value>Mass Errors</value>
  </data>
  <data name="SkylineWindow_CreateGraphPeakArea_Peak_Areas" xml:space="preserve">
    <value>Peak Areas</value>
  </data>
  <data name="SkylineWindow_CreateGraphRetentionTime_Retention_Times" xml:space="preserve">
    <value>Retention Times</value>
  </data>
  <data name="SpectrumGraphItem_Title__0__1__Charge__2__" xml:space="preserve">
    <value>{0}{1}, Charge {2}</value>
  </data>
  <data name="SpectrumGraphItem_Title__0__1__Charge__2__3__" xml:space="preserve">
    <value>{0}{1}, Charge {2} ({3})</value>
  </data>
  <data name="SummaryPeptideGraphPane_SummaryPeptideGraphPane_Peptide" xml:space="preserve">
    <value>Peptide</value>
  </data>
  <data name="SummaryPeptideGraphPane_UpdateAxes_Log" xml:space="preserve">
    <value>Log</value>
  </data>
  <data name="SummaryReplicateGraphPane_SummaryReplicateGraphPane_Replicate" xml:space="preserve">
    <value>Replicate</value>
  </data>
  <data name="UnavailableChromGraphItem_UnavailableChromGraphItem_Chromatogram_information_unavailable" xml:space="preserve">
    <value>Chromatogram information unavailable</value>
  </data>
  <data name="UnavailableMSGraphItem_UnavailableMSGraphItem_Spectrum_information_unavailable" xml:space="preserve">
    <value>Spectrum information unavailable</value>
  </data>
  <data name="AreaPeptideGraphPane_UpdateAxes_Peptide_Rank" xml:space="preserve">
    <value>Peptide Rank</value>
  </data>
  <data name="Extensions_CustomToString_Relative_Abundance" xml:space="preserve">
    <value>Relative Abundance</value>
  </data>
  <data name="SummaryIntensityGraphPane_SummaryIntensityGraphPane_Protein_Rank" xml:space="preserve">
    <value>Protein Rank</value>
  </data>
  <data name="SummaryRelativeAbundanceGraphPane_UpdateAxes_Molecule_Rank" xml:space="preserve">
    <value>Molecule Rank</value>
  </data>
  <data name="FoldChangeVolcanoPlot_BuildContextMenu_Auto_Arrange_Labels" xml:space="preserve">
    <value>Auto Arrange Labels</value>
  </data>
  <data name="FoldChangeVolcanoPlot_BuildContextMenu_PauseLabelLayout" xml:space="preserve">
    <value>Suspend Label Layout</value>
  </data>
  <data name="FoldChangeVolcanoPlot_BuildContextMenu_RestartLabelLayout" xml:space="preserve">
    <value>Resume Label Layout</value>
  </data>
  <data name="AlignmentForm_UpdateGraph_Peptides" xml:space="preserve">
    <value>Peptides</value>
  </data>
  <data name="RelativeAbundanceGraph_ToolTip_PeakArea" xml:space="preserve">
    <value>Peak Area</value>
  </data>
  <data name="RelativeAbundanceGraph_ToolTip_LogPeakArea" xml:space="preserve">
    <value>Log Peak Area</value>
  </data>
  <data name="RelativeAbundanceGraph_ToolTip_Rank" xml:space="preserve">
    <value>Rank</value>
  </data>
  <data name="GraphChromatogram_UpdateUI_No_quantitative_chromatograms_found" xml:space="preserve">
    <value>No quantitative chromatograms found</value>
  </data>
<<<<<<< HEAD
  <data name="ToolTipImplementation_RenderTip_Calculated_Mass" xml:space="preserve">
    <value>Ion m/z (calculated)</value>
=======
  <data name="GraphChromatogram_SetRetentionTimeIdIndicators_Libraries_are_still_loading" xml:space="preserve">
	  <value>Libraries are still loading</value>
  </data>
  <data name="GraphChromatogram_SetRetentionTimeIdIndicators_Waiting_for_retention_time_alignment" xml:space="preserve">
	  <value>Waiting for retention time alignment</value>
  </data>
  <data name="RTLinearRegressionGraphPane_UpdateGraph_Calculating___" xml:space="preserve">
    <value>Calculating...</value>
>>>>>>> e109cbc6
  </data>
</root><|MERGE_RESOLUTION|>--- conflicted
+++ resolved
@@ -754,10 +754,9 @@
   <data name="GraphChromatogram_UpdateUI_No_quantitative_chromatograms_found" xml:space="preserve">
     <value>No quantitative chromatograms found</value>
   </data>
-<<<<<<< HEAD
   <data name="ToolTipImplementation_RenderTip_Calculated_Mass" xml:space="preserve">
     <value>Ion m/z (calculated)</value>
-=======
+  </data>
   <data name="GraphChromatogram_SetRetentionTimeIdIndicators_Libraries_are_still_loading" xml:space="preserve">
 	  <value>Libraries are still loading</value>
   </data>
@@ -766,6 +765,5 @@
   </data>
   <data name="RTLinearRegressionGraphPane_UpdateGraph_Calculating___" xml:space="preserve">
     <value>Calculating...</value>
->>>>>>> e109cbc6
   </data>
 </root>