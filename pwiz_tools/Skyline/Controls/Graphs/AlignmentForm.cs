﻿/*
 * Original author: Nick Shulman <nicksh .at. u.washington.edu>,
 *                  MacCoss Lab, Department of Genome Sciences, UW
 *
 * Copyright 2012 University of Washington - Seattle, WA
 * 
 * Licensed under the Apache License, Version 2.0 (the "License");
 * you may not use this file except in compliance with the License.
 * You may obtain a copy of the License at
 *
 *     http://www.apache.org/licenses/LICENSE-2.0
 *
 * Unless required by applicable law or agreed to in writing, software
 * distributed under the License is distributed on an "AS IS" BASIS,
 * WITHOUT WARRANTIES OR CONDITIONS OF ANY KIND, either express or implied.
 * See the License for the specific language governing permissions and
 * limitations under the License.
 */
using System;
using System.Collections.Generic;
using System.ComponentModel;
using System.Drawing;
using System.Linq;
using System.Threading;
using System.Windows.Forms;
using pwiz.Common.SystemUtil;
using pwiz.CommonMsData;
using ZedGraph;
using pwiz.Skyline.Model;
using pwiz.Skyline.Model.DocSettings;
using pwiz.Skyline.Model.Lib;
using pwiz.Skyline.Model.Results;
using pwiz.Skyline.Model.RetentionTimes;
using pwiz.Skyline.Properties;
using pwiz.Skyline.Util;

namespace pwiz.Skyline.Controls.Graphs
{
    public partial class AlignmentForm : FormEx
    {
        private readonly BindingList<DataRow> _dataRows = new BindingList<DataRow>
                                                              {
                                                                  AllowEdit = false,
                                                                  AllowNew = false,
                                                                  AllowRemove = false,
                                                              };
        private readonly QueueWorker<Action> _rowUpdateQueue = new QueueWorker<Action>(null, (a, i) => a());
        private CancellationTokenSource _cancellationTokenSource = new CancellationTokenSource();

        public AlignmentForm(SkylineWindow skylineWindow)
        {
            InitializeComponent();
            SkylineWindow = skylineWindow;
            Icon = Resources.Skyline;
            bindingSource.DataSource = _dataRows;
            colIntercept.CellTemplate.Style.Format = @"0.0000";
            colSlope.CellTemplate.Style.Format = @"0.0000";
            colCorrelationCoefficient.CellTemplate.Style.Format = @"0.0000";
            colUnrefinedSlope.CellTemplate.Style.Format = @"0.0000";
            colUnrefinedIntercept.CellTemplate.Style.Format = @"0.0000";
            colUnrefinedCorrelationCoefficient.CellTemplate.Style.Format = @"0.0000";

            zedGraphControl.GraphPane.IsFontsScaled = false;
            zedGraphControl.GraphPane.YAxisList[0].MajorTic.IsOpposite = false;
            zedGraphControl.GraphPane.YAxisList[0].MinorTic.IsOpposite = false;
            zedGraphControl.GraphPane.XAxis.MajorTic.IsOpposite = false;
            zedGraphControl.GraphPane.XAxis.MinorTic.IsOpposite = false;
            zedGraphControl.GraphPane.Chart.Border.IsVisible = false;

            _rowUpdateQueue.RunAsync(ParallelEx.GetThreadCount(), @"Alignment Rows");
        }

        private PlotTypeRT _plotType;

        public SkylineWindow SkylineWindow { get; private set; }
        public SrmDocument Document
        {
            get { return SkylineWindow.DocumentUI; }
        }
        protected override void OnHandleCreated(EventArgs e)
        {
            base.OnHandleCreated(e);
            if (SkylineWindow != null)
            {
                SkylineWindow.DocumentUIChangedEvent += SkylineWindowOnDocumentUIChangedEvent;
            }
            UpdateAll();
        }
        protected override void OnClosing(CancelEventArgs e)
        {
            _cancellationTokenSource.Cancel();

            base.OnClosing(e);
        }

        protected override void OnHandleDestroyed(EventArgs e)
        {
            if (SkylineWindow != null)
            {
                SkylineWindow.DocumentUIChangedEvent -= SkylineWindowOnDocumentUIChangedEvent;
            }
            _rowUpdateQueue.Dispose();
            base.OnHandleDestroyed(e);
        }

        private void SkylineWindowOnDocumentUIChangedEvent(object sender, DocumentChangedEventArgs documentChangedEventArgs)
        {
            UpdateAll();
        }

        public void UpdateAll()
        {
            UpdateCombo();
        }

        public void UpdateGraph()
        {
            zedGraphControl.IsEnableVPan = zedGraphControl.IsEnableVZoom = PlotType == PlotTypeRT.residuals;
            zedGraphControl.GraphPane.CurveList.Clear();
            zedGraphControl.GraphPane.GraphObjList.Clear();
            zedGraphControl.IsZoomOnMouseCenter = true;
            if (!(bindingSource.Current is DataRow))
            {
                return;
            }
            var currentRow = (DataRow) bindingSource.Current;
            var alignedFile = currentRow.AlignedRetentionTimes;
            if (alignedFile == null)
            {
                zedGraphControl.GraphPane.Title.Text = GraphsResources.AlignmentForm_UpdateGraph_Waiting_for_retention_time_alignment;
                return;
            }
            var points = new PointPairList();
            var outliers = new PointPairList();
            var peptideTimes = alignedFile.Regression.PeptideTimes;
            for (int i = 0; i < peptideTimes.Count; i++)
            {
                var peptideTime = peptideTimes[i];
                var xTime = alignedFile.OriginalTimes[peptideTime.PeptideSequence].RetentionTime;
                var yTime = peptideTime.RetentionTime;
                if (PlotType == PlotTypeRT.residuals)
                    yTime = (double) (alignedFile.Regression.GetRetentionTime(xTime) - yTime);
                var point = new PointPair(xTime, yTime, peptideTime.PeptideSequence.DisplayName);
                if (alignedFile.OutlierIndexes.Contains(i))
                {
                    outliers.Add(point);
                }
                else
                {
                    points.Add(point);
                }
            }

            var goodPointsLineItem = new LineItem(ModeUIAwareStringFormat(GraphsResources.AlignmentForm_UpdateGraph_Peptides), points, Color.Black, SymbolType.Diamond)
                {
                    Symbol = {Size = 8f},
                    Line = {IsVisible = false}
                };
            goodPointsLineItem.Symbol.Border.IsVisible = false;
            goodPointsLineItem.Symbol.Fill = new Fill(RTLinearRegressionGraphPane.COLOR_REFINED);
            
            if (outliers.Count > 0)
            {
                var outlierLineItem = zedGraphControl.GraphPane.AddCurve(Resources.AlignmentForm_UpdateGraph_Outliers, outliers, Color.Black,
                                                                        SymbolType.Diamond);
                outlierLineItem.Symbol.Size = 8f;
                outlierLineItem.Line.IsVisible = false;
                outlierLineItem.Symbol.Border.IsVisible = false;
                outlierLineItem.Symbol.Fill = new Fill(RTLinearRegressionGraphPane.COLOR_OUTLIERS);
                goodPointsLineItem.Label.Text = ModeUIAwareStringFormat(GraphsResources.GraphData_Graph_Peptides_Refined);
            }
            zedGraphControl.GraphPane.CurveList.Add(goodPointsLineItem);
            if (points.Count > 0 && PlotType == PlotTypeRT.correlation)
            {
                double xMin = points.Select(p => p.X).Min();
                double xMax = points.Select(p => p.X).Max();
                var regression = alignedFile.RegressionRefined ?? alignedFile.Regression;
                var regressionLine = zedGraphControl.GraphPane
                        .AddCurve(GraphsResources.AlignmentForm_UpdateGraph_Regression_line, new[] { xMin, xMax },
                        new[] { regression.Conversion.GetY(xMin), regression.Conversion.GetY(xMax) },
                        Color.Black);
                regressionLine.Symbol.IsVisible = false;
            }
            zedGraphControl.GraphPane.Title.Text = string.Format(GraphsResources.AlignmentForm_UpdateGraph_Alignment_of__0__to__1_,
                currentRow.DataFile, currentRow.Target.Name);
            zedGraphControl.GraphPane.XAxis.Title.Text = string.Format(Resources.AlignmentForm_UpdateGraph_Time_from__0__, 
                currentRow.DataFile);
            zedGraphControl.GraphPane.YAxis.Title.Text = PlotType == PlotTypeRT.correlation
                ? GraphsResources.AlignmentForm_UpdateGraph_Aligned_Time
                : GraphsResources.AlignmentForm_UpdateGraph_Time_from_Regression;
            zedGraphControl.GraphPane.AxisChange();
            zedGraphControl.Invalidate();
        }

        private void AlignDataRow(int index, CancellationToken cancellationToken)
        {
            var dataRow = _dataRows[index];
            if (dataRow.TargetTimes == null || dataRow.SourceTimes == null)
            {
                return;
            }

            _rowUpdateQueue.Add(() => AlignDataRowAsync(dataRow, index, cancellationToken));
        }

        private void AlignDataRowAsync(DataRow dataRow, int index, CancellationToken cancellationToken)
        {
            try
            {
                var alignedTimes = AlignedRetentionTimes.AlignLibraryRetentionTimes(
                    dataRow.TargetTimes, dataRow.SourceTimes,
                    DocumentRetentionTimes.REFINEMENT_THRESHOLD,
                    RegressionMethodRT.linear,
                    cancellationToken);

                if (!cancellationToken.IsCancellationRequested)
                {
                    RunUI(() => UpdateDataRow(index, alignedTimes, cancellationToken));
                }
            }
            catch (OperationCanceledException operationCanceledException)
            {
                throw new OperationCanceledException(operationCanceledException.Message, operationCanceledException, cancellationToken);
            }
        }

        private void RunUI(Action action)
        {
            Invoke(action);
        }

        private void UpdateDataRow(int iRow, AlignedRetentionTimes alignedTimes, CancellationToken cancellationToken)
        {
            if (cancellationToken.IsCancellationRequested)
            {
                return;
            }
            var dataRow = _dataRows[iRow];
            dataRow.AlignedRetentionTimes = alignedTimes;
            _dataRows[iRow] = dataRow;
        }

        public void UpdateRows()
        {
            var newRows = GetRows();
            if (newRows.SequenceEqual(_dataRows))
            {
                return;
            }
            _cancellationTokenSource.Cancel();
            _cancellationTokenSource = new CancellationTokenSource();
            _dataRows.RaiseListChangedEvents = false;
            _dataRows.Clear();
            foreach (var row in newRows)
            {
                _dataRows.Add(row);
            }
            bool allSameLibrary = true;
            if (newRows.Count > 0)
            {
                var firstLibrary = newRows[0].Library;
                allSameLibrary = newRows.Skip(1).All(row => Equals(row.Library, firstLibrary));
            }
            colLibrary.Visible = !allSameLibrary;
            _dataRows.RaiseListChangedEvents = true;
            _dataRows.ResetBindings();
            for (int i = 0; i < _dataRows.Count; i++ )
            {
                AlignDataRow(i, _cancellationTokenSource.Token);
            }
            UpdateGraph();
        }
        private void UpdateCombo()
        {
            var documentRetentionTimes = Document.Settings.DocumentRetentionTimes;
            
            var newItems = GetRetentionTimeSources().Select(retentionTimeSource=>new DataFileKey(retentionTimeSource)).ToArray();
            if (newItems.SequenceEqual(comboAlignAgainst.Items.Cast<DataFileKey>()))
            {
                return;
            }

            var resultNameMap = ResultNameMap.FromNamedElements(GetRetentionTimeSources());
            var selectedIndex = comboAlignAgainst.SelectedIndex;
            comboAlignAgainst.Items.Clear();
            comboAlignAgainst.Items.AddRange(newItems.Cast<object>().ToArray());
            ComboHelper.AutoSizeDropDown(comboAlignAgainst);
            bool updateRows = true;
            if (comboAlignAgainst.Items.Count > 0)
            {
                if (selectedIndex < 0)
                {
                    if (SkylineWindow.SelectedResultsIndex >= 0 && Document.Settings.HasResults)
                    {
                        var chromatogramSet =
                            Document.Settings.MeasuredResults.Chromatograms[SkylineWindow.SelectedResultsIndex];
                        foreach (var msDataFileInfo in chromatogramSet.MSDataFileInfos)
                        {
                            var retentionTimeSource = resultNameMap.Find(msDataFileInfo);
                            if (retentionTimeSource == null)
                            {
                                continue;
                            }
                            selectedIndex =
                                newItems.IndexOf(
                                    dataFileKey => Equals(retentionTimeSource, dataFileKey.RetentionTimeSource));
                            break;
                        }
                    }
                }

                selectedIndex = Math.Min(comboAlignAgainst.Items.Count - 1,
                    Math.Max(0, selectedIndex));
                if (comboAlignAgainst.SelectedIndex != selectedIndex)
                {
                    comboAlignAgainst.SelectedIndex = selectedIndex;
                    updateRows = false; // because the selection change will cause an update
                }
            }
            if (updateRows)
                UpdateRows();
        }

        private IList<DataRow> GetRows()
        {
            var targetKey = comboAlignAgainst.SelectedItem as DataFileKey?;
            if (!targetKey.HasValue)
            {
                return new DataRow[0];
            }
            var documentRetentionTimes = Document.Settings.DocumentRetentionTimes;
            var dataRows = new List<DataRow>();
            foreach (var retentionTimeSource in GetRetentionTimeSources())
            {
                if (targetKey.Value.RetentionTimeSource.Name == retentionTimeSource.Name)
                {
                    continue;
                }
                dataRows.Add(new DataRow(Document.Settings, targetKey.Value.RetentionTimeSource, retentionTimeSource));
            }
            return dataRows;
        }

<<<<<<< HEAD
        private IEnumerable<RetentionTimeSource> GetRetentionTimeSources()
        {
            return Document.Settings.PeptideSettings.Libraries.Libraries.Where(lib => true == lib?.IsLoaded)
                .SelectMany(lib => lib.ListRetentionTimeSources());
        }

        internal struct DataRow
=======
        internal struct DataRow : IEquatable<DataRow>
>>>>>>> 40804554
        {
            public DataRow(SrmSettings settings, RetentionTimeSource target, RetentionTimeSource timesToAlign) : this()
            {
                DocumentRetentionTimes = settings.DocumentRetentionTimes;
                Target = target;
                Source = timesToAlign;
                Assume.IsNotNull(target, @"target");
                TargetTimes = GetFirstRetentionTimes(settings, target);
                SourceTimes = GetFirstRetentionTimes(settings, timesToAlign);
                AlignedRetentionTimes = AlignedRetentionTimes.AlignLibraryRetentionTimes(GetFirstRetentionTimes(settings, target), GetFirstRetentionTimes(settings, timesToAlign), DocumentRetentionTimes.REFINEMENT_THRESHOLD, RegressionMethodRT.linear, CancellationToken.None);
                var regressionLine =
                    (AlignedRetentionTimes.RegressionRefined ?? AlignedRetentionTimes.Regression)
                    ?.Conversion as RegressionLine;
                if (regressionLine != null)
                {
                    Alignment = new RetentionTimeAlignment(XmlNamedElement.NAME_INTERNAL, regressionLine);
                }
            }

            internal DocumentRetentionTimes DocumentRetentionTimes { get; private set; }
            internal RetentionTimeSource Target { get; private set; }
            internal RetentionTimeSource Source { get; private set; }
            internal RetentionTimeAlignment Alignment { get; private set; }
            internal IDictionary<Target, double> TargetTimes { get; private set; }
            internal IDictionary<Target, double> SourceTimes { get; private set; }
            public AlignedRetentionTimes AlignedRetentionTimes { get; set; }

            public String DataFile { get { return Source.Name; } }
            public string Library { get { return Source.Library; } }
            public RegressionLine RegressionLine
            {
                get 
                { 
                    if (AlignedRetentionTimes != null)
                    {
                        var regression = AlignedRetentionTimes.RegressionRefined ?? AlignedRetentionTimes.Regression;
                        if (regression != null)
                        {
                            var regressionLine = regression.Conversion as RegressionLineElement;
                            if(regressionLine != null)
                                return new RegressionLine(regressionLine.Slope, regressionLine.Intercept);
                        }
                    }
                    if (Alignment != null)
                    {
                        return Alignment.RegressionLine;
                    }
                    return null;
                }
            }
            public double? Slope
            {
                get
                {
                    var regressionLine = RegressionLine;
                    if (regressionLine != null)
                    {
                        return regressionLine.Slope;
                    }
                    return null;
                }
            }
            public double? Intercept
            {
                get
                {
                    var regressionLine = RegressionLine;
                    if (regressionLine != null)
                    {
                        return regressionLine.Intercept;
                    }
                    return null;
                }
            }
            public double? CorrelationCoefficient
            {
                get
                {
                    if (AlignedRetentionTimes == null)
                    {
                        return null;
                    }
                    return AlignedRetentionTimes.RegressionRefinedStatistics.R;
                }
            }
            public int? OutlierCount
            {
                get
                {
                    if (AlignedRetentionTimes == null)
                    {
                        return null;
                    }
                    return AlignedRetentionTimes.OutlierIndexes.Count;
                }
            }
            public double? UnrefinedSlope
            {
                get
                {
                    if (AlignedRetentionTimes == null)
                    {
                        return null;
                    }
                    var regressionLine = AlignedRetentionTimes.Regression.Conversion as RegressionLineElement;
                    return regressionLine != null ? regressionLine.Slope : null as double?;
                }
            }
            public double? UnrefinedIntercept
            {
                get
                {
                    if (AlignedRetentionTimes == null)
                    {
                        return null;
                    }
                    var regressionLine = AlignedRetentionTimes.Regression.Conversion as RegressionLineElement;
                    return regressionLine != null ? regressionLine.Intercept: null as double?;
                }
            }
            public double? UnrefinedCorrelationCoefficient
            {
                get
                {
                    if (AlignedRetentionTimes == null)
                    {
                        return null;
                    }
                    return AlignedRetentionTimes.RegressionStatistics.R;
                }
            }
            public int? PointCount
            {
                get
                {
                    if (AlignedRetentionTimes == null)
                    {
                        return null;
                    }
                    return AlignedRetentionTimes.RegressionStatistics.Peptides.Count;
                }
            }

            private static IDictionary<Target, double> GetFirstRetentionTimes(
                SrmSettings settings, RetentionTimeSource retentionTimeSource)
            {
                var libraryRetentionTimes = settings.PeptideSettings.Libraries.IsLoaded ? 
                    settings.GetRetentionTimes(MsDataFileUri.Parse(retentionTimeSource.Name)) : null;
                if (null == libraryRetentionTimes)
                {
                    return new Dictionary<Target, double>();
                }
                return libraryRetentionTimes.GetFirstRetentionTimes();
            }

            public bool Equals(DataRow other)
            {
                return Equals(DocumentRetentionTimes, other.DocumentRetentionTimes) && Equals(Target, other.Target) && Equals(Source, other.Source) && Equals(Alignment, other.Alignment) && Equals(TargetTimes, other.TargetTimes) && Equals(SourceTimes, other.SourceTimes) && Equals(AlignedRetentionTimes, other.AlignedRetentionTimes);
            }

            public override bool Equals(object obj)
            {
                return obj is DataRow other && Equals(other);
            }

            public override int GetHashCode()
            {
                unchecked
                {
                    var hashCode = (DocumentRetentionTimes != null ? DocumentRetentionTimes.GetHashCode() : 0);
                    hashCode = (hashCode * 397) ^ (Target != null ? Target.GetHashCode() : 0);
                    hashCode = (hashCode * 397) ^ (Source != null ? Source.GetHashCode() : 0);
                    hashCode = (hashCode * 397) ^ (Alignment != null ? Alignment.GetHashCode() : 0);
                    hashCode = (hashCode * 397) ^ (TargetTimes != null ? TargetTimes.GetHashCode() : 0);
                    hashCode = (hashCode * 397) ^ (SourceTimes != null ? SourceTimes.GetHashCode() : 0);
                    hashCode = (hashCode * 397) ^ (AlignedRetentionTimes != null ? AlignedRetentionTimes.GetHashCode() : 0);
                    return hashCode;
                }
            }
        }

        internal struct DataFileKey : IEquatable<DataFileKey>
        {
            public DataFileKey(RetentionTimeSource retentionTimeSource) : this()
            {
                RetentionTimeSource = retentionTimeSource;
            }

            public RetentionTimeSource RetentionTimeSource { get; private set; }
            public override string ToString()
            {
                return RetentionTimeSource.Name;
            }

            public bool Equals(DataFileKey other)
            {
                return Equals(RetentionTimeSource, other.RetentionTimeSource);
            }

            public override bool Equals(object obj)
            {
                return obj is DataFileKey other && Equals(other);
            }

            public override int GetHashCode()
            {
                return RetentionTimeSource != null ? RetentionTimeSource.GetHashCode() : 0;
            }
        }

        private void comboAlignAgainst_SelectedIndexChanged(object sender, EventArgs e)
        {
            UpdateRows();
        }

        private void bindingSource_CurrentItemChanged(object sender, EventArgs e)
        {
            UpdateGraph();
        }

        private void zedGraphControl_ContextMenuBuilder(ZedGraphControl sender, ContextMenuStrip menuStrip, Point mousePt, ZedGraphControl.ContextMenuObjectState objState)
        {
            ZedGraphHelper.BuildContextMenu(sender, menuStrip, true);

            int iInsert = 0;
            menuStrip.Items.Insert(iInsert++, timePlotContextMenuItem);
            if (timePlotContextMenuItem.DropDownItems.Count == 0)
            {
                timePlotContextMenuItem.DropDownItems.AddRange(new ToolStripItem[]
                    {
                        timeCorrelationContextMenuItem,
                        timeResidualsContextMenuItem
                    });
            }
            timeCorrelationContextMenuItem.Checked = PlotType == PlotTypeRT.correlation;
            timeResidualsContextMenuItem.Checked = PlotType == PlotTypeRT.residuals;
            menuStrip.Items.Insert(iInsert, new ToolStripSeparator());
        }

        private void timeCorrelationContextMenuItem_Click(object sender, EventArgs e)
        {
            PlotType = PlotTypeRT.correlation;
        }

        private void timeResidualsContextMenuItem_Click(object sender, EventArgs e)
        {
            PlotType = PlotTypeRT.residuals;
        }

        public PlotTypeRT PlotType
        {
            get { return _plotType; }

            set
            {
                if (_plotType != value)
                {
                    _plotType = value;
                    zedGraphControl.ZoomOutAll(zedGraphControl.GraphPane);
                    UpdateGraph();                    
                }
            }
        }

        private Dictionary<Target, double> GetRetentionTimes(RetentionTimeSource retentionTimeSource)
        {
            var libraries = Document.Settings.PeptideSettings.Libraries;
            var library = libraries.Libraries.FirstOrDefault(lib => lib.Name == retentionTimeSource.Library);
            if (true != library?.IsLoaded)
            {
                return new Dictionary<Target, double>();
            }

            return library.GetAllRetentionTimes(new[] { retentionTimeSource.Name })?[0] ?? new Dictionary<Target, double>();
        }

        #region Functional test support

        public ComboBox ComboAlignAgainst { get { return comboAlignAgainst; } }
        public DataGridView DataGridView { get { return dataGridView1; } }
        public ZedGraphControl RegressionGraph { get { return zedGraphControl; } }
        public SplitContainer Splitter { get { return splitContainer1; } }

        #endregion
    }
}
<|MERGE_RESOLUTION|>--- conflicted
+++ resolved
@@ -1,640 +1,636 @@
-﻿/*
- * Original author: Nick Shulman <nicksh .at. u.washington.edu>,
- *                  MacCoss Lab, Department of Genome Sciences, UW
- *
- * Copyright 2012 University of Washington - Seattle, WA
- * 
- * Licensed under the Apache License, Version 2.0 (the "License");
- * you may not use this file except in compliance with the License.
- * You may obtain a copy of the License at
- *
- *     http://www.apache.org/licenses/LICENSE-2.0
- *
- * Unless required by applicable law or agreed to in writing, software
- * distributed under the License is distributed on an "AS IS" BASIS,
- * WITHOUT WARRANTIES OR CONDITIONS OF ANY KIND, either express or implied.
- * See the License for the specific language governing permissions and
- * limitations under the License.
- */
-using System;
-using System.Collections.Generic;
-using System.ComponentModel;
-using System.Drawing;
-using System.Linq;
-using System.Threading;
-using System.Windows.Forms;
-using pwiz.Common.SystemUtil;
-using pwiz.CommonMsData;
-using ZedGraph;
-using pwiz.Skyline.Model;
-using pwiz.Skyline.Model.DocSettings;
-using pwiz.Skyline.Model.Lib;
-using pwiz.Skyline.Model.Results;
-using pwiz.Skyline.Model.RetentionTimes;
-using pwiz.Skyline.Properties;
-using pwiz.Skyline.Util;
-
-namespace pwiz.Skyline.Controls.Graphs
-{
-    public partial class AlignmentForm : FormEx
-    {
-        private readonly BindingList<DataRow> _dataRows = new BindingList<DataRow>
-                                                              {
-                                                                  AllowEdit = false,
-                                                                  AllowNew = false,
-                                                                  AllowRemove = false,
-                                                              };
-        private readonly QueueWorker<Action> _rowUpdateQueue = new QueueWorker<Action>(null, (a, i) => a());
-        private CancellationTokenSource _cancellationTokenSource = new CancellationTokenSource();
-
-        public AlignmentForm(SkylineWindow skylineWindow)
-        {
-            InitializeComponent();
-            SkylineWindow = skylineWindow;
-            Icon = Resources.Skyline;
-            bindingSource.DataSource = _dataRows;
-            colIntercept.CellTemplate.Style.Format = @"0.0000";
-            colSlope.CellTemplate.Style.Format = @"0.0000";
-            colCorrelationCoefficient.CellTemplate.Style.Format = @"0.0000";
-            colUnrefinedSlope.CellTemplate.Style.Format = @"0.0000";
-            colUnrefinedIntercept.CellTemplate.Style.Format = @"0.0000";
-            colUnrefinedCorrelationCoefficient.CellTemplate.Style.Format = @"0.0000";
-
-            zedGraphControl.GraphPane.IsFontsScaled = false;
-            zedGraphControl.GraphPane.YAxisList[0].MajorTic.IsOpposite = false;
-            zedGraphControl.GraphPane.YAxisList[0].MinorTic.IsOpposite = false;
-            zedGraphControl.GraphPane.XAxis.MajorTic.IsOpposite = false;
-            zedGraphControl.GraphPane.XAxis.MinorTic.IsOpposite = false;
-            zedGraphControl.GraphPane.Chart.Border.IsVisible = false;
-
-            _rowUpdateQueue.RunAsync(ParallelEx.GetThreadCount(), @"Alignment Rows");
-        }
-
-        private PlotTypeRT _plotType;
-
-        public SkylineWindow SkylineWindow { get; private set; }
-        public SrmDocument Document
-        {
-            get { return SkylineWindow.DocumentUI; }
-        }
-        protected override void OnHandleCreated(EventArgs e)
-        {
-            base.OnHandleCreated(e);
-            if (SkylineWindow != null)
-            {
-                SkylineWindow.DocumentUIChangedEvent += SkylineWindowOnDocumentUIChangedEvent;
-            }
-            UpdateAll();
-        }
-        protected override void OnClosing(CancelEventArgs e)
-        {
-            _cancellationTokenSource.Cancel();
-
-            base.OnClosing(e);
-        }
-
-        protected override void OnHandleDestroyed(EventArgs e)
-        {
-            if (SkylineWindow != null)
-            {
-                SkylineWindow.DocumentUIChangedEvent -= SkylineWindowOnDocumentUIChangedEvent;
-            }
-            _rowUpdateQueue.Dispose();
-            base.OnHandleDestroyed(e);
-        }
-
-        private void SkylineWindowOnDocumentUIChangedEvent(object sender, DocumentChangedEventArgs documentChangedEventArgs)
-        {
-            UpdateAll();
-        }
-
-        public void UpdateAll()
-        {
-            UpdateCombo();
-        }
-
-        public void UpdateGraph()
-        {
-            zedGraphControl.IsEnableVPan = zedGraphControl.IsEnableVZoom = PlotType == PlotTypeRT.residuals;
-            zedGraphControl.GraphPane.CurveList.Clear();
-            zedGraphControl.GraphPane.GraphObjList.Clear();
-            zedGraphControl.IsZoomOnMouseCenter = true;
-            if (!(bindingSource.Current is DataRow))
-            {
-                return;
-            }
-            var currentRow = (DataRow) bindingSource.Current;
-            var alignedFile = currentRow.AlignedRetentionTimes;
-            if (alignedFile == null)
-            {
-                zedGraphControl.GraphPane.Title.Text = GraphsResources.AlignmentForm_UpdateGraph_Waiting_for_retention_time_alignment;
-                return;
-            }
-            var points = new PointPairList();
-            var outliers = new PointPairList();
-            var peptideTimes = alignedFile.Regression.PeptideTimes;
-            for (int i = 0; i < peptideTimes.Count; i++)
-            {
-                var peptideTime = peptideTimes[i];
-                var xTime = alignedFile.OriginalTimes[peptideTime.PeptideSequence].RetentionTime;
-                var yTime = peptideTime.RetentionTime;
-                if (PlotType == PlotTypeRT.residuals)
-                    yTime = (double) (alignedFile.Regression.GetRetentionTime(xTime) - yTime);
-                var point = new PointPair(xTime, yTime, peptideTime.PeptideSequence.DisplayName);
-                if (alignedFile.OutlierIndexes.Contains(i))
-                {
-                    outliers.Add(point);
-                }
-                else
-                {
-                    points.Add(point);
-                }
-            }
-
-            var goodPointsLineItem = new LineItem(ModeUIAwareStringFormat(GraphsResources.AlignmentForm_UpdateGraph_Peptides), points, Color.Black, SymbolType.Diamond)
-                {
-                    Symbol = {Size = 8f},
-                    Line = {IsVisible = false}
-                };
-            goodPointsLineItem.Symbol.Border.IsVisible = false;
-            goodPointsLineItem.Symbol.Fill = new Fill(RTLinearRegressionGraphPane.COLOR_REFINED);
-            
-            if (outliers.Count > 0)
-            {
-                var outlierLineItem = zedGraphControl.GraphPane.AddCurve(Resources.AlignmentForm_UpdateGraph_Outliers, outliers, Color.Black,
-                                                                        SymbolType.Diamond);
-                outlierLineItem.Symbol.Size = 8f;
-                outlierLineItem.Line.IsVisible = false;
-                outlierLineItem.Symbol.Border.IsVisible = false;
-                outlierLineItem.Symbol.Fill = new Fill(RTLinearRegressionGraphPane.COLOR_OUTLIERS);
-                goodPointsLineItem.Label.Text = ModeUIAwareStringFormat(GraphsResources.GraphData_Graph_Peptides_Refined);
-            }
-            zedGraphControl.GraphPane.CurveList.Add(goodPointsLineItem);
-            if (points.Count > 0 && PlotType == PlotTypeRT.correlation)
-            {
-                double xMin = points.Select(p => p.X).Min();
-                double xMax = points.Select(p => p.X).Max();
-                var regression = alignedFile.RegressionRefined ?? alignedFile.Regression;
-                var regressionLine = zedGraphControl.GraphPane
-                        .AddCurve(GraphsResources.AlignmentForm_UpdateGraph_Regression_line, new[] { xMin, xMax },
-                        new[] { regression.Conversion.GetY(xMin), regression.Conversion.GetY(xMax) },
-                        Color.Black);
-                regressionLine.Symbol.IsVisible = false;
-            }
-            zedGraphControl.GraphPane.Title.Text = string.Format(GraphsResources.AlignmentForm_UpdateGraph_Alignment_of__0__to__1_,
-                currentRow.DataFile, currentRow.Target.Name);
-            zedGraphControl.GraphPane.XAxis.Title.Text = string.Format(Resources.AlignmentForm_UpdateGraph_Time_from__0__, 
-                currentRow.DataFile);
-            zedGraphControl.GraphPane.YAxis.Title.Text = PlotType == PlotTypeRT.correlation
-                ? GraphsResources.AlignmentForm_UpdateGraph_Aligned_Time
-                : GraphsResources.AlignmentForm_UpdateGraph_Time_from_Regression;
-            zedGraphControl.GraphPane.AxisChange();
-            zedGraphControl.Invalidate();
-        }
-
-        private void AlignDataRow(int index, CancellationToken cancellationToken)
-        {
-            var dataRow = _dataRows[index];
-            if (dataRow.TargetTimes == null || dataRow.SourceTimes == null)
-            {
-                return;
-            }
-
-            _rowUpdateQueue.Add(() => AlignDataRowAsync(dataRow, index, cancellationToken));
-        }
-
-        private void AlignDataRowAsync(DataRow dataRow, int index, CancellationToken cancellationToken)
-        {
-            try
-            {
-                var alignedTimes = AlignedRetentionTimes.AlignLibraryRetentionTimes(
-                    dataRow.TargetTimes, dataRow.SourceTimes,
-                    DocumentRetentionTimes.REFINEMENT_THRESHOLD,
-                    RegressionMethodRT.linear,
-                    cancellationToken);
-
-                if (!cancellationToken.IsCancellationRequested)
-                {
-                    RunUI(() => UpdateDataRow(index, alignedTimes, cancellationToken));
-                }
-            }
-            catch (OperationCanceledException operationCanceledException)
-            {
-                throw new OperationCanceledException(operationCanceledException.Message, operationCanceledException, cancellationToken);
-            }
-        }
-
-        private void RunUI(Action action)
-        {
-            Invoke(action);
-        }
-
-        private void UpdateDataRow(int iRow, AlignedRetentionTimes alignedTimes, CancellationToken cancellationToken)
-        {
-            if (cancellationToken.IsCancellationRequested)
-            {
-                return;
-            }
-            var dataRow = _dataRows[iRow];
-            dataRow.AlignedRetentionTimes = alignedTimes;
-            _dataRows[iRow] = dataRow;
-        }
-
-        public void UpdateRows()
-        {
-            var newRows = GetRows();
-            if (newRows.SequenceEqual(_dataRows))
-            {
-                return;
-            }
-            _cancellationTokenSource.Cancel();
-            _cancellationTokenSource = new CancellationTokenSource();
-            _dataRows.RaiseListChangedEvents = false;
-            _dataRows.Clear();
-            foreach (var row in newRows)
-            {
-                _dataRows.Add(row);
-            }
-            bool allSameLibrary = true;
-            if (newRows.Count > 0)
-            {
-                var firstLibrary = newRows[0].Library;
-                allSameLibrary = newRows.Skip(1).All(row => Equals(row.Library, firstLibrary));
-            }
-            colLibrary.Visible = !allSameLibrary;
-            _dataRows.RaiseListChangedEvents = true;
-            _dataRows.ResetBindings();
-            for (int i = 0; i < _dataRows.Count; i++ )
-            {
-                AlignDataRow(i, _cancellationTokenSource.Token);
-            }
-            UpdateGraph();
-        }
-        private void UpdateCombo()
-        {
-            var documentRetentionTimes = Document.Settings.DocumentRetentionTimes;
-            
-            var newItems = GetRetentionTimeSources().Select(retentionTimeSource=>new DataFileKey(retentionTimeSource)).ToArray();
-            if (newItems.SequenceEqual(comboAlignAgainst.Items.Cast<DataFileKey>()))
-            {
-                return;
-            }
-
-            var resultNameMap = ResultNameMap.FromNamedElements(GetRetentionTimeSources());
-            var selectedIndex = comboAlignAgainst.SelectedIndex;
-            comboAlignAgainst.Items.Clear();
-            comboAlignAgainst.Items.AddRange(newItems.Cast<object>().ToArray());
-            ComboHelper.AutoSizeDropDown(comboAlignAgainst);
-            bool updateRows = true;
-            if (comboAlignAgainst.Items.Count > 0)
-            {
-                if (selectedIndex < 0)
-                {
-                    if (SkylineWindow.SelectedResultsIndex >= 0 && Document.Settings.HasResults)
-                    {
-                        var chromatogramSet =
-                            Document.Settings.MeasuredResults.Chromatograms[SkylineWindow.SelectedResultsIndex];
-                        foreach (var msDataFileInfo in chromatogramSet.MSDataFileInfos)
-                        {
-                            var retentionTimeSource = resultNameMap.Find(msDataFileInfo);
-                            if (retentionTimeSource == null)
-                            {
-                                continue;
-                            }
-                            selectedIndex =
-                                newItems.IndexOf(
-                                    dataFileKey => Equals(retentionTimeSource, dataFileKey.RetentionTimeSource));
-                            break;
-                        }
-                    }
-                }
-
-                selectedIndex = Math.Min(comboAlignAgainst.Items.Count - 1,
-                    Math.Max(0, selectedIndex));
-                if (comboAlignAgainst.SelectedIndex != selectedIndex)
-                {
-                    comboAlignAgainst.SelectedIndex = selectedIndex;
-                    updateRows = false; // because the selection change will cause an update
-                }
-            }
-            if (updateRows)
-                UpdateRows();
-        }
-
-        private IList<DataRow> GetRows()
-        {
-            var targetKey = comboAlignAgainst.SelectedItem as DataFileKey?;
-            if (!targetKey.HasValue)
-            {
-                return new DataRow[0];
-            }
-            var documentRetentionTimes = Document.Settings.DocumentRetentionTimes;
-            var dataRows = new List<DataRow>();
-            foreach (var retentionTimeSource in GetRetentionTimeSources())
-            {
-                if (targetKey.Value.RetentionTimeSource.Name == retentionTimeSource.Name)
-                {
-                    continue;
-                }
-                dataRows.Add(new DataRow(Document.Settings, targetKey.Value.RetentionTimeSource, retentionTimeSource));
-            }
-            return dataRows;
-        }
-
-<<<<<<< HEAD
-        private IEnumerable<RetentionTimeSource> GetRetentionTimeSources()
-        {
-            return Document.Settings.PeptideSettings.Libraries.Libraries.Where(lib => true == lib?.IsLoaded)
-                .SelectMany(lib => lib.ListRetentionTimeSources());
-        }
-
-        internal struct DataRow
-=======
-        internal struct DataRow : IEquatable<DataRow>
->>>>>>> 40804554
-        {
-            public DataRow(SrmSettings settings, RetentionTimeSource target, RetentionTimeSource timesToAlign) : this()
-            {
-                DocumentRetentionTimes = settings.DocumentRetentionTimes;
-                Target = target;
-                Source = timesToAlign;
-                Assume.IsNotNull(target, @"target");
-                TargetTimes = GetFirstRetentionTimes(settings, target);
-                SourceTimes = GetFirstRetentionTimes(settings, timesToAlign);
-                AlignedRetentionTimes = AlignedRetentionTimes.AlignLibraryRetentionTimes(GetFirstRetentionTimes(settings, target), GetFirstRetentionTimes(settings, timesToAlign), DocumentRetentionTimes.REFINEMENT_THRESHOLD, RegressionMethodRT.linear, CancellationToken.None);
-                var regressionLine =
-                    (AlignedRetentionTimes.RegressionRefined ?? AlignedRetentionTimes.Regression)
-                    ?.Conversion as RegressionLine;
-                if (regressionLine != null)
-                {
-                    Alignment = new RetentionTimeAlignment(XmlNamedElement.NAME_INTERNAL, regressionLine);
-                }
-            }
-
-            internal DocumentRetentionTimes DocumentRetentionTimes { get; private set; }
-            internal RetentionTimeSource Target { get; private set; }
-            internal RetentionTimeSource Source { get; private set; }
-            internal RetentionTimeAlignment Alignment { get; private set; }
-            internal IDictionary<Target, double> TargetTimes { get; private set; }
-            internal IDictionary<Target, double> SourceTimes { get; private set; }
-            public AlignedRetentionTimes AlignedRetentionTimes { get; set; }
-
-            public String DataFile { get { return Source.Name; } }
-            public string Library { get { return Source.Library; } }
-            public RegressionLine RegressionLine
-            {
-                get 
-                { 
-                    if (AlignedRetentionTimes != null)
-                    {
-                        var regression = AlignedRetentionTimes.RegressionRefined ?? AlignedRetentionTimes.Regression;
-                        if (regression != null)
-                        {
-                            var regressionLine = regression.Conversion as RegressionLineElement;
-                            if(regressionLine != null)
-                                return new RegressionLine(regressionLine.Slope, regressionLine.Intercept);
-                        }
-                    }
-                    if (Alignment != null)
-                    {
-                        return Alignment.RegressionLine;
-                    }
-                    return null;
-                }
-            }
-            public double? Slope
-            {
-                get
-                {
-                    var regressionLine = RegressionLine;
-                    if (regressionLine != null)
-                    {
-                        return regressionLine.Slope;
-                    }
-                    return null;
-                }
-            }
-            public double? Intercept
-            {
-                get
-                {
-                    var regressionLine = RegressionLine;
-                    if (regressionLine != null)
-                    {
-                        return regressionLine.Intercept;
-                    }
-                    return null;
-                }
-            }
-            public double? CorrelationCoefficient
-            {
-                get
-                {
-                    if (AlignedRetentionTimes == null)
-                    {
-                        return null;
-                    }
-                    return AlignedRetentionTimes.RegressionRefinedStatistics.R;
-                }
-            }
-            public int? OutlierCount
-            {
-                get
-                {
-                    if (AlignedRetentionTimes == null)
-                    {
-                        return null;
-                    }
-                    return AlignedRetentionTimes.OutlierIndexes.Count;
-                }
-            }
-            public double? UnrefinedSlope
-            {
-                get
-                {
-                    if (AlignedRetentionTimes == null)
-                    {
-                        return null;
-                    }
-                    var regressionLine = AlignedRetentionTimes.Regression.Conversion as RegressionLineElement;
-                    return regressionLine != null ? regressionLine.Slope : null as double?;
-                }
-            }
-            public double? UnrefinedIntercept
-            {
-                get
-                {
-                    if (AlignedRetentionTimes == null)
-                    {
-                        return null;
-                    }
-                    var regressionLine = AlignedRetentionTimes.Regression.Conversion as RegressionLineElement;
-                    return regressionLine != null ? regressionLine.Intercept: null as double?;
-                }
-            }
-            public double? UnrefinedCorrelationCoefficient
-            {
-                get
-                {
-                    if (AlignedRetentionTimes == null)
-                    {
-                        return null;
-                    }
-                    return AlignedRetentionTimes.RegressionStatistics.R;
-                }
-            }
-            public int? PointCount
-            {
-                get
-                {
-                    if (AlignedRetentionTimes == null)
-                    {
-                        return null;
-                    }
-                    return AlignedRetentionTimes.RegressionStatistics.Peptides.Count;
-                }
-            }
-
-            private static IDictionary<Target, double> GetFirstRetentionTimes(
-                SrmSettings settings, RetentionTimeSource retentionTimeSource)
-            {
-                var libraryRetentionTimes = settings.PeptideSettings.Libraries.IsLoaded ? 
-                    settings.GetRetentionTimes(MsDataFileUri.Parse(retentionTimeSource.Name)) : null;
-                if (null == libraryRetentionTimes)
-                {
-                    return new Dictionary<Target, double>();
-                }
-                return libraryRetentionTimes.GetFirstRetentionTimes();
-            }
-
-            public bool Equals(DataRow other)
-            {
-                return Equals(DocumentRetentionTimes, other.DocumentRetentionTimes) && Equals(Target, other.Target) && Equals(Source, other.Source) && Equals(Alignment, other.Alignment) && Equals(TargetTimes, other.TargetTimes) && Equals(SourceTimes, other.SourceTimes) && Equals(AlignedRetentionTimes, other.AlignedRetentionTimes);
-            }
-
-            public override bool Equals(object obj)
-            {
-                return obj is DataRow other && Equals(other);
-            }
-
-            public override int GetHashCode()
-            {
-                unchecked
-                {
-                    var hashCode = (DocumentRetentionTimes != null ? DocumentRetentionTimes.GetHashCode() : 0);
-                    hashCode = (hashCode * 397) ^ (Target != null ? Target.GetHashCode() : 0);
-                    hashCode = (hashCode * 397) ^ (Source != null ? Source.GetHashCode() : 0);
-                    hashCode = (hashCode * 397) ^ (Alignment != null ? Alignment.GetHashCode() : 0);
-                    hashCode = (hashCode * 397) ^ (TargetTimes != null ? TargetTimes.GetHashCode() : 0);
-                    hashCode = (hashCode * 397) ^ (SourceTimes != null ? SourceTimes.GetHashCode() : 0);
-                    hashCode = (hashCode * 397) ^ (AlignedRetentionTimes != null ? AlignedRetentionTimes.GetHashCode() : 0);
-                    return hashCode;
-                }
-            }
-        }
-
-        internal struct DataFileKey : IEquatable<DataFileKey>
-        {
-            public DataFileKey(RetentionTimeSource retentionTimeSource) : this()
-            {
-                RetentionTimeSource = retentionTimeSource;
-            }
-
-            public RetentionTimeSource RetentionTimeSource { get; private set; }
-            public override string ToString()
-            {
-                return RetentionTimeSource.Name;
-            }
-
-            public bool Equals(DataFileKey other)
-            {
-                return Equals(RetentionTimeSource, other.RetentionTimeSource);
-            }
-
-            public override bool Equals(object obj)
-            {
-                return obj is DataFileKey other && Equals(other);
-            }
-
-            public override int GetHashCode()
-            {
-                return RetentionTimeSource != null ? RetentionTimeSource.GetHashCode() : 0;
-            }
-        }
-
-        private void comboAlignAgainst_SelectedIndexChanged(object sender, EventArgs e)
-        {
-            UpdateRows();
-        }
-
-        private void bindingSource_CurrentItemChanged(object sender, EventArgs e)
-        {
-            UpdateGraph();
-        }
-
-        private void zedGraphControl_ContextMenuBuilder(ZedGraphControl sender, ContextMenuStrip menuStrip, Point mousePt, ZedGraphControl.ContextMenuObjectState objState)
-        {
-            ZedGraphHelper.BuildContextMenu(sender, menuStrip, true);
-
-            int iInsert = 0;
-            menuStrip.Items.Insert(iInsert++, timePlotContextMenuItem);
-            if (timePlotContextMenuItem.DropDownItems.Count == 0)
-            {
-                timePlotContextMenuItem.DropDownItems.AddRange(new ToolStripItem[]
-                    {
-                        timeCorrelationContextMenuItem,
-                        timeResidualsContextMenuItem
-                    });
-            }
-            timeCorrelationContextMenuItem.Checked = PlotType == PlotTypeRT.correlation;
-            timeResidualsContextMenuItem.Checked = PlotType == PlotTypeRT.residuals;
-            menuStrip.Items.Insert(iInsert, new ToolStripSeparator());
-        }
-
-        private void timeCorrelationContextMenuItem_Click(object sender, EventArgs e)
-        {
-            PlotType = PlotTypeRT.correlation;
-        }
-
-        private void timeResidualsContextMenuItem_Click(object sender, EventArgs e)
-        {
-            PlotType = PlotTypeRT.residuals;
-        }
-
-        public PlotTypeRT PlotType
-        {
-            get { return _plotType; }
-
-            set
-            {
-                if (_plotType != value)
-                {
-                    _plotType = value;
-                    zedGraphControl.ZoomOutAll(zedGraphControl.GraphPane);
-                    UpdateGraph();                    
-                }
-            }
-        }
-
-        private Dictionary<Target, double> GetRetentionTimes(RetentionTimeSource retentionTimeSource)
-        {
-            var libraries = Document.Settings.PeptideSettings.Libraries;
-            var library = libraries.Libraries.FirstOrDefault(lib => lib.Name == retentionTimeSource.Library);
-            if (true != library?.IsLoaded)
-            {
-                return new Dictionary<Target, double>();
-            }
-
-            return library.GetAllRetentionTimes(new[] { retentionTimeSource.Name })?[0] ?? new Dictionary<Target, double>();
-        }
-
-        #region Functional test support
-
-        public ComboBox ComboAlignAgainst { get { return comboAlignAgainst; } }
-        public DataGridView DataGridView { get { return dataGridView1; } }
-        public ZedGraphControl RegressionGraph { get { return zedGraphControl; } }
-        public SplitContainer Splitter { get { return splitContainer1; } }
-
-        #endregion
-    }
-}
+﻿/*
+ * Original author: Nick Shulman <nicksh .at. u.washington.edu>,
+ *                  MacCoss Lab, Department of Genome Sciences, UW
+ *
+ * Copyright 2012 University of Washington - Seattle, WA
+ * 
+ * Licensed under the Apache License, Version 2.0 (the "License");
+ * you may not use this file except in compliance with the License.
+ * You may obtain a copy of the License at
+ *
+ *     http://www.apache.org/licenses/LICENSE-2.0
+ *
+ * Unless required by applicable law or agreed to in writing, software
+ * distributed under the License is distributed on an "AS IS" BASIS,
+ * WITHOUT WARRANTIES OR CONDITIONS OF ANY KIND, either express or implied.
+ * See the License for the specific language governing permissions and
+ * limitations under the License.
+ */
+using System;
+using System.Collections.Generic;
+using System.ComponentModel;
+using System.Drawing;
+using System.Linq;
+using System.Threading;
+using System.Windows.Forms;
+using pwiz.Common.SystemUtil;
+using pwiz.CommonMsData;
+using ZedGraph;
+using pwiz.Skyline.Model;
+using pwiz.Skyline.Model.DocSettings;
+using pwiz.Skyline.Model.Lib;
+using pwiz.Skyline.Model.Results;
+using pwiz.Skyline.Model.RetentionTimes;
+using pwiz.Skyline.Properties;
+using pwiz.Skyline.Util;
+
+namespace pwiz.Skyline.Controls.Graphs
+{
+    public partial class AlignmentForm : FormEx
+    {
+        private readonly BindingList<DataRow> _dataRows = new BindingList<DataRow>
+                                                              {
+                                                                  AllowEdit = false,
+                                                                  AllowNew = false,
+                                                                  AllowRemove = false,
+                                                              };
+        private readonly QueueWorker<Action> _rowUpdateQueue = new QueueWorker<Action>(null, (a, i) => a());
+        private CancellationTokenSource _cancellationTokenSource = new CancellationTokenSource();
+
+        public AlignmentForm(SkylineWindow skylineWindow)
+        {
+            InitializeComponent();
+            SkylineWindow = skylineWindow;
+            Icon = Resources.Skyline;
+            bindingSource.DataSource = _dataRows;
+            colIntercept.CellTemplate.Style.Format = @"0.0000";
+            colSlope.CellTemplate.Style.Format = @"0.0000";
+            colCorrelationCoefficient.CellTemplate.Style.Format = @"0.0000";
+            colUnrefinedSlope.CellTemplate.Style.Format = @"0.0000";
+            colUnrefinedIntercept.CellTemplate.Style.Format = @"0.0000";
+            colUnrefinedCorrelationCoefficient.CellTemplate.Style.Format = @"0.0000";
+
+            zedGraphControl.GraphPane.IsFontsScaled = false;
+            zedGraphControl.GraphPane.YAxisList[0].MajorTic.IsOpposite = false;
+            zedGraphControl.GraphPane.YAxisList[0].MinorTic.IsOpposite = false;
+            zedGraphControl.GraphPane.XAxis.MajorTic.IsOpposite = false;
+            zedGraphControl.GraphPane.XAxis.MinorTic.IsOpposite = false;
+            zedGraphControl.GraphPane.Chart.Border.IsVisible = false;
+
+            _rowUpdateQueue.RunAsync(ParallelEx.GetThreadCount(), @"Alignment Rows");
+        }
+
+        private PlotTypeRT _plotType;
+
+        public SkylineWindow SkylineWindow { get; private set; }
+        public SrmDocument Document
+        {
+            get { return SkylineWindow.DocumentUI; }
+        }
+        protected override void OnHandleCreated(EventArgs e)
+        {
+            base.OnHandleCreated(e);
+            if (SkylineWindow != null)
+            {
+                SkylineWindow.DocumentUIChangedEvent += SkylineWindowOnDocumentUIChangedEvent;
+            }
+            UpdateAll();
+        }
+        protected override void OnClosing(CancelEventArgs e)
+        {
+            _cancellationTokenSource.Cancel();
+
+            base.OnClosing(e);
+        }
+
+        protected override void OnHandleDestroyed(EventArgs e)
+        {
+            if (SkylineWindow != null)
+            {
+                SkylineWindow.DocumentUIChangedEvent -= SkylineWindowOnDocumentUIChangedEvent;
+            }
+            _rowUpdateQueue.Dispose();
+            base.OnHandleDestroyed(e);
+        }
+
+        private void SkylineWindowOnDocumentUIChangedEvent(object sender, DocumentChangedEventArgs documentChangedEventArgs)
+        {
+            UpdateAll();
+        }
+
+        public void UpdateAll()
+        {
+            UpdateCombo();
+        }
+
+        public void UpdateGraph()
+        {
+            zedGraphControl.IsEnableVPan = zedGraphControl.IsEnableVZoom = PlotType == PlotTypeRT.residuals;
+            zedGraphControl.GraphPane.CurveList.Clear();
+            zedGraphControl.GraphPane.GraphObjList.Clear();
+            zedGraphControl.IsZoomOnMouseCenter = true;
+            if (!(bindingSource.Current is DataRow))
+            {
+                return;
+            }
+            var currentRow = (DataRow) bindingSource.Current;
+            var alignedFile = currentRow.AlignedRetentionTimes;
+            if (alignedFile == null)
+            {
+                zedGraphControl.GraphPane.Title.Text = GraphsResources.AlignmentForm_UpdateGraph_Waiting_for_retention_time_alignment;
+                return;
+            }
+            var points = new PointPairList();
+            var outliers = new PointPairList();
+            var peptideTimes = alignedFile.Regression.PeptideTimes;
+            for (int i = 0; i < peptideTimes.Count; i++)
+            {
+                var peptideTime = peptideTimes[i];
+                var xTime = alignedFile.OriginalTimes[peptideTime.PeptideSequence].RetentionTime;
+                var yTime = peptideTime.RetentionTime;
+                if (PlotType == PlotTypeRT.residuals)
+                    yTime = (double) (alignedFile.Regression.GetRetentionTime(xTime) - yTime);
+                var point = new PointPair(xTime, yTime, peptideTime.PeptideSequence.DisplayName);
+                if (alignedFile.OutlierIndexes.Contains(i))
+                {
+                    outliers.Add(point);
+                }
+                else
+                {
+                    points.Add(point);
+                }
+            }
+
+            var goodPointsLineItem = new LineItem(ModeUIAwareStringFormat(GraphsResources.AlignmentForm_UpdateGraph_Peptides), points, Color.Black, SymbolType.Diamond)
+                {
+                    Symbol = {Size = 8f},
+                    Line = {IsVisible = false}
+                };
+            goodPointsLineItem.Symbol.Border.IsVisible = false;
+            goodPointsLineItem.Symbol.Fill = new Fill(RTLinearRegressionGraphPane.COLOR_REFINED);
+            
+            if (outliers.Count > 0)
+            {
+                var outlierLineItem = zedGraphControl.GraphPane.AddCurve(Resources.AlignmentForm_UpdateGraph_Outliers, outliers, Color.Black,
+                                                                        SymbolType.Diamond);
+                outlierLineItem.Symbol.Size = 8f;
+                outlierLineItem.Line.IsVisible = false;
+                outlierLineItem.Symbol.Border.IsVisible = false;
+                outlierLineItem.Symbol.Fill = new Fill(RTLinearRegressionGraphPane.COLOR_OUTLIERS);
+                goodPointsLineItem.Label.Text = ModeUIAwareStringFormat(GraphsResources.GraphData_Graph_Peptides_Refined);
+            }
+            zedGraphControl.GraphPane.CurveList.Add(goodPointsLineItem);
+            if (points.Count > 0 && PlotType == PlotTypeRT.correlation)
+            {
+                double xMin = points.Select(p => p.X).Min();
+                double xMax = points.Select(p => p.X).Max();
+                var regression = alignedFile.RegressionRefined ?? alignedFile.Regression;
+                var regressionLine = zedGraphControl.GraphPane
+                        .AddCurve(GraphsResources.AlignmentForm_UpdateGraph_Regression_line, new[] { xMin, xMax },
+                        new[] { regression.Conversion.GetY(xMin), regression.Conversion.GetY(xMax) },
+                        Color.Black);
+                regressionLine.Symbol.IsVisible = false;
+            }
+            zedGraphControl.GraphPane.Title.Text = string.Format(GraphsResources.AlignmentForm_UpdateGraph_Alignment_of__0__to__1_,
+                currentRow.DataFile, currentRow.Target.Name);
+            zedGraphControl.GraphPane.XAxis.Title.Text = string.Format(Resources.AlignmentForm_UpdateGraph_Time_from__0__, 
+                currentRow.DataFile);
+            zedGraphControl.GraphPane.YAxis.Title.Text = PlotType == PlotTypeRT.correlation
+                ? GraphsResources.AlignmentForm_UpdateGraph_Aligned_Time
+                : GraphsResources.AlignmentForm_UpdateGraph_Time_from_Regression;
+            zedGraphControl.GraphPane.AxisChange();
+            zedGraphControl.Invalidate();
+        }
+
+        private void AlignDataRow(int index, CancellationToken cancellationToken)
+        {
+            var dataRow = _dataRows[index];
+            if (dataRow.TargetTimes == null || dataRow.SourceTimes == null)
+            {
+                return;
+            }
+
+            _rowUpdateQueue.Add(() => AlignDataRowAsync(dataRow, index, cancellationToken));
+        }
+
+        private void AlignDataRowAsync(DataRow dataRow, int index, CancellationToken cancellationToken)
+        {
+            try
+            {
+                var alignedTimes = AlignedRetentionTimes.AlignLibraryRetentionTimes(
+                    dataRow.TargetTimes, dataRow.SourceTimes,
+                    DocumentRetentionTimes.REFINEMENT_THRESHOLD,
+                    RegressionMethodRT.linear,
+                    cancellationToken);
+
+                if (!cancellationToken.IsCancellationRequested)
+                {
+                    RunUI(() => UpdateDataRow(index, alignedTimes, cancellationToken));
+                }
+            }
+            catch (OperationCanceledException operationCanceledException)
+            {
+                throw new OperationCanceledException(operationCanceledException.Message, operationCanceledException, cancellationToken);
+            }
+        }
+
+        private void RunUI(Action action)
+        {
+            Invoke(action);
+        }
+
+        private void UpdateDataRow(int iRow, AlignedRetentionTimes alignedTimes, CancellationToken cancellationToken)
+        {
+            if (cancellationToken.IsCancellationRequested)
+            {
+                return;
+            }
+            var dataRow = _dataRows[iRow];
+            dataRow.AlignedRetentionTimes = alignedTimes;
+            _dataRows[iRow] = dataRow;
+        }
+
+        public void UpdateRows()
+        {
+            var newRows = GetRows();
+            if (newRows.SequenceEqual(_dataRows))
+            {
+                return;
+            }
+            _cancellationTokenSource.Cancel();
+            _cancellationTokenSource = new CancellationTokenSource();
+            _dataRows.RaiseListChangedEvents = false;
+            _dataRows.Clear();
+            foreach (var row in newRows)
+            {
+                _dataRows.Add(row);
+            }
+            bool allSameLibrary = true;
+            if (newRows.Count > 0)
+            {
+                var firstLibrary = newRows[0].Library;
+                allSameLibrary = newRows.Skip(1).All(row => Equals(row.Library, firstLibrary));
+            }
+            colLibrary.Visible = !allSameLibrary;
+            _dataRows.RaiseListChangedEvents = true;
+            _dataRows.ResetBindings();
+            for (int i = 0; i < _dataRows.Count; i++ )
+            {
+                AlignDataRow(i, _cancellationTokenSource.Token);
+            }
+            UpdateGraph();
+        }
+        private void UpdateCombo()
+        {
+            var documentRetentionTimes = Document.Settings.DocumentRetentionTimes;
+            
+            var newItems = GetRetentionTimeSources().Select(retentionTimeSource=>new DataFileKey(retentionTimeSource)).ToArray();
+            if (newItems.SequenceEqual(comboAlignAgainst.Items.Cast<DataFileKey>()))
+            {
+                return;
+            }
+
+            var resultNameMap = ResultNameMap.FromNamedElements(GetRetentionTimeSources());
+            var selectedIndex = comboAlignAgainst.SelectedIndex;
+            comboAlignAgainst.Items.Clear();
+            comboAlignAgainst.Items.AddRange(newItems.Cast<object>().ToArray());
+            ComboHelper.AutoSizeDropDown(comboAlignAgainst);
+            bool updateRows = true;
+            if (comboAlignAgainst.Items.Count > 0)
+            {
+                if (selectedIndex < 0)
+                {
+                    if (SkylineWindow.SelectedResultsIndex >= 0 && Document.Settings.HasResults)
+                    {
+                        var chromatogramSet =
+                            Document.Settings.MeasuredResults.Chromatograms[SkylineWindow.SelectedResultsIndex];
+                        foreach (var msDataFileInfo in chromatogramSet.MSDataFileInfos)
+                        {
+                            var retentionTimeSource = resultNameMap.Find(msDataFileInfo);
+                            if (retentionTimeSource == null)
+                            {
+                                continue;
+                            }
+                            selectedIndex =
+                                newItems.IndexOf(
+                                    dataFileKey => Equals(retentionTimeSource, dataFileKey.RetentionTimeSource));
+                            break;
+                        }
+                    }
+                }
+
+                selectedIndex = Math.Min(comboAlignAgainst.Items.Count - 1,
+                    Math.Max(0, selectedIndex));
+                if (comboAlignAgainst.SelectedIndex != selectedIndex)
+                {
+                    comboAlignAgainst.SelectedIndex = selectedIndex;
+                    updateRows = false; // because the selection change will cause an update
+                }
+            }
+            if (updateRows)
+                UpdateRows();
+        }
+
+        private IList<DataRow> GetRows()
+        {
+            var targetKey = comboAlignAgainst.SelectedItem as DataFileKey?;
+            if (!targetKey.HasValue)
+            {
+                return new DataRow[0];
+            }
+            var documentRetentionTimes = Document.Settings.DocumentRetentionTimes;
+            var dataRows = new List<DataRow>();
+            foreach (var retentionTimeSource in GetRetentionTimeSources())
+            {
+                if (targetKey.Value.RetentionTimeSource.Name == retentionTimeSource.Name)
+                {
+                    continue;
+                }
+                dataRows.Add(new DataRow(Document.Settings, targetKey.Value.RetentionTimeSource, retentionTimeSource));
+            }
+            return dataRows;
+        }
+
+        private IEnumerable<RetentionTimeSource> GetRetentionTimeSources()
+        {
+            return Document.Settings.PeptideSettings.Libraries.Libraries.Where(lib => true == lib?.IsLoaded)
+                .SelectMany(lib => lib.ListRetentionTimeSources());
+        }
+
+        internal struct DataRow : IEquatable<DataRow>
+        {
+            public DataRow(SrmSettings settings, RetentionTimeSource target, RetentionTimeSource timesToAlign) : this()
+            {
+                DocumentRetentionTimes = settings.DocumentRetentionTimes;
+                Target = target;
+                Source = timesToAlign;
+                Assume.IsNotNull(target, @"target");
+                TargetTimes = GetFirstRetentionTimes(settings, target);
+                SourceTimes = GetFirstRetentionTimes(settings, timesToAlign);
+                AlignedRetentionTimes = AlignedRetentionTimes.AlignLibraryRetentionTimes(GetFirstRetentionTimes(settings, target), GetFirstRetentionTimes(settings, timesToAlign), DocumentRetentionTimes.REFINEMENT_THRESHOLD, RegressionMethodRT.linear, CancellationToken.None);
+                var regressionLine =
+                    (AlignedRetentionTimes.RegressionRefined ?? AlignedRetentionTimes.Regression)
+                    ?.Conversion as RegressionLine;
+                if (regressionLine != null)
+                {
+                    Alignment = new RetentionTimeAlignment(XmlNamedElement.NAME_INTERNAL, regressionLine);
+                }
+            }
+
+            internal DocumentRetentionTimes DocumentRetentionTimes { get; private set; }
+            internal RetentionTimeSource Target { get; private set; }
+            internal RetentionTimeSource Source { get; private set; }
+            internal RetentionTimeAlignment Alignment { get; private set; }
+            internal IDictionary<Target, double> TargetTimes { get; private set; }
+            internal IDictionary<Target, double> SourceTimes { get; private set; }
+            public AlignedRetentionTimes AlignedRetentionTimes { get; set; }
+
+            public String DataFile { get { return Source.Name; } }
+            public string Library { get { return Source.Library; } }
+            public RegressionLine RegressionLine
+            {
+                get 
+                { 
+                    if (AlignedRetentionTimes != null)
+                    {
+                        var regression = AlignedRetentionTimes.RegressionRefined ?? AlignedRetentionTimes.Regression;
+                        if (regression != null)
+                        {
+                            var regressionLine = regression.Conversion as RegressionLineElement;
+                            if(regressionLine != null)
+                                return new RegressionLine(regressionLine.Slope, regressionLine.Intercept);
+                        }
+                    }
+                    if (Alignment != null)
+                    {
+                        return Alignment.RegressionLine;
+                    }
+                    return null;
+                }
+            }
+            public double? Slope
+            {
+                get
+                {
+                    var regressionLine = RegressionLine;
+                    if (regressionLine != null)
+                    {
+                        return regressionLine.Slope;
+                    }
+                    return null;
+                }
+            }
+            public double? Intercept
+            {
+                get
+                {
+                    var regressionLine = RegressionLine;
+                    if (regressionLine != null)
+                    {
+                        return regressionLine.Intercept;
+                    }
+                    return null;
+                }
+            }
+            public double? CorrelationCoefficient
+            {
+                get
+                {
+                    if (AlignedRetentionTimes == null)
+                    {
+                        return null;
+                    }
+                    return AlignedRetentionTimes.RegressionRefinedStatistics.R;
+                }
+            }
+            public int? OutlierCount
+            {
+                get
+                {
+                    if (AlignedRetentionTimes == null)
+                    {
+                        return null;
+                    }
+                    return AlignedRetentionTimes.OutlierIndexes.Count;
+                }
+            }
+            public double? UnrefinedSlope
+            {
+                get
+                {
+                    if (AlignedRetentionTimes == null)
+                    {
+                        return null;
+                    }
+                    var regressionLine = AlignedRetentionTimes.Regression.Conversion as RegressionLineElement;
+                    return regressionLine != null ? regressionLine.Slope : null as double?;
+                }
+            }
+            public double? UnrefinedIntercept
+            {
+                get
+                {
+                    if (AlignedRetentionTimes == null)
+                    {
+                        return null;
+                    }
+                    var regressionLine = AlignedRetentionTimes.Regression.Conversion as RegressionLineElement;
+                    return regressionLine != null ? regressionLine.Intercept: null as double?;
+                }
+            }
+            public double? UnrefinedCorrelationCoefficient
+            {
+                get
+                {
+                    if (AlignedRetentionTimes == null)
+                    {
+                        return null;
+                    }
+                    return AlignedRetentionTimes.RegressionStatistics.R;
+                }
+            }
+            public int? PointCount
+            {
+                get
+                {
+                    if (AlignedRetentionTimes == null)
+                    {
+                        return null;
+                    }
+                    return AlignedRetentionTimes.RegressionStatistics.Peptides.Count;
+                }
+            }
+
+            private static IDictionary<Target, double> GetFirstRetentionTimes(
+                SrmSettings settings, RetentionTimeSource retentionTimeSource)
+            {
+                var libraryRetentionTimes = settings.PeptideSettings.Libraries.IsLoaded ? 
+                    settings.GetRetentionTimes(MsDataFileUri.Parse(retentionTimeSource.Name)) : null;
+                if (null == libraryRetentionTimes)
+                {
+                    return new Dictionary<Target, double>();
+                }
+                return libraryRetentionTimes.GetFirstRetentionTimes();
+            }
+
+            public bool Equals(DataRow other)
+            {
+                return Equals(DocumentRetentionTimes, other.DocumentRetentionTimes) && Equals(Target, other.Target) && Equals(Source, other.Source) && Equals(Alignment, other.Alignment) && Equals(TargetTimes, other.TargetTimes) && Equals(SourceTimes, other.SourceTimes) && Equals(AlignedRetentionTimes, other.AlignedRetentionTimes);
+            }
+
+            public override bool Equals(object obj)
+            {
+                return obj is DataRow other && Equals(other);
+            }
+
+            public override int GetHashCode()
+            {
+                unchecked
+                {
+                    var hashCode = (DocumentRetentionTimes != null ? DocumentRetentionTimes.GetHashCode() : 0);
+                    hashCode = (hashCode * 397) ^ (Target != null ? Target.GetHashCode() : 0);
+                    hashCode = (hashCode * 397) ^ (Source != null ? Source.GetHashCode() : 0);
+                    hashCode = (hashCode * 397) ^ (Alignment != null ? Alignment.GetHashCode() : 0);
+                    hashCode = (hashCode * 397) ^ (TargetTimes != null ? TargetTimes.GetHashCode() : 0);
+                    hashCode = (hashCode * 397) ^ (SourceTimes != null ? SourceTimes.GetHashCode() : 0);
+                    hashCode = (hashCode * 397) ^ (AlignedRetentionTimes != null ? AlignedRetentionTimes.GetHashCode() : 0);
+                    return hashCode;
+                }
+            }
+        }
+
+        internal struct DataFileKey : IEquatable<DataFileKey>
+        {
+            public DataFileKey(RetentionTimeSource retentionTimeSource) : this()
+            {
+                RetentionTimeSource = retentionTimeSource;
+            }
+
+            public RetentionTimeSource RetentionTimeSource { get; private set; }
+            public override string ToString()
+            {
+                return RetentionTimeSource.Name;
+            }
+
+            public bool Equals(DataFileKey other)
+            {
+                return Equals(RetentionTimeSource, other.RetentionTimeSource);
+            }
+
+            public override bool Equals(object obj)
+            {
+                return obj is DataFileKey other && Equals(other);
+            }
+
+            public override int GetHashCode()
+            {
+                return RetentionTimeSource != null ? RetentionTimeSource.GetHashCode() : 0;
+            }
+        }
+
+        private void comboAlignAgainst_SelectedIndexChanged(object sender, EventArgs e)
+        {
+            UpdateRows();
+        }
+
+        private void bindingSource_CurrentItemChanged(object sender, EventArgs e)
+        {
+            UpdateGraph();
+        }
+
+        private void zedGraphControl_ContextMenuBuilder(ZedGraphControl sender, ContextMenuStrip menuStrip, Point mousePt, ZedGraphControl.ContextMenuObjectState objState)
+        {
+            ZedGraphHelper.BuildContextMenu(sender, menuStrip, true);
+
+            int iInsert = 0;
+            menuStrip.Items.Insert(iInsert++, timePlotContextMenuItem);
+            if (timePlotContextMenuItem.DropDownItems.Count == 0)
+            {
+                timePlotContextMenuItem.DropDownItems.AddRange(new ToolStripItem[]
+                    {
+                        timeCorrelationContextMenuItem,
+                        timeResidualsContextMenuItem
+                    });
+            }
+            timeCorrelationContextMenuItem.Checked = PlotType == PlotTypeRT.correlation;
+            timeResidualsContextMenuItem.Checked = PlotType == PlotTypeRT.residuals;
+            menuStrip.Items.Insert(iInsert, new ToolStripSeparator());
+        }
+
+        private void timeCorrelationContextMenuItem_Click(object sender, EventArgs e)
+        {
+            PlotType = PlotTypeRT.correlation;
+        }
+
+        private void timeResidualsContextMenuItem_Click(object sender, EventArgs e)
+        {
+            PlotType = PlotTypeRT.residuals;
+        }
+
+        public PlotTypeRT PlotType
+        {
+            get { return _plotType; }
+
+            set
+            {
+                if (_plotType != value)
+                {
+                    _plotType = value;
+                    zedGraphControl.ZoomOutAll(zedGraphControl.GraphPane);
+                    UpdateGraph();                    
+                }
+            }
+        }
+
+        private Dictionary<Target, double> GetRetentionTimes(RetentionTimeSource retentionTimeSource)
+        {
+            var libraries = Document.Settings.PeptideSettings.Libraries;
+            var library = libraries.Libraries.FirstOrDefault(lib => lib.Name == retentionTimeSource.Library);
+            if (true != library?.IsLoaded)
+            {
+                return new Dictionary<Target, double>();
+            }
+
+            return library.GetAllRetentionTimes(new[] { retentionTimeSource.Name })?[0] ?? new Dictionary<Target, double>();
+        }
+
+        #region Functional test support
+
+        public ComboBox ComboAlignAgainst { get { return comboAlignAgainst; } }
+        public DataGridView DataGridView { get { return dataGridView1; } }
+        public ZedGraphControl RegressionGraph { get { return zedGraphControl; } }
+        public SplitContainer Splitter { get { return splitContainer1; } }
+
+        #endregion
+    }
+}