﻿/*
 * Original author: Rita Chupalov <ritach .at. uw.edu>,
 *                  MacCoss Lab, Department of Genome Sciences, UW
 *
 * Copyright 2020 University of Washington - Seattle, WA
 * 
 * Licensed under the Apache License, Version 2.0 (the "License");
 * you may not use this file except in compliance with the License.
 * You may obtain a copy of the License at
 *
 *     http://www.apache.org/licenses/LICENSE-2.0
 *
 * Unless required by applicable law or agreed to in writing, software
 * distributed under the License is distributed on an "AS IS" BASIS,
 * WITHOUT WARRANTIES OR CONDITIONS OF ANY KIND, either express or implied.
 * See the License for the specific language governing permissions and
 * limitations under the License.
 */

using System;
using System.Drawing;
using System.Drawing.Drawing2D;
using System.Linq;
using ZedGraph;

namespace pwiz.Skyline.Controls.Graphs
{
    public class PaneProgressBar
    {
        readonly LineObj _left = new LineObj()
        {
            IsClippedToChartRect = true,
            Line = new Line { Width = 4, Color = Color.Green, Style = DashStyle.Solid },
            Location = new Location(0, 0, CoordType.XPaneFractionYChartFraction),
            ZOrder = ZOrder.A_InFront
        };
        readonly LineObj _right = new LineObj()
        {
            IsClippedToChartRect = true,
            Line = new Line() { Width = 4, Color = Color.LightGreen, Style = DashStyle.Solid },
            Location = new Location(0, 0, CoordType.XPaneFractionYChartFraction),
            ZOrder = ZOrder.A_InFront
        };

        private float _barWidth = 1f / 3;
        private PointF _barLocation = new PointF(1f/3, .1f);
        private bool _isVisible; // Track visibility state
        private Action _onFirstShow; // Callback to execute when first shown

        public ZedGraphControl GraphControl { get; private set; }
        public GraphPane GraphPane { get; private set; }
        public bool IsDisposed { get; private set; }

        public PaneProgressBar(SummaryGraphPane parent, Action onFirstShow = null) : this(parent.GraphSummary.GraphControl, parent, onFirstShow)
        {
        }

        public PaneProgressBar(ZedGraphControl graphControl, GraphPane parent) : this(graphControl, parent, null)
        {
        }

        public PaneProgressBar(ZedGraphControl graphControl, GraphPane parent, Action onFirstShow)
        {
            GraphPane = parent;
            GraphControl = graphControl;
            _onFirstShow = onFirstShow;

            // Set up the bar locations but don't add to GraphObjList yet
            _left.Location.X = _barLocation.X;
            _left.Location.Y = _barLocation.Y;
            _left.Location.Width = 0;
            _left.Location.Height = 0;
            _right.Location.X = _barLocation.X;
            _right.Location.Y = _barLocation.Y;
            _right.Location.Width = _barWidth;
            _right.Location.Height = 0;
            IsDisposed = false;
        }

        public void Dispose()
        {
            if (_isVisible)
            {
                GraphPane.GraphObjList.Remove(_left);
                GraphPane.GraphObjList.Remove(_right);
                _isVisible = false;
            }
            IsDisposed = true;
        }

        private void EnsureVisible()
        {
            if (!_isVisible && !IsDisposed)
            {
                // Add the progress bar elements to the graph for the first time
                if (GraphPane.GraphObjList.FirstOrDefault((obj) => ReferenceEquals(obj, _left)) == null)
                    GraphPane.GraphObjList.Add(_left);
                if (GraphPane.GraphObjList.FirstOrDefault((obj) => ReferenceEquals(obj, _right)) == null)
                    GraphPane.GraphObjList.Add(_right);

                // Execute the callback when first showing (e.g., to hide legend, show "Calculating...")
                _onFirstShow?.Invoke();

                _isVisible = true;
            }
        }

        private void DrawBar(int progress)
        {
            if (IsDisposed)
            {
                return;
            }

            // Only make visible on first draw
            EnsureVisible();

            var len1 = _barWidth * progress / 100;

            _left.Location.X = _barLocation.X;
            _left.Location.Y = _barLocation.Y;
            _left.Location.Width = len1;
            _left.Location.Height = 0;
            _right.Location.X = _barLocation.X + len1;
            _right.Location.Y = _barLocation.Y;
            _right.Location.Width = _barWidth - len1;
            _right.Location.Height = 0;

            // CONSIDER: Update the progress bar rectangle only
            //  instead of the whole control
            GraphControl.Invalidate();
            GraphControl.Update();
        }

        // Thread-safe method to update the progress bar
        public void UpdateProgress(int progress)
        {
            var graph = GraphControl;
            graph.Invoke((Action)(() => { UpdateProgressUI(progress); }));
        }

        //must be called on the UI thread
        public void UpdateProgressUI(int progress)
        {
            var graph = GraphControl;
            if (graph != null && !graph.IsDisposed && graph.IsHandleCreated)
                graph.Invoke((Action)(() => { DrawBar(progress); }));
        }
<<<<<<< HEAD
=======

        bool IProgressBar.IsDisposed()
        {
            var graph = GraphControl;
            return IsDisposed || graph == null || !graph.IsHandleCreated || graph.IsDisposed;
        }

        void IProgressBar.UpdateProgress(int progress)
        {
            UpdateProgress(progress);
        }

        void IProgressBar.UIInvoke(Action act)
        {
            var graph = GraphControl;
            graph.Invoke(act);
        }
>>>>>>> 6398f24a
    }
}<|MERGE_RESOLUTION|>--- conflicted
+++ resolved
@@ -1,170 +1,150 @@
-﻿/*
- * Original author: Rita Chupalov <ritach .at. uw.edu>,
- *                  MacCoss Lab, Department of Genome Sciences, UW
- *
- * Copyright 2020 University of Washington - Seattle, WA
- * 
- * Licensed under the Apache License, Version 2.0 (the "License");
- * you may not use this file except in compliance with the License.
- * You may obtain a copy of the License at
- *
- *     http://www.apache.org/licenses/LICENSE-2.0
- *
- * Unless required by applicable law or agreed to in writing, software
- * distributed under the License is distributed on an "AS IS" BASIS,
- * WITHOUT WARRANTIES OR CONDITIONS OF ANY KIND, either express or implied.
- * See the License for the specific language governing permissions and
- * limitations under the License.
- */
-
-using System;
-using System.Drawing;
-using System.Drawing.Drawing2D;
-using System.Linq;
-using ZedGraph;
-
-namespace pwiz.Skyline.Controls.Graphs
-{
-    public class PaneProgressBar
-    {
-        readonly LineObj _left = new LineObj()
-        {
-            IsClippedToChartRect = true,
-            Line = new Line { Width = 4, Color = Color.Green, Style = DashStyle.Solid },
-            Location = new Location(0, 0, CoordType.XPaneFractionYChartFraction),
-            ZOrder = ZOrder.A_InFront
-        };
-        readonly LineObj _right = new LineObj()
-        {
-            IsClippedToChartRect = true,
-            Line = new Line() { Width = 4, Color = Color.LightGreen, Style = DashStyle.Solid },
-            Location = new Location(0, 0, CoordType.XPaneFractionYChartFraction),
-            ZOrder = ZOrder.A_InFront
-        };
-
-        private float _barWidth = 1f / 3;
-        private PointF _barLocation = new PointF(1f/3, .1f);
-        private bool _isVisible; // Track visibility state
-        private Action _onFirstShow; // Callback to execute when first shown
-
-        public ZedGraphControl GraphControl { get; private set; }
-        public GraphPane GraphPane { get; private set; }
-        public bool IsDisposed { get; private set; }
-
-        public PaneProgressBar(SummaryGraphPane parent, Action onFirstShow = null) : this(parent.GraphSummary.GraphControl, parent, onFirstShow)
-        {
-        }
-
-        public PaneProgressBar(ZedGraphControl graphControl, GraphPane parent) : this(graphControl, parent, null)
-        {
-        }
-
-        public PaneProgressBar(ZedGraphControl graphControl, GraphPane parent, Action onFirstShow)
-        {
-            GraphPane = parent;
-            GraphControl = graphControl;
-            _onFirstShow = onFirstShow;
-
-            // Set up the bar locations but don't add to GraphObjList yet
-            _left.Location.X = _barLocation.X;
-            _left.Location.Y = _barLocation.Y;
-            _left.Location.Width = 0;
-            _left.Location.Height = 0;
-            _right.Location.X = _barLocation.X;
-            _right.Location.Y = _barLocation.Y;
-            _right.Location.Width = _barWidth;
-            _right.Location.Height = 0;
-            IsDisposed = false;
-        }
-
-        public void Dispose()
-        {
-            if (_isVisible)
-            {
-                GraphPane.GraphObjList.Remove(_left);
-                GraphPane.GraphObjList.Remove(_right);
-                _isVisible = false;
-            }
-            IsDisposed = true;
-        }
-
-        private void EnsureVisible()
-        {
-            if (!_isVisible && !IsDisposed)
-            {
-                // Add the progress bar elements to the graph for the first time
-                if (GraphPane.GraphObjList.FirstOrDefault((obj) => ReferenceEquals(obj, _left)) == null)
-                    GraphPane.GraphObjList.Add(_left);
-                if (GraphPane.GraphObjList.FirstOrDefault((obj) => ReferenceEquals(obj, _right)) == null)
-                    GraphPane.GraphObjList.Add(_right);
-
-                // Execute the callback when first showing (e.g., to hide legend, show "Calculating...")
-                _onFirstShow?.Invoke();
-
-                _isVisible = true;
-            }
-        }
-
-        private void DrawBar(int progress)
-        {
-            if (IsDisposed)
-            {
-                return;
-            }
-
-            // Only make visible on first draw
-            EnsureVisible();
-
-            var len1 = _barWidth * progress / 100;
-
-            _left.Location.X = _barLocation.X;
-            _left.Location.Y = _barLocation.Y;
-            _left.Location.Width = len1;
-            _left.Location.Height = 0;
-            _right.Location.X = _barLocation.X + len1;
-            _right.Location.Y = _barLocation.Y;
-            _right.Location.Width = _barWidth - len1;
-            _right.Location.Height = 0;
-
-            // CONSIDER: Update the progress bar rectangle only
-            //  instead of the whole control
-            GraphControl.Invalidate();
-            GraphControl.Update();
-        }
-
-        // Thread-safe method to update the progress bar
-        public void UpdateProgress(int progress)
-        {
-            var graph = GraphControl;
-            graph.Invoke((Action)(() => { UpdateProgressUI(progress); }));
-        }
-
-        //must be called on the UI thread
-        public void UpdateProgressUI(int progress)
-        {
-            var graph = GraphControl;
-            if (graph != null && !graph.IsDisposed && graph.IsHandleCreated)
-                graph.Invoke((Action)(() => { DrawBar(progress); }));
-        }
-<<<<<<< HEAD
-=======
-
-        bool IProgressBar.IsDisposed()
-        {
-            var graph = GraphControl;
-            return IsDisposed || graph == null || !graph.IsHandleCreated || graph.IsDisposed;
-        }
-
-        void IProgressBar.UpdateProgress(int progress)
-        {
-            UpdateProgress(progress);
-        }
-
-        void IProgressBar.UIInvoke(Action act)
-        {
-            var graph = GraphControl;
-            graph.Invoke(act);
-        }
->>>>>>> 6398f24a
-    }
+﻿/*
+ * Original author: Rita Chupalov <ritach .at. uw.edu>,
+ *                  MacCoss Lab, Department of Genome Sciences, UW
+ *
+ * Copyright 2020 University of Washington - Seattle, WA
+ * 
+ * Licensed under the Apache License, Version 2.0 (the "License");
+ * you may not use this file except in compliance with the License.
+ * You may obtain a copy of the License at
+ *
+ *     http://www.apache.org/licenses/LICENSE-2.0
+ *
+ * Unless required by applicable law or agreed to in writing, software
+ * distributed under the License is distributed on an "AS IS" BASIS,
+ * WITHOUT WARRANTIES OR CONDITIONS OF ANY KIND, either express or implied.
+ * See the License for the specific language governing permissions and
+ * limitations under the License.
+ */
+
+using System;
+using System.Drawing;
+using System.Drawing.Drawing2D;
+using System.Linq;
+using ZedGraph;
+
+namespace pwiz.Skyline.Controls.Graphs
+{
+    public class PaneProgressBar
+    {
+        readonly LineObj _left = new LineObj()
+        {
+            IsClippedToChartRect = true,
+            Line = new Line { Width = 4, Color = Color.Green, Style = DashStyle.Solid },
+            Location = new Location(0, 0, CoordType.XPaneFractionYChartFraction),
+            ZOrder = ZOrder.A_InFront
+        };
+        readonly LineObj _right = new LineObj()
+        {
+            IsClippedToChartRect = true,
+            Line = new Line() { Width = 4, Color = Color.LightGreen, Style = DashStyle.Solid },
+            Location = new Location(0, 0, CoordType.XPaneFractionYChartFraction),
+            ZOrder = ZOrder.A_InFront
+        };
+
+        private float _barWidth = 1f / 3;
+        private PointF _barLocation = new PointF(1f/3, .1f);
+        private bool _isVisible; // Track visibility state
+        private Action _onFirstShow; // Callback to execute when first shown
+
+        public ZedGraphControl GraphControl { get; private set; }
+        public GraphPane GraphPane { get; private set; }
+        public bool IsDisposed { get; private set; }
+
+        public PaneProgressBar(SummaryGraphPane parent, Action onFirstShow = null) : this(parent.GraphSummary.GraphControl, parent, onFirstShow)
+        {
+        }
+
+        public PaneProgressBar(ZedGraphControl graphControl, GraphPane parent) : this(graphControl, parent, null)
+        {
+        }
+
+        public PaneProgressBar(ZedGraphControl graphControl, GraphPane parent, Action onFirstShow)
+        {
+            GraphPane = parent;
+            GraphControl = graphControl;
+            _onFirstShow = onFirstShow;
+
+            // Set up the bar locations but don't add to GraphObjList yet
+            _left.Location.X = _barLocation.X;
+            _left.Location.Y = _barLocation.Y;
+            _left.Location.Width = 0;
+            _left.Location.Height = 0;
+            _right.Location.X = _barLocation.X;
+            _right.Location.Y = _barLocation.Y;
+            _right.Location.Width = _barWidth;
+            _right.Location.Height = 0;
+            IsDisposed = false;
+        }
+
+        public void Dispose()
+        {
+            if (_isVisible)
+            {
+                GraphPane.GraphObjList.Remove(_left);
+                GraphPane.GraphObjList.Remove(_right);
+                _isVisible = false;
+            }
+            IsDisposed = true;
+        }
+
+        private void EnsureVisible()
+        {
+            if (!_isVisible && !IsDisposed)
+            {
+                // Add the progress bar elements to the graph for the first time
+                if (GraphPane.GraphObjList.FirstOrDefault((obj) => ReferenceEquals(obj, _left)) == null)
+                    GraphPane.GraphObjList.Add(_left);
+                if (GraphPane.GraphObjList.FirstOrDefault((obj) => ReferenceEquals(obj, _right)) == null)
+                    GraphPane.GraphObjList.Add(_right);
+
+                // Execute the callback when first showing (e.g., to hide legend, show "Calculating...")
+                _onFirstShow?.Invoke();
+
+                _isVisible = true;
+            }
+        }
+
+        private void DrawBar(int progress)
+        {
+            if (IsDisposed)
+            {
+                return;
+            }
+
+            // Only make visible on first draw
+            EnsureVisible();
+
+            var len1 = _barWidth * progress / 100;
+
+            _left.Location.X = _barLocation.X;
+            _left.Location.Y = _barLocation.Y;
+            _left.Location.Width = len1;
+            _left.Location.Height = 0;
+            _right.Location.X = _barLocation.X + len1;
+            _right.Location.Y = _barLocation.Y;
+            _right.Location.Width = _barWidth - len1;
+            _right.Location.Height = 0;
+
+            // CONSIDER: Update the progress bar rectangle only
+            //  instead of the whole control
+            GraphControl.Invalidate();
+            GraphControl.Update();
+        }
+
+        // Thread-safe method to update the progress bar
+        public void UpdateProgress(int progress)
+        {
+            var graph = GraphControl;
+            graph.Invoke((Action)(() => { UpdateProgressUI(progress); }));
+        }
+
+        //must be called on the UI thread
+        public void UpdateProgressUI(int progress)
+        {
+            var graph = GraphControl;
+            if (graph != null && !graph.IsDisposed && graph.IsHandleCreated)
+                graph.Invoke((Action)(() => { DrawBar(progress); }));
+        }
+    }
 }