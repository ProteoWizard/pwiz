--- conflicted
+++ resolved
@@ -1,1411 +1,1380 @@
-﻿/*
- * Original author: Brendan MacLean <brendanx .at. u.washington.edu>,
- *                  MacCoss Lab, Department of Genome Sciences, UW
- *
- * Copyright 2009 University of Washington - Seattle, WA
- * 
- * Licensed under the Apache License, Version 2.0 (the "License");
- * you may not use this file except in compliance with the License.
- * You may obtain a copy of the License at
- *
- *     http://www.apache.org/licenses/LICENSE-2.0
- *
- * Unless required by applicable law or agreed to in writing, software
- * distributed under the License is distributed on an "AS IS" BASIS,
- * WITHOUT WARRANTIES OR CONDITIONS OF ANY KIND, either express or implied.
- * See the License for the specific language governing permissions and
- * limitations under the License.
- */
-using System;
-using System.Collections.Generic;
-using System.Drawing;
-using System.Linq;
-using System.Runtime.CompilerServices;
-using System.Threading;
-using System.Windows.Forms;
-using pwiz.Common.Collections;
-using pwiz.Common.SystemUtil;
-using pwiz.Common.SystemUtil.Caching;
-using pwiz.Skyline.Controls.SeqNode;
-using pwiz.Skyline.Model;
-using pwiz.Skyline.Model.DocSettings;
-using pwiz.Skyline.Model.Lib;
-using pwiz.Skyline.Model.Results;
-using pwiz.Skyline.Model.RetentionTimes;
-using pwiz.Skyline.Properties;
-using pwiz.Skyline.Util;
-using ZedGraph;
-
-namespace pwiz.Skyline.Controls.Graphs
-{
-    public sealed class RTLinearRegressionGraphPane : SummaryGraphPane, IUpdateGraphPaneController, IDisposable, ITipDisplayer
-    {
-        public static ReplicateDisplay ShowReplicate
-        {
-            get
-            {
-                return Helpers.ParseEnum(Settings.Default.ShowRegressionReplicateEnum, ReplicateDisplay.all);
-            }
-        }
-
-        public static readonly Color COLOR_REFINED = Color.DarkBlue;
-        public static readonly Color COLOR_LINE_REFINED = Color.Black;
-        public static readonly Color COLOR_LINE_PREDICT = Color.DarkGray;
-        public static readonly Color COLOR_OUTLIERS = Color.BlueViolet;
-        public static readonly Color COLOR_LINE_ALL = Color.BlueViolet;
-
-        private GraphData _data;
-        private NodeTip _tip;
-        private int _progressValue = -1;
-        public PaneProgressBar _progressBar;
-        private Receiver<RegressionSettings, RtRegressionResults> _graphDataReceiver;
-
-        public RTLinearRegressionGraphPane(GraphSummary graphSummary, bool runToRun)
-            : base(graphSummary)
-        {
-            XAxis.Title.Text = GraphsResources.RTLinearRegressionGraphPane_RTLinearRegressionGraphPane_Score;
-            RunToRun = runToRun;
-            Settings.Default.RTScoreCalculatorList.ListChanged += RTScoreCalculatorList_ListChanged;
-            AllowDisplayTip = true;
-            _graphDataReceiver = _producer.RegisterCustomer(GraphSummary, ProductAvailableAction);
-            _graphDataReceiver.ProgressChange += ProgressChangeAction;
-        }
-
-        public void Dispose()
-        {
-            _progressBar?.Dispose();
-            _progressBar = null;
-            AllowDisplayTip = false;
-            Settings.Default.RTScoreCalculatorList.ListChanged -= RTScoreCalculatorList_ListChanged;
-        }
-
-        public override bool HasToolbar { get { return RunToRun; } }
-
-        public bool UpdateUIOnIndexChanged()
-        {
-            return true;
-        }
-
-        public bool UpdateUIOnLibraryChanged()
-        {
-            return ShowReplicate == ReplicateDisplay.single && !RunToRun;
-        }
-
-        private void RTScoreCalculatorList_ListChanged(object sender, EventArgs e)
-        {
-            if (GraphSummary.IsHandleCreated)
-            {
-                GraphSummary.BeginInvoke(new Action(() =>
-                {
-                    UpdateGraph(false);
-                }));
-            }
-        }
-
-        private void ProductAvailableAction()
-        {
-            ProgressChangeAction();
-            UpdateGraph(false);
-        }
-
-        private void ProgressChangeAction()
-        {
-            if (_graphDataReceiver.IsProcessing())
-            {
-                int newProgressValue = _graphDataReceiver.GetProgressValue();
-                if (newProgressValue != _progressValue)
-                {
-                    _progressBar ??= new PaneProgressBar(this);
-                    _progressBar?.UpdateProgress(_graphDataReceiver.GetProgressValue());
-                    _progressValue = newProgressValue;
-                }
-            }
-            else
-            {
-                _progressBar?.Dispose();
-                _progressBar = null;
-                _progressValue = -1;
-            }
-        }
-
-        public override bool HandleMouseMoveEvent(ZedGraphControl sender, MouseEventArgs e)
-        {
-            var peptideIndex = PeptideIndexFromPoint(new PointF(e.X, e.Y));
-            if (peptideIndex != null)
-            {
-                double? x = peptideIndex.X;
-                double? y = peptideIndex.Y;
-                if (RTGraphController.PlotType == PlotTypeRT.residuals && Data != null &&
-                    Data.ResidualsRegression != null && Data.ResidualsRegression.Conversion != null)
-                    y = Data.GetYResidual(peptideIndex);
-
-                if (_tip == null)
-                    _tip = new NodeTip(this);
-
-                _tip.SetTipProvider(
-                    new PeptideRegressionTipProvider(peptideIndex.ModifiedTarget, XAxis.Title.Text, YAxis.Title.Text,
-                        x, y),
-                    new Rectangle(e.Location, new Size()),
-                    e.Location);
-
-                GraphSummary.Cursor = Cursors.Hand;
-                return true;
-            }
-            else
-            {
-                if (_tip != null)
-                    _tip.HideTip();
-
-                return base.HandleMouseMoveEvent(sender, e);
-            }
-        }
-
-        public override bool HandleMouseDownEvent(ZedGraphControl sender, MouseEventArgs e)
-        {
-            var peptideIndex = PeptideIndexFromPoint(new PointF(e.X, e.Y));
-            if (peptideIndex != null)
-            {
-                var pathSelect = peptideIndex.IdentityPath;
-                SelectPeptide(pathSelect);
-                return true;
-            }
-            return false;
-        }
-
-        private bool IsResiduals(GraphData graphData)
-        {
-            return RTGraphController.PlotType == PlotTypeRT.residuals &&
-                   null != graphData?.ResidualsRegression?.Conversion;
-        }
-        public bool RunToRun { get; private set; }
-
-        public void SelectPeptide(IdentityPath peptidePath)
-        {
-            GraphSummary.StateProvider.SelectedPath = peptidePath;
-            if (ShowReplicate == ReplicateDisplay.best && !RunToRun)
-            {
-                var document = GraphSummary.DocumentUIContainer.DocumentUI;
-                var nodePep = (PeptideDocNode)document.FindNode(peptidePath);
-                int resultsIndex = nodePep.BestResult;
-                if (resultsIndex != -1)
-                    GraphSummary.StateProvider.SelectedResultsIndex = resultsIndex;
-            }
-        }
-
-        public bool AllowDeletePoint(PointF point)
-        {
-            return PeptideIndexFromPoint(point) != null;
-        }
-
-        private GraphData Data
-        {
-            get
-            {
-                return _data;
-            }
-            set
-            {
-                _data = value;
-            }
-        }
-
-        public bool HasOutliers
-        {
-            get
-            {
-                var data = Data;
-                return data != null && data.HasOutliers;
-            }
-        }
-
-        public PeptideDocNode[] Outliers
-        {
-            get
-            {
-                return Data?.Outliers.Select(pt => (PeptideDocNode)Data.Document.FindNode(pt.IdentityPath)).ToArray();
-            }
-        }
-
-        /// <summary>
-        /// Whether missing values should be included in linear regressions.
-        /// All versions of Skyline have included missing values as zeroes when performing the initial linear regression
-        /// before outliers are removed.
-        /// We will probably want to change this behavior.
-        /// </summary>
-        private static bool _regressionIncludesMissingValues = true;
-        public static PeptideDocNode[] CalcOutliers(SrmDocument document, double threshold, int? precision, bool bestResult)
-        {
-            var regressionSettings = new RegressionSettings(document, -1, -1, bestResult, threshold, true,
-                RTGraphController.PointsType, RTGraphController.RegressionMethod, Settings.Default.RTCalculatorName,
-                false).ChangeThresholdPrecision(precision);
-            var productionMonitor = new ProductionMonitor(CancellationToken.None, _ => { });
-            var graphData = new GraphData(regressionSettings, productionMonitor);
-            if (ReferenceEquals(graphData.RegressionRefined, graphData._regressionAll))
-            {
-                return Array.Empty<PeptideDocNode>();
-            }
-            // Return all the outliers plus all the missing values.
-            return graphData.Outliers.Select(pt => pt.IdentityPath).Distinct().Select(document.FindNode)
-                .Cast<PeptideDocNode>().ToArray();
-        }
-
-        public RetentionTimeRegression RegressionRefined
-        {
-            get
-            { 
-                GraphData data = Data;
-                return data == null ? null : data.RegressionRefined;
-            }
-        }
-
-        public RetentionTimeStatistics StatisticsRefined
-        {
-            get
-            {
-                GraphData data = Data;
-                return data == null ? null : data.StatisticsRefined;
-            }
-        }
-
-        public void Clear()
-        {
-            Data = null;
-            Title.Text = string.Empty;
-            CurveList.Clear();
-            GraphObjList.Clear();
-        }
-
-        public void Graph(IdentityPath selectedPeptide)
-        {
-            if (RTGraphController.PlotType == PlotTypeRT.correlation)
-            {
-                GraphCorrelation(selectedPeptide);
-            }
-            else
-            {
-                GraphResiduals(selectedPeptide);
-            }
-        }
-
-        private static bool IsDataRefined(GraphData data)
-        {
-            return data != null && data.IsRefined();
-        }
-
-        public bool IsRefined
-        {
-            get { return IsDataRefined(Data); }
-        }
-
-        public bool RegressionRefinedNull => Data.RegressionRefinedNull;
-
-        public override void Draw(Graphics g)
-        {
-            var data = Data;
-            if (data != null && RTGraphController.PlotType == PlotTypeRT.correlation)
-            {
-                // Force Axes to recalculate to ensure proper layout of labels
-                AxisChange(g);
-                data.AddLabels(this, g);
-            }
-
-            base.Draw(g);
-        }
-
-        private PointInfo PeptideIndexFromPoint(PointF point)
-        {
-            var data = Data;
-            if (data == null)
-            {
-                return null;
-            }
-
-            bool residuals = IsResiduals(data);
-            foreach (var pointInfo in data.AllPoints)
-            {
-                double y = residuals ? Data.GetYResidual(pointInfo) : Data.GetYCorrelation(pointInfo);
-                double x = Data.GetX(pointInfo);
-                if (PointIsOver(point, x, y))
-                {
-                    return pointInfo;
-                }
-            }
-
-            return null;
-        }
-
-        private const int OVER_THRESHOLD = 4;
-
-        public bool PointIsOver(PointF point, double score, double time)
-        {
-            float x = XAxis.Scale.Transform(score);
-            if (Math.Abs(x - point.X) > OVER_THRESHOLD)
-                return false;
-            float y = YAxis.Scale.Transform(time);
-            if (Math.Abs(y - point.Y) > OVER_THRESHOLD)
-                return false;
-            return true;
-        }
-
-        private bool _inUpdate;
-        public override void UpdateGraph(bool selectionChanged)
-        {
-            if (_inUpdate)
-            {
-                return;
-            }
-            try
-            {
-                _inUpdate = true;
-                UpdateNow();
-            }
-            finally
-            {
-                _inUpdate = false;
-            }
-        }
-
-        private void UpdateNow() 
-        {
-            GraphObjList.Clear();
-            CurveList.Clear();
-            var regressionSettings = GetRegressionSettings();
-            if (!_graphDataReceiver.TryGetProduct(regressionSettings, out var results))
-            {
-                return;
-            }
-
-            if (UpdateInitializedCalculators(results.InitializedCalculators))
-            {
-                return;
-            }
-
-            _data = results.GraphData;
-            if (_data == null)
-            {
-                return;
-            }
-            GraphHelper.FormatGraphPane(this);
-
-            var nodeTree = GraphSummary.StateProvider.SelectedNode as SrmTreeNode;
-            var nodePeptide = nodeTree as PeptideTreeNode;
-            while (nodePeptide == null && nodeTree != null)
-            {
-                nodeTree = nodeTree.Parent as SrmTreeNode;
-                nodePeptide = nodeTree as PeptideTreeNode;
-            }
-
-            IdentityPath selectedPeptidePath = null;
-            if (nodePeptide != null)
-            {
-                selectedPeptidePath = nodeTree.Path;
-            }
-
-            Legend.IsVisible = true;
-            Graph(selectedPeptidePath);
-            
-            var chromatogramSetYAxis =
-                Data.Document.MeasuredResults?.Chromatograms.ElementAtOrDefault(Data.TargetIndex);
-            if (Data.IsRunToRun)
-            {
-                var chromatogramSetXAxis =
-                    Data.Document.MeasuredResults?.Chromatograms.ElementAtOrDefault(Data.OriginalIndex);
-                if (chromatogramSetXAxis != null)
-                {
-                    XAxis.Title.Text = string.Format(GraphsResources.GraphData_CorrelationLabel_Measured_Time___0__,
-                        chromatogramSetXAxis.Name);
-                }
-                else
-                {
-                    XAxis.Title.Text = string.Empty;
-                }
-
-                if (RTGraphController.PlotType == PlotTypeRT.correlation)
-                {
-<<<<<<< HEAD
-                    YAxis.Title.Text = string.Format(GraphsResources.GraphData_CorrelationLabel_Measured_Time___0__,
-                        chromatogramSetYAxis?.Name);
-=======
-                    var requested = new RequestContext(new RegressionSettings(document, targetIndex, originalIndex, bestResult,
-                        threshold, refine, pointsType, regressionMethod, Settings.Default.RTCalculatorName, RunToRun));
-                    if (UpdateData(requested))
-                    {
-                        // Calculate and refine regression on background thread
-                        lock (_requestLock)
-                        {
-                            var ctx = _requestContext;
-                            var token = _cancellationTokenSource.Token;
-                            var decoyCount = document.Molecules.Count((m) => m.IsDecoy);
-                            var calcCount = Settings.Default.RTCalculatorName.IsNullOrEmpty()
-                                ? Settings.Default.RTScoreCalculatorList.Count
-                                : 1;
-                            var maxCount = 0;
-                            if (calcCount == 1)
-                                maxCount = document.MoleculeCount + (document.MoleculeCount - decoyCount) * 2;
-                            else
-                                maxCount = document.MoleculeCount + (document.MoleculeCount - decoyCount) * calcCount;
-
-                            // Create progress bar with callback for UI changes
-                            _progressBar = ProgressMonitor.RegisterProgressBar(token, maxCount, 300,
-                                new PaneProgressBar(this, () => {
-                                    Title.Text = Resources.RTLinearRegressionGraphPane_UpdateGraph_Calculating___;
-                                    Legend.IsVisible = false;
-                                }));
-
-                            ActionUtil.RunAsync(() => UpdateAndRefine(ctx, token),
-                                @"Update and refine regression data");
-                        }
-                        shouldDrawGraph = false;
-                    }
->>>>>>> 6398f24a
-                }
-                else
-                {
-                    YAxis.Title.Text = string.Format(
-                        GraphsResources.GraphData_ResidualsLabel_Time_from_Regression___0__,
-                        chromatogramSetYAxis?.Name);
-                }
-            }
-            else
-            {
-                XAxis.Title.Text = Data.Calculator?.Name ?? string.Empty;
-                if (RTGraphController.PlotType == PlotTypeRT.correlation)
-                {
-                    YAxis.Title.Text = Resources.RTLinearRegressionGraphPane_RTLinearRegressionGraphPane_Measured_Time;
-                }
-                else
-                {
-                    YAxis.Title.Text = Data._regressionPredict != null
-                        ? GraphsResources.GraphData_GraphResiduals_Time_from_Prediction
-                        : Resources.GraphData_GraphResiduals_Time_from_Regression;
-                }
-            }
-            AxisChange();
-            GraphSummary.GraphControl.Invalidate();
-        }
-
-        private bool _allowDisplayTip;
-
-        private bool UpdateInitializedCalculators(IEnumerable<InitializedRetentionScoreCalculator> calcs)
-        {
-            bool anyChanges = false;
-            var settingsList = Settings.Default.RTScoreCalculatorList;
-            foreach (var calc in calcs)
-            {
-                if (calc.Initialized != null && settingsList.Contains(calc.Original))
-                {
-                    settingsList.SetValue(calc.Initialized);
-                    anyChanges = true;
-                }
-            }
-
-            return anyChanges;
-        }
-        public bool IsCalculating
-        {
-            get
-            {
-                return _graphDataReceiver.IsProcessing();
-            }
-        }
-
-        private RegressionSettings GetRegressionSettings()
-        {
-            var targetIndex = ShowReplicate == ReplicateDisplay.single || RunToRun
-                ? GraphSummary.TargetResultsIndex
-                : -1;
-            var originalIndex = RunToRun ? GraphSummary.OriginalResultsIndex : -1;
-            var pointsType = RTGraphController.PointsType;
-            var document = GraphSummary.DocumentUIContainer.DocumentUI;
-            if (pointsType == PointsTypeRT.standards && !document.GetRetentionTimeStandards().Any())
-            {
-                pointsType = PointsTypeRT.targets;
-            }
-            if (pointsType == PointsTypeRT.decoys && !document.Molecules.Any(pep=>pep.IsDecoy))
-            {
-                pointsType = PointsTypeRT.targets;
-            }
-            if (RTGraphController.PointsType == PointsTypeRT.targets_fdr && targetIndex == -1)
-            {
-                pointsType = PointsTypeRT.targets;
-            }
-
-            return new RegressionSettings(document, targetIndex, originalIndex, ShowReplicate == ReplicateDisplay.best,
-                RTGraphController.OutThreshold,
-                Settings.Default.RTRefinePeptides && RTGraphController.CanDoRefinementForRegressionMethod, pointsType,
-                RTGraphController.RegressionMethod, Settings.Default.RTCalculatorName, RunToRun);
-        }
-
-        private class RegressionSettings : Immutable
-        {
-            public RegressionSettings(SrmDocument document, int targetIndex, int originalIndex, bool bestResult,
-                double threshold, bool refine, PointsTypeRT pointsType, RegressionMethodRT regressionMethod, string calculatorName, bool isRunToRun)
-            {
-                Document = document;
-                TargetIndex = targetIndex;
-                OriginalIndex = originalIndex;
-                BestResult = bestResult;
-                Threshold = threshold;
-                Refine = refine;
-                PointsType = pointsType;
-                RegressionMethod = regressionMethod;
-                CalculatorName = calculatorName;
-                if (!string.IsNullOrEmpty(CalculatorName))
-                    Calculators = ImmutableList.Singleton(Settings.Default.GetCalculatorByName(calculatorName));
-                else
-                    Calculators = Settings.Default.RTScoreCalculatorList.ToImmutable();
-                IsRunToRun = isRunToRun;
-            }
-
-            protected bool Equals(RegressionSettings other)
-            {
-                return ReferenceEquals(Document, other.Document) && TargetIndex == other.TargetIndex &&
-                       OriginalIndex == other.OriginalIndex && BestResult == other.BestResult &&
-                       Threshold.Equals(other.Threshold) && Refine == other.Refine && PointsType == other.PointsType &&
-                       RegressionMethod == other.RegressionMethod && CalculatorName == other.CalculatorName &&
-                       Equals(Calculators, other.Calculators) && IsRunToRun == other.IsRunToRun;
-            }
-
-            public override bool Equals(object obj)
-            {
-                if (obj is null) return false;
-                if (ReferenceEquals(this, obj)) return true;
-                if (obj.GetType() != GetType()) return false;
-                return Equals((RegressionSettings)obj);
-            }
-
-            public override int GetHashCode()
-            {
-                unchecked
-                {
-                    var hashCode = RuntimeHelpers.GetHashCode(Document);
-                    hashCode = (hashCode * 397) ^ TargetIndex;
-                    hashCode = (hashCode * 397) ^ OriginalIndex;
-                    hashCode = (hashCode * 397) ^ BestResult.GetHashCode();
-                    hashCode = (hashCode * 397) ^ Threshold.GetHashCode();
-                    hashCode = (hashCode * 397) ^ Refine.GetHashCode();
-                    hashCode = (hashCode * 397) ^ (int)PointsType;
-                    hashCode = (hashCode * 397) ^ (int)RegressionMethod;
-                    hashCode = (hashCode * 397) ^ (CalculatorName != null ? CalculatorName.GetHashCode() : 0);
-                    hashCode = (hashCode * 397) ^ (Calculators != null ? Calculators.GetHashCode() : 0);
-                    hashCode = (hashCode * 397) ^ IsRunToRun.GetHashCode();
-                    return hashCode;
-                }
-            }
-
-            public SrmDocument Document { get; private set; }
-            public int TargetIndex { get; private set; }
-            public int OriginalIndex { get; private set; }
-            public bool BestResult { get; private set; }
-            public double Threshold { get; private set; }
-            public int? ThresholdPrecision { get; private set; }
-
-            public RegressionSettings ChangeThresholdPrecision(int? value)
-            {
-                return ChangeProp(ImClone(this), im => im.ThresholdPrecision = value);
-            }
-            public bool Refine { get; private set; }
-            public PointsTypeRT PointsType { get; private set; }
-            public RegressionMethodRT RegressionMethod { get; private set; }
-            public string CalculatorName { get; private set; }
-
-            public RegressionSettings ChangeCalculatorName(string value)
-            {
-                return ChangeProp(ImClone(this), im => im.CalculatorName = value);
-            }
-            public ImmutableList<RetentionScoreCalculatorSpec> Calculators { get; private set; }
-
-            public RegressionSettings ChangeCalculators(IEnumerable<RetentionScoreCalculatorSpec> value)
-            {
-                return ChangeProp(ImClone(this), im => im.Calculators = value.ToImmutable());
-            }
-            public bool IsRunToRun { get; private set; }
-        }
-
-        /// <summary>
-        /// Holds the data currently displayed in the graph.
-        /// </summary>
-        sealed class GraphData : Immutable
-        {
-            private readonly ImmutableList<PointInfo> _points;
-            private ImmutableList<PointInfo> _outlierPoints;
-            private ImmutableList<PointInfo> _refinedPoints;
-
-            public readonly RetentionTimeRegression _regressionPredict;
-            public readonly IRegressionFunction _conversionPredict;
-            public readonly RetentionTimeStatistics _statisticsPredict;
-
-            public readonly RetentionTimeRegression _regressionAll;
-            public readonly RetentionTimeStatistics _statisticsAll;
-
-            public RetentionTimeRegression _regressionRefined;
-            public RetentionTimeStatistics _statisticsRefined;
-
-            private readonly RetentionScoreCalculatorSpec _calculator;
-            private bool _refine;
-
-            public RetentionScoreCalculatorSpec Calculator { get { return _calculator; } }
-
-            public GraphData(RegressionSettings regressionSettings, ProductionMonitor productionMonitor)
-            {
-                RegressionSettings = regressionSettings;
-                var document = Document;
-                var token = productionMonitor.CancellationToken;
-                bool refine = regressionSettings.Refine;
-                var pointInfos = new List<PointInfo>();
-                var standards = new HashSet<Target>();
-                if (RTGraphController.PointsType == PointsTypeRT.standards)
-                    standards = document.GetRetentionTimeStandards();
-                
-                // Only used if we are comparing two runs
-                var modifiedTargets = IsRunToRun ? new HashSet<Target>() : null;
-                int moleculeCount = document.MoleculeCount;
-                int iMolecule = 0;
-                foreach (var peptideGroupDocNode in document.MoleculeGroups)
-                foreach (var nodePeptide in peptideGroupDocNode.Molecules)
-                {
-                    productionMonitor.SetProgress(iMolecule * 100 / moleculeCount);
-                    iMolecule++;
-                    if (false == modifiedTargets?.Add(nodePeptide.ModifiedTarget))
-                    {
-                        continue;
-                    }
-                    var identityPath = new IdentityPath(peptideGroupDocNode.PeptideGroup, nodePeptide.Peptide);
-                    productionMonitor.CancellationToken.ThrowIfCancellationRequested();
-                    switch (RTGraphController.PointsType)
-                    {
-                        case PointsTypeRT.targets:
-                            if (nodePeptide.IsDecoy)
-                                continue;
-                            break;
-                        case PointsTypeRT.targets_fdr:
-                        {
-                            if(nodePeptide.IsDecoy)
-                                continue;
-
-                            if (TargetIndex != -1 && GetMaxQValue(nodePeptide, TargetIndex) >= 0.01 ||
-                                OriginalIndex != -1 && GetMaxQValue(nodePeptide, OriginalIndex) >= 0.01)
-                                continue;
-                            break;
-                        }
-                        case PointsTypeRT.standards:
-                            if (!standards.Contains(document.Settings.GetModifiedSequence(nodePeptide))
-                                    || nodePeptide.GlobalStandardType != StandardType.IRT)  // In case of 15N labeled peptides, the unlabeled form may also show up
-                                continue;
-                            break;
-                        case PointsTypeRT.decoys:
-                            if (!nodePeptide.IsDecoy)
-                                continue;
-                            break;
-                    }
-
-                    float? rtTarget = null;
-                    
-                    //Only used if we are doing run to run, otherwise we use scores
-                    float? rtOrig = null;
-
-                    if (RegressionSettings.OriginalIndex >= 0)
-                        rtOrig = nodePeptide.GetSchedulingTime(RegressionSettings.OriginalIndex);
-
-                    if (RegressionSettings.BestResult)
-                    {
-                        int iBest = nodePeptide.BestResult;
-                        if (iBest != -1)
-                            rtTarget = nodePeptide.GetSchedulingTime(iBest);
-                    }
-                    else
-                        rtTarget = nodePeptide.GetSchedulingTime(RegressionSettings.TargetIndex);
-
-                    pointInfos.Add(new PointInfo(identityPath, nodePeptide.ModifiedTarget, rtOrig, rtTarget));
-                }
-
-                bool includeMissingValues = _regressionIncludesMissingValues &&
-                                            RegressionSettings.RegressionMethod == RegressionMethodRT.linear;
-                var targetTimes = pointInfos.Where(pt => includeMissingValues || pt.Y.HasValue)
-                    .Select(pt => new MeasuredRetentionTime(pt.ModifiedTarget, pt.Y ?? 0)).ToList();
-
-                if (IsRunToRun)
-                {
-                    var targetTimesDict = pointInfos.Where(pt => pt.Y.HasValue)
-                        .ToDictionary(pt => pt.ModifiedTarget, pt => pt.Y.Value);
-                    var origTimesDict = pointInfos.Where(pt => pt.X.HasValue)
-                        .ToDictionary(pt => pt.ModifiedTarget, pt => pt.X.Value);
-                    _calculator = new DictionaryRetentionScoreCalculator(XmlNamedElement.NAME_INTERNAL, DocumentRetentionTimes.ConvertToMeasuredRetentionTimes(origTimesDict));
-                    var alignedRetentionTimes = AlignedRetentionTimes.AlignLibraryRetentionTimes(targetTimesDict, origTimesDict, refine ? RegressionSettings.Threshold : 0, RegressionSettings.RegressionMethod, token);
-                    if (alignedRetentionTimes != null)
-                    {
-                        _regressionAll = alignedRetentionTimes.Regression;
-                        _statisticsAll = alignedRetentionTimes.RegressionStatistics;
-                    }
-                }
-                else
-                {
-                    var usableCalculators = RegressionSettings.Calculators.Where(calc => calc.IsUsable).ToList();
-                    if (string.IsNullOrEmpty(RegressionSettings.CalculatorName))
-                    {
-                        var summary = RetentionTimeRegression.CalcBestRegressionBackground(XmlNamedElement.NAME_INTERNAL, usableCalculators, targetTimes, null, true,
-                            RegressionSettings.RegressionMethod, token);
-                        
-                        _calculator = summary.Best.Calculator;
-                        _statisticsAll = summary.Best.Statistics;
-                        _regressionAll = summary.Best.Regression;
-                    }
-                    else
-                    {
-                        // Initialize the one calculator
-                        var calc = usableCalculators.FirstOrDefault();
-                        if (calc != null)
-                        {
-                            _regressionAll = RetentionTimeRegression.CalcSingleRegression(XmlNamedElement.NAME_INTERNAL,
-                                calc,
-                                targetTimes,
-                                null,
-                                true,
-                                RegressionSettings.RegressionMethod,
-                                out _statisticsAll,
-                                out _,
-                                token);
-                        }
-                        token.ThrowIfCancellationRequested();
-                        _calculator = calc;
-                    }
-
-                    if (_calculator != null)
-                    {
-                        pointInfos = pointInfos.Select(pt =>
-                            pt.ChangeX(_calculator.ScoreSequence(pt.ModifiedTarget))).ToList();
-                    }
-                }
-
-                _regressionPredict = (IsRunToRun || RegressionSettings.RegressionMethod != RegressionMethodRT.linear)  ? null : document.Settings.PeptideSettings.Prediction.RetentionTime;
-                if (_regressionPredict != null)
-                {
-                    if (!Equals(_calculator, _regressionPredict.Calculator))
-                        _regressionPredict = null;
-                    else
-                    {
-                        IDictionary<Target, double> scoreCache = null;
-                        if (_regressionAll != null && Equals(_regressionAll.Calculator, _regressionPredict.Calculator))
-                            scoreCache = _statisticsAll.ScoreCache;
-                        // This is a bit of a HACK to better support the very common case of replicate graphing
-                        // with a replicate that only has one file. More would need to be done for replicates
-                        // composed of multiple files.
-                        ChromFileInfoId fileId = null;
-                        if (!RegressionSettings.BestResult && RegressionSettings.TargetIndex != -1)
-                        {
-                            var chromatogramSet = document.Settings.MeasuredResults.Chromatograms[RegressionSettings.TargetIndex];
-                            if (chromatogramSet.FileCount > 0)
-                            {
-                                fileId = chromatogramSet.MSDataFileInfos[0].FileId;
-                                _conversionPredict = _regressionPredict.GetConversion(fileId);
-                            }
-                        }
-                        _statisticsPredict = _regressionPredict.CalcStatistics(targetTimes, scoreCache, fileId);
-                    }
-                }
-
-                // Only refine, if not already exceeding the threshold
-                _refine = refine && !IsRefined();
-                _points = pointInfos.ToImmutable();
-                _refinedPoints = _points.Where(pt=>pt.X.HasValue && pt.Y.HasValue).ToImmutable();
-                _outlierPoints = _points.Where(pt => !pt.X.HasValue || !pt.Y.HasValue).ToImmutable();
-                if (refine && !IsRefined())
-                {
-                    Refine(productionMonitor.CancellationToken);
-                }
-            }
-
-            public SrmDocument Document
-            {
-                get { return RegressionSettings.Document; }
-            }
-            public RegressionSettings RegressionSettings { get; private set; }
-
-            public bool IsRunToRun
-            {
-                get { return RegressionSettings.IsRunToRun; }
-            }
-
-            private float GetMaxQValue(PeptideDocNode node, int replicateIndex)
-            {
-                var chromInfos = node.TransitionGroups
-                    .Select(tr => tr.GetSafeChromInfo(TargetIndex).FirstOrDefault(ci => ci.OptimizationStep == 0))
-                    .Where(ci => ci?.QValue != null).ToArray();
-
-                if (chromInfos.Length == 0)
-                    return 1.0f;
-
-                return chromInfos.Max(ci => ci.QValue.Value);
-            }
-
-            public int TargetIndex { get { return RegressionSettings.TargetIndex; } }
-
-            public int OriginalIndex { get { return RegressionSettings.OriginalIndex; } }
-
-            public RetentionTimeRegression RegressionRefined
-            {
-                get { return _regressionRefined ?? _regressionAll; }
-            }
-
-            public RetentionTimeStatistics StatisticsRefined
-            {
-                get { return _statisticsRefined ?? _statisticsAll; }
-            }
-
-            public bool RegressionRefinedNull => _regressionRefined == null;
-
-            public bool IsRefined()
-            {
-                // If refinement has been performed, or it doesn't need to be.
-                if (_regressionRefined != null)
-                    return true;
-                if (_statisticsAll == null)
-                    return false;
-                return RetentionTimeRegression.IsAboveThreshold(_statisticsAll.R, RegressionSettings.Threshold);
-            }
-
-            private void Refine(CancellationToken cancellationToken)
-            {
-                // Now that we have added iRT calculators, RecalcRegression
-                // cannot go and mark as outliers peptides at will anymore. It must know which peptides, if any,
-                // are required by the calculator for a regression. With iRT calcs, the standard is required.
-                if(!_calculator.IsUsable)
-                    return;
-
-                var outlierPoints = new List<PointInfo>();
-                var validPoints = new List<PointInfo>();
-                foreach (var pt in _points)
-                {
-                    if (pt.X.HasValue && pt.Y.HasValue)
-                    {
-                        validPoints.Add(pt);
-                    }
-                    else if (_regressionIncludesMissingValues)
-                    {
-                        validPoints.Add(pt.ChangeX(pt.X ?? 0).ChangeY(pt.Y ?? 0));
-                    }
-                    else
-                    {
-                        outlierPoints.Add(pt);
-                    }
-                }
-                var variableTargetPeptides = validPoints.Select(pt =>
-                    new MeasuredRetentionTime(pt.ModifiedTarget, pt.Y ?? 0, true)).ToList();
-                var variableOrigPeptides =
-                    validPoints.Select(pt => new MeasuredRetentionTime(pt.ModifiedTarget, pt.X.Value, true)).ToList();
-
-                var outlierIndexes = new HashSet<int>();
-                //Throws DatabaseNotConnectedException
-                RetentionTimeStatistics statisticsRefined = null;
-                var regressionRefined = _regressionAll?.FindThreshold(RegressionSettings.Threshold,
-                                                                         RegressionSettings.ThresholdPrecision,
-                                                                         0,
-                                                                         variableTargetPeptides.Count,
-                                                                         Array.Empty<MeasuredRetentionTime>(),
-                                                                         variableTargetPeptides,
-                                                                         variableOrigPeptides,
-                                                                         _statisticsAll,
-                                                                         _calculator,
-                                                                         RegressionSettings.RegressionMethod,
-                                                                         null,
-                                                                         cancellationToken, 
-                                                                         ref statisticsRefined,
-                                                                         ref outlierIndexes);
-
-                if (ReferenceEquals(regressionRefined, _regressionAll))
-                    return;
-
-                _outlierPoints = outlierPoints.Concat(outlierIndexes.Select(i => validPoints[i])).ToImmutable();
-                _refinedPoints = Enumerable.Range(0, validPoints.Count).Where(i => !outlierIndexes.Contains(i))
-                    .Select(i => validPoints[i]).ToImmutable();
-                _regressionRefined = regressionRefined;
-                _statisticsRefined = statisticsRefined;
-            }
-
-            public bool HasOutliers { get { return 0 < _outlierPoints.Count; } }
-            public ImmutableList<PointInfo> AllPoints
-            {
-                get { return _points; }
-            }
-            public ImmutableList<PointInfo> RefinedPoints
-            {
-                get { return _refinedPoints; }
-            }
-            public ImmutableList<PointInfo> Outliers
-            {
-                get { return _outlierPoints; }
-            }
-
-            public RetentionTimeRegression ResidualsRegression
-            {
-                get
-                {
-                    var regressions = new[]
-                    {
-                        _regressionPredict, _regressionRefined, _regressionAll
-                    };
-                    return regressions.Where(regression => null != regression?.Conversion).Concat(regressions)
-                        .FirstOrDefault(regression => null != regression);
-                }
-            }
-
-            private string ResidualsLabel
-            {
-                get
-                {
-                    if (IsRunToRun)
-                    {
-                        return string.Format(GraphsResources.GraphData_ResidualsLabel_Time_from_Regression___0__,
-                            Document.MeasuredResults.Chromatograms[RegressionSettings.TargetIndex].Name);
-                    }
-                    else
-                    {
-                        return _regressionPredict != null
-                            ? GraphsResources.GraphData_GraphResiduals_Time_from_Prediction
-                            : Resources.GraphData_GraphResiduals_Time_from_Regression;
-                    }
-                }
-            }
-
-            private string CorrelationLabel
-            {
-                get
-                {
-                    if (IsRunToRun)
-                    {
-                        return string.Format(GraphsResources.GraphData_CorrelationLabel_Measured_Time___0__,
-                            Document.MeasuredResults.Chromatograms[RegressionSettings.TargetIndex].Name);
-                    }
-                    else
-                    {
-                        return Resources.RTLinearRegressionGraphPane_RTLinearRegressionGraphPane_Measured_Time;
-                    }
-                }
-            }
-
-            private double[] GetResiduals(RetentionTimeRegression regression, double[] scores, double[] times)
-            {
-                var residualsRefined = new double[times.Length];
-                for (int i = 0; i < residualsRefined.Length; i++)
-                    residualsRefined[i] = GetResidual(regression, scores[i], times[i]);
-                return residualsRefined;
-            }
-
-            public double GetResidual(RetentionTimeRegression regression, double score, double time)
-            {
-                //We round this for numerical error.
-                return Math.Round(time - GetConversion(regression).GetY(score), 6);
-            }
-
-            private IRegressionFunction GetConversion(RetentionTimeRegression regression)
-            {
-                if (regression == null)
-                    return null;
-                if (ReferenceEquals(regression, _regressionPredict) && _conversionPredict != null)
-                    return _conversionPredict;
-                return regression.Conversion;
-            }
-
-
-            public void AddLabels(GraphPane graphPane, Graphics g)
-            {
-                RectangleF rectChart = graphPane.Chart.Rect;
-                PointF ptTop = rectChart.Location;
-
-                // Setup axes scales to enable the ReverseTransform method
-                var xAxis = graphPane.XAxis;
-                xAxis.Scale.SetupScaleData(graphPane, xAxis);
-                var yAxis = graphPane.YAxis;
-                yAxis.Scale.SetupScaleData(graphPane, yAxis);
-
-                float yNext = ptTop.Y;
-                double scoreLeft = xAxis.Scale.ReverseTransform(ptTop.X + 8);
-                double timeTop = yAxis.Scale.ReverseTransform(yNext);
-
-                graphPane.GraphObjList.RemoveAll(o => o is TextObj);
-
-                if (!_refine)
-                {
-                    yNext += AddRegressionLabel(graphPane, g, scoreLeft, timeTop,
-                        _regressionAll, _statisticsAll, COLOR_LINE_REFINED);
-                }
-                else
-                {
-                    yNext += AddRegressionLabel(graphPane, g, scoreLeft, timeTop,
-                        _regressionRefined, _statisticsRefined, COLOR_LINE_REFINED);
-                    timeTop = yAxis.Scale.ReverseTransform(yNext);
-                    yNext += AddRegressionLabel(graphPane, g, scoreLeft, timeTop,
-                        _regressionAll, _statisticsAll, COLOR_LINE_ALL);
-                }
-
-                if (_regressionPredict != null &&
-                    _regressionPredict.Conversion != null &&
-                    Settings.Default.RTPredictorVisible)
-                {
-                    timeTop = yAxis.Scale.ReverseTransform(yNext);
-                    AddRegressionLabel(graphPane, g, scoreLeft, timeTop,
-                                       _regressionPredict, _statisticsPredict, COLOR_LINE_PREDICT);
-                }
-            }
-
-            private float AddRegressionLabel(PaneBase graphPane, Graphics g, double score, double time,
-                                                    RetentionTimeRegression regression, RetentionTimeStatistics statistics, Color color)
-            {
-                string label;
-                var conversion = GetConversion(regression);
-                if (conversion == null || statistics == null)
-                {
-                    // ReSharper disable LocalizableElement
-                    label = String.Format("{0} = ?, {1} = ?\n" + "{2} = ?\n" + "r = ?",
-                                          Resources.Regression_slope,
-                                          Resources.Regression_intercept,
-                                          Resources.GraphData_AddRegressionLabel_window);
-                    // ReSharper restore LocalizableElement
-                }
-                else
-                {
-                    label = regression.Conversion.GetRegressionDescription(statistics.R, regression.TimeWindow);
-                }
-
-
-                TextObj text = new TextObj(label, score, time,
-                                           CoordType.AxisXYScale, AlignH.Left, AlignV.Top)
-                                   {
-                                       IsClippedToChartRect = true,
-                                       ZOrder = ZOrder.E_BehindCurves,
-                                       FontSpec = GraphSummary.CreateFontSpec(color),
-                                   };
-                graphPane.GraphObjList.Add(text);
-
-                // Measure the text just added, and return its height
-                SizeF sizeLabel = text.FontSpec.MeasureString(g, label, graphPane.CalcScaleFactor());
-                return sizeLabel.Height + 3;
-            }
-
-            private string XAxisName
-            {
-                get
-                {
-                    if (IsRunToRun)
-                    {
-                        if (Document.MeasuredResults != null && 0 <= RegressionSettings.OriginalIndex && RegressionSettings.OriginalIndex < Document.MeasuredResults.Chromatograms.Count)
-                        {
-                            return string.Format(GraphsResources.GraphData_CorrelationLabel_Measured_Time___0__,
-                                Document.MeasuredResults.Chromatograms[RegressionSettings.OriginalIndex].Name);
-                        }
-                        return string.Empty;
-                    }
-                    return Calculator.Name;
-                }
-            }
-
-            private string YAxisName
-            {
-                get
-                {
-                    if (RTGraphController.PlotType == PlotTypeRT.correlation)
-                        return CorrelationLabel;
-                    else
-                        return ResidualsLabel;
-                }
-            }
-
-            public double GetX(PointInfo point)
-            {
-                return point.X ?? Calculator?.UnknownScore ?? 0;
-            }
-
-            public double GetY(PlotTypeRT plotType, PointInfo point)
-            {
-                return plotType == PlotTypeRT.correlation ? GetYCorrelation(point) : GetYResidual(point);
-            }
-
-            public double GetYCorrelation(PointInfo pt)
-            {
-                return pt.Y ?? Calculator?.UnknownScore ?? 0;
-            }
-
-            public double GetYResidual(PointInfo pt)
-            {
-                if (!pt.X.HasValue || !pt.Y.HasValue)
-                {
-                    return PointPairBase.Missing;
-                }
-
-                var residualsRegression = ResidualsRegression;
-                if (residualsRegression == null)
-                {
-                    return PointPairBase.Missing;
-                }
-
-                IRegressionFunction conversion = null;
-                if (ReferenceEquals(residualsRegression, _regressionPredict))
-                {
-                    conversion = _conversionPredict;
-                }
-
-                conversion ??= residualsRegression.Conversion;
-                var expected = conversion.GetY(pt.X.Value);
-                var residual = pt.Y.Value - expected;
-                return Math.Round(residual, 6);
-            }
-        }
-
-        private void GraphRegression(RetentionTimeStatistics statistics, RetentionTimeRegression regression, string name, Color color)
-        {
-            double[] lineScores, lineTimes;
-            if (statistics == null || regression == null)
-            {
-                lineScores = new double[0];
-                lineTimes = new double[0];
-            }
-            else
-            {
-                regression.Conversion.GetCurve(statistics, out lineScores, out lineTimes);
-            }
-            var curve = AddCurve(name, lineScores, lineTimes, color, SymbolType.None);
-            if (lineScores.Length > 0 && lineTimes.Length > 0)
-            {
-                AddCurve(string.Empty, new[] { lineScores[0] }, new[] { lineTimes[0] }, color, SymbolType.Square);
-                AddCurve(string.Empty, new[] { lineScores.Last() }, new[] { lineTimes.Last() }, color, SymbolType.Square);
-            }
-
-            curve.Line.IsAntiAlias = true;
-            curve.Line.IsOptimizedDraw = true;
-        }
-
-
-        private PointInfo PointFromPeptide(IdentityPath selectedPeptide)
-        {
-            if (selectedPeptide == null)
-            {
-                return null;
-            }
-
-            return Data?.AllPoints.FirstOrDefault(pt => selectedPeptide.Equals(pt.IdentityPath));
-        }
-
-        private void GraphCorrelation(IdentityPath selectedPeptide)
-        {
-            if (YAxis.Scale.MinAuto)
-            {
-                YAxis.Scale.MinAuto = false;
-                YAxis.Scale.Min = 0;
-            }
-
-            PointInfo selectedPoint = PointFromPeptide(selectedPeptide);
-
-            if (selectedPoint != null)
-            {
-                Color colorSelected = GraphSummary.ColorSelected;
-                var curveOut = AddCurve(null, new[] { Data.GetX(selectedPoint) }, new[] { Data.GetYCorrelation(selectedPoint) },
-                    colorSelected, SymbolType.Diamond);
-                curveOut.Line.IsVisible = false;
-                curveOut.Symbol.Fill = new Fill(colorSelected);
-                curveOut.Symbol.Size = 8f;
-            }
-
-            string labelPoints = Helpers.PeptideToMoleculeTextMapper.Translate(GraphsResources.GraphData_Graph_Peptides, Data.Document.DocumentType);
-            if (!Data.RegressionSettings.Refine)
-            {
-                GraphRegression(Data._statisticsAll, Data._regressionAll, GraphsResources.GraphData_Graph_Regression, COLOR_LINE_REFINED);
-            }
-            else
-            {
-                labelPoints = Helpers.PeptideToMoleculeTextMapper.Translate(GraphsResources.GraphData_Graph_Peptides_Refined, Data.Document.DocumentType);
-                GraphRegression(Data._statisticsRefined, Data._regressionAll, GraphsResources.GraphData_Graph_Regression_Refined, COLOR_LINE_REFINED);
-                GraphRegression(Data._statisticsAll, Data._regressionAll, GraphsResources.GraphData_Graph_Regression, COLOR_LINE_ALL);
-            }
-
-            if (Data._regressionPredict != null && Settings.Default.RTPredictorVisible)
-            {
-                GraphRegression(Data._statisticsPredict, Data._regressionAll, GraphsResources.GraphData_Graph_Predictor, COLOR_LINE_PREDICT);
-            }
-
-            var curve = AddCurve(labelPoints, Data.RefinedPoints.Select(Data.GetX).ToArray(),
-                Data.RefinedPoints.Select(Data.GetYCorrelation).ToArray(), Color.Black, SymbolType.Diamond);
-            curve.Line.IsVisible = false;
-            curve.Symbol.Border.IsVisible = false;
-            curve.Symbol.Fill = new Fill(COLOR_REFINED);
-
-            if (Data.Outliers != null)
-            {
-                var curveOut = AddCurve(GraphsResources.GraphData_Graph_Outliers, Data.Outliers.Select(Data.GetX).ToArray(),
-                    Data.Outliers.Select(Data.GetYCorrelation).ToArray(), Color.Black, SymbolType.Diamond);
-                curveOut.Line.IsVisible = false;
-                curveOut.Symbol.Border.IsVisible = false;
-                curveOut.Symbol.Fill = new Fill(COLOR_OUTLIERS);
-            }
-        }
-
-        private void GraphResiduals(IdentityPath selectedPeptide)
-        {
-            if (!YAxis.Scale.MinAuto && ZoomStack.Count == 0)
-            {
-                YAxis.Scale.MinAuto = true;
-                YAxis.Scale.MaxAuto = true;
-            }
-
-            var regression = Data.ResidualsRegression;
-            if (regression == null || regression.Conversion == null)
-                return;
-
-            var ptSelected = PointFromPeptide(selectedPeptide);
-            if (null != ptSelected)
-            {
-                Color colorSelected = GraphSummary.ColorSelected;
-                var curveOut = AddCurve(null, new[] { Data.GetX(ptSelected) }, new[] { Data.GetYResidual(ptSelected) },
-                    colorSelected, SymbolType.Diamond);
-                curveOut.Line.IsVisible = false;
-                curveOut.Symbol.Fill = new Fill(colorSelected);
-                curveOut.Symbol.Size = 8f;
-            }
-
-            string labelPoints = Helpers.PeptideToMoleculeTextMapper.Translate(
-                Data.IsRefined() ? GraphsResources.GraphData_Graph_Peptides_Refined : GraphsResources.GraphData_Graph_Peptides, Data.Document.DocumentType);
-            var curve = AddCurve(labelPoints, Data.RefinedPoints.Select(Data.GetX).ToArray(),
-                Data.RefinedPoints.Select(Data.GetYResidual).ToArray(), Color.Black, SymbolType.Diamond);
-            curve.Line.IsVisible = false;
-            curve.Symbol.Border.IsVisible = false;
-            curve.Symbol.Fill = new Fill(COLOR_REFINED);
-
-            if (Data.Outliers != null)
-            {
-                var curveOut = AddCurve(GraphsResources.GraphData_Graph_Outliers, Data.Outliers.Select(Data.GetX).ToArray(),
-                    Data.Outliers.Select(Data.GetYResidual).ToArray(), Color.Black, SymbolType.Diamond);
-                curveOut.Line.IsVisible = false;
-                curveOut.Symbol.Border.IsVisible = false;
-                curveOut.Symbol.Fill = new Fill(COLOR_OUTLIERS);
-            }
-        }
-
-        public Rectangle ScreenRect { get { return Screen.GetBounds(GraphSummary); } }
-
-        public bool AllowDisplayTip
-        {
-            get { return !GraphSummary.IsDisposed && _allowDisplayTip; }
-            private set { _allowDisplayTip = value; }
-        }
-
-        public Rectangle RectToScreen(Rectangle r)
-        {
-            return GraphSummary.RectangleToScreen(r);
-        }
-
-        private class PointInfo : Immutable
-        {
-            public PointInfo(IdentityPath identityPath, Target modifiedTarget, double? x, double? y)
-            {
-                IdentityPath = identityPath;
-                ModifiedTarget = modifiedTarget;
-                X = x;
-                Y = y;
-            }
-            public Target ModifiedTarget { get; }
-            public IdentityPath IdentityPath { get; }
-            public double? X { get; private set; }
-
-            public PointInfo ChangeX(double? value)
-            {
-                return ChangeProp(ImClone(this), im => im.X = value);
-            }
-
-            public double? Y { get; private set; }
-            public PointInfo ChangeY(double? value)
-            {
-                return ChangeProp(ImClone(this), im => im.Y = value);
-            }
-        }
-
-        private class RtRegressionResults : Immutable
-        {
-            public RtRegressionResults(RegressionSettings regressionSettings)
-            {
-                RegressionSettings = regressionSettings;
-            }
-            public RegressionSettings RegressionSettings { get; private set; }
-            public ImmutableList<InitializedRetentionScoreCalculator> InitializedCalculators { get; private set; }
-
-            public RtRegressionResults ChangeInitializedCalculators(IEnumerable<InitializedRetentionScoreCalculator> calcs)
-            {
-                return ChangeProp(ImClone(this), im => im.InitializedCalculators = calcs.ToImmutable());
-            }
-            public GraphData GraphData { get; private set; }
-
-            public RtRegressionResults ChangeGraphData(GraphData graphData)
-            {
-                return ChangeProp(ImClone(this), im => im.GraphData = graphData);
-            }
-        }
-
-        private static Producer<RegressionSettings, RtRegressionResults> _producer = new DataProducer();
-        private class DataProducer : Producer<RegressionSettings, RtRegressionResults>
-        {
-            public override RtRegressionResults ProduceResult(ProductionMonitor productionMonitor, RegressionSettings parameter, IDictionary<WorkOrder, object> inputs)
-            {
-                productionMonitor.SetProgress(0);
-                var results = new RtRegressionResults(parameter)
-                    .ChangeInitializedCalculators(inputs.Values.OfType<InitializedRetentionScoreCalculator>());
-                if (results.InitializedCalculators.Any(calc => calc.Initialized != null))
-                {
-                    return results;
-                }
-
-                return results.ChangeGraphData(new GraphData(parameter, productionMonitor));
-            }
-
-            public override IEnumerable<WorkOrder> GetInputs(RegressionSettings parameter)
-            {
-                foreach (var calculator in parameter.Calculators.Where(calc => !calc.IsUsable))
-                {
-                    yield return _rtScoreInitializer.MakeWorkOrder(calculator);
-                }
-            }
-        }
-
-        private static Producer<RetentionScoreCalculatorSpec, InitializedRetentionScoreCalculator> _rtScoreInitializer =
-            new RtScoreInitializer();
-
-        private class RtScoreInitializer : Producer<RetentionScoreCalculatorSpec, InitializedRetentionScoreCalculator>
-        {
-            public override InitializedRetentionScoreCalculator ProduceResult(ProductionMonitor productionMonitor,
-                RetentionScoreCalculatorSpec parameter, IDictionary<WorkOrder, object> inputs)
-            {
-                if (parameter.IsUsable)
-                {
-                    return new InitializedRetentionScoreCalculator(parameter, parameter);
-                }
-
-                try
-                {
-                    return new InitializedRetentionScoreCalculator(parameter, parameter.Initialize(new SilentProgressMonitor(productionMonitor.CancellationToken)));
-                }
-                catch (Exception exception)
-                {
-                    return new InitializedRetentionScoreCalculator(parameter, exception);
-                }
-            }
-        }
-
-        private class InitializedRetentionScoreCalculator : Immutable
-        {
-            public InitializedRetentionScoreCalculator(RetentionScoreCalculatorSpec original,
-                RetentionScoreCalculatorSpec initialized)
-            {
-                Original = original;
-                Initialized = initialized;
-            }
-
-            public InitializedRetentionScoreCalculator(RetentionScoreCalculatorSpec original, Exception exception)
-            {
-                Original = original;
-                Exception = exception;
-            }
-
-            public RetentionScoreCalculatorSpec Original { get; private set; }
-            public RetentionScoreCalculatorSpec Initialized { get; private set; }
-
-            public Exception Exception { get; private set; }
-        }
-    }
-}
+﻿/*
+ * Original author: Brendan MacLean <brendanx .at. u.washington.edu>,
+ *                  MacCoss Lab, Department of Genome Sciences, UW
+ *
+ * Copyright 2009 University of Washington - Seattle, WA
+ * 
+ * Licensed under the Apache License, Version 2.0 (the "License");
+ * you may not use this file except in compliance with the License.
+ * You may obtain a copy of the License at
+ *
+ *     http://www.apache.org/licenses/LICENSE-2.0
+ *
+ * Unless required by applicable law or agreed to in writing, software
+ * distributed under the License is distributed on an "AS IS" BASIS,
+ * WITHOUT WARRANTIES OR CONDITIONS OF ANY KIND, either express or implied.
+ * See the License for the specific language governing permissions and
+ * limitations under the License.
+ */
+using System;
+using System.Collections.Generic;
+using System.Drawing;
+using System.Linq;
+using System.Runtime.CompilerServices;
+using System.Threading;
+using System.Windows.Forms;
+using pwiz.Common.Collections;
+using pwiz.Common.SystemUtil;
+using pwiz.Common.SystemUtil.Caching;
+using pwiz.Skyline.Controls.SeqNode;
+using pwiz.Skyline.Model;
+using pwiz.Skyline.Model.DocSettings;
+using pwiz.Skyline.Model.Lib;
+using pwiz.Skyline.Model.Results;
+using pwiz.Skyline.Model.RetentionTimes;
+using pwiz.Skyline.Properties;
+using pwiz.Skyline.Util;
+using ZedGraph;
+
+namespace pwiz.Skyline.Controls.Graphs
+{
+    public sealed class RTLinearRegressionGraphPane : SummaryGraphPane, IUpdateGraphPaneController, IDisposable, ITipDisplayer
+    {
+        public static ReplicateDisplay ShowReplicate
+        {
+            get
+            {
+                return Helpers.ParseEnum(Settings.Default.ShowRegressionReplicateEnum, ReplicateDisplay.all);
+            }
+        }
+
+        public static readonly Color COLOR_REFINED = Color.DarkBlue;
+        public static readonly Color COLOR_LINE_REFINED = Color.Black;
+        public static readonly Color COLOR_LINE_PREDICT = Color.DarkGray;
+        public static readonly Color COLOR_OUTLIERS = Color.BlueViolet;
+        public static readonly Color COLOR_LINE_ALL = Color.BlueViolet;
+
+        private GraphData _data;
+        private NodeTip _tip;
+        private int _progressValue = -1;
+        public PaneProgressBar _progressBar;
+        private Receiver<RegressionSettings, RtRegressionResults> _graphDataReceiver;
+
+        public RTLinearRegressionGraphPane(GraphSummary graphSummary, bool runToRun)
+            : base(graphSummary)
+        {
+            XAxis.Title.Text = GraphsResources.RTLinearRegressionGraphPane_RTLinearRegressionGraphPane_Score;
+            RunToRun = runToRun;
+            Settings.Default.RTScoreCalculatorList.ListChanged += RTScoreCalculatorList_ListChanged;
+            AllowDisplayTip = true;
+            _graphDataReceiver = _producer.RegisterCustomer(GraphSummary, ProductAvailableAction);
+            _graphDataReceiver.ProgressChange += ProgressChangeAction;
+        }
+
+        public void Dispose()
+        {
+            _progressBar?.Dispose();
+            _progressBar = null;
+            AllowDisplayTip = false;
+            Settings.Default.RTScoreCalculatorList.ListChanged -= RTScoreCalculatorList_ListChanged;
+        }
+
+        public override bool HasToolbar { get { return RunToRun; } }
+
+        public bool UpdateUIOnIndexChanged()
+        {
+            return true;
+        }
+
+        public bool UpdateUIOnLibraryChanged()
+        {
+            return ShowReplicate == ReplicateDisplay.single && !RunToRun;
+        }
+
+        private void RTScoreCalculatorList_ListChanged(object sender, EventArgs e)
+        {
+            if (GraphSummary.IsHandleCreated)
+            {
+                GraphSummary.BeginInvoke(new Action(() =>
+                {
+                    UpdateGraph(false);
+                }));
+            }
+        }
+
+        private void ProductAvailableAction()
+        {
+            ProgressChangeAction();
+            UpdateGraph(false);
+        }
+
+        private void ProgressChangeAction()
+        {
+            if (_graphDataReceiver.IsProcessing())
+            {
+                int newProgressValue = _graphDataReceiver.GetProgressValue();
+                if (newProgressValue != _progressValue)
+                {
+                    Title.Text = Resources.RTLinearRegressionGraphPane_UpdateGraph_Calculating___;
+                    Legend.IsVisible = false;
+                    _progressBar ??= new PaneProgressBar(this);
+                    _progressBar?.UpdateProgress(_graphDataReceiver.GetProgressValue());
+                    _progressValue = newProgressValue;
+                }
+            }
+            else
+            {
+                _progressBar?.Dispose();
+                _progressBar = null;
+                _progressValue = -1;
+            }
+        }
+
+        public override bool HandleMouseMoveEvent(ZedGraphControl sender, MouseEventArgs e)
+        {
+            var peptideIndex = PeptideIndexFromPoint(new PointF(e.X, e.Y));
+            if (peptideIndex != null)
+            {
+                double? x = peptideIndex.X;
+                double? y = peptideIndex.Y;
+                if (RTGraphController.PlotType == PlotTypeRT.residuals && Data != null &&
+                    Data.ResidualsRegression != null && Data.ResidualsRegression.Conversion != null)
+                    y = Data.GetYResidual(peptideIndex);
+
+                if (_tip == null)
+                    _tip = new NodeTip(this);
+
+                _tip.SetTipProvider(
+                    new PeptideRegressionTipProvider(peptideIndex.ModifiedTarget, XAxis.Title.Text, YAxis.Title.Text,
+                        x, y),
+                    new Rectangle(e.Location, new Size()),
+                    e.Location);
+
+                GraphSummary.Cursor = Cursors.Hand;
+                return true;
+            }
+            else
+            {
+                if (_tip != null)
+                    _tip.HideTip();
+
+                return base.HandleMouseMoveEvent(sender, e);
+            }
+        }
+
+        public override bool HandleMouseDownEvent(ZedGraphControl sender, MouseEventArgs e)
+        {
+            var peptideIndex = PeptideIndexFromPoint(new PointF(e.X, e.Y));
+            if (peptideIndex != null)
+            {
+                var pathSelect = peptideIndex.IdentityPath;
+                SelectPeptide(pathSelect);
+                return true;
+            }
+            return false;
+        }
+
+        private bool IsResiduals(GraphData graphData)
+        {
+            return RTGraphController.PlotType == PlotTypeRT.residuals &&
+                   null != graphData?.ResidualsRegression?.Conversion;
+        }
+        public bool RunToRun { get; private set; }
+
+        public void SelectPeptide(IdentityPath peptidePath)
+        {
+            GraphSummary.StateProvider.SelectedPath = peptidePath;
+            if (ShowReplicate == ReplicateDisplay.best && !RunToRun)
+            {
+                var document = GraphSummary.DocumentUIContainer.DocumentUI;
+                var nodePep = (PeptideDocNode)document.FindNode(peptidePath);
+                int resultsIndex = nodePep.BestResult;
+                if (resultsIndex != -1)
+                    GraphSummary.StateProvider.SelectedResultsIndex = resultsIndex;
+            }
+        }
+
+        public bool AllowDeletePoint(PointF point)
+        {
+            return PeptideIndexFromPoint(point) != null;
+        }
+
+        private GraphData Data
+        {
+            get
+            {
+                return _data;
+            }
+            set
+            {
+                _data = value;
+            }
+        }
+
+        public bool HasOutliers
+        {
+            get
+            {
+                var data = Data;
+                return data != null && data.HasOutliers;
+            }
+        }
+
+        public PeptideDocNode[] Outliers
+        {
+            get
+            {
+                return Data?.Outliers.Select(pt => (PeptideDocNode)Data.Document.FindNode(pt.IdentityPath)).ToArray();
+            }
+        }
+
+        /// <summary>
+        /// Whether missing values should be included in linear regressions.
+        /// All versions of Skyline have included missing values as zeroes when performing the initial linear regression
+        /// before outliers are removed.
+        /// We will probably want to change this behavior.
+        /// </summary>
+        private static bool _regressionIncludesMissingValues = true;
+        public static PeptideDocNode[] CalcOutliers(SrmDocument document, double threshold, int? precision, bool bestResult)
+        {
+            var regressionSettings = new RegressionSettings(document, -1, -1, bestResult, threshold, true,
+                RTGraphController.PointsType, RTGraphController.RegressionMethod, Settings.Default.RTCalculatorName,
+                false).ChangeThresholdPrecision(precision);
+            var productionMonitor = new ProductionMonitor(CancellationToken.None, _ => { });
+            var graphData = new GraphData(regressionSettings, productionMonitor);
+            if (ReferenceEquals(graphData.RegressionRefined, graphData._regressionAll))
+            {
+                return Array.Empty<PeptideDocNode>();
+            }
+            // Return all the outliers plus all the missing values.
+            return graphData.Outliers.Select(pt => pt.IdentityPath).Distinct().Select(document.FindNode)
+                .Cast<PeptideDocNode>().ToArray();
+        }
+
+        public RetentionTimeRegression RegressionRefined
+        {
+            get
+            { 
+                GraphData data = Data;
+                return data == null ? null : data.RegressionRefined;
+            }
+        }
+
+        public RetentionTimeStatistics StatisticsRefined
+        {
+            get
+            {
+                GraphData data = Data;
+                return data == null ? null : data.StatisticsRefined;
+            }
+        }
+
+        public void Clear()
+        {
+            Data = null;
+            Title.Text = string.Empty;
+            CurveList.Clear();
+            GraphObjList.Clear();
+        }
+
+        public void Graph(IdentityPath selectedPeptide)
+        {
+            if (RTGraphController.PlotType == PlotTypeRT.correlation)
+            {
+                GraphCorrelation(selectedPeptide);
+            }
+            else
+            {
+                GraphResiduals(selectedPeptide);
+            }
+        }
+
+        private static bool IsDataRefined(GraphData data)
+        {
+            return data != null && data.IsRefined();
+        }
+
+        public bool IsRefined
+        {
+            get { return IsDataRefined(Data); }
+        }
+
+        public bool RegressionRefinedNull => Data.RegressionRefinedNull;
+
+        public override void Draw(Graphics g)
+        {
+            var data = Data;
+            if (data != null && RTGraphController.PlotType == PlotTypeRT.correlation)
+            {
+                // Force Axes to recalculate to ensure proper layout of labels
+                AxisChange(g);
+                data.AddLabels(this, g);
+            }
+
+            base.Draw(g);
+        }
+
+        private PointInfo PeptideIndexFromPoint(PointF point)
+        {
+            var data = Data;
+            if (data == null)
+            {
+                return null;
+            }
+
+            bool residuals = IsResiduals(data);
+            foreach (var pointInfo in data.AllPoints)
+            {
+                double y = residuals ? Data.GetYResidual(pointInfo) : Data.GetYCorrelation(pointInfo);
+                double x = Data.GetX(pointInfo);
+                if (PointIsOver(point, x, y))
+                {
+                    return pointInfo;
+                }
+            }
+
+            return null;
+        }
+
+        private const int OVER_THRESHOLD = 4;
+
+        public bool PointIsOver(PointF point, double score, double time)
+        {
+            float x = XAxis.Scale.Transform(score);
+            if (Math.Abs(x - point.X) > OVER_THRESHOLD)
+                return false;
+            float y = YAxis.Scale.Transform(time);
+            if (Math.Abs(y - point.Y) > OVER_THRESHOLD)
+                return false;
+            return true;
+        }
+
+        private bool _inUpdate;
+        public override void UpdateGraph(bool selectionChanged)
+        {
+            if (_inUpdate)
+            {
+                return;
+            }
+            try
+            {
+                _inUpdate = true;
+                UpdateNow();
+            }
+            finally
+            {
+                _inUpdate = false;
+            }
+        }
+
+        private void UpdateNow() 
+        {
+            GraphObjList.Clear();
+            CurveList.Clear();
+            var regressionSettings = GetRegressionSettings();
+            if (!_graphDataReceiver.TryGetProduct(regressionSettings, out var results))
+            {
+                return;
+            }
+
+            if (UpdateInitializedCalculators(results.InitializedCalculators))
+            {
+                return;
+            }
+
+            _data = results.GraphData;
+            if (_data == null)
+            {
+                return;
+            }
+            GraphHelper.FormatGraphPane(this);
+
+            var nodeTree = GraphSummary.StateProvider.SelectedNode as SrmTreeNode;
+            var nodePeptide = nodeTree as PeptideTreeNode;
+            while (nodePeptide == null && nodeTree != null)
+            {
+                nodeTree = nodeTree.Parent as SrmTreeNode;
+                nodePeptide = nodeTree as PeptideTreeNode;
+            }
+
+            IdentityPath selectedPeptidePath = null;
+            if (nodePeptide != null)
+            {
+                selectedPeptidePath = nodeTree.Path;
+            }
+
+            Legend.IsVisible = true;
+            Title.Text = null;
+            Graph(selectedPeptidePath);
+            
+            var chromatogramSetYAxis =
+                Data.Document.MeasuredResults?.Chromatograms.ElementAtOrDefault(Data.TargetIndex);
+            if (Data.IsRunToRun)
+            {
+                var chromatogramSetXAxis =
+                    Data.Document.MeasuredResults?.Chromatograms.ElementAtOrDefault(Data.OriginalIndex);
+                if (chromatogramSetXAxis != null)
+                {
+                    XAxis.Title.Text = string.Format(GraphsResources.GraphData_CorrelationLabel_Measured_Time___0__,
+                        chromatogramSetXAxis.Name);
+                }
+                else
+                {
+                    XAxis.Title.Text = string.Empty;
+                }
+
+                if (RTGraphController.PlotType == PlotTypeRT.correlation)
+                {
+                    YAxis.Title.Text = string.Format(GraphsResources.GraphData_CorrelationLabel_Measured_Time___0__,
+                        chromatogramSetYAxis?.Name);
+                }
+                else
+                {
+                    YAxis.Title.Text = string.Format(
+                        GraphsResources.GraphData_ResidualsLabel_Time_from_Regression___0__,
+                        chromatogramSetYAxis?.Name);
+                }
+            }
+            else
+            {
+                XAxis.Title.Text = Data.Calculator?.Name ?? string.Empty;
+                if (RTGraphController.PlotType == PlotTypeRT.correlation)
+                {
+                    YAxis.Title.Text = Resources.RTLinearRegressionGraphPane_RTLinearRegressionGraphPane_Measured_Time;
+                }
+                else
+                {
+                    YAxis.Title.Text = Data._regressionPredict != null
+                        ? GraphsResources.GraphData_GraphResiduals_Time_from_Prediction
+                        : Resources.GraphData_GraphResiduals_Time_from_Regression;
+                }
+            }
+            AxisChange();
+            GraphSummary.GraphControl.Invalidate();
+        }
+
+        private bool _allowDisplayTip;
+
+        private bool UpdateInitializedCalculators(IEnumerable<InitializedRetentionScoreCalculator> calcs)
+        {
+            bool anyChanges = false;
+            var settingsList = Settings.Default.RTScoreCalculatorList;
+            foreach (var calc in calcs)
+            {
+                if (calc.Initialized != null && settingsList.Contains(calc.Original))
+                {
+                    settingsList.SetValue(calc.Initialized);
+                    anyChanges = true;
+                }
+            }
+
+            return anyChanges;
+        }
+        public bool IsCalculating
+        {
+            get
+            {
+                return _graphDataReceiver.IsProcessing();
+            }
+        }
+
+        private RegressionSettings GetRegressionSettings()
+        {
+            var targetIndex = ShowReplicate == ReplicateDisplay.single || RunToRun
+                ? GraphSummary.TargetResultsIndex
+                : -1;
+            var originalIndex = RunToRun ? GraphSummary.OriginalResultsIndex : -1;
+            var pointsType = RTGraphController.PointsType;
+            var document = GraphSummary.DocumentUIContainer.DocumentUI;
+            if (pointsType == PointsTypeRT.standards && !document.GetRetentionTimeStandards().Any())
+            {
+                pointsType = PointsTypeRT.targets;
+            }
+            if (pointsType == PointsTypeRT.decoys && !document.Molecules.Any(pep=>pep.IsDecoy))
+            {
+                pointsType = PointsTypeRT.targets;
+            }
+            if (RTGraphController.PointsType == PointsTypeRT.targets_fdr && targetIndex == -1)
+            {
+                pointsType = PointsTypeRT.targets;
+            }
+
+            return new RegressionSettings(document, targetIndex, originalIndex, ShowReplicate == ReplicateDisplay.best,
+                RTGraphController.OutThreshold,
+                Settings.Default.RTRefinePeptides && RTGraphController.CanDoRefinementForRegressionMethod, pointsType,
+                RTGraphController.RegressionMethod, Settings.Default.RTCalculatorName, RunToRun);
+        }
+
+        private class RegressionSettings : Immutable
+        {
+            public RegressionSettings(SrmDocument document, int targetIndex, int originalIndex, bool bestResult,
+                double threshold, bool refine, PointsTypeRT pointsType, RegressionMethodRT regressionMethod, string calculatorName, bool isRunToRun)
+            {
+                Document = document;
+                TargetIndex = targetIndex;
+                OriginalIndex = originalIndex;
+                BestResult = bestResult;
+                Threshold = threshold;
+                Refine = refine;
+                PointsType = pointsType;
+                RegressionMethod = regressionMethod;
+                CalculatorName = calculatorName;
+                if (!string.IsNullOrEmpty(CalculatorName))
+                    Calculators = ImmutableList.Singleton(Settings.Default.GetCalculatorByName(calculatorName));
+                else
+                    Calculators = Settings.Default.RTScoreCalculatorList.ToImmutable();
+                IsRunToRun = isRunToRun;
+            }
+
+            protected bool Equals(RegressionSettings other)
+            {
+                return ReferenceEquals(Document, other.Document) && TargetIndex == other.TargetIndex &&
+                       OriginalIndex == other.OriginalIndex && BestResult == other.BestResult &&
+                       Threshold.Equals(other.Threshold) && Refine == other.Refine && PointsType == other.PointsType &&
+                       RegressionMethod == other.RegressionMethod && CalculatorName == other.CalculatorName &&
+                       Equals(Calculators, other.Calculators) && IsRunToRun == other.IsRunToRun;
+            }
+
+            public override bool Equals(object obj)
+            {
+                if (obj is null) return false;
+                if (ReferenceEquals(this, obj)) return true;
+                if (obj.GetType() != GetType()) return false;
+                return Equals((RegressionSettings)obj);
+            }
+
+            public override int GetHashCode()
+            {
+                unchecked
+                {
+                    var hashCode = RuntimeHelpers.GetHashCode(Document);
+                    hashCode = (hashCode * 397) ^ TargetIndex;
+                    hashCode = (hashCode * 397) ^ OriginalIndex;
+                    hashCode = (hashCode * 397) ^ BestResult.GetHashCode();
+                    hashCode = (hashCode * 397) ^ Threshold.GetHashCode();
+                    hashCode = (hashCode * 397) ^ Refine.GetHashCode();
+                    hashCode = (hashCode * 397) ^ (int)PointsType;
+                    hashCode = (hashCode * 397) ^ (int)RegressionMethod;
+                    hashCode = (hashCode * 397) ^ (CalculatorName != null ? CalculatorName.GetHashCode() : 0);
+                    hashCode = (hashCode * 397) ^ (Calculators != null ? Calculators.GetHashCode() : 0);
+                    hashCode = (hashCode * 397) ^ IsRunToRun.GetHashCode();
+                    return hashCode;
+                }
+            }
+
+            public SrmDocument Document { get; private set; }
+            public int TargetIndex { get; private set; }
+            public int OriginalIndex { get; private set; }
+            public bool BestResult { get; private set; }
+            public double Threshold { get; private set; }
+            public int? ThresholdPrecision { get; private set; }
+
+            public RegressionSettings ChangeThresholdPrecision(int? value)
+            {
+                return ChangeProp(ImClone(this), im => im.ThresholdPrecision = value);
+            }
+            public bool Refine { get; private set; }
+            public PointsTypeRT PointsType { get; private set; }
+            public RegressionMethodRT RegressionMethod { get; private set; }
+            public string CalculatorName { get; private set; }
+
+            public RegressionSettings ChangeCalculatorName(string value)
+            {
+                return ChangeProp(ImClone(this), im => im.CalculatorName = value);
+            }
+            public ImmutableList<RetentionScoreCalculatorSpec> Calculators { get; private set; }
+
+            public RegressionSettings ChangeCalculators(IEnumerable<RetentionScoreCalculatorSpec> value)
+            {
+                return ChangeProp(ImClone(this), im => im.Calculators = value.ToImmutable());
+            }
+            public bool IsRunToRun { get; private set; }
+        }
+
+        /// <summary>
+        /// Holds the data currently displayed in the graph.
+        /// </summary>
+        sealed class GraphData : Immutable
+        {
+            private readonly ImmutableList<PointInfo> _points;
+            private ImmutableList<PointInfo> _outlierPoints;
+            private ImmutableList<PointInfo> _refinedPoints;
+
+            public readonly RetentionTimeRegression _regressionPredict;
+            public readonly IRegressionFunction _conversionPredict;
+            public readonly RetentionTimeStatistics _statisticsPredict;
+
+            public readonly RetentionTimeRegression _regressionAll;
+            public readonly RetentionTimeStatistics _statisticsAll;
+
+            public RetentionTimeRegression _regressionRefined;
+            public RetentionTimeStatistics _statisticsRefined;
+
+            private readonly RetentionScoreCalculatorSpec _calculator;
+            private bool _refine;
+
+            public RetentionScoreCalculatorSpec Calculator { get { return _calculator; } }
+
+            public GraphData(RegressionSettings regressionSettings, ProductionMonitor productionMonitor)
+            {
+                RegressionSettings = regressionSettings;
+                var document = Document;
+                var token = productionMonitor.CancellationToken;
+                bool refine = regressionSettings.Refine;
+                var pointInfos = new List<PointInfo>();
+                var standards = new HashSet<Target>();
+                if (RTGraphController.PointsType == PointsTypeRT.standards)
+                    standards = document.GetRetentionTimeStandards();
+                
+                // Only used if we are comparing two runs
+                var modifiedTargets = IsRunToRun ? new HashSet<Target>() : null;
+                int moleculeCount = document.MoleculeCount;
+                int iMolecule = 0;
+                foreach (var peptideGroupDocNode in document.MoleculeGroups)
+                foreach (var nodePeptide in peptideGroupDocNode.Molecules)
+                {
+                    productionMonitor.SetProgress(iMolecule * 100 / moleculeCount);
+                    iMolecule++;
+                    if (false == modifiedTargets?.Add(nodePeptide.ModifiedTarget))
+                    {
+                        continue;
+                    }
+                    var identityPath = new IdentityPath(peptideGroupDocNode.PeptideGroup, nodePeptide.Peptide);
+                    productionMonitor.CancellationToken.ThrowIfCancellationRequested();
+                    switch (RTGraphController.PointsType)
+                    {
+                        case PointsTypeRT.targets:
+                            if (nodePeptide.IsDecoy)
+                                continue;
+                            break;
+                        case PointsTypeRT.targets_fdr:
+                        {
+                            if(nodePeptide.IsDecoy)
+                                continue;
+
+                            if (TargetIndex != -1 && GetMaxQValue(nodePeptide, TargetIndex) >= 0.01 ||
+                                OriginalIndex != -1 && GetMaxQValue(nodePeptide, OriginalIndex) >= 0.01)
+                                continue;
+                            break;
+                        }
+                        case PointsTypeRT.standards:
+                            if (!standards.Contains(document.Settings.GetModifiedSequence(nodePeptide))
+                                    || nodePeptide.GlobalStandardType != StandardType.IRT)  // In case of 15N labeled peptides, the unlabeled form may also show up
+                                continue;
+                            break;
+                        case PointsTypeRT.decoys:
+                            if (!nodePeptide.IsDecoy)
+                                continue;
+                            break;
+                    }
+
+                    float? rtTarget = null;
+                    
+                    //Only used if we are doing run to run, otherwise we use scores
+                    float? rtOrig = null;
+
+                    if (RegressionSettings.OriginalIndex >= 0)
+                        rtOrig = nodePeptide.GetSchedulingTime(RegressionSettings.OriginalIndex);
+
+                    if (RegressionSettings.BestResult)
+                    {
+                        int iBest = nodePeptide.BestResult;
+                        if (iBest != -1)
+                            rtTarget = nodePeptide.GetSchedulingTime(iBest);
+                    }
+                    else
+                        rtTarget = nodePeptide.GetSchedulingTime(RegressionSettings.TargetIndex);
+
+                    pointInfos.Add(new PointInfo(identityPath, nodePeptide.ModifiedTarget, rtOrig, rtTarget));
+                }
+
+                bool includeMissingValues = _regressionIncludesMissingValues &&
+                                            RegressionSettings.RegressionMethod == RegressionMethodRT.linear;
+                var targetTimes = pointInfos.Where(pt => includeMissingValues || pt.Y.HasValue)
+                    .Select(pt => new MeasuredRetentionTime(pt.ModifiedTarget, pt.Y ?? 0)).ToList();
+
+                if (IsRunToRun)
+                {
+                    var targetTimesDict = pointInfos.Where(pt => pt.Y.HasValue)
+                        .ToDictionary(pt => pt.ModifiedTarget, pt => pt.Y.Value);
+                    var origTimesDict = pointInfos.Where(pt => pt.X.HasValue)
+                        .ToDictionary(pt => pt.ModifiedTarget, pt => pt.X.Value);
+                    _calculator = new DictionaryRetentionScoreCalculator(XmlNamedElement.NAME_INTERNAL, DocumentRetentionTimes.ConvertToMeasuredRetentionTimes(origTimesDict));
+                    var alignedRetentionTimes = AlignedRetentionTimes.AlignLibraryRetentionTimes(targetTimesDict, origTimesDict, refine ? RegressionSettings.Threshold : 0, RegressionSettings.RegressionMethod, token);
+                    if (alignedRetentionTimes != null)
+                    {
+                        _regressionAll = alignedRetentionTimes.Regression;
+                        _statisticsAll = alignedRetentionTimes.RegressionStatistics;
+                    }
+                }
+                else
+                {
+                    var usableCalculators = RegressionSettings.Calculators.Where(calc => calc.IsUsable).ToList();
+                    if (string.IsNullOrEmpty(RegressionSettings.CalculatorName))
+                    {
+                        var summary = RetentionTimeRegression.CalcBestRegressionBackground(XmlNamedElement.NAME_INTERNAL, usableCalculators, targetTimes, null, true,
+                            RegressionSettings.RegressionMethod, token);
+                        
+                        _calculator = summary.Best.Calculator;
+                        _statisticsAll = summary.Best.Statistics;
+                        _regressionAll = summary.Best.Regression;
+                    }
+                    else
+                    {
+                        // Initialize the one calculator
+                        var calc = usableCalculators.FirstOrDefault();
+                        if (calc != null)
+                        {
+                            _regressionAll = RetentionTimeRegression.CalcSingleRegression(XmlNamedElement.NAME_INTERNAL,
+                                calc,
+                                targetTimes,
+                                null,
+                                true,
+                                RegressionSettings.RegressionMethod,
+                                out _statisticsAll,
+                                out _,
+                                token);
+                        }
+                        token.ThrowIfCancellationRequested();
+                        _calculator = calc;
+                    }
+
+                    if (_calculator != null)
+                    {
+                        pointInfos = pointInfos.Select(pt =>
+                            pt.ChangeX(_calculator.ScoreSequence(pt.ModifiedTarget))).ToList();
+                    }
+                }
+
+                _regressionPredict = (IsRunToRun || RegressionSettings.RegressionMethod != RegressionMethodRT.linear)  ? null : document.Settings.PeptideSettings.Prediction.RetentionTime;
+                if (_regressionPredict != null)
+                {
+                    if (!Equals(_calculator, _regressionPredict.Calculator))
+                        _regressionPredict = null;
+                    else
+                    {
+                        IDictionary<Target, double> scoreCache = null;
+                        if (_regressionAll != null && Equals(_regressionAll.Calculator, _regressionPredict.Calculator))
+                            scoreCache = _statisticsAll.ScoreCache;
+                        // This is a bit of a HACK to better support the very common case of replicate graphing
+                        // with a replicate that only has one file. More would need to be done for replicates
+                        // composed of multiple files.
+                        ChromFileInfoId fileId = null;
+                        if (!RegressionSettings.BestResult && RegressionSettings.TargetIndex != -1)
+                        {
+                            var chromatogramSet = document.Settings.MeasuredResults.Chromatograms[RegressionSettings.TargetIndex];
+                            if (chromatogramSet.FileCount > 0)
+                            {
+                                fileId = chromatogramSet.MSDataFileInfos[0].FileId;
+                                _conversionPredict = _regressionPredict.GetConversion(fileId);
+                            }
+                        }
+                        _statisticsPredict = _regressionPredict.CalcStatistics(targetTimes, scoreCache, fileId);
+                    }
+                }
+
+                // Only refine, if not already exceeding the threshold
+                _refine = refine && !IsRefined();
+                _points = pointInfos.ToImmutable();
+                _refinedPoints = _points.Where(pt=>pt.X.HasValue && pt.Y.HasValue).ToImmutable();
+                _outlierPoints = _points.Where(pt => !pt.X.HasValue || !pt.Y.HasValue).ToImmutable();
+                if (refine && !IsRefined())
+                {
+                    Refine(productionMonitor.CancellationToken);
+                }
+            }
+
+            public SrmDocument Document
+            {
+                get { return RegressionSettings.Document; }
+            }
+            public RegressionSettings RegressionSettings { get; private set; }
+
+            public bool IsRunToRun
+            {
+                get { return RegressionSettings.IsRunToRun; }
+            }
+
+            private float GetMaxQValue(PeptideDocNode node, int replicateIndex)
+            {
+                var chromInfos = node.TransitionGroups
+                    .Select(tr => tr.GetSafeChromInfo(TargetIndex).FirstOrDefault(ci => ci.OptimizationStep == 0))
+                    .Where(ci => ci?.QValue != null).ToArray();
+
+                if (chromInfos.Length == 0)
+                    return 1.0f;
+
+                return chromInfos.Max(ci => ci.QValue.Value);
+            }
+
+            public int TargetIndex { get { return RegressionSettings.TargetIndex; } }
+
+            public int OriginalIndex { get { return RegressionSettings.OriginalIndex; } }
+
+            public RetentionTimeRegression RegressionRefined
+            {
+                get { return _regressionRefined ?? _regressionAll; }
+            }
+
+            public RetentionTimeStatistics StatisticsRefined
+            {
+                get { return _statisticsRefined ?? _statisticsAll; }
+            }
+
+            public bool RegressionRefinedNull => _regressionRefined == null;
+
+            public bool IsRefined()
+            {
+                // If refinement has been performed, or it doesn't need to be.
+                if (_regressionRefined != null)
+                    return true;
+                if (_statisticsAll == null)
+                    return false;
+                return RetentionTimeRegression.IsAboveThreshold(_statisticsAll.R, RegressionSettings.Threshold);
+            }
+
+            private void Refine(CancellationToken cancellationToken)
+            {
+                // Now that we have added iRT calculators, RecalcRegression
+                // cannot go and mark as outliers peptides at will anymore. It must know which peptides, if any,
+                // are required by the calculator for a regression. With iRT calcs, the standard is required.
+                if(!_calculator.IsUsable)
+                    return;
+
+                var outlierPoints = new List<PointInfo>();
+                var validPoints = new List<PointInfo>();
+                foreach (var pt in _points)
+                {
+                    if (pt.X.HasValue && pt.Y.HasValue)
+                    {
+                        validPoints.Add(pt);
+                    }
+                    else if (_regressionIncludesMissingValues)
+                    {
+                        validPoints.Add(pt.ChangeX(pt.X ?? 0).ChangeY(pt.Y ?? 0));
+                    }
+                    else
+                    {
+                        outlierPoints.Add(pt);
+                    }
+                }
+                var variableTargetPeptides = validPoints.Select(pt =>
+                    new MeasuredRetentionTime(pt.ModifiedTarget, pt.Y ?? 0, true)).ToList();
+                var variableOrigPeptides =
+                    validPoints.Select(pt => new MeasuredRetentionTime(pt.ModifiedTarget, pt.X.Value, true)).ToList();
+
+                var outlierIndexes = new HashSet<int>();
+                //Throws DatabaseNotConnectedException
+                RetentionTimeStatistics statisticsRefined = null;
+                var regressionRefined = _regressionAll?.FindThreshold(RegressionSettings.Threshold,
+                                                                         RegressionSettings.ThresholdPrecision,
+                                                                         0,
+                                                                         variableTargetPeptides.Count,
+                                                                         Array.Empty<MeasuredRetentionTime>(),
+                                                                         variableTargetPeptides,
+                                                                         variableOrigPeptides,
+                                                                         _statisticsAll,
+                                                                         _calculator,
+                                                                         RegressionSettings.RegressionMethod,
+                                                                         null,
+                                                                         cancellationToken, 
+                                                                         ref statisticsRefined,
+                                                                         ref outlierIndexes);
+
+                if (ReferenceEquals(regressionRefined, _regressionAll))
+                    return;
+
+                _outlierPoints = outlierPoints.Concat(outlierIndexes.Select(i => validPoints[i])).ToImmutable();
+                _refinedPoints = Enumerable.Range(0, validPoints.Count).Where(i => !outlierIndexes.Contains(i))
+                    .Select(i => validPoints[i]).ToImmutable();
+                _regressionRefined = regressionRefined;
+                _statisticsRefined = statisticsRefined;
+            }
+
+            public bool HasOutliers { get { return 0 < _outlierPoints.Count; } }
+            public ImmutableList<PointInfo> AllPoints
+            {
+                get { return _points; }
+            }
+            public ImmutableList<PointInfo> RefinedPoints
+            {
+                get { return _refinedPoints; }
+            }
+            public ImmutableList<PointInfo> Outliers
+            {
+                get { return _outlierPoints; }
+            }
+
+            public RetentionTimeRegression ResidualsRegression
+            {
+                get
+                {
+                    var regressions = new[]
+                    {
+                        _regressionPredict, _regressionRefined, _regressionAll
+                    };
+                    return regressions.Where(regression => null != regression?.Conversion).Concat(regressions)
+                        .FirstOrDefault(regression => null != regression);
+                }
+            }
+
+            private string ResidualsLabel
+            {
+                get
+                {
+                    if (IsRunToRun)
+                    {
+                        return string.Format(GraphsResources.GraphData_ResidualsLabel_Time_from_Regression___0__,
+                            Document.MeasuredResults.Chromatograms[RegressionSettings.TargetIndex].Name);
+                    }
+                    else
+                    {
+                        return _regressionPredict != null
+                            ? GraphsResources.GraphData_GraphResiduals_Time_from_Prediction
+                            : Resources.GraphData_GraphResiduals_Time_from_Regression;
+                    }
+                }
+            }
+
+            private string CorrelationLabel
+            {
+                get
+                {
+                    if (IsRunToRun)
+                    {
+                        return string.Format(GraphsResources.GraphData_CorrelationLabel_Measured_Time___0__,
+                            Document.MeasuredResults.Chromatograms[RegressionSettings.TargetIndex].Name);
+                    }
+                    else
+                    {
+                        return Resources.RTLinearRegressionGraphPane_RTLinearRegressionGraphPane_Measured_Time;
+                    }
+                }
+            }
+
+            private double[] GetResiduals(RetentionTimeRegression regression, double[] scores, double[] times)
+            {
+                var residualsRefined = new double[times.Length];
+                for (int i = 0; i < residualsRefined.Length; i++)
+                    residualsRefined[i] = GetResidual(regression, scores[i], times[i]);
+                return residualsRefined;
+            }
+
+            public double GetResidual(RetentionTimeRegression regression, double score, double time)
+            {
+                //We round this for numerical error.
+                return Math.Round(time - GetConversion(regression).GetY(score), 6);
+            }
+
+            private IRegressionFunction GetConversion(RetentionTimeRegression regression)
+            {
+                if (regression == null)
+                    return null;
+                if (ReferenceEquals(regression, _regressionPredict) && _conversionPredict != null)
+                    return _conversionPredict;
+                return regression.Conversion;
+            }
+
+
+            public void AddLabels(GraphPane graphPane, Graphics g)
+            {
+                RectangleF rectChart = graphPane.Chart.Rect;
+                PointF ptTop = rectChart.Location;
+
+                // Setup axes scales to enable the ReverseTransform method
+                var xAxis = graphPane.XAxis;
+                xAxis.Scale.SetupScaleData(graphPane, xAxis);
+                var yAxis = graphPane.YAxis;
+                yAxis.Scale.SetupScaleData(graphPane, yAxis);
+
+                float yNext = ptTop.Y;
+                double scoreLeft = xAxis.Scale.ReverseTransform(ptTop.X + 8);
+                double timeTop = yAxis.Scale.ReverseTransform(yNext);
+
+                graphPane.GraphObjList.RemoveAll(o => o is TextObj);
+
+                if (!_refine)
+                {
+                    yNext += AddRegressionLabel(graphPane, g, scoreLeft, timeTop,
+                        _regressionAll, _statisticsAll, COLOR_LINE_REFINED);
+                }
+                else
+                {
+                    yNext += AddRegressionLabel(graphPane, g, scoreLeft, timeTop,
+                        _regressionRefined, _statisticsRefined, COLOR_LINE_REFINED);
+                    timeTop = yAxis.Scale.ReverseTransform(yNext);
+                    yNext += AddRegressionLabel(graphPane, g, scoreLeft, timeTop,
+                        _regressionAll, _statisticsAll, COLOR_LINE_ALL);
+                }
+
+                if (_regressionPredict != null &&
+                    _regressionPredict.Conversion != null &&
+                    Settings.Default.RTPredictorVisible)
+                {
+                    timeTop = yAxis.Scale.ReverseTransform(yNext);
+                    AddRegressionLabel(graphPane, g, scoreLeft, timeTop,
+                                       _regressionPredict, _statisticsPredict, COLOR_LINE_PREDICT);
+                }
+            }
+
+            private float AddRegressionLabel(PaneBase graphPane, Graphics g, double score, double time,
+                                                    RetentionTimeRegression regression, RetentionTimeStatistics statistics, Color color)
+            {
+                string label;
+                var conversion = GetConversion(regression);
+                if (conversion == null || statistics == null)
+                {
+                    // ReSharper disable LocalizableElement
+                    label = String.Format("{0} = ?, {1} = ?\n" + "{2} = ?\n" + "r = ?",
+                                          Resources.Regression_slope,
+                                          Resources.Regression_intercept,
+                                          Resources.GraphData_AddRegressionLabel_window);
+                    // ReSharper restore LocalizableElement
+                }
+                else
+                {
+                    label = regression.Conversion.GetRegressionDescription(statistics.R, regression.TimeWindow);
+                }
+
+
+                TextObj text = new TextObj(label, score, time,
+                                           CoordType.AxisXYScale, AlignH.Left, AlignV.Top)
+                                   {
+                                       IsClippedToChartRect = true,
+                                       ZOrder = ZOrder.E_BehindCurves,
+                                       FontSpec = GraphSummary.CreateFontSpec(color),
+                                   };
+                graphPane.GraphObjList.Add(text);
+
+                // Measure the text just added, and return its height
+                SizeF sizeLabel = text.FontSpec.MeasureString(g, label, graphPane.CalcScaleFactor());
+                return sizeLabel.Height + 3;
+            }
+
+            private string XAxisName
+            {
+                get
+                {
+                    if (IsRunToRun)
+                    {
+                        if (Document.MeasuredResults != null && 0 <= RegressionSettings.OriginalIndex && RegressionSettings.OriginalIndex < Document.MeasuredResults.Chromatograms.Count)
+                        {
+                            return string.Format(GraphsResources.GraphData_CorrelationLabel_Measured_Time___0__,
+                                Document.MeasuredResults.Chromatograms[RegressionSettings.OriginalIndex].Name);
+                        }
+                        return string.Empty;
+                    }
+                    return Calculator.Name;
+                }
+            }
+
+            private string YAxisName
+            {
+                get
+                {
+                    if (RTGraphController.PlotType == PlotTypeRT.correlation)
+                        return CorrelationLabel;
+                    else
+                        return ResidualsLabel;
+                }
+            }
+
+            public double GetX(PointInfo point)
+            {
+                return point.X ?? Calculator?.UnknownScore ?? 0;
+            }
+
+            public double GetY(PlotTypeRT plotType, PointInfo point)
+            {
+                return plotType == PlotTypeRT.correlation ? GetYCorrelation(point) : GetYResidual(point);
+            }
+
+            public double GetYCorrelation(PointInfo pt)
+            {
+                return pt.Y ?? Calculator?.UnknownScore ?? 0;
+            }
+
+            public double GetYResidual(PointInfo pt)
+            {
+                if (!pt.X.HasValue || !pt.Y.HasValue)
+                {
+                    return PointPairBase.Missing;
+                }
+
+                var residualsRegression = ResidualsRegression;
+                if (residualsRegression == null)
+                {
+                    return PointPairBase.Missing;
+                }
+
+                IRegressionFunction conversion = null;
+                if (ReferenceEquals(residualsRegression, _regressionPredict))
+                {
+                    conversion = _conversionPredict;
+                }
+
+                conversion ??= residualsRegression.Conversion;
+                var expected = conversion.GetY(pt.X.Value);
+                var residual = pt.Y.Value - expected;
+                return Math.Round(residual, 6);
+            }
+        }
+
+        private void GraphRegression(RetentionTimeStatistics statistics, RetentionTimeRegression regression, string name, Color color)
+        {
+            double[] lineScores, lineTimes;
+            if (statistics == null || regression == null)
+            {
+                lineScores = new double[0];
+                lineTimes = new double[0];
+            }
+            else
+            {
+                regression.Conversion.GetCurve(statistics, out lineScores, out lineTimes);
+            }
+            var curve = AddCurve(name, lineScores, lineTimes, color, SymbolType.None);
+            if (lineScores.Length > 0 && lineTimes.Length > 0)
+            {
+                AddCurve(string.Empty, new[] { lineScores[0] }, new[] { lineTimes[0] }, color, SymbolType.Square);
+                AddCurve(string.Empty, new[] { lineScores.Last() }, new[] { lineTimes.Last() }, color, SymbolType.Square);
+            }
+
+            curve.Line.IsAntiAlias = true;
+            curve.Line.IsOptimizedDraw = true;
+        }
+
+
+        private PointInfo PointFromPeptide(IdentityPath selectedPeptide)
+        {
+            if (selectedPeptide == null)
+            {
+                return null;
+            }
+
+            return Data?.AllPoints.FirstOrDefault(pt => selectedPeptide.Equals(pt.IdentityPath));
+        }
+
+        private void GraphCorrelation(IdentityPath selectedPeptide)
+        {
+            if (YAxis.Scale.MinAuto)
+            {
+                YAxis.Scale.MinAuto = false;
+                YAxis.Scale.Min = 0;
+            }
+
+            PointInfo selectedPoint = PointFromPeptide(selectedPeptide);
+
+            if (selectedPoint != null)
+            {
+                Color colorSelected = GraphSummary.ColorSelected;
+                var curveOut = AddCurve(null, new[] { Data.GetX(selectedPoint) }, new[] { Data.GetYCorrelation(selectedPoint) },
+                    colorSelected, SymbolType.Diamond);
+                curveOut.Line.IsVisible = false;
+                curveOut.Symbol.Fill = new Fill(colorSelected);
+                curveOut.Symbol.Size = 8f;
+            }
+
+            string labelPoints = Helpers.PeptideToMoleculeTextMapper.Translate(GraphsResources.GraphData_Graph_Peptides, Data.Document.DocumentType);
+            if (!Data.RegressionSettings.Refine)
+            {
+                GraphRegression(Data._statisticsAll, Data._regressionAll, GraphsResources.GraphData_Graph_Regression, COLOR_LINE_REFINED);
+            }
+            else
+            {
+                labelPoints = Helpers.PeptideToMoleculeTextMapper.Translate(GraphsResources.GraphData_Graph_Peptides_Refined, Data.Document.DocumentType);
+                GraphRegression(Data._statisticsRefined, Data._regressionAll, GraphsResources.GraphData_Graph_Regression_Refined, COLOR_LINE_REFINED);
+                GraphRegression(Data._statisticsAll, Data._regressionAll, GraphsResources.GraphData_Graph_Regression, COLOR_LINE_ALL);
+            }
+
+            if (Data._regressionPredict != null && Settings.Default.RTPredictorVisible)
+            {
+                GraphRegression(Data._statisticsPredict, Data._regressionAll, GraphsResources.GraphData_Graph_Predictor, COLOR_LINE_PREDICT);
+            }
+
+            var curve = AddCurve(labelPoints, Data.RefinedPoints.Select(Data.GetX).ToArray(),
+                Data.RefinedPoints.Select(Data.GetYCorrelation).ToArray(), Color.Black, SymbolType.Diamond);
+            curve.Line.IsVisible = false;
+            curve.Symbol.Border.IsVisible = false;
+            curve.Symbol.Fill = new Fill(COLOR_REFINED);
+
+            if (Data.Outliers != null)
+            {
+                var curveOut = AddCurve(GraphsResources.GraphData_Graph_Outliers, Data.Outliers.Select(Data.GetX).ToArray(),
+                    Data.Outliers.Select(Data.GetYCorrelation).ToArray(), Color.Black, SymbolType.Diamond);
+                curveOut.Line.IsVisible = false;
+                curveOut.Symbol.Border.IsVisible = false;
+                curveOut.Symbol.Fill = new Fill(COLOR_OUTLIERS);
+            }
+        }
+
+        private void GraphResiduals(IdentityPath selectedPeptide)
+        {
+            if (!YAxis.Scale.MinAuto && ZoomStack.Count == 0)
+            {
+                YAxis.Scale.MinAuto = true;
+                YAxis.Scale.MaxAuto = true;
+            }
+
+            var regression = Data.ResidualsRegression;
+            if (regression == null || regression.Conversion == null)
+                return;
+
+            var ptSelected = PointFromPeptide(selectedPeptide);
+            if (null != ptSelected)
+            {
+                Color colorSelected = GraphSummary.ColorSelected;
+                var curveOut = AddCurve(null, new[] { Data.GetX(ptSelected) }, new[] { Data.GetYResidual(ptSelected) },
+                    colorSelected, SymbolType.Diamond);
+                curveOut.Line.IsVisible = false;
+                curveOut.Symbol.Fill = new Fill(colorSelected);
+                curveOut.Symbol.Size = 8f;
+            }
+
+            string labelPoints = Helpers.PeptideToMoleculeTextMapper.Translate(
+                Data.IsRefined() ? GraphsResources.GraphData_Graph_Peptides_Refined : GraphsResources.GraphData_Graph_Peptides, Data.Document.DocumentType);
+            var curve = AddCurve(labelPoints, Data.RefinedPoints.Select(Data.GetX).ToArray(),
+                Data.RefinedPoints.Select(Data.GetYResidual).ToArray(), Color.Black, SymbolType.Diamond);
+            curve.Line.IsVisible = false;
+            curve.Symbol.Border.IsVisible = false;
+            curve.Symbol.Fill = new Fill(COLOR_REFINED);
+
+            if (Data.Outliers != null)
+            {
+                var curveOut = AddCurve(GraphsResources.GraphData_Graph_Outliers, Data.Outliers.Select(Data.GetX).ToArray(),
+                    Data.Outliers.Select(Data.GetYResidual).ToArray(), Color.Black, SymbolType.Diamond);
+                curveOut.Line.IsVisible = false;
+                curveOut.Symbol.Border.IsVisible = false;
+                curveOut.Symbol.Fill = new Fill(COLOR_OUTLIERS);
+            }
+        }
+
+        public Rectangle ScreenRect { get { return Screen.GetBounds(GraphSummary); } }
+
+        public bool AllowDisplayTip
+        {
+            get { return !GraphSummary.IsDisposed && _allowDisplayTip; }
+            private set { _allowDisplayTip = value; }
+        }
+
+        public Rectangle RectToScreen(Rectangle r)
+        {
+            return GraphSummary.RectangleToScreen(r);
+        }
+
+        private class PointInfo : Immutable
+        {
+            public PointInfo(IdentityPath identityPath, Target modifiedTarget, double? x, double? y)
+            {
+                IdentityPath = identityPath;
+                ModifiedTarget = modifiedTarget;
+                X = x;
+                Y = y;
+            }
+            public Target ModifiedTarget { get; }
+            public IdentityPath IdentityPath { get; }
+            public double? X { get; private set; }
+
+            public PointInfo ChangeX(double? value)
+            {
+                return ChangeProp(ImClone(this), im => im.X = value);
+            }
+
+            public double? Y { get; private set; }
+            public PointInfo ChangeY(double? value)
+            {
+                return ChangeProp(ImClone(this), im => im.Y = value);
+            }
+        }
+
+        private class RtRegressionResults : Immutable
+        {
+            public RtRegressionResults(RegressionSettings regressionSettings)
+            {
+                RegressionSettings = regressionSettings;
+            }
+            public RegressionSettings RegressionSettings { get; private set; }
+            public ImmutableList<InitializedRetentionScoreCalculator> InitializedCalculators { get; private set; }
+
+            public RtRegressionResults ChangeInitializedCalculators(IEnumerable<InitializedRetentionScoreCalculator> calcs)
+            {
+                return ChangeProp(ImClone(this), im => im.InitializedCalculators = calcs.ToImmutable());
+            }
+            public GraphData GraphData { get; private set; }
+
+            public RtRegressionResults ChangeGraphData(GraphData graphData)
+            {
+                return ChangeProp(ImClone(this), im => im.GraphData = graphData);
+            }
+        }
+
+        private static Producer<RegressionSettings, RtRegressionResults> _producer = new DataProducer();
+        private class DataProducer : Producer<RegressionSettings, RtRegressionResults>
+        {
+            public override RtRegressionResults ProduceResult(ProductionMonitor productionMonitor, RegressionSettings parameter, IDictionary<WorkOrder, object> inputs)
+            {
+                productionMonitor.SetProgress(0);
+                var results = new RtRegressionResults(parameter)
+                    .ChangeInitializedCalculators(inputs.Values.OfType<InitializedRetentionScoreCalculator>());
+                if (results.InitializedCalculators.Any(calc => calc.Initialized != null))
+                {
+                    return results;
+                }
+
+                return results.ChangeGraphData(new GraphData(parameter, productionMonitor));
+            }
+
+            public override IEnumerable<WorkOrder> GetInputs(RegressionSettings parameter)
+            {
+                foreach (var calculator in parameter.Calculators.Where(calc => !calc.IsUsable))
+                {
+                    yield return _rtScoreInitializer.MakeWorkOrder(calculator);
+                }
+            }
+        }
+
+        private static Producer<RetentionScoreCalculatorSpec, InitializedRetentionScoreCalculator> _rtScoreInitializer =
+            new RtScoreInitializer();
+
+        private class RtScoreInitializer : Producer<RetentionScoreCalculatorSpec, InitializedRetentionScoreCalculator>
+        {
+            public override InitializedRetentionScoreCalculator ProduceResult(ProductionMonitor productionMonitor,
+                RetentionScoreCalculatorSpec parameter, IDictionary<WorkOrder, object> inputs)
+            {
+                if (parameter.IsUsable)
+                {
+                    return new InitializedRetentionScoreCalculator(parameter, parameter);
+                }
+
+                try
+                {
+                    return new InitializedRetentionScoreCalculator(parameter, parameter.Initialize(new SilentProgressMonitor(productionMonitor.CancellationToken)));
+                }
+                catch (Exception exception)
+                {
+                    return new InitializedRetentionScoreCalculator(parameter, exception);
+                }
+            }
+        }
+
+        private class InitializedRetentionScoreCalculator : Immutable
+        {
+            public InitializedRetentionScoreCalculator(RetentionScoreCalculatorSpec original,
+                RetentionScoreCalculatorSpec initialized)
+            {
+                Original = original;
+                Initialized = initialized;
+            }
+
+            public InitializedRetentionScoreCalculator(RetentionScoreCalculatorSpec original, Exception exception)
+            {
+                Original = original;
+                Exception = exception;
+            }
+
+            public RetentionScoreCalculatorSpec Original { get; private set; }
+            public RetentionScoreCalculatorSpec Initialized { get; private set; }
+
+            public Exception Exception { get; private set; }
+        }
+    }
+}