--- conflicted
+++ resolved
@@ -1,638 +1,634 @@
-﻿/*
- * Original author: Brendan MacLean <brendanx .at. u.washington.edu>,
- *                  MacCoss Lab, Department of Genome Sciences, UW
- *
- * Copyright 2009 University of Washington - Seattle, WA
- * 
- * Licensed under the Apache License, Version 2.0 (the "License");
- * you may not use this file except in compliance with the License.
- * You may obtain a copy of the License at
- *
- *     http://www.apache.org/licenses/LICENSE-2.0
- *
- * Unless required by applicable law or agreed to in writing, software
- * distributed under the License is distributed on an "AS IS" BASIS,
- * WITHOUT WARRANTIES OR CONDITIONS OF ANY KIND, either express or implied.
- * See the License for the specific language governing permissions and
- * limitations under the License.
- */
-using System;
-using System.Collections.Generic;
-using System.Drawing;
-using System.Linq;
-using System.Windows.Forms;
-using pwiz.Common.Collections;
-using pwiz.Common.SystemUtil;
-using pwiz.Skyline.Controls.SeqNode;
-using pwiz.Skyline.Model;
-using pwiz.Skyline.Model.Results;
-using pwiz.Skyline.Properties;
-using pwiz.Skyline.Util;
-using ZedGraph;
-
-namespace pwiz.Skyline.Controls.Graphs
-{
-    public partial class GraphSummary : DockableFormEx, IUpdatable, IMultipleViewProvider
-    {
-        private const string FONT_FACE = "Arial";
-
-        public static Color ColorSelected { get { return Color.Red; } }
-
-        public static FontSpec CreateFontSpec(Color color)
-        {
-            return new FontSpec(FONT_FACE, Settings.Default.AreaFontSize, color, false, false, false, Color.Empty, null, FillType.None)
-            {
-                Border = { IsVisible = false },
-                StringAlignment = StringAlignment.Near
-            };
-        }
-
-        public interface IController
-        {
-            GraphSummary GraphSummary { get; set; }
-
-            UniqueList<GraphTypeSummary> GraphTypes { get; set; }
-
-            void OnDocumentChanged(SrmDocument oldDocument, SrmDocument newDocument);
-            void OnActiveLibraryChanged();
-            void OnResultsIndexChanged();
-
-            void OnUpdateGraph();
-
-            bool HandleKeyDownEvent(object sender, KeyEventArgs e);
-
-            IFormView FormView { get; }
-
-            string Text { get; }
-        }
-
-        public interface IControllerSplit : IController
-        {
-            bool IsReplicatePane(SummaryGraphPane pane);
-            bool IsPeptidePane(SummaryGraphPane pane);
-            bool IsIntensityPane(SummaryGraphPane pane);
-            SummaryGraphPane CreateReplicatePane(PaneKey key);
-            SummaryGraphPane CreatePeptidePane(PaneKey key);
-            SummaryGraphPane CreateIntensityPane(PaneKey key);
-        }
-
-        public class RTGraphView : IFormView {}
-        public class AreaGraphView : IFormView {}
-        public class DetectionsGraphView : IFormView { }
-
-        public interface IStateProvider
-        {
-            SrmDocument SelectionDocument { get; }
-
-            TreeNodeMS SelectedNode { get; }
-            IList<TreeNodeMS> SelectedNodes { get; }
-            IdentityPath SelectedPath { get; set; }
-            void SelectPath(IdentityPath path);
-            PeptideGraphInfo GetPeptideGraphInfo(DocNode docNode);
-            int SelectedResultsIndex { get; set; }
-
-            GraphValues.IRetentionTimeTransformOp GetRetentionTimeTransformOperation();
-
-            void ActivateSpectrum();
-
-            void BuildGraphMenu(ZedGraphControl zedGraphControl, ContextMenuStrip menuStrip, Point mousPt, IController controller);
-
-            NormalizeOption AreaNormalizeOption { get; set; }
-        }
-
-        private class DefaultStateProvider : IStateProvider
-        {
-            public SrmDocument SelectionDocument { get { return null;}}
-            public TreeNodeMS SelectedNode { get { return null; } }
-            public IList<TreeNodeMS> SelectedNodes { get { return null; } }
-            public IdentityPath SelectedPath { get { return IdentityPath.ROOT; } set { } }
-            public void BuildGraphMenu(ZedGraphControl zedGraphControl, ContextMenuStrip menuStrip, Point mousePt, IController controller) { }
-            public int SelectedResultsIndex { get; set; }
-            public void ActivateSpectrum() {}
-            public GraphValues.IRetentionTimeTransformOp GetRetentionTimeTransformOperation() {return null;}
-            public void SelectPath(IdentityPath path){}
-            public PeptideGraphInfo GetPeptideGraphInfo(DocNode docNode)
-            {
-                return null;
-            }
-
-            public NormalizeOption AreaNormalizeOption
-            {
-                get => NormalizeOption.NONE;
-                set { }
-            }
-        }
-
-        private readonly IDocumentUIContainer _documentContainer;
-        private readonly IStateProvider _stateProvider;
-        private readonly IController _controller;
-
-        private bool _activeLibrary;
-        private int _targetResultsIndex;
-        private int _originalResultsIndex;
-        public SkylineWindow Window;
-        public bool ShowFormattingDlg;
-
-        private GraphSummaryToolbar _toolbar;
-        public GraphSummaryToolbar Toolbar
-        {
-            get { return _toolbar; }
-            set
-            {
-                if (value != null)
-                {
-                    _toolbar = value;
-                    splitContainer.Panel1.Controls.Clear();
-                    splitContainer.Panel1.Controls.Add(value);
-                }
-            }
-        }
-
-        public GraphTypeSummary Type { get; set; }
-
-        public GraphSummary(GraphTypeSummary type, IDocumentUIContainer documentUIContainer, IController controller, int targetResultsIndex, int originalIndex = -1)
-        {
-            _targetResultsIndex = targetResultsIndex;
-            _originalResultsIndex = originalIndex;
-            InitializeComponent();
-
-            Icon = Resources.SkylineData;
-
-            graphControl.MasterPane.Border.IsVisible = false;
-
-            _controller = controller;
-            _controller.GraphSummary = this;
-
-            _documentContainer = documentUIContainer;
-            _documentContainer.ListenUI(OnDocumentUIChanged);
-            _stateProvider = documentUIContainer as IStateProvider ??
-                             new DefaultStateProvider();
-
-            Type = type;
-            Text = Controller.Text + @" - " + Type.CustomToString();
-            Helpers.PeptideToMoleculeTextMapper.TranslateForm(this, _documentContainer.Document.DocumentType); // Use terminology like "Molecule Comparison" instead of "Peptide Comparison" as appropriate
-
-            UpdateUI();
-        }
-
-        public bool ActiveLibrary
-        {
-            get { return _activeLibrary;  }
-            set
-            {
-                if(_activeLibrary != value)
-                {
-                    _activeLibrary = value;
-
-                    _controller.OnActiveLibraryChanged();
-                }
-            }
-        }
-
-        public int ResultsIndex
-        {
-            get { return _targetResultsIndex; } // Synonym to avoid making other code use Target
-        }
-
-        public int TargetResultsIndex
-        {
-            get { return _targetResultsIndex; }
-        }
-
-        public int OriginalResultsIndex
-        {
-            get { return _originalResultsIndex; }
-
-        }
-
-        public void SetResultIndexes(int target, int original = -1, bool updateIfChanged = true)
-        {
-            bool update = target != _targetResultsIndex || original != _originalResultsIndex;
-            _targetResultsIndex = target;
-            _originalResultsIndex = original;
-            if (update && updateIfChanged)
-                _controller.OnResultsIndexChanged();
-        }
-
-        public NormalizeOption NormalizeOption
-        {
-            get { return StateProvider.AreaNormalizeOption; }
-            set
-            {
-                StateProvider.AreaNormalizeOption = value;
-            }
-        }
-
-        public IController Controller { get { return _controller; } }
-
-        public IFormView ShowingFormView { get { return _controller.FormView; } }
-
-        public IStateProvider StateProvider { get { return _stateProvider; } }
-
-        public ZedGraphControl GraphControl { get { return graphControl; } }
-
-        public IDocumentUIContainer DocumentUIContainer { get { return _documentContainer; } }
-
-        public void OnDocumentUIChanged(object sender, DocumentChangedEventArgs e)
-        {
-            _controller.OnDocumentChanged(e.DocumentPrevious, DocumentUIContainer.DocumentUI);
-            if(HasToolbar)
-                Toolbar.OnDocumentChanged(e.DocumentPrevious, DocumentUIContainer.DocumentUI);
-
-            UpdateUI();
-        }
-
-        private void GraphSummary_VisibleChanged(object sender, EventArgs e)
-        {
-            UpdateUI();
-        }
-
-        private void GraphSummary_KeyDown(object sender, KeyEventArgs e)
-        {
-            if (GraphPanes.First().HandleKeyDownEvent(sender, e))
-                return;
-
-            if (_controller.HandleKeyDownEvent(sender, e))
-                return;
-
-            switch (e.KeyCode)
-            {
-                case Keys.Escape:
-                    _documentContainer.FocusDocument();
-                    break;
-            }
-        }
-
-        public int CurveCount { get { return CountCurves(c => true); } }
-
-        public int CountCurves(Func<CurveItem, bool> isCounted)
-        {
-            return GraphPanes.Sum(pane => pane.CurveList.Count(isCounted));
-        }
-
-        internal IEnumerable<SummaryGraphPane> GraphPanes
-        {
-            get { return graphControl.MasterPane.PaneList.OfType<SummaryGraphPane>(); }
-            set
-            {
-                graphControl.MasterPane.PaneList.OfType<SummaryGraphPane>().ForEach(panel => panel.OnClose(EventArgs.Empty));
-                graphControl.MasterPane.PaneList.Clear();
-                graphControl.MasterPane.PaneList.AddRange(value);
-            }
-        }
-
-        public bool TryGetGraphPane<TPane>(out TPane pane) where TPane : class
-        {
-            pane = GraphPanes.FirstOrDefault() as TPane;
-            return (pane != null);
-        }
-
-        protected override string GetPersistentString()
-        {
-            return base.GetPersistentString() + '|' + _controller.GetType().Name + '|' + Type;
-        }
-
-        public IEnumerable<string> Categories
-        {
-            get { return GraphPanes.First().XAxis.Scale.TextLabels; }
-        }
-
-        public void UpdateUI(bool selectionChanged = true)
-        {
-            UpdateGraph(selectionChanged);
-            UpdateToolbar();
-        }
-
-        public void UpdateUIWithoutToolbar(bool selectionChanged = true)
-        {
-            UpdateGraph(selectionChanged);
-        }
-
-        private bool SplitterDistanceValid(double distance)
-        {
-            return distance > splitContainer.Panel1MinSize &&
-                   distance < splitContainer.Height - splitContainer.Panel2MinSize;
-        }
-
-        private void UpdateToolbar()
-        {
-            if (!Visible || IsDisposed || Toolbar == null || !SplitterDistanceValid(Toolbar.Height))
-                return;
-
-            if (!ReferenceEquals(DocumentUIContainer.Document, StateProvider.SelectionDocument))
-                return;
-
-            if (HasToolbar)
-            {
-                Toolbar.UpdateUI();
-                splitContainer.SplitterDistance = Toolbar.Height;
-                splitContainer.Panel1Collapsed = !_toolbar.Visible;
-            }
-            else
-            {
-                splitContainer.Panel1Collapsed = true;
-            }
-        }
-
-        public bool HasToolbar { get { return Toolbar != null && GraphPanes.Count() == 1 && GraphPanes.First().HasToolbar; } }
-
-        private void UpdateGraph(bool selectionChanged)
-        {
-            // Only worry about updates, if the graph is visible
-            // And make sure it is not disposed, since rendering happens on a timer
-            if (!Visible || IsDisposed)
-                return;
-
-            // Avoid updating when document container and state provider are out of sync
-            if (!ReferenceEquals(DocumentUIContainer.Document, StateProvider.SelectionDocument))
-                return;
-
-            var graphPanesCurrent = GraphPanes.ToArray();
-            _controller.OnUpdateGraph();
-            var graphPanes = GraphPanes.ToArray();
-
-            if (!graphPanesCurrent.SequenceEqual(graphPanes))
-            {
-                foreach (var pane in graphPanesCurrent)
-                {
-                    // Release any necessary resources from the old pane
-                    var disposable = pane as IDisposable;
-                    if (disposable != null)
-                        disposable.Dispose();   
-                }
-
-                // Layout the new pane
-                using (Graphics g = CreateGraphics())
-                {
-                    graphControl.MasterPane.SetLayout(g, PaneLayout.SingleColumn);
-                }                
-            }
-
-            foreach (var pane in graphPanes)
-            {
-                pane.UpdateGraph(selectionChanged);
-                GraphHelper.FormatGraphPane(pane);
-                GraphHelper.FormatFontSize(pane, Settings.Default.AreaFontSize);
-            }
-            graphControl.Invalidate();
-        }
-
-        private void graphControl_ContextMenuBuilder(ZedGraphControl sender, ContextMenuStrip menuStrip, Point mousePt, ZedGraphControl.ContextMenuObjectState objState)
-        {
-            _stateProvider.BuildGraphMenu(sender, menuStrip, mousePt, _controller);
-        }
-
-        private bool graphControl_MouseMoveEvent(ZedGraphControl sender, MouseEventArgs e)
-        {
-            var graphPane = GraphPaneFromPoint(e.Location);
-            if (graphPane == null)
-                return false;
-            if (sender != null && e.Button == sender.PanButtons && ModifierKeys == sender.PanModifierKeys)
-                graphPane.EnsureYMin();
-            return graphPane.HandleMouseMoveEvent(sender, e);
-        }
-
-        private void graphControl_MouseOutEvent(object sender, EventArgs e)
-        {
-            foreach(var pane in graphControl.MasterPane.PaneList)
-                (pane as SummaryGraphPane)?.HandleMouseOutEvent(sender, e);
-        }
-
-        private bool graphControl_MouseDownEvent(ZedGraphControl sender, MouseEventArgs e)
-        {
-            var graphPane = GraphPaneFromPoint(e.Location);
-            return null != graphPane && graphPane.HandleMouseDownEvent(sender, e);
-        }
-
-        private void graphControl_MouseClick(object sender, MouseEventArgs e)
-        {
-            var graphPane = GraphPaneFromPoint(e.Location);
-            if(graphPane != null)
-                graphPane.HandleMouseClick(sender, e);
-        }
-
-        private void graphControl_ZoomEvent(ZedGraphControl sender, ZoomState oldState, ZoomState newState, PointF mousePosition)
-        {
-            foreach (var pane in GraphPanes)
-            {
-                pane.EnsureYMin();
-            }
-        }
-
-        public SummaryGraphPane GraphPaneFromPoint(PointF point)
-        {
-            if (graphControl.MasterPane.PaneList.Count == 1)
-            {
-                return graphControl.MasterPane.PaneList[0] as SummaryGraphPane;
-            }
-            else
-            {
-                return graphControl.MasterPane.FindPane(point) as SummaryGraphPane;
-            }
-        }
-
-
-        protected override void OnClosed(EventArgs e)
-        {
-            _documentContainer.UnlistenUI(OnDocumentUIChanged);
-            foreach (var summaryGraphPane in GraphPanes)
-                summaryGraphPane.OnClose(e);
-        }
-
-        private void GraphSummary_Resize(object sender, EventArgs e)
-        {
-            // Apparently on Windows 7, a resize event may occur during InitializeComponent
-            foreach (var pane in GraphPanes)
-            {
-                pane.HandleResizeEvent();
-            }
-        }
-
-        public void DoUpdateGraph(IControllerSplit graphController, GraphTypeSummary graphType)
-        {
-            var paneKeys = CalcPaneKeys(graphType);
-
-            bool panesValid = paneKeys.SequenceEqual(GraphPanes.Select(pane => pane.PaneKey));
-            if (panesValid)
-            {
-                switch (graphType)
-                {
-                    case GraphTypeSummary.replicate:
-                        panesValid = GraphPanes.All(graphController.IsReplicatePane);
-                        break;
-                    case GraphTypeSummary.peptide:
-                        panesValid = GraphPanes.All(graphController.IsPeptidePane);
-                        break;
-                    case GraphTypeSummary.protein:
-                        panesValid = GraphPanes.All(graphController.IsIntensityPane);
-                        break;
-                }
-            }
-            if (panesValid)
-            {
-                return;
-            }
-
-            switch (graphType)
-            {
-                case GraphTypeSummary.replicate:
-                    GraphPanes = paneKeys.Select(graphController.CreateReplicatePane);
-                    break;
-                case GraphTypeSummary.peptide:
-                    GraphPanes = paneKeys.Select(graphController.CreatePeptidePane);
-                    break;
-                case GraphTypeSummary.protein:
-                    GraphPanes = paneKeys.Select(graphController.CreateIntensityPane);
-                    break;
-            }
-        }
-
-        public PaneKey[] CalcPaneKeys(GraphTypeSummary graphType)
-        {
-            PaneKey[] paneKeys = null;
-            if (Settings.Default.SplitChromatogramGraph)
-            {
-                if (graphType == GraphTypeSummary.replicate)
-                {
-                    var selectedTreeNode = StateProvider.SelectedNode as SrmTreeNode;
-                    if (null != selectedTreeNode)
-                    {
-                        TransitionGroupDocNode[] transitionGroups;
-                        bool transitionSelected = false;
-                        // ReSharper disable once CanBeReplacedWithTryCastAndCheckForNull
-                        if (selectedTreeNode.Model is PeptideDocNode)
-                        {
-                            transitionGroups = ((PeptideDocNode)selectedTreeNode.Model).TransitionGroups.ToArray();
-                        }
-                        // ReSharper disable once CanBeReplacedWithTryCastAndCheckForNull
-                        else if (selectedTreeNode.Model is TransitionGroupDocNode)
-                        {
-                            transitionGroups = new[] { (TransitionGroupDocNode)selectedTreeNode.Model };
-                        }
-                        else if (selectedTreeNode.Model is TransitionDocNode)
-                        {
-                            transitionGroups = new[] { (TransitionGroupDocNode)((SrmTreeNode)selectedTreeNode.Parent).Model };
-                            transitionSelected = true;
-                        }
-                        else
-                        {
-                            transitionGroups = new TransitionGroupDocNode[0];
-                        }
-                        if (transitionGroups.Length == 1)
-                        {
-                            if (GraphChromatogram.DisplayType == DisplayTypeChrom.all
-                                || (GraphChromatogram.DisplayType == DisplayTypeChrom.single && !transitionSelected))
-                            {
-                                var transitionGroup = transitionGroups[0];
-                                bool hasPrecursors = transitionGroup.Transitions.Any(transition => transition.IsMs1);
-                                bool hasProducts = transitionGroup.Transitions.Any(transition => !transition.IsMs1);
-                                if (hasPrecursors && hasProducts && !IsOptimization(transitionGroup))
-                                {
-                                    paneKeys = new[] { PaneKey.PRECURSORS, PaneKey.PRODUCTS };
-                                }
-                            }
-                        }
-                        else if (transitionGroups.Length > 1)
-                        {
-                            paneKeys = transitionGroups.Select(group => new PaneKey(@group))
-                                .Distinct().ToArray();
-                        }
-                    }
-                }
-                else
-                {
-                    IEnumerable<PeptideGroupDocNode> moleculeGroups = StateProvider.SelectionDocument.MoleculeGroups;
-                    if (AreaGraphController.AreaScope == AreaScope.protein)
-                    {
-                        var peptideGroupDocNode = (StateProvider.SelectedNode as SrmTreeNode)
-                            ?.GetNodeOfType<PeptideGroupTreeNode>()?.DocNode;
-                        if (peptideGroupDocNode != null)
-                        {  
-                            moleculeGroups = new[] { peptideGroupDocNode };
-                        }
-                    }
-
-                    paneKeys = moleculeGroups
-                        .SelectMany(group => group.Peptides.SelectMany(peptide => peptide.TransitionGroups
-                            .Select(tg => tg.LabelType)))
-                        .Distinct().Select(labelType => new PaneKey(labelType)).ToArray();
-                }
-            }
-            paneKeys = paneKeys ?? new[] { PaneKey.DEFAULT };
-            Array.Sort(paneKeys);
-            return paneKeys;
-        }
-
-        private static bool IsOptimization(TransitionGroupDocNode nodeTranGroup)
-        {
-            if (nodeTranGroup.Transitions.Any(nodeTran => nodeTran.IsMs1 && nodeTran.ChromInfos.Any()))
-                return false;
-
-            var steps = nodeTranGroup.ChromInfos.Select(info => info.OptimizationStep).OrderBy(step => step).ToArray();
-            if (steps.Length <= 1)
-                return false;
-
-            for (var i = 0; i < steps.Length - 1; i++)
-            {
-                if (steps[i] != steps[i + 1] - 1)
-                    return false;
-            }
-
-            return true;
-        }
-    }
-
-    [Flags]
-    public enum GraphTypeSummary
-    {
-        invalid = 0,
-        replicate = 1,
-        peptide = 1 << 1,
-        score_to_run_regression = 1 << 2,
-        schedule = 1 << 3,
-        run_to_run_regression = 1 << 4,
-        histogram = 1 << 5,
-        histogram2d = 1 << 6,
-        detections = 1 << 7,
-        detections_histogram = 1 << 8,
-        protein = 1 << 9
-    }
-
-    public static class Extensions
-    {
-        public static string CustomToString(this GraphTypeSummary type)
-        {
-            switch (type)
-            {
-                case GraphTypeSummary.invalid:
-                    return string.Empty;
-                case GraphTypeSummary.replicate:
-                    return GraphsResources.Extensions_CustomToString_Replicate_Comparison;
-                case GraphTypeSummary.peptide:
-<<<<<<< HEAD
-                    return Resources.Extensions_CustomToString_Peptide_Comparison;
-                case GraphTypeSummary.protein:
-                    return Resources.Extensions_CustomToString_Protein_Expression;
-=======
-                    return GraphsResources.Extensions_CustomToString_Peptide_Comparison;
->>>>>>> 5bacee61
-                case GraphTypeSummary.score_to_run_regression:
-                    return GraphsResources.Extensions_CustomToString_Score_To_Run_Regression;
-                case GraphTypeSummary.schedule:
-                    return GraphsResources.Extensions_CustomToString_Scheduling;
-                case GraphTypeSummary.run_to_run_regression:
-                    return GraphsResources.Extensions_CustomToString_Run_To_Run_Regression;
-                case GraphTypeSummary.histogram:
-                    return GraphsResources.Extensions_CustomToString_Histogram;
-                case GraphTypeSummary.histogram2d:
-                    return GraphsResources.Extensions_CustomToString__2D_Histogram;
-                case GraphTypeSummary.detections:
-                    return GraphsResources.Extensions_CustomToString_Detections_Replicates;
-                case GraphTypeSummary.detections_histogram:
-                    return GraphsResources.Extensions_CustomToString_Detections_Histogram;
-                default:
-                    return string.Empty;
-            }
-        }
-    }
-}
+﻿/*
+ * Original author: Brendan MacLean <brendanx .at. u.washington.edu>,
+ *                  MacCoss Lab, Department of Genome Sciences, UW
+ *
+ * Copyright 2009 University of Washington - Seattle, WA
+ * 
+ * Licensed under the Apache License, Version 2.0 (the "License");
+ * you may not use this file except in compliance with the License.
+ * You may obtain a copy of the License at
+ *
+ *     http://www.apache.org/licenses/LICENSE-2.0
+ *
+ * Unless required by applicable law or agreed to in writing, software
+ * distributed under the License is distributed on an "AS IS" BASIS,
+ * WITHOUT WARRANTIES OR CONDITIONS OF ANY KIND, either express or implied.
+ * See the License for the specific language governing permissions and
+ * limitations under the License.
+ */
+using System;
+using System.Collections.Generic;
+using System.Drawing;
+using System.Linq;
+using System.Windows.Forms;
+using pwiz.Common.Collections;
+using pwiz.Common.SystemUtil;
+using pwiz.Skyline.Controls.SeqNode;
+using pwiz.Skyline.Model;
+using pwiz.Skyline.Model.Results;
+using pwiz.Skyline.Properties;
+using pwiz.Skyline.Util;
+using ZedGraph;
+
+namespace pwiz.Skyline.Controls.Graphs
+{
+    public partial class GraphSummary : DockableFormEx, IUpdatable, IMultipleViewProvider
+    {
+        private const string FONT_FACE = "Arial";
+
+        public static Color ColorSelected { get { return Color.Red; } }
+
+        public static FontSpec CreateFontSpec(Color color)
+        {
+            return new FontSpec(FONT_FACE, Settings.Default.AreaFontSize, color, false, false, false, Color.Empty, null, FillType.None)
+            {
+                Border = { IsVisible = false },
+                StringAlignment = StringAlignment.Near
+            };
+        }
+
+        public interface IController
+        {
+            GraphSummary GraphSummary { get; set; }
+
+            UniqueList<GraphTypeSummary> GraphTypes { get; set; }
+
+            void OnDocumentChanged(SrmDocument oldDocument, SrmDocument newDocument);
+            void OnActiveLibraryChanged();
+            void OnResultsIndexChanged();
+
+            void OnUpdateGraph();
+
+            bool HandleKeyDownEvent(object sender, KeyEventArgs e);
+
+            IFormView FormView { get; }
+
+            string Text { get; }
+        }
+
+        public interface IControllerSplit : IController
+        {
+            bool IsReplicatePane(SummaryGraphPane pane);
+            bool IsPeptidePane(SummaryGraphPane pane);
+            bool IsIntensityPane(SummaryGraphPane pane);
+            SummaryGraphPane CreateReplicatePane(PaneKey key);
+            SummaryGraphPane CreatePeptidePane(PaneKey key);
+            SummaryGraphPane CreateIntensityPane(PaneKey key);
+        }
+
+        public class RTGraphView : IFormView {}
+        public class AreaGraphView : IFormView {}
+        public class DetectionsGraphView : IFormView { }
+
+        public interface IStateProvider
+        {
+            SrmDocument SelectionDocument { get; }
+
+            TreeNodeMS SelectedNode { get; }
+            IList<TreeNodeMS> SelectedNodes { get; }
+            IdentityPath SelectedPath { get; set; }
+            void SelectPath(IdentityPath path);
+            PeptideGraphInfo GetPeptideGraphInfo(DocNode docNode);
+            int SelectedResultsIndex { get; set; }
+
+            GraphValues.IRetentionTimeTransformOp GetRetentionTimeTransformOperation();
+
+            void ActivateSpectrum();
+
+            void BuildGraphMenu(ZedGraphControl zedGraphControl, ContextMenuStrip menuStrip, Point mousPt, IController controller);
+
+            NormalizeOption AreaNormalizeOption { get; set; }
+        }
+
+        private class DefaultStateProvider : IStateProvider
+        {
+            public SrmDocument SelectionDocument { get { return null;}}
+            public TreeNodeMS SelectedNode { get { return null; } }
+            public IList<TreeNodeMS> SelectedNodes { get { return null; } }
+            public IdentityPath SelectedPath { get { return IdentityPath.ROOT; } set { } }
+            public void BuildGraphMenu(ZedGraphControl zedGraphControl, ContextMenuStrip menuStrip, Point mousePt, IController controller) { }
+            public int SelectedResultsIndex { get; set; }
+            public void ActivateSpectrum() {}
+            public GraphValues.IRetentionTimeTransformOp GetRetentionTimeTransformOperation() {return null;}
+            public void SelectPath(IdentityPath path){}
+            public PeptideGraphInfo GetPeptideGraphInfo(DocNode docNode)
+            {
+                return null;
+            }
+
+            public NormalizeOption AreaNormalizeOption
+            {
+                get => NormalizeOption.NONE;
+                set { }
+            }
+        }
+
+        private readonly IDocumentUIContainer _documentContainer;
+        private readonly IStateProvider _stateProvider;
+        private readonly IController _controller;
+
+        private bool _activeLibrary;
+        private int _targetResultsIndex;
+        private int _originalResultsIndex;
+        public SkylineWindow Window;
+        public bool ShowFormattingDlg;
+
+        private GraphSummaryToolbar _toolbar;
+        public GraphSummaryToolbar Toolbar
+        {
+            get { return _toolbar; }
+            set
+            {
+                if (value != null)
+                {
+                    _toolbar = value;
+                    splitContainer.Panel1.Controls.Clear();
+                    splitContainer.Panel1.Controls.Add(value);
+                }
+            }
+        }
+
+        public GraphTypeSummary Type { get; set; }
+
+        public GraphSummary(GraphTypeSummary type, IDocumentUIContainer documentUIContainer, IController controller, int targetResultsIndex, int originalIndex = -1)
+        {
+            _targetResultsIndex = targetResultsIndex;
+            _originalResultsIndex = originalIndex;
+            InitializeComponent();
+
+            Icon = Resources.SkylineData;
+
+            graphControl.MasterPane.Border.IsVisible = false;
+
+            _controller = controller;
+            _controller.GraphSummary = this;
+
+            _documentContainer = documentUIContainer;
+            _documentContainer.ListenUI(OnDocumentUIChanged);
+            _stateProvider = documentUIContainer as IStateProvider ??
+                             new DefaultStateProvider();
+
+            Type = type;
+            Text = Controller.Text + @" - " + Type.CustomToString();
+            Helpers.PeptideToMoleculeTextMapper.TranslateForm(this, _documentContainer.Document.DocumentType); // Use terminology like "Molecule Comparison" instead of "Peptide Comparison" as appropriate
+
+            UpdateUI();
+        }
+
+        public bool ActiveLibrary
+        {
+            get { return _activeLibrary;  }
+            set
+            {
+                if(_activeLibrary != value)
+                {
+                    _activeLibrary = value;
+
+                    _controller.OnActiveLibraryChanged();
+                }
+            }
+        }
+
+        public int ResultsIndex
+        {
+            get { return _targetResultsIndex; } // Synonym to avoid making other code use Target
+        }
+
+        public int TargetResultsIndex
+        {
+            get { return _targetResultsIndex; }
+        }
+
+        public int OriginalResultsIndex
+        {
+            get { return _originalResultsIndex; }
+
+        }
+
+        public void SetResultIndexes(int target, int original = -1, bool updateIfChanged = true)
+        {
+            bool update = target != _targetResultsIndex || original != _originalResultsIndex;
+            _targetResultsIndex = target;
+            _originalResultsIndex = original;
+            if (update && updateIfChanged)
+                _controller.OnResultsIndexChanged();
+        }
+
+        public NormalizeOption NormalizeOption
+        {
+            get { return StateProvider.AreaNormalizeOption; }
+            set
+            {
+                StateProvider.AreaNormalizeOption = value;
+            }
+        }
+
+        public IController Controller { get { return _controller; } }
+
+        public IFormView ShowingFormView { get { return _controller.FormView; } }
+
+        public IStateProvider StateProvider { get { return _stateProvider; } }
+
+        public ZedGraphControl GraphControl { get { return graphControl; } }
+
+        public IDocumentUIContainer DocumentUIContainer { get { return _documentContainer; } }
+
+        public void OnDocumentUIChanged(object sender, DocumentChangedEventArgs e)
+        {
+            _controller.OnDocumentChanged(e.DocumentPrevious, DocumentUIContainer.DocumentUI);
+            if(HasToolbar)
+                Toolbar.OnDocumentChanged(e.DocumentPrevious, DocumentUIContainer.DocumentUI);
+
+            UpdateUI();
+        }
+
+        private void GraphSummary_VisibleChanged(object sender, EventArgs e)
+        {
+            UpdateUI();
+        }
+
+        private void GraphSummary_KeyDown(object sender, KeyEventArgs e)
+        {
+            if (GraphPanes.First().HandleKeyDownEvent(sender, e))
+                return;
+
+            if (_controller.HandleKeyDownEvent(sender, e))
+                return;
+
+            switch (e.KeyCode)
+            {
+                case Keys.Escape:
+                    _documentContainer.FocusDocument();
+                    break;
+            }
+        }
+
+        public int CurveCount { get { return CountCurves(c => true); } }
+
+        public int CountCurves(Func<CurveItem, bool> isCounted)
+        {
+            return GraphPanes.Sum(pane => pane.CurveList.Count(isCounted));
+        }
+
+        internal IEnumerable<SummaryGraphPane> GraphPanes
+        {
+            get { return graphControl.MasterPane.PaneList.OfType<SummaryGraphPane>(); }
+            set
+            {
+                graphControl.MasterPane.PaneList.OfType<SummaryGraphPane>().ForEach(panel => panel.OnClose(EventArgs.Empty));
+                graphControl.MasterPane.PaneList.Clear();
+                graphControl.MasterPane.PaneList.AddRange(value);
+            }
+        }
+
+        public bool TryGetGraphPane<TPane>(out TPane pane) where TPane : class
+        {
+            pane = GraphPanes.FirstOrDefault() as TPane;
+            return (pane != null);
+        }
+
+        protected override string GetPersistentString()
+        {
+            return base.GetPersistentString() + '|' + _controller.GetType().Name + '|' + Type;
+        }
+
+        public IEnumerable<string> Categories
+        {
+            get { return GraphPanes.First().XAxis.Scale.TextLabels; }
+        }
+
+        public void UpdateUI(bool selectionChanged = true)
+        {
+            UpdateGraph(selectionChanged);
+            UpdateToolbar();
+        }
+
+        public void UpdateUIWithoutToolbar(bool selectionChanged = true)
+        {
+            UpdateGraph(selectionChanged);
+        }
+
+        private bool SplitterDistanceValid(double distance)
+        {
+            return distance > splitContainer.Panel1MinSize &&
+                   distance < splitContainer.Height - splitContainer.Panel2MinSize;
+        }
+
+        private void UpdateToolbar()
+        {
+            if (!Visible || IsDisposed || Toolbar == null || !SplitterDistanceValid(Toolbar.Height))
+                return;
+
+            if (!ReferenceEquals(DocumentUIContainer.Document, StateProvider.SelectionDocument))
+                return;
+
+            if (HasToolbar)
+            {
+                Toolbar.UpdateUI();
+                splitContainer.SplitterDistance = Toolbar.Height;
+                splitContainer.Panel1Collapsed = !_toolbar.Visible;
+            }
+            else
+            {
+                splitContainer.Panel1Collapsed = true;
+            }
+        }
+
+        public bool HasToolbar { get { return Toolbar != null && GraphPanes.Count() == 1 && GraphPanes.First().HasToolbar; } }
+
+        private void UpdateGraph(bool selectionChanged)
+        {
+            // Only worry about updates, if the graph is visible
+            // And make sure it is not disposed, since rendering happens on a timer
+            if (!Visible || IsDisposed)
+                return;
+
+            // Avoid updating when document container and state provider are out of sync
+            if (!ReferenceEquals(DocumentUIContainer.Document, StateProvider.SelectionDocument))
+                return;
+
+            var graphPanesCurrent = GraphPanes.ToArray();
+            _controller.OnUpdateGraph();
+            var graphPanes = GraphPanes.ToArray();
+
+            if (!graphPanesCurrent.SequenceEqual(graphPanes))
+            {
+                foreach (var pane in graphPanesCurrent)
+                {
+                    // Release any necessary resources from the old pane
+                    var disposable = pane as IDisposable;
+                    if (disposable != null)
+                        disposable.Dispose();   
+                }
+
+                // Layout the new pane
+                using (Graphics g = CreateGraphics())
+                {
+                    graphControl.MasterPane.SetLayout(g, PaneLayout.SingleColumn);
+                }                
+            }
+
+            foreach (var pane in graphPanes)
+            {
+                pane.UpdateGraph(selectionChanged);
+                GraphHelper.FormatGraphPane(pane);
+                GraphHelper.FormatFontSize(pane, Settings.Default.AreaFontSize);
+            }
+            graphControl.Invalidate();
+        }
+
+        private void graphControl_ContextMenuBuilder(ZedGraphControl sender, ContextMenuStrip menuStrip, Point mousePt, ZedGraphControl.ContextMenuObjectState objState)
+        {
+            _stateProvider.BuildGraphMenu(sender, menuStrip, mousePt, _controller);
+        }
+
+        private bool graphControl_MouseMoveEvent(ZedGraphControl sender, MouseEventArgs e)
+        {
+            var graphPane = GraphPaneFromPoint(e.Location);
+            if (graphPane == null)
+                return false;
+            if (sender != null && e.Button == sender.PanButtons && ModifierKeys == sender.PanModifierKeys)
+                graphPane.EnsureYMin();
+            return graphPane.HandleMouseMoveEvent(sender, e);
+        }
+
+        private void graphControl_MouseOutEvent(object sender, EventArgs e)
+        {
+            foreach(var pane in graphControl.MasterPane.PaneList)
+                (pane as SummaryGraphPane)?.HandleMouseOutEvent(sender, e);
+        }
+
+        private bool graphControl_MouseDownEvent(ZedGraphControl sender, MouseEventArgs e)
+        {
+            var graphPane = GraphPaneFromPoint(e.Location);
+            return null != graphPane && graphPane.HandleMouseDownEvent(sender, e);
+        }
+
+        private void graphControl_MouseClick(object sender, MouseEventArgs e)
+        {
+            var graphPane = GraphPaneFromPoint(e.Location);
+            if(graphPane != null)
+                graphPane.HandleMouseClick(sender, e);
+        }
+
+        private void graphControl_ZoomEvent(ZedGraphControl sender, ZoomState oldState, ZoomState newState, PointF mousePosition)
+        {
+            foreach (var pane in GraphPanes)
+            {
+                pane.EnsureYMin();
+            }
+        }
+
+        public SummaryGraphPane GraphPaneFromPoint(PointF point)
+        {
+            if (graphControl.MasterPane.PaneList.Count == 1)
+            {
+                return graphControl.MasterPane.PaneList[0] as SummaryGraphPane;
+            }
+            else
+            {
+                return graphControl.MasterPane.FindPane(point) as SummaryGraphPane;
+            }
+        }
+
+
+        protected override void OnClosed(EventArgs e)
+        {
+            _documentContainer.UnlistenUI(OnDocumentUIChanged);
+            foreach (var summaryGraphPane in GraphPanes)
+                summaryGraphPane.OnClose(e);
+        }
+
+        private void GraphSummary_Resize(object sender, EventArgs e)
+        {
+            // Apparently on Windows 7, a resize event may occur during InitializeComponent
+            foreach (var pane in GraphPanes)
+            {
+                pane.HandleResizeEvent();
+            }
+        }
+
+        public void DoUpdateGraph(IControllerSplit graphController, GraphTypeSummary graphType)
+        {
+            var paneKeys = CalcPaneKeys(graphType);
+
+            bool panesValid = paneKeys.SequenceEqual(GraphPanes.Select(pane => pane.PaneKey));
+            if (panesValid)
+            {
+                switch (graphType)
+                {
+                    case GraphTypeSummary.replicate:
+                        panesValid = GraphPanes.All(graphController.IsReplicatePane);
+                        break;
+                    case GraphTypeSummary.peptide:
+                        panesValid = GraphPanes.All(graphController.IsPeptidePane);
+                        break;
+                    case GraphTypeSummary.protein:
+                        panesValid = GraphPanes.All(graphController.IsIntensityPane);
+                        break;
+                }
+            }
+            if (panesValid)
+            {
+                return;
+            }
+
+            switch (graphType)
+            {
+                case GraphTypeSummary.replicate:
+                    GraphPanes = paneKeys.Select(graphController.CreateReplicatePane);
+                    break;
+                case GraphTypeSummary.peptide:
+                    GraphPanes = paneKeys.Select(graphController.CreatePeptidePane);
+                    break;
+                case GraphTypeSummary.protein:
+                    GraphPanes = paneKeys.Select(graphController.CreateIntensityPane);
+                    break;
+            }
+        }
+
+        public PaneKey[] CalcPaneKeys(GraphTypeSummary graphType)
+        {
+            PaneKey[] paneKeys = null;
+            if (Settings.Default.SplitChromatogramGraph)
+            {
+                if (graphType == GraphTypeSummary.replicate)
+                {
+                    var selectedTreeNode = StateProvider.SelectedNode as SrmTreeNode;
+                    if (null != selectedTreeNode)
+                    {
+                        TransitionGroupDocNode[] transitionGroups;
+                        bool transitionSelected = false;
+                        // ReSharper disable once CanBeReplacedWithTryCastAndCheckForNull
+                        if (selectedTreeNode.Model is PeptideDocNode)
+                        {
+                            transitionGroups = ((PeptideDocNode)selectedTreeNode.Model).TransitionGroups.ToArray();
+                        }
+                        // ReSharper disable once CanBeReplacedWithTryCastAndCheckForNull
+                        else if (selectedTreeNode.Model is TransitionGroupDocNode)
+                        {
+                            transitionGroups = new[] { (TransitionGroupDocNode)selectedTreeNode.Model };
+                        }
+                        else if (selectedTreeNode.Model is TransitionDocNode)
+                        {
+                            transitionGroups = new[] { (TransitionGroupDocNode)((SrmTreeNode)selectedTreeNode.Parent).Model };
+                            transitionSelected = true;
+                        }
+                        else
+                        {
+                            transitionGroups = new TransitionGroupDocNode[0];
+                        }
+                        if (transitionGroups.Length == 1)
+                        {
+                            if (GraphChromatogram.DisplayType == DisplayTypeChrom.all
+                                || (GraphChromatogram.DisplayType == DisplayTypeChrom.single && !transitionSelected))
+                            {
+                                var transitionGroup = transitionGroups[0];
+                                bool hasPrecursors = transitionGroup.Transitions.Any(transition => transition.IsMs1);
+                                bool hasProducts = transitionGroup.Transitions.Any(transition => !transition.IsMs1);
+                                if (hasPrecursors && hasProducts && !IsOptimization(transitionGroup))
+                                {
+                                    paneKeys = new[] { PaneKey.PRECURSORS, PaneKey.PRODUCTS };
+                                }
+                            }
+                        }
+                        else if (transitionGroups.Length > 1)
+                        {
+                            paneKeys = transitionGroups.Select(group => new PaneKey(@group))
+                                .Distinct().ToArray();
+                        }
+                    }
+                }
+                else
+                {
+                    IEnumerable<PeptideGroupDocNode> moleculeGroups = StateProvider.SelectionDocument.MoleculeGroups;
+                    if (AreaGraphController.AreaScope == AreaScope.protein)
+                    {
+                        var peptideGroupDocNode = (StateProvider.SelectedNode as SrmTreeNode)
+                            ?.GetNodeOfType<PeptideGroupTreeNode>()?.DocNode;
+                        if (peptideGroupDocNode != null)
+                        {  
+                            moleculeGroups = new[] { peptideGroupDocNode };
+                        }
+                    }
+
+                    paneKeys = moleculeGroups
+                        .SelectMany(group => group.Peptides.SelectMany(peptide => peptide.TransitionGroups
+                            .Select(tg => tg.LabelType)))
+                        .Distinct().Select(labelType => new PaneKey(labelType)).ToArray();
+                }
+            }
+            paneKeys = paneKeys ?? new[] { PaneKey.DEFAULT };
+            Array.Sort(paneKeys);
+            return paneKeys;
+        }
+
+        private static bool IsOptimization(TransitionGroupDocNode nodeTranGroup)
+        {
+            if (nodeTranGroup.Transitions.Any(nodeTran => nodeTran.IsMs1 && nodeTran.ChromInfos.Any()))
+                return false;
+
+            var steps = nodeTranGroup.ChromInfos.Select(info => info.OptimizationStep).OrderBy(step => step).ToArray();
+            if (steps.Length <= 1)
+                return false;
+
+            for (var i = 0; i < steps.Length - 1; i++)
+            {
+                if (steps[i] != steps[i + 1] - 1)
+                    return false;
+            }
+
+            return true;
+        }
+    }
+
+    [Flags]
+    public enum GraphTypeSummary
+    {
+        invalid = 0,
+        replicate = 1,
+        peptide = 1 << 1,
+        score_to_run_regression = 1 << 2,
+        schedule = 1 << 3,
+        run_to_run_regression = 1 << 4,
+        histogram = 1 << 5,
+        histogram2d = 1 << 6,
+        detections = 1 << 7,
+        detections_histogram = 1 << 8,
+        protein = 1 << 9
+    }
+
+    public static class Extensions
+    {
+        public static string CustomToString(this GraphTypeSummary type)
+        {
+            switch (type)
+            {
+                case GraphTypeSummary.invalid:
+                    return string.Empty;
+                case GraphTypeSummary.replicate:
+                    return GraphsResources.Extensions_CustomToString_Replicate_Comparison;
+                case GraphTypeSummary.peptide:
+                    return GraphsResources.Extensions_CustomToString_Peptide_Comparison;
+                case GraphTypeSummary.protein:
+                    return Resources.Extensions_CustomToString_Protein_Expression;
+                case GraphTypeSummary.score_to_run_regression:
+                    return GraphsResources.Extensions_CustomToString_Score_To_Run_Regression;
+                case GraphTypeSummary.schedule:
+                    return GraphsResources.Extensions_CustomToString_Scheduling;
+                case GraphTypeSummary.run_to_run_regression:
+                    return GraphsResources.Extensions_CustomToString_Run_To_Run_Regression;
+                case GraphTypeSummary.histogram:
+                    return GraphsResources.Extensions_CustomToString_Histogram;
+                case GraphTypeSummary.histogram2d:
+                    return GraphsResources.Extensions_CustomToString__2D_Histogram;
+                case GraphTypeSummary.detections:
+                    return GraphsResources.Extensions_CustomToString_Detections_Replicates;
+                case GraphTypeSummary.detections_histogram:
+                    return GraphsResources.Extensions_CustomToString_Detections_Histogram;
+                default:
+                    return string.Empty;
+            }
+        }
+    }
+}