<<<<<<< HEAD
﻿/*
 * Original author: Brendan MacLean <brendanx .at. u.washington.edu>,
 *                  MacCoss Lab, Department of Genome Sciences, UW
 *
 * Copyright 2009 University of Washington - Seattle, WA
 * 
 * Licensed under the Apache License, Version 2.0 (the "License");
 * you may not use this file except in compliance with the License.
 * You may obtain a copy of the License at
 *
 *     http://www.apache.org/licenses/LICENSE-2.0
 *
 * Unless required by applicable law or agreed to in writing, software
 * distributed under the License is distributed on an "AS IS" BASIS,
 * WITHOUT WARRANTIES OR CONDITIONS OF ANY KIND, either express or implied.
 * See the License for the specific language governing permissions and
 * limitations under the License.
 */

using System;
using System.Collections.Generic;
using System.Drawing;
using System.Linq;
using System.Text;
using pwiz.Common.SystemUtil;
using pwiz.MSGraph;
using pwiz.Skyline.Model;
using pwiz.Skyline.Model.Lib;
using pwiz.Skyline.Properties;
using pwiz.Skyline.Util;
using pwiz.Skyline.Util.Extensions;
using ZedGraph;

namespace pwiz.Skyline.Controls.Graphs
{
    public class SpectrumGraphItem : AbstractSpectrumGraphItem
    {
        public TransitionGroupDocNode TransitionGroupNode { get; private set; }
        private TransitionDocNode TransitionNode { get; set; }
        public string LibraryName { get; private set; }

        public SpectrumGraphItem(TransitionGroupDocNode transitionGroupNode, TransitionDocNode transition,
                                 LibraryRankedSpectrumInfo spectrumInfo, string libName) : base(spectrumInfo)
        {
            TransitionGroupNode = transitionGroupNode;
            TransitionNode = transition;
            LibraryName = libName;
        }

        protected override bool IsMatch(double predictedMz)
        {
            return ((TransitionNode != null) && (predictedMz == TransitionNode.Mz));
        }

        public static string GetTitle(TransitionGroupDocNode transitionGroupDocNode, IsotopeLabelType labelType)
        {
            string libraryNamePrefix = string.Empty;
            //if (!string.IsNullOrEmpty(libraryNamePrefix))
            //    libraryNamePrefix += @" - ";

            TransitionGroup transitionGroup = transitionGroupDocNode.TransitionGroup;
            string sequence = transitionGroup.Peptide.IsCustomMolecule
                ? transitionGroupDocNode.CustomMolecule.DisplayName
                : transitionGroup.Peptide.Target.Sequence;
            var charge = transitionGroup.PrecursorAdduct.ToString(); // Something like "2" or "-3" for protonation, or "[M+Na]" for small molecules
            if (transitionGroup.Peptide.IsCustomMolecule)
            {
                return labelType.IsLight
                    ? string.Format(@"{0}{1}{2}", libraryNamePrefix, transitionGroup.Peptide.CustomMolecule.DisplayName, charge)
                    : string.Format(@"{0}{1}{2} ({3})", libraryNamePrefix, sequence, charge, labelType);
            }
            return labelType.IsLight
                ? string.Format(Resources.SpectrumGraphItem_Title__0__1__Charge__2__, libraryNamePrefix, sequence, charge)
                : string.Format(Resources.SpectrumGraphItem_Title__0__1__Charge__2__3__, libraryNamePrefix, sequence, charge, labelType);
        }

        public override string Title
        {
            get { return GetTitle(TransitionGroupNode, SpectrumInfo.LabelType); }
        }
    }
    
    public abstract class AbstractSpectrumGraphItem : AbstractMSGraphItem
    {
        private const string FONT_FACE = "Arial";
        private static readonly Color COLOR_A = Color.YellowGreen;
        private static readonly Color COLOR_X = Color.Green;
        private static readonly Color COLOR_B = Color.BlueViolet;
        private static readonly Color COLOR_Y = Color.Blue;
        private static readonly Color COLOR_C = Color.Orange;
        private static readonly Color COLOR_Z = Color.OrangeRed;
        private static readonly Color COLOR_OTHER_IONS = Color.DodgerBlue; // Other ion types, as in small molecule
        private static readonly Color COLOR_PRECURSOR = Color.DarkCyan;
        private static readonly Color COLOR_NONE = COLOR_A;
        public static readonly Color COLOR_SELECTED = Color.Red;

        private readonly Dictionary<double, LibraryRankedSpectrumInfo.RankedMI> _ionMatches;
        public LibraryRankedSpectrumInfo SpectrumInfo { get; protected set; }
        public int PeaksCount { get { return SpectrumInfo.Peaks.Count; } }
        public int PeaksMatchedCount { get { return SpectrumInfo.PeaksMatched.Count(); } }
        public int PeaksRankedCount { get { return SpectrumInfo.PeaksRanked.Count(); } }
        public ICollection<IonType> ShowTypes { get; set; }
        public ICollection<int> ShowCharges { get; set; } // List of absolute charge values to display CONSIDER(bspratt): may want finer per-adduct control for small mol use
        public bool ShowRanks { get; set; }
        public bool ShowMz { get; set; }
        public bool ShowObservedMz { get; set; }
        public bool ShowDuplicates { get; set; }
        public float FontSize { get; set; }
        public bool Invert { get; set; }

        // ReSharper disable InconsistentNaming
        private FontSpec _fontSpecA;
        private FontSpec FONT_SPEC_A { get { return GetFontSpec(COLOR_A, ref _fontSpecA); } }
        private FontSpec _fontSpecX;
        private FontSpec FONT_SPEC_X { get { return GetFontSpec(COLOR_X, ref _fontSpecX); } }
        private FontSpec _fontSpecB;
        private FontSpec FONT_SPEC_B { get { return GetFontSpec(COLOR_B, ref _fontSpecB); } }
        private FontSpec _fontSpecY;
        private FontSpec FONT_SPEC_Y { get { return GetFontSpec(COLOR_Y, ref _fontSpecY); } }
        private FontSpec _fontSpecC;
        private FontSpec FONT_SPEC_C { get { return GetFontSpec(COLOR_C, ref _fontSpecC); } }
        private FontSpec _fontSpecZ;
        private FontSpec FONT_SPEC_PRECURSOR { get { return GetFontSpec(COLOR_PRECURSOR, ref _fontSpecPrecursor); } }
        private FontSpec _fontSpecPrecursor;
        private FontSpec FONT_SPEC_Z { get { return GetFontSpec(COLOR_Z, ref _fontSpecZ); } }
        private FontSpec _fontSpecOtherIons;
        private FontSpec FONT_SPEC_OTHER_IONS { get { return GetFontSpec(COLOR_OTHER_IONS, ref _fontSpecOtherIons); } } // Small molecule fragments etc
        private FontSpec _fontSpecNone;
        private FontSpec FONT_SPEC_NONE { get { return GetFontSpec(COLOR_NONE, ref _fontSpecNone); } }
        private FontSpec _fontSpecSelected;
        private FontSpec FONT_SPEC_SELECTED { get { return GetFontSpec(COLOR_SELECTED, ref _fontSpecSelected); } }
        // ReSharper restore InconsistentNaming

        protected AbstractSpectrumGraphItem(LibraryRankedSpectrumInfo spectrumInfo)
        {
            SpectrumInfo = spectrumInfo;
            _ionMatches = new Dictionary<double, LibraryRankedSpectrumInfo.RankedMI>();
            foreach (var rmi in spectrumInfo.PeaksMatched)
            {
                _ionMatches[rmi.ObservedMz] = rmi;
            }

            // Default values
            FontSize = 10;
            LineWidth = 1;
        }

        protected abstract bool IsMatch(double predictedMz);

        private static FontSpec CreateFontSpec(Color color, float size)
        {
            return new FontSpec(FONT_FACE, size, color, false, false, false) { Border = { IsVisible = false }, Fill = new Fill(Color.FromArgb(180, Color.White)) };
        }

        private FontSpec GetFontSpec(Color color, ref FontSpec fontSpec)
        {
            return fontSpec ?? (fontSpec = CreateFontSpec(color, FontSize));
        }

        public override void CustomizeCurve(CurveItem curveItem)
        {
            ((LineItem)curveItem).Line.Width = LineWidth;
        }

        public override IPointList Points
        {
            get
            {
                var intensities = Invert
                    ? SpectrumInfo.Intensities.Select(i => -i).ToArray()
                    : SpectrumInfo.Intensities.ToArray();

                return new PointPairList(SpectrumInfo.MZs.ToArray(), intensities);
            }
        }

        public override void AddPreCurveAnnotations(MSGraphPane graphPane, Graphics g, MSPointList pointList, GraphObjList annotations)
        {
            // Do nothing
        }

        private static Color InvertColor(Color color)
        {
            var hsb = HSBColor.FromRGB(color);
            hsb.H += 64;
            return HSBColor.ToRGB(hsb);
        }
        
        public override void AddAnnotations(MSGraphPane graphPane, Graphics g, MSPointList pointList, GraphObjList annotations)
        {
            // ReSharper disable UseObjectOrCollectionInitializer
            foreach (var rmi in SpectrumInfo.PeaksMatched)
            {
                if (!IsVisibleIon(rmi))
                    continue;

                var matchedIon = rmi.MatchedIons.First(IsVisibleIon);

                Color color;
                switch (matchedIon.IonType)
                {
                    default: color = COLOR_NONE; break;
                    case IonType.a: color = COLOR_A; break;
                    case IonType.x: color = COLOR_X; break;
                    case IonType.b: color = COLOR_B; break;
                    case IonType.y: color = COLOR_Y; break;
                    case IonType.c: color = COLOR_C; break;
                    case IonType.z: color = COLOR_Z; break;
                    case IonType.custom: color = (rmi.Rank > 0) ? COLOR_OTHER_IONS : COLOR_NONE; break; // Small molecule fragments - only color if ranked
                    case IonType.precursor: color = COLOR_PRECURSOR; break;
                }

                if (Invert)
                    color = InvertColor(color);

                if (rmi.MatchedIons.Any(mfi => IsMatch(mfi.PredictedMz)))
                {
                    color = COLOR_SELECTED;
                }

                double mz = rmi.ObservedMz;
                var intensity = Invert ? -rmi.Intensity : rmi.Intensity;
                var stick = new LineObj(color, mz, intensity, mz, 0);
                stick.IsClippedToChartRect = true;
                stick.Location.CoordinateFrame = CoordType.AxisXYScale;
                stick.Line.Width = LineWidth + 1;
                annotations.Add(stick);
            }
            //ReSharper restore UseObjectOrCollectionInitializer
        }

        public override PointAnnotation AnnotatePoint(PointPair point)
        {
            LibraryRankedSpectrumInfo.RankedMI rmi;
            if (!_ionMatches.TryGetValue(point.X, out rmi) || !IsVisibleIon(rmi))
                return null;

            var matchedIon = rmi.MatchedIons.First(IsVisibleIon);

            FontSpec fontSpec;
            switch (matchedIon.IonType)
            {
                default: fontSpec = FONT_SPEC_NONE; break;
                case IonType.a: fontSpec = FONT_SPEC_A; break;
                case IonType.x: fontSpec = FONT_SPEC_X; break;
                case IonType.b: fontSpec = FONT_SPEC_B; break;
                case IonType.y: fontSpec = FONT_SPEC_Y; break;
                case IonType.c: fontSpec = FONT_SPEC_C; break;
                case IonType.z: fontSpec = FONT_SPEC_Z; break;
                case IonType.custom:
                    {
                    if (rmi.Rank == 0 && !rmi.HasAnnotations)
                        return null; // Small molecule fragments - only force annotation if ranked
                    fontSpec = FONT_SPEC_OTHER_IONS;
                    }
                    break;
                case IonType.precursor: fontSpec = FONT_SPEC_PRECURSOR; break;
            }
            if (rmi.MatchedIons.Any(mfi => IsMatch(mfi.PredictedMz)))
                fontSpec = FONT_SPEC_SELECTED;
            if (Invert)
            {
                fontSpec = fontSpec.Clone();
                fontSpec.FontColor = InvertColor(fontSpec.FontColor);
            }
                
            return new PointAnnotation(GetLabel(rmi), fontSpec, rmi.Rank);
        }

        public IEnumerable<string> IonLabels
        {
            get
            {
                foreach (var rmi in _ionMatches.Values)
                    yield return GetLabel(rmi);
            }
        }
       
        private string GetLabel(LibraryRankedSpectrumInfo.RankedMI rmi)
        {
            // Show the m/z values in the labels, if multiple should be visible, and
            // they have different display values.
            bool showMzInLabel = ShowMz &&
                                 rmi.MatchedIons.Where(IsVisibleIon)
                                     .Select(mfi => GetDisplayMz(mfi.PredictedMz))
                                     .Distinct()
                                     .Count() > 1;
                
            StringBuilder sb = new StringBuilder();
            foreach (var mfi in rmi.MatchedIons.Where(IsVisibleIon))
            {
                if (sb.Length > 0)
                    sb.AppendLine();

                sb.Append(GetLabel(mfi, sb.Length == 0 ? rmi.Rank : 0, showMzInLabel));
            }
            // If predicted m/z should be displayed, but hasn't been yet, then display now.
            if (ShowMz && !showMzInLabel)
            {
                sb.AppendLine().Append(GetDisplayMz(rmi.MatchedIons.First().PredictedMz));
            }
            // If showing observed m/z, and it is different from the predicted m/z, then display it last.
            if (ShowObservedMz)
            {
                sb.AppendLine().Append(GetDisplayMz(rmi.ObservedMz));
            }
            return sb.ToString();
        }

        private string GetLabel(MatchedFragmentIon mfi, int rank, bool showMz)
        {
            var label = new StringBuilder(string.IsNullOrEmpty(mfi.FragmentName) ? mfi.IonType.GetLocalizedString() : mfi.FragmentName);
            if (string.IsNullOrEmpty(mfi.FragmentName) && !Transition.IsPrecursor(mfi.IonType))
                label.Append(mfi.Ordinal.ToString(LocalizationHelper.CurrentCulture));
            if (mfi.Losses != null)
            {
                label.Append(@" -");
                label.Append(Math.Round(mfi.Losses.Mass, 1));
            }
            var chargeIndicator = mfi.Charge.Equals(Adduct.SINGLY_PROTONATED) ? string.Empty : Transition.GetChargeIndicator(mfi.Charge);
            label.Append(chargeIndicator);
            if (showMz)
                label.Append(string.Format(@" = {0:F01}", mfi.PredictedMz));
            if (rank > 0 && ShowRanks)
                label.Append(TextUtil.SEPARATOR_SPACE).Append(string.Format(@"({0})",string.Format(Resources.AbstractSpectrumGraphItem_GetLabel_rank__0__, rank)));
            return label.ToString();
        }

        private double GetDisplayMz(double mz)
        {
            // Try to show enough decimal places to distinguish by tolerance
            int places = 1;
            while (places < 4 && ((int) (SpectrumInfo.Tolerance*Math.Pow(10, places))) == 0)
                places++;
            return Math.Round(mz, places);
        }

        private bool IsVisibleIon(LibraryRankedSpectrumInfo.RankedMI rmi)
        {
            bool singleIon = (rmi.MatchedIons.Count == 1);
            if (ShowDuplicates && singleIon)
                return false;
            return rmi.MatchedIons.Any(IsVisibleIon);
        }

        private bool IsVisibleIon(MatchedFragmentIon mfi)
        {
            // Show precursor ions when they are supposed to be shown, regardless of charge
            // N.B. for fragments, we look at abs value of charge. CONSIDER(bspratt): for small mol libs we may want finer per-adduct control
            return mfi.Ordinal > 0 && ShowTypes.Contains(mfi.IonType) &&
                (mfi.IonType == IonType.precursor || ShowCharges.Contains(Math.Abs(mfi.Charge.AdductCharge)));
        }
    }

    public sealed class UnavailableMSGraphItem : NoDataMSGraphItem
    {
        public UnavailableMSGraphItem() : base(Resources.UnavailableMSGraphItem_UnavailableMSGraphItem_Spectrum_information_unavailable)
        {
        }
    }

    public class NoDataMSGraphItem : AbstractMSGraphItem
    {
        private readonly string _title;

        public NoDataMSGraphItem(string title)
        {
            _title = title;
        }

        public override string Title { get { return _title; } }

        public override PointAnnotation AnnotatePoint(PointPair point)
        {
            return null;
        }

        public override void AddAnnotations(MSGraphPane graphPane, Graphics g, MSPointList pointList, GraphObjList annotations)
        {
            // Do nothing
        }

        public override void AddPreCurveAnnotations(MSGraphPane graphPane, Graphics g, MSPointList pointList, GraphObjList annotations)
        {
            // Do nothing
        }

        public override IPointList Points
        {
            get
            {
                return new PointPairList(new double[0], new double[0]);
            }
        }
    }

    public class ExceptionMSGraphItem : NoDataMSGraphItem
    {
        public ExceptionMSGraphItem(Exception exception) : base(exception.Message)
        {
            Exception = exception;
        }

        public Exception Exception { get; }
    }

    public abstract class AbstractMSGraphItem : IMSGraphItemExtended
    {
        public abstract string Title { get; }
        public abstract PointAnnotation AnnotatePoint(PointPair point);
        public abstract void AddAnnotations(MSGraphPane graphPane, Graphics g,
                                            MSPointList pointList, GraphObjList annotations);
        public abstract void AddPreCurveAnnotations(MSGraphPane graphPane, Graphics g,
                                            MSPointList pointList, GraphObjList annotations);
        public abstract IPointList Points { get; }

        public virtual Color Color
        {
            get { return Color.Gray; }
        }

        public float LineWidth { get; set; }

        public virtual void CustomizeCurve(CurveItem curveItem)
        {
            // Do nothing by default            
        }

        public MSGraphItemType GraphItemType
        {
            get { return MSGraphItemType.spectrum; }
        }

        public virtual MSGraphItemDrawMethod GraphItemDrawMethod
        {
            get { return MSGraphItemDrawMethod.stick; }
        }

        public void CustomizeYAxis(Axis axis)
        {
            CustomizeAxis(axis, Resources.AbstractMSGraphItem_CustomizeYAxis_Intensity);
        }

        public void CustomizeXAxis(Axis axis)
        {
            CustomizeAxis(axis, Resources.AbstractMSGraphItem_CustomizeXAxis_MZ);
        }

        private static void CustomizeAxis(Axis axis, string title)
        {
            axis.Title.FontSpec.Family = @"Arial";
            axis.Title.FontSpec.Size = 14;
            axis.Color = axis.Title.FontSpec.FontColor = Color.Black;
            axis.Title.FontSpec.Border.IsVisible = false;
            SetAxisText(axis, title);
        }

        /// <summary>
        /// Sets the title text of an axis, ensuring that it is italicized, if the text is "m/z".
        /// Someone actually reported a reviewer of a manuscript mentioning that the m/z axis
        /// title should be in italics.
        /// </summary>
        public static void SetAxisText(Axis axis, string title)
        {
            if (string.Equals(title, @"m/z"))
                axis.Title.FontSpec.IsItalic = true;
            axis.Title.Text = title;
        }
    }
}
=======
﻿/*
 * Original author: Brendan MacLean <brendanx .at. u.washington.edu>,
 *                  MacCoss Lab, Department of Genome Sciences, UW
 *
 * Copyright 2009 University of Washington - Seattle, WA
 * 
 * Licensed under the Apache License, Version 2.0 (the "License");
 * you may not use this file except in compliance with the License.
 * You may obtain a copy of the License at
 *
 *     http://www.apache.org/licenses/LICENSE-2.0
 *
 * Unless required by applicable law or agreed to in writing, software
 * distributed under the License is distributed on an "AS IS" BASIS,
 * WITHOUT WARRANTIES OR CONDITIONS OF ANY KIND, either express or implied.
 * See the License for the specific language governing permissions and
 * limitations under the License.
 */
using System;
using System.Collections.Generic;
using System.Drawing;
using System.Linq;
using System.Text;
using pwiz.Common.SystemUtil;
using pwiz.MSGraph;
using pwiz.Skyline.Model;
using pwiz.Skyline.Model.Lib;
using ZedGraph;
using pwiz.Skyline.Properties;
using pwiz.Skyline.Util;
using pwiz.Skyline.Util.Extensions;

namespace pwiz.Skyline.Controls.Graphs
{
    public class SpectrumGraphItem : AbstractSpectrumGraphItem
    {
        private TransitionGroupDocNode TransitionGroupNode { get; set; }
        private TransitionDocNode TransitionNode { get; set; }
        public string LibraryName { get; private set; }

        public SpectrumGraphItem(TransitionGroupDocNode transitionGroupNode, TransitionDocNode transition,
                                 LibraryRankedSpectrumInfo spectrumInfo, string libName) : base(spectrumInfo)
        {
            TransitionGroupNode = transitionGroupNode;
            TransitionNode = transition;
            LibraryName = libName;
        }

        protected override bool IsMatch(double predictedMz)
        {
            return ((TransitionNode != null) && (predictedMz == TransitionNode.Mz));
        }

        public override string Title
        {
            get
            {
                string libraryNamePrefix = LibraryName;
                if (!string.IsNullOrEmpty(libraryNamePrefix))
                    libraryNamePrefix += @" - ";

                TransitionGroup transitionGroup = TransitionGroupNode.TransitionGroup;
                string sequence = transitionGroup.Peptide.IsCustomMolecule
                    ? TransitionGroupNode.CustomMolecule.DisplayName
                    : transitionGroup.Peptide.Target.Sequence;
                var charge = transitionGroup.PrecursorAdduct.ToString(); // Something like "2" or "-3" for protonation, or "[M+Na]" for small molecules
                var labelType = SpectrumInfo.LabelType;
                if (transitionGroup.Peptide.IsCustomMolecule)
                {
                    return labelType.IsLight
                        ? string.Format(@"{0}{1}{2}", libraryNamePrefix, transitionGroup.Peptide.CustomMolecule.DisplayName, charge)
                        : string.Format(@"{0}{1}{2} ({3})", libraryNamePrefix, sequence, charge, labelType);
                }
                return labelType.IsLight
                    ? string.Format(Resources.SpectrumGraphItem_Title__0__1__Charge__2__, libraryNamePrefix, sequence, charge)
                    : string.Format(Resources.SpectrumGraphItem_Title__0__1__Charge__2__3__, libraryNamePrefix, sequence, charge, labelType);
            }
        }
    }
    
    public abstract class AbstractSpectrumGraphItem : AbstractMSGraphItem
    {
        private const string FONT_FACE = "Arial";
        private static readonly Color COLOR_A = Color.YellowGreen;
        private static readonly Color COLOR_X = Color.Green;
        private static readonly Color COLOR_B = Color.BlueViolet;
        private static readonly Color COLOR_Y = Color.Blue;
        private static readonly Color COLOR_C = Color.Orange;
        private static readonly Color COLOR_Z = Color.OrangeRed;
        private static readonly Color COLOR_OTHER_IONS = Color.DodgerBlue; // Other ion types, as in small molecule
        private static readonly Color COLOR_PRECURSOR = Color.DarkCyan;
        private static readonly Color COLOR_NONE = Color.Gray;
        public static readonly Color COLOR_SELECTED = Color.Red;

        private readonly Dictionary<double, LibraryRankedSpectrumInfo.RankedMI> _ionMatches;
        protected LibraryRankedSpectrumInfo SpectrumInfo { get; set; }
        public int PeaksCount { get { return SpectrumInfo.Peaks.Count; } }
        public int PeaksMatchedCount { get { return SpectrumInfo.PeaksMatched.Count(); } }
        public int PeaksRankedCount { get { return SpectrumInfo.PeaksRanked.Count(); } }
        public ICollection<IonType> ShowTypes { get; set; }
        public ICollection<int> ShowCharges { get; set; } // List of absolute charge values to display CONSIDER(bspratt): may want finer per-adduct control for small mol use
        public bool ShowRanks { get; set; }
        public bool ShowScores { get; set; }
        public bool ShowMz { get; set; }
        public bool ShowObservedMz { get; set; }
        public bool ShowDuplicates { get; set; }
        public float FontSize { get; set; }

        // ReSharper disable InconsistentNaming
        private FontSpec _fontSpecA;
        private FontSpec FONT_SPEC_A { get { return GetFontSpec(COLOR_A, ref _fontSpecA); } }
        private FontSpec _fontSpecX;
        private FontSpec FONT_SPEC_X { get { return GetFontSpec(COLOR_X, ref _fontSpecX); } }
        private FontSpec _fontSpecB;
        private FontSpec FONT_SPEC_B { get { return GetFontSpec(COLOR_B, ref _fontSpecB); } }
        private FontSpec _fontSpecY;
        private FontSpec FONT_SPEC_Y { get { return GetFontSpec(COLOR_Y, ref _fontSpecY); } }
        private FontSpec _fontSpecC;
        private FontSpec FONT_SPEC_C { get { return GetFontSpec(COLOR_C, ref _fontSpecC); } }
        private FontSpec _fontSpecZ;
        private FontSpec FONT_SPEC_PRECURSOR { get { return GetFontSpec(COLOR_PRECURSOR, ref _fontSpecPrecursor); } }
        private FontSpec _fontSpecPrecursor;
        private FontSpec FONT_SPEC_Z { get { return GetFontSpec(COLOR_Z, ref _fontSpecZ); } }
        private FontSpec _fontSpecOtherIons;
        private FontSpec FONT_SPEC_OTHER_IONS { get { return GetFontSpec(COLOR_OTHER_IONS, ref _fontSpecOtherIons); } } // Small molecule fragments etc
        private FontSpec _fontSpecNone;
        private FontSpec FONT_SPEC_NONE { get { return GetFontSpec(COLOR_NONE, ref _fontSpecNone); } }
        private FontSpec _fontSpecSelected;
        private FontSpec FONT_SPEC_SELECTED { get { return GetFontSpec(COLOR_SELECTED, ref _fontSpecSelected); } }
        // ReSharper restore InconsistentNaming

        protected AbstractSpectrumGraphItem(LibraryRankedSpectrumInfo spectrumInfo)
        {
            SpectrumInfo = spectrumInfo;
            _ionMatches = new Dictionary<double, LibraryRankedSpectrumInfo.RankedMI>();
            foreach (var rmi in spectrumInfo.PeaksMatched)
            {
                _ionMatches[rmi.ObservedMz] = rmi;
            }

            // Default values
            FontSize = 10;
            LineWidth = 1;
        }

        protected abstract bool IsMatch(double predictedMz);

        private static FontSpec CreateFontSpec(Color color, float size)
        {
            return new FontSpec(FONT_FACE, size, color, false, false, false) { Border = { IsVisible = false }, Fill = new Fill(Color.FromArgb(180, Color.White)) };
        }

        private FontSpec GetFontSpec(Color color, ref FontSpec fontSpec)
        {
            return fontSpec ?? (fontSpec = CreateFontSpec(color, FontSize));
        }

        public override void CustomizeCurve(CurveItem curveItem)
        {
            ((LineItem)curveItem).Line.Width = LineWidth;
        }

        public override IPointList Points
        {
            get
            {
                return new PointPairList(SpectrumInfo.MZs.ToArray(),
                                         SpectrumInfo.Intensities.ToArray());
            }
        }

        public override void AddPreCurveAnnotations(MSGraphPane graphPane, Graphics g, MSPointList pointList, GraphObjList annotations)
        {
            // Do nothing
        }
        
        public override void AddAnnotations(MSGraphPane graphPane, Graphics g, MSPointList pointList, GraphObjList annotations)
        {
            // ReSharper disable UseObjectOrCollectionInitializer
            foreach (var rmi in SpectrumInfo.PeaksMatched)
            {
                if (!IsVisibleIon(rmi))
                    continue;

                var matchedIon = rmi.MatchedIons.First(IsVisibleIon);

                Color color;
                switch (matchedIon.IonType)
                {
                    default: color = COLOR_NONE; break;
                    case IonType.a: color = COLOR_A; break;
                    case IonType.x: color = COLOR_X; break;
                    case IonType.b: color = COLOR_B; break;
                    case IonType.y: color = COLOR_Y; break;
                    case IonType.c: color = COLOR_C; break;
                    case IonType.z: color = COLOR_Z; break;
                    case IonType.custom: color = (rmi.Rank > 0) ? COLOR_OTHER_IONS : COLOR_NONE; break; // Small molecule fragments - only color if ranked
                    case IonType.precursor: color = COLOR_PRECURSOR; break;
                }

                if (rmi.MatchedIons.Any(mfi => IsMatch(mfi.PredictedMz)))
                {
                    color = COLOR_SELECTED;
                }

                double mz = rmi.ObservedMz;
                var stick = new LineObj(color, mz, rmi.Intensity, mz, 0);
                stick.IsClippedToChartRect = true;
                stick.Location.CoordinateFrame = CoordType.AxisXYScale;
                stick.Line.Width = LineWidth + 1;
                annotations.Add(stick);
            }
            //ReSharper restore UseObjectOrCollectionInitializer

            if (ShowScores && SpectrumInfo.Score.HasValue)
            {
                var text = new TextObj(
                    string.Format(LocalizationHelper.CurrentCulture, Resources.AbstractSpectrumGraphItem_AddAnnotations_, SpectrumInfo.Score),
                    0.01, 0, CoordType.ChartFraction, AlignH.Left, AlignV.Top)
                {
                    IsClippedToChartRect = true,
                    ZOrder = ZOrder.E_BehindCurves,
                    FontSpec = GraphSummary.CreateFontSpec(Color.Black),
                };
                annotations.Add(text);
            }
        }

        public override PointAnnotation AnnotatePoint(PointPair point)
        {
            LibraryRankedSpectrumInfo.RankedMI rmi;
            if (!_ionMatches.TryGetValue(point.X, out rmi) || !IsVisibleIon(rmi))
                return null;

            var matchedIon = rmi.MatchedIons.First(IsVisibleIon);

            FontSpec fontSpec;
            switch (matchedIon.IonType)
            {
                default: fontSpec = FONT_SPEC_NONE; break;
                case IonType.a: fontSpec = FONT_SPEC_A; break;
                case IonType.x: fontSpec = FONT_SPEC_X; break;
                case IonType.b: fontSpec = FONT_SPEC_B; break;
                case IonType.y: fontSpec = FONT_SPEC_Y; break;
                case IonType.c: fontSpec = FONT_SPEC_C; break;
                case IonType.z: fontSpec = FONT_SPEC_Z; break;
                case IonType.custom:
                    {
                    if (rmi.Rank == 0 && !rmi.HasAnnotations)
                        return null; // Small molecule fragments - only force annotation if ranked
                    fontSpec = FONT_SPEC_OTHER_IONS;
                    }
                    break;
                case IonType.precursor: fontSpec = FONT_SPEC_PRECURSOR; break;
            }
            if (rmi.MatchedIons.Any(mfi => IsMatch(mfi.PredictedMz)))
                fontSpec = FONT_SPEC_SELECTED;
            return new PointAnnotation(GetLabel(rmi), fontSpec, rmi.Rank);
        }

        public IEnumerable<string> IonLabels
        {
            get
            {
                foreach (var rmi in _ionMatches.Values)
                    yield return GetLabel(rmi);
            }
        }
       
        private string GetLabel(LibraryRankedSpectrumInfo.RankedMI rmi)
        {
            // Show the m/z values in the labels, if multiple should be visible, and
            // they have different display values.
            bool showMzInLabel = ShowMz &&
                                 rmi.MatchedIons.Where(IsVisibleIon)
                                     .Select(mfi => GetDisplayMz(mfi.PredictedMz))
                                     .Distinct()
                                     .Count() > 1;
                
            StringBuilder sb = new StringBuilder();
            foreach (var mfi in rmi.MatchedIons.Where(IsVisibleIon))
            {
                if (sb.Length > 0)
                    sb.AppendLine();

                sb.Append(GetLabel(mfi, sb.Length == 0 ? rmi.Rank : 0, showMzInLabel));
            }
            // If predicted m/z should be displayed, but hasn't been yet, then display now.
            if (ShowMz && !showMzInLabel)
            {
                sb.AppendLine().Append(GetDisplayMz(rmi.MatchedIons.First().PredictedMz));
            }
            // If showing observed m/z, and it is different from the predicted m/z, then display it last.
            if (ShowObservedMz)
            {
                sb.AppendLine().Append(GetDisplayMz(rmi.ObservedMz));
            }
            return sb.ToString();
        }

        private string GetLabel(MatchedFragmentIon mfi, int rank, bool showMz)
        {
            var label = new StringBuilder(string.IsNullOrEmpty(mfi.FragmentName) ? mfi.IonType.GetLocalizedString() : mfi.FragmentName);
            if (string.IsNullOrEmpty(mfi.FragmentName) && !Transition.IsPrecursor(mfi.IonType))
                label.Append(mfi.Ordinal.ToString(LocalizationHelper.CurrentCulture));
            if (mfi.Losses != null)
            {
                label.Append(@" -");
                label.Append(Math.Round(mfi.Losses.Mass, 1));
            }
            var chargeIndicator = mfi.Charge.Equals(Adduct.SINGLY_PROTONATED) ? string.Empty : Transition.GetChargeIndicator(mfi.Charge);
            label.Append(chargeIndicator);
            if (showMz)
                label.Append(string.Format(@" = {0:F01}", mfi.PredictedMz));
            if (rank > 0 && ShowRanks)
                label.Append(TextUtil.SEPARATOR_SPACE).Append(string.Format(@"({0})",string.Format(Resources.AbstractSpectrumGraphItem_GetLabel_rank__0__, rank)));
            return label.ToString();
        }

        private double GetDisplayMz(double mz)
        {
            // Try to show enough decimal places to distinguish by tolerance
            int places = 1;
            while (places < 4 && ((int) (SpectrumInfo.Tolerance*Math.Pow(10, places))) == 0)
                places++;
            return Math.Round(mz, places);
        }

        private bool IsVisibleIon(LibraryRankedSpectrumInfo.RankedMI rmi)
        {
            bool singleIon = (rmi.MatchedIons.Count == 1);
            if (ShowDuplicates && singleIon)
                return false;
            return rmi.MatchedIons.Any(IsVisibleIon);
        }

        private bool IsVisibleIon(MatchedFragmentIon mfi)
        {
            // Show precursor ions when they are supposed to be shown, regardless of charge
            // N.B. for fragments, we look at abs value of charge. CONSIDER(bspratt): for small mol libs we may want finer per-adduct control
            return mfi.Ordinal > 0 && ShowTypes.Contains(mfi.IonType) &&
                (mfi.IonType == IonType.precursor || ShowCharges.Contains(Math.Abs(mfi.Charge.AdductCharge)));
        }
    }

    public sealed class UnavailableMSGraphItem : NoDataMSGraphItem
    {
        public UnavailableMSGraphItem() : base(Resources.UnavailableMSGraphItem_UnavailableMSGraphItem_Spectrum_information_unavailable)
        {
        }
    }

    public class NoDataMSGraphItem : AbstractMSGraphItem
    {
        private readonly string _title;

        public NoDataMSGraphItem(string title)
        {
            _title = title;
        }

        public override string Title { get { return _title; } }

        public override PointAnnotation AnnotatePoint(PointPair point)
        {
            return null;
        }

        public override void AddAnnotations(MSGraphPane graphPane, Graphics g, MSPointList pointList, GraphObjList annotations)
        {
            // Do nothing
        }

        public override void AddPreCurveAnnotations(MSGraphPane graphPane, Graphics g, MSPointList pointList, GraphObjList annotations)
        {
            // Do nothing
        }

        public override IPointList Points
        {
            get
            {
                return new PointPairList(new double[0], new double[0]);
            }
        }
    }

    public abstract class AbstractMSGraphItem : IMSGraphItemExtended
    {
        public abstract string Title { get; }
        public abstract PointAnnotation AnnotatePoint(PointPair point);
        public abstract void AddAnnotations(MSGraphPane graphPane, Graphics g,
                                            MSPointList pointList, GraphObjList annotations);
        public abstract void AddPreCurveAnnotations(MSGraphPane graphPane, Graphics g,
                                            MSPointList pointList, GraphObjList annotations);
        public abstract IPointList Points { get; }

        public virtual Color Color
        {
            get { return Color.Gray; }
        }

        public float LineWidth { get; set; }

        public virtual void CustomizeCurve(CurveItem curveItem)
        {
            // Do nothing by default            
        }

        public MSGraphItemType GraphItemType
        {
            get { return MSGraphItemType.spectrum; }
        }

        public virtual MSGraphItemDrawMethod GraphItemDrawMethod
        {
            get { return MSGraphItemDrawMethod.stick; }
        }

        public void CustomizeYAxis(Axis axis)
        {
            CustomizeAxis(axis, Resources.AbstractMSGraphItem_CustomizeYAxis_Intensity);
        }

        public void CustomizeXAxis(Axis axis)
        {
            CustomizeAxis(axis, Resources.AbstractMSGraphItem_CustomizeXAxis_MZ);
        }

        private static void CustomizeAxis(Axis axis, string title)
        {
            axis.Title.FontSpec.Family = @"Arial";
            axis.Title.FontSpec.Size = 14;
            axis.Color = axis.Title.FontSpec.FontColor = Color.Black;
            axis.Title.FontSpec.Border.IsVisible = false;
            SetAxisText(axis, title);
        }

        /// <summary>
        /// Sets the title text of an axis, ensuring that it is italicized, if the text is "m/z".
        /// Someone actually reported a reviewer of a manuscript mentioning that the m/z axis
        /// title should be in italics.
        /// </summary>
        public static void SetAxisText(Axis axis, string title)
        {
            if (string.Equals(title, @"m/z"))
                axis.Title.FontSpec.IsItalic = true;
            axis.Title.Text = title;
        }
    }
}
>>>>>>> d241a94d
<|MERGE_RESOLUTION|>--- conflicted
+++ resolved
@@ -1,4 +1,3 @@
-<<<<<<< HEAD
 ﻿/*
  * Original author: Brendan MacLean <brendanx .at. u.washington.edu>,
  *                  MacCoss Lab, Department of Genome Sciences, UW
@@ -103,6 +102,7 @@
         public ICollection<IonType> ShowTypes { get; set; }
         public ICollection<int> ShowCharges { get; set; } // List of absolute charge values to display CONSIDER(bspratt): may want finer per-adduct control for small mol use
         public bool ShowRanks { get; set; }
+        public bool ShowScores { get; set; }
         public bool ShowMz { get; set; }
         public bool ShowObservedMz { get; set; }
         public bool ShowDuplicates { get; set; }
@@ -228,6 +228,19 @@
                 annotations.Add(stick);
             }
             //ReSharper restore UseObjectOrCollectionInitializer
+
+            if (ShowScores && SpectrumInfo.Score.HasValue)
+            {
+                var text = new TextObj(
+                    string.Format(LocalizationHelper.CurrentCulture, Resources.AbstractSpectrumGraphItem_AddAnnotations_, SpectrumInfo.Score),
+                    0.01, 0, CoordType.ChartFraction, AlignH.Left, AlignV.Top)
+                {
+                    IsClippedToChartRect = true,
+                    ZOrder = ZOrder.E_BehindCurves,
+                    FontSpec = GraphSummary.CreateFontSpec(Color.Black),
+                };
+                annotations.Add(text);
+            }
         }
 
         public override PointAnnotation AnnotatePoint(PointPair point)
@@ -468,457 +481,4 @@
             axis.Title.Text = title;
         }
     }
-}
-=======
-﻿/*
- * Original author: Brendan MacLean <brendanx .at. u.washington.edu>,
- *                  MacCoss Lab, Department of Genome Sciences, UW
- *
- * Copyright 2009 University of Washington - Seattle, WA
- * 
- * Licensed under the Apache License, Version 2.0 (the "License");
- * you may not use this file except in compliance with the License.
- * You may obtain a copy of the License at
- *
- *     http://www.apache.org/licenses/LICENSE-2.0
- *
- * Unless required by applicable law or agreed to in writing, software
- * distributed under the License is distributed on an "AS IS" BASIS,
- * WITHOUT WARRANTIES OR CONDITIONS OF ANY KIND, either express or implied.
- * See the License for the specific language governing permissions and
- * limitations under the License.
- */
-using System;
-using System.Collections.Generic;
-using System.Drawing;
-using System.Linq;
-using System.Text;
-using pwiz.Common.SystemUtil;
-using pwiz.MSGraph;
-using pwiz.Skyline.Model;
-using pwiz.Skyline.Model.Lib;
-using ZedGraph;
-using pwiz.Skyline.Properties;
-using pwiz.Skyline.Util;
-using pwiz.Skyline.Util.Extensions;
-
-namespace pwiz.Skyline.Controls.Graphs
-{
-    public class SpectrumGraphItem : AbstractSpectrumGraphItem
-    {
-        private TransitionGroupDocNode TransitionGroupNode { get; set; }
-        private TransitionDocNode TransitionNode { get; set; }
-        public string LibraryName { get; private set; }
-
-        public SpectrumGraphItem(TransitionGroupDocNode transitionGroupNode, TransitionDocNode transition,
-                                 LibraryRankedSpectrumInfo spectrumInfo, string libName) : base(spectrumInfo)
-        {
-            TransitionGroupNode = transitionGroupNode;
-            TransitionNode = transition;
-            LibraryName = libName;
-        }
-
-        protected override bool IsMatch(double predictedMz)
-        {
-            return ((TransitionNode != null) && (predictedMz == TransitionNode.Mz));
-        }
-
-        public override string Title
-        {
-            get
-            {
-                string libraryNamePrefix = LibraryName;
-                if (!string.IsNullOrEmpty(libraryNamePrefix))
-                    libraryNamePrefix += @" - ";
-
-                TransitionGroup transitionGroup = TransitionGroupNode.TransitionGroup;
-                string sequence = transitionGroup.Peptide.IsCustomMolecule
-                    ? TransitionGroupNode.CustomMolecule.DisplayName
-                    : transitionGroup.Peptide.Target.Sequence;
-                var charge = transitionGroup.PrecursorAdduct.ToString(); // Something like "2" or "-3" for protonation, or "[M+Na]" for small molecules
-                var labelType = SpectrumInfo.LabelType;
-                if (transitionGroup.Peptide.IsCustomMolecule)
-                {
-                    return labelType.IsLight
-                        ? string.Format(@"{0}{1}{2}", libraryNamePrefix, transitionGroup.Peptide.CustomMolecule.DisplayName, charge)
-                        : string.Format(@"{0}{1}{2} ({3})", libraryNamePrefix, sequence, charge, labelType);
-                }
-                return labelType.IsLight
-                    ? string.Format(Resources.SpectrumGraphItem_Title__0__1__Charge__2__, libraryNamePrefix, sequence, charge)
-                    : string.Format(Resources.SpectrumGraphItem_Title__0__1__Charge__2__3__, libraryNamePrefix, sequence, charge, labelType);
-            }
-        }
-    }
-    
-    public abstract class AbstractSpectrumGraphItem : AbstractMSGraphItem
-    {
-        private const string FONT_FACE = "Arial";
-        private static readonly Color COLOR_A = Color.YellowGreen;
-        private static readonly Color COLOR_X = Color.Green;
-        private static readonly Color COLOR_B = Color.BlueViolet;
-        private static readonly Color COLOR_Y = Color.Blue;
-        private static readonly Color COLOR_C = Color.Orange;
-        private static readonly Color COLOR_Z = Color.OrangeRed;
-        private static readonly Color COLOR_OTHER_IONS = Color.DodgerBlue; // Other ion types, as in small molecule
-        private static readonly Color COLOR_PRECURSOR = Color.DarkCyan;
-        private static readonly Color COLOR_NONE = Color.Gray;
-        public static readonly Color COLOR_SELECTED = Color.Red;
-
-        private readonly Dictionary<double, LibraryRankedSpectrumInfo.RankedMI> _ionMatches;
-        protected LibraryRankedSpectrumInfo SpectrumInfo { get; set; }
-        public int PeaksCount { get { return SpectrumInfo.Peaks.Count; } }
-        public int PeaksMatchedCount { get { return SpectrumInfo.PeaksMatched.Count(); } }
-        public int PeaksRankedCount { get { return SpectrumInfo.PeaksRanked.Count(); } }
-        public ICollection<IonType> ShowTypes { get; set; }
-        public ICollection<int> ShowCharges { get; set; } // List of absolute charge values to display CONSIDER(bspratt): may want finer per-adduct control for small mol use
-        public bool ShowRanks { get; set; }
-        public bool ShowScores { get; set; }
-        public bool ShowMz { get; set; }
-        public bool ShowObservedMz { get; set; }
-        public bool ShowDuplicates { get; set; }
-        public float FontSize { get; set; }
-
-        // ReSharper disable InconsistentNaming
-        private FontSpec _fontSpecA;
-        private FontSpec FONT_SPEC_A { get { return GetFontSpec(COLOR_A, ref _fontSpecA); } }
-        private FontSpec _fontSpecX;
-        private FontSpec FONT_SPEC_X { get { return GetFontSpec(COLOR_X, ref _fontSpecX); } }
-        private FontSpec _fontSpecB;
-        private FontSpec FONT_SPEC_B { get { return GetFontSpec(COLOR_B, ref _fontSpecB); } }
-        private FontSpec _fontSpecY;
-        private FontSpec FONT_SPEC_Y { get { return GetFontSpec(COLOR_Y, ref _fontSpecY); } }
-        private FontSpec _fontSpecC;
-        private FontSpec FONT_SPEC_C { get { return GetFontSpec(COLOR_C, ref _fontSpecC); } }
-        private FontSpec _fontSpecZ;
-        private FontSpec FONT_SPEC_PRECURSOR { get { return GetFontSpec(COLOR_PRECURSOR, ref _fontSpecPrecursor); } }
-        private FontSpec _fontSpecPrecursor;
-        private FontSpec FONT_SPEC_Z { get { return GetFontSpec(COLOR_Z, ref _fontSpecZ); } }
-        private FontSpec _fontSpecOtherIons;
-        private FontSpec FONT_SPEC_OTHER_IONS { get { return GetFontSpec(COLOR_OTHER_IONS, ref _fontSpecOtherIons); } } // Small molecule fragments etc
-        private FontSpec _fontSpecNone;
-        private FontSpec FONT_SPEC_NONE { get { return GetFontSpec(COLOR_NONE, ref _fontSpecNone); } }
-        private FontSpec _fontSpecSelected;
-        private FontSpec FONT_SPEC_SELECTED { get { return GetFontSpec(COLOR_SELECTED, ref _fontSpecSelected); } }
-        // ReSharper restore InconsistentNaming
-
-        protected AbstractSpectrumGraphItem(LibraryRankedSpectrumInfo spectrumInfo)
-        {
-            SpectrumInfo = spectrumInfo;
-            _ionMatches = new Dictionary<double, LibraryRankedSpectrumInfo.RankedMI>();
-            foreach (var rmi in spectrumInfo.PeaksMatched)
-            {
-                _ionMatches[rmi.ObservedMz] = rmi;
-            }
-
-            // Default values
-            FontSize = 10;
-            LineWidth = 1;
-        }
-
-        protected abstract bool IsMatch(double predictedMz);
-
-        private static FontSpec CreateFontSpec(Color color, float size)
-        {
-            return new FontSpec(FONT_FACE, size, color, false, false, false) { Border = { IsVisible = false }, Fill = new Fill(Color.FromArgb(180, Color.White)) };
-        }
-
-        private FontSpec GetFontSpec(Color color, ref FontSpec fontSpec)
-        {
-            return fontSpec ?? (fontSpec = CreateFontSpec(color, FontSize));
-        }
-
-        public override void CustomizeCurve(CurveItem curveItem)
-        {
-            ((LineItem)curveItem).Line.Width = LineWidth;
-        }
-
-        public override IPointList Points
-        {
-            get
-            {
-                return new PointPairList(SpectrumInfo.MZs.ToArray(),
-                                         SpectrumInfo.Intensities.ToArray());
-            }
-        }
-
-        public override void AddPreCurveAnnotations(MSGraphPane graphPane, Graphics g, MSPointList pointList, GraphObjList annotations)
-        {
-            // Do nothing
-        }
-        
-        public override void AddAnnotations(MSGraphPane graphPane, Graphics g, MSPointList pointList, GraphObjList annotations)
-        {
-            // ReSharper disable UseObjectOrCollectionInitializer
-            foreach (var rmi in SpectrumInfo.PeaksMatched)
-            {
-                if (!IsVisibleIon(rmi))
-                    continue;
-
-                var matchedIon = rmi.MatchedIons.First(IsVisibleIon);
-
-                Color color;
-                switch (matchedIon.IonType)
-                {
-                    default: color = COLOR_NONE; break;
-                    case IonType.a: color = COLOR_A; break;
-                    case IonType.x: color = COLOR_X; break;
-                    case IonType.b: color = COLOR_B; break;
-                    case IonType.y: color = COLOR_Y; break;
-                    case IonType.c: color = COLOR_C; break;
-                    case IonType.z: color = COLOR_Z; break;
-                    case IonType.custom: color = (rmi.Rank > 0) ? COLOR_OTHER_IONS : COLOR_NONE; break; // Small molecule fragments - only color if ranked
-                    case IonType.precursor: color = COLOR_PRECURSOR; break;
-                }
-
-                if (rmi.MatchedIons.Any(mfi => IsMatch(mfi.PredictedMz)))
-                {
-                    color = COLOR_SELECTED;
-                }
-
-                double mz = rmi.ObservedMz;
-                var stick = new LineObj(color, mz, rmi.Intensity, mz, 0);
-                stick.IsClippedToChartRect = true;
-                stick.Location.CoordinateFrame = CoordType.AxisXYScale;
-                stick.Line.Width = LineWidth + 1;
-                annotations.Add(stick);
-            }
-            //ReSharper restore UseObjectOrCollectionInitializer
-
-            if (ShowScores && SpectrumInfo.Score.HasValue)
-            {
-                var text = new TextObj(
-                    string.Format(LocalizationHelper.CurrentCulture, Resources.AbstractSpectrumGraphItem_AddAnnotations_, SpectrumInfo.Score),
-                    0.01, 0, CoordType.ChartFraction, AlignH.Left, AlignV.Top)
-                {
-                    IsClippedToChartRect = true,
-                    ZOrder = ZOrder.E_BehindCurves,
-                    FontSpec = GraphSummary.CreateFontSpec(Color.Black),
-                };
-                annotations.Add(text);
-            }
-        }
-
-        public override PointAnnotation AnnotatePoint(PointPair point)
-        {
-            LibraryRankedSpectrumInfo.RankedMI rmi;
-            if (!_ionMatches.TryGetValue(point.X, out rmi) || !IsVisibleIon(rmi))
-                return null;
-
-            var matchedIon = rmi.MatchedIons.First(IsVisibleIon);
-
-            FontSpec fontSpec;
-            switch (matchedIon.IonType)
-            {
-                default: fontSpec = FONT_SPEC_NONE; break;
-                case IonType.a: fontSpec = FONT_SPEC_A; break;
-                case IonType.x: fontSpec = FONT_SPEC_X; break;
-                case IonType.b: fontSpec = FONT_SPEC_B; break;
-                case IonType.y: fontSpec = FONT_SPEC_Y; break;
-                case IonType.c: fontSpec = FONT_SPEC_C; break;
-                case IonType.z: fontSpec = FONT_SPEC_Z; break;
-                case IonType.custom:
-                    {
-                    if (rmi.Rank == 0 && !rmi.HasAnnotations)
-                        return null; // Small molecule fragments - only force annotation if ranked
-                    fontSpec = FONT_SPEC_OTHER_IONS;
-                    }
-                    break;
-                case IonType.precursor: fontSpec = FONT_SPEC_PRECURSOR; break;
-            }
-            if (rmi.MatchedIons.Any(mfi => IsMatch(mfi.PredictedMz)))
-                fontSpec = FONT_SPEC_SELECTED;
-            return new PointAnnotation(GetLabel(rmi), fontSpec, rmi.Rank);
-        }
-
-        public IEnumerable<string> IonLabels
-        {
-            get
-            {
-                foreach (var rmi in _ionMatches.Values)
-                    yield return GetLabel(rmi);
-            }
-        }
-       
-        private string GetLabel(LibraryRankedSpectrumInfo.RankedMI rmi)
-        {
-            // Show the m/z values in the labels, if multiple should be visible, and
-            // they have different display values.
-            bool showMzInLabel = ShowMz &&
-                                 rmi.MatchedIons.Where(IsVisibleIon)
-                                     .Select(mfi => GetDisplayMz(mfi.PredictedMz))
-                                     .Distinct()
-                                     .Count() > 1;
-                
-            StringBuilder sb = new StringBuilder();
-            foreach (var mfi in rmi.MatchedIons.Where(IsVisibleIon))
-            {
-                if (sb.Length > 0)
-                    sb.AppendLine();
-
-                sb.Append(GetLabel(mfi, sb.Length == 0 ? rmi.Rank : 0, showMzInLabel));
-            }
-            // If predicted m/z should be displayed, but hasn't been yet, then display now.
-            if (ShowMz && !showMzInLabel)
-            {
-                sb.AppendLine().Append(GetDisplayMz(rmi.MatchedIons.First().PredictedMz));
-            }
-            // If showing observed m/z, and it is different from the predicted m/z, then display it last.
-            if (ShowObservedMz)
-            {
-                sb.AppendLine().Append(GetDisplayMz(rmi.ObservedMz));
-            }
-            return sb.ToString();
-        }
-
-        private string GetLabel(MatchedFragmentIon mfi, int rank, bool showMz)
-        {
-            var label = new StringBuilder(string.IsNullOrEmpty(mfi.FragmentName) ? mfi.IonType.GetLocalizedString() : mfi.FragmentName);
-            if (string.IsNullOrEmpty(mfi.FragmentName) && !Transition.IsPrecursor(mfi.IonType))
-                label.Append(mfi.Ordinal.ToString(LocalizationHelper.CurrentCulture));
-            if (mfi.Losses != null)
-            {
-                label.Append(@" -");
-                label.Append(Math.Round(mfi.Losses.Mass, 1));
-            }
-            var chargeIndicator = mfi.Charge.Equals(Adduct.SINGLY_PROTONATED) ? string.Empty : Transition.GetChargeIndicator(mfi.Charge);
-            label.Append(chargeIndicator);
-            if (showMz)
-                label.Append(string.Format(@" = {0:F01}", mfi.PredictedMz));
-            if (rank > 0 && ShowRanks)
-                label.Append(TextUtil.SEPARATOR_SPACE).Append(string.Format(@"({0})",string.Format(Resources.AbstractSpectrumGraphItem_GetLabel_rank__0__, rank)));
-            return label.ToString();
-        }
-
-        private double GetDisplayMz(double mz)
-        {
-            // Try to show enough decimal places to distinguish by tolerance
-            int places = 1;
-            while (places < 4 && ((int) (SpectrumInfo.Tolerance*Math.Pow(10, places))) == 0)
-                places++;
-            return Math.Round(mz, places);
-        }
-
-        private bool IsVisibleIon(LibraryRankedSpectrumInfo.RankedMI rmi)
-        {
-            bool singleIon = (rmi.MatchedIons.Count == 1);
-            if (ShowDuplicates && singleIon)
-                return false;
-            return rmi.MatchedIons.Any(IsVisibleIon);
-        }
-
-        private bool IsVisibleIon(MatchedFragmentIon mfi)
-        {
-            // Show precursor ions when they are supposed to be shown, regardless of charge
-            // N.B. for fragments, we look at abs value of charge. CONSIDER(bspratt): for small mol libs we may want finer per-adduct control
-            return mfi.Ordinal > 0 && ShowTypes.Contains(mfi.IonType) &&
-                (mfi.IonType == IonType.precursor || ShowCharges.Contains(Math.Abs(mfi.Charge.AdductCharge)));
-        }
-    }
-
-    public sealed class UnavailableMSGraphItem : NoDataMSGraphItem
-    {
-        public UnavailableMSGraphItem() : base(Resources.UnavailableMSGraphItem_UnavailableMSGraphItem_Spectrum_information_unavailable)
-        {
-        }
-    }
-
-    public class NoDataMSGraphItem : AbstractMSGraphItem
-    {
-        private readonly string _title;
-
-        public NoDataMSGraphItem(string title)
-        {
-            _title = title;
-        }
-
-        public override string Title { get { return _title; } }
-
-        public override PointAnnotation AnnotatePoint(PointPair point)
-        {
-            return null;
-        }
-
-        public override void AddAnnotations(MSGraphPane graphPane, Graphics g, MSPointList pointList, GraphObjList annotations)
-        {
-            // Do nothing
-        }
-
-        public override void AddPreCurveAnnotations(MSGraphPane graphPane, Graphics g, MSPointList pointList, GraphObjList annotations)
-        {
-            // Do nothing
-        }
-
-        public override IPointList Points
-        {
-            get
-            {
-                return new PointPairList(new double[0], new double[0]);
-            }
-        }
-    }
-
-    public abstract class AbstractMSGraphItem : IMSGraphItemExtended
-    {
-        public abstract string Title { get; }
-        public abstract PointAnnotation AnnotatePoint(PointPair point);
-        public abstract void AddAnnotations(MSGraphPane graphPane, Graphics g,
-                                            MSPointList pointList, GraphObjList annotations);
-        public abstract void AddPreCurveAnnotations(MSGraphPane graphPane, Graphics g,
-                                            MSPointList pointList, GraphObjList annotations);
-        public abstract IPointList Points { get; }
-
-        public virtual Color Color
-        {
-            get { return Color.Gray; }
-        }
-
-        public float LineWidth { get; set; }
-
-        public virtual void CustomizeCurve(CurveItem curveItem)
-        {
-            // Do nothing by default            
-        }
-
-        public MSGraphItemType GraphItemType
-        {
-            get { return MSGraphItemType.spectrum; }
-        }
-
-        public virtual MSGraphItemDrawMethod GraphItemDrawMethod
-        {
-            get { return MSGraphItemDrawMethod.stick; }
-        }
-
-        public void CustomizeYAxis(Axis axis)
-        {
-            CustomizeAxis(axis, Resources.AbstractMSGraphItem_CustomizeYAxis_Intensity);
-        }
-
-        public void CustomizeXAxis(Axis axis)
-        {
-            CustomizeAxis(axis, Resources.AbstractMSGraphItem_CustomizeXAxis_MZ);
-        }
-
-        private static void CustomizeAxis(Axis axis, string title)
-        {
-            axis.Title.FontSpec.Family = @"Arial";
-            axis.Title.FontSpec.Size = 14;
-            axis.Color = axis.Title.FontSpec.FontColor = Color.Black;
-            axis.Title.FontSpec.Border.IsVisible = false;
-            SetAxisText(axis, title);
-        }
-
-        /// <summary>
-        /// Sets the title text of an axis, ensuring that it is italicized, if the text is "m/z".
-        /// Someone actually reported a reviewer of a manuscript mentioning that the m/z axis
-        /// title should be in italics.
-        /// </summary>
-        public static void SetAxisText(Axis axis, string title)
-        {
-            if (string.Equals(title, @"m/z"))
-                axis.Title.FontSpec.IsItalic = true;
-            axis.Title.Text = title;
-        }
-    }
-}
->>>>>>> d241a94d
+}