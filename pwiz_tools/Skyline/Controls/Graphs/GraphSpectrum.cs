--- conflicted
+++ resolved
@@ -305,12 +305,8 @@
                                  e.DocumentPrevious.Settings.PeptideSettings.Libraries.Libraries))
             {
                 ZoomSpectrumToSettings();
-<<<<<<< HEAD
+                _updateManager.ClearPrecursors();
                 Settings.Default.ShowLosses = DocumentUI.Settings.PeptideSettings.Modifications.StaticModsFormulae.ToString(@",");
-                _spectra = null;
-=======
-                _updateManager.ClearPrecursors();
->>>>>>> 9a8e2000
                 UpdateUI();
             }
         }
@@ -435,14 +431,14 @@
                         {
                             if (comboPrecursor.Items.Count > 0)
                                 comboPrecursor.SelectedIndex = 0;
-                        }
-                        else
-                        {
+                }
+                else
+                {
                             comboPrecursor.SelectedItem = selectedPrecursor;
-                        }
+                }
 
                         if (!Equals(selectedPrecursor, comboPrecursor.SelectedItem))
-                        {
+                {
                             comboSpectrum.Items.Clear();
                             comboMirrorSpectrum.Items.Clear();
                             selectedSpectrum = null;
@@ -465,31 +461,31 @@
                 var spectraStrings = thisSpectra.Select(spectrum => spectrum.Identity).ToArray();
                 if (!spectraStrings.SequenceEqual(from object item in comboSpectrum.Items select item.ToString()))
                 {
-                    using (new ToolbarUpdate(this))
-                    {
-                        comboSpectrum.Items.Clear();
+                        using (new ToolbarUpdate(this))
+                        {
+                            comboSpectrum.Items.Clear();
                         comboSpectrum.Items.AddRange(spectraStrings);
-                        comboMirrorSpectrum.Items.Clear();
-                        comboMirrorSpectrum.Items.Add(string.Empty); // No mirror
+                            comboMirrorSpectrum.Items.Clear();
+                            comboMirrorSpectrum.Items.Add(string.Empty); // No mirror
                         comboMirrorSpectrum.Items.AddRange(spectraStrings);
 
                         if (selectedSpectrumIndex == 0 || selectedSpectrum == null || comboSpectrum.Items.IndexOf(selectedSpectrum) == -1)
-                        {
+                            {
                             if (comboSpectrum.Items.Count > 0)
                                 comboSpectrum.SelectedIndex = 0;
-                        }
-                        else
-                        {
+                            }
+                            else
+                            {
                             comboSpectrum.SelectedItem = selectedSpectrum;
-                        }
-
-                        if (selectedMirror != null && comboMirrorSpectrum.Items.IndexOf(selectedMirror) != -1)
-                            comboMirrorSpectrum.SelectedItem = selectedMirror;
+                            }
+
+                            if (selectedMirror != null && comboMirrorSpectrum.Items.IndexOf(selectedMirror) != -1)
+                                comboMirrorSpectrum.SelectedItem = selectedMirror;
+                            }
+
+                        ComboHelper.AutoSizeDropDown(comboSpectrum);
+                        ComboHelper.AutoSizeDropDown(comboMirrorSpectrum);
                     }
-
-                    ComboHelper.AutoSizeDropDown(comboSpectrum);
-                    ComboHelper.AutoSizeDropDown(comboMirrorSpectrum);
-                }
 
                 var enableCE = false;
                 // Update CE toolbar
@@ -539,8 +535,8 @@
                     comboPrecursor.SelectedIndex = i;
                     comboSpectrum.SelectedIndex = iSpectrum;
                     return;
-                }
-            }
+            }
+        }
         }
 
         private bool SpectrumMatches(SpectrumDisplayInfo spectrumDisplayInfo, SpectrumIdentifier spectrumIdentifier)
@@ -573,9 +569,9 @@
                     return spectra[0];
                 if (spectra.Count > 1 && comboSpectrum.SelectedIndex >= 0)
                     return spectra[comboSpectrum.SelectedIndex];
-                return null;
-            }
-        }
+                    return null;
+                }
+            }
 
         public SpectrumDisplayInfo SelectedMirrorSpectrum
         {
@@ -586,9 +582,9 @@
                     return spectra[0];
                 if (spectra.Count > 1 && comboMirrorSpectrum.SelectedIndex >= 0)
                     return spectra[comboMirrorSpectrum.SelectedIndex];
-                return null;
-            }
-        }
+                    return null;
+                }
+            }
 
         public bool SelectionHasLibInfo
         {
@@ -749,7 +745,7 @@
             public PeptideDocNode GetPeptide(TransitionGroupDocNode nodeTranGroup)
             {
                 return NodePep ?? NodePepGroup.Peptides.First(pep => ReferenceEquals(pep.Peptide, nodeTranGroup.Peptide));
-            }
+        }
         }
 
         private PrositHelpers.PrositRequest _prositRequest;
@@ -1237,167 +1233,167 @@
                     // the current node group.
                     UpdateToolbar();
 
-                    // Need this to make sure we still update the toolbar if the prosit prediction throws
-                    SpectrumDisplayInfo spectrum = null;
-                    PrositSpectrum = null;
-
-                    if (usingProsit && !Settings.Default.LibMatchMirror && prositEx == null)
-                    {
-                        spectrum = PrositSpectrum = UpdatePrositPrediction(selection, null, out prositEx);
-                    }
+                        // Need this to make sure we still update the toolbar if the prosit prediction throws
+                        SpectrumDisplayInfo spectrum = null;
+                        PrositSpectrum = null;
+
+                        if (usingProsit && !Settings.Default.LibMatchMirror && prositEx == null)
+                        {
+                            spectrum = PrositSpectrum = UpdatePrositPrediction(selection, null, out prositEx);
+                        }
 
                     var loadFromLib = libraries.HasLibraries && libraries.IsLoaded && (!usingProsit || Settings.Default.LibMatchMirror);
 
-                    try
-                    {
-                        if (loadFromLib)
+                        try
                         {
+                            if (loadFromLib)
+                            {
                             _updateManager.LoadSpectra();
 
-                            // For a mirrored spectrum, make sure the isotope label types between library and Prosit match
-                            if (usingProsit && Settings.Default.LibMatchMirror && prositEx == null)
+                                // For a mirrored spectrum, make sure the isotope label types between library and Prosit match
+                                if (usingProsit && Settings.Default.LibMatchMirror && prositEx == null)
                                 PrositSpectrum = UpdatePrositPrediction(selection, SelectedPrecursor?.DocNode.LabelType, out prositEx);
+                                }
+                            UpdateToolbar();
                         }
-                        UpdateToolbar();
-                    }
-                    catch (Exception)
-                    {
+                        catch (Exception)
+                        {
                         _updateManager.ClearPrecursors();
-                        UpdateToolbar();
-                        throw;
-                    }
-
-                    if (prositEx != null && !Settings.Default.LibMatchMirror)
-                        throw prositEx;
-
-                    if (!usingProsit || ShouldShowMirrorPlot)
-                        spectrum = SelectedSpectrum;
-
-                    if (prositEx is PrositPredictingException && DisplayedMirrorSpectrum != null)
-                    {
-                        var libraryStr = _spectrum == null
-                            ? _mirrorSpectrum.Name
-                            : string.Format(PrositResources.GraphSpectrum_UpdateUI__0__vs___1_,
-                                _spectrum.Name, _mirrorSpectrum.Name);
+                            UpdateToolbar();
+                            throw;
+                        }
+
+                        if (prositEx != null && !Settings.Default.LibMatchMirror)
+                            throw prositEx;
+
+                        if (!usingProsit || ShouldShowMirrorPlot)
+                            spectrum = SelectedSpectrum;
+
+                        if (prositEx is PrositPredictingException && DisplayedMirrorSpectrum != null)
+                        {
+                            var libraryStr = _spectrum == null
+                                ? _mirrorSpectrum.Name
+                                : string.Format(PrositResources.GraphSpectrum_UpdateUI__0__vs___1_,
+                                    _spectrum.Name, _mirrorSpectrum.Name);
                         GraphPane.Title.Text = TextUtil.LineSeparate(libraryStr,
                             SpectrumGraphItem.GetTitle(null, selection.GetPeptide(_mirrorSpectrum.Precursor),
                                 _mirrorSpectrum.Precursor, _mirrorSpectrum.LabelType), prositEx.Message);
-                        graphControl.Refresh();
-                        return;
-                    }
-
-                    var spectrumChanged = !Equals(_spectrum?.SpectrumInfo, spectrum?.SpectrumInfo);
-                    _spectrum = spectrum;
-
-                    ClearGraphPane();
-
-                    LibraryChromGroup chromatogramData = null;
-                    if (Settings.Default.ShowLibraryChromatograms)
-                        chromatogramData = spectrum?.LoadChromatogramData();
-
-                    if (spectrum != null)
-                        GraphItem = MakeGraphItem(spectrum, selection, settings);
-
-                    if (null == chromatogramData)
-                    {
+                            graphControl.Refresh();
+                            return;
+                        }
+
+                        var spectrumChanged = !Equals(_spectrum?.SpectrumInfo, spectrum?.SpectrumInfo);
+                        _spectrum = spectrum;
+
+                        ClearGraphPane();
+
+                        LibraryChromGroup chromatogramData = null;
+                        if (Settings.Default.ShowLibraryChromatograms)
+                            chromatogramData = spectrum?.LoadChromatogramData();
+
                         if (spectrum != null)
+                            GraphItem = MakeGraphItem(spectrum, selection, settings);
+
+                        if (null == chromatogramData)
                         {
+                            if (spectrum != null)
+                            {
                             _graphHelper.ResetForSpectrum(new[] { spectrum.Precursor.TransitionGroup });
-                            // Don't refresh here, it will be refreshed on zoom
-                            _graphHelper.AddSpectrum(GraphItem, false);
-                        }
-
-                        var mirrorSpectrum = SelectedMirrorSpectrum;
-                        if (Settings.Default.LibMatchMirror)
-                        {
-                            if (usingProsit)
-                                mirrorSpectrum = PrositSpectrum;
+                                // Don't refresh here, it will be refreshed on zoom
+                                _graphHelper.AddSpectrum(GraphItem, false);
+                            }
+
+                            var mirrorSpectrum = SelectedMirrorSpectrum;
+                            if (Settings.Default.LibMatchMirror)
+                            {
+                                if (usingProsit)
+                                    mirrorSpectrum = PrositSpectrum;
+                            }
+                            else
+                            {
+                                mirrorSpectrum = null;
+                            }
+
+                            spectrumChanged |= !Equals(_mirrorSpectrum?.SpectrumInfo, mirrorSpectrum?.SpectrumInfo);
+                            _mirrorSpectrum = mirrorSpectrum;
+
+                            double? dotp = null;
+                            SpectrumGraphItem mirrorGraphItem = null;
+                            if (mirrorSpectrum != null)
+                            {
+                                var peaksInfo = spectrum != null
+                                    ? RescaleMirrorSpectrum(mirrorSpectrum, spectrum)
+                                    : mirrorSpectrum.SpectrumPeaksInfo;
+                                mirrorGraphItem = MakeGraphItem(mirrorSpectrum, selection, settings, peaksInfo);
+                                mirrorGraphItem.Invert = true;
+
+                                _graphHelper.AddSpectrum(mirrorGraphItem, false);
+                                
+                                if (spectrum != null)
+                                    dotp = PrositHelpers.CalculateSpectrumDotpMzMatch(GraphItem.SpectrumInfo, mirrorGraphItem.SpectrumInfo,
+                                        settings.TransitionSettings.Libraries.IonMatchTolerance);
+                            }
+
+                            if (mirrorSpectrum != null && mirrorGraphItem != null) // one implies the other, but resharper..
+                            {
+                                if (dotp != null)
+                                {
+                                    GraphPane.Title.Text = TextUtil.LineSeparate(
+                                        string.Format(PrositResources.GraphSpectrum_UpdateUI__0__vs___1_,
+                                            GraphItem.LibraryName, mirrorSpectrum.Name),
+                                        SpectrumGraphItem.RemoveLibraryPrefix(GraphItem.Title, GraphItem.LibraryName),
+                                    string.Format(Resources.GraphSpectrum_DoUpdate_dotp___0_0_0000_, dotp));
+                                }
+                                else
+                                {
+                                    GraphPane.Title.Text = TextUtil.LineSeparate(
+                                        mirrorSpectrum.Name,
+                                        mirrorGraphItem.Title,
+                                        PrositResources.GraphSpectrum_UpdateUI_No_spectral_library_match);
+                                }
+
+                            }
+                            else if (prositEx != null)
+                            {
+                                if (DisplayedSpectrum != null)
+                                {
+                                    GraphPane.Title.Text = TextUtil.LineSeparate(
+                                        string.Format(PrositResources.GraphSpectrum_UpdateUI__0__vs___1_,
+                                            GraphItem.LibraryName, SpectrumInfoProsit.NAME),
+                                        SpectrumGraphItem.RemoveLibraryPrefix(GraphItem.Title, GraphItem.LibraryName),
+                                        prositEx.Message);
+                                }
+                                else
+                                {
+                                    throw prositEx;
+                                }
+                            }
+                            
+                        _graphHelper.ZoomSpectrumToSettings(DocumentUI, selection.NodeTranGroup);
                         }
                         else
                         {
-                            mirrorSpectrum = null;
+                            UpdateChromatogram(GraphPane, chromatogramData, selection);
                         }
 
-                        spectrumChanged |= !Equals(_mirrorSpectrum?.SpectrumInfo, mirrorSpectrum?.SpectrumInfo);
-                        _mirrorSpectrum = mirrorSpectrum;
-
-                        double? dotp = null;
-                        SpectrumGraphItem mirrorGraphItem = null;
-                        if (mirrorSpectrum != null)
+                        if (spectrum != null || _mirrorSpectrum != null)
                         {
-                            var peaksInfo = spectrum != null
-                                ? RescaleMirrorSpectrum(mirrorSpectrum, spectrum)
-                                : mirrorSpectrum.SpectrumPeaksInfo;
-                            mirrorGraphItem = MakeGraphItem(mirrorSpectrum, selection, settings, peaksInfo);
-                            mirrorGraphItem.Invert = true;
-
-                            _graphHelper.AddSpectrum(mirrorGraphItem, false);
-                            
-                            if (spectrum != null)
-                                dotp = PrositHelpers.CalculateSpectrumDotpMzMatch(GraphItem.SpectrumInfo, mirrorGraphItem.SpectrumInfo,
-                                    settings.TransitionSettings.Libraries.IonMatchTolerance);
-                        }
-
-                        if (mirrorSpectrum != null && mirrorGraphItem != null) // one implies the other, but resharper..
-                        {
-                            if (dotp != null)
-                            {
-                                GraphPane.Title.Text = TextUtil.LineSeparate(
-                                    string.Format(PrositResources.GraphSpectrum_UpdateUI__0__vs___1_,
-                                        GraphItem.LibraryName, mirrorSpectrum.Name),
-                                    SpectrumGraphItem.RemoveLibraryPrefix(GraphItem.Title, GraphItem.LibraryName),
-                                    string.Format(Resources.GraphSpectrum_DoUpdate_dotp___0_0_0000_, dotp));
-                            }
-                            else
-                            {
-                                GraphPane.Title.Text = TextUtil.LineSeparate(
-                                    mirrorSpectrum.Name,
-                                    mirrorGraphItem.Title,
-                                    PrositResources.GraphSpectrum_UpdateUI_No_spectral_library_match);
-                            }
-
-                        }
-                        else if (prositEx != null)
-                        {
-                            if (DisplayedSpectrum != null)
-                            {
-                                GraphPane.Title.Text = TextUtil.LineSeparate(
-                                    string.Format(PrositResources.GraphSpectrum_UpdateUI__0__vs___1_,
-                                        GraphItem.LibraryName, SpectrumInfoProsit.NAME),
-                                    SpectrumGraphItem.RemoveLibraryPrefix(GraphItem.Title, GraphItem.LibraryName),
-                                    prositEx.Message);
-                            }
-                            else
-                            {
-                                throw prositEx;
-                            }
+                            graphControl.IsEnableVPan = graphControl.IsEnableVZoom =
+                                !Settings.Default.LockYAxis;
+                            available = true;
                         }
                         
-                        _graphHelper.ZoomSpectrumToSettings(DocumentUI, selection.NodeTranGroup);
+                        if (spectrumChanged && chromatogramData == null)
+                        {
+                        _nodeGroup = selection.NodeTranGroup;
+                            ZoomSpectrumToSettings();
+                        }
+                        else
+                        {
+                            graphControl.Refresh();
+                        }
                     }
-                    else
-                    {
-                        UpdateChromatogram(GraphPane, chromatogramData, selection);
-                    }
-
-                    if (spectrum != null || _mirrorSpectrum != null)
-                    {
-                        graphControl.IsEnableVPan = graphControl.IsEnableVZoom =
-                            !Settings.Default.LockYAxis;
-                        available = true;
-                    }
-                    
-                    if (spectrumChanged && chromatogramData == null)
-                    {
-                        _nodeGroup = selection.NodeTranGroup;
-                        ZoomSpectrumToSettings();
-                    }
-                    else
-                    {
-                        graphControl.Refresh();
-                    }
-                }
-            }
+                }
             catch (PrositException ex)
             {
                 ClearGraphPane();
@@ -1584,8 +1580,8 @@
         {
             if (!_inToolbarUpdate)
             {
-                UpdateUI();
-            }
+            UpdateUI();
+        }
         }
 
         private void comboCE_SelectedIndexChanged(object sender, EventArgs e)
@@ -1593,8 +1589,8 @@
             Settings.Default.PrositNCE = (int) comboCE.SelectedItem;
             if (!_inToolbarUpdate)
             {
-                UpdateUI();
-            }
+            UpdateUI();
+        }
         }
 
         public static void MakeChromatogramInfo(SignedMz precursorMz, LibraryChromGroup chromGroup, LibraryChromGroup.ChromData chromData, out ChromatogramInfo chromatogramInfo, out TransitionChromInfo transitionChromInfo)
