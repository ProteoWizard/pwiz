﻿/*
 * Original author: Brendan MacLean <brendanx .at. u.washington.edu>,
 *                  MacCoss Lab, Department of Genome Sciences, UW
 *
 * Copyright 2009 University of Washington - Seattle, WA
 * 
 * Licensed under the Apache License, Version 2.0 (the "License");
 * you may not use this file except in compliance with the License.
 * You may obtain a copy of the License at
 *
 *     http://www.apache.org/licenses/LICENSE-2.0
 *
 * Unless required by applicable law or agreed to in writing, software
 * distributed under the License is distributed on an "AS IS" BASIS,
 * WITHOUT WARRANTIES OR CONDITIONS OF ANY KIND, either express or implied.
 * See the License for the specific language governing permissions and
 * limitations under the License.
 */

using System;
using System.Collections;
using System.Collections.Generic;
using System.ComponentModel;
using System.Drawing;
using System.Linq;
using System.Windows.Forms;
using pwiz.Common.Chemistry;
using pwiz.Common.Collections;
using pwiz.Common.SystemUtil;
using pwiz.MSGraph;
using pwiz.Skyline.Controls.SeqNode;
using pwiz.Skyline.Model;
using pwiz.Skyline.Model.DocSettings;
using pwiz.Skyline.Model.Lib;
using pwiz.Skyline.Model.Prosit;
using pwiz.Skyline.Model.Prosit.Models;
using pwiz.Skyline.Model.Results;
using pwiz.Skyline.Model.Results.Crawdad;
using pwiz.Skyline.Model.Themes;
using pwiz.Skyline.Properties;
using pwiz.Skyline.Util;
using pwiz.Skyline.Util.Extensions;
using ZedGraph;

namespace pwiz.Skyline.Controls.Graphs
{
    /// <summary>
    /// Interface for any window that contains a graph, to allow non-blocking
    /// updates with a <see cref="System.Windows.Forms.Timer"/>.
    /// </summary>
    public interface IGraphContainer : IUpdatable
    {
        /// <summary>
        /// Locks/unlocks the Y-axis, so that it auto-scales.
        /// </summary>
        /// <param name="lockY">True to use Y-axis auto-scaling</param>
        void LockYAxis(bool lockY);
    }

    public enum SpectrumControlType { LibraryMatch, FullScanViewer }

    public interface IMzScalePlot
    {
        void SetMzScale(MzRange range);
        MzRange Range { get; }
        void ApplyMZZoomState(ZoomState scaleState);
        event EventHandler<ZoomEventArgs> ZoomEvent;
        SpectrumControlType ControlType { get; }
        bool IsAnnotated { get; }
    }

    public interface ISpectrumScaleProvider
    {
        MzRange GetMzRange(SpectrumControlType controlType);
    }
    
    public partial class GraphSpectrum : DockableFormEx, IGraphContainer, IMzScalePlot
    {

        private static readonly double YMAX_SCALE = 1.25;

        public interface IStateProvider : ISpectrumScaleProvider
        {
            TreeNodeMS SelectedNode { get; }
            IList<IonType> ShowIonTypes(bool isProteomic);

            // N.B. we're interested in the absolute value of charge here, so output list 
            // may be shorter than input list
            // CONSIDER(bspratt): we may want finer per-adduct control for small molecule use
            IList<int> ShowIonCharges(IEnumerable<Adduct> adductPriority);

            void BuildSpectrumMenu(bool isProteomic, ZedGraphControl zedGraphControl, ContextMenuStrip menuStrip);
        }

        private class DefaultStateProvider : IStateProvider
        {
            public TreeNodeMS SelectedNode
            {
                get { return null; }
            }

            public IList<IonType> ShowIonTypes(bool isProteomic)
            {
                return isProteomic ? new[] { IonType.y } :  new[] { IonType.custom }; 
            }

            public IList<int> ShowIonCharges(IEnumerable<Adduct> adductPriority)
            {
                return Adduct.OrderedAbsoluteChargeValues(adductPriority).ToList();
            }

            public void BuildSpectrumMenu(bool isProteomic, ZedGraphControl zedGraphControl, ContextMenuStrip menuStrip)
            {
            }

            public MzRange GetMzRange(SpectrumControlType controlType)
            {
                return new MzRange();
            }
        }

        private readonly IDocumentUIContainer _documentContainer;
        private readonly IStateProvider _stateProvider;
        private TransitionGroupDocNode _nodeGroup;
        private IList<SpectrumDisplayInfo> _spectra;

        private SpectrumDisplayInfo _mirrorSpectrum;
        private SpectrumDisplayInfo _spectrum;

        private bool _inToolbarUpdate;
        // TODO
        // private object _spectrumKeySave;
        private readonly GraphHelper _graphHelper;

        public GraphSpectrum(IDocumentUIContainer documentUIContainer)
        {
            InitializeComponent();

            Icon = Resources.SkylineData;
            _graphHelper = GraphHelper.Attach(graphControl);
            _documentContainer = documentUIContainer;
            _documentContainer.ListenUI(OnDocumentUIChanged);
            _stateProvider = documentUIContainer as IStateProvider ??
                             new DefaultStateProvider();

            if (DocumentUI != null)
                ZoomSpectrumToSettings();
        }

        private SrmDocument DocumentUI
        {
            get { return _documentContainer.DocumentUI; }
        }

        private MSGraphPane GraphPane
        {
            get { return (MSGraphPane) graphControl.MasterPane[0]; }
        }

        private SpectrumGraphItem GraphItem { get; set; }

        public Exception GraphException
        {
            get
            {
                if (GraphItem != null)
                    return null;

                if (GraphPane.CurveList.Count != 1)
                    return null;

                var curveItem = GraphPane.CurveList[0];
                var item = curveItem.Tag as ExceptionMSGraphItem;
                return item?.Exception;
            }
        }

        public bool HasSpectrum { get { return GraphItem != null; }}

        public TransitionGroupDocNode Precursor
        {
            get { return GraphItem.TransitionGroupNode; }
        }

        /// <summary>
        /// Normalized collisition energy for Prosit
        /// </summary>
        public int PrositNCE
        {
            get { return (int) comboCE.SelectedItem; }
            set { comboCE.SelectedItem = value; }
        }

        public bool IsToolbarVisible
        {
            get { return toolBar.Visible; }
        }

        public bool NCEVisible
        {
            get { return comboCE.Visible; }
        }

        public bool MirrorComboVisible
        {
            get { return comboMirrorSpectrum.Visible; }
        }

        public string GraphTitle
        {
            get
            {
                if (HasSpectrum)
                    return GraphItem.Title;
                return GraphPane.CurveList[0].Label.Text;
            }
        }

        public string LibraryName
        {
            get { return GraphItem.LibraryName; }
        }

        public int PeaksCount
        {
            get { return GraphItem.PeaksCount; }
        }

        public int PeaksMatchedCount
        {
            get { return GraphItem.PeaksMatchedCount; }
        }

        public int PeaksRankedCount
        {
            get { return GraphItem.PeaksRankedCount; }
        }

        public IEnumerable<string> IonLabels
        {
            get { return GraphItem.IonLabels; }
        }

        public string SelectedIonLabel
        {
            get
            {
                foreach (var graphObj in GraphPane.GraphObjList)
                {
                    var label = graphObj as TextObj;
                    if (label != null && label.FontSpec.FontColor == AbstractSpectrumGraphItem.COLOR_SELECTED)
                        return label.Text;
                }
                return null;
            }
        }

        [Browsable(true)]
        public event EventHandler<SelectedSpectrumEventArgs> SelectedSpectrumChanged;

        public void FireSelectedSpectrumChanged(bool isUserAction)
        {
            if (SelectedSpectrumChanged != null)
            {
                var spectrumInfo = SelectedSpectrum;
                if (spectrumInfo != null && !spectrumInfo.RetentionTime.HasValue)
                    spectrumInfo = null;
                SelectedSpectrumChanged(this, new SelectedSpectrumEventArgs(spectrumInfo, isUserAction));
            }
        }

        public void OnDocumentUIChanged(object sender, DocumentChangedEventArgs e)
        {
            // If document changed, update spectrum x scale to instrument
            // Or if library settings changed, show new ranks etc
            if (e.DocumentPrevious == null ||
                !ReferenceEquals(DocumentUI.Id, e.DocumentPrevious.Id) ||
                !ReferenceEquals(DocumentUI.Settings.TransitionSettings.Libraries, 
                                 e.DocumentPrevious.Settings.TransitionSettings.Libraries) ||
                !ReferenceEquals(DocumentUI.Settings.PeptideSettings.Libraries.Libraries,
                                 e.DocumentPrevious.Settings.PeptideSettings.Libraries.Libraries))
            {
                ZoomSpectrumToSettings();
                _spectra = null;
                UpdateUI();
            }
        }

        private void ZoomXAxis(Axis axis)
        {
            var instrument = DocumentUI.Settings.TransitionSettings.Instrument;
            double xMin;
            if (!instrument.IsDynamicMin || _nodeGroup == null)
                xMin = instrument.MinMz;
            else
                xMin = instrument.GetMinMz(_nodeGroup.PrecursorMz);

            var requestedRange = new MzRange(xMin, instrument.MaxMz);
            if (Settings.Default.SyncMZScale)
            {
                if(_documentContainer is ISpectrumScaleProvider scaleProvider)
                    requestedRange = scaleProvider.GetMzRange(SpectrumControlType.FullScanViewer) ?? requestedRange;
            } 

            ZoomXAxis(axis, requestedRange.Min, requestedRange.Max);
        }

        private void ZoomXAxis(Axis axis, double xMin, double xMax)
        {
            axis.Scale.Min = xMin;
            axis.Scale.MinAuto = false;
            axis.Scale.Max = xMax;
            axis.Scale.MaxAuto = false;
        }

        public void ZoomXAxis(double xMin, double xMax)
        {
            ZoomXAxis(GraphPane.XAxis, xMin, xMax);
        }

        public void ZoomSpectrumToSettings()
        {
            ZoomXAxis(GraphPane.XAxis);
            ZoomXAxis(GraphPane.X2Axis);

            var showingMain = DisplayedSpectrum != null;
            var showingMirror = DisplayedMirrorSpectrum != null;
            GraphPane.YAxis.MajorGrid.IsZeroLine = showingMirror && showingMain; // This is set in the MSGraphPane ctor, but we want it here
            GraphPane.LockYAxisMinAtZero = !showingMirror;
            GraphPane.X2Axis.IsVisible = GraphPane.LockYAxisMaxAtZero = showingMirror && !showingMain;

            if (showingMain || showingMirror)
            {
                var maxIntensity = 0.0;

                if (DisplayedSpectrum != null)
                    maxIntensity = DisplayedSpectrum.Intensities.Max();

                if (DisplayedMirrorSpectrum != null)
                    maxIntensity = Math.Max(maxIntensity, DisplayedMirrorSpectrum.Intensities.Max());

                maxIntensity *= YMAX_SCALE;

                GraphPane.YAxis.Scale.Max = DisplayedSpectrum == null ? 0.0 : maxIntensity;
                GraphPane.YAxis.Scale.Min = DisplayedMirrorSpectrum == null ? 0.0 : -maxIntensity;
            }

            graphControl.Refresh();
        }

        private void GraphSpectrum_VisibleChanged(object sender, EventArgs e)
        {
            UpdateUI();
        }

        private bool NodeGroupChanged(TransitionGroupDocNode nodeGroup)
        {
            return (_nodeGroup == null) ||
                   (!ReferenceEquals(_nodeGroup.Id, nodeGroup.Id));
        }

        private class ToolbarUpdate : IDisposable
        {
            private GraphSpectrum _spectrum;

            public ToolbarUpdate(GraphSpectrum spectrum)
            {
                _spectrum = spectrum;
                _spectrum._inToolbarUpdate = true;
            }

            public void Dispose()
            {
                _spectrum._inToolbarUpdate = false;
            }
        }

        private void UpdateToolbar()
        {
            if ((_spectra == null || _spectra.Count < 2) && !Settings.Default.Prosit)
            {
                toolBar.Visible = false;
            }
            else
            {
                var showMirror = !Settings.Default.Prosit && Settings.Default.LibMatchMirror;
                var showSpectraSelect = (_spectra != null && _spectra.Count >= 2) &&
                                        (!Settings.Default.Prosit || Settings.Default.LibMatchMirror);
                if (showSpectraSelect)
                {
                    comboMirrorSpectrum.Visible = showMirror;
                    mirrorLabel.Visible = showMirror;
                    comboSpectrum.Visible = true;
                    labelSpectrum.Visible = true;
                }
                else
                {
                    comboSpectrum.Visible = false;
                    labelSpectrum.Visible = false;
                    comboMirrorSpectrum.Visible = false;
                    mirrorLabel.Visible = false;
                }

                // We still need to do this, even if we hide those items,
                // since other code relies on the combo box selection being right

                if (_spectra != null)
                {
                    // Check to see if the list of files has changed.
                    var listNames = _spectra.Select(spectrum => spectrum.Identity).ToArray();
                    var listExisting = new List<string>();
                    foreach (var item in comboSpectrum.Items)
                        listExisting.Add(item.ToString());

                    if (!ArrayUtil.EqualsDeep(listNames, listExisting)) {
                        // If it has, update the list, trying to maintain selection, if possible.
                        object selected = comboSpectrum.SelectedItem;
                        // Unless the current selected index is the one matching the one currently
                        // in use by the precursor (zero), then try to stay viewing the in-use spectrum (zero)
                        int selectedIndex = comboSpectrum.SelectedIndex;
                        object selectedMirror = comboMirrorSpectrum.SelectedItem;

                        using (new ToolbarUpdate(this))
                        {
                            comboSpectrum.Items.Clear();
                            comboMirrorSpectrum.Items.Clear();
                            comboMirrorSpectrum.Items.Add(string.Empty); // No mirror
                            foreach (string name in listNames)
                            {
                                comboSpectrum.Items.Add(name);
                                comboMirrorSpectrum.Items.Add(name);
                            }

                            if (selectedIndex == 0 || selected == null ||
                                comboSpectrum.Items.IndexOf(selected) == -1)
                            {
                                comboSpectrum.SelectedIndex = 0;
                            }
                            else
                            {
                                comboSpectrum.SelectedItem = selected;
                            }

                            if (selectedMirror != null && comboMirrorSpectrum.Items.IndexOf(selectedMirror) != -1)
                            {
                                comboMirrorSpectrum.SelectedItem = selectedMirror;
                            }
                        }

                        ComboHelper.AutoSizeDropDown(comboSpectrum);
                        ComboHelper.AutoSizeDropDown(comboMirrorSpectrum);
                    }
                }

                var enableCE = false;
                // Update CE toolbar
                if (Settings.Default.Prosit)
                {
                    var ces = Enumerable.Range(PrositConstants.MIN_NCE, PrositConstants.MAX_NCE - PrositConstants.MIN_NCE + 1).ToArray();

                    using (var _ = new ToolbarUpdate(this))
                    {
                        // TODO: figure out better way with _inToolBarUpdate
                        // Not a great way of doing this, but we need to ensure that we don't get into
                        // an infinite recursion
                        if (!comboCE.Items.Cast<int>().SequenceEqual(ces) || (int)comboCE.SelectedItem !=
                            Settings.Default.PrositNCE)
                        {
                            comboCE.Items.Clear();
                            comboCE.Items.AddRange(ces.Select(c => (object)c).ToArray());

                            comboCE.SelectedItem = Settings.Default.PrositNCE;
                        }
                    }

                    enableCE = true;

                    ComboHelper.AutoSizeDropDown(comboCE);
                }

                comboCE.Visible = enableCE;
                ceLabel.Visible = enableCE;

                // Show only if we made any of the things visible
                toolBar.Visible = showSpectraSelect || enableCE;
            }
            FireSelectedSpectrumChanged(false);
        }

        public void SelectSpectrum(SpectrumIdentifier spectrumIdentifier)
        {
            if (_spectra != null && _spectra.Count > 1)
            {
                // Selection by file name and retention time should not select best spectrum
                int iSpectrum = _spectra.IndexOf(spectrumInfo => !spectrumInfo.IsBest &&
                                                                 SpectrumMatches(spectrumInfo, spectrumIdentifier));

                if (iSpectrum != -1)
                    comboSpectrum.SelectedIndex = iSpectrum;
            }
        }

        private bool SpectrumMatches(SpectrumDisplayInfo spectrumDisplayInfo, SpectrumIdentifier spectrumIdentifier)
        {
            if (!string.Equals(spectrumDisplayInfo.FilePath.ToString(), spectrumIdentifier.SourceFile.ToString(), StringComparison.OrdinalIgnoreCase))
            {
                return false;
            }
            if (!spectrumDisplayInfo.RetentionTime.HasValue)
            {
                return false;
            }
            return Equals((float) spectrumDisplayInfo.RetentionTime, (float) spectrumIdentifier.RetentionTime);
        }

        // For unit test
        public SpectrumDisplayInfo PrositSpectrum { get; private set; }

        public SpectrumDisplayInfo SelectedSpectrum
        {
            get
            {
                if (_spectra == null)
                    return null;

                if (toolBar.Visible)
                {
                    return comboSpectrum.SelectedIndex != -1
                               ? _spectra[comboSpectrum.SelectedIndex]
                               : null;
                }

                return _spectra[0];
            }
        }

        public SpectrumDisplayInfo SelectedMirrorSpectrum
        {
            get
            {
                if (_spectra == null)
                    return null;

                if (toolBar.Visible) {
                    return comboMirrorSpectrum.SelectedIndex > 0
                        ? _spectra[comboMirrorSpectrum.SelectedIndex - 1]
                        : null;
                }

                return null;
            }
        }

        public bool SelectionHasLibInfo
        {
            get
            {
                var selectedNodes = SpectrumNodeSelection.GetCurrent(_stateProvider);
                return selectedNodes.Precursor != null &&
                       selectedNodes.Precursor.HasLibInfo;
            }
        }

        public LibraryRankedSpectrumInfo DisplayedSpectrum
        {
            get
            {
                if (GraphPane.CurveList.Count == 0)
                    return null;

                var spectrumGraphItem = GraphPane.CurveList.Select(ci => ci.Tag).OfType<SpectrumGraphItem>()
                    .FirstOrDefault(gi => !gi.Invert);
                return spectrumGraphItem?.SpectrumInfo;
            }
        }

        public LibraryRankedSpectrumInfo DisplayedMirrorSpectrum
        {
            get
            {
                if (GraphPane.CurveList.Count == 0)
                    return null;

                var spectrumGraphItem = GraphPane.CurveList.Select(ci => ci.Tag).OfType<SpectrumGraphItem>()
                    .FirstOrDefault(gi => gi.Invert);
                return spectrumGraphItem?.SpectrumInfo;
            }
        }

        public bool ShouldShowMirrorPlot
        {
            get { return Settings.Default.LibMatchMirror && SelectionHasLibInfo; }
        }

        public IEnumerable<SpectrumDisplayInfo> AvailableSpectra
        {
            get { return _spectra; }
        }

        public class SpectrumNodeSelection
        {
            public SpectrumNodeSelection(PeptideDocNode peptide,
                TransitionGroupDocNode precursor, TransitionDocNode transition)
            {
                Peptide = peptide;
                Precursor = precursor;
                Transition = transition;
            }

            public static SpectrumNodeSelection GetCurrent(IStateProvider stateProvider)
            {
                switch (stateProvider.SelectedNode)
                {
                    case PeptideTreeNode p:
                    {
                        var listInfoGroups = GetChargeGroups(p, !Settings.Default.Prosit);
                        return new SpectrumNodeSelection(p.DocNode,
                            listInfoGroups.Length == 1 ? listInfoGroups[0] : null, null);
                    }
                    case TransitionGroupTreeNode pr:
                    {
                        return new SpectrumNodeSelection(pr.PepNode, pr.DocNode, null);
                    }
                    case TransitionTreeNode t:
                    {
                        return new SpectrumNodeSelection(t.PepNode, t.TransitionGroupNode, t.DocNode);
                    }
                }

                return new SpectrumNodeSelection(null, null, null);
            }

            public static explicit operator PeptidePrecursorPair(SpectrumNodeSelection sel)
            {
                return new PeptidePrecursorPair(sel.Peptide, sel.Precursor);
            }

            public static explicit operator PrositIntensityModel.PeptidePrecursorNCE(SpectrumNodeSelection sel)
            {
                return new PrositIntensityModel.PeptidePrecursorNCE(sel.Peptide, sel.Precursor);
            }

            public PeptideDocNode Peptide { get; private set; }
            public TransitionGroupDocNode Precursor { get; private set; }
            public TransitionDocNode Transition { get; private set; }
        }

        private PrositHelpers.PrositRequest _prositRequest;

        private SpectrumDisplayInfo UpdatePrositPrediction(SpectrumNodeSelection selection, IsotopeLabelType labelType, out Exception ex)
        {
            try
            {
                var prositRequest = new PrositHelpers.PrositRequest(
                    DocumentUI.Settings, selection.Peptide, selection.Precursor, labelType,
                    () => CommonActionUtil.SafeBeginInvoke(this, () => UpdateUI()));

                if (_prositRequest == null || !_prositRequest.Equals(prositRequest))
                {
                    // Cancel old request
                    _prositRequest?.Cancel();
                    _prositRequest = prositRequest.Predict();

                    throw new PrositPredictingException();
                }
                else if (_prositRequest.Spectrum == null)
                {
                    // Rethrow the exception caused by Prosit, otherwise
                    // we are still predicting
                    throw _prositRequest.Exception ?? new PrositPredictingException();
                }

                ex = null;
                return _prositRequest.Spectrum;

            }
            catch (Exception x)
            {
                ex = x;
                return null;
            }
        }

        private SpectrumGraphItem MakeGraphItem(SpectrumDisplayInfo spectrum, SpectrumNodeSelection selection, SrmSettings settings, SpectrumPeaksInfo spectrumPeaksOverride = null)
        {
            var group = selection.Precursor.TransitionGroup;
            var types = _stateProvider.ShowIonTypes(group.IsProteomic);
            var adducts =
                (group.IsProteomic
                    ? Transition.DEFAULT_PEPTIDE_LIBRARY_CHARGES
                    : selection.Precursor.InUseAdducts).ToArray();
            var charges = _stateProvider.ShowIonCharges(adducts);
            var rankTypes = group.IsProteomic
                ? settings.TransitionSettings.Filter.PeptideIonTypes
                : settings.TransitionSettings.Filter.SmallMoleculeIonTypes;
            var rankAdducts = group.IsProteomic
                ? settings.TransitionSettings.Filter.PeptideProductCharges
                : settings.TransitionSettings.Filter.SmallMoleculeFragmentAdducts;
            var rankCharges = Adduct.OrderedAbsoluteChargeValues(rankAdducts);

            // Make sure the types and charges in the settings are at the head
            // of these lists to give them top priority, and get rankings correct.
            int i = 0;
            foreach (IonType type in rankTypes)
            {
                if (types.Remove(type))
                    types.Insert(i++, type);
            }

            i = 0;
            var showAdducts = new List<Adduct>();
            foreach (var charge in rankCharges)
            {
                if (charges.Remove(charge))
                    charges.Insert(i++, charge);
                // NB for all adducts we just look at abs value of charge
                // CONSIDER(bspratt): we may want finer per-adduct control for small molecule use
                showAdducts.AddRange(adducts.Where(a => charge == Math.Abs(a.AdductCharge)));
            }

            showAdducts.AddRange(adducts.Where(a =>
                charges.Contains(Math.Abs(a.AdductCharge)) && !showAdducts.Contains(a)));


            var lookupData = new LookupData(selection);
            var spectrumInfoR = LibraryRankedSpectrumInfo.NewLibraryRankedSpectrumInfo(spectrumPeaksOverride ?? spectrum.SpectrumPeaksInfo,
                spectrum.LabelType,
                selection.Precursor,
                settings,
                lookupData.LookupSequence,
                lookupData.LookupMods,
                showAdducts,
                types,
                rankAdducts,
                rankTypes,
                null);

            return new SpectrumGraphItem(selection.Peptide, selection.Precursor, selection.Transition, spectrumInfoR,
                spectrum.Name)
            {
                ShowTypes = types,
                ShowCharges = charges,
                ShowRanks = Settings.Default.ShowRanks,
                ShowScores = Settings.Default.ShowLibraryScores,
                ShowMz = Settings.Default.ShowIonMz,
                ShowObservedMz = Settings.Default.ShowObservedMz,
                ShowMassError = Settings.Default.ShowFullScanMassError,
                ShowDuplicates = Settings.Default.ShowDuplicateIons,
                FontSize = Settings.Default.SpectrumFontSize,
                LineWidth = Settings.Default.SpectrumLineWidth
            };
        }

        private class LookupData
        {
            public LookupData(SpectrumNodeSelection selection)
            {
                var group = selection.Precursor.TransitionGroup;
                LookupSequence = group.Peptide.Target; // Sequence or custom ion id

                if (selection.Peptide != null)
                {
                    LookupSequence = selection.Peptide.SourceUnmodifiedTarget;
                    LookupMods = selection.Peptide.SourceExplicitMods;
                }
            }

            public Target LookupSequence { get; }
            public ExplicitMods LookupMods { get; }
        }

        private SpectrumPeaksInfo RescaleMirrorSpectrum(SpectrumDisplayInfo mirrorSpectrum, SpectrumDisplayInfo mainSpectrum)
        {
            // Rescale so that mirror max is same as main max
            var spectrumPeaksInfo = mirrorSpectrum.SpectrumPeaksInfo;
            var maxIntensity = spectrumPeaksInfo.Intensities.Max();
            var mainMax = mainSpectrum.SpectrumPeaksInfo.Intensities.Max();
            return new SpectrumPeaksInfo(spectrumPeaksInfo.Peaks.Select(mi =>
                    new SpectrumPeaksInfo.MI
                    {
                        Mz = mi.Mz,
                        Intensity = (float) (mi.Intensity / maxIntensity * mainMax)
                    })
                .ToArray());
        }

        private void UpdateChromatogram(MSGraphPane graphPane, LibraryChromGroup chromatogramData, SpectrumNodeSelection selection)
        {
            _graphHelper.ResetForChromatograms(new[] { selection.Precursor.TransitionGroup });

            var displayType = GraphChromatogram.GetDisplayType(DocumentUI, selection.Precursor);
            IList<TransitionDocNode> displayTransitions =
                GraphChromatogram.GetDisplayTransitions(selection.Precursor, displayType).ToArray();
            int numTrans = displayTransitions.Count;
            var allChromDatas =
                chromatogramData.ChromDatas.Where(
                    chromData => DisplayTypeMatches(chromData, displayType)).ToList();
            var chromDatas = new List<LibraryChromGroup.ChromData>();
            for (int iTran = 0; iTran < numTrans; iTran++)
            {
                var displayTransition = displayTransitions[iTran];
                var indexMatch =
                    allChromDatas.IndexOf(chromData =>
                        IonMatches(displayTransition.Transition, chromData));
                if (indexMatch >= 0)
                {
                    chromDatas.Add(allChromDatas[indexMatch]);
                    allChromDatas.RemoveAt(indexMatch);
                }
                else
                {
                    chromDatas.Add(null);
                }
            }

            allChromDatas.Sort((chromData1, chromData2) => chromData1.Mz.CompareTo(chromData2.Mz));
            chromDatas.AddRange(allChromDatas);
            double maxHeight = chromDatas.Max(chromData =>
                null == chromData ? double.MinValue : chromData.Height);
            int iChromDataPrimary = chromDatas.IndexOf(chromData =>
                null != chromData && maxHeight == chromData.Height);
            int colorOffset = displayType == DisplayTypeChrom.products
                ? GraphChromatogram.GetDisplayTransitions(selection.Precursor,
                    DisplayTypeChrom.precursors).Count()
                : 0;
            for (int iChromData = 0; iChromData < chromDatas.Count; iChromData++)
            {
                var chromData = chromDatas[iChromData];
                if (chromData == null)
                {
                    continue;
                }

                string label;
                var pointAnnotation = GraphItem.AnnotatePoint(new PointPair(chromData.Mz, 1.0));
                if (null != pointAnnotation)
                {
                    label = pointAnnotation.Label;
                }
                else
                {
                    label = chromData.Mz.ToString(@"0.####");
                }

                TransitionDocNode matchingTransition;
                Color color;
                if (iChromData < numTrans)
                {
                    matchingTransition = displayTransitions[iChromData];
                    color =
                        GraphChromatogram.COLORS_LIBRARY[
                            (iChromData + colorOffset) % GraphChromatogram.COLORS_LIBRARY.Count];
                }
                else
                {
                    matchingTransition = null;
                    color =
                        GraphChromatogram.COLORS_GROUPS[
                            iChromData % GraphChromatogram.COLORS_GROUPS.Count];
                }

                TransitionChromInfo tranPeakInfo;
                ChromatogramInfo chromatogramInfo;
                MakeChromatogramInfo(selection.Precursor.PrecursorMz, chromatogramData, chromData,
                    out chromatogramInfo, out tranPeakInfo);
                var graphItem = new ChromGraphItem(selection.Precursor, matchingTransition,
                    chromatogramInfo,
                    iChromData == iChromDataPrimary ? tranPeakInfo : null, null,
                    new[] { iChromData == iChromDataPrimary }, null, 0, false, false, null, 0,
                    color, Settings.Default.ChromatogramFontSize, 1);
                LineItem curve =
                    (LineItem)_graphHelper.AddChromatogram(PaneKey.DEFAULT, graphItem);
                if (matchingTransition == null)
                {
                    curve.Label.Text = label;
                }

                curve.Line.Width = Settings.Default.ChromatogramLineWidth;
                if (selection.Transition != null)
                {
                    if (IonMatches(selection.Transition.Transition, chromData))
                    {
                        color = ColorScheme.ChromGraphItemSelected;
                    }
                }

                curve.Color = color;
            }

            graphPane.Title.IsVisible = false;
            graphPane.Legend.IsVisible = true;
            _graphHelper.FinishedAddingChromatograms(chromatogramData.StartTime,
                chromatogramData.EndTime, false);
        }

        private void ClearGraphPane()
        {
            // Clear existing data from the graph pane
            var graphPane = (MSGraphPane)graphControl.MasterPane[0];
            graphPane.CurveList.Clear();
            graphPane.GraphObjList.Clear();
            GraphItem = null;

            GraphHelper.FormatGraphPane(graphControl.GraphPane);
            GraphHelper.FormatFontSize(graphControl.GraphPane, Settings.Default.SpectrumFontSize);
        }

        public void UpdateUI(bool selectionChanged = true)
        {
            // Only worry about updates, if the graph is visible
            // And make sure it is not disposed, since rendering happens on a timer
            if (!Visible || IsDisposed)
                return;

            // Try to find a tree node with spectral library info associated
            // with the current selection.
            var selection = SpectrumNodeSelection.GetCurrent(_stateProvider);

            // Check for appropriate spectrum to load
            var settings = DocumentUI.Settings;
            var libraries = settings.PeptideSettings.Libraries;
            var available = false;

            try
            {
                Exception prositEx = null;

                if (Settings.Default.Prosit && !PrositHelpers.PrositSettingsValid)
                {
                    prositEx = new PrositNotConfiguredException();

                    if (!Settings.Default.LibMatchMirror)
                        throw prositEx;
                }
                    
                if (selection.Precursor == null || (!selection.Precursor.HasLibInfo && !libraries.HasMidasLibrary &&
                                                    !Settings.Default.Prosit))
                {
                    _spectra = null;
                    PrositSpectrum = null;
                }
                else
                {
                    // Try to load a list of spectra matching the criteria for
                    // the current node group.
                    if (libraries.HasLibraries && libraries.IsLoaded || Settings.Default.Prosit)
                    {
                        // Need this to make sure we still update the toolbar if the prosit prediction throws
                        
                        SpectrumDisplayInfo spectrum = null;
                        PrositSpectrum = null;

                        if (Settings.Default.Prosit && !Settings.Default.LibMatchMirror && prositEx == null)
                        {
                            spectrum = PrositSpectrum = UpdatePrositPrediction(selection, null, out prositEx);
                            if (prositEx == null)
                                _spectra = new[] { spectrum };
                        }

                        var loadFromLib = libraries.HasLibraries && libraries.IsLoaded &&
                                          (!Settings.Default.Prosit || Settings.Default.LibMatchMirror);

                        try
                        {
                            if (loadFromLib)
                            {
                                UpdateSpectra(selection.Precursor, new LookupData(selection));

                                // For a mirrored spectrum, make sure the isotope label types between library and Prosit match
                                if (Settings.Default.Prosit && Settings.Default.LibMatchMirror && prositEx == null)
                                {
                                    var labelType = _spectra != null ? _spectra[0].LabelType : null;
                                    PrositSpectrum = UpdatePrositPrediction(selection, labelType, out prositEx);
                                }
                            }
                            UpdateToolbar();
                        }
                        catch (Exception)
                        {
                            _spectra = null;
                            UpdateToolbar();
                            throw;
                        }

                        if (prositEx != null && !Settings.Default.LibMatchMirror)
                            throw prositEx;

                        if (!Settings.Default.Prosit || ShouldShowMirrorPlot)
                            spectrum = SelectedSpectrum;
                        
                        if (prositEx is PrositPredictingException && DisplayedMirrorSpectrum != null)
                        {
                            var libraryStr = _spectrum == null
                                ? _mirrorSpectrum.Name
                                : string.Format(PrositResources.GraphSpectrum_UpdateUI__0__vs___1_,
                                    _spectrum.Name, _mirrorSpectrum.Name);
                            GraphPane.Title.Text = TextUtil.LineSeparate(
                                libraryStr,
                                SpectrumGraphItem.GetTitle(null, selection.Peptide, _mirrorSpectrum.Precursor, _mirrorSpectrum.LabelType),
                                prositEx.Message);
                            graphControl.Refresh();
                            return;
                        }

                        var spectrumChanged = !Equals(_spectrum?.SpectrumInfo, spectrum?.SpectrumInfo);
                        _spectrum = spectrum;

                        ClearGraphPane();

                        LibraryChromGroup chromatogramData = null;
                        if (Settings.Default.ShowLibraryChromatograms)
                            chromatogramData = spectrum?.LoadChromatogramData();

                        if (spectrum != null)
                            GraphItem = MakeGraphItem(spectrum, selection, settings);

                        if (null == chromatogramData)
                        {
                            if (spectrum != null)
                            {
                                _graphHelper.ResetForSpectrum(new[] { selection.Precursor.TransitionGroup });
                                // Don't refresh here, it will be refreshed on zoom
                                _graphHelper.AddSpectrum(GraphItem, false);
                            }

                            var mirrorSpectrum = SelectedMirrorSpectrum;
                            if (Settings.Default.LibMatchMirror)
                            {
                                if (Settings.Default.Prosit)
                                    mirrorSpectrum = PrositSpectrum;
                            }
                            else
                            {
                                mirrorSpectrum = null;
                            }

                            spectrumChanged |= !Equals(_mirrorSpectrum?.SpectrumInfo, mirrorSpectrum?.SpectrumInfo);
                            _mirrorSpectrum = mirrorSpectrum;

                            double? dotp = null;
                            SpectrumGraphItem mirrorGraphItem = null;
                            if (mirrorSpectrum != null)
                            {
                                var peaksInfo = spectrum != null
                                    ? RescaleMirrorSpectrum(mirrorSpectrum, spectrum)
                                    : mirrorSpectrum.SpectrumPeaksInfo;
                                mirrorGraphItem = MakeGraphItem(mirrorSpectrum, selection, settings, peaksInfo);
                                mirrorGraphItem.Invert = true;

                                _graphHelper.AddSpectrum(mirrorGraphItem, false);
                                
                                if (spectrum != null)
                                    dotp = PrositHelpers.CalculateSpectrumDotpMzMatch(GraphItem.SpectrumInfo, mirrorGraphItem.SpectrumInfo,
                                        settings.TransitionSettings.Libraries.IonMatchTolerance);
                            }

                            if (mirrorSpectrum != null && mirrorGraphItem != null) // one implies the other, but resharper..
                            {
                                if (dotp != null)
                                {
                                    GraphPane.Title.Text = TextUtil.LineSeparate(
                                        string.Format(PrositResources.GraphSpectrum_UpdateUI__0__vs___1_,
                                            GraphItem.LibraryName, mirrorSpectrum.Name),
                                        SpectrumGraphItem.RemoveLibraryPrefix(GraphItem.Title, GraphItem.LibraryName),
                                        string.Format(@"dotp: {0:0.0000}", dotp));
                                }
                                else
                                {
                                    GraphPane.Title.Text = TextUtil.LineSeparate(
                                        mirrorSpectrum.Name,
                                        mirrorGraphItem.Title,
                                        PrositResources.GraphSpectrum_UpdateUI_No_spectral_library_match);
                                }

                            }
                            else if (prositEx != null)
                            {
                                if (DisplayedSpectrum != null)
                                {
                                    GraphPane.Title.Text = TextUtil.LineSeparate(
                                        string.Format(PrositResources.GraphSpectrum_UpdateUI__0__vs___1_,
                                            GraphItem.LibraryName, SpectrumInfoProsit.NAME),
                                        SpectrumGraphItem.RemoveLibraryPrefix(GraphItem.Title, GraphItem.LibraryName),
                                        prositEx.Message);
                                }
                                else
                                {
                                    throw prositEx;
                                }
                            }
                            
                            _graphHelper.ZoomSpectrumToSettings(DocumentUI, selection.Precursor);
                        }
                        else
                        {
                            UpdateChromatogram(GraphPane, chromatogramData, selection);
                        }

                        if (spectrum != null || _mirrorSpectrum != null)
                        {
                            graphControl.IsEnableVPan = graphControl.IsEnableVZoom =
                                !Settings.Default.LockYAxis;
                            available = true;
                        }
                        
                        if (spectrumChanged && chromatogramData == null)
                        {
                            _nodeGroup = selection.Precursor;
                            ZoomSpectrumToSettings();
                        }
                        else
                        {
                            graphControl.Refresh();
                        }
                    }
                }
            }
            catch (PrositException ex)
            {
                ClearGraphPane();
                _graphHelper.SetErrorGraphItem(new ExceptionMSGraphItem(ex));
                return;
            }
            catch (Exception)
            {
                ClearGraphPane();
                //_graphHelper.SetErrorGraphItem(new NoDataMSGraphItem(ex.Message));
                _graphHelper.SetErrorGraphItem(new NoDataMSGraphItem(
                    Resources.GraphSpectrum_UpdateUI_Failure_loading_spectrum__Library_may_be_corrupted));
                return;
            }

            // Show unavailable message, if no spectrum loaded
            if (!available)
            {
                ClearGraphPane();
                UpdateToolbar();
                _nodeGroup = null;
                _graphHelper.SetErrorGraphItem(new UnavailableMSGraphItem());
            }
        }

        private static bool DisplayTypeMatches(LibraryChromGroup.ChromData chromData, DisplayTypeChrom displayType)
        {
            switch (displayType)
            {
                case DisplayTypeChrom.products:
                    return (chromData.IonType != IonType.precursor);
                case DisplayTypeChrom.precursors:
                    return (chromData.IonType == IonType.precursor);
                default:
                    return true;
            }  
        }

        private static bool IonMatches(Transition transition, LibraryChromGroup.ChromData chromData)
        {
            if(transition.IonType.Equals(chromData.IonType) && Equals(transition.Adduct, chromData.Charge))
            {
                if(transition.IsPrecursor())
                {
                    return transition.MassIndex == chromData.MassIndex;
                }
                else
                {
                    return transition.IonType == IonType.custom ?
                        Equals(transition.FragmentIonName, chromData.FragmentName) :
                        transition.Ordinal == chromData.Ordinal;
                }
            }
            return false;
        }

        private static int FindNearestIndex(IList<float> times, float time)
        {
            int index = CollectionUtil.BinarySearch(times, time);
            if (index >= 0)
            {
                return index;
            }
            index = ~index;
            if (index >= times.Count)
            {
                return times.Count - 1;
            }
            if (index > 0 && time - times[index - 1] < times[index] - time)
            {
                return index - 1;
            }
            return index;
        }

        private void UpdateSpectra(TransitionGroupDocNode nodeGroup, LookupData lookup)
        {
            _spectra = GetSpectra(nodeGroup, lookup);
            if (!_spectra.Any())
                _spectra = null;
        }

        private IList<SpectrumDisplayInfo> GetSpectra(TransitionGroupDocNode nodeGroup, LookupData lookup)
        {
            var settings = DocumentUI.Settings;
            var charge = nodeGroup.PrecursorAdduct;
            var spectra = settings.GetBestSpectra(lookup.LookupSequence, charge, lookup.LookupMods).Select(s => new SpectrumDisplayInfo(s, nodeGroup)).ToList();
            // Showing redundant spectra is only supported for full-scan filtering when
            // the document has results files imported.
            if ((!settings.TransitionSettings.FullScan.IsEnabled && !settings.PeptideSettings.Libraries.HasMidasLibrary) || !settings.HasResults)
                return spectra;

            try
            {
                var spectraRedundant = new List<SpectrumDisplayInfo>();
                var dictReplicateNameFiles = new Dictionary<string, HashSet<string>>();
                foreach (var spectrumInfo in settings.GetRedundantSpectra(nodeGroup.Peptide, lookup.LookupSequence, charge, nodeGroup.TransitionGroup.LabelType, lookup.LookupMods))
                {
                    var matchingFile = settings.MeasuredResults.FindMatchingMSDataFile(MsDataFileUri.Parse(spectrumInfo.FilePath));
                    if (matchingFile == null)
                        continue;

                    string replicateName = matchingFile.Chromatograms.Name;
                    spectraRedundant.Add(new SpectrumDisplayInfo(spectrumInfo,
                        nodeGroup,
                        replicateName,
                        matchingFile.FilePath,
                        matchingFile.FileOrder,
                        spectrumInfo.RetentionTime,
                        false));

                    // Include the best spectrum twice, once displayed in the normal
                    // way and once displayed with its replicate and retetion time.
                    if (spectrumInfo.IsBest)
                    {
                        string libName = spectrumInfo.Name;
                        var labelType = spectrumInfo.LabelType;
                        int iBest = spectra.IndexOf(s => Equals(s.Name, libName) &&
                                                         Equals(s.LabelType, labelType));
                        if (iBest != -1)
                        {
                            spectra[iBest] = new SpectrumDisplayInfo(spectra[iBest].SpectrumInfo,
                                nodeGroup,
                                replicateName,
                                matchingFile.FilePath,
                                0,
                                spectrumInfo.RetentionTime,
                                true);
                        }
                    }

                    HashSet<string> setFiles;
                    if (!dictReplicateNameFiles.TryGetValue(replicateName, out setFiles))
                    {
                        setFiles = new HashSet<string>();
                        dictReplicateNameFiles.Add(replicateName, setFiles);
                    }
                    setFiles.Add(spectrumInfo.FilePath);
                }

                // Determine if replicate name is sufficient to uniquely identify the file
                foreach (var spectrumInfo in spectraRedundant)
                {
                    string replicateName = spectrumInfo.ReplicateName;
                    if (replicateName != null && dictReplicateNameFiles[replicateName].Count < 2)
                        spectrumInfo.IsReplicateUnique = true;
                }

                spectraRedundant.Sort();
                spectra.AddRange(spectraRedundant);
                return spectra;
            }
            catch (Exception)
            {
                return spectra;
            }
        }

        public void LockYAxis(bool lockY)
        {
            graphControl.IsEnableVPan = graphControl.IsEnableVZoom = !lockY;
            graphControl.Refresh();
        }

        public void SetMzScale(MzRange range)
        {
            ZoomXAxis(GraphPane.XAxis, range.Min, range.Max);
            graphControl.Invalidate();
        }
        public MzRange Range
        {
            get {return new MzRange(GraphPane.XAxis.Scale.Min, GraphPane.XAxis.Scale.Max);}
        }

        public Scale IntensityScale
        {
            get { return GraphPane.YAxis.Scale; }
        }

        public void ApplyMZZoomState(ZoomState newState)
        {
            newState.XAxis.ApplyScale(GraphPane.XAxis);
            graphControl.Refresh();
        }

        public event EventHandler<ZoomEventArgs> ZoomEvent;
        private void graphControl_ZoomEvent(ZedGraphControl sender, ZoomState oldState, ZoomState newState, PointF mousePosition)
        {
            FireZoomEvent(newState);
        }

        private void FireZoomEvent(ZoomState zoomState = null)
        {
            if (ZoomEvent != null && Settings.Default.SyncMZScale)
            {
                if (zoomState == null)
                    zoomState = new ZoomState(GraphPane, ZoomState.StateType.Zoom);
                ZoomEvent.Invoke(this, new ZoomEventArgs(zoomState));
            }
        }

        public SpectrumControlType ControlType { get { return SpectrumControlType.LibraryMatch;} }
        public bool IsAnnotated => true;

        public double MzMax
        {
            get { return GraphPane.XAxis.Scale.Max; }
        }

// ReSharper disable SuggestBaseTypeForParameter
        private static TransitionGroupDocNode[] GetChargeGroups(PeptideTreeNode nodeTree, bool requireLibInfo)
// ReSharper restore SuggestBaseTypeForParameter
        {
            // Return the first group of each charge stat that has library info.
            var listGroups = new List<TransitionGroupDocNode>();
            foreach (TransitionGroupDocNode nodeGroup in nodeTree.ChildDocNodes)
            {
                if (requireLibInfo && !nodeGroup.HasLibInfo)
                    continue;

                var precursorCharge = nodeGroup.TransitionGroup.PrecursorAdduct;
                if (!listGroups.Contains(g => g.TransitionGroup.PrecursorAdduct == precursorCharge))
                    listGroups.Add(nodeGroup);
            }
            return listGroups.ToArray();
        }

        private void graphControl_ContextMenuBuilder(ZedGraphControl sender,
            ContextMenuStrip menuStrip, Point mousePt, ZedGraphControl.ContextMenuObjectState objState)
        {
            var isProteomic = _nodeGroup == null || !_nodeGroup.IsCustomIon;
            _stateProvider.BuildSpectrumMenu(isProteomic, sender, menuStrip);
        }

        protected override void OnClosed(EventArgs e)
        {
            _documentContainer.UnlistenUI(OnDocumentUIChanged);
        }

        private void GraphSpectrum_KeyDown(object sender, KeyEventArgs e)
        {
            switch (e.KeyCode)
            {
                case Keys.Escape:
                    _documentContainer.FocusDocument();
                    break;
            }
        }

        private void comboSpectrum_SelectedIndexChanged(object sender, EventArgs e)
        {
            UpdateUI();

            if (!_inToolbarUpdate)
            {
                FireSelectedSpectrumChanged(true);
            }
        }

        private void comboMirrorSpectrum_SelectedIndexChanged(object sender, EventArgs e)
        {
            UpdateUI();
        }

        private void comboCE_SelectedIndexChanged(object sender, EventArgs e)
        {
            Settings.Default.PrositNCE = (int) comboCE.SelectedItem;
            UpdateUI();
        }

        public static void MakeChromatogramInfo(SignedMz precursorMz, LibraryChromGroup chromGroup, LibraryChromGroup.ChromData chromData, out ChromatogramInfo chromatogramInfo, out TransitionChromInfo transitionChromInfo)
        {
            var timeIntensities = new TimeIntensities(chromGroup.Times, chromData.Intensities, null, null);
            var crawPeakFinder = Crawdads.NewCrawdadPeakFinder();
            crawPeakFinder.SetChromatogram(chromGroup.Times, chromData.Intensities);
            var crawdadPeak =
                crawPeakFinder.GetPeak(
                    FindNearestIndex(chromGroup.Times, (float) chromGroup.StartTime),
                    FindNearestIndex(chromGroup.Times, (float) chromGroup.EndTime));
            var chromPeak = new ChromPeak(crawPeakFinder, crawdadPeak, 0, timeIntensities, null);
            var ionMobilityFilter = IonMobilityFilter.GetIonMobilityFilter(chromData.IonMobility,null, chromGroup.CCS);
            transitionChromInfo = new TransitionChromInfo(null, 0, chromPeak,
                ionMobilityFilter,
<<<<<<< HEAD
                Annotations.EMPTY,
=======
                new float?[0], Annotations.EMPTY,
>>>>>>> aac862ff
                UserSet.FALSE);
            var peaks = new[] {chromPeak};
            var header = new ChromGroupHeaderInfo(precursorMz,
                0,  // file index
                1, // numTransitions
                0, // startTransitionIndex
                peaks.Length, // numPeaks
                0, // startPeakIndex
                0, // startscoreindex
                0,// maxPeakIndex
                chromGroup.Times.Length, // numPoints
                0, // compressedSize
                0, // uncompressedsize
                0,  //location
                0, -1, -1, null, null, chromGroup.CCS, ionMobilityFilter.IonMobilityUnits);
            var groupInfo = new ChromatogramGroupInfo(header,
                new[]
                {
                    new ChromTransition(chromData.Mz, 0,
                        (float) (ionMobilityFilter.IonMobilityAndCCS.IonMobility.Mobility ?? 0),
                        (float) (ionMobilityFilter.IonMobilityExtractionWindowWidth ?? 0), ChromSource.unknown),
                }, peaks, TimeIntensitiesGroup.Singleton(timeIntensities));
            chromatogramInfo = new ChromatogramInfo(groupInfo, 0);
        }
    }

    public class GraphSpectrumSettings
    {
        private readonly Action<bool> _update;

        public GraphSpectrumSettings(Action<bool> update)
        {
            _update = update;
        }

        private void ActAndUpdate(Action act)
        {
            act();
            _update(true);
        }

        private static Settings Set
        {
            get { return Settings.Default; }
        }

        public bool ShowAIons
        {
            get { return Set.ShowAIons; }
            set { ActAndUpdate(() => Set.ShowAIons = value); }
        }

        public bool ShowBIons
        {
            get { return Set.ShowBIons; }
            set { ActAndUpdate(() => Set.ShowBIons = value); }
        }

        public bool ShowCIons
        {
            get { return Set.ShowCIons; }
            set { ActAndUpdate(() => Set.ShowCIons = value); }
        }

        public bool ShowXIons
        {
            get { return Set.ShowXIons; }
            set { ActAndUpdate(() => Set.ShowXIons = value); }
        }

        public bool ShowYIons
        {
            get { return Set.ShowYIons; }
            set { ActAndUpdate(() => Set.ShowYIons = value); }
        }

        public bool ShowZIons
        {
            get { return Set.ShowZIons; }
            set { ActAndUpdate(() => Set.ShowZIons = value); }
        }

        public bool ShowFragmentIons
        {
            get { return Set.ShowFragmentIons; }
            set { ActAndUpdate(() => Set.ShowFragmentIons = value); }
        }

        public bool ShowPrecursorIon
        {
            get { return Set.ShowPrecursorIon; }
            set { ActAndUpdate(() => Set.ShowPrecursorIon = value); }
        }

        public bool ShowCharge1
        {
            get { return Set.ShowCharge1; }
            set { ActAndUpdate(() => Set.ShowCharge1 = value); }
        }

        public bool ShowCharge2
        {
            get { return Set.ShowCharge2; }
            set { ActAndUpdate(() => Set.ShowCharge2 = value); }
        }

        public bool ShowCharge3
        {
            get { return Set.ShowCharge3; }
            set { ActAndUpdate(() => Set.ShowCharge3 = value); }
        }

        public bool ShowCharge4
        {
            get { return Set.ShowCharge4; }
            set { ActAndUpdate(() => Set.ShowCharge4 = value); }
        }

        public bool Prosit
        {
            get { return Set.Prosit; }
            set { ActAndUpdate(() => Set.Prosit = value);}
        }

        public bool Mirror
        {
            get { return Set.LibMatchMirror; }
            set { ActAndUpdate(() => Set.LibMatchMirror = value); }
        }

        public IList<IonType> ShowIonTypes(bool isProteomic)
        {
            var types = new List<IonType>();
            if (isProteomic)
            {
                // Priority ordered
                AddItem(types, IonType.y, Set.ShowYIons);
                AddItem(types, IonType.b, Set.ShowBIons);
                AddItem(types, IonType.z, Set.ShowZIons);
                AddItem(types, IonType.c, Set.ShowCIons);
                AddItem(types, IonType.x, Set.ShowXIons);
                AddItem(types, IonType.a, Set.ShowAIons);
                // FUTURE: Add custom ions when LibraryRankedSpectrumInfo can support them
                AddItem(types, IonType.precursor, Set.ShowPrecursorIon);
            }
            else
            {
                AddItem(types, IonType.custom, Set.ShowFragmentIons); // CONSIDER(bspratt) eventually, user-defined fragment types?
                AddItem(types, IonType.precursor, Set.ShowPrecursorIon);
            }
            return types;
        }

        // NB for all adducts we just look at abs value of charge
        // CONSIDER(bspratt): we may want finer per-adduct control for small molecule use
        public IList<int> ShowIonCharges(IEnumerable<Adduct> adductPriority)
        {
            var chargePriority = Adduct.OrderedAbsoluteChargeValues(adductPriority);
            var charges = new List<int>();
            int i = 0;
            foreach (var charge in chargePriority)
            {
                // Priority ordered
                if (i == 0)
                    AddItem(charges, charge, ShowCharge1);
                else if (i == 1)
                    AddItem(charges, charge, ShowCharge2);
                else if (i == 2)
                    AddItem(charges, charge, ShowCharge3);
                else if (i == 3)
                    AddItem(charges, charge, ShowCharge4);
                else
                    break;
                i++;
            }
            return charges;
        }

        private static void AddItem<TItem>(ICollection<TItem> items, TItem item, bool add)
        {
            if (add)
                items.Add(item);
        }
    }

    public sealed class SpectrumDisplayInfo : IComparable<SpectrumDisplayInfo>
    {
        public SpectrumDisplayInfo(SpectrumInfo spectrumInfo, TransitionGroupDocNode precursor, double? retentionTime = null)
        {
            SpectrumInfo = spectrumInfo;
            Precursor = precursor;
            IsBest = true;
            RetentionTime = retentionTime;
        }

        public SpectrumDisplayInfo(SpectrumInfo spectrumInfo, TransitionGroupDocNode precursor, string replicateName,
            MsDataFileUri filePath, int fileOrder, double? retentionTime, bool isBest)
        {
            SpectrumInfo = spectrumInfo;
            Precursor = precursor;
            ReplicateName = replicateName;
            FilePath = filePath;
            FileOrder = fileOrder;
            RetentionTime = retentionTime;
            IsBest = isBest;
        }

        public SpectrumInfo SpectrumInfo { get; }
        public TransitionGroupDocNode Precursor { get; private set; }
        public string Name { get { return SpectrumInfo.Name; } }
        public IsotopeLabelType LabelType { get { return SpectrumInfo.LabelType; } }
        public string ReplicateName { get; private set; }
        public bool IsReplicateUnique { get; set; }
        public MsDataFileUri FilePath { get; private set; }
        public string FileName { get { return FilePath.GetFileName(); } }
        public int FileOrder { get; private set; }
        public double? RetentionTime { get; private set; }
        public bool IsBest { get; private set; }

        public string Identity { get { return ToString(); } }

        public SpectrumPeaksInfo SpectrumPeaksInfo { get { return SpectrumInfo.SpectrumPeaksInfo; } }
        public LibraryChromGroup LoadChromatogramData() { return SpectrumInfo.ChromatogramData; }

        public int CompareTo(SpectrumDisplayInfo other)
        {
            if (other == null) return 1;
            int i = Comparer.Default.Compare(FileOrder, other.FileOrder);
            if (i == 0)
            {
                if (RetentionTime.HasValue && other.RetentionTime.HasValue)
                    i = Comparer.Default.Compare(RetentionTime.Value, other.RetentionTime);
                // No retention time is less than having a retention time
                else if (RetentionTime.HasValue)
                    i = 1;
                else if (other.RetentionTime.HasValue)
                    i = -1;
                else
                    i = 0;
            }

            return i;
        }

        public override string ToString()
        {
            if (IsBest)
                return ReferenceEquals(LabelType, IsotopeLabelType.light) ? Name : String.Format(@"{0} ({1})", Name, LabelType);
            if (IsReplicateUnique)
                return string.Format(@"{0} ({1:F02} min)", ReplicateName, RetentionTime);
            return string.Format(@"{0} - {1} ({2:F02} min)", ReplicateName, FileName, RetentionTime);
        }
    }

    public sealed class SpectrumIdentifier
    {
        public SpectrumIdentifier(string sourceFile, double retentionTime)
            : this(MsDataFileUri.Parse(sourceFile), retentionTime)
        {
            
        }
        public SpectrumIdentifier(MsDataFileUri sourceFile, double retentionTime)
        {
            SourceFile = sourceFile;
            RetentionTime = retentionTime;
        }

        public MsDataFileUri SourceFile { get; private set; }
        public double RetentionTime { get; private set; }
    }

    public sealed class SelectedSpectrumEventArgs : EventArgs
    {
        public SelectedSpectrumEventArgs(SpectrumDisplayInfo spectrum, bool isUserAction)
        {
            Spectrum = spectrum;
            IsUserAction = isUserAction;
        }

        public SpectrumDisplayInfo Spectrum { get; private set; }
        public bool IsUserAction { get; private set; }
    }
    public sealed class MzRange
    {
        public MzRange(double min, double max)
        {
            Min = min;
            Max = max;
        }

        public MzRange() : this(0, 1){}

        public double Min { get; private set; }
        public double Max { get; private set; }
        public override bool Equals(object obj)
        {
            if (obj is MzRange other)
                return Min == other.Min && Max == other.Max;
            else
                return false;
        }

        public override int GetHashCode()
        {
            return Min.GetHashCode() * 397 ^ Max.GetHashCode();
        }
    }
}<|MERGE_RESOLUTION|>--- conflicted
+++ resolved
@@ -1398,11 +1398,7 @@
             var ionMobilityFilter = IonMobilityFilter.GetIonMobilityFilter(chromData.IonMobility,null, chromGroup.CCS);
             transitionChromInfo = new TransitionChromInfo(null, 0, chromPeak,
                 ionMobilityFilter,
-<<<<<<< HEAD
                 Annotations.EMPTY,
-=======
-                new float?[0], Annotations.EMPTY,
->>>>>>> aac862ff
                 UserSet.FALSE);
             var peaks = new[] {chromPeak};
             var header = new ChromGroupHeaderInfo(precursorMz,
