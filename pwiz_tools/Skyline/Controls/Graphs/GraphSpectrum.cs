﻿/*
 * Original author: Brendan MacLean <brendanx .at. u.washington.edu>,
 *                  MacCoss Lab, Department of Genome Sciences, UW
 *
 * Copyright 2009 University of Washington - Seattle, WA
 * 
 * Licensed under the Apache License, Version 2.0 (the "License");
 * you may not use this file except in compliance with the License.
 * You may obtain a copy of the License at
 *
 *     http://www.apache.org/licenses/LICENSE-2.0
 *
 * Unless required by applicable law or agreed to in writing, software
 * distributed under the License is distributed on an "AS IS" BASIS,
 * WITHOUT WARRANTIES OR CONDITIONS OF ANY KIND, either express or implied.
 * See the License for the specific language governing permissions and
 * limitations under the License.
 */

using System;
using System.Collections;
using System.Collections.Generic;
using System.ComponentModel;
using System.Drawing;
using System.Linq;
using System.Windows.Forms;
using pwiz.Common.Chemistry;
using pwiz.Common.Collections;
using pwiz.Common.SystemUtil;
using pwiz.MSGraph;
using pwiz.Skyline.Controls.SeqNode;
using pwiz.Skyline.Model;
using pwiz.Skyline.Model.DocSettings;
using pwiz.Skyline.Model.Lib;
using pwiz.Skyline.Model.Prosit;
using pwiz.Skyline.Model.Prosit.Models;
using pwiz.Skyline.Model.Results;
using pwiz.Skyline.Model.Results.Crawdad;
using pwiz.Skyline.Model.Themes;
using pwiz.Skyline.Properties;
using pwiz.Skyline.Util;
using pwiz.Skyline.Util.Extensions;
using ZedGraph;
using Timer = System.Windows.Forms.Timer;

namespace pwiz.Skyline.Controls.Graphs
{
    /// <summary>
    /// Interface for any window that contains a graph, to allow non-blocking
    /// updates with a <see cref="System.Windows.Forms.Timer"/>.
    /// </summary>
    public interface IGraphContainer : IUpdatable
    {
        /// <summary>
        /// Locks/unlocks the Y-axis, so that it auto-scales.
        /// </summary>
        /// <param name="lockY">True to use Y-axis auto-scaling</param>
        void LockYAxis(bool lockY);
    }

    public enum SpectrumControlType { LibraryMatch, FullScanViewer }

    public interface IMzScalePlot
    {
        void SetMzScale(MzRange range);
        MzRange Range { get; }
        void ApplyMZZoomState(ZoomState scaleState);
        event EventHandler<ZoomEventArgs> ZoomEvent;
        SpectrumControlType ControlType { get; }
        bool IsAnnotated { get; }
    }

    public interface ISpectrumScaleProvider
    {
        MzRange GetMzRange(SpectrumControlType controlType);
    }
    
    public partial class GraphSpectrum : DockableFormEx, IGraphContainer, IMzScalePlot
    {

        private static readonly double YMAX_SCALE = 1.25;

        public interface IStateProvider : ISpectrumScaleProvider
        {
            TreeNodeMS SelectedNode { get; }
            IList<IonType> ShowIonTypes(bool isProteomic);

            IList<string> ShowLosses();

            // N.B. we're interested in the absolute value of charge here, so output list 
            // may be shorter than input list
            // CONSIDER(bspratt): we may want finer per-adduct control for small molecule use
            IList<int> ShowIonCharges(IEnumerable<Adduct> adductPriority);

            void BuildSpectrumMenu(bool isProteomic, ZedGraphControl zedGraphControl, ContextMenuStrip menuStrip);
        }

        private class DefaultStateProvider : IStateProvider
        {
            public TreeNodeMS SelectedNode
            {
                get { return null; }
            }

            public IList<IonType> ShowIonTypes(bool isProteomic)
            {
                return isProteomic ? new[] { IonType.y } :  new[] { IonType.custom }; 
            }

            public IList<string> ShowLosses()
            {
                return null;
            }


            public IList<int> ShowIonCharges(IEnumerable<Adduct> adductPriority)
            {
                return Adduct.OrderedAbsoluteChargeValues(adductPriority).ToList();
            }

            public void BuildSpectrumMenu(bool isProteomic, ZedGraphControl zedGraphControl, ContextMenuStrip menuStrip)
            {
            }

            public MzRange GetMzRange(SpectrumControlType controlType)
            {
                return new MzRange();
            }
        }

        private readonly IDocumentUIContainer _documentContainer;
        private readonly IStateProvider _stateProvider;
        private readonly UpdateManager _updateManager;
        private TransitionGroupDocNode _nodeGroup;

        private ImmutableList<Precursor> Precursors => _updateManager.Precursors;
        private int PrecursorCount => Precursors?.Count ?? 0;
        private int SpectraCount => Precursors?.Sum(s => s.Spectra.Count) ?? 0;

        private SpectrumDisplayInfo _mirrorSpectrum;
        private SpectrumDisplayInfo _spectrum;

        private bool _inToolbarUpdate;
        // TODO
        // private object _spectrumKeySave;
        private readonly GraphHelper _graphHelper;

        public GraphSpectrum(IDocumentUIContainer documentUIContainer)
        {
            InitializeComponent();

            Icon = Resources.SkylineData;
            _graphHelper = GraphHelper.Attach(graphControl);
            _documentContainer = documentUIContainer;
            _documentContainer.ListenUI(OnDocumentUIChanged);
            _stateProvider = documentUIContainer as IStateProvider ??
                             new DefaultStateProvider();
            _updateManager = new UpdateManager(this);

            if (DocumentUI != null)
                ZoomSpectrumToSettings();
        }

        private SrmDocument DocumentUI
        {
            get { return _documentContainer.DocumentUI; }
        }

        private MSGraphPane GraphPane
        {
            get { return (MSGraphPane) graphControl.MasterPane[0]; }
        }

        private SpectrumGraphItem GraphItem { get; set; }

        public Exception GraphException
        {
            get
            {
                if (GraphItem != null)
                    return null;

                if (GraphPane.CurveList.Count != 1)
                    return null;

                var curveItem = GraphPane.CurveList[0];
                var item = curveItem.Tag as ExceptionMSGraphItem;
                return item?.Exception;
            }
        }

        public bool HasSpectrum { get { return GraphItem != null; }}

        /// <summary>
        /// Normalized collisition energy for Prosit
        /// </summary>
        public int PrositNCE
        {
            get { return (int) comboCE.SelectedItem; }
            set { comboCE.SelectedItem = value; }
        }

        public bool IsToolbarVisible
        {
            get { return toolBar.Visible; }
        }

        public bool PrecursorComboVisible => comboPrecursor.Visible;

        public bool NCEVisible
        {
            get { return comboCE.Visible; }
        }

        public bool MirrorComboVisible
        {
            get { return comboMirrorSpectrum.Visible; }
        }

        public string GraphTitle
        {
            get
            {
                if (HasSpectrum)
                    return GraphItem.Title;
                return GraphPane.CurveList[0].Label.Text;
            }
        }

        public bool IsGraphUpdatePending => _updateManager.IsUpdating;

        public string LibraryName
        {
            get { return GraphItem.LibraryName; }
        }

        public int PeaksCount
        {
            get { return GraphItem.PeaksCount; }
        }

        public int PeaksMatchedCount
        {
            get { return GraphItem.PeaksMatchedCount; }
        }

        public int PeaksRankedCount
        {
            get { return GraphItem.PeaksRankedCount; }
        }

        public IEnumerable<string> IonLabels
        {
            get { return GraphItem.IonLabels; }
        }

        public string SelectedIonLabel
        {
            get
            {
                foreach (var graphObj in GraphPane.GraphObjList)
                {
                    var label = graphObj as TextObj;
                    if (label != null && label.FontSpec.FontColor == AbstractSpectrumGraphItem.COLOR_SELECTED)
                        return label.Text;
                }
                return null;
            }
        }

        [Browsable(true)]
        public event EventHandler<SelectedSpectrumEventArgs> SelectedSpectrumChanged;

        public void FireSelectedSpectrumChanged(bool isUserAction)
        {
            if (SelectedSpectrumChanged != null)
            {
                var spectrumInfo = SelectedSpectrum;
                if (spectrumInfo != null && !spectrumInfo.RetentionTime.HasValue)
                    spectrumInfo = null;
                SelectedSpectrumChanged(this, new SelectedSpectrumEventArgs(spectrumInfo, isUserAction));
            }
        }

        public void OnDocumentUIChanged(object sender, DocumentChangedEventArgs e)
        {
            if (e.DocumentPrevious != null && !ReferenceEquals(
                    DocumentUI.Settings.PeptideSettings.Modifications.StaticModifications,
                    e.DocumentPrevious.Settings.PeptideSettings.Modifications.StaticModifications))
            {
                var newMods = DocumentUI.Settings.PeptideSettings.Modifications.StaticModsFormulae;
                var oldMods = e.DocumentPrevious.Settings.PeptideSettings.Modifications.StaticModsFormulae;
                var addedMods = newMods.ToList().FindAll(newMod => !oldMods.Contains(newMod)).ToList();
                if (addedMods.Any())
                    Settings.Default.ShowLosses = Settings.Default.ShowLosses + @"," + addedMods.ToString(@",");
            }

            // If document changed, update spectrum x scale to instrument
            // Or if library settings changed, show new ranks etc
            if (e.DocumentPrevious == null ||
                !ReferenceEquals(DocumentUI.Id, e.DocumentPrevious.Id) ||
                !ReferenceEquals(DocumentUI.Settings.TransitionSettings.Libraries, 
                                 e.DocumentPrevious.Settings.TransitionSettings.Libraries) ||
                !ReferenceEquals(DocumentUI.Settings.PeptideSettings.Libraries.Libraries,
                                 e.DocumentPrevious.Settings.PeptideSettings.Libraries.Libraries))
            {
                ZoomSpectrumToSettings();
<<<<<<< HEAD
                Settings.Default.ShowLosses = DocumentUI.Settings.PeptideSettings.Modifications.StaticModsFormulae.ToString(@",");
                _spectra = null;
=======
                _updateManager.ClearPrecursors();
>>>>>>> 3f857924
                UpdateUI();
            }
        }

        private void ZoomXAxis(Axis axis)
        {
            var instrument = DocumentUI.Settings.TransitionSettings.Instrument;
            double xMin;
            if (!instrument.IsDynamicMin || _nodeGroup == null)
                xMin = instrument.MinMz;
            else
                xMin = instrument.GetMinMz(_nodeGroup.PrecursorMz);

            var requestedRange = new MzRange(xMin, instrument.MaxMz);
            if (Settings.Default.SyncMZScale)
            {
                if(_documentContainer is ISpectrumScaleProvider scaleProvider)
                    requestedRange = scaleProvider.GetMzRange(SpectrumControlType.FullScanViewer) ?? requestedRange;
            } 

            ZoomXAxis(axis, requestedRange.Min, requestedRange.Max);
        }

        private void ZoomXAxis(Axis axis, double xMin, double xMax)
        {
            axis.Scale.Min = xMin;
            axis.Scale.MinAuto = false;
            axis.Scale.Max = xMax;
            axis.Scale.MaxAuto = false;
        }

        public void ZoomXAxis(double xMin, double xMax)
        {
            ZoomXAxis(GraphPane.XAxis, xMin, xMax);
        }

        public void ZoomSpectrumToSettings()
        {
            ZoomXAxis(GraphPane.XAxis);
            ZoomXAxis(GraphPane.X2Axis);

            var showingMain = DisplayedSpectrum != null;
            var showingMirror = DisplayedMirrorSpectrum != null;
            GraphPane.YAxis.MajorGrid.IsZeroLine = showingMirror && showingMain; // This is set in the MSGraphPane ctor, but we want it here
            GraphPane.LockYAxisMinAtZero = !showingMirror;
            GraphPane.X2Axis.IsVisible = GraphPane.LockYAxisMaxAtZero = showingMirror && !showingMain;

            if (showingMain || showingMirror)
            {
                var maxIntensity = 0.0;

                if (DisplayedSpectrum != null)
                    maxIntensity = DisplayedSpectrum.Intensities.Max();

                if (DisplayedMirrorSpectrum != null)
                    maxIntensity = Math.Max(maxIntensity, DisplayedMirrorSpectrum.Intensities.Max());

                maxIntensity *= YMAX_SCALE;

                GraphPane.YAxis.Scale.Max = DisplayedSpectrum == null ? 0.0 : maxIntensity;
                GraphPane.YAxis.Scale.Min = DisplayedMirrorSpectrum == null ? 0.0 : -maxIntensity;
            }

            graphControl.Refresh();
        }

        private void GraphSpectrum_VisibleChanged(object sender, EventArgs e)
        {
            UpdateUI();
        }

        private bool NodeGroupChanged(TransitionGroupDocNode nodeGroup)
        {
            return (_nodeGroup == null) ||
                   (!ReferenceEquals(_nodeGroup.Id, nodeGroup.Id));
        }

        private class ToolbarUpdate : IDisposable
        {
            private GraphSpectrum _spectrum;

            public ToolbarUpdate(GraphSpectrum spectrum)
            {
                _spectrum = spectrum;
                _spectrum._inToolbarUpdate = true;
            }

            public void Dispose()
            {
                _spectrum._inToolbarUpdate = false;
            }
        }

        private bool IsNotSmallMolecule => _nodeGroup == null || !_nodeGroup.IsCustomIon;

        private bool UsingProsit => Settings.Default.Prosit && IsNotSmallMolecule;

        private void UpdateToolbar()
        {
            if (SpectraCount < 2 && !UsingProsit)
            {
                toolBar.Visible = false;
            }
            else
            {
                var selectedPrecursor = comboPrecursor.SelectedItem;
                var selectedPrecursorIndex = comboPrecursor.SelectedIndex;
                var selectedSpectrum = comboSpectrum.SelectedItem;
                var selectedSpectrumIndex = comboSpectrum.SelectedIndex;
                var selectedMirror = comboMirrorSpectrum.SelectedItem;

                var showPrecursorSelect = PrecursorCount > 1;
                comboPrecursor.Visible = labelPrecursor.Visible = showPrecursorSelect;
                if (!_updateManager.GetPrecursorStrings(out var precursorStrings))
                {
                    using (new ToolbarUpdate(this))
                    {
                        comboPrecursor.Items.Clear();
                        comboPrecursor.Items.AddRange(precursorStrings.ToArray());

                        if (selectedPrecursorIndex == 0 || selectedPrecursor == null || comboPrecursor.Items.IndexOf(selectedPrecursor) == -1)
                        {
                            if (comboPrecursor.Items.Count > 0)
                                comboPrecursor.SelectedIndex = 0;
                        }
                        else
                        {
                            comboPrecursor.SelectedItem = selectedPrecursor;
                        }

                        if (!Equals(selectedPrecursor, comboPrecursor.SelectedItem))
                        {
                            comboSpectrum.Items.Clear();
                            comboMirrorSpectrum.Items.Clear();
                            selectedSpectrum = null;
                            selectedSpectrumIndex = -1;
                            selectedMirror = null;
                        }
                    }

                    ComboHelper.AutoSizeDropDown(comboPrecursor);
                }

                var thisSpectra = SelectedPrecursor?.Spectra ?? new List<SpectrumDisplayInfo>();

                var showMirror = !UsingProsit && Settings.Default.LibMatchMirror;
                var showSpectraSelect = thisSpectra.Count > 1 && (!UsingProsit || Settings.Default.LibMatchMirror);
                comboMirrorSpectrum.Visible = mirrorLabel.Visible = showSpectraSelect && showMirror;
                comboSpectrum.Visible = labelSpectrum.Visible = showSpectraSelect;

                // Check to see if the list of spectra has changed.
                var spectraStrings = thisSpectra.Select(spectrum => spectrum.Identity).ToArray();
                if (!spectraStrings.SequenceEqual(from object item in comboSpectrum.Items select item.ToString()))
                {
                    using (new ToolbarUpdate(this))
                    {
                        comboSpectrum.Items.Clear();
                        comboSpectrum.Items.AddRange(spectraStrings);
                        comboMirrorSpectrum.Items.Clear();
                        comboMirrorSpectrum.Items.Add(string.Empty); // No mirror
                        comboMirrorSpectrum.Items.AddRange(spectraStrings);

                        if (selectedSpectrumIndex == 0 || selectedSpectrum == null || comboSpectrum.Items.IndexOf(selectedSpectrum) == -1)
                        {
                            if (comboSpectrum.Items.Count > 0)
                                comboSpectrum.SelectedIndex = 0;
                        }
                        else
                        {
                            comboSpectrum.SelectedItem = selectedSpectrum;
                        }

                        if (selectedMirror != null && comboMirrorSpectrum.Items.IndexOf(selectedMirror) != -1)
                            comboMirrorSpectrum.SelectedItem = selectedMirror;
                    }

                    ComboHelper.AutoSizeDropDown(comboSpectrum);
                    ComboHelper.AutoSizeDropDown(comboMirrorSpectrum);
                }

                var enableCE = false;
                // Update CE toolbar
                if (UsingProsit)
                {
                    var ces = Enumerable.Range(PrositConstants.MIN_NCE, PrositConstants.MAX_NCE - PrositConstants.MIN_NCE + 1).ToArray();

                    using (var _ = new ToolbarUpdate(this))
                    {
                        // TODO: figure out better way with _inToolBarUpdate
                        // Not a great way of doing this, but we need to ensure that we don't get into
                        // an infinite recursion
                        if (!comboCE.Items.Cast<int>().SequenceEqual(ces) || (int)comboCE.SelectedItem !=
                            Settings.Default.PrositNCE)
                        {
                            comboCE.Items.Clear();
                            comboCE.Items.AddRange(ces.Select(c => (object)c).ToArray());

                            comboCE.SelectedItem = Settings.Default.PrositNCE;
                        }
                    }

                    enableCE = true;

                    ComboHelper.AutoSizeDropDown(comboCE);
                }

                comboCE.Visible = enableCE;
                ceLabel.Visible = enableCE;

                // Show only if we made any of the things visible
                toolBar.Visible = showPrecursorSelect || showSpectraSelect || enableCE;
            }
        }

        public void SelectSpectrum(SpectrumIdentifier spectrumIdentifier)
        {
            if (PrecursorCount == 0)
                return;

            for (var i = 0; i < PrecursorCount; i++)
            {
                // Selection by file name and retention time should not select best spectrum
                var iSpectrum = Precursors[i].Spectra.IndexOf(spectrumInfo => !spectrumInfo.IsBest && SpectrumMatches(spectrumInfo, spectrumIdentifier));
                if (iSpectrum != -1)
                {
                    comboPrecursor.SelectedIndex = i;
                    comboSpectrum.SelectedIndex = iSpectrum;
                    return;
                }
            }
        }

        private bool SpectrumMatches(SpectrumDisplayInfo spectrumDisplayInfo, SpectrumIdentifier spectrumIdentifier)
        {
            if (!string.Equals(spectrumDisplayInfo.FilePath.ToString(), spectrumIdentifier.SourceFile.ToString(), StringComparison.OrdinalIgnoreCase))
            {
                return false;
            }
            if (!spectrumDisplayInfo.RetentionTime.HasValue)
            {
                return false;
            }
            return Equals((float) spectrumDisplayInfo.RetentionTime, (float) spectrumIdentifier.RetentionTime);
        }

        // For unit test
        public SpectrumDisplayInfo PrositSpectrum { get; private set; }

        public Precursor SelectedPrecursor =>
            PrecursorCount == 1 || (PrecursorCount > 1 && comboPrecursor.SelectedIndex >= 0)
                ? Precursors[PrecursorCount == 1 ? 0 : comboPrecursor.SelectedIndex]
                : null;

        public SpectrumDisplayInfo SelectedSpectrum
        {
            get
            {
                var spectra = SelectedPrecursor?.Spectra ?? new List<SpectrumDisplayInfo>();
                if (spectra.Count == 1)
                    return spectra[0];
                if (spectra.Count > 1 && comboSpectrum.SelectedIndex >= 0)
                    return spectra[comboSpectrum.SelectedIndex];
                return null;
            }
        }

        public SpectrumDisplayInfo SelectedMirrorSpectrum
        {
            get
            {
                var spectra = SelectedPrecursor?.Spectra ?? new List<SpectrumDisplayInfo>();
                if (spectra.Count == 1)
                    return spectra[0];
                if (spectra.Count > 1 && comboMirrorSpectrum.SelectedIndex >= 0)
                    return spectra[comboMirrorSpectrum.SelectedIndex];
                return null;
            }
        }

        public bool SelectionHasLibInfo
        {
            get
            {
                var precursor = SpectrumNodeSelection.GetCurrent(_stateProvider).NodeTranGroup ?? SelectedPrecursor.DocNode;
                return precursor != null && precursor.HasLibInfo;
            }
        }

        public LibraryRankedSpectrumInfo DisplayedSpectrum
        {
            get
            {
                if (GraphPane.CurveList.Count == 0)
                    return null;

                var spectrumGraphItem = GraphPane.CurveList.Select(ci => ci.Tag).OfType<SpectrumGraphItem>()
                    .FirstOrDefault(gi => !gi.Invert);
                return spectrumGraphItem?.SpectrumInfo;
            }
        }

        public LibraryRankedSpectrumInfo DisplayedMirrorSpectrum
        {
            get
            {
                if (GraphPane.CurveList.Count == 0)
                    return null;

                var spectrumGraphItem = GraphPane.CurveList.Select(ci => ci.Tag).OfType<SpectrumGraphItem>()
                    .FirstOrDefault(gi => gi.Invert);
                return spectrumGraphItem?.SpectrumInfo;
            }
        }

        public bool ShouldShowMirrorPlot
        {
            get { return Settings.Default.LibMatchMirror && SelectionHasLibInfo; }
        }

        public IEnumerable<SpectrumDisplayInfo> AvailableSpectra
        {
            get { return Precursors?.SelectMany(s => s.Spectra); }
        }

        public class Precursor
        {
            public Precursor(TreeNodeMS selectedTreeNode, Peptide peptide, Target lookupTarget,
                ExplicitMods lookupMods, TransitionGroupDocNode precursor)
            {
                SelectedNodeIsProtein = selectedTreeNode is PeptideGroupTreeNode;
                Peptide = peptide;
                LookupTarget = lookupTarget;
                LookupMods = lookupMods;
                DocNode = precursor;
                Spectra = new List<SpectrumDisplayInfo>();
                _prositCacheSettings = null;
                _prositSpectra = new Dictionary<Tuple<IsotopeLabelType, int>, SpectrumDisplayInfo>();
            }

            private bool SelectedNodeIsProtein { get; }
            public Peptide Peptide { get; }
            public Target LookupTarget { get; }
            public ExplicitMods LookupMods { get; }
            public TransitionGroupDocNode DocNode { get; }
            public List<SpectrumDisplayInfo> Spectra { get; }

            private SrmSettings _prositCacheSettings;
            private readonly Dictionary<Tuple<IsotopeLabelType, int>, SpectrumDisplayInfo> _prositSpectra;

            public bool TryGetPrositSpectrum(SrmSettings settings, IsotopeLabelType labelType, int nce, out SpectrumDisplayInfo spectrum)
            {
                if (!ReferenceEquals(settings, _prositCacheSettings))
                {
                    _prositSpectra.Clear();
                    spectrum = null;
                    return false;
                }
                return _prositSpectra.TryGetValue(Tuple.Create(labelType, nce), out spectrum);
            }

            public void CachePrositSpectrum(SrmSettings settings, IsotopeLabelType labelType, int nce, SpectrumDisplayInfo spectrum)
            {
                if (!ReferenceEquals(settings, _prositCacheSettings))
                {
                    _prositSpectra.Clear();
                    _prositCacheSettings = settings;
                }
                _prositSpectra[Tuple.Create(labelType, nce)] = spectrum;
            }

            public string PrecursorString
            {
                get
                {
                    var s = TransitionGroupTreeNode.GetLabel(DocNode.TransitionGroup, DocNode.PrecursorMz.RawValue, null);
                    return !SelectedNodeIsProtein ? s : $@"{DocNode.Peptide.Target}, {s}";
                }
            }
        }

        public class SpectrumNodeSelection
        {
            private SpectrumNodeSelection(TreeNodeMS selectedTreeNode, PeptideGroupDocNode nodePepGroup, PeptideDocNode nodePep,
                TransitionGroupDocNode nodeTranGroup, TransitionDocNode nodeTran)
            {
                SelectedTreeNode = selectedTreeNode;
                NodePepGroup = nodePepGroup;
                NodePep = nodePep;
                NodeTranGroup = nodeTranGroup;
                NodeTran = nodeTran;
            }

            public static SpectrumNodeSelection GetCurrent(IStateProvider stateProvider)
            {
                switch (stateProvider.SelectedNode)
                {
                    case PeptideGroupTreeNode p:
                    {
                        return new SpectrumNodeSelection(stateProvider.SelectedNode, p.DocNode, null, null, null);
                    }
                    case PeptideTreeNode p:
                    {
                        var usingProsit = p.DocNode.IsProteomic && Settings.Default.Prosit;
                        var listInfoGroups = GetChargeGroups(p, !usingProsit);
                        return new SpectrumNodeSelection(stateProvider.SelectedNode, p.PepGroupNode, p.DocNode,
                            listInfoGroups.Length == 1 ? listInfoGroups[0] : null, null);
                    }
                    case TransitionGroupTreeNode pr:
                    {
                        return new SpectrumNodeSelection(stateProvider.SelectedNode, pr.PepGroupNode, pr.PepNode, pr.DocNode, null);
                    }
                    case TransitionTreeNode t:
                    {
                        return new SpectrumNodeSelection(stateProvider.SelectedNode, t.PepGroupNode, t.PepNode, t.TransitionGroupNode, t.DocNode);
                    }
                }
                return new SpectrumNodeSelection(stateProvider.SelectedNode, null, null, null, null);
            }

            public static explicit operator PeptidePrecursorPair(SpectrumNodeSelection sel)
            {
                return new PeptidePrecursorPair(sel.NodePep, sel.NodeTranGroup);
            }

            public static explicit operator PrositIntensityModel.PeptidePrecursorNCE(SpectrumNodeSelection sel)
            {
                return new PrositIntensityModel.PeptidePrecursorNCE(sel.NodePep, sel.NodeTranGroup);
            }

            public TreeNodeMS SelectedTreeNode { get; }
            public PeptideGroupDocNode NodePepGroup { get; }
            public PeptideDocNode NodePep { get; }
            public TransitionGroupDocNode NodeTranGroup { get; }
            public TransitionDocNode NodeTran { get; }

            public PeptideDocNode GetPeptide(TransitionGroupDocNode nodeTranGroup)
            {
                return NodePep ?? NodePepGroup.Peptides.First(pep => ReferenceEquals(pep.Peptide, nodeTranGroup.Peptide));
            }
        }

        private PrositHelpers.PrositRequest _prositRequest;

        private SpectrumDisplayInfo UpdatePrositPrediction(SpectrumNodeSelection selection, IsotopeLabelType labelType, out Exception ex)
        {
            var settings = DocumentUI.Settings;
            var nce = Settings.Default.PrositNCE;

            // Try to get cached spectrum first
            var match = Precursors.FirstOrDefault(s =>
                ReferenceEquals(s.DocNode, selection.NodeTranGroup ?? SelectedPrecursor.DocNode));
            if (match != null && match.TryGetPrositSpectrum(settings, labelType, nce, out var spectrum))
            {
                ex = null;
                return spectrum;
            }

            try
            {
                var precursor = selection.NodeTranGroup ?? SelectedPrecursor.DocNode;
                var prositRequest = new PrositHelpers.PrositRequest(
                    settings, selection.GetPeptide(precursor), precursor, labelType, nce,
                    () => CommonActionUtil.SafeBeginInvoke(this, () => UpdateUI()));

                if (_prositRequest == null || !_prositRequest.Equals(prositRequest))
                {
                    // Cancel old request
                    _prositRequest?.Cancel();
                    _prositRequest = prositRequest.Predict();

                    throw new PrositPredictingException();
                }
                else if (_prositRequest.Spectrum == null)
                {
                    // Rethrow the exception caused by Prosit, otherwise
                    // we are still predicting
                    throw _prositRequest.Exception ?? new PrositPredictingException();
                }

                ex = null;
                match?.CachePrositSpectrum(settings, labelType, nce, _prositRequest.Spectrum);
                return _prositRequest.Spectrum;

            }
            catch (Exception x)
            {
                ex = x;
                return null;
            }
        }

        private SpectrumGraphItem MakeGraphItem(SpectrumDisplayInfo spectrum, SpectrumNodeSelection selection, SrmSettings settings, SpectrumPeaksInfo spectrumPeaksOverride = null)
        {
            var precursor = selection.NodeTranGroup ?? SelectedPrecursor.DocNode;
            var peptide = selection.GetPeptide(precursor);

            var group = precursor.TransitionGroup;
            var types = _stateProvider.ShowIonTypes(group.IsProteomic);
            var losses = _stateProvider.ShowLosses();
            var adducts =
                (group.IsProteomic
                    ? Transition.DEFAULT_PEPTIDE_LIBRARY_CHARGES
                    : precursor.InUseAdducts).ToArray();
            var charges = _stateProvider.ShowIonCharges(adducts);
            var rankTypes = group.IsProteomic
                ? settings.TransitionSettings.Filter.PeptideIonTypes
                : settings.TransitionSettings.Filter.SmallMoleculeIonTypes;
            var rankAdducts = group.IsProteomic
                ? settings.TransitionSettings.Filter.PeptideProductCharges
                : settings.TransitionSettings.Filter.SmallMoleculeFragmentAdducts;
            var rankCharges = Adduct.OrderedAbsoluteChargeValues(rankAdducts);

            // Make sure the types and charges in the settings are at the head
            // of these lists to give them top priority, and get rankings correct.
            int i = 0;
            foreach (IonType type in rankTypes)
            {
                if (types.Remove(type))
                    types.Insert(i++, type);
            }

            i = 0;
            var showAdducts = new List<Adduct>();
            foreach (var charge in rankCharges)
            {
                if (charges.Remove(charge))
                    charges.Insert(i++, charge);
                // NB for all adducts we just look at abs value of charge
                // CONSIDER(bspratt): we may want finer per-adduct control for small molecule use
                showAdducts.AddRange(adducts.Where(a => charge == Math.Abs(a.AdductCharge)));
            }

            showAdducts.AddRange(adducts.Where(a =>
                charges.Contains(Math.Abs(a.AdductCharge)) && !showAdducts.Contains(a)));

            var spectrumInfoR = LibraryRankedSpectrumInfo.NewLibraryRankedSpectrumInfo(spectrumPeaksOverride ?? spectrum.SpectrumPeaksInfo,
                spectrum.LabelType,
                precursor,
                settings,
                peptide.SourceUnmodifiedTarget,
                peptide.SourceExplicitMods,
                showAdducts,
                types,
                rankAdducts,
                rankTypes,
                null);

            return new SpectrumGraphItem(peptide, precursor, selection.NodeTran, spectrumInfoR, spectrum.Name)
            {
                ShowTypes = types,
                ShowCharges = charges,
                ShowLosses = losses,
                ShowRanks = Settings.Default.ShowRanks,
                ShowScores = Settings.Default.ShowLibraryScores,
                ShowMz = Settings.Default.ShowIonMz,
                ShowObservedMz = Settings.Default.ShowObservedMz,
                ShowMassError = Settings.Default.ShowFullScanMassError,
                ShowDuplicates = Settings.Default.ShowDuplicateIons,
                FontSize = Settings.Default.SpectrumFontSize,
                LineWidth = Settings.Default.SpectrumLineWidth
            };
        }

        private SpectrumPeaksInfo RescaleMirrorSpectrum(SpectrumDisplayInfo mirrorSpectrum, SpectrumDisplayInfo mainSpectrum)
        {
            // Rescale so that mirror max is same as main max
            var spectrumPeaksInfo = mirrorSpectrum.SpectrumPeaksInfo;
            var maxIntensity = spectrumPeaksInfo.Intensities.Max();
            var mainMax = mainSpectrum.SpectrumPeaksInfo.Intensities.Max();
            return new SpectrumPeaksInfo(spectrumPeaksInfo.Peaks.Select(mi =>
                    new SpectrumPeaksInfo.MI
                    {
                        Mz = mi.Mz,
                        Intensity = (float) (mi.Intensity / maxIntensity * mainMax)
                    })
                .ToArray());
        }

        private void UpdateChromatogram(MSGraphPane graphPane, LibraryChromGroup chromatogramData, SpectrumNodeSelection selection)
        {
            _graphHelper.ResetForChromatograms(new[] { selection.NodeTranGroup.TransitionGroup });

            var displayType = GraphChromatogram.GetDisplayType(DocumentUI, selection.NodeTranGroup);
            IList<TransitionDocNode> displayTransitions =
                GraphChromatogram.GetDisplayTransitions(selection.NodeTranGroup, displayType).ToArray();
            int numTrans = displayTransitions.Count;
            var allChromDatas =
                chromatogramData.ChromDatas.Where(
                    chromData => DisplayTypeMatches(chromData, displayType)).ToList();
            var chromDatas = new List<LibraryChromGroup.ChromData>();
            for (int iTran = 0; iTran < numTrans; iTran++)
            {
                var displayTransition = displayTransitions[iTran];
                var indexMatch =
                    allChromDatas.IndexOf(chromData =>
                        IonMatches(displayTransition.Transition, chromData));
                if (indexMatch >= 0)
                {
                    chromDatas.Add(allChromDatas[indexMatch]);
                    allChromDatas.RemoveAt(indexMatch);
                }
                else
                {
                    chromDatas.Add(null);
                }
            }

            allChromDatas.Sort((chromData1, chromData2) => chromData1.Mz.CompareTo(chromData2.Mz));
            chromDatas.AddRange(allChromDatas);
            double maxHeight = chromDatas.Max(chromData =>
                null == chromData ? double.MinValue : chromData.Height);
            int iChromDataPrimary = chromDatas.IndexOf(chromData =>
                null != chromData && maxHeight == chromData.Height);
            int colorOffset = displayType == DisplayTypeChrom.products
                ? GraphChromatogram.GetDisplayTransitions(selection.NodeTranGroup, DisplayTypeChrom.precursors).Count()
                : 0;
            for (int iChromData = 0; iChromData < chromDatas.Count; iChromData++)
            {
                var chromData = chromDatas[iChromData];
                if (chromData == null)
                {
                    continue;
                }

                string label;
                var pointAnnotation = GraphItem.AnnotatePoint(new PointPair(chromData.Mz, 1.0));
                if (null != pointAnnotation)
                {
                    label = pointAnnotation.Label;
                }
                else
                {
                    label = chromData.Mz.ToString(@"0.####");
                }

                TransitionDocNode matchingTransition;
                Color color;
                if (iChromData < numTrans)
                {
                    matchingTransition = displayTransitions[iChromData];
                    color =
                        GraphChromatogram.COLORS_LIBRARY[
                            (iChromData + colorOffset) % GraphChromatogram.COLORS_LIBRARY.Count];
                }
                else
                {
                    matchingTransition = null;
                    color =
                        GraphChromatogram.COLORS_GROUPS[
                            iChromData % GraphChromatogram.COLORS_GROUPS.Count];
                }

                TransitionChromInfo tranPeakInfo;
                ChromatogramInfo chromatogramInfo;
                MakeChromatogramInfo(selection.NodeTranGroup.PrecursorMz, chromatogramData, chromData,
                    out chromatogramInfo, out tranPeakInfo);
                var graphItem = new ChromGraphItem(selection.NodeTranGroup, matchingTransition,
                    chromatogramInfo,
                    iChromData == iChromDataPrimary ? tranPeakInfo : null, null,
                    new[] { iChromData == iChromDataPrimary }, null, 0, false, false, null, 0,
                    color, Settings.Default.ChromatogramFontSize, 1);
                LineItem curve =
                    (LineItem)_graphHelper.AddChromatogram(PaneKey.DEFAULT, graphItem);
                if (matchingTransition == null)
                {
                    curve.Label.Text = label;
                }

                curve.Line.Width = Settings.Default.ChromatogramLineWidth;
                if (selection.NodeTran != null)
                {
                    if (IonMatches(selection.NodeTran.Transition, chromData))
                    {
                        color = ColorScheme.ChromGraphItemSelected;
                    }
                }

                curve.Color = color;
            }

            graphPane.Title.IsVisible = false;
            graphPane.Legend.IsVisible = true;
            _graphHelper.FinishedAddingChromatograms(chromatogramData.StartTime,
                chromatogramData.EndTime, false);
        }

        private void ClearGraphPane()
        {
            // Clear existing data from the graph pane
            var graphPane = (MSGraphPane)graphControl.MasterPane[0];
            graphPane.CurveList.Clear();
            graphPane.GraphObjList.Clear();
            GraphItem = null;

            GraphHelper.FormatGraphPane(graphControl.GraphPane);
            GraphHelper.FormatFontSize(graphControl.GraphPane, Settings.Default.SpectrumFontSize);
        }

        public void UpdateUI(bool selectionChanged = true)
        {
            _updateManager.QueueUpdate(false);
        }

        private class UpdateManager : IDisposable
        {
            private readonly GraphSpectrum _parent;
            private readonly Timer _timer;

            public ImmutableList<Precursor> Precursors { get; private set; }
            private TreeNodeMS _treeNode;
            private SrmSettings _settings;
            private bool _spectraLoaded;
            private ImmutableList<string> _precursorStrings;

            public UpdateManager(GraphSpectrum parent)
            {
                _parent = parent;
                _timer = new Timer { Interval = 100 };
                _timer.Tick += DoUpdate;
            }

            public bool IsUpdating => _timer.Tag != null;

            public void QueueUpdate(bool isUserAction)
            {
                // Restart the timer at 100ms, giving the UI time to interrupt.
                _timer.Stop();
                _timer.Interval = 100;
                _timer.Tag = isUserAction;
                _timer.Start();
            }

            private void DoUpdate(object sender, EventArgs e)
            {
                // Stop the timer immediately, to keep from getting called again
                // for the same triggering event.
                _timer.Stop();

                _parent.DoUpdate();
                _parent.FireSelectedSpectrumChanged((bool)_timer.Tag);

                if (!_timer.Enabled)
                    _timer.Tag = null;
            }

            public void ClearPrecursors()
            {
                UpdatePrecursors(null, null, null);
            }

            public void CalculatePrecursors(SpectrumNodeSelection selection, SrmSettings settings)
            {
                if (ReferenceEquals(_treeNode, selection.SelectedTreeNode) && ReferenceEquals(_settings, settings))
                    return;

                var precursors = new List<Precursor>();
                const int limit = 100; // for performance reasons
                if (selection.NodePepGroup != null)
                {
                    if (selection.NodeTranGroup != null)
                        precursors.Add(new Precursor(selection.SelectedTreeNode, selection.NodePep.Peptide,
                            selection.NodePep.SourceUnmodifiedTarget, selection.NodePep.SourceExplicitMods, selection.NodeTranGroup));
                    else
                        precursors.AddRange((
                            from peptide in selection.NodePep != null ? new[] { selection.NodePep } : selection.NodePepGroup.Peptides
                            from precursor in peptide.TransitionGroups
                            select new Precursor(selection.SelectedTreeNode, peptide.Peptide, peptide.SourceUnmodifiedTarget,
                                peptide.SourceExplicitMods, precursor)).Take(limit));
                }

                UpdatePrecursors(precursors, selection.SelectedTreeNode, settings);
            }

            private void UpdatePrecursors(ICollection<Precursor> precursors, TreeNodeMS treeNode, SrmSettings settings)
            {
                Precursors = precursors != null && precursors.Count > 0 ? ImmutableList<Precursor>.ValueOf(precursors) : null;
                _treeNode = treeNode;
                _settings = settings;
                _spectraLoaded = false;
                _precursorStrings = null;
            }

            public void LoadSpectra()
            {
                if (_spectraLoaded)
                    return;

                foreach (var p in Precursors)
                {
                    p.Spectra.Clear();
                    p.Spectra.AddRange(_settings
                        .GetBestSpectra(p.LookupTarget, p.DocNode.PrecursorAdduct, p.LookupMods)
                        .Select(s => new SpectrumDisplayInfo(s, p.DocNode)));
                }

                // Showing redundant spectra is only supported for full-scan filtering when
                // the document has results files imported.
                if ((_settings.TransitionSettings.FullScan.IsEnabled || _settings.PeptideSettings.Libraries.HasMidasLibrary) && _settings.HasResults)
                {
                    try
                    {
                        for (var i = 0; i < Precursors.Count; i++)
                        {
                            var precursor = Precursors.ElementAt(i);
                            var spectraRedundant = new List<SpectrumDisplayInfo>();
                            var dictReplicateNameFiles = new Dictionary<string, HashSet<string>>();
                            foreach (var spectrumInfo in _settings.GetRedundantSpectra(precursor.Peptide,
                                         precursor.LookupTarget, precursor.DocNode.PrecursorAdduct,
                                         precursor.DocNode.LabelType, precursor.LookupMods))
                            {
                                var matchingFile = _settings.MeasuredResults.FindMatchingMSDataFile(MsDataFileUri.Parse(spectrumInfo.FilePath));
                                if (matchingFile == null)
                                    continue;

                                var replicateName = matchingFile.Chromatograms.Name;
                                spectraRedundant.Add(new SpectrumDisplayInfo(spectrumInfo, precursor.DocNode,
                                    replicateName, matchingFile.FilePath, matchingFile.FileOrder,
                                    spectrumInfo.RetentionTime, false));

                                // Include the best spectrum twice, once displayed in the normal
                                // way and once displayed with its replicate and retention time.
                                if (spectrumInfo.IsBest)
                                {
                                    var iBest = Precursors[i].Spectra.IndexOf(s =>
                                        Equals(s.Name, spectrumInfo.Name) &&
                                        Equals(s.LabelType, spectrumInfo.LabelType));
                                    if (iBest != -1)
                                    {
                                        Precursors[i].Spectra[iBest] = new SpectrumDisplayInfo(
                                            Precursors[i].Spectra[iBest].SpectrumInfo, precursor.DocNode,
                                            replicateName,
                                            matchingFile.FilePath, 0, spectrumInfo.RetentionTime, true);
                                    }
                                }

                                if (!dictReplicateNameFiles.TryGetValue(replicateName, out var setFiles))
                                {
                                    setFiles = new HashSet<string>();
                                    dictReplicateNameFiles.Add(replicateName, setFiles);
                                }

                                setFiles.Add(spectrumInfo.FilePath);
                            }

                            // Determine if replicate name is sufficient to uniquely identify the file
                            foreach (var spectrumInfo in spectraRedundant)
                            {
                                var replicateName = spectrumInfo.ReplicateName;
                                if (replicateName != null && dictReplicateNameFiles[replicateName].Count < 2)
                                    spectrumInfo.IsReplicateUnique = true;
                            }
                            spectraRedundant.Sort();
                            Precursors[i].Spectra.AddRange(spectraRedundant);
                        }
                    }
                    catch (Exception)
                    {
                        // ignored
                    }
                }

                _spectraLoaded = true;
            }

            public bool GetPrecursorStrings(out ImmutableList<string> outStrings)
            {
                if (_precursorStrings != null)
                {
                    outStrings = _precursorStrings;
                    return true;
                }

                outStrings = Precursors != null
                    ? ImmutableList.ValueOf(Precursors.Select(p => p.PrecursorString))
                    : ImmutableList<string>.EMPTY;
                _precursorStrings = outStrings;
                return false;
            }

            public void Dispose()
            {
                _timer.Dispose();
            }
        }

        private void DoUpdate()
        {
            // Only worry about updates, if the graph is visible
            // And make sure it is not disposed, since rendering happens on a timer
            if (!Visible || IsDisposed)
                return;

            // Try to find a tree node with spectral library info associated
            // with the current selection.
            var selection = SpectrumNodeSelection.GetCurrent(_stateProvider);

            // Check for appropriate spectrum to load
            var settings = DocumentUI.Settings;
            var libraries = settings.PeptideSettings.Libraries;
            var available = false;

            try
            {
                Exception prositEx = null;
                var usingProsit = (selection.NodePep == null || selection.NodePep.IsProteomic) && Settings.Default.Prosit;

                if (usingProsit && !PrositHelpers.PrositSettingsValid)
                {
                    prositEx = new PrositNotConfiguredException();

                    if (!Settings.Default.LibMatchMirror)
                        throw prositEx;
                }

                _updateManager.CalculatePrecursors(selection, settings);
                if (Precursors == null || (!Precursors.Any(p => p.DocNode.HasLibInfo) && !libraries.HasMidasLibrary && !usingProsit))
                {
                    _updateManager.ClearPrecursors();
                    PrositSpectrum = null;
                }
                else if (libraries.HasLibraries && libraries.IsLoaded || usingProsit)
                {
                    // Try to load a list of spectra matching the criteria for
                    // the current node group.
                    UpdateToolbar();

                    // Need this to make sure we still update the toolbar if the prosit prediction throws
                    SpectrumDisplayInfo spectrum = null;
                    PrositSpectrum = null;

                    if (usingProsit && !Settings.Default.LibMatchMirror && prositEx == null)
                    {
                        spectrum = PrositSpectrum = UpdatePrositPrediction(selection, null, out prositEx);
                    }

                    var loadFromLib = libraries.HasLibraries && libraries.IsLoaded && (!usingProsit || Settings.Default.LibMatchMirror);

                    try
                    {
                        if (loadFromLib)
                        {
                            _updateManager.LoadSpectra();

                            // For a mirrored spectrum, make sure the isotope label types between library and Prosit match
                            if (usingProsit && Settings.Default.LibMatchMirror && prositEx == null)
                                PrositSpectrum = UpdatePrositPrediction(selection, SelectedPrecursor?.DocNode.LabelType, out prositEx);
                        }
                        UpdateToolbar();
                    }
                    catch (Exception)
                    {
                        _updateManager.ClearPrecursors();
                        UpdateToolbar();
                        throw;
                    }

                    if (prositEx != null && !Settings.Default.LibMatchMirror)
                        throw prositEx;

                    if (!usingProsit || ShouldShowMirrorPlot)
                        spectrum = SelectedSpectrum;

                    if (prositEx is PrositPredictingException && DisplayedMirrorSpectrum != null)
                    {
                        var libraryStr = _spectrum == null
                            ? _mirrorSpectrum.Name
                            : string.Format(PrositResources.GraphSpectrum_UpdateUI__0__vs___1_,
                                _spectrum.Name, _mirrorSpectrum.Name);
                        GraphPane.Title.Text = TextUtil.LineSeparate(libraryStr,
                            SpectrumGraphItem.GetTitle(null, selection.GetPeptide(_mirrorSpectrum.Precursor),
                                _mirrorSpectrum.Precursor, _mirrorSpectrum.LabelType), prositEx.Message);
                        graphControl.Refresh();
                        return;
                    }

                    var spectrumChanged = !Equals(_spectrum?.SpectrumInfo, spectrum?.SpectrumInfo);
                    _spectrum = spectrum;

                    ClearGraphPane();

                    LibraryChromGroup chromatogramData = null;
                    if (Settings.Default.ShowLibraryChromatograms)
                        chromatogramData = spectrum?.LoadChromatogramData();

                    if (spectrum != null)
                        GraphItem = MakeGraphItem(spectrum, selection, settings);

                    if (null == chromatogramData)
                    {
                        if (spectrum != null)
                        {
                            _graphHelper.ResetForSpectrum(new[] { spectrum.Precursor.TransitionGroup });
                            // Don't refresh here, it will be refreshed on zoom
                            _graphHelper.AddSpectrum(GraphItem, false);
                        }

                        var mirrorSpectrum = SelectedMirrorSpectrum;
                        if (Settings.Default.LibMatchMirror)
                        {
                            if (usingProsit)
                                mirrorSpectrum = PrositSpectrum;
                        }
                        else
                        {
                            mirrorSpectrum = null;
                        }

                        spectrumChanged |= !Equals(_mirrorSpectrum?.SpectrumInfo, mirrorSpectrum?.SpectrumInfo);
                        _mirrorSpectrum = mirrorSpectrum;

                        double? dotp = null;
                        SpectrumGraphItem mirrorGraphItem = null;
                        if (mirrorSpectrum != null)
                        {
                            var peaksInfo = spectrum != null
                                ? RescaleMirrorSpectrum(mirrorSpectrum, spectrum)
                                : mirrorSpectrum.SpectrumPeaksInfo;
                            mirrorGraphItem = MakeGraphItem(mirrorSpectrum, selection, settings, peaksInfo);
                            mirrorGraphItem.Invert = true;

                            _graphHelper.AddSpectrum(mirrorGraphItem, false);
                            
                            if (spectrum != null)
                                dotp = PrositHelpers.CalculateSpectrumDotpMzMatch(GraphItem.SpectrumInfo, mirrorGraphItem.SpectrumInfo,
                                    settings.TransitionSettings.Libraries.IonMatchTolerance);
                        }

                        if (mirrorSpectrum != null && mirrorGraphItem != null) // one implies the other, but resharper..
                        {
                            if (dotp != null)
                            {
                                GraphPane.Title.Text = TextUtil.LineSeparate(
                                    string.Format(PrositResources.GraphSpectrum_UpdateUI__0__vs___1_,
                                        GraphItem.LibraryName, mirrorSpectrum.Name),
                                    SpectrumGraphItem.RemoveLibraryPrefix(GraphItem.Title, GraphItem.LibraryName),
                                    string.Format(Resources.GraphSpectrum_DoUpdate_dotp___0_0_0000_, dotp));
                            }
                            else
                            {
                                GraphPane.Title.Text = TextUtil.LineSeparate(
                                    mirrorSpectrum.Name,
                                    mirrorGraphItem.Title,
                                    PrositResources.GraphSpectrum_UpdateUI_No_spectral_library_match);
                            }

                        }
                        else if (prositEx != null)
                        {
                            if (DisplayedSpectrum != null)
                            {
                                GraphPane.Title.Text = TextUtil.LineSeparate(
                                    string.Format(PrositResources.GraphSpectrum_UpdateUI__0__vs___1_,
                                        GraphItem.LibraryName, SpectrumInfoProsit.NAME),
                                    SpectrumGraphItem.RemoveLibraryPrefix(GraphItem.Title, GraphItem.LibraryName),
                                    prositEx.Message);
                            }
                            else
                            {
                                throw prositEx;
                            }
                        }
                        
                        _graphHelper.ZoomSpectrumToSettings(DocumentUI, selection.NodeTranGroup);
                    }
                    else
                    {
                        UpdateChromatogram(GraphPane, chromatogramData, selection);
                    }

                    if (spectrum != null || _mirrorSpectrum != null)
                    {
                        graphControl.IsEnableVPan = graphControl.IsEnableVZoom =
                            !Settings.Default.LockYAxis;
                        available = true;
                    }
                    
                    if (spectrumChanged && chromatogramData == null)
                    {
                        _nodeGroup = selection.NodeTranGroup;
                        ZoomSpectrumToSettings();
                    }
                    else
                    {
                        graphControl.Refresh();
                    }
                }
            }
            catch (PrositException ex)
            {
                ClearGraphPane();
                _graphHelper.SetErrorGraphItem(new ExceptionMSGraphItem(ex));
                return;
            }
            catch (Exception)
            {
                ClearGraphPane();
                //_graphHelper.SetErrorGraphItem(new NoDataMSGraphItem(ex.Message));
                _graphHelper.SetErrorGraphItem(new NoDataMSGraphItem(
                    Resources.GraphSpectrum_UpdateUI_Failure_loading_spectrum__Library_may_be_corrupted));
                return;
            }

            // Show unavailable message, if no spectrum loaded
            if (!available)
            {
                ClearGraphPane();
                UpdateToolbar();
                _nodeGroup = null;
                _graphHelper.SetErrorGraphItem(new UnavailableMSGraphItem());
            }
        }

        private static bool DisplayTypeMatches(LibraryChromGroup.ChromData chromData, DisplayTypeChrom displayType)
        {
            switch (displayType)
            {
                case DisplayTypeChrom.products:
                    return (chromData.IonType != IonType.precursor);
                case DisplayTypeChrom.precursors:
                    return (chromData.IonType == IonType.precursor);
                default:
                    return true;
            }  
        }

        private static bool IonMatches(Transition transition, LibraryChromGroup.ChromData chromData)
        {
            if(transition.IonType.Equals(chromData.IonType) && Equals(transition.Adduct, chromData.Charge))
            {
                if(transition.IsPrecursor())
                {
                    return transition.MassIndex == chromData.MassIndex;
                }
                else
                {
                    return transition.IonType == IonType.custom ?
                        Equals(transition.FragmentIonName, chromData.FragmentName) :
                        transition.Ordinal == chromData.Ordinal;
                }
            }
            return false;
        }

        private static int FindNearestIndex(IList<float> times, float time)
        {
            int index = CollectionUtil.BinarySearch(times, time);
            if (index >= 0)
            {
                return index;
            }
            index = ~index;
            if (index >= times.Count)
            {
                return times.Count - 1;
            }
            if (index > 0 && time - times[index - 1] < times[index] - time)
            {
                return index - 1;
            }
            return index;
        }

        public void LockYAxis(bool lockY)
        {
            graphControl.IsEnableVPan = graphControl.IsEnableVZoom = !lockY;
            graphControl.Refresh();
        }

        public void SetMzScale(MzRange range)
        {
            ZoomXAxis(GraphPane.XAxis, range.Min, range.Max);
            graphControl.Invalidate();
        }
        public MzRange Range
        {
            get {return new MzRange(GraphPane.XAxis.Scale.Min, GraphPane.XAxis.Scale.Max);}
        }

        public Scale IntensityScale
        {
            get { return GraphPane.YAxis.Scale; }
        }

        public void ApplyMZZoomState(ZoomState newState)
        {
            newState.XAxis.ApplyScale(GraphPane.XAxis);
            graphControl.Refresh();
        }

        public event EventHandler<ZoomEventArgs> ZoomEvent;
        private void graphControl_ZoomEvent(ZedGraphControl sender, ZoomState oldState, ZoomState newState, PointF mousePosition)
        {
            FireZoomEvent(newState);
        }

        private void FireZoomEvent(ZoomState zoomState = null)
        {
            if (ZoomEvent != null && Settings.Default.SyncMZScale)
            {
                if (zoomState == null)
                    zoomState = new ZoomState(GraphPane, ZoomState.StateType.Zoom);
                ZoomEvent.Invoke(this, new ZoomEventArgs(zoomState));
            }
        }

        public SpectrumControlType ControlType { get { return SpectrumControlType.LibraryMatch;} }
        public bool IsAnnotated => true;

        public double MzMax
        {
            get { return GraphPane.XAxis.Scale.Max; }
        }

// ReSharper disable SuggestBaseTypeForParameter
        private static TransitionGroupDocNode[] GetChargeGroups(PeptideTreeNode nodeTree, bool requireLibInfo)
// ReSharper restore SuggestBaseTypeForParameter
        {
            // Return the first group of each charge stat that has library info.
            var listGroups = new List<TransitionGroupDocNode>();
            foreach (TransitionGroupDocNode nodeGroup in nodeTree.ChildDocNodes)
            {
                if (requireLibInfo && !nodeGroup.HasLibInfo)
                    continue;

                var precursorCharge = nodeGroup.TransitionGroup.PrecursorAdduct;
                if (!listGroups.Contains(g => g.TransitionGroup.PrecursorAdduct == precursorCharge))
                    listGroups.Add(nodeGroup);
            }
            return listGroups.ToArray();
        }

        private void graphControl_ContextMenuBuilder(ZedGraphControl sender,
            ContextMenuStrip menuStrip, Point mousePt, ZedGraphControl.ContextMenuObjectState objState)
        {
            _stateProvider.BuildSpectrumMenu(IsNotSmallMolecule, sender, menuStrip);
        }

        protected override void OnClosed(EventArgs e)
        {
            _updateManager.Dispose();
            _documentContainer.UnlistenUI(OnDocumentUIChanged);
        }

        private void GraphSpectrum_KeyDown(object sender, KeyEventArgs e)
        {
            switch (e.KeyCode)
            {
                case Keys.Escape:
                    _documentContainer.FocusDocument();
                    break;
            }
        }

        private void comboPrecursor_SelectedIndexChanged(object sender, EventArgs e)
        {
            if (!_inToolbarUpdate)
            {
                _updateManager.QueueUpdate(true);
            }
        }

        private void comboSpectrum_SelectedIndexChanged(object sender, EventArgs e)
        {
            if (!_inToolbarUpdate)
            {
                _updateManager.QueueUpdate(true);
            }
        }

        private void comboMirrorSpectrum_SelectedIndexChanged(object sender, EventArgs e)
        {
            if (!_inToolbarUpdate)
            {
                UpdateUI();
            }
        }

        private void comboCE_SelectedIndexChanged(object sender, EventArgs e)
        {
            Settings.Default.PrositNCE = (int) comboCE.SelectedItem;
            if (!_inToolbarUpdate)
            {
                UpdateUI();
            }
        }

        public static void MakeChromatogramInfo(SignedMz precursorMz, LibraryChromGroup chromGroup, LibraryChromGroup.ChromData chromData, out ChromatogramInfo chromatogramInfo, out TransitionChromInfo transitionChromInfo)
        {
            var timeIntensities = new TimeIntensities(chromGroup.Times, chromData.Intensities, null, null);
            var crawPeakFinder = Crawdads.NewCrawdadPeakFinder();
            crawPeakFinder.SetChromatogram(chromGroup.Times, chromData.Intensities);
            var crawdadPeak =
                crawPeakFinder.GetPeak(
                    FindNearestIndex(chromGroup.Times, (float) chromGroup.StartTime),
                    FindNearestIndex(chromGroup.Times, (float) chromGroup.EndTime));
            var chromPeak = new ChromPeak(crawPeakFinder, crawdadPeak, 0, timeIntensities, null);
            var ionMobilityFilter = IonMobilityFilter.GetIonMobilityFilter(chromData.IonMobility,null, chromGroup.CCS);
            transitionChromInfo = new TransitionChromInfo(null, 0, chromPeak,
                ionMobilityFilter,
                Annotations.EMPTY,
                UserSet.FALSE);
            var peaks = new[] {chromPeak};
            var header = new ChromGroupHeaderInfo(precursorMz,
                0,  // file index
                1, // numTransitions
                0, // startTransitionIndex
                peaks.Length, // numPeaks
                0, // startPeakIndex
                0, // startscoreindex
                0,// maxPeakIndex
                chromGroup.Times.Length, // numPoints
                0, // compressedSize
                0, // uncompressedsize
                0,  //location
                0, -1, -1, null, null, chromGroup.CCS, ionMobilityFilter.IonMobilityUnits);
            var groupInfo = new ChromatogramGroupInfo(header,
                new[]
                {
                    new ChromTransition(chromData.Mz, 0,
                        (float) (ionMobilityFilter.IonMobilityAndCCS.IonMobility.Mobility ?? 0),
                        (float) (ionMobilityFilter.IonMobilityExtractionWindowWidth ?? 0), ChromSource.unknown),
                }, peaks, TimeIntensitiesGroup.Singleton(timeIntensities));
            chromatogramInfo = new ChromatogramInfo(groupInfo, 0);
        }
    }

    public class GraphSpectrumSettings
    {
        private readonly Action<bool> _update;

        public GraphSpectrumSettings(Action<bool> update)
        {
            _update = update;
        }

        private void ActAndUpdate(Action act)
        {
            act();
            _update(true);
        }

        private static Settings Set
        {
            get { return Settings.Default; }
        }

        public bool ShowAIons
        {
            get { return Set.ShowAIons; }
            set { ActAndUpdate(() => Set.ShowAIons = value); }
        }

        public bool ShowBIons
        {
            get { return Set.ShowBIons; }
            set { ActAndUpdate(() => Set.ShowBIons = value); }
        }

        public bool ShowCIons
        {
            get { return Set.ShowCIons; }
            set { ActAndUpdate(() => Set.ShowCIons = value); }
        }

        public bool ShowXIons
        {
            get { return Set.ShowXIons; }
            set { ActAndUpdate(() => Set.ShowXIons = value); }
        }

        public bool ShowYIons
        {
            get { return Set.ShowYIons; }
            set { ActAndUpdate(() => Set.ShowYIons = value); }
        }

        public bool ShowZIons
        {
            get { return Set.ShowZIons; }
            set { ActAndUpdate(() => Set.ShowZIons = value); }
        }

        public bool ShowZHIons
        {
            get { return Set.ShowZHIons; }
            set { ActAndUpdate(() => Set.ShowZHIons = value); }
        }

        public bool ShowZHHIons
        {
            get { return Set.ShowZHHIons; }
            set { ActAndUpdate(() => Set.ShowZHHIons = value); }
        }

        public Dictionary<IonType, bool> GetShowIonTypeSettings()
        {
            return new Dictionary<IonType, bool>(){{IonType.a, ShowAIons}, { IonType.b, ShowBIons }, { IonType.c, ShowCIons },
                { IonType.x, ShowXIons }, { IonType.y, ShowYIons }, { IonType.z, ShowZIons },{IonType.zh, ShowZHIons}, {IonType.zhh, ShowZHHIons} };
        }

        public bool ShowFragmentIons
        {
            get { return Set.ShowFragmentIons; }
            set { ActAndUpdate(() => Set.ShowFragmentIons = value); }
        }

        public bool ShowPrecursorIon
        {
            get { return Set.ShowPrecursorIon; }
            set { ActAndUpdate(() => Set.ShowPrecursorIon = value); }
        }

        public bool ShowCharge1
        {
            get { return Set.ShowCharge1; }
            set { ActAndUpdate(() => Set.ShowCharge1 = value); }
        }

        public bool ShowCharge2
        {
            get { return Set.ShowCharge2; }
            set { ActAndUpdate(() => Set.ShowCharge2 = value); }
        }

        public bool ShowCharge3
        {
            get { return Set.ShowCharge3; }
            set { ActAndUpdate(() => Set.ShowCharge3 = value); }
        }

        public bool ShowCharge4
        {
            get { return Set.ShowCharge4; }
            set { ActAndUpdate(() => Set.ShowCharge4 = value); }
        }

        public ICollection<string> ShowLosses
        {
            get
            {
                return Set.ShowLosses.IsNullOrEmpty() ? new string[] {} : Set.ShowLosses.Split(',');
            }
            set { ActAndUpdate(() => Set.ShowLosses = value.ToList().ToString(@","));}
        }

        public bool Prosit
        {
            get { return Set.Prosit; }
            set { ActAndUpdate(() => Set.Prosit = value);}
        }

        public bool Mirror
        {
            get { return Set.LibMatchMirror; }
            set { ActAndUpdate(() => Set.LibMatchMirror = value); }
        }

        public IList<IonType> ShowIonTypes(bool isProteomic)
        {
            var types = new List<IonType>();
            if (isProteomic)
            {
                // Priority ordered
                AddItem(types, IonType.y, Set.ShowYIons);
                AddItem(types, IonType.b, Set.ShowBIons);
                AddItem(types, IonType.z, Set.ShowZIons);
                AddItem(types, IonType.zh, Set.ShowZHIons);
                AddItem(types, IonType.zhh, Set.ShowZHHIons);
                AddItem(types, IonType.c, Set.ShowCIons);
                AddItem(types, IonType.x, Set.ShowXIons);
                AddItem(types, IonType.a, Set.ShowAIons);
                // FUTURE: Add custom ions when LibraryRankedSpectrumInfo can support them
                AddItem(types, IonType.precursor, Set.ShowPrecursorIon);
            }
            else
            {
                AddItem(types, IonType.custom, Set.ShowFragmentIons); // CONSIDER(bspratt) eventually, user-defined fragment types?
                AddItem(types, IonType.precursor, Set.ShowPrecursorIon);
            }
            return types;
        }

        // NB for all adducts we just look at abs value of charge
        // CONSIDER(bspratt): we may want finer per-adduct control for small molecule use
        public IList<int> ShowIonCharges(IEnumerable<Adduct> adductPriority)
        {
            var chargePriority = Adduct.OrderedAbsoluteChargeValues(adductPriority);
            var charges = new List<int>();
            int i = 0;
            foreach (var charge in chargePriority)
            {
                // Priority ordered
                if (i == 0)
                    AddItem(charges, charge, ShowCharge1);
                else if (i == 1)
                    AddItem(charges, charge, ShowCharge2);
                else if (i == 2)
                    AddItem(charges, charge, ShowCharge3);
                else if (i == 3)
                    AddItem(charges, charge, ShowCharge4);
                else
                    break;
                i++;
            }
            return charges;
        }

        private static void AddItem<TItem>(ICollection<TItem> items, TItem item, bool add)
        {
            if (add)
                items.Add(item);
        }
    }

    public sealed class SpectrumDisplayInfo : IComparable<SpectrumDisplayInfo>
    {
        public SpectrumDisplayInfo(SpectrumInfo spectrumInfo, TransitionGroupDocNode precursor, double? retentionTime = null)
        {
            SpectrumInfo = spectrumInfo;
            Precursor = precursor;
            IsBest = true;
            RetentionTime = retentionTime;
        }

        public SpectrumDisplayInfo(SpectrumInfo spectrumInfo, TransitionGroupDocNode precursor, string replicateName,
            MsDataFileUri filePath, int fileOrder, double? retentionTime, bool isBest)
        {
            SpectrumInfo = spectrumInfo;
            Precursor = precursor;
            ReplicateName = replicateName;
            FilePath = filePath;
            FileOrder = fileOrder;
            RetentionTime = retentionTime;
            IsBest = isBest;
        }

        public SpectrumInfo SpectrumInfo { get; }
        public TransitionGroupDocNode Precursor { get; private set; }
        public string Name { get { return SpectrumInfo.Name; } }
        public IsotopeLabelType LabelType { get { return SpectrumInfo.LabelType; } }
        public string ReplicateName { get; private set; }
        public bool IsReplicateUnique { get; set; }
        public MsDataFileUri FilePath { get; private set; }
        public string FileName { get { return FilePath.GetFileName(); } }
        public int FileOrder { get; private set; }
        public double? RetentionTime { get; private set; }
        public bool IsBest { get; private set; }

        public string Identity { get { return ToString(); } }

        public SpectrumPeaksInfo SpectrumPeaksInfo { get { return SpectrumInfo.SpectrumPeaksInfo; } }
        public LibraryChromGroup LoadChromatogramData() { return SpectrumInfo.ChromatogramData; }

        public int CompareTo(SpectrumDisplayInfo other)
        {
            if (other == null) return 1;
            int i = Comparer.Default.Compare(FileOrder, other.FileOrder);
            if (i == 0)
            {
                if (RetentionTime.HasValue && other.RetentionTime.HasValue)
                    i = Comparer.Default.Compare(RetentionTime.Value, other.RetentionTime);
                // No retention time is less than having a retention time
                else if (RetentionTime.HasValue)
                    i = 1;
                else if (other.RetentionTime.HasValue)
                    i = -1;
                else
                    i = 0;
            }

            return i;
        }

        public override string ToString()
        {
            if (IsBest)
                return ReferenceEquals(LabelType, IsotopeLabelType.light) ? Name : String.Format(@"{0} ({1})", Name, LabelType);
            if (IsReplicateUnique)
                return string.Format(@"{0} ({1:F02} min)", ReplicateName, RetentionTime);
            return string.Format(@"{0} - {1} ({2:F02} min)", ReplicateName, FileName, RetentionTime);
        }
    }

    public sealed class SpectrumIdentifier
    {
        public SpectrumIdentifier(string sourceFile, double retentionTime)
            : this(MsDataFileUri.Parse(sourceFile), retentionTime)
        {
            
        }
        public SpectrumIdentifier(MsDataFileUri sourceFile, double retentionTime)
        {
            SourceFile = sourceFile;
            RetentionTime = retentionTime;
        }

        public MsDataFileUri SourceFile { get; private set; }
        public double RetentionTime { get; private set; }
    }

    public sealed class SelectedSpectrumEventArgs : EventArgs
    {
        public SelectedSpectrumEventArgs(SpectrumDisplayInfo spectrum, bool isUserAction)
        {
            Spectrum = spectrum;
            IsUserAction = isUserAction;
        }

        public SpectrumDisplayInfo Spectrum { get; private set; }
        public bool IsUserAction { get; private set; }
    }
    public sealed class MzRange
    {
        public MzRange(double min, double max)
        {
            Min = min;
            Max = max;
        }

        public MzRange() : this(0, 1){}

        public double Min { get; private set; }
        public double Max { get; private set; }
        public override bool Equals(object obj)
        {
            if (obj is MzRange other)
                return Min == other.Min && Max == other.Max;
            else
                return false;
        }

        public override int GetHashCode()
        {
            return Min.GetHashCode() * 397 ^ Max.GetHashCode();
        }
    }
}<|MERGE_RESOLUTION|>--- conflicted
+++ resolved
@@ -305,12 +305,9 @@
                                  e.DocumentPrevious.Settings.PeptideSettings.Libraries.Libraries))
             {
                 ZoomSpectrumToSettings();
-<<<<<<< HEAD
                 Settings.Default.ShowLosses = DocumentUI.Settings.PeptideSettings.Modifications.StaticModsFormulae.ToString(@",");
                 _spectra = null;
-=======
                 _updateManager.ClearPrecursors();
->>>>>>> 3f857924
                 UpdateUI();
             }
         }
