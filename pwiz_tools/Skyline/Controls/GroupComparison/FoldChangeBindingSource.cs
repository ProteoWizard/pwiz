--- conflicted
+++ resolved
@@ -1,344 +1,283 @@
-/*
- * Original author: Nicholas Shulman <nicksh .at. u.washington.edu>,
- *                  MacCoss Lab, Department of Genome Sciences, UW
- *
- * Copyright 2014 University of Washington - Seattle, WA
- *
- * Licensed under the Apache License, Version 2.0 (the "License");
- * you may not use this file except in compliance with the License.
- * You may obtain a copy of the License at
- *
- *     http://www.apache.org/licenses/LICENSE-2.0
- *
- * Unless required by applicable law or agreed to in writing, software
- * distributed under the License is distributed on an "AS IS" BASIS,
- * WITHOUT WARRANTIES OR CONDITIONS OF ANY KIND, either express or implied.
- * See the License for the specific language governing permissions and
- * limitations under the License.
- */
-using System;
-using System.Collections.Generic;
-using System.ComponentModel;
-using System.Linq;
-using System.Threading;
-using pwiz.Common.Collections;
-using pwiz.Common.DataBinding;
-using pwiz.Common.DataBinding.Controls;
-using pwiz.Skyline.Controls.Databinding;
-using pwiz.Skyline.Model.Databinding;
-using pwiz.Skyline.Model.Databinding.Collections;
-using pwiz.Skyline.Model.Databinding.Entities;
-using pwiz.Skyline.Model.GroupComparison;
-
-namespace pwiz.Skyline.Controls.GroupComparison
-{
-    public class FoldChangeBindingSource
-    {
-        private int _referenceCount;
-        private Container _container;
-        private EventTaskScheduler _taskScheduler;
-        private BindingListSource _bindingListSource;
-        private SkylineDataSchema _skylineDataSchema;
-        private int _updatingCount;
-        public const string CLUSTERED_VIEW_NAME = "Clustered";
-
-
-        public FoldChangeBindingSource(GroupComparisonModel groupComparisonModel)
-        {
-            _container = new Container();
-            GroupComparisonModel = groupComparisonModel;
-            _taskScheduler = new EventTaskScheduler();
-        }
-
-        public GroupComparisonModel GroupComparisonModel { get; private set; }
-        public GroupComparisonViewContext ViewContext { get; private set; }
-
-        public void AddRef()
-        {
-            if (Interlocked.Increment(ref _referenceCount) == 1)
-            {
-                _skylineDataSchema = SkylineWindowDataSchema.FromDocumentContainer(GroupComparisonModel.DocumentContainer);
-                var rowSourceInfos = CreateRowSourceInfos(new FoldChangeRow[0], new FoldChangeDetailRow[0]);
-                ViewContext = new GroupComparisonViewContext(_skylineDataSchema, rowSourceInfos);
-                _container = new Container();
-                _bindingListSource = new BindingListSource(_container);
-                _bindingListSource.SetViewContext(ViewContext, rowSourceInfos[0].Views[0]);
-                GroupComparisonModel.ModelChanged += GroupComparisonModelOnModelChanged;
-                GroupComparisonModelOnModelChanged(GroupComparisonModel, new EventArgs());
-            }
-        }
-
-        private void GroupComparisonModelOnModelChanged(object sender, EventArgs eventArgs)
-        {
-            if (null != _bindingListSource && 0 < _referenceCount)
-            {
-                Interlocked.Increment(ref _updatingCount);
-                _taskScheduler.Run(() =>
-                {
-                    try
-                    {
-                        if (0 < _referenceCount)
-                        {
-                            UpdateResults();
-                        }
-                    }
-                    catch (Exception e)
-                    {
-                        Program.ReportException(e);
-                    }
-                    Interlocked.Decrement(ref _updatingCount);
-                });
-            }
-        }
-
-        private void UpdateResults()
-        {
-            var results = GroupComparisonModel.Results;
-<<<<<<< HEAD
-            var factory = new FoldChangeRowFactory(_skylineDataSchema);
-            var rows = ImmutableList.ValueOf(factory.GetFoldChangeRows(results));
-            var detailRows = ImmutableList.ValueOf(factory.GetFoldChangeDetailRows(rows));
-=======
-            var rows = new List<FoldChangeRow>();
-            if (null != results)
-            {
-                var controlGroupIdentifier = GroupComparisonModel.GroupComparisonDef
-                    .GetControlGroupIdentifier(_skylineDataSchema.Document.Settings);
-                Dictionary<int, double> criticalValuesByDegreesOfFreedom = new Dictionary<int, double>();
-                var groupComparisonDef = results.GroupComparer.ComparisonDef;
-                var adjustedPValues = PValues.AdjustPValues(results.ResultRows.Select(
-                    row => row.LinearFitResult.PValue)).ToArray();
-                for (int iRow = 0; iRow < results.ResultRows.Count; iRow++)
-                {
-                    var resultRow = results.ResultRows[iRow];
-                    var protein = new Protein(_skylineDataSchema, new IdentityPath(resultRow.Selector.Protein.Id));
-                    Model.Databinding.Entities.Peptide peptide = null;
-                    if (null != resultRow.Selector.Peptide)
-                    {
-                        peptide = new Model.Databinding.Entities.Peptide(_skylineDataSchema,
-                            new IdentityPath(protein.IdentityPath, resultRow.Selector.Peptide.Id));
-                    }
-                    double criticalValue;
-                    if (!criticalValuesByDegreesOfFreedom.TryGetValue(resultRow.LinearFitResult.DegreesOfFreedom,
-                        out criticalValue))
-                    {
-                        criticalValue = FoldChangeResult.GetCriticalValue(groupComparisonDef.ConfidenceLevel,
-                            resultRow.LinearFitResult.DegreesOfFreedom);
-                        criticalValuesByDegreesOfFreedom.Add(resultRow.LinearFitResult.DegreesOfFreedom, criticalValue);
-                    }
-                    FoldChangeResult foldChangeResult = new FoldChangeResult(groupComparisonDef.ConfidenceLevel,
-                        adjustedPValues[iRow], resultRow.LinearFitResult, criticalValue);
-                    var runAbundances = new Dictionary<Replicate, ReplicateRow>();
-                    
-                    foreach (var runAbundance in resultRow.RunAbundances)
-                    {
-                        Replicate replicate = new Replicate(_skylineDataSchema, runAbundance.ReplicateIndex);
-                        runAbundances.Add(replicate, new ReplicateRow(replicate, runAbundance.Control ?
-                                controlGroupIdentifier : resultRow.Selector.GroupIdentifier
-                            , runAbundance.BioReplicate, Math.Pow(2, runAbundance.Log2Abundance)));
-                    }
-                    rows.Add(new FoldChangeRow(protein, peptide, resultRow.Selector.LabelType,
-                        resultRow.Selector.MsLevel, resultRow.Selector.GroupIdentifier, resultRow.ReplicateCount, foldChangeResult, runAbundances));
-                }
-            }
-
-            var detailRows = new List<FoldChangeDetailRow>();
-            foreach (var grouping in rows.ToLookup(row =>
-                Tuple.Create(row.Protein, row.Peptide, row.IsotopeLabelType, row.MsLevel)))
-            {
-                var foldChangeResults = grouping.ToDictionary(row => row.Group, row => row.FoldChangeResult);
-                var runAbundances = new Dictionary<Replicate, ReplicateRow>();
-                foreach (var abundance in grouping.SelectMany(row => row.ReplicateAbundances))
-                {
-                    runAbundances[abundance.Key] = abundance.Value;
-                }
-                detailRows.Add(new FoldChangeDetailRow(grouping.Key.Item1, grouping.Key.Item2, grouping.Key.Item3, grouping.Key.Item4, foldChangeResults, runAbundances));
-            }
->>>>>>> d1c5c459
-            SetRowSourceInfos(CreateRowSourceInfos(rows, detailRows));
-        }
-
-        private IList<RowSourceInfo> CreateRowSourceInfos(IList<FoldChangeRow> foldChangeRows, IList<FoldChangeDetailRow> detailRows)
-        {
-            var defaultViewSpec = GetDefaultViewSpec(foldChangeRows);
-            var clusteredViewSpec = GetClusteredViewSpec(defaultViewSpec);
-
-            // Build canonical row sources and views for the new Model types
-            var fcRowsSource = new FixedSkylineObjectList<FoldChangeRow>(_skylineDataSchema, foldChangeRows);
-            var fcView = new ViewInfo(_skylineDataSchema, typeof(FoldChangeRow), defaultViewSpec)
-                .ChangeViewGroup(ViewGroup.BUILT_IN);
-
-            var fcDetailRowsSource = new FixedSkylineObjectList<FoldChangeDetailRow>(_skylineDataSchema, detailRows);
-            var fcDetailView = new ViewInfo(_skylineDataSchema, typeof(FoldChangeDetailRow), clusteredViewSpec)
-                .ChangeViewGroup(ViewGroup.BUILT_IN);
-
-            var rowSourceInfos = new List<RowSourceInfo>()
-            {
-                // Canonical (current) row sources
-                new RowSourceInfo(fcRowsSource, fcView),
-                new RowSourceInfo(fcDetailRowsSource, fcDetailView),
-
-                // Legacy aliases: preserve compatibility with saved .sky/.skyr using old rowsource names
-                new RowSourceInfo(typeof(FoldChangeRow), fcRowsSource, new[] { fcView },
-                    @"pwiz.Skyline.Controls.GroupComparison.FoldChangeBindingSource+FoldChangeRow",
-                    nameof(FoldChangeRow)),
-                new RowSourceInfo(typeof(FoldChangeDetailRow), fcDetailRowsSource, new[] { fcDetailView },
-                    @"pwiz.Skyline.Controls.GroupComparison.FoldChangeBindingSource+FoldChangeDetailRow",
-                    nameof(FoldChangeDetailRow))
-            };
-            return rowSourceInfos;
-        }
-
-        private void SetRowSourceInfos(IList<RowSourceInfo> rowSourceInfos)
-        {
-            var oldBuiltInViews = ViewContext.BuiltInViews.ToList();
-            ViewContext.SetRowSources(rowSourceInfos);
-            foreach (var rowSourceInfo in rowSourceInfos)
-            {
-                if (_bindingListSource.ViewSpec?.RowSource != rowSourceInfo.Name)
-                {
-                    continue;
-                }
-                var newViewSpecs = rowSourceInfo.Views.Select(viewInfo => viewInfo.GetViewSpec());
-                var oldViewSpecs = oldBuiltInViews.Where(view => view.RowSource == rowSourceInfo.Name);
-                ViewInfo newViewInfo = null;
-                if (!newViewSpecs.SequenceEqual(oldViewSpecs))
-                {
-                    if (ViewGroup.BUILT_IN.Id.Equals(_bindingListSource.ViewInfo?.ViewGroup.Id))
-                    {
-                        newViewInfo =
-                            rowSourceInfo.Views.FirstOrDefault(view => view.Name == _bindingListSource.ViewInfo.Name);
-                    }
-                }
-
-                if (newViewInfo == null)
-                {
-                    _bindingListSource.RowSource = rowSourceInfo.Rows;
-                }
-                else
-                {
-                    _bindingListSource.SetView(newViewInfo, rowSourceInfo.Rows);
-                }
-            }
-        }
-
-        private ViewSpec GetDefaultViewSpec(IList<FoldChangeRow> foldChangeRows)
-        {
-            bool showPeptide;
-            bool showLabelType;
-            bool showMsLevel;
-            bool showGroup;
-            if (foldChangeRows.Any())
-            {
-                showPeptide = foldChangeRows.Any(row => null != row.Peptide);
-                showLabelType = foldChangeRows.Select(row => row.IsotopeLabelType).Distinct().Count() > 1;
-                showMsLevel = foldChangeRows.Select(row => row.MsLevel).Distinct().Count() > 1;
-                showGroup = foldChangeRows.Select(row => row.Group).Distinct().Count() > 1;
-            }
-            else
-            {
-                showPeptide = !GroupComparisonModel.GroupComparisonDef.PerProtein;
-                showLabelType = false;
-                showMsLevel = false;
-                showGroup = false;
-            }
-            // ReSharper disable LocalizableElement
-            var columns = new List<PropertyPath>
-            {
-                PropertyPath.Root.Property("Protein")
-            };
-            if (showPeptide)
-            {
-                columns.Add(PropertyPath.Root.Property("Peptide"));
-            }
-            if (showMsLevel)
-            {
-                columns.Add(PropertyPath.Root.Property("MsLevel"));
-            }
-            if (showLabelType)
-            {
-                columns.Add(PropertyPath.Root.Property("IsotopeLabelType"));
-            }
-            if (showGroup)
-            {
-                columns.Add(PropertyPath.Root.Property("Group"));
-            }
-            columns.Add(PropertyPath.Root.Property("FoldChangeResult"));
-            columns.Add(PropertyPath.Root.Property("FoldChangeResult").Property("AdjustedPValue"));
-            // ReSharper restore LocalizableElement
-
-            var viewSpec = new ViewSpec()
-                .SetName(AbstractViewContext.DefaultViewName)
-                .SetRowType(typeof(FoldChangeRow))
-                .SetColumns(columns.Select(col => new ColumnSpec(col)));
-            return viewSpec;
-        }
-
-        private ViewSpec GetClusteredViewSpec(ViewSpec defaultViewSpec)
-        {
-            var clusteredViewSpec = defaultViewSpec.SetName(CLUSTERED_VIEW_NAME).SetRowSource(FoldChangeDetailRow.ROW_SOURCE_NAME);
-
-            PropertyPath ppRunAbundance = PropertyPath.Root.Property(nameof(FoldChangeDetailRow.ReplicateAbundances)).DictionaryValues();
-            PropertyPath ppFoldChange = PropertyPath.Root.Property(nameof(FoldChangeDetailRow.FoldChangeResults))
-                .DictionaryValues();
-            var columnsToAdd = new List<PropertyPath>();
-            var columnPrefixesToRemove = new List<PropertyPath>()
-            {
-                PropertyPath.Root.Property(nameof(FoldChangeRow.FoldChangeResult)),
-                PropertyPath.Root.Property(nameof(FoldChangeRow.Group))
-            };
-            columnsToAdd.Add(ppFoldChange);
-            columnsToAdd.Add(ppFoldChange.Property(nameof(FoldChangeResult.AdjustedPValue)));
-            if (!string.IsNullOrEmpty(GroupComparisonModel.GroupComparisonDef.IdentityAnnotation))
-            {
-                columnsToAdd.Add(ppRunAbundance.Property(nameof(ReplicateRow.ReplicateSampleIdentity)));
-            }
-            columnsToAdd.Add(ppRunAbundance.Property(nameof(ReplicateRow.ReplicateGroup)));
-            columnsToAdd.Add(ppRunAbundance.Property(nameof(ReplicateRow.Abundance)));
-            clusteredViewSpec = clusteredViewSpec.SetColumns(clusteredViewSpec.Columns
-                .Where(col => !columnPrefixesToRemove.Any(prefix=>col.PropertyPath.StartsWith(prefix)))
-                .Concat(columnsToAdd.Select(col => new ColumnSpec(col))));
-            return clusteredViewSpec;
-        }
-
-        public void Release()
-        {
-            if (Interlocked.Decrement(ref _referenceCount) == 0)
-            {
-                _container.Dispose();
-                _container = null;
-                GroupComparisonModel.ModelChanged -= GroupComparisonModelOnModelChanged;
-                _taskScheduler.Dispose();
-            }
-        }
-
-        public bool IsComplete
-        {
-            get
-            {
-                if (_updatingCount > 0)
-                {
-                    return false;
-                }
-                if (GroupComparisonModel.PercentComplete < 100)
-                {
-                    return false;
-                }
-                if (!_bindingListSource.IsComplete)
-                {
-                    return false;
-                }
-                return _skylineDataSchema.IsDocumentUpToDate();
-            }
-        }
-
-        public BindingListSource GetBindingListSource()
-        {
-            if (_referenceCount <= 0)
-            {
-                throw new ObjectDisposedException(@"FoldChangeBindingSource");
-            }
-            return _bindingListSource;
-        }
-    }
-}
+/*
+ * Original author: Nicholas Shulman <nicksh .at. u.washington.edu>,
+ *                  MacCoss Lab, Department of Genome Sciences, UW
+ *
+ * Copyright 2014 University of Washington - Seattle, WA
+ *
+ * Licensed under the Apache License, Version 2.0 (the "License");
+ * you may not use this file except in compliance with the License.
+ * You may obtain a copy of the License at
+ *
+ *     http://www.apache.org/licenses/LICENSE-2.0
+ *
+ * Unless required by applicable law or agreed to in writing, software
+ * distributed under the License is distributed on an "AS IS" BASIS,
+ * WITHOUT WARRANTIES OR CONDITIONS OF ANY KIND, either express or implied.
+ * See the License for the specific language governing permissions and
+ * limitations under the License.
+ */
+using System;
+using System.Collections.Generic;
+using System.ComponentModel;
+using System.Linq;
+using System.Threading;
+using pwiz.Common.Collections;
+using pwiz.Common.DataBinding;
+using pwiz.Common.DataBinding.Controls;
+using pwiz.Skyline.Controls.Databinding;
+using pwiz.Skyline.Model.Databinding;
+using pwiz.Skyline.Model.Databinding.Collections;
+using pwiz.Skyline.Model.GroupComparison;
+
+namespace pwiz.Skyline.Controls.GroupComparison
+{
+    public class FoldChangeBindingSource
+    {
+        private int _referenceCount;
+        private Container _container;
+        private EventTaskScheduler _taskScheduler;
+        private BindingListSource _bindingListSource;
+        private SkylineDataSchema _skylineDataSchema;
+        private int _updatingCount;
+        public const string CLUSTERED_VIEW_NAME = "Clustered";
+
+
+        public FoldChangeBindingSource(GroupComparisonModel groupComparisonModel)
+        {
+            _container = new Container();
+            GroupComparisonModel = groupComparisonModel;
+            _taskScheduler = new EventTaskScheduler();
+        }
+
+        public GroupComparisonModel GroupComparisonModel { get; private set; }
+        public GroupComparisonViewContext ViewContext { get; private set; }
+
+        public void AddRef()
+        {
+            if (Interlocked.Increment(ref _referenceCount) == 1)
+            {
+                _skylineDataSchema = SkylineWindowDataSchema.FromDocumentContainer(GroupComparisonModel.DocumentContainer);
+                var rowSourceInfos = CreateRowSourceInfos(new FoldChangeRow[0], new FoldChangeDetailRow[0]);
+                ViewContext = new GroupComparisonViewContext(_skylineDataSchema, rowSourceInfos);
+                _container = new Container();
+                _bindingListSource = new BindingListSource(_container);
+                _bindingListSource.SetViewContext(ViewContext, rowSourceInfos[0].Views[0]);
+                GroupComparisonModel.ModelChanged += GroupComparisonModelOnModelChanged;
+                GroupComparisonModelOnModelChanged(GroupComparisonModel, new EventArgs());
+            }
+        }
+
+        private void GroupComparisonModelOnModelChanged(object sender, EventArgs eventArgs)
+        {
+            if (null != _bindingListSource && 0 < _referenceCount)
+            {
+                Interlocked.Increment(ref _updatingCount);
+                _taskScheduler.Run(() =>
+                {
+                    try
+                    {
+                        if (0 < _referenceCount)
+                        {
+                            UpdateResults();
+                        }
+                    }
+                    catch (Exception e)
+                    {
+                        Program.ReportException(e);
+                    }
+                    Interlocked.Decrement(ref _updatingCount);
+                });
+            }
+        }
+
+        private void UpdateResults()
+        {
+            var results = GroupComparisonModel.Results;
+            var factory = new FoldChangeRowFactory(_skylineDataSchema);
+            var rows = ImmutableList.ValueOf(factory.GetFoldChangeRows(results));
+            var detailRows = ImmutableList.ValueOf(factory.GetFoldChangeDetailRows(rows));
+            SetRowSourceInfos(CreateRowSourceInfos(rows, detailRows));
+        }
+
+        private IList<RowSourceInfo> CreateRowSourceInfos(IList<FoldChangeRow> foldChangeRows, IList<FoldChangeDetailRow> detailRows)
+        {
+            var defaultViewSpec = GetDefaultViewSpec(foldChangeRows);
+            var clusteredViewSpec = GetClusteredViewSpec(defaultViewSpec);
+
+            // Build canonical row sources and views for the new Model types
+            var fcRowsSource = new FixedSkylineObjectList<FoldChangeRow>(_skylineDataSchema, foldChangeRows);
+            var fcView = new ViewInfo(_skylineDataSchema, typeof(FoldChangeRow), defaultViewSpec)
+                .ChangeViewGroup(ViewGroup.BUILT_IN);
+
+            var fcDetailRowsSource = new FixedSkylineObjectList<FoldChangeDetailRow>(_skylineDataSchema, detailRows);
+            var fcDetailView = new ViewInfo(_skylineDataSchema, typeof(FoldChangeDetailRow), clusteredViewSpec)
+                .ChangeViewGroup(ViewGroup.BUILT_IN);
+
+            var rowSourceInfos = new List<RowSourceInfo>()
+            {
+                // Canonical (current) row sources
+                new RowSourceInfo(fcRowsSource, fcView),
+                new RowSourceInfo(fcDetailRowsSource, fcDetailView),
+
+                // Legacy aliases: preserve compatibility with saved .sky/.skyr using old rowsource names
+                new RowSourceInfo(typeof(FoldChangeRow), fcRowsSource, new[] { fcView }),
+                new RowSourceInfo(typeof(FoldChangeDetailRow), fcDetailRowsSource, new[] { fcDetailView },
+                    @"pwiz.Skyline.Controls.GroupComparison.FoldChangeBindingSource+FoldChangeDetailRow",
+                    nameof(FoldChangeDetailRow))
+            };
+            return rowSourceInfos;
+        }
+
+        private void SetRowSourceInfos(IList<RowSourceInfo> rowSourceInfos)
+        {
+            var oldBuiltInViews = ViewContext.BuiltInViews.ToList();
+            ViewContext.SetRowSources(rowSourceInfos);
+            foreach (var rowSourceInfo in rowSourceInfos)
+            {
+                if (_bindingListSource.ViewSpec?.RowSource != rowSourceInfo.Name)
+                {
+                    continue;
+                }
+                var newViewSpecs = rowSourceInfo.Views.Select(viewInfo => viewInfo.GetViewSpec());
+                var oldViewSpecs = oldBuiltInViews.Where(view => view.RowSource == rowSourceInfo.Name);
+                ViewInfo newViewInfo = null;
+                if (!newViewSpecs.SequenceEqual(oldViewSpecs))
+                {
+                    if (ViewGroup.BUILT_IN.Id.Equals(_bindingListSource.ViewInfo?.ViewGroup.Id))
+                    {
+                        newViewInfo =
+                            rowSourceInfo.Views.FirstOrDefault(view => view.Name == _bindingListSource.ViewInfo.Name);
+                    }
+                }
+
+                if (newViewInfo == null)
+                {
+                    _bindingListSource.RowSource = rowSourceInfo.Rows;
+                }
+                else
+                {
+                    _bindingListSource.SetView(newViewInfo, rowSourceInfo.Rows);
+                }
+            }
+        }
+
+        private ViewSpec GetDefaultViewSpec(IList<FoldChangeRow> foldChangeRows)
+        {
+            bool showPeptide;
+            bool showLabelType;
+            bool showMsLevel;
+            bool showGroup;
+            if (foldChangeRows.Any())
+            {
+                showPeptide = foldChangeRows.Any(row => null != row.Peptide);
+                showLabelType = foldChangeRows.Select(row => row.IsotopeLabelType).Distinct().Count() > 1;
+                showMsLevel = foldChangeRows.Select(row => row.MsLevel).Distinct().Count() > 1;
+                showGroup = foldChangeRows.Select(row => row.Group).Distinct().Count() > 1;
+            }
+            else
+            {
+                showPeptide = !GroupComparisonModel.GroupComparisonDef.PerProtein;
+                showLabelType = false;
+                showMsLevel = false;
+                showGroup = false;
+            }
+            // ReSharper disable LocalizableElement
+            var columns = new List<PropertyPath>
+            {
+                PropertyPath.Root.Property("Protein")
+            };
+            if (showPeptide)
+            {
+                columns.Add(PropertyPath.Root.Property("Peptide"));
+            }
+            if (showMsLevel)
+            {
+                columns.Add(PropertyPath.Root.Property("MsLevel"));
+            }
+            if (showLabelType)
+            {
+                columns.Add(PropertyPath.Root.Property("IsotopeLabelType"));
+            }
+            if (showGroup)
+            {
+                columns.Add(PropertyPath.Root.Property("Group"));
+            }
+            columns.Add(PropertyPath.Root.Property("FoldChangeResult"));
+            columns.Add(PropertyPath.Root.Property("FoldChangeResult").Property("AdjustedPValue"));
+            // ReSharper restore LocalizableElement
+
+            var viewSpec = new ViewSpec()
+                .SetName(AbstractViewContext.DefaultViewName)
+                .SetRowType(typeof(FoldChangeRow))
+                .SetColumns(columns.Select(col => new ColumnSpec(col)));
+            return viewSpec;
+        }
+
+        private ViewSpec GetClusteredViewSpec(ViewSpec defaultViewSpec)
+        {
+            var clusteredViewSpec = defaultViewSpec.SetName(CLUSTERED_VIEW_NAME).SetRowSource(FoldChangeDetailRow.ROW_SOURCE_NAME);
+
+            PropertyPath ppRunAbundance = PropertyPath.Root.Property(nameof(FoldChangeDetailRow.ReplicateAbundances)).DictionaryValues();
+            PropertyPath ppFoldChange = PropertyPath.Root.Property(nameof(FoldChangeDetailRow.FoldChangeResults))
+                .DictionaryValues();
+            var columnsToAdd = new List<PropertyPath>();
+            var columnPrefixesToRemove = new List<PropertyPath>()
+            {
+                PropertyPath.Root.Property(nameof(FoldChangeRow.FoldChangeResult)),
+                PropertyPath.Root.Property(nameof(FoldChangeRow.Group))
+            };
+            columnsToAdd.Add(ppFoldChange);
+            columnsToAdd.Add(ppFoldChange.Property(nameof(FoldChangeResult.AdjustedPValue)));
+            if (!string.IsNullOrEmpty(GroupComparisonModel.GroupComparisonDef.IdentityAnnotation))
+            {
+                columnsToAdd.Add(ppRunAbundance.Property(nameof(ReplicateRow.ReplicateSampleIdentity)));
+            }
+            columnsToAdd.Add(ppRunAbundance.Property(nameof(ReplicateRow.ReplicateGroup)));
+            columnsToAdd.Add(ppRunAbundance.Property(nameof(ReplicateRow.Abundance)));
+            clusteredViewSpec = clusteredViewSpec.SetColumns(clusteredViewSpec.Columns
+                .Where(col => !columnPrefixesToRemove.Any(prefix=>col.PropertyPath.StartsWith(prefix)))
+                .Concat(columnsToAdd.Select(col => new ColumnSpec(col))));
+            return clusteredViewSpec;
+        }
+
+        public void Release()
+        {
+            if (Interlocked.Decrement(ref _referenceCount) == 0)
+            {
+                _container.Dispose();
+                _container = null;
+                GroupComparisonModel.ModelChanged -= GroupComparisonModelOnModelChanged;
+                _taskScheduler.Dispose();
+            }
+        }
+
+        public bool IsComplete
+        {
+            get
+            {
+                if (_updatingCount > 0)
+                {
+                    return false;
+                }
+                if (GroupComparisonModel.PercentComplete < 100)
+                {
+                    return false;
+                }
+                if (!_bindingListSource.IsComplete)
+                {
+                    return false;
+                }
+                return _skylineDataSchema.IsDocumentUpToDate();
+            }
+        }
+
+        public BindingListSource GetBindingListSource()
+        {
+            if (_referenceCount <= 0)
+            {
+                throw new ObjectDisposedException(@"FoldChangeBindingSource");
+            }
+            return _bindingListSource;
+        }
+    }
+}