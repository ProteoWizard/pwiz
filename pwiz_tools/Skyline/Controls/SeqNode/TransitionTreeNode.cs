--- conflicted
+++ resolved
@@ -1,294 +1,289 @@
-﻿/*
- * Original author: Brendan MacLean <brendanx .at. u.washington.edu>,
- *                  MacCoss Lab, Department of Genome Sciences, UW
- *
- * Copyright 2009 University of Washington - Seattle, WA
- * 
- * Licensed under the Apache License, Version 2.0 (the "License");
- * you may not use this file except in compliance with the License.
- * You may obtain a copy of the License at
- *
- *     http://www.apache.org/licenses/LICENSE-2.0
- *
- * Unless required by applicable law or agreed to in writing, software
- * distributed under the License is distributed on an "AS IS" BASIS,
- * WITHOUT WARRANTIES OR CONDITIONS OF ANY KIND, either express or implied.
- * See the License for the specific language governing permissions and
- * limitations under the License.
- */
-using System;
-using System.Diagnostics;
-using System.Drawing;
-using pwiz.Common.Chemistry;
-using pwiz.Common.SystemUtil;
-using pwiz.Skyline.Model;
-using pwiz.Skyline.Model.GroupComparison;
-using pwiz.Skyline.Properties;
-using pwiz.Skyline.Util;
-using pwiz.Skyline.Util.Extensions;
-
-namespace pwiz.Skyline.Controls.SeqNode
-{
-    public class TransitionTreeNode : SrmTreeNode
-    {
-        public static string TITLE
-        {
-            get { return Resources.TransitionTreeNode_Title; }
-        }
-        public static string TITLES
-        {
-            get { return Resources.TransitionTreeNode_Titles; }
-        }
-
-        public static TransitionTreeNode CreateInstance(SequenceTree tree, DocNode nodeDoc)
-        {
-            Debug.Assert(nodeDoc is TransitionDocNode);
-            return new TransitionTreeNode(tree, (TransitionDocNode)nodeDoc);
-        }
-
-        public TransitionTreeNode(SequenceTree tree, TransitionDocNode ion)
-            : base(tree, ion)
-        {
-        }
-
-        public TransitionDocNode DocNode => (TransitionDocNode)Model;
-        public TransitionGroupDocNode TransitionGroupNode => ((TransitionGroupTreeNode)Parent)?.DocNode;
-        public PeptideDocNode PepNode => ((PeptideTreeNode)Parent?.Parent)?.DocNode;
-        public PeptideGroupDocNode PepGroupNode => ((PeptideGroupTreeNode)Parent?.Parent?.Parent)?.DocNode;
-
-        public override string Heading
-        {
-            get { return Resources.TransitionTreeNode_Title; }
-        }
-
-        protected override void OnModelChanged()
-        {
-            int typeImageIndex = TypeImageIndex;
-            if (typeImageIndex != ImageIndex)
-                ImageIndex = SelectedImageIndex = typeImageIndex;
-            int peakImageIndex = PeakImageIndex;
-// ReSharper disable RedundantCheckBeforeAssignment
-            if (peakImageIndex != StateImageIndex)
-                StateImageIndex = peakImageIndex;
-// ReSharper restore RedundantCheckBeforeAssignment
-            string label = DisplayText(SequenceTree.GetDisplaySettings(PepNode), DocNode);
-            if (!Equals(label, Text))
-                Text = label;
-            ForeColor = DocNode.ExplicitQuantitative ? SystemColors.WindowText : SystemColors.GrayText;
-        }
-        
-        public int TypeImageIndex
-        {
-            get { return GetTypeImageIndex(DocNode); }
-        }
-
-        public static Image GetTypeImage(TransitionDocNode nodeTran, SequenceTree sequenceTree)
-        {
-            return sequenceTree.ImageList.Images[GetTypeImageIndex(nodeTran)];
-        }
-
-        private static int GetTypeImageIndex(TransitionDocNode nodeTran)
-        {
-            if (nodeTran.IsDecoy)
-            {
-                return (int)(nodeTran.HasLibInfo
-                    ? SequenceTree.ImageId.fragment_lib_decoy
-                    : SequenceTree.ImageId.fragment_decoy);
-            }
-            return (int)(nodeTran.HasLibInfo
-                ? SequenceTree.ImageId.fragment_lib
-                : SequenceTree.ImageId.fragment);
-        }
-
-        public int PeakImageIndex
-        {
-            get
-            {
-                return GetPeakImageIndex(DocNode, PepNode, SequenceTree);
-            }
-        }
-
-        public static Image GetPeakImage(TransitionDocNode nodeTran,
-            PeptideDocNode nodePep, SequenceTree sequenceTree)
-        {
-            int imageIndex = GetPeakImageIndex(nodeTran, nodePep, sequenceTree);
-            return (imageIndex != -1 ? sequenceTree.StateImageList.Images[imageIndex] : null);
-        }
-
-        public static int GetPeakImageIndex(TransitionDocNode nodeTran,
-            PeptideDocNode nodePep, SequenceTree sequenceTree)
-        {
-            var settings = sequenceTree.Document.Settings;
-            if (!settings.HasResults)
-                return -1;
-
-            int index = sequenceTree.GetDisplayResultsIndex(nodePep);
-
-            float? ratio = (nodeTran.HasResults ? nodeTran.GetPeakCountRatio(index, settings.TransitionSettings.Integration.IsIntegrateAll) : null);
-            if (ratio == null)
-                return (int)SequenceTree.StateImageId.peak_blank;
-            if (ratio == 0)
-                return (int)SequenceTree.StateImageId.no_peak;
-            if (ratio < 1.0)
-                return (int)SequenceTree.StateImageId.keep;
-
-            return (int)SequenceTree.StateImageId.peak;
-        }
-
-        public static string DisplayText(DisplaySettings settings, TransitionDocNode nodeTran)
-        {
-            return GetLabel(nodeTran, GetResultsText(settings, nodeTran));
-        }
-
-        private static string GetResultsText(DisplaySettings displaySettings, TransitionDocNode nodeTran)
-        {
-            int? rank = nodeTran.GetPeakRankByLevel(displaySettings.ResultsIndex);
-            string label = string.Empty;
-            if (rank.HasValue && rank > 0)
-            {
-                // Mark MS1 transition ranks with "i" for isotope
-                string rankText = (nodeTran.IsMs1 ? @"i " : string.Empty) + rank;
-                label = string.Format(Resources.TransitionTreeNode_GetResultsText__0__, rankText);
-            }
-
-            float? ratio = null;
-            if (!Equals(displaySettings.NormalizationMethod, NormalizationMethod.NONE))
-            {
-                ratio = (float?)displaySettings.NormalizedValueCalculator.GetTransitionValue(displaySettings.NormalizationMethod,
-                    displaySettings.NodePep, nodeTran,
-                    displaySettings.ResultsIndex,
-                    nodeTran.GetChromInfoEntry(displaySettings.ResultsIndex));
-            }
-            if (!ratio.HasValue)
-                return label;
-
-            return string.Format(Resources.TransitionTreeNode_GetResultsText__0__ratio__1__, label, MathEx.RoundAboveZero(ratio.Value, 2, 4));
-        }
-
-        public static string GetLabel(TransitionDocNode nodeTran, string resultsText)
-        {
-            Transition tran = nodeTran.Transition;
-            string labelPrefix;
-            const string labelPrefixSpacer = " - ";
-            if (nodeTran.ComplexFragmentIon.IsCrosslinked)
-            {
-                labelPrefix = nodeTran.ComplexFragmentIon.GetTargetsTreeLabel() + labelPrefixSpacer;
-            }
-            else if (tran.IsPrecursor())
-            {
-                labelPrefix = nodeTran.FragmentIonName + Transition.GetMassIndexText(tran.MassIndex) + labelPrefixSpacer;
-            }
-            else if (tran.IsCustom())
-            {
-                if (!string.IsNullOrEmpty(tran.CustomIon.Name))
-                    labelPrefix = tran.CustomIon.Name + labelPrefixSpacer;
-                else if (tran.CustomIon.HasChemicalFormula)
-                    labelPrefix = tran.CustomIon.Formula + labelPrefixSpacer; // Show formula (e.g. C12H5 or maybe C12H5[-1.2/1.21]
-                else
-                    labelPrefix = string.Empty; // Just show the mass
-            }
-            else
-            {
-                labelPrefix = string.Format(Resources.TransitionTreeNode_GetLabel__0__1__, tran.AA, nodeTran.FragmentIonName) + labelPrefixSpacer;
-            }
-
-            if (!nodeTran.HasLibInfo && !nodeTran.HasDistInfo)
-            {
-                return string.Format(@"{0}{1}{2}{3}",
-                                     labelPrefix,
-                                     GetMzLabel(nodeTran),
-                                     Transition.GetChargeIndicator(tran.Adduct),
-                                     resultsText);
-            }
-            
-            string rank = nodeTran.HasDistInfo
-                              ? string.Format(Resources.TransitionTreeNode_GetLabel_irank__0__, nodeTran.IsotopeDistInfo.Rank)
-                              : string.Format(Resources.TransitionTreeNode_GetLabel_rank__0__, nodeTran.LibInfo.Rank);
-
-            return string.Format(@"{0}{1}{2} ({3}){4}",
-                                 labelPrefix,
-                                 GetMzLabel(nodeTran),
-                                 Transition.GetChargeIndicator(tran.Adduct),
-                                 rank,
-                                 resultsText);
-        }
-
-        private static string GetMzLabel(TransitionDocNode nodeTran)
-        {
-            int? massShift = nodeTran.Transition.DecoyMassShift;
-            double shift = SequenceMassCalc.GetPeptideInterval(massShift);
-            return string.Format(@"{0:F04}{1}", nodeTran.Mz - shift,
-                Transition.GetDecoyText(massShift));
-        }
-
-        #region Implementation of ITipProvider
-
-        public override bool HasTip { get { return base.HasTip || !ShowAnnotationTipOnly; } }
-
-        public override Size RenderTip(Graphics g, Size sizeMax, bool draw)
-        {
-            var size = base.RenderTip(g, sizeMax, draw);
-            if(ShowAnnotationTipOnly)
-                return size;
-            if (draw)
-                g.TranslateTransform(0, size.Height);
-            Size sizeMaxNew = new Size(sizeMax.Width, sizeMax.Height - size.Height);
-            var sizeNew = RenderTip(DocNode, g, sizeMaxNew, draw);
-            return new Size(Math.Max(size.Width, sizeNew.Width), size.Height + sizeNew.Height);
-        }
-
-        public static Size RenderTip(TransitionDocNode nodeTran, Graphics g, Size sizeMax, bool draw)
-        {
-            var table = new TableDesc();
-            using (RenderTools rt = new RenderTools())
-            {
-                table.AddDetailRow(Resources.TransitionTreeNode_RenderTip_Ion, nodeTran.Transition.FragmentIonName, rt);
-                table.AddDetailRow(Resources.TransitionTreeNode_RenderTip_Charge, FormatAdductTip(nodeTran.Transition.Adduct), rt);
-                table.AddDetailRow(Resources.TransitionTreeNode_RenderTip_Product_m_z, string.Format(@"{0:F04}", nodeTran.Mz), rt);
-                int? decoyMassShift = nodeTran.Transition.DecoyMassShift;
-                if (decoyMassShift.HasValue)
-                    table.AddDetailRow(Resources.TransitionTreeNode_RenderTip_Decoy_Mass_Shift, decoyMassShift.Value.ToString(LocalizationHelper.CurrentCulture), rt);
-
-                if (nodeTran.HasLoss)
-                {
-                    // If there is only one loss, show its full description
-                    var losses = nodeTran.Losses;
-                    if (losses.Losses.Count == 1)
-                        table.AddDetailRow(Resources.TransitionTreeNode_RenderTip_Loss, losses.ToStrings()[0], rt);
-                    // Otherwise, just show the total mass for multiple losses
-                    // followed by individual losses
-                    else
-                    {
-                        table.AddDetailRow(Resources.TransitionTreeNode_RenderTip_Loss, string.Format(@"{0:F04}", losses.Mass), rt);
-                        table.AddDetailRow(Resources.TransitionTreeNode_RenderTip_Losses, TextUtil.LineSeparate(losses.ToStrings()), rt);
-                    }
-                }
-                if (nodeTran.HasLibInfo)
-                {
-                    table.AddDetailRow(Resources.TransitionTreeNode_RenderTip_Library_rank, nodeTran.LibInfo.Rank.ToString(LocalizationHelper.CurrentCulture), rt);
-                    float intensity = nodeTran.LibInfo.Intensity;
-                    table.AddDetailRow(Resources.TransitionTreeNode_RenderTip_Library_intensity, MathEx.RoundAboveZero(intensity,
-                        (intensity < 10 ? 1 : 0), 4).ToString(LocalizationHelper.CurrentCulture), rt);
-                }
-<<<<<<< HEAD
-                if (nodeTran.Transition.IsCustom() && nodeTran.Transition.CustomIon.MoleculeAndMassOffset.HasChemicalFormula)
-=======
-                if (nodeTran.Transition.IsCustom() && nodeTran.Transition.CustomIon.ParsedMolecule.HasChemicalFormula)
->>>>>>> 8116fa9d
-                {
-                    table.AddDetailRow(Resources.TransitionTreeNode_RenderTip_Formula, nodeTran.Transition.CustomIon.Formula + nodeTran.Transition.Adduct.AdductFormula.ToString(LocalizationHelper.CurrentCulture), rt);
-                }
-
-                SizeF size = table.CalcDimensions(g);
-                if (draw)
-                    table.Draw(g);
-
-                return new Size((int)size.Width + 2, (int)size.Height + 2);
-            }
-        }
-
-        #endregion
-
-
-    }
-}
+﻿/*
+ * Original author: Brendan MacLean <brendanx .at. u.washington.edu>,
+ *                  MacCoss Lab, Department of Genome Sciences, UW
+ *
+ * Copyright 2009 University of Washington - Seattle, WA
+ * 
+ * Licensed under the Apache License, Version 2.0 (the "License");
+ * you may not use this file except in compliance with the License.
+ * You may obtain a copy of the License at
+ *
+ *     http://www.apache.org/licenses/LICENSE-2.0
+ *
+ * Unless required by applicable law or agreed to in writing, software
+ * distributed under the License is distributed on an "AS IS" BASIS,
+ * WITHOUT WARRANTIES OR CONDITIONS OF ANY KIND, either express or implied.
+ * See the License for the specific language governing permissions and
+ * limitations under the License.
+ */
+using System;
+using System.Diagnostics;
+using System.Drawing;
+using pwiz.Common.SystemUtil;
+using pwiz.Skyline.Model;
+using pwiz.Skyline.Model.GroupComparison;
+using pwiz.Skyline.Properties;
+using pwiz.Skyline.Util;
+using pwiz.Skyline.Util.Extensions;
+
+namespace pwiz.Skyline.Controls.SeqNode
+{
+    public class TransitionTreeNode : SrmTreeNode
+    {
+        public static string TITLE
+        {
+            get { return Resources.TransitionTreeNode_Title; }
+        }
+        public static string TITLES
+        {
+            get { return Resources.TransitionTreeNode_Titles; }
+        }
+
+        public static TransitionTreeNode CreateInstance(SequenceTree tree, DocNode nodeDoc)
+        {
+            Debug.Assert(nodeDoc is TransitionDocNode);
+            return new TransitionTreeNode(tree, (TransitionDocNode)nodeDoc);
+        }
+
+        public TransitionTreeNode(SequenceTree tree, TransitionDocNode ion)
+            : base(tree, ion)
+        {
+        }
+
+        public TransitionDocNode DocNode => (TransitionDocNode)Model;
+        public TransitionGroupDocNode TransitionGroupNode => ((TransitionGroupTreeNode)Parent)?.DocNode;
+        public PeptideDocNode PepNode => ((PeptideTreeNode)Parent?.Parent)?.DocNode;
+        public PeptideGroupDocNode PepGroupNode => ((PeptideGroupTreeNode)Parent?.Parent?.Parent)?.DocNode;
+
+        public override string Heading
+        {
+            get { return Resources.TransitionTreeNode_Title; }
+        }
+
+        protected override void OnModelChanged()
+        {
+            int typeImageIndex = TypeImageIndex;
+            if (typeImageIndex != ImageIndex)
+                ImageIndex = SelectedImageIndex = typeImageIndex;
+            int peakImageIndex = PeakImageIndex;
+// ReSharper disable RedundantCheckBeforeAssignment
+            if (peakImageIndex != StateImageIndex)
+                StateImageIndex = peakImageIndex;
+// ReSharper restore RedundantCheckBeforeAssignment
+            string label = DisplayText(SequenceTree.GetDisplaySettings(PepNode), DocNode);
+            if (!Equals(label, Text))
+                Text = label;
+            ForeColor = DocNode.ExplicitQuantitative ? SystemColors.WindowText : SystemColors.GrayText;
+        }
+        
+        public int TypeImageIndex
+        {
+            get { return GetTypeImageIndex(DocNode); }
+        }
+
+        public static Image GetTypeImage(TransitionDocNode nodeTran, SequenceTree sequenceTree)
+        {
+            return sequenceTree.ImageList.Images[GetTypeImageIndex(nodeTran)];
+        }
+
+        private static int GetTypeImageIndex(TransitionDocNode nodeTran)
+        {
+            if (nodeTran.IsDecoy)
+            {
+                return (int)(nodeTran.HasLibInfo
+                    ? SequenceTree.ImageId.fragment_lib_decoy
+                    : SequenceTree.ImageId.fragment_decoy);
+            }
+            return (int)(nodeTran.HasLibInfo
+                ? SequenceTree.ImageId.fragment_lib
+                : SequenceTree.ImageId.fragment);
+        }
+
+        public int PeakImageIndex
+        {
+            get
+            {
+                return GetPeakImageIndex(DocNode, PepNode, SequenceTree);
+            }
+        }
+
+        public static Image GetPeakImage(TransitionDocNode nodeTran,
+            PeptideDocNode nodePep, SequenceTree sequenceTree)
+        {
+            int imageIndex = GetPeakImageIndex(nodeTran, nodePep, sequenceTree);
+            return (imageIndex != -1 ? sequenceTree.StateImageList.Images[imageIndex] : null);
+        }
+
+        public static int GetPeakImageIndex(TransitionDocNode nodeTran,
+            PeptideDocNode nodePep, SequenceTree sequenceTree)
+        {
+            var settings = sequenceTree.Document.Settings;
+            if (!settings.HasResults)
+                return -1;
+
+            int index = sequenceTree.GetDisplayResultsIndex(nodePep);
+
+            float? ratio = (nodeTran.HasResults ? nodeTran.GetPeakCountRatio(index, settings.TransitionSettings.Integration.IsIntegrateAll) : null);
+            if (ratio == null)
+                return (int)SequenceTree.StateImageId.peak_blank;
+            if (ratio == 0)
+                return (int)SequenceTree.StateImageId.no_peak;
+            if (ratio < 1.0)
+                return (int)SequenceTree.StateImageId.keep;
+
+            return (int)SequenceTree.StateImageId.peak;
+        }
+
+        public static string DisplayText(DisplaySettings settings, TransitionDocNode nodeTran)
+        {
+            return GetLabel(nodeTran, GetResultsText(settings, nodeTran));
+        }
+
+        private static string GetResultsText(DisplaySettings displaySettings, TransitionDocNode nodeTran)
+        {
+            int? rank = nodeTran.GetPeakRankByLevel(displaySettings.ResultsIndex);
+            string label = string.Empty;
+            if (rank.HasValue && rank > 0)
+            {
+                // Mark MS1 transition ranks with "i" for isotope
+                string rankText = (nodeTran.IsMs1 ? @"i " : string.Empty) + rank;
+                label = string.Format(Resources.TransitionTreeNode_GetResultsText__0__, rankText);
+            }
+
+            float? ratio = null;
+            if (!Equals(displaySettings.NormalizationMethod, NormalizationMethod.NONE))
+            {
+                ratio = (float?)displaySettings.NormalizedValueCalculator.GetTransitionValue(displaySettings.NormalizationMethod,
+                    displaySettings.NodePep, nodeTran,
+                    displaySettings.ResultsIndex,
+                    nodeTran.GetChromInfoEntry(displaySettings.ResultsIndex));
+            }
+            if (!ratio.HasValue)
+                return label;
+
+            return string.Format(Resources.TransitionTreeNode_GetResultsText__0__ratio__1__, label, MathEx.RoundAboveZero(ratio.Value, 2, 4));
+        }
+
+        public static string GetLabel(TransitionDocNode nodeTran, string resultsText)
+        {
+            Transition tran = nodeTran.Transition;
+            string labelPrefix;
+            const string labelPrefixSpacer = " - ";
+            if (nodeTran.ComplexFragmentIon.IsCrosslinked)
+            {
+                labelPrefix = nodeTran.ComplexFragmentIon.GetTargetsTreeLabel() + labelPrefixSpacer;
+            }
+            else if (tran.IsPrecursor())
+            {
+                labelPrefix = nodeTran.FragmentIonName + Transition.GetMassIndexText(tran.MassIndex) + labelPrefixSpacer;
+            }
+            else if (tran.IsCustom())
+            {
+                if (!string.IsNullOrEmpty(tran.CustomIon.Name))
+                    labelPrefix = tran.CustomIon.Name + labelPrefixSpacer;
+                else if (tran.CustomIon.HasChemicalFormula)
+                    labelPrefix = tran.CustomIon.Formula + labelPrefixSpacer; // Show formula (e.g. C12H5 or maybe C12H5[-1.2/1.21]
+                else
+                    labelPrefix = string.Empty; // Just show the mass
+            }
+            else
+            {
+                labelPrefix = string.Format(Resources.TransitionTreeNode_GetLabel__0__1__, tran.AA, nodeTran.FragmentIonName) + labelPrefixSpacer;
+            }
+
+            if (!nodeTran.HasLibInfo && !nodeTran.HasDistInfo)
+            {
+                return string.Format(@"{0}{1}{2}{3}",
+                                     labelPrefix,
+                                     GetMzLabel(nodeTran),
+                                     Transition.GetChargeIndicator(tran.Adduct),
+                                     resultsText);
+            }
+            
+            string rank = nodeTran.HasDistInfo
+                              ? string.Format(Resources.TransitionTreeNode_GetLabel_irank__0__, nodeTran.IsotopeDistInfo.Rank)
+                              : string.Format(Resources.TransitionTreeNode_GetLabel_rank__0__, nodeTran.LibInfo.Rank);
+
+            return string.Format(@"{0}{1}{2} ({3}){4}",
+                                 labelPrefix,
+                                 GetMzLabel(nodeTran),
+                                 Transition.GetChargeIndicator(tran.Adduct),
+                                 rank,
+                                 resultsText);
+        }
+
+        private static string GetMzLabel(TransitionDocNode nodeTran)
+        {
+            int? massShift = nodeTran.Transition.DecoyMassShift;
+            double shift = SequenceMassCalc.GetPeptideInterval(massShift);
+            return string.Format(@"{0:F04}{1}", nodeTran.Mz - shift,
+                Transition.GetDecoyText(massShift));
+        }
+
+        #region Implementation of ITipProvider
+
+        public override bool HasTip { get { return base.HasTip || !ShowAnnotationTipOnly; } }
+
+        public override Size RenderTip(Graphics g, Size sizeMax, bool draw)
+        {
+            var size = base.RenderTip(g, sizeMax, draw);
+            if(ShowAnnotationTipOnly)
+                return size;
+            if (draw)
+                g.TranslateTransform(0, size.Height);
+            Size sizeMaxNew = new Size(sizeMax.Width, sizeMax.Height - size.Height);
+            var sizeNew = RenderTip(DocNode, g, sizeMaxNew, draw);
+            return new Size(Math.Max(size.Width, sizeNew.Width), size.Height + sizeNew.Height);
+        }
+
+        public static Size RenderTip(TransitionDocNode nodeTran, Graphics g, Size sizeMax, bool draw)
+        {
+            var table = new TableDesc();
+            using (RenderTools rt = new RenderTools())
+            {
+                table.AddDetailRow(Resources.TransitionTreeNode_RenderTip_Ion, nodeTran.Transition.FragmentIonName, rt);
+                table.AddDetailRow(Resources.TransitionTreeNode_RenderTip_Charge, FormatAdductTip(nodeTran.Transition.Adduct), rt);
+                table.AddDetailRow(Resources.TransitionTreeNode_RenderTip_Product_m_z, string.Format(@"{0:F04}", nodeTran.Mz), rt);
+                int? decoyMassShift = nodeTran.Transition.DecoyMassShift;
+                if (decoyMassShift.HasValue)
+                    table.AddDetailRow(Resources.TransitionTreeNode_RenderTip_Decoy_Mass_Shift, decoyMassShift.Value.ToString(LocalizationHelper.CurrentCulture), rt);
+
+                if (nodeTran.HasLoss)
+                {
+                    // If there is only one loss, show its full description
+                    var losses = nodeTran.Losses;
+                    if (losses.Losses.Count == 1)
+                        table.AddDetailRow(Resources.TransitionTreeNode_RenderTip_Loss, losses.ToStrings()[0], rt);
+                    // Otherwise, just show the total mass for multiple losses
+                    // followed by individual losses
+                    else
+                    {
+                        table.AddDetailRow(Resources.TransitionTreeNode_RenderTip_Loss, string.Format(@"{0:F04}", losses.Mass), rt);
+                        table.AddDetailRow(Resources.TransitionTreeNode_RenderTip_Losses, TextUtil.LineSeparate(losses.ToStrings()), rt);
+                    }
+                }
+                if (nodeTran.HasLibInfo)
+                {
+                    table.AddDetailRow(Resources.TransitionTreeNode_RenderTip_Library_rank, nodeTran.LibInfo.Rank.ToString(LocalizationHelper.CurrentCulture), rt);
+                    float intensity = nodeTran.LibInfo.Intensity;
+                    table.AddDetailRow(Resources.TransitionTreeNode_RenderTip_Library_intensity, MathEx.RoundAboveZero(intensity,
+                        (intensity < 10 ? 1 : 0), 4).ToString(LocalizationHelper.CurrentCulture), rt);
+                }
+                if (nodeTran.Transition.IsCustom() && nodeTran.Transition.CustomIon.ParsedMolecule.HasChemicalFormula)
+                {
+                    table.AddDetailRow(Resources.TransitionTreeNode_RenderTip_Formula, nodeTran.Transition.CustomIon.Formula + nodeTran.Transition.Adduct.AdductFormula.ToString(LocalizationHelper.CurrentCulture), rt);
+                }
+
+                SizeF size = table.CalcDimensions(g);
+                if (draw)
+                    table.Draw(g);
+
+                return new Size((int)size.Width + 2, (int)size.Height + 2);
+            }
+        }
+
+        #endregion
+
+
+    }
+}