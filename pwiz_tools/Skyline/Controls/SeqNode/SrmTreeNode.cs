﻿/*
 * Original author: Brendan MacLean <brendanx .at. u.washington.edu>,
 *                  MacCoss Lab, Department of Genome Sciences, UW
 *
 * Copyright 2009 University of Washington - Seattle, WA
 * 
 * Licensed under the Apache License, Version 2.0 (the "License");
 * you may not use this file except in compliance with the License.
 * You may obtain a copy of the License at
 *
 *     http://www.apache.org/licenses/LICENSE-2.0
 *
 * Unless required by applicable law or agreed to in writing, software
 * distributed under the License is distributed on an "AS IS" BASIS,
 * WITHOUT WARRANTIES OR CONDITIONS OF ANY KIND, either express or implied.
 * See the License for the specific language governing permissions and
 * limitations under the License.
 */
using System;
using System.Collections.Generic;
using System.Drawing;
using System.IO;
using System.Linq;
using System.Windows.Forms;
using System.Drawing.Imaging;
using pwiz.Skyline.Alerts;
using pwiz.Skyline.Model;
using pwiz.Skyline.Model.DocSettings;
using pwiz.Skyline.Properties;
using pwiz.Skyline.Util;
using pwiz.Skyline.Util.Extensions;

namespace pwiz.Skyline.Controls.SeqNode
{
    /// <summary>
    /// Dummy <see cref="TreeNode"/> used to cause the <see cref="SequenceTree"/>
    /// to show the expand indicator without actually creating all the
    /// child nodes.
    /// </summary>
    public class DummyNode : TreeNodeMS
    {        
    }

    public class EmptyNode : TreeNodeMS
    {
        public const string TEXT_EMPTY = "                 "; // Not L10N

        public EmptyNode(): base(TEXT_EMPTY)
        {
        }
    }

    /// <summary>
    /// Base class for all tree node to document node mapping in the <see cref="SequenceTree"/>.
    /// </summary>
    public abstract class SrmTreeNode : TreeNodeMS, IClipboardDataProvider, ITipProvider
    {
        private const int ANNOTATION_WIDTH = 5;

        /// <summary>
        /// This must be present to support node updating before the
        /// node is inserted into the tree view, and the TreeView property
        /// is set.
        /// </summary>
        private readonly SequenceTree _sequenceTree;

        protected SrmTreeNode(SequenceTree tree, DocNode model)
        {
            _sequenceTree = tree;

            Assume.IsNotNull(model);

            Model = model;
        }

        public abstract string Heading { get; }

        public DocNode Model
        {
            get { return (DocNode) Tag; }

            set
            {
                Tag = value;
                OnModelChanged();
            }
        }

        public void UpdateState()
        {
            OnModelChanged();            
        }

        /// <summary>
        /// Returns a typed reference to the owning <see cref="SequenceTree"/>.
        /// </summary>
        public SequenceTree SequenceTree { get { return _sequenceTree; } }

        /// <summary>
        /// Shortcut read-only property to the underlying <see cref="SrmDocument"/>.  This
        /// is the actual document, and may be more recent what the user is seeing
        /// in the tree at the time this property is accessed.
        /// 
        /// All modification must be applied to the current document, or produce
        /// an error, if it has been modified to the point where the information in
        /// the UI is insufficient to complete the action.
        /// </summary>
        public SrmDocument Document { get { return SequenceTree.Document; } }

        /// <summary>
        /// Shortcut read-only property to the document settings.  Because the underlying
        /// document may be replaced as the current document between calls, this
        /// property should only be used when the document itself is not required.
        /// 
        /// Otherwise, the document should be requested once, and the settings taken
        /// from that reference to the document.
        /// </summary>
        public SrmSettings DocSettings { get { return Document.Settings; } }

        /// <summary>
        /// Returns a typed reference to the parent <see cref="SrmTreeNodeParent"/> of this node.
        /// </summary>
        public SrmTreeNodeParent SrmParent { get { return (SrmTreeNodeParent) Parent; } }

        /// <summary>
        /// Returns the start node, or an ancestor, if it is of a given type.
        /// </summary>
        /// <typeparam name="TNode">The type to look for</typeparam>
        /// <returns>The selected node or ancestor of the desired type</returns>
        public TNode GetNodeOfType<TNode>()
            where TNode : TreeNode
        {
            for (TreeNode node = this; node != null; node = node.Parent)
            {
                if (node is TNode)
                    return (TNode)node;
            }
            return null;
        }

        /// <summary>
        /// Returns an <see cref="IdentityPath"/> to this node, suitable for use
        /// in modifying the node through a reference to its <see cref="SrmDocument"/>,
        /// or for saving as an in memory reference to a tree selection.
        /// </summary>
        /// <returns></returns>
        public IdentityPath Path
        {
            get { return new IdentityPath(GetPath(new Stack<Identity>())); }
        }

        public static IdentityPath GetSafePath(SrmTreeNode node)
        {
            return (node == null ? IdentityPath.ROOT : node.Path);
        }

        /// <summary>
        /// Override to handle changes to the underlying document node, performing
        /// tasks such as updating the node icon, label text, and children.
        /// </summary>
        protected virtual void OnModelChanged()
        {            
        }

        /// <summary>
        /// Recursive call used to support the public method <see cref="GetPath"/>.
        /// Pushes the identity of the current node onto the path, and calls parent.
        /// </summary>
        /// <param name="path">A stack of children seen so far</param>
        /// <returns>The final path to the originating node</returns>
        protected virtual Stack<Identity> GetPath(Stack<Identity> path)
        {
            // Add this node to the end of the path
            path.Push(Model.Id);
            // If no parents, then the path is complete
            if (Parent == null)
                return path;
            // Add parent nodes
            return SrmParent.GetPath(path);
        }

        public override void DrawNodeCustom(Graphics g, int rightEdge)
        {
            base.DrawNodeCustom(g, rightEdge);

            // Draw color rectangle for a peptide if multiple peptides are selected.
            if (Settings.Default.AllowMultiplePeptideSelection && Document.Settings.HasResults &&
                (IsInSelection || (Parent != null && ((TreeNodeMS)Parent).IsInSelection)))
            {
                var color = ChromColor;
                if (color.HasValue)
                {
                    // No color if this is the only selected peptide.
                    bool multiSelect = false;
                    foreach (var node in TreeViewMS.SelectedNodes)
                    {
                        if ((node is PeptideTreeNode && !ReferenceEquals(node, this)) ||
                            node is PeptideGroupTreeNode)
                        {
                            multiSelect = true;
                            break;
                        }
                    }
                    if (multiSelect)
                    {
                        // Draw the peptide color rectangle: white background to erase text underneath,
                        // black border, and the peptide color in the interior.
                        const int imgWidth = TreeViewMS.IMG_WIDTH, imgHeight = TreeViewMS.IMG_WIDTH;
                        const int colorRectWidth = imgWidth;
                        const int colorRectHeight = imgHeight;
                        rightEdge -= imgWidth + 3;
                        int top = BoundsMS.Top + (BoundsMS.Height - imgHeight) / 2;
                        var backgroundRect = new Rectangle(rightEdge - 2, top, colorRectWidth + 7, colorRectHeight);
                        g.FillRectangle(Brushes.White, backgroundRect);
                        var colorRect = new Rectangle(rightEdge, top, colorRectWidth - 2, colorRectHeight - 3);
                        g.FillRectangle(new SolidBrush(color.Value), colorRect);

                        // Draw red outline around selected peptide if the tree isn't focused.
                        if (IsSelected && !TreeView.Focused)
                        {
                            var bounds = BoundsMS;
                            bounds.Width--;
                            bounds.Height--;
                            g.DrawRectangle(new Pen(Color.Red), bounds);
                        }
                    }
                }
            }
        }

        public virtual Color? ChromColor
        {
            get { return null; }
        }

        protected override void DrawTextMS(Graphics g)
        {
            base.DrawTextMS(g);
            
            DrawAnnotationIndicator(g);
        }

        protected void DrawAnnotationIndicator(Graphics g)
        {
            if (!Model.Annotations.IsEmpty)
            {
                var bounds = BoundsMS;
                int zoomFactor = 0;
                if (Equals(Settings.Default.TextZoom, TreeViewMS.LRG_TEXT_FACTOR))
                    zoomFactor = 1;
                if (Equals(Settings.Default.TextZoom, TreeViewMS.XLRG_TEXT_FACTOR))
                    zoomFactor = 2;
                g.FillPolygon(Model.Annotations.ColorBrush, new[]
                    {
                        new Point(bounds.Right, bounds.Top),
                        new Point(bounds.Right - (ANNOTATION_WIDTH + zoomFactor), bounds.Top),
                        new Point(bounds.Right, bounds.Top + ANNOTATION_WIDTH + zoomFactor)
                    });
            }
        }

        public bool ShowAnnotationTipOnly { get; set; }

        public virtual bool HasTip
        {
            get { return !Model.Annotations.IsEmpty; }
        }

        public virtual Size RenderTip(Graphics g, Size sizeMax, bool draw)
        {
            var table = new TableDesc();
            using (RenderTools rt = new RenderTools())
            {
                bool lastMultiLine = false;
                var annotations = Model.Annotations;
                if (!String.IsNullOrEmpty(annotations.Note))
                {
                    lastMultiLine = table.AddDetailRowLineWrap(g, Resources.SrmTreeNode_RenderTip_Note, annotations.Note, rt); 
                    // L10N: I'm not completely sure if the user will see this, but in AddDetailRowLineWrap it seems like
                        // the function displays the values.
                }
                foreach (var annotation in annotations.ListAnnotations())
                {
                    string annotationName = annotation.Key;
                    var annotationValue = annotation.Value;
                    var def = Document.Settings.DataSettings.AnnotationDefs.FirstOrDefault(annotationDef => 
                        Equals(annotationDef.Name, annotationName));
                    if (def == null)
                    {
                        // This should not be possible, but it has happened.  Rather than cause an unhandled
                        // exception, just guess that anything where the annotation name and value are equal
                        // is a True/False type set to True, and display everything else as usual.
                        if (Equals(annotationName, annotationValue))
                            annotationValue = Resources.SrmTreeNode_RenderTip_True;
                        // L10N: I'm not completely sure if the user will see this, but in AddDetailRowLineWrap it seems like
                        // the function displays the values.
                    }
                    else if (def.Type == AnnotationDef.AnnotationType.true_false)
                    {
                        annotationValue = annotationValue != null
                                              ? Resources.SrmTreeNode_RenderTip_True
                                              : Resources.SrmTreeNode_RenderTip_False;
                        // L10N: I'm not completely sure if the user will see this, but in AddDetailRowLineWrap it seems like
                        // the function displays the values.
                    }
                    // If the last row was multi-line, add a spacer line.
                    if (lastMultiLine)
                        table.AddDetailRow(" ", " ", rt); // Not L10N
                    lastMultiLine = table.AddDetailRowLineWrap(g, annotationName, annotationValue, rt);
                }
                SizeF size = table.CalcDimensions(g);
                // Add an extra pixel, because Chinese touches the border otherwise
                if (size.Height > 0)
                {
                    if (draw)
                    {
                        // Extra pixel above for Chinese characters
                        g.TranslateTransform(0, 1);
                        table.Draw(g);
                    }
                    // If not showing annotations only, separate any annotations from
                    // the rest of the tip by some space.
                    if (!ShowAnnotationTipOnly)
                    {
                        size.Height += TableDesc.TABLE_SPACING;
                    }
                }
                // Extra pixel above for Chinese characters
                size.Height++;

                var width = Math.Min(sizeMax.Width, size.Width);
                var height = Math.Min(sizeMax.Height, size.Height);
                // Add 2 pixels extra padding in the annotations-only case.
                if (ShowAnnotationTipOnly)
                {
                    width += 2;
                    height += 2;
                }
                return new Size((int)Math.Round(width), (int)Math.Round(height));
            }
        }

        public DataObject ProvideData()
        {
            return GetNodeData();
        }

        protected virtual DataObject GetNodeData()
        {
            DataObject data = new DataObject();
            data.SetData(DataFormats.Text, Text);
            data.SetData(DataFormats.Html, HtmlFragment.ClipBoardText(Text));

            return data;
        }
    }

    /// <summary>
    /// Base class for all tree node to parent document nodes mapping in
    /// the <see cref="SequenceTree"/>.
    /// </summary>
    public abstract class SrmTreeNodeParent : SrmTreeNode, IChildPicker
    {
        protected SrmTreeNodeParent(SequenceTree tree, DocNodeParent model)
            : base(tree, model)
        {
        }

        public abstract string ChildHeading { get; }

        public abstract string ChildUndoHeading { get; }

        public IList<DocNode> ChildDocNodes { get { return ((DocNodeParent) Model).Children; } }

        public void EnsureChildren()
        {
            if (ChildDocNodes.Count == 0)
                Nodes.Clear();
            else if (Nodes.Count == 0 || Nodes[0] is DummyNode)
            {
                try
                {
                    SequenceTree.BeginUpdate();
                    UpdateChildren(true);
                }
                finally
                {
                    SequenceTree.EndUpdate();
                }
            }
        }

        public void CollapseAndClear()
        {
            if (IsExpanded)
                Collapse();
            if (Nodes.Count > 0 && !(Nodes[0] is DummyNode))
            {
                Nodes.Clear();
                Nodes.Add(new DummyNode());
            }
        }

        /// <summary>
        /// Called when children are updated during model changes.
        /// </summary>
        /// <param name="expandDefault">True if this type of node is expanded by default</param>
        protected void OnUpdateChildren(bool expandDefault)
        {
            int countChildNodes = Nodes.Count;
            // Only update children tree nodes if expanded or expanding by default and there are zero children now
            UpdateChildren(IsExpanded || (expandDefault && countChildNodes == 0));
            if (countChildNodes == 0 && Nodes.Count > 0 && expandDefault)
                Expand();
        }

        protected abstract void UpdateChildren(bool materialize);

        #region IChildPicker Members

        public virtual bool CanShow { get { return true; } }

        public void ShowPickList(Point location, bool okOnDeactivate)
        {
            Exception exception = null;
            try
            {
<<<<<<< HEAD
                using (PopupPickList popup =
                    new PopupPickList(this, ChildHeading, okOnDeactivate) {Location = location})
                {
                    popup.ShowDialog();
                }
//                popup.Focus();
=======
                PopupPickList popup = new PopupPickList(this, ChildHeading, okOnDeactivate) { Location = location };
                popup.Show(FormEx.GetParentForm(TreeView));
                popup.Focus();
>>>>>>> b6167b52
            }
            // Catch exceptions that may be caused trying to read results information from SKYD file
            catch (IOException x)
            {
                exception = x;
            }
            catch (UnauthorizedAccessException x)
            {
                exception = x;
            }

            if (exception != null)
            {
                MessageDlg.Show(Program.MainWindow, TextUtil.LineSeparate(Resources.SrmTreeNodeParent_ShowPickList_An_error_occurred_creating_options_, exception.Message));                
            }
        }

        public abstract bool Filtered { get; set; }

        public virtual string GetPickLabel(DocNode child)
        {
            return child.ToString();
        }

        public virtual bool DrawPickLabel(DocNode child, Graphics g, Rectangle bounds, ModFontHolder fonts, Color foreColor, Color backColor)
        {
            // Do nothing by default, and let the pick list render the label text
            return false;
        }

        public abstract Image GetPickTypeImage(DocNode child);

        public abstract Image GetPickPeakImage(DocNode child);

        public abstract ITipProvider GetPickTip(DocNode child);

        public abstract IEnumerable<DocNode> GetChoices(bool useFilter);

        public virtual IEnumerable<DocNode> Chosen
        {
            get { return ChildDocNodes; }
        }

        protected void MergeChosen(IList<DocNode> choices, bool useFilter)
        {
            MergeChosen(choices, useFilter, node => node.Id);
        }

        protected void MergeChosen<TKey>(IList<DocNode> choices, bool useFilter,
                                         Func<DocNode, TKey> keySelector)
        {
            // Store currently chosen items in a list
            var listChosen = Chosen.ToList();
            // Build a dictionary of them by node specific key type, with the
            // locations where they are stored in the list of choices.  This has
            // to be done carefully, because while auto-generated nodes will have
            // unique keys, manually created nodes may not.
            var dictChosen = new Dictionary<TKey, InsertNodeLocation>();
            // And global indices of the chosen to avoid duplicating such manually created nodes
            var dictChosenGlobalIndices = new Dictionary<int, InsertNodeLocation>();
            foreach (var node in listChosen)
            {
                var nodeChosen = new InsertNodeLocation(node);
                dictChosenGlobalIndices.Add(node.Id.GlobalIndex, nodeChosen);
                var key = keySelector(node);
                if (!dictChosen.ContainsKey(key))
                    dictChosen.Add(key, nodeChosen);
            }
            
            // Replace nodes in the choices list with matching nodes in the
            // chosen list.
            int insertedNodeCount = 0;
            for (int i = 0; i < choices.Count; i++)
            {
                var choice = choices[i];
                var key = keySelector(choice);
                InsertNodeLocation nodeChosen;
                if (dictChosenGlobalIndices.TryGetValue(choice.Id.GlobalIndex, out nodeChosen) ||
                    dictChosen.TryGetValue(key, out nodeChosen))
                {
                    choices[i] = nodeChosen.InsertNode;
                    nodeChosen.Location = i;
                    insertedNodeCount++;
                }
            }

            // If not all nodes were added, and this is not supposed to be a
            // filtered set, add the remainig nodes to the list.
            if (insertedNodeCount < listChosen.Count && !useFilter)
            {
                int iLast = listChosen.Count;
                int iLastChoice = choices.Count;
                for (int i = iLast - 1; i >= 0; i--)
                {
                    // If this item was not added to the list of choices,
                    // continue until we find the next item that as.
                    var nodeChosen = dictChosen[keySelector(listChosen[i])];
                    if (nodeChosen.Location == -1)
                        continue;

                    // If the last item that was inserted into the list of choices
                    // was not the item immediately preceding the current item,
                    // loop until everything between the current item and the
                    // last item gets inserted now.
                    int iFirstChoice = nodeChosen.Location + 1;
                    while (iLast - i > 1)
                    {
                        iLast--;
                        var nodeInsert = listChosen[iLast];
                        if (iFirstChoice < iLastChoice)
                            iLastChoice = GetPickInsertIndex(nodeInsert, choices, iFirstChoice, iLastChoice);
                        choices.Insert(iLastChoice, nodeInsert);
                    }

                    iLast = i;
                    iLastChoice = nodeChosen.Location;
                }
                // Handle any remaining nodes at the head of the chosen list
                while (iLast > 0)
                {
                    iLast--;
                    var nodeInsert = listChosen[iLast];
                    if (0 < iLastChoice)
                        iLastChoice = GetPickInsertIndex(nodeInsert, choices, 0, iLastChoice);
                    choices.Insert(iLastChoice, nodeInsert);
                }
            }
        }

        protected virtual int GetPickInsertIndex(DocNode node, IList<DocNode> choices, int iFirst, int iLast)
        {
            // By default insert into the first available location
            return iFirst;
        }

        private sealed class InsertNodeLocation
        {
            public InsertNodeLocation(DocNode insertNode)
            {
                InsertNode = insertNode;
                Location = -1;
            }

            public DocNode InsertNode { get; private set; }
            public int Location { get; set; }
        }

        public abstract bool ShowAutoManageChildren { get; }

        public bool AutoManageChildren
        {
            get { return ((DocNodeParent) Model).AutoManageChildren; }
        }

        public virtual string SynchSiblingsLabel
        {
            get { return null; }
        }

        public virtual bool IsSynchSiblings
        {
            get { return false; }
            set { /* Ignore */  }
        }

        public void Pick(IEnumerable<DocNode> chosen, bool autoManageChildren, bool synchSiblings)
        {
            // Quick check to see if anything changed
            var chosenNodes = chosen.ToArray();
            if (Helpers.Equals(chosenNodes, Chosen) && AutoManageChildren == autoManageChildren && IsSynchSiblings == synchSiblings)
                return;

            SequenceTree.FirePickedChildren(this, new ChildPickedList(chosenNodes, autoManageChildren), synchSiblings);

            // Make sure this node is open to show changes
            Expand();
        }

        #endregion

        /// <summary>
        /// Creates a corresponding <see cref="TreeNode"/> for a new <see cref="DocNode"/>.
        /// The function returns the tree node with any necessary child nodes.  Typically,
        /// this happens as a result of a recursive call to <see cref="SrmTreeNodeParent.UpdateNodes{TNode}"/>
        /// from an override of <see cref="SrmTreeNode.OnModelChanged"/>.
        /// </summary>
        /// <typeparam name="TNode">Type of tree node to create</typeparam>
        /// <param name="tree">The <see cref="SequenceTree"/> instance which will contain the node</param>
        /// <param name="nodeDoc">The <see cref="DocNode"/> for which a tree node is required</param>
        /// <returns>A new tree node</returns>
        public delegate TNode CreateTreeNode<out TNode>(SequenceTree tree, DocNode nodeDoc)
            where TNode : SrmTreeNode;

        /// <summary>
        /// Performs the bulk of the real work for synchronizing the <see cref="SequenceTree"/>
        /// tree node structure with <see cref="SrmDocument"/> model.
        /// </summary>
        /// <typeparam name="TNode">Type of tree node in the supplied list</typeparam>
        /// <param name="tree">The <see cref="SequenceTree"/> instance that contains the nodes</param>
        /// <param name="treeNodes">A raw tree node collection from <see cref="TreeView"/></param>
        /// <param name="docNodes">List of <see cref="DocNode"/> objects the node collection should be updated to match</param>
        /// <param name="materialize">True forces doc nodes to materialize into tree node,
        ///     false allows a dummy node to be used, if appropriate</param>
        /// <param name="create">Node creation function used to supply tree nodes for new doc nodes</param>
        /// <param name="changeAll"></param>
        public static void UpdateNodes<TNode>(SequenceTree tree, TreeNodeCollection treeNodes,
                IList<DocNode> docNodes, bool materialize, CreateTreeNode<TNode> create, bool changeAll = false)
            where TNode : SrmTreeNode
        {
            // This code is highly optimized to make as few modifications to the
            // tree as possible, as they can have negative impact on the selection.

            // First short-cut all the complexity, if the end result will be an
            // empty list.  This is way faster at removing all the proteins in the
            // File/New case.
            if (docNodes.Count == 0 || changeAll)
            {
                for (int iNode = treeNodes.Count - 1; iNode >= 0; iNode--)
                {
                    TreeNode nodeTree = treeNodes[iNode];
                    if (nodeTree is SrmTreeNode || nodeTree is DummyNode)
                        treeNodes.RemoveAt(iNode);
                }
            }
            else if (!materialize)
            {
                // Avoid updating a lot of nodes just because a parent tree node was opened
                if (docNodes.Count > 1000)
                    treeNodes.Clear();
                if (treeNodes.Count == 0)
                    treeNodes.Add(new DummyNode());
                if (treeNodes[0] is DummyNode)
                    return;
            }
            else if (treeNodes.Count > 0 && treeNodes[0] is DummyNode)
            {
                treeNodes.RemoveAt(0);
            }

            DocNode nodeDoc = null;

            // Keep remaining tree nodes into a map by the identity global index.
            Dictionary<int, TNode> remaining = new Dictionary<int, TNode>();

            // Enumerate as many tree nodes as possible that have either an
            // exact reference match with its corresponding DocNode in the list, or an
            // identity match with its corresponding DocNode.
            int i = 0;

            // Keep track of whether selected node changes
            bool selChanged = false;
            TreeNode nodeSel = tree.SelectedNode;

            do
            {
                // Match as many document nodes to existing tree nodes as possible.
                int count = Math.Min(docNodes.Count, treeNodes.Count);
                while (i < count)
                {
                    nodeDoc = docNodes[i];
                    TNode nodeTree = treeNodes[i] as TNode;
                    if (nodeTree == null)
                        break;
                    if (!ReferenceEquals(nodeTree.Model, nodeDoc))
                    {
                        if (ReferenceEquals(nodeTree.Model.Id, nodeDoc.Id) ||
                            ReferenceEquals(nodeTree.Model.Id, nodeDoc.ReplacedId)) // Node was replaced by a different Id, but should not change selection
                        {
                            nodeTree.Model = nodeDoc;
                            selChanged = ReferenceEquals(nodeTree, nodeSel);
                        }
                        else
                        {
                            // If no usable equality, and not in the map of nodes already
                            // removed, then this loop cannot continue.
                            if (!remaining.TryGetValue(nodeDoc.Id.GlobalIndex, out nodeTree))
                                break;

                            // Found node with the same ID, so replace its doc node, if not
                            // reference equal to the one looked up.
                            if (!ReferenceEquals(nodeTree.Model, nodeDoc))
                            {
                                nodeTree.Model = nodeDoc;
                                selChanged = ReferenceEquals(nodeTree, nodeSel);
                            }
                            treeNodes.Insert(i, nodeTree);
                        }
                    }
                    i++;
                }

                // Add unmatched nodes to a map by GlobalIndex, until the next
                // document node is encountered, or all remaining nodes have been
                // added.
                Dictionary<int, TNode> remove = new Dictionary<int, TNode>();
                for (int iRemove = i; iRemove < treeNodes.Count; iRemove++)
                {
                    TNode nodeTree = treeNodes[iRemove] as TNode;
                    if (nodeTree == null)
                        break;
                    // Stop removing, if the next node in the document is encountered.
                    if (nodeDoc != null && ReferenceEquals(nodeTree.Model.Id, nodeDoc.Id))
                        break;

                    remove.Add(nodeTree.Model.Id.GlobalIndex, nodeTree);
                    remaining.Add(nodeTree.Model.Id.GlobalIndex, nodeTree);
                }

                // Remove the newly mapped children from the tree itself for now.
                foreach (TNode node in remove.Values)
                    node.Remove();
            }
            // Loop, if not all tree nodes have been removed or matched.
            while (i < treeNodes.Count && treeNodes[i] is TNode);


            // Enumerate remaining DocNodes adding to the tree either corresponding
            // TreeNodes from the map, or creating new TreeNodes as necessary.
            for (; i < docNodes.Count; i++)
            {
                nodeDoc = docNodes[i];
                TNode nodeTree;
                if (!remaining.TryGetValue(nodeDoc.Id.GlobalIndex, out nodeTree))
                {
                    nodeTree = create(tree, nodeDoc);
                    treeNodes.Insert(i, nodeTree);
                }
                else
                {
                    // Insert first, or node icons may not update correctly for a tree node with no tree
                    treeNodes.Insert(i, nodeTree);
                    if (!ReferenceEquals(nodeTree.Model, nodeDoc)) 
                        nodeTree.Model = nodeDoc;
                }
                // Best replicate display, requires that the node have correct
                // parenting, before the text and icons can be set correctly.
                // So, force a model change to update those values.
                if (tree.ShowReplicate == ReplicateDisplay.best)
                    nodeTree.Model = nodeDoc;
            }

            if (selChanged)
                tree.FireSelectedNodeChanged();
            else
                tree.SelectedNode = nodeSel;
        }
    }

    /// <summary>
    /// Implement to cause a <see cref="SequenceTree"/> to enable the mouse over
    /// and click user interface for the <see cref="PopupPickList"/>.
    /// </summary>
    public interface IShowPicker
    {
        /// <summary>
        /// Return false to disable child picking on the implementing node
        /// depending on application state.
        /// </summary>
        bool CanShow { get; }

        /// <summary>
        /// Initialize and show a <see cref="PopupPickList"/> at the specified location,
        /// containing appropriate choices for the implementing node.
        /// </summary>
        /// <param name="location">Location to show the popup</param>
        /// <param name="okOnDeactivate">Causes OnOk when the form is deactivated when true</param>
        void ShowPickList(Point location, bool okOnDeactivate);

        /// <summary>
        /// Property to determine whether the picker is showing a filtered list
        /// or not.  This determines the state of a button in the picker, and
        /// will get set/unset when the user clicks on the button.
        /// </summary>
        bool Filtered { get; set; }
    }

    /// <summary>
    /// Implement to support the <see cref="PopupPickList"/> user interface for
    /// picking children of a <see cref="SrmTreeNode"/>.
    /// </summary>
    public interface IChildPicker : IShowPicker
    {
        /// <summary>
        /// Return the complete list of possible children for this node.
        /// 
        /// Any type of object may be returned, as long as it is sufficiently informative
        /// to be used in updating the child list when passed to the <see cref="Pick"/>
        /// function when the user okays the <see cref="PopupPickList"/>.
        /// </summary>
        /// <returns>All possible children for the implementing node.</returns>
        IEnumerable<DocNode> GetChoices(bool useFilter);

        /// <summary>
        /// A list of currently chose children expressed with objects that support
        /// content equality with the list returned from <see cref="GetChoices"/>,
        /// since this is how the <see cref="PopupPickList"/> sets its checkboxes.
        /// </summary>
        IEnumerable<DocNode> Chosen { get; }

        /// <summary>
        /// Given an object used to queue cration of a new child node, return
        /// a label to show in the <see cref="PopupPickList"/> check list.
        /// </summary>
        /// <param name="child">One of the objects returned from <see cref="GetChoices"/></param>
        /// <returns>A string label to display to the user</returns>
        string GetPickLabel(DocNode child);

        /// <summary>
        /// Allows the child pricker to draw the labels for the children in the
        /// popup pick list.
        /// </summary>
        /// <param name="child">Item to draw</param>
        /// <param name="g"><see cref="Graphics"/> object to draw in</param>
        /// <param name="bounds">Rectangle to draw in</param>
        /// <param name="fonts">Base font to use for text</param>
        /// <param name="foreColor">Text color</param>
        /// <param name="backColor">Background color</param>
        /// <returns>true if custom drawing was performed, false otherise</returns>
        bool DrawPickLabel(DocNode child, Graphics g, Rectangle bounds, ModFontHolder fonts, Color foreColor, Color backColor);

        /// <summary>
        /// Gets the type image that will be displayed in the sequence tree, if
        /// a given node is picked.
        /// </summary>
        /// <param name="child">Item for which image is requested</param>
        /// <returns>An image to display beside the pick label</returns>
        Image GetPickTypeImage(DocNode child);

        /// <summary>
        /// Gets the peak image that will be displayed in the sequence tree, if
        /// a given node is picked.
        /// </summary>
        /// <param name="child">Item for which image is requested</param>
        /// <returns>An image to display beside the pick label</returns>
        Image GetPickPeakImage(DocNode child);

        /// <summary>
        /// Gets a <see cref="ITipProvider"/> for a specific child.
        /// </summary>
        /// <param name="child">The child for which a tip is requested</param>
        /// <returns>A tip provider that can be used to show a tip about the child</returns>
        ITipProvider GetPickTip(DocNode child);        

        /// <summary>
        /// The implementing node is required to update the child list of its underlying
        /// <see cref="DocNode"/>, which will in turn cause the tree to update.
        /// </summary>
        /// <param name="chosen">List of objects supplied by <see cref="GetChoices"/> that the user left checked</param>
        /// <param name="autoManageChildren">True if the auto-manage bit should also be set</param>
        /// <param name="synchSiblings">True if siblings of this node should be synchronized with it</param>
        void Pick(IEnumerable<DocNode> chosen, bool autoManageChildren, bool synchSiblings);

        /// <summary>
        /// Whether to show the checkbox that controls whether children will be automatically added
        /// or removed if Skyline settings are changed in the future.
        /// </summary>
        bool ShowAutoManageChildren { get; }

        /// <summary>
        /// True if the parent object has auot-manage set.
        /// </summary>
        bool AutoManageChildren { get; }

        /// <summary>
        /// The label to show the user for the synchronize checkbox, or null if the checkbox
        /// should not be shown.
        /// </summary>
        string SynchSiblingsLabel { get; }

        /// <summary>
        /// True if the synchronize checkbox should be on when the pick list is shown.
        /// </summary>
        bool IsSynchSiblings { get; set; }
    }

    /// <summary>
    /// Event arguments when new child set picked.
    /// </summary>
    public class PickedChildrenEventArgs : EventArgs
    {
        public PickedChildrenEventArgs(SrmTreeNodeParent node, IPickedList pickedList, bool synchSiblings)
        {
            Node = node;
            PickedList = pickedList;
            IsSynchSiblings = synchSiblings;
        }

        public SrmTreeNodeParent Node { get; private set; }
        public IPickedList PickedList { get; private set; }
        public bool IsSynchSiblings { get; private set; }
    }

    /// <summary>
    /// .
    /// </summary>
    internal class ChildPickedList : IPickedList
    {
        public ChildPickedList(IEnumerable<DocNode> picked, bool autoManageChildren)
        {
            Chosen = picked;
            AutoManageChildren = autoManageChildren;
        }

        public IEnumerable<DocNode> Chosen { get; private set; }
        public bool AutoManageChildren { get; private set; }
    }

    /// <summary>
    /// Implement to provide custom tool tips for a <see cref="SrmTreeNode"/>.
    /// </summary>
    public interface ITipProvider
    {
        /// <summary>
        /// Return false to disable tips on the implementing node depending
        /// on application state.
        /// </summary>
        bool HasTip { get; }

        /// <summary>
        /// In the process of showing a custom tip, this function is called
        /// multiple times. First, it is called with <see cref="draw"/> set to false,
        /// and a maximum size allowable for the tip client area. The implementing code
        /// is expected to return a desired size for the tip client area.  The caller
        /// may call as many times as necessary with <see cref="draw"/> set to false
        /// in order to negotiate a tip size.  The implementation must not actually
        /// draw on the <see cref="Graphics"/> supplied in these cases.
        /// 
        /// Finally, the method will be called once with <see cref="draw"/> set to true
        /// and a maximum size.  The implementation must then use the <see cref="Graphics"/>
        /// supplied to draw its tip with origin (0,0) and within the maximum size.
        /// </summary>
        /// <param name="g">Graphics to use for measuring or drawing the tip</param>
        /// <param name="sizeMax">Maximum size within which the tip must fit</param>
        /// <param name="draw">True if the implementation should paint, or false if it should measure</param>
        /// <returns>The best size for the tip that fits within the maximum specified</returns>
        Size RenderTip(Graphics g, Size sizeMax, bool draw);
    }

    /// <summary>
    /// Implement to enable a control to display tool tips.
    /// </summary>
    public interface ITipDisplayer
    {
        /// <summary>
        /// Gets the bounds of the control in which the tip is displayed.
        /// </summary>
        Rectangle ScreenRect { get; }

        /// <summary>
        /// Indicates if the tip should be displayed.
        /// </summary>
        bool AllowDisplayTip { get; }

        /// <summary>
        /// Gets the screen coordinates of the given rectangle, 
        /// which in this case is the node whose tip we are displaying.
        /// </summary>
        Rectangle RectToScreen(Rectangle r);
    }

    public class NodeTip : CustomTip
    {
        public static string FontFace { get { return "Arial"; } } // Not L10N
        public static float FontSize { get { return 8f; } }

        private ITipProvider _tipProvider;
        private readonly ITipDisplayer _tipDisplayer;
        private Rectangle _rectItem;
        private Timer _timer;
        private readonly MoveThreshold _moveThreshold = new MoveThreshold(5, 5);

        private const int NODE_SPACE_Y = 5;

        public NodeTip(ITipDisplayer tipDisplayer)
        {
            _timer = new Timer { Interval = 500 };
            _timer.Tick += Timer_Tick;
            _tipDisplayer = tipDisplayer;
        }

        protected override void Dispose(bool disposing)
        {
            if (_timer != null)
            {
                _timer.Dispose();
                _timer = null;
            }
            base.Dispose(disposing);
        }

        public void HideTip()
        {
            SetTipProvider(null, new Rectangle(), new Point());
        }

        public void SetTipProvider(ITipProvider tipProvider, Rectangle rectItem, Point cursorPos)
        {
            if (!_moveThreshold.Moved(cursorPos)) 
                return;
            _timer.Stop();
            if (Visible)
            {
                AnimateMode animate = (Y < _rectItem.Y ?
                AnimateMode.SlideTopToBottom : AnimateMode.SlideBottomToTop);
                HideAnimate(animate);
            }
            _tipProvider = tipProvider;
            _rectItem = _tipDisplayer.RectToScreen(rectItem);
            _moveThreshold.Location = cursorPos;
            if (tipProvider != null)
                _timer.Start();
        }

        public override void OnPaint(PaintEventArgs e)
        {
            base.OnPaint(e);

            if (_tipProvider != null)
            {
                // Render in unrestricted size, since current algorithms may
                // not render completely, if given exactly the ClientSize.
                _tipProvider.RenderTip(e.Graphics, ClientSize, true);
            }
        }

        private void Timer_Tick(Object sender, EventArgs e)
        {
            _timer.Stop();
            if (_tipDisplayer == null || !_tipDisplayer.AllowDisplayTip)
                return;

            Rectangle rectScreen = _tipDisplayer.ScreenRect;
            AnimateMode animate = AnimateMode.SlideTopToBottom;

            using (Bitmap bitmap1 = new Bitmap(1, 1, PixelFormat.Format32bppArgb))
            {
                using (Graphics g = Graphics.FromImage(bitmap1))
                {
                    Size size = _tipProvider.RenderTip(g, rectScreen.Size, false);
                    int yPos = _rectItem.Y + _rectItem.Height + NODE_SPACE_Y;
                    if (yPos + size.Height > rectScreen.Bottom)
                    {
                        if (rectScreen.Bottom - yPos > _rectItem.Top - NODE_SPACE_Y - rectScreen.Top)
                        {
                            size.Height = rectScreen.Bottom - yPos;

                            // Recalc size based to fit into restricted area.
                            size = _tipProvider.RenderTip(g, size, false);
                        }
                        else
                        {
                            yPos = _rectItem.Top - NODE_SPACE_Y;
                            if (yPos - size.Height < rectScreen.Top)
                            {
                                size.Height = yPos - rectScreen.Top;

                                // Recalc size based to fit into restricted area.
                                size = _tipProvider.RenderTip(g, size, false);
                            }
                            yPos -= size.Height;
                            animate = AnimateMode.SlideBottomToTop;
                        }
                    }
                    Location = new Point(_rectItem.X, yPos);
                    ClientSize = size;
                }
            }

            ShowAnimate(X, Y, animate);
        }
    }

    internal class RenderTools : IDisposable
    {
        bool _disposed;

        public RenderTools()
        {
            FontNormal = new Font(NodeTip.FontFace, NodeTip.FontSize);
            FontBold = new Font(NodeTip.FontFace, NodeTip.FontSize, FontStyle.Bold);
            BrushNormal = Brushes.Black;
            BrushChoice = BrushNormal;
            BrushChosen = Brushes.Blue;
            BrushSelected = Brushes.Red;
        }

        public Font FontNormal { get; private set; }
        public Font FontBold { get; private set; }
        public Brush BrushNormal { get; private set; }
        public Brush BrushChoice { get; private set; }
        public Brush BrushChosen { get; private set; }
        public Brush BrushSelected { get; private set; }

        #region IDisposable Members

        public void Dispose()
        {
            if (!_disposed)
            {
                if (FontNormal != null)
                    FontNormal.Dispose();
                if (FontBold != null)
                    FontBold.Dispose();
                _disposed = true;
            }
        }

        #endregion
    }

    internal class TableDesc : List<RowDesc>
    {
        public const int COL_SPACING = 2;
        public const int TABLE_SPACING = 6;

        public void AddDetailRow(string name, string value, RenderTools rt)
        {
            var row = new RowDesc
                {
                    new CellDesc(name, rt) { Font = rt.FontBold },
                    new CellDesc(value, rt)
                };
            row.ColumnSpacing = COL_SPACING;
            Add(row);
        }

        private const string X80 =
        "XXXXXXXXXXXXXXXXXXXXXXXXXXXXXXXXXXXXXXXXXXXXXXXXXXXXXXXXXXXXXXXXXXXXXXXXXXXXXXXX"; // Not L10N

        /// <summary>
        /// Adds a text column a with potential line wrap.
        /// </summary>
        /// <param name="g">The graphics object in which the text will be rendered</param>
        /// <param name="name">Field name</param>
        /// <param name="value">Field value text</param>
        /// <param name="rt">Rendering tools used to render the text</param>
        /// <returns>True if the text was multi-line</returns>
        public bool AddDetailRowLineWrap(Graphics g, string name, string value, RenderTools rt)
        {
            SizeF sizeX80 = g.MeasureString(X80, rt.FontNormal);
            float widthLine = sizeX80.Width;
            var words = value.Split(TextUtil.SEPARATOR_SPACE);
            string line = string.Empty;
            bool firstRow = true;
            // This is a little bit strange, but it works.  Because the split call
            // splits only on spaces, newlines are preserved, and MeasureString will
            // account for them.  So, only when a line gets too long will it be wrapped
            // by creating a new row.  This does mean, however, that firstRow is not
            // a valid indicator on its own of whether the text is multi-line.
            foreach (string word in words)
            {
                if (g.MeasureString(TextUtil.SpaceSeparate(line + word,string.Empty), rt.FontNormal).Width > widthLine)
                {
                    AddDetailRow(firstRow ? name : string.Empty, line, rt);
                    line = string.Empty;
                    firstRow = false;
                }
                line += word + TextUtil.SEPARATOR_SPACE;
            }
            AddDetailRow(firstRow ? name : string.Empty, line, rt);
            // The text is multi-line if either it required wrapping to multiple rows,
            // or it contains new-line characters.
            return !firstRow || value.Contains('\n'); // Not L10N
        }

        public SizeF CalcDimensions(Graphics g)
        {
            SizeF size = new SizeF(0, 0);
            List<float> colWidths = new List<float>();

            foreach (RowDesc row in this)
            {
                float heightMax = 0f;

                row.CalcDimensions(g);
                for (int i = 0; i < row.Count; i++)
                {
                    if (i == colWidths.Count)
                        colWidths.Add(0f);
                    SizeF sizeCell = row[i].SizeF;
                    colWidths[i] = Math.Max(colWidths[i], sizeCell.Width);
                    // Add spacing, if this is not the last column
                    colWidths[i] += i < row.Count - 1 ? row.ColumnSpacing : 1;
                    heightMax = Math.Max(heightMax, sizeCell.Height);
                }

                // Reset the heights all to the same value
                foreach (CellDesc cell in row)
                    cell.Height = heightMax;

                size.Height += heightMax;
            }

            foreach (RowDesc row in this)
            {
                // Reset widths for each column to the same value
                for (int i = 0; i < row.Count; i++)
                    row[i].Width = colWidths[i];
            }

            // Total the widths used.
            foreach (float width in colWidths)
                size.Width += width;

            return size;
        }

        public void Draw(Graphics g)
        {
            StringFormat sf = new StringFormat();
            float y = 0f;
            foreach (RowDesc row in this)
            {
                float x = 0f;
                foreach (CellDesc cell in row)
                {
                    sf.Alignment = cell.Align;
                    sf.LineAlignment = StringAlignment.Near;
                    RectangleF rect = new RectangleF(x, y, cell.Width, cell.Height);
                    Font font = cell.Font;
                    Brush brush = cell.Brush;
                    g.DrawString(cell.Text, font, brush, rect, sf);
                    x += cell.Width;
                }
                y += row[0].Height;
            }
        }
    }

    internal class RowDesc : List<CellDesc>
    {
        public int ColumnSpacing { get; set; }

        public void CalcDimensions(Graphics g)
        {
            foreach (CellDesc cell in this)
                cell.SizeF = g.MeasureString(cell.Text, cell.Font);
        }        
    }

    internal class CellDesc
    {
        private SizeF _sizeF;

        public CellDesc(string text, RenderTools rt)
        {
            Text = text;
            Align = StringAlignment.Near;
            Font = rt.FontNormal;
            Brush = rt.BrushNormal;
        }

        public string Text { get; set; }
        public Font Font { get; set; }
        public Brush Brush { get; set; }
        public StringAlignment Align { get; set; }
        public SizeF SizeF
        {
            get { return _sizeF; }
            set { _sizeF = value; }
        }
        public float Width
        {
            get { return _sizeF.Width; }
            set { _sizeF.Width = value; }
        }
        public float Height
        {
            get { return _sizeF.Height; }
            set { _sizeF.Height = value; }
        }
    }

    public class DisplaySettings
    {
        public const int RATIO_INDEX_GLOBAL_STANDARDS = -2;

        internal readonly bool _showBestReplicate;
        internal readonly int _resultsIndex;

        public DisplaySettings(PeptideDocNode nodePep, bool showBestReplicate, int resultsIndex, int ratioIndex)
        {
            _showBestReplicate = showBestReplicate;
            _resultsIndex = resultsIndex;
            RatioIndex = ratioIndex;
            NodePep = nodePep;
        }
         
        public DisplaySettings(DisplaySettings settings, PeptideDocNode nodePep) 
        {
            _showBestReplicate = settings._showBestReplicate;
            _resultsIndex = settings._resultsIndex;
            RatioIndex = settings.RatioIndex;
            NodePep = nodePep;
        }

        public PeptideDocNode NodePep { get; private set; }

        public int Index
        {
            get
            {
                return _showBestReplicate && NodePep != null && NodePep.BestResult != -1 ? NodePep.BestResult : _resultsIndex;
            }
        }

        public int RatioIndex { get; private set; }
    }
}
<|MERGE_RESOLUTION|>--- conflicted
+++ resolved
@@ -1,1348 +1,1339 @@
-﻿/*
- * Original author: Brendan MacLean <brendanx .at. u.washington.edu>,
- *                  MacCoss Lab, Department of Genome Sciences, UW
- *
- * Copyright 2009 University of Washington - Seattle, WA
- * 
- * Licensed under the Apache License, Version 2.0 (the "License");
- * you may not use this file except in compliance with the License.
- * You may obtain a copy of the License at
- *
- *     http://www.apache.org/licenses/LICENSE-2.0
- *
- * Unless required by applicable law or agreed to in writing, software
- * distributed under the License is distributed on an "AS IS" BASIS,
- * WITHOUT WARRANTIES OR CONDITIONS OF ANY KIND, either express or implied.
- * See the License for the specific language governing permissions and
- * limitations under the License.
- */
-using System;
-using System.Collections.Generic;
-using System.Drawing;
-using System.IO;
-using System.Linq;
-using System.Windows.Forms;
-using System.Drawing.Imaging;
-using pwiz.Skyline.Alerts;
-using pwiz.Skyline.Model;
-using pwiz.Skyline.Model.DocSettings;
-using pwiz.Skyline.Properties;
-using pwiz.Skyline.Util;
-using pwiz.Skyline.Util.Extensions;
-
-namespace pwiz.Skyline.Controls.SeqNode
-{
-    /// <summary>
-    /// Dummy <see cref="TreeNode"/> used to cause the <see cref="SequenceTree"/>
-    /// to show the expand indicator without actually creating all the
-    /// child nodes.
-    /// </summary>
-    public class DummyNode : TreeNodeMS
-    {        
-    }
-
-    public class EmptyNode : TreeNodeMS
-    {
-        public const string TEXT_EMPTY = "                 "; // Not L10N
-
-        public EmptyNode(): base(TEXT_EMPTY)
-        {
-        }
-    }
-
-    /// <summary>
-    /// Base class for all tree node to document node mapping in the <see cref="SequenceTree"/>.
-    /// </summary>
-    public abstract class SrmTreeNode : TreeNodeMS, IClipboardDataProvider, ITipProvider
-    {
-        private const int ANNOTATION_WIDTH = 5;
-
-        /// <summary>
-        /// This must be present to support node updating before the
-        /// node is inserted into the tree view, and the TreeView property
-        /// is set.
-        /// </summary>
-        private readonly SequenceTree _sequenceTree;
-
-        protected SrmTreeNode(SequenceTree tree, DocNode model)
-        {
-            _sequenceTree = tree;
-
-            Assume.IsNotNull(model);
-
-            Model = model;
-        }
-
-        public abstract string Heading { get; }
-
-        public DocNode Model
-        {
-            get { return (DocNode) Tag; }
-
-            set
-            {
-                Tag = value;
-                OnModelChanged();
-            }
-        }
-
-        public void UpdateState()
-        {
-            OnModelChanged();            
-        }
-
-        /// <summary>
-        /// Returns a typed reference to the owning <see cref="SequenceTree"/>.
-        /// </summary>
-        public SequenceTree SequenceTree { get { return _sequenceTree; } }
-
-        /// <summary>
-        /// Shortcut read-only property to the underlying <see cref="SrmDocument"/>.  This
-        /// is the actual document, and may be more recent what the user is seeing
-        /// in the tree at the time this property is accessed.
-        /// 
-        /// All modification must be applied to the current document, or produce
-        /// an error, if it has been modified to the point where the information in
-        /// the UI is insufficient to complete the action.
-        /// </summary>
-        public SrmDocument Document { get { return SequenceTree.Document; } }
-
-        /// <summary>
-        /// Shortcut read-only property to the document settings.  Because the underlying
-        /// document may be replaced as the current document between calls, this
-        /// property should only be used when the document itself is not required.
-        /// 
-        /// Otherwise, the document should be requested once, and the settings taken
-        /// from that reference to the document.
-        /// </summary>
-        public SrmSettings DocSettings { get { return Document.Settings; } }
-
-        /// <summary>
-        /// Returns a typed reference to the parent <see cref="SrmTreeNodeParent"/> of this node.
-        /// </summary>
-        public SrmTreeNodeParent SrmParent { get { return (SrmTreeNodeParent) Parent; } }
-
-        /// <summary>
-        /// Returns the start node, or an ancestor, if it is of a given type.
-        /// </summary>
-        /// <typeparam name="TNode">The type to look for</typeparam>
-        /// <returns>The selected node or ancestor of the desired type</returns>
-        public TNode GetNodeOfType<TNode>()
-            where TNode : TreeNode
-        {
-            for (TreeNode node = this; node != null; node = node.Parent)
-            {
-                if (node is TNode)
-                    return (TNode)node;
-            }
-            return null;
-        }
-
-        /// <summary>
-        /// Returns an <see cref="IdentityPath"/> to this node, suitable for use
-        /// in modifying the node through a reference to its <see cref="SrmDocument"/>,
-        /// or for saving as an in memory reference to a tree selection.
-        /// </summary>
-        /// <returns></returns>
-        public IdentityPath Path
-        {
-            get { return new IdentityPath(GetPath(new Stack<Identity>())); }
-        }
-
-        public static IdentityPath GetSafePath(SrmTreeNode node)
-        {
-            return (node == null ? IdentityPath.ROOT : node.Path);
-        }
-
-        /// <summary>
-        /// Override to handle changes to the underlying document node, performing
-        /// tasks such as updating the node icon, label text, and children.
-        /// </summary>
-        protected virtual void OnModelChanged()
-        {            
-        }
-
-        /// <summary>
-        /// Recursive call used to support the public method <see cref="GetPath"/>.
-        /// Pushes the identity of the current node onto the path, and calls parent.
-        /// </summary>
-        /// <param name="path">A stack of children seen so far</param>
-        /// <returns>The final path to the originating node</returns>
-        protected virtual Stack<Identity> GetPath(Stack<Identity> path)
-        {
-            // Add this node to the end of the path
-            path.Push(Model.Id);
-            // If no parents, then the path is complete
-            if (Parent == null)
-                return path;
-            // Add parent nodes
-            return SrmParent.GetPath(path);
-        }
-
-        public override void DrawNodeCustom(Graphics g, int rightEdge)
-        {
-            base.DrawNodeCustom(g, rightEdge);
-
-            // Draw color rectangle for a peptide if multiple peptides are selected.
-            if (Settings.Default.AllowMultiplePeptideSelection && Document.Settings.HasResults &&
-                (IsInSelection || (Parent != null && ((TreeNodeMS)Parent).IsInSelection)))
-            {
-                var color = ChromColor;
-                if (color.HasValue)
-                {
-                    // No color if this is the only selected peptide.
-                    bool multiSelect = false;
-                    foreach (var node in TreeViewMS.SelectedNodes)
-                    {
-                        if ((node is PeptideTreeNode && !ReferenceEquals(node, this)) ||
-                            node is PeptideGroupTreeNode)
-                        {
-                            multiSelect = true;
-                            break;
-                        }
-                    }
-                    if (multiSelect)
-                    {
-                        // Draw the peptide color rectangle: white background to erase text underneath,
-                        // black border, and the peptide color in the interior.
-                        const int imgWidth = TreeViewMS.IMG_WIDTH, imgHeight = TreeViewMS.IMG_WIDTH;
-                        const int colorRectWidth = imgWidth;
-                        const int colorRectHeight = imgHeight;
-                        rightEdge -= imgWidth + 3;
-                        int top = BoundsMS.Top + (BoundsMS.Height - imgHeight) / 2;
-                        var backgroundRect = new Rectangle(rightEdge - 2, top, colorRectWidth + 7, colorRectHeight);
-                        g.FillRectangle(Brushes.White, backgroundRect);
-                        var colorRect = new Rectangle(rightEdge, top, colorRectWidth - 2, colorRectHeight - 3);
-                        g.FillRectangle(new SolidBrush(color.Value), colorRect);
-
-                        // Draw red outline around selected peptide if the tree isn't focused.
-                        if (IsSelected && !TreeView.Focused)
-                        {
-                            var bounds = BoundsMS;
-                            bounds.Width--;
-                            bounds.Height--;
-                            g.DrawRectangle(new Pen(Color.Red), bounds);
-                        }
-                    }
-                }
-            }
-        }
-
-        public virtual Color? ChromColor
-        {
-            get { return null; }
-        }
-
-        protected override void DrawTextMS(Graphics g)
-        {
-            base.DrawTextMS(g);
-            
-            DrawAnnotationIndicator(g);
-        }
-
-        protected void DrawAnnotationIndicator(Graphics g)
-        {
-            if (!Model.Annotations.IsEmpty)
-            {
-                var bounds = BoundsMS;
-                int zoomFactor = 0;
-                if (Equals(Settings.Default.TextZoom, TreeViewMS.LRG_TEXT_FACTOR))
-                    zoomFactor = 1;
-                if (Equals(Settings.Default.TextZoom, TreeViewMS.XLRG_TEXT_FACTOR))
-                    zoomFactor = 2;
-                g.FillPolygon(Model.Annotations.ColorBrush, new[]
-                    {
-                        new Point(bounds.Right, bounds.Top),
-                        new Point(bounds.Right - (ANNOTATION_WIDTH + zoomFactor), bounds.Top),
-                        new Point(bounds.Right, bounds.Top + ANNOTATION_WIDTH + zoomFactor)
-                    });
-            }
-        }
-
-        public bool ShowAnnotationTipOnly { get; set; }
-
-        public virtual bool HasTip
-        {
-            get { return !Model.Annotations.IsEmpty; }
-        }
-
-        public virtual Size RenderTip(Graphics g, Size sizeMax, bool draw)
-        {
-            var table = new TableDesc();
-            using (RenderTools rt = new RenderTools())
-            {
-                bool lastMultiLine = false;
-                var annotations = Model.Annotations;
-                if (!String.IsNullOrEmpty(annotations.Note))
-                {
-                    lastMultiLine = table.AddDetailRowLineWrap(g, Resources.SrmTreeNode_RenderTip_Note, annotations.Note, rt); 
-                    // L10N: I'm not completely sure if the user will see this, but in AddDetailRowLineWrap it seems like
-                        // the function displays the values.
-                }
-                foreach (var annotation in annotations.ListAnnotations())
-                {
-                    string annotationName = annotation.Key;
-                    var annotationValue = annotation.Value;
-                    var def = Document.Settings.DataSettings.AnnotationDefs.FirstOrDefault(annotationDef => 
-                        Equals(annotationDef.Name, annotationName));
-                    if (def == null)
-                    {
-                        // This should not be possible, but it has happened.  Rather than cause an unhandled
-                        // exception, just guess that anything where the annotation name and value are equal
-                        // is a True/False type set to True, and display everything else as usual.
-                        if (Equals(annotationName, annotationValue))
-                            annotationValue = Resources.SrmTreeNode_RenderTip_True;
-                        // L10N: I'm not completely sure if the user will see this, but in AddDetailRowLineWrap it seems like
-                        // the function displays the values.
-                    }
-                    else if (def.Type == AnnotationDef.AnnotationType.true_false)
-                    {
-                        annotationValue = annotationValue != null
-                                              ? Resources.SrmTreeNode_RenderTip_True
-                                              : Resources.SrmTreeNode_RenderTip_False;
-                        // L10N: I'm not completely sure if the user will see this, but in AddDetailRowLineWrap it seems like
-                        // the function displays the values.
-                    }
-                    // If the last row was multi-line, add a spacer line.
-                    if (lastMultiLine)
-                        table.AddDetailRow(" ", " ", rt); // Not L10N
-                    lastMultiLine = table.AddDetailRowLineWrap(g, annotationName, annotationValue, rt);
-                }
-                SizeF size = table.CalcDimensions(g);
-                // Add an extra pixel, because Chinese touches the border otherwise
-                if (size.Height > 0)
-                {
-                    if (draw)
-                    {
-                        // Extra pixel above for Chinese characters
-                        g.TranslateTransform(0, 1);
-                        table.Draw(g);
-                    }
-                    // If not showing annotations only, separate any annotations from
-                    // the rest of the tip by some space.
-                    if (!ShowAnnotationTipOnly)
-                    {
-                        size.Height += TableDesc.TABLE_SPACING;
-                    }
-                }
-                // Extra pixel above for Chinese characters
-                size.Height++;
-
-                var width = Math.Min(sizeMax.Width, size.Width);
-                var height = Math.Min(sizeMax.Height, size.Height);
-                // Add 2 pixels extra padding in the annotations-only case.
-                if (ShowAnnotationTipOnly)
-                {
-                    width += 2;
-                    height += 2;
-                }
-                return new Size((int)Math.Round(width), (int)Math.Round(height));
-            }
-        }
-
-        public DataObject ProvideData()
-        {
-            return GetNodeData();
-        }
-
-        protected virtual DataObject GetNodeData()
-        {
-            DataObject data = new DataObject();
-            data.SetData(DataFormats.Text, Text);
-            data.SetData(DataFormats.Html, HtmlFragment.ClipBoardText(Text));
-
-            return data;
-        }
-    }
-
-    /// <summary>
-    /// Base class for all tree node to parent document nodes mapping in
-    /// the <see cref="SequenceTree"/>.
-    /// </summary>
-    public abstract class SrmTreeNodeParent : SrmTreeNode, IChildPicker
-    {
-        protected SrmTreeNodeParent(SequenceTree tree, DocNodeParent model)
-            : base(tree, model)
-        {
-        }
-
-        public abstract string ChildHeading { get; }
-
-        public abstract string ChildUndoHeading { get; }
-
-        public IList<DocNode> ChildDocNodes { get { return ((DocNodeParent) Model).Children; } }
-
-        public void EnsureChildren()
-        {
-            if (ChildDocNodes.Count == 0)
-                Nodes.Clear();
-            else if (Nodes.Count == 0 || Nodes[0] is DummyNode)
-            {
-                try
-                {
-                    SequenceTree.BeginUpdate();
-                    UpdateChildren(true);
-                }
-                finally
-                {
-                    SequenceTree.EndUpdate();
-                }
-            }
-        }
-
-        public void CollapseAndClear()
-        {
-            if (IsExpanded)
-                Collapse();
-            if (Nodes.Count > 0 && !(Nodes[0] is DummyNode))
-            {
-                Nodes.Clear();
-                Nodes.Add(new DummyNode());
-            }
-        }
-
-        /// <summary>
-        /// Called when children are updated during model changes.
-        /// </summary>
-        /// <param name="expandDefault">True if this type of node is expanded by default</param>
-        protected void OnUpdateChildren(bool expandDefault)
-        {
-            int countChildNodes = Nodes.Count;
-            // Only update children tree nodes if expanded or expanding by default and there are zero children now
-            UpdateChildren(IsExpanded || (expandDefault && countChildNodes == 0));
-            if (countChildNodes == 0 && Nodes.Count > 0 && expandDefault)
-                Expand();
-        }
-
-        protected abstract void UpdateChildren(bool materialize);
-
-        #region IChildPicker Members
-
-        public virtual bool CanShow { get { return true; } }
-
-        public void ShowPickList(Point location, bool okOnDeactivate)
-        {
-            Exception exception = null;
-            try
-            {
-<<<<<<< HEAD
-                using (PopupPickList popup =
-                    new PopupPickList(this, ChildHeading, okOnDeactivate) {Location = location})
-                {
-                    popup.ShowDialog();
-                }
-//                popup.Focus();
-=======
-                PopupPickList popup = new PopupPickList(this, ChildHeading, okOnDeactivate) { Location = location };
-                popup.Show(FormEx.GetParentForm(TreeView));
-                popup.Focus();
->>>>>>> b6167b52
-            }
-            // Catch exceptions that may be caused trying to read results information from SKYD file
-            catch (IOException x)
-            {
-                exception = x;
-            }
-            catch (UnauthorizedAccessException x)
-            {
-                exception = x;
-            }
-
-            if (exception != null)
-            {
-                MessageDlg.Show(Program.MainWindow, TextUtil.LineSeparate(Resources.SrmTreeNodeParent_ShowPickList_An_error_occurred_creating_options_, exception.Message));                
-            }
-        }
-
-        public abstract bool Filtered { get; set; }
-
-        public virtual string GetPickLabel(DocNode child)
-        {
-            return child.ToString();
-        }
-
-        public virtual bool DrawPickLabel(DocNode child, Graphics g, Rectangle bounds, ModFontHolder fonts, Color foreColor, Color backColor)
-        {
-            // Do nothing by default, and let the pick list render the label text
-            return false;
-        }
-
-        public abstract Image GetPickTypeImage(DocNode child);
-
-        public abstract Image GetPickPeakImage(DocNode child);
-
-        public abstract ITipProvider GetPickTip(DocNode child);
-
-        public abstract IEnumerable<DocNode> GetChoices(bool useFilter);
-
-        public virtual IEnumerable<DocNode> Chosen
-        {
-            get { return ChildDocNodes; }
-        }
-
-        protected void MergeChosen(IList<DocNode> choices, bool useFilter)
-        {
-            MergeChosen(choices, useFilter, node => node.Id);
-        }
-
-        protected void MergeChosen<TKey>(IList<DocNode> choices, bool useFilter,
-                                         Func<DocNode, TKey> keySelector)
-        {
-            // Store currently chosen items in a list
-            var listChosen = Chosen.ToList();
-            // Build a dictionary of them by node specific key type, with the
-            // locations where they are stored in the list of choices.  This has
-            // to be done carefully, because while auto-generated nodes will have
-            // unique keys, manually created nodes may not.
-            var dictChosen = new Dictionary<TKey, InsertNodeLocation>();
-            // And global indices of the chosen to avoid duplicating such manually created nodes
-            var dictChosenGlobalIndices = new Dictionary<int, InsertNodeLocation>();
-            foreach (var node in listChosen)
-            {
-                var nodeChosen = new InsertNodeLocation(node);
-                dictChosenGlobalIndices.Add(node.Id.GlobalIndex, nodeChosen);
-                var key = keySelector(node);
-                if (!dictChosen.ContainsKey(key))
-                    dictChosen.Add(key, nodeChosen);
-            }
-            
-            // Replace nodes in the choices list with matching nodes in the
-            // chosen list.
-            int insertedNodeCount = 0;
-            for (int i = 0; i < choices.Count; i++)
-            {
-                var choice = choices[i];
-                var key = keySelector(choice);
-                InsertNodeLocation nodeChosen;
-                if (dictChosenGlobalIndices.TryGetValue(choice.Id.GlobalIndex, out nodeChosen) ||
-                    dictChosen.TryGetValue(key, out nodeChosen))
-                {
-                    choices[i] = nodeChosen.InsertNode;
-                    nodeChosen.Location = i;
-                    insertedNodeCount++;
-                }
-            }
-
-            // If not all nodes were added, and this is not supposed to be a
-            // filtered set, add the remainig nodes to the list.
-            if (insertedNodeCount < listChosen.Count && !useFilter)
-            {
-                int iLast = listChosen.Count;
-                int iLastChoice = choices.Count;
-                for (int i = iLast - 1; i >= 0; i--)
-                {
-                    // If this item was not added to the list of choices,
-                    // continue until we find the next item that as.
-                    var nodeChosen = dictChosen[keySelector(listChosen[i])];
-                    if (nodeChosen.Location == -1)
-                        continue;
-
-                    // If the last item that was inserted into the list of choices
-                    // was not the item immediately preceding the current item,
-                    // loop until everything between the current item and the
-                    // last item gets inserted now.
-                    int iFirstChoice = nodeChosen.Location + 1;
-                    while (iLast - i > 1)
-                    {
-                        iLast--;
-                        var nodeInsert = listChosen[iLast];
-                        if (iFirstChoice < iLastChoice)
-                            iLastChoice = GetPickInsertIndex(nodeInsert, choices, iFirstChoice, iLastChoice);
-                        choices.Insert(iLastChoice, nodeInsert);
-                    }
-
-                    iLast = i;
-                    iLastChoice = nodeChosen.Location;
-                }
-                // Handle any remaining nodes at the head of the chosen list
-                while (iLast > 0)
-                {
-                    iLast--;
-                    var nodeInsert = listChosen[iLast];
-                    if (0 < iLastChoice)
-                        iLastChoice = GetPickInsertIndex(nodeInsert, choices, 0, iLastChoice);
-                    choices.Insert(iLastChoice, nodeInsert);
-                }
-            }
-        }
-
-        protected virtual int GetPickInsertIndex(DocNode node, IList<DocNode> choices, int iFirst, int iLast)
-        {
-            // By default insert into the first available location
-            return iFirst;
-        }
-
-        private sealed class InsertNodeLocation
-        {
-            public InsertNodeLocation(DocNode insertNode)
-            {
-                InsertNode = insertNode;
-                Location = -1;
-            }
-
-            public DocNode InsertNode { get; private set; }
-            public int Location { get; set; }
-        }
-
-        public abstract bool ShowAutoManageChildren { get; }
-
-        public bool AutoManageChildren
-        {
-            get { return ((DocNodeParent) Model).AutoManageChildren; }
-        }
-
-        public virtual string SynchSiblingsLabel
-        {
-            get { return null; }
-        }
-
-        public virtual bool IsSynchSiblings
-        {
-            get { return false; }
-            set { /* Ignore */  }
-        }
-
-        public void Pick(IEnumerable<DocNode> chosen, bool autoManageChildren, bool synchSiblings)
-        {
-            // Quick check to see if anything changed
-            var chosenNodes = chosen.ToArray();
-            if (Helpers.Equals(chosenNodes, Chosen) && AutoManageChildren == autoManageChildren && IsSynchSiblings == synchSiblings)
-                return;
-
-            SequenceTree.FirePickedChildren(this, new ChildPickedList(chosenNodes, autoManageChildren), synchSiblings);
-
-            // Make sure this node is open to show changes
-            Expand();
-        }
-
-        #endregion
-
-        /// <summary>
-        /// Creates a corresponding <see cref="TreeNode"/> for a new <see cref="DocNode"/>.
-        /// The function returns the tree node with any necessary child nodes.  Typically,
-        /// this happens as a result of a recursive call to <see cref="SrmTreeNodeParent.UpdateNodes{TNode}"/>
-        /// from an override of <see cref="SrmTreeNode.OnModelChanged"/>.
-        /// </summary>
-        /// <typeparam name="TNode">Type of tree node to create</typeparam>
-        /// <param name="tree">The <see cref="SequenceTree"/> instance which will contain the node</param>
-        /// <param name="nodeDoc">The <see cref="DocNode"/> for which a tree node is required</param>
-        /// <returns>A new tree node</returns>
-        public delegate TNode CreateTreeNode<out TNode>(SequenceTree tree, DocNode nodeDoc)
-            where TNode : SrmTreeNode;
-
-        /// <summary>
-        /// Performs the bulk of the real work for synchronizing the <see cref="SequenceTree"/>
-        /// tree node structure with <see cref="SrmDocument"/> model.
-        /// </summary>
-        /// <typeparam name="TNode">Type of tree node in the supplied list</typeparam>
-        /// <param name="tree">The <see cref="SequenceTree"/> instance that contains the nodes</param>
-        /// <param name="treeNodes">A raw tree node collection from <see cref="TreeView"/></param>
-        /// <param name="docNodes">List of <see cref="DocNode"/> objects the node collection should be updated to match</param>
-        /// <param name="materialize">True forces doc nodes to materialize into tree node,
-        ///     false allows a dummy node to be used, if appropriate</param>
-        /// <param name="create">Node creation function used to supply tree nodes for new doc nodes</param>
-        /// <param name="changeAll"></param>
-        public static void UpdateNodes<TNode>(SequenceTree tree, TreeNodeCollection treeNodes,
-                IList<DocNode> docNodes, bool materialize, CreateTreeNode<TNode> create, bool changeAll = false)
-            where TNode : SrmTreeNode
-        {
-            // This code is highly optimized to make as few modifications to the
-            // tree as possible, as they can have negative impact on the selection.
-
-            // First short-cut all the complexity, if the end result will be an
-            // empty list.  This is way faster at removing all the proteins in the
-            // File/New case.
-            if (docNodes.Count == 0 || changeAll)
-            {
-                for (int iNode = treeNodes.Count - 1; iNode >= 0; iNode--)
-                {
-                    TreeNode nodeTree = treeNodes[iNode];
-                    if (nodeTree is SrmTreeNode || nodeTree is DummyNode)
-                        treeNodes.RemoveAt(iNode);
-                }
-            }
-            else if (!materialize)
-            {
-                // Avoid updating a lot of nodes just because a parent tree node was opened
-                if (docNodes.Count > 1000)
-                    treeNodes.Clear();
-                if (treeNodes.Count == 0)
-                    treeNodes.Add(new DummyNode());
-                if (treeNodes[0] is DummyNode)
-                    return;
-            }
-            else if (treeNodes.Count > 0 && treeNodes[0] is DummyNode)
-            {
-                treeNodes.RemoveAt(0);
-            }
-
-            DocNode nodeDoc = null;
-
-            // Keep remaining tree nodes into a map by the identity global index.
-            Dictionary<int, TNode> remaining = new Dictionary<int, TNode>();
-
-            // Enumerate as many tree nodes as possible that have either an
-            // exact reference match with its corresponding DocNode in the list, or an
-            // identity match with its corresponding DocNode.
-            int i = 0;
-
-            // Keep track of whether selected node changes
-            bool selChanged = false;
-            TreeNode nodeSel = tree.SelectedNode;
-
-            do
-            {
-                // Match as many document nodes to existing tree nodes as possible.
-                int count = Math.Min(docNodes.Count, treeNodes.Count);
-                while (i < count)
-                {
-                    nodeDoc = docNodes[i];
-                    TNode nodeTree = treeNodes[i] as TNode;
-                    if (nodeTree == null)
-                        break;
-                    if (!ReferenceEquals(nodeTree.Model, nodeDoc))
-                    {
-                        if (ReferenceEquals(nodeTree.Model.Id, nodeDoc.Id) ||
-                            ReferenceEquals(nodeTree.Model.Id, nodeDoc.ReplacedId)) // Node was replaced by a different Id, but should not change selection
-                        {
-                            nodeTree.Model = nodeDoc;
-                            selChanged = ReferenceEquals(nodeTree, nodeSel);
-                        }
-                        else
-                        {
-                            // If no usable equality, and not in the map of nodes already
-                            // removed, then this loop cannot continue.
-                            if (!remaining.TryGetValue(nodeDoc.Id.GlobalIndex, out nodeTree))
-                                break;
-
-                            // Found node with the same ID, so replace its doc node, if not
-                            // reference equal to the one looked up.
-                            if (!ReferenceEquals(nodeTree.Model, nodeDoc))
-                            {
-                                nodeTree.Model = nodeDoc;
-                                selChanged = ReferenceEquals(nodeTree, nodeSel);
-                            }
-                            treeNodes.Insert(i, nodeTree);
-                        }
-                    }
-                    i++;
-                }
-
-                // Add unmatched nodes to a map by GlobalIndex, until the next
-                // document node is encountered, or all remaining nodes have been
-                // added.
-                Dictionary<int, TNode> remove = new Dictionary<int, TNode>();
-                for (int iRemove = i; iRemove < treeNodes.Count; iRemove++)
-                {
-                    TNode nodeTree = treeNodes[iRemove] as TNode;
-                    if (nodeTree == null)
-                        break;
-                    // Stop removing, if the next node in the document is encountered.
-                    if (nodeDoc != null && ReferenceEquals(nodeTree.Model.Id, nodeDoc.Id))
-                        break;
-
-                    remove.Add(nodeTree.Model.Id.GlobalIndex, nodeTree);
-                    remaining.Add(nodeTree.Model.Id.GlobalIndex, nodeTree);
-                }
-
-                // Remove the newly mapped children from the tree itself for now.
-                foreach (TNode node in remove.Values)
-                    node.Remove();
-            }
-            // Loop, if not all tree nodes have been removed or matched.
-            while (i < treeNodes.Count && treeNodes[i] is TNode);
-
-
-            // Enumerate remaining DocNodes adding to the tree either corresponding
-            // TreeNodes from the map, or creating new TreeNodes as necessary.
-            for (; i < docNodes.Count; i++)
-            {
-                nodeDoc = docNodes[i];
-                TNode nodeTree;
-                if (!remaining.TryGetValue(nodeDoc.Id.GlobalIndex, out nodeTree))
-                {
-                    nodeTree = create(tree, nodeDoc);
-                    treeNodes.Insert(i, nodeTree);
-                }
-                else
-                {
-                    // Insert first, or node icons may not update correctly for a tree node with no tree
-                    treeNodes.Insert(i, nodeTree);
-                    if (!ReferenceEquals(nodeTree.Model, nodeDoc)) 
-                        nodeTree.Model = nodeDoc;
-                }
-                // Best replicate display, requires that the node have correct
-                // parenting, before the text and icons can be set correctly.
-                // So, force a model change to update those values.
-                if (tree.ShowReplicate == ReplicateDisplay.best)
-                    nodeTree.Model = nodeDoc;
-            }
-
-            if (selChanged)
-                tree.FireSelectedNodeChanged();
-            else
-                tree.SelectedNode = nodeSel;
-        }
-    }
-
-    /// <summary>
-    /// Implement to cause a <see cref="SequenceTree"/> to enable the mouse over
-    /// and click user interface for the <see cref="PopupPickList"/>.
-    /// </summary>
-    public interface IShowPicker
-    {
-        /// <summary>
-        /// Return false to disable child picking on the implementing node
-        /// depending on application state.
-        /// </summary>
-        bool CanShow { get; }
-
-        /// <summary>
-        /// Initialize and show a <see cref="PopupPickList"/> at the specified location,
-        /// containing appropriate choices for the implementing node.
-        /// </summary>
-        /// <param name="location">Location to show the popup</param>
-        /// <param name="okOnDeactivate">Causes OnOk when the form is deactivated when true</param>
-        void ShowPickList(Point location, bool okOnDeactivate);
-
-        /// <summary>
-        /// Property to determine whether the picker is showing a filtered list
-        /// or not.  This determines the state of a button in the picker, and
-        /// will get set/unset when the user clicks on the button.
-        /// </summary>
-        bool Filtered { get; set; }
-    }
-
-    /// <summary>
-    /// Implement to support the <see cref="PopupPickList"/> user interface for
-    /// picking children of a <see cref="SrmTreeNode"/>.
-    /// </summary>
-    public interface IChildPicker : IShowPicker
-    {
-        /// <summary>
-        /// Return the complete list of possible children for this node.
-        /// 
-        /// Any type of object may be returned, as long as it is sufficiently informative
-        /// to be used in updating the child list when passed to the <see cref="Pick"/>
-        /// function when the user okays the <see cref="PopupPickList"/>.
-        /// </summary>
-        /// <returns>All possible children for the implementing node.</returns>
-        IEnumerable<DocNode> GetChoices(bool useFilter);
-
-        /// <summary>
-        /// A list of currently chose children expressed with objects that support
-        /// content equality with the list returned from <see cref="GetChoices"/>,
-        /// since this is how the <see cref="PopupPickList"/> sets its checkboxes.
-        /// </summary>
-        IEnumerable<DocNode> Chosen { get; }
-
-        /// <summary>
-        /// Given an object used to queue cration of a new child node, return
-        /// a label to show in the <see cref="PopupPickList"/> check list.
-        /// </summary>
-        /// <param name="child">One of the objects returned from <see cref="GetChoices"/></param>
-        /// <returns>A string label to display to the user</returns>
-        string GetPickLabel(DocNode child);
-
-        /// <summary>
-        /// Allows the child pricker to draw the labels for the children in the
-        /// popup pick list.
-        /// </summary>
-        /// <param name="child">Item to draw</param>
-        /// <param name="g"><see cref="Graphics"/> object to draw in</param>
-        /// <param name="bounds">Rectangle to draw in</param>
-        /// <param name="fonts">Base font to use for text</param>
-        /// <param name="foreColor">Text color</param>
-        /// <param name="backColor">Background color</param>
-        /// <returns>true if custom drawing was performed, false otherise</returns>
-        bool DrawPickLabel(DocNode child, Graphics g, Rectangle bounds, ModFontHolder fonts, Color foreColor, Color backColor);
-
-        /// <summary>
-        /// Gets the type image that will be displayed in the sequence tree, if
-        /// a given node is picked.
-        /// </summary>
-        /// <param name="child">Item for which image is requested</param>
-        /// <returns>An image to display beside the pick label</returns>
-        Image GetPickTypeImage(DocNode child);
-
-        /// <summary>
-        /// Gets the peak image that will be displayed in the sequence tree, if
-        /// a given node is picked.
-        /// </summary>
-        /// <param name="child">Item for which image is requested</param>
-        /// <returns>An image to display beside the pick label</returns>
-        Image GetPickPeakImage(DocNode child);
-
-        /// <summary>
-        /// Gets a <see cref="ITipProvider"/> for a specific child.
-        /// </summary>
-        /// <param name="child">The child for which a tip is requested</param>
-        /// <returns>A tip provider that can be used to show a tip about the child</returns>
-        ITipProvider GetPickTip(DocNode child);        
-
-        /// <summary>
-        /// The implementing node is required to update the child list of its underlying
-        /// <see cref="DocNode"/>, which will in turn cause the tree to update.
-        /// </summary>
-        /// <param name="chosen">List of objects supplied by <see cref="GetChoices"/> that the user left checked</param>
-        /// <param name="autoManageChildren">True if the auto-manage bit should also be set</param>
-        /// <param name="synchSiblings">True if siblings of this node should be synchronized with it</param>
-        void Pick(IEnumerable<DocNode> chosen, bool autoManageChildren, bool synchSiblings);
-
-        /// <summary>
-        /// Whether to show the checkbox that controls whether children will be automatically added
-        /// or removed if Skyline settings are changed in the future.
-        /// </summary>
-        bool ShowAutoManageChildren { get; }
-
-        /// <summary>
-        /// True if the parent object has auot-manage set.
-        /// </summary>
-        bool AutoManageChildren { get; }
-
-        /// <summary>
-        /// The label to show the user for the synchronize checkbox, or null if the checkbox
-        /// should not be shown.
-        /// </summary>
-        string SynchSiblingsLabel { get; }
-
-        /// <summary>
-        /// True if the synchronize checkbox should be on when the pick list is shown.
-        /// </summary>
-        bool IsSynchSiblings { get; set; }
-    }
-
-    /// <summary>
-    /// Event arguments when new child set picked.
-    /// </summary>
-    public class PickedChildrenEventArgs : EventArgs
-    {
-        public PickedChildrenEventArgs(SrmTreeNodeParent node, IPickedList pickedList, bool synchSiblings)
-        {
-            Node = node;
-            PickedList = pickedList;
-            IsSynchSiblings = synchSiblings;
-        }
-
-        public SrmTreeNodeParent Node { get; private set; }
-        public IPickedList PickedList { get; private set; }
-        public bool IsSynchSiblings { get; private set; }
-    }
-
-    /// <summary>
-    /// .
-    /// </summary>
-    internal class ChildPickedList : IPickedList
-    {
-        public ChildPickedList(IEnumerable<DocNode> picked, bool autoManageChildren)
-        {
-            Chosen = picked;
-            AutoManageChildren = autoManageChildren;
-        }
-
-        public IEnumerable<DocNode> Chosen { get; private set; }
-        public bool AutoManageChildren { get; private set; }
-    }
-
-    /// <summary>
-    /// Implement to provide custom tool tips for a <see cref="SrmTreeNode"/>.
-    /// </summary>
-    public interface ITipProvider
-    {
-        /// <summary>
-        /// Return false to disable tips on the implementing node depending
-        /// on application state.
-        /// </summary>
-        bool HasTip { get; }
-
-        /// <summary>
-        /// In the process of showing a custom tip, this function is called
-        /// multiple times. First, it is called with <see cref="draw"/> set to false,
-        /// and a maximum size allowable for the tip client area. The implementing code
-        /// is expected to return a desired size for the tip client area.  The caller
-        /// may call as many times as necessary with <see cref="draw"/> set to false
-        /// in order to negotiate a tip size.  The implementation must not actually
-        /// draw on the <see cref="Graphics"/> supplied in these cases.
-        /// 
-        /// Finally, the method will be called once with <see cref="draw"/> set to true
-        /// and a maximum size.  The implementation must then use the <see cref="Graphics"/>
-        /// supplied to draw its tip with origin (0,0) and within the maximum size.
-        /// </summary>
-        /// <param name="g">Graphics to use for measuring or drawing the tip</param>
-        /// <param name="sizeMax">Maximum size within which the tip must fit</param>
-        /// <param name="draw">True if the implementation should paint, or false if it should measure</param>
-        /// <returns>The best size for the tip that fits within the maximum specified</returns>
-        Size RenderTip(Graphics g, Size sizeMax, bool draw);
-    }
-
-    /// <summary>
-    /// Implement to enable a control to display tool tips.
-    /// </summary>
-    public interface ITipDisplayer
-    {
-        /// <summary>
-        /// Gets the bounds of the control in which the tip is displayed.
-        /// </summary>
-        Rectangle ScreenRect { get; }
-
-        /// <summary>
-        /// Indicates if the tip should be displayed.
-        /// </summary>
-        bool AllowDisplayTip { get; }
-
-        /// <summary>
-        /// Gets the screen coordinates of the given rectangle, 
-        /// which in this case is the node whose tip we are displaying.
-        /// </summary>
-        Rectangle RectToScreen(Rectangle r);
-    }
-
-    public class NodeTip : CustomTip
-    {
-        public static string FontFace { get { return "Arial"; } } // Not L10N
-        public static float FontSize { get { return 8f; } }
-
-        private ITipProvider _tipProvider;
-        private readonly ITipDisplayer _tipDisplayer;
-        private Rectangle _rectItem;
-        private Timer _timer;
-        private readonly MoveThreshold _moveThreshold = new MoveThreshold(5, 5);
-
-        private const int NODE_SPACE_Y = 5;
-
-        public NodeTip(ITipDisplayer tipDisplayer)
-        {
-            _timer = new Timer { Interval = 500 };
-            _timer.Tick += Timer_Tick;
-            _tipDisplayer = tipDisplayer;
-        }
-
-        protected override void Dispose(bool disposing)
-        {
-            if (_timer != null)
-            {
-                _timer.Dispose();
-                _timer = null;
-            }
-            base.Dispose(disposing);
-        }
-
-        public void HideTip()
-        {
-            SetTipProvider(null, new Rectangle(), new Point());
-        }
-
-        public void SetTipProvider(ITipProvider tipProvider, Rectangle rectItem, Point cursorPos)
-        {
-            if (!_moveThreshold.Moved(cursorPos)) 
-                return;
-            _timer.Stop();
-            if (Visible)
-            {
-                AnimateMode animate = (Y < _rectItem.Y ?
-                AnimateMode.SlideTopToBottom : AnimateMode.SlideBottomToTop);
-                HideAnimate(animate);
-            }
-            _tipProvider = tipProvider;
-            _rectItem = _tipDisplayer.RectToScreen(rectItem);
-            _moveThreshold.Location = cursorPos;
-            if (tipProvider != null)
-                _timer.Start();
-        }
-
-        public override void OnPaint(PaintEventArgs e)
-        {
-            base.OnPaint(e);
-
-            if (_tipProvider != null)
-            {
-                // Render in unrestricted size, since current algorithms may
-                // not render completely, if given exactly the ClientSize.
-                _tipProvider.RenderTip(e.Graphics, ClientSize, true);
-            }
-        }
-
-        private void Timer_Tick(Object sender, EventArgs e)
-        {
-            _timer.Stop();
-            if (_tipDisplayer == null || !_tipDisplayer.AllowDisplayTip)
-                return;
-
-            Rectangle rectScreen = _tipDisplayer.ScreenRect;
-            AnimateMode animate = AnimateMode.SlideTopToBottom;
-
-            using (Bitmap bitmap1 = new Bitmap(1, 1, PixelFormat.Format32bppArgb))
-            {
-                using (Graphics g = Graphics.FromImage(bitmap1))
-                {
-                    Size size = _tipProvider.RenderTip(g, rectScreen.Size, false);
-                    int yPos = _rectItem.Y + _rectItem.Height + NODE_SPACE_Y;
-                    if (yPos + size.Height > rectScreen.Bottom)
-                    {
-                        if (rectScreen.Bottom - yPos > _rectItem.Top - NODE_SPACE_Y - rectScreen.Top)
-                        {
-                            size.Height = rectScreen.Bottom - yPos;
-
-                            // Recalc size based to fit into restricted area.
-                            size = _tipProvider.RenderTip(g, size, false);
-                        }
-                        else
-                        {
-                            yPos = _rectItem.Top - NODE_SPACE_Y;
-                            if (yPos - size.Height < rectScreen.Top)
-                            {
-                                size.Height = yPos - rectScreen.Top;
-
-                                // Recalc size based to fit into restricted area.
-                                size = _tipProvider.RenderTip(g, size, false);
-                            }
-                            yPos -= size.Height;
-                            animate = AnimateMode.SlideBottomToTop;
-                        }
-                    }
-                    Location = new Point(_rectItem.X, yPos);
-                    ClientSize = size;
-                }
-            }
-
-            ShowAnimate(X, Y, animate);
-        }
-    }
-
-    internal class RenderTools : IDisposable
-    {
-        bool _disposed;
-
-        public RenderTools()
-        {
-            FontNormal = new Font(NodeTip.FontFace, NodeTip.FontSize);
-            FontBold = new Font(NodeTip.FontFace, NodeTip.FontSize, FontStyle.Bold);
-            BrushNormal = Brushes.Black;
-            BrushChoice = BrushNormal;
-            BrushChosen = Brushes.Blue;
-            BrushSelected = Brushes.Red;
-        }
-
-        public Font FontNormal { get; private set; }
-        public Font FontBold { get; private set; }
-        public Brush BrushNormal { get; private set; }
-        public Brush BrushChoice { get; private set; }
-        public Brush BrushChosen { get; private set; }
-        public Brush BrushSelected { get; private set; }
-
-        #region IDisposable Members
-
-        public void Dispose()
-        {
-            if (!_disposed)
-            {
-                if (FontNormal != null)
-                    FontNormal.Dispose();
-                if (FontBold != null)
-                    FontBold.Dispose();
-                _disposed = true;
-            }
-        }
-
-        #endregion
-    }
-
-    internal class TableDesc : List<RowDesc>
-    {
-        public const int COL_SPACING = 2;
-        public const int TABLE_SPACING = 6;
-
-        public void AddDetailRow(string name, string value, RenderTools rt)
-        {
-            var row = new RowDesc
-                {
-                    new CellDesc(name, rt) { Font = rt.FontBold },
-                    new CellDesc(value, rt)
-                };
-            row.ColumnSpacing = COL_SPACING;
-            Add(row);
-        }
-
-        private const string X80 =
-        "XXXXXXXXXXXXXXXXXXXXXXXXXXXXXXXXXXXXXXXXXXXXXXXXXXXXXXXXXXXXXXXXXXXXXXXXXXXXXXXX"; // Not L10N
-
-        /// <summary>
-        /// Adds a text column a with potential line wrap.
-        /// </summary>
-        /// <param name="g">The graphics object in which the text will be rendered</param>
-        /// <param name="name">Field name</param>
-        /// <param name="value">Field value text</param>
-        /// <param name="rt">Rendering tools used to render the text</param>
-        /// <returns>True if the text was multi-line</returns>
-        public bool AddDetailRowLineWrap(Graphics g, string name, string value, RenderTools rt)
-        {
-            SizeF sizeX80 = g.MeasureString(X80, rt.FontNormal);
-            float widthLine = sizeX80.Width;
-            var words = value.Split(TextUtil.SEPARATOR_SPACE);
-            string line = string.Empty;
-            bool firstRow = true;
-            // This is a little bit strange, but it works.  Because the split call
-            // splits only on spaces, newlines are preserved, and MeasureString will
-            // account for them.  So, only when a line gets too long will it be wrapped
-            // by creating a new row.  This does mean, however, that firstRow is not
-            // a valid indicator on its own of whether the text is multi-line.
-            foreach (string word in words)
-            {
-                if (g.MeasureString(TextUtil.SpaceSeparate(line + word,string.Empty), rt.FontNormal).Width > widthLine)
-                {
-                    AddDetailRow(firstRow ? name : string.Empty, line, rt);
-                    line = string.Empty;
-                    firstRow = false;
-                }
-                line += word + TextUtil.SEPARATOR_SPACE;
-            }
-            AddDetailRow(firstRow ? name : string.Empty, line, rt);
-            // The text is multi-line if either it required wrapping to multiple rows,
-            // or it contains new-line characters.
-            return !firstRow || value.Contains('\n'); // Not L10N
-        }
-
-        public SizeF CalcDimensions(Graphics g)
-        {
-            SizeF size = new SizeF(0, 0);
-            List<float> colWidths = new List<float>();
-
-            foreach (RowDesc row in this)
-            {
-                float heightMax = 0f;
-
-                row.CalcDimensions(g);
-                for (int i = 0; i < row.Count; i++)
-                {
-                    if (i == colWidths.Count)
-                        colWidths.Add(0f);
-                    SizeF sizeCell = row[i].SizeF;
-                    colWidths[i] = Math.Max(colWidths[i], sizeCell.Width);
-                    // Add spacing, if this is not the last column
-                    colWidths[i] += i < row.Count - 1 ? row.ColumnSpacing : 1;
-                    heightMax = Math.Max(heightMax, sizeCell.Height);
-                }
-
-                // Reset the heights all to the same value
-                foreach (CellDesc cell in row)
-                    cell.Height = heightMax;
-
-                size.Height += heightMax;
-            }
-
-            foreach (RowDesc row in this)
-            {
-                // Reset widths for each column to the same value
-                for (int i = 0; i < row.Count; i++)
-                    row[i].Width = colWidths[i];
-            }
-
-            // Total the widths used.
-            foreach (float width in colWidths)
-                size.Width += width;
-
-            return size;
-        }
-
-        public void Draw(Graphics g)
-        {
-            StringFormat sf = new StringFormat();
-            float y = 0f;
-            foreach (RowDesc row in this)
-            {
-                float x = 0f;
-                foreach (CellDesc cell in row)
-                {
-                    sf.Alignment = cell.Align;
-                    sf.LineAlignment = StringAlignment.Near;
-                    RectangleF rect = new RectangleF(x, y, cell.Width, cell.Height);
-                    Font font = cell.Font;
-                    Brush brush = cell.Brush;
-                    g.DrawString(cell.Text, font, brush, rect, sf);
-                    x += cell.Width;
-                }
-                y += row[0].Height;
-            }
-        }
-    }
-
-    internal class RowDesc : List<CellDesc>
-    {
-        public int ColumnSpacing { get; set; }
-
-        public void CalcDimensions(Graphics g)
-        {
-            foreach (CellDesc cell in this)
-                cell.SizeF = g.MeasureString(cell.Text, cell.Font);
-        }        
-    }
-
-    internal class CellDesc
-    {
-        private SizeF _sizeF;
-
-        public CellDesc(string text, RenderTools rt)
-        {
-            Text = text;
-            Align = StringAlignment.Near;
-            Font = rt.FontNormal;
-            Brush = rt.BrushNormal;
-        }
-
-        public string Text { get; set; }
-        public Font Font { get; set; }
-        public Brush Brush { get; set; }
-        public StringAlignment Align { get; set; }
-        public SizeF SizeF
-        {
-            get { return _sizeF; }
-            set { _sizeF = value; }
-        }
-        public float Width
-        {
-            get { return _sizeF.Width; }
-            set { _sizeF.Width = value; }
-        }
-        public float Height
-        {
-            get { return _sizeF.Height; }
-            set { _sizeF.Height = value; }
-        }
-    }
-
-    public class DisplaySettings
-    {
-        public const int RATIO_INDEX_GLOBAL_STANDARDS = -2;
-
-        internal readonly bool _showBestReplicate;
-        internal readonly int _resultsIndex;
-
-        public DisplaySettings(PeptideDocNode nodePep, bool showBestReplicate, int resultsIndex, int ratioIndex)
-        {
-            _showBestReplicate = showBestReplicate;
-            _resultsIndex = resultsIndex;
-            RatioIndex = ratioIndex;
-            NodePep = nodePep;
-        }
-         
-        public DisplaySettings(DisplaySettings settings, PeptideDocNode nodePep) 
-        {
-            _showBestReplicate = settings._showBestReplicate;
-            _resultsIndex = settings._resultsIndex;
-            RatioIndex = settings.RatioIndex;
-            NodePep = nodePep;
-        }
-
-        public PeptideDocNode NodePep { get; private set; }
-
-        public int Index
-        {
-            get
-            {
-                return _showBestReplicate && NodePep != null && NodePep.BestResult != -1 ? NodePep.BestResult : _resultsIndex;
-            }
-        }
-
-        public int RatioIndex { get; private set; }
-    }
-}
+﻿/*
+ * Original author: Brendan MacLean <brendanx .at. u.washington.edu>,
+ *                  MacCoss Lab, Department of Genome Sciences, UW
+ *
+ * Copyright 2009 University of Washington - Seattle, WA
+ * 
+ * Licensed under the Apache License, Version 2.0 (the "License");
+ * you may not use this file except in compliance with the License.
+ * You may obtain a copy of the License at
+ *
+ *     http://www.apache.org/licenses/LICENSE-2.0
+ *
+ * Unless required by applicable law or agreed to in writing, software
+ * distributed under the License is distributed on an "AS IS" BASIS,
+ * WITHOUT WARRANTIES OR CONDITIONS OF ANY KIND, either express or implied.
+ * See the License for the specific language governing permissions and
+ * limitations under the License.
+ */
+using System;
+using System.Collections.Generic;
+using System.Drawing;
+using System.IO;
+using System.Linq;
+using System.Windows.Forms;
+using System.Drawing.Imaging;
+using pwiz.Skyline.Alerts;
+using pwiz.Skyline.Model;
+using pwiz.Skyline.Model.DocSettings;
+using pwiz.Skyline.Properties;
+using pwiz.Skyline.Util;
+using pwiz.Skyline.Util.Extensions;
+
+namespace pwiz.Skyline.Controls.SeqNode
+{
+    /// <summary>
+    /// Dummy <see cref="TreeNode"/> used to cause the <see cref="SequenceTree"/>
+    /// to show the expand indicator without actually creating all the
+    /// child nodes.
+    /// </summary>
+    public class DummyNode : TreeNodeMS
+    {        
+    }
+
+    public class EmptyNode : TreeNodeMS
+    {
+        public const string TEXT_EMPTY = "                 "; // Not L10N
+
+        public EmptyNode(): base(TEXT_EMPTY)
+        {
+        }
+    }
+
+    /// <summary>
+    /// Base class for all tree node to document node mapping in the <see cref="SequenceTree"/>.
+    /// </summary>
+    public abstract class SrmTreeNode : TreeNodeMS, IClipboardDataProvider, ITipProvider
+    {
+        private const int ANNOTATION_WIDTH = 5;
+
+        /// <summary>
+        /// This must be present to support node updating before the
+        /// node is inserted into the tree view, and the TreeView property
+        /// is set.
+        /// </summary>
+        private readonly SequenceTree _sequenceTree;
+
+        protected SrmTreeNode(SequenceTree tree, DocNode model)
+        {
+            _sequenceTree = tree;
+
+            Assume.IsNotNull(model);
+
+            Model = model;
+        }
+
+        public abstract string Heading { get; }
+
+        public DocNode Model
+        {
+            get { return (DocNode) Tag; }
+
+            set
+            {
+                Tag = value;
+                OnModelChanged();
+            }
+        }
+
+        public void UpdateState()
+        {
+            OnModelChanged();            
+        }
+
+        /// <summary>
+        /// Returns a typed reference to the owning <see cref="SequenceTree"/>.
+        /// </summary>
+        public SequenceTree SequenceTree { get { return _sequenceTree; } }
+
+        /// <summary>
+        /// Shortcut read-only property to the underlying <see cref="SrmDocument"/>.  This
+        /// is the actual document, and may be more recent what the user is seeing
+        /// in the tree at the time this property is accessed.
+        /// 
+        /// All modification must be applied to the current document, or produce
+        /// an error, if it has been modified to the point where the information in
+        /// the UI is insufficient to complete the action.
+        /// </summary>
+        public SrmDocument Document { get { return SequenceTree.Document; } }
+
+        /// <summary>
+        /// Shortcut read-only property to the document settings.  Because the underlying
+        /// document may be replaced as the current document between calls, this
+        /// property should only be used when the document itself is not required.
+        /// 
+        /// Otherwise, the document should be requested once, and the settings taken
+        /// from that reference to the document.
+        /// </summary>
+        public SrmSettings DocSettings { get { return Document.Settings; } }
+
+        /// <summary>
+        /// Returns a typed reference to the parent <see cref="SrmTreeNodeParent"/> of this node.
+        /// </summary>
+        public SrmTreeNodeParent SrmParent { get { return (SrmTreeNodeParent) Parent; } }
+
+        /// <summary>
+        /// Returns the start node, or an ancestor, if it is of a given type.
+        /// </summary>
+        /// <typeparam name="TNode">The type to look for</typeparam>
+        /// <returns>The selected node or ancestor of the desired type</returns>
+        public TNode GetNodeOfType<TNode>()
+            where TNode : TreeNode
+        {
+            for (TreeNode node = this; node != null; node = node.Parent)
+            {
+                if (node is TNode)
+                    return (TNode)node;
+            }
+            return null;
+        }
+
+        /// <summary>
+        /// Returns an <see cref="IdentityPath"/> to this node, suitable for use
+        /// in modifying the node through a reference to its <see cref="SrmDocument"/>,
+        /// or for saving as an in memory reference to a tree selection.
+        /// </summary>
+        /// <returns></returns>
+        public IdentityPath Path
+        {
+            get { return new IdentityPath(GetPath(new Stack<Identity>())); }
+        }
+
+        public static IdentityPath GetSafePath(SrmTreeNode node)
+        {
+            return (node == null ? IdentityPath.ROOT : node.Path);
+        }
+
+        /// <summary>
+        /// Override to handle changes to the underlying document node, performing
+        /// tasks such as updating the node icon, label text, and children.
+        /// </summary>
+        protected virtual void OnModelChanged()
+        {            
+        }
+
+        /// <summary>
+        /// Recursive call used to support the public method <see cref="GetPath"/>.
+        /// Pushes the identity of the current node onto the path, and calls parent.
+        /// </summary>
+        /// <param name="path">A stack of children seen so far</param>
+        /// <returns>The final path to the originating node</returns>
+        protected virtual Stack<Identity> GetPath(Stack<Identity> path)
+        {
+            // Add this node to the end of the path
+            path.Push(Model.Id);
+            // If no parents, then the path is complete
+            if (Parent == null)
+                return path;
+            // Add parent nodes
+            return SrmParent.GetPath(path);
+        }
+
+        public override void DrawNodeCustom(Graphics g, int rightEdge)
+        {
+            base.DrawNodeCustom(g, rightEdge);
+
+            // Draw color rectangle for a peptide if multiple peptides are selected.
+            if (Settings.Default.AllowMultiplePeptideSelection && Document.Settings.HasResults &&
+                (IsInSelection || (Parent != null && ((TreeNodeMS)Parent).IsInSelection)))
+            {
+                var color = ChromColor;
+                if (color.HasValue)
+                {
+                    // No color if this is the only selected peptide.
+                    bool multiSelect = false;
+                    foreach (var node in TreeViewMS.SelectedNodes)
+                    {
+                        if ((node is PeptideTreeNode && !ReferenceEquals(node, this)) ||
+                            node is PeptideGroupTreeNode)
+                        {
+                            multiSelect = true;
+                            break;
+                        }
+                    }
+                    if (multiSelect)
+                    {
+                        // Draw the peptide color rectangle: white background to erase text underneath,
+                        // black border, and the peptide color in the interior.
+                        const int imgWidth = TreeViewMS.IMG_WIDTH, imgHeight = TreeViewMS.IMG_WIDTH;
+                        const int colorRectWidth = imgWidth;
+                        const int colorRectHeight = imgHeight;
+                        rightEdge -= imgWidth + 3;
+                        int top = BoundsMS.Top + (BoundsMS.Height - imgHeight) / 2;
+                        var backgroundRect = new Rectangle(rightEdge - 2, top, colorRectWidth + 7, colorRectHeight);
+                        g.FillRectangle(Brushes.White, backgroundRect);
+                        var colorRect = new Rectangle(rightEdge, top, colorRectWidth - 2, colorRectHeight - 3);
+                        g.FillRectangle(new SolidBrush(color.Value), colorRect);
+
+                        // Draw red outline around selected peptide if the tree isn't focused.
+                        if (IsSelected && !TreeView.Focused)
+                        {
+                            var bounds = BoundsMS;
+                            bounds.Width--;
+                            bounds.Height--;
+                            g.DrawRectangle(new Pen(Color.Red), bounds);
+                        }
+                    }
+                }
+            }
+        }
+
+        public virtual Color? ChromColor
+        {
+            get { return null; }
+        }
+
+        protected override void DrawTextMS(Graphics g)
+        {
+            base.DrawTextMS(g);
+            
+            DrawAnnotationIndicator(g);
+        }
+
+        protected void DrawAnnotationIndicator(Graphics g)
+        {
+            if (!Model.Annotations.IsEmpty)
+            {
+                var bounds = BoundsMS;
+                int zoomFactor = 0;
+                if (Equals(Settings.Default.TextZoom, TreeViewMS.LRG_TEXT_FACTOR))
+                    zoomFactor = 1;
+                if (Equals(Settings.Default.TextZoom, TreeViewMS.XLRG_TEXT_FACTOR))
+                    zoomFactor = 2;
+                g.FillPolygon(Model.Annotations.ColorBrush, new[]
+                    {
+                        new Point(bounds.Right, bounds.Top),
+                        new Point(bounds.Right - (ANNOTATION_WIDTH + zoomFactor), bounds.Top),
+                        new Point(bounds.Right, bounds.Top + ANNOTATION_WIDTH + zoomFactor)
+                    });
+            }
+        }
+
+        public bool ShowAnnotationTipOnly { get; set; }
+
+        public virtual bool HasTip
+        {
+            get { return !Model.Annotations.IsEmpty; }
+        }
+
+        public virtual Size RenderTip(Graphics g, Size sizeMax, bool draw)
+        {
+            var table = new TableDesc();
+            using (RenderTools rt = new RenderTools())
+            {
+                bool lastMultiLine = false;
+                var annotations = Model.Annotations;
+                if (!String.IsNullOrEmpty(annotations.Note))
+                {
+                    lastMultiLine = table.AddDetailRowLineWrap(g, Resources.SrmTreeNode_RenderTip_Note, annotations.Note, rt); 
+                    // L10N: I'm not completely sure if the user will see this, but in AddDetailRowLineWrap it seems like
+                        // the function displays the values.
+                }
+                foreach (var annotation in annotations.ListAnnotations())
+                {
+                    string annotationName = annotation.Key;
+                    var annotationValue = annotation.Value;
+                    var def = Document.Settings.DataSettings.AnnotationDefs.FirstOrDefault(annotationDef => 
+                        Equals(annotationDef.Name, annotationName));
+                    if (def == null)
+                    {
+                        // This should not be possible, but it has happened.  Rather than cause an unhandled
+                        // exception, just guess that anything where the annotation name and value are equal
+                        // is a True/False type set to True, and display everything else as usual.
+                        if (Equals(annotationName, annotationValue))
+                            annotationValue = Resources.SrmTreeNode_RenderTip_True;
+                        // L10N: I'm not completely sure if the user will see this, but in AddDetailRowLineWrap it seems like
+                        // the function displays the values.
+                    }
+                    else if (def.Type == AnnotationDef.AnnotationType.true_false)
+                    {
+                        annotationValue = annotationValue != null
+                                              ? Resources.SrmTreeNode_RenderTip_True
+                                              : Resources.SrmTreeNode_RenderTip_False;
+                        // L10N: I'm not completely sure if the user will see this, but in AddDetailRowLineWrap it seems like
+                        // the function displays the values.
+                    }
+                    // If the last row was multi-line, add a spacer line.
+                    if (lastMultiLine)
+                        table.AddDetailRow(" ", " ", rt); // Not L10N
+                    lastMultiLine = table.AddDetailRowLineWrap(g, annotationName, annotationValue, rt);
+                }
+                SizeF size = table.CalcDimensions(g);
+                // Add an extra pixel, because Chinese touches the border otherwise
+                if (size.Height > 0)
+                {
+                    if (draw)
+                    {
+                        // Extra pixel above for Chinese characters
+                        g.TranslateTransform(0, 1);
+                        table.Draw(g);
+                    }
+                    // If not showing annotations only, separate any annotations from
+                    // the rest of the tip by some space.
+                    if (!ShowAnnotationTipOnly)
+                    {
+                        size.Height += TableDesc.TABLE_SPACING;
+                    }
+                }
+                // Extra pixel above for Chinese characters
+                size.Height++;
+
+                var width = Math.Min(sizeMax.Width, size.Width);
+                var height = Math.Min(sizeMax.Height, size.Height);
+                // Add 2 pixels extra padding in the annotations-only case.
+                if (ShowAnnotationTipOnly)
+                {
+                    width += 2;
+                    height += 2;
+                }
+                return new Size((int)Math.Round(width), (int)Math.Round(height));
+            }
+        }
+
+        public DataObject ProvideData()
+        {
+            return GetNodeData();
+        }
+
+        protected virtual DataObject GetNodeData()
+        {
+            DataObject data = new DataObject();
+            data.SetData(DataFormats.Text, Text);
+            data.SetData(DataFormats.Html, HtmlFragment.ClipBoardText(Text));
+
+            return data;
+        }
+    }
+
+    /// <summary>
+    /// Base class for all tree node to parent document nodes mapping in
+    /// the <see cref="SequenceTree"/>.
+    /// </summary>
+    public abstract class SrmTreeNodeParent : SrmTreeNode, IChildPicker
+    {
+        protected SrmTreeNodeParent(SequenceTree tree, DocNodeParent model)
+            : base(tree, model)
+        {
+        }
+
+        public abstract string ChildHeading { get; }
+
+        public abstract string ChildUndoHeading { get; }
+
+        public IList<DocNode> ChildDocNodes { get { return ((DocNodeParent) Model).Children; } }
+
+        public void EnsureChildren()
+        {
+            if (ChildDocNodes.Count == 0)
+                Nodes.Clear();
+            else if (Nodes.Count == 0 || Nodes[0] is DummyNode)
+            {
+                try
+                {
+                    SequenceTree.BeginUpdate();
+                    UpdateChildren(true);
+                }
+                finally
+                {
+                    SequenceTree.EndUpdate();
+                }
+            }
+        }
+
+        public void CollapseAndClear()
+        {
+            if (IsExpanded)
+                Collapse();
+            if (Nodes.Count > 0 && !(Nodes[0] is DummyNode))
+            {
+                Nodes.Clear();
+                Nodes.Add(new DummyNode());
+            }
+        }
+
+        /// <summary>
+        /// Called when children are updated during model changes.
+        /// </summary>
+        /// <param name="expandDefault">True if this type of node is expanded by default</param>
+        protected void OnUpdateChildren(bool expandDefault)
+        {
+            int countChildNodes = Nodes.Count;
+            // Only update children tree nodes if expanded or expanding by default and there are zero children now
+            UpdateChildren(IsExpanded || (expandDefault && countChildNodes == 0));
+            if (countChildNodes == 0 && Nodes.Count > 0 && expandDefault)
+                Expand();
+        }
+
+        protected abstract void UpdateChildren(bool materialize);
+
+        #region IChildPicker Members
+
+        public virtual bool CanShow { get { return true; } }
+
+        public void ShowPickList(Point location, bool okOnDeactivate)
+        {
+            Exception exception = null;
+            try
+            {
+                PopupPickList popup = new PopupPickList(this, ChildHeading, okOnDeactivate) { Location = location };
+                popup.Show(FormEx.GetParentForm(TreeView));
+                popup.Focus();
+            }
+            // Catch exceptions that may be caused trying to read results information from SKYD file
+            catch (IOException x)
+            {
+                exception = x;
+            }
+            catch (UnauthorizedAccessException x)
+            {
+                exception = x;
+            }
+
+            if (exception != null)
+            {
+                MessageDlg.Show(Program.MainWindow, TextUtil.LineSeparate(Resources.SrmTreeNodeParent_ShowPickList_An_error_occurred_creating_options_, exception.Message));                
+            }
+        }
+
+        public abstract bool Filtered { get; set; }
+
+        public virtual string GetPickLabel(DocNode child)
+        {
+            return child.ToString();
+        }
+
+        public virtual bool DrawPickLabel(DocNode child, Graphics g, Rectangle bounds, ModFontHolder fonts, Color foreColor, Color backColor)
+        {
+            // Do nothing by default, and let the pick list render the label text
+            return false;
+        }
+
+        public abstract Image GetPickTypeImage(DocNode child);
+
+        public abstract Image GetPickPeakImage(DocNode child);
+
+        public abstract ITipProvider GetPickTip(DocNode child);
+
+        public abstract IEnumerable<DocNode> GetChoices(bool useFilter);
+
+        public virtual IEnumerable<DocNode> Chosen
+        {
+            get { return ChildDocNodes; }
+        }
+
+        protected void MergeChosen(IList<DocNode> choices, bool useFilter)
+        {
+            MergeChosen(choices, useFilter, node => node.Id);
+        }
+
+        protected void MergeChosen<TKey>(IList<DocNode> choices, bool useFilter,
+                                         Func<DocNode, TKey> keySelector)
+        {
+            // Store currently chosen items in a list
+            var listChosen = Chosen.ToList();
+            // Build a dictionary of them by node specific key type, with the
+            // locations where they are stored in the list of choices.  This has
+            // to be done carefully, because while auto-generated nodes will have
+            // unique keys, manually created nodes may not.
+            var dictChosen = new Dictionary<TKey, InsertNodeLocation>();
+            // And global indices of the chosen to avoid duplicating such manually created nodes
+            var dictChosenGlobalIndices = new Dictionary<int, InsertNodeLocation>();
+            foreach (var node in listChosen)
+            {
+                var nodeChosen = new InsertNodeLocation(node);
+                dictChosenGlobalIndices.Add(node.Id.GlobalIndex, nodeChosen);
+                var key = keySelector(node);
+                if (!dictChosen.ContainsKey(key))
+                    dictChosen.Add(key, nodeChosen);
+            }
+            
+            // Replace nodes in the choices list with matching nodes in the
+            // chosen list.
+            int insertedNodeCount = 0;
+            for (int i = 0; i < choices.Count; i++)
+            {
+                var choice = choices[i];
+                var key = keySelector(choice);
+                InsertNodeLocation nodeChosen;
+                if (dictChosenGlobalIndices.TryGetValue(choice.Id.GlobalIndex, out nodeChosen) ||
+                    dictChosen.TryGetValue(key, out nodeChosen))
+                {
+                    choices[i] = nodeChosen.InsertNode;
+                    nodeChosen.Location = i;
+                    insertedNodeCount++;
+                }
+            }
+
+            // If not all nodes were added, and this is not supposed to be a
+            // filtered set, add the remainig nodes to the list.
+            if (insertedNodeCount < listChosen.Count && !useFilter)
+            {
+                int iLast = listChosen.Count;
+                int iLastChoice = choices.Count;
+                for (int i = iLast - 1; i >= 0; i--)
+                {
+                    // If this item was not added to the list of choices,
+                    // continue until we find the next item that as.
+                    var nodeChosen = dictChosen[keySelector(listChosen[i])];
+                    if (nodeChosen.Location == -1)
+                        continue;
+
+                    // If the last item that was inserted into the list of choices
+                    // was not the item immediately preceding the current item,
+                    // loop until everything between the current item and the
+                    // last item gets inserted now.
+                    int iFirstChoice = nodeChosen.Location + 1;
+                    while (iLast - i > 1)
+                    {
+                        iLast--;
+                        var nodeInsert = listChosen[iLast];
+                        if (iFirstChoice < iLastChoice)
+                            iLastChoice = GetPickInsertIndex(nodeInsert, choices, iFirstChoice, iLastChoice);
+                        choices.Insert(iLastChoice, nodeInsert);
+                    }
+
+                    iLast = i;
+                    iLastChoice = nodeChosen.Location;
+                }
+                // Handle any remaining nodes at the head of the chosen list
+                while (iLast > 0)
+                {
+                    iLast--;
+                    var nodeInsert = listChosen[iLast];
+                    if (0 < iLastChoice)
+                        iLastChoice = GetPickInsertIndex(nodeInsert, choices, 0, iLastChoice);
+                    choices.Insert(iLastChoice, nodeInsert);
+                }
+            }
+        }
+
+        protected virtual int GetPickInsertIndex(DocNode node, IList<DocNode> choices, int iFirst, int iLast)
+        {
+            // By default insert into the first available location
+            return iFirst;
+        }
+
+        private sealed class InsertNodeLocation
+        {
+            public InsertNodeLocation(DocNode insertNode)
+            {
+                InsertNode = insertNode;
+                Location = -1;
+            }
+
+            public DocNode InsertNode { get; private set; }
+            public int Location { get; set; }
+        }
+
+        public abstract bool ShowAutoManageChildren { get; }
+
+        public bool AutoManageChildren
+        {
+            get { return ((DocNodeParent) Model).AutoManageChildren; }
+        }
+
+        public virtual string SynchSiblingsLabel
+        {
+            get { return null; }
+        }
+
+        public virtual bool IsSynchSiblings
+        {
+            get { return false; }
+            set { /* Ignore */  }
+        }
+
+        public void Pick(IEnumerable<DocNode> chosen, bool autoManageChildren, bool synchSiblings)
+        {
+            // Quick check to see if anything changed
+            var chosenNodes = chosen.ToArray();
+            if (Helpers.Equals(chosenNodes, Chosen) && AutoManageChildren == autoManageChildren && IsSynchSiblings == synchSiblings)
+                return;
+
+            SequenceTree.FirePickedChildren(this, new ChildPickedList(chosenNodes, autoManageChildren), synchSiblings);
+
+            // Make sure this node is open to show changes
+            Expand();
+        }
+
+        #endregion
+
+        /// <summary>
+        /// Creates a corresponding <see cref="TreeNode"/> for a new <see cref="DocNode"/>.
+        /// The function returns the tree node with any necessary child nodes.  Typically,
+        /// this happens as a result of a recursive call to <see cref="SrmTreeNodeParent.UpdateNodes{TNode}"/>
+        /// from an override of <see cref="SrmTreeNode.OnModelChanged"/>.
+        /// </summary>
+        /// <typeparam name="TNode">Type of tree node to create</typeparam>
+        /// <param name="tree">The <see cref="SequenceTree"/> instance which will contain the node</param>
+        /// <param name="nodeDoc">The <see cref="DocNode"/> for which a tree node is required</param>
+        /// <returns>A new tree node</returns>
+        public delegate TNode CreateTreeNode<out TNode>(SequenceTree tree, DocNode nodeDoc)
+            where TNode : SrmTreeNode;
+
+        /// <summary>
+        /// Performs the bulk of the real work for synchronizing the <see cref="SequenceTree"/>
+        /// tree node structure with <see cref="SrmDocument"/> model.
+        /// </summary>
+        /// <typeparam name="TNode">Type of tree node in the supplied list</typeparam>
+        /// <param name="tree">The <see cref="SequenceTree"/> instance that contains the nodes</param>
+        /// <param name="treeNodes">A raw tree node collection from <see cref="TreeView"/></param>
+        /// <param name="docNodes">List of <see cref="DocNode"/> objects the node collection should be updated to match</param>
+        /// <param name="materialize">True forces doc nodes to materialize into tree node,
+        ///     false allows a dummy node to be used, if appropriate</param>
+        /// <param name="create">Node creation function used to supply tree nodes for new doc nodes</param>
+        /// <param name="changeAll"></param>
+        public static void UpdateNodes<TNode>(SequenceTree tree, TreeNodeCollection treeNodes,
+                IList<DocNode> docNodes, bool materialize, CreateTreeNode<TNode> create, bool changeAll = false)
+            where TNode : SrmTreeNode
+        {
+            // This code is highly optimized to make as few modifications to the
+            // tree as possible, as they can have negative impact on the selection.
+
+            // First short-cut all the complexity, if the end result will be an
+            // empty list.  This is way faster at removing all the proteins in the
+            // File/New case.
+            if (docNodes.Count == 0 || changeAll)
+            {
+                for (int iNode = treeNodes.Count - 1; iNode >= 0; iNode--)
+                {
+                    TreeNode nodeTree = treeNodes[iNode];
+                    if (nodeTree is SrmTreeNode || nodeTree is DummyNode)
+                        treeNodes.RemoveAt(iNode);
+                }
+            }
+            else if (!materialize)
+            {
+                // Avoid updating a lot of nodes just because a parent tree node was opened
+                if (docNodes.Count > 1000)
+                    treeNodes.Clear();
+                if (treeNodes.Count == 0)
+                    treeNodes.Add(new DummyNode());
+                if (treeNodes[0] is DummyNode)
+                    return;
+            }
+            else if (treeNodes.Count > 0 && treeNodes[0] is DummyNode)
+            {
+                treeNodes.RemoveAt(0);
+            }
+
+            DocNode nodeDoc = null;
+
+            // Keep remaining tree nodes into a map by the identity global index.
+            Dictionary<int, TNode> remaining = new Dictionary<int, TNode>();
+
+            // Enumerate as many tree nodes as possible that have either an
+            // exact reference match with its corresponding DocNode in the list, or an
+            // identity match with its corresponding DocNode.
+            int i = 0;
+
+            // Keep track of whether selected node changes
+            bool selChanged = false;
+            TreeNode nodeSel = tree.SelectedNode;
+
+            do
+            {
+                // Match as many document nodes to existing tree nodes as possible.
+                int count = Math.Min(docNodes.Count, treeNodes.Count);
+                while (i < count)
+                {
+                    nodeDoc = docNodes[i];
+                    TNode nodeTree = treeNodes[i] as TNode;
+                    if (nodeTree == null)
+                        break;
+                    if (!ReferenceEquals(nodeTree.Model, nodeDoc))
+                    {
+                        if (ReferenceEquals(nodeTree.Model.Id, nodeDoc.Id) ||
+                            ReferenceEquals(nodeTree.Model.Id, nodeDoc.ReplacedId)) // Node was replaced by a different Id, but should not change selection
+                        {
+                            nodeTree.Model = nodeDoc;
+                            selChanged = ReferenceEquals(nodeTree, nodeSel);
+                        }
+                        else
+                        {
+                            // If no usable equality, and not in the map of nodes already
+                            // removed, then this loop cannot continue.
+                            if (!remaining.TryGetValue(nodeDoc.Id.GlobalIndex, out nodeTree))
+                                break;
+
+                            // Found node with the same ID, so replace its doc node, if not
+                            // reference equal to the one looked up.
+                            if (!ReferenceEquals(nodeTree.Model, nodeDoc))
+                            {
+                                nodeTree.Model = nodeDoc;
+                                selChanged = ReferenceEquals(nodeTree, nodeSel);
+                            }
+                            treeNodes.Insert(i, nodeTree);
+                        }
+                    }
+                    i++;
+                }
+
+                // Add unmatched nodes to a map by GlobalIndex, until the next
+                // document node is encountered, or all remaining nodes have been
+                // added.
+                Dictionary<int, TNode> remove = new Dictionary<int, TNode>();
+                for (int iRemove = i; iRemove < treeNodes.Count; iRemove++)
+                {
+                    TNode nodeTree = treeNodes[iRemove] as TNode;
+                    if (nodeTree == null)
+                        break;
+                    // Stop removing, if the next node in the document is encountered.
+                    if (nodeDoc != null && ReferenceEquals(nodeTree.Model.Id, nodeDoc.Id))
+                        break;
+
+                    remove.Add(nodeTree.Model.Id.GlobalIndex, nodeTree);
+                    remaining.Add(nodeTree.Model.Id.GlobalIndex, nodeTree);
+                }
+
+                // Remove the newly mapped children from the tree itself for now.
+                foreach (TNode node in remove.Values)
+                    node.Remove();
+            }
+            // Loop, if not all tree nodes have been removed or matched.
+            while (i < treeNodes.Count && treeNodes[i] is TNode);
+
+
+            // Enumerate remaining DocNodes adding to the tree either corresponding
+            // TreeNodes from the map, or creating new TreeNodes as necessary.
+            for (; i < docNodes.Count; i++)
+            {
+                nodeDoc = docNodes[i];
+                TNode nodeTree;
+                if (!remaining.TryGetValue(nodeDoc.Id.GlobalIndex, out nodeTree))
+                {
+                    nodeTree = create(tree, nodeDoc);
+                    treeNodes.Insert(i, nodeTree);
+                }
+                else
+                {
+                    // Insert first, or node icons may not update correctly for a tree node with no tree
+                    treeNodes.Insert(i, nodeTree);
+                    if (!ReferenceEquals(nodeTree.Model, nodeDoc)) 
+                        nodeTree.Model = nodeDoc;
+                }
+                // Best replicate display, requires that the node have correct
+                // parenting, before the text and icons can be set correctly.
+                // So, force a model change to update those values.
+                if (tree.ShowReplicate == ReplicateDisplay.best)
+                    nodeTree.Model = nodeDoc;
+            }
+
+            if (selChanged)
+                tree.FireSelectedNodeChanged();
+            else
+                tree.SelectedNode = nodeSel;
+        }
+    }
+
+    /// <summary>
+    /// Implement to cause a <see cref="SequenceTree"/> to enable the mouse over
+    /// and click user interface for the <see cref="PopupPickList"/>.
+    /// </summary>
+    public interface IShowPicker
+    {
+        /// <summary>
+        /// Return false to disable child picking on the implementing node
+        /// depending on application state.
+        /// </summary>
+        bool CanShow { get; }
+
+        /// <summary>
+        /// Initialize and show a <see cref="PopupPickList"/> at the specified location,
+        /// containing appropriate choices for the implementing node.
+        /// </summary>
+        /// <param name="location">Location to show the popup</param>
+        /// <param name="okOnDeactivate">Causes OnOk when the form is deactivated when true</param>
+        void ShowPickList(Point location, bool okOnDeactivate);
+
+        /// <summary>
+        /// Property to determine whether the picker is showing a filtered list
+        /// or not.  This determines the state of a button in the picker, and
+        /// will get set/unset when the user clicks on the button.
+        /// </summary>
+        bool Filtered { get; set; }
+    }
+
+    /// <summary>
+    /// Implement to support the <see cref="PopupPickList"/> user interface for
+    /// picking children of a <see cref="SrmTreeNode"/>.
+    /// </summary>
+    public interface IChildPicker : IShowPicker
+    {
+        /// <summary>
+        /// Return the complete list of possible children for this node.
+        /// 
+        /// Any type of object may be returned, as long as it is sufficiently informative
+        /// to be used in updating the child list when passed to the <see cref="Pick"/>
+        /// function when the user okays the <see cref="PopupPickList"/>.
+        /// </summary>
+        /// <returns>All possible children for the implementing node.</returns>
+        IEnumerable<DocNode> GetChoices(bool useFilter);
+
+        /// <summary>
+        /// A list of currently chose children expressed with objects that support
+        /// content equality with the list returned from <see cref="GetChoices"/>,
+        /// since this is how the <see cref="PopupPickList"/> sets its checkboxes.
+        /// </summary>
+        IEnumerable<DocNode> Chosen { get; }
+
+        /// <summary>
+        /// Given an object used to queue cration of a new child node, return
+        /// a label to show in the <see cref="PopupPickList"/> check list.
+        /// </summary>
+        /// <param name="child">One of the objects returned from <see cref="GetChoices"/></param>
+        /// <returns>A string label to display to the user</returns>
+        string GetPickLabel(DocNode child);
+
+        /// <summary>
+        /// Allows the child pricker to draw the labels for the children in the
+        /// popup pick list.
+        /// </summary>
+        /// <param name="child">Item to draw</param>
+        /// <param name="g"><see cref="Graphics"/> object to draw in</param>
+        /// <param name="bounds">Rectangle to draw in</param>
+        /// <param name="fonts">Base font to use for text</param>
+        /// <param name="foreColor">Text color</param>
+        /// <param name="backColor">Background color</param>
+        /// <returns>true if custom drawing was performed, false otherise</returns>
+        bool DrawPickLabel(DocNode child, Graphics g, Rectangle bounds, ModFontHolder fonts, Color foreColor, Color backColor);
+
+        /// <summary>
+        /// Gets the type image that will be displayed in the sequence tree, if
+        /// a given node is picked.
+        /// </summary>
+        /// <param name="child">Item for which image is requested</param>
+        /// <returns>An image to display beside the pick label</returns>
+        Image GetPickTypeImage(DocNode child);
+
+        /// <summary>
+        /// Gets the peak image that will be displayed in the sequence tree, if
+        /// a given node is picked.
+        /// </summary>
+        /// <param name="child">Item for which image is requested</param>
+        /// <returns>An image to display beside the pick label</returns>
+        Image GetPickPeakImage(DocNode child);
+
+        /// <summary>
+        /// Gets a <see cref="ITipProvider"/> for a specific child.
+        /// </summary>
+        /// <param name="child">The child for which a tip is requested</param>
+        /// <returns>A tip provider that can be used to show a tip about the child</returns>
+        ITipProvider GetPickTip(DocNode child);        
+
+        /// <summary>
+        /// The implementing node is required to update the child list of its underlying
+        /// <see cref="DocNode"/>, which will in turn cause the tree to update.
+        /// </summary>
+        /// <param name="chosen">List of objects supplied by <see cref="GetChoices"/> that the user left checked</param>
+        /// <param name="autoManageChildren">True if the auto-manage bit should also be set</param>
+        /// <param name="synchSiblings">True if siblings of this node should be synchronized with it</param>
+        void Pick(IEnumerable<DocNode> chosen, bool autoManageChildren, bool synchSiblings);
+
+        /// <summary>
+        /// Whether to show the checkbox that controls whether children will be automatically added
+        /// or removed if Skyline settings are changed in the future.
+        /// </summary>
+        bool ShowAutoManageChildren { get; }
+
+        /// <summary>
+        /// True if the parent object has auot-manage set.
+        /// </summary>
+        bool AutoManageChildren { get; }
+
+        /// <summary>
+        /// The label to show the user for the synchronize checkbox, or null if the checkbox
+        /// should not be shown.
+        /// </summary>
+        string SynchSiblingsLabel { get; }
+
+        /// <summary>
+        /// True if the synchronize checkbox should be on when the pick list is shown.
+        /// </summary>
+        bool IsSynchSiblings { get; set; }
+    }
+
+    /// <summary>
+    /// Event arguments when new child set picked.
+    /// </summary>
+    public class PickedChildrenEventArgs : EventArgs
+    {
+        public PickedChildrenEventArgs(SrmTreeNodeParent node, IPickedList pickedList, bool synchSiblings)
+        {
+            Node = node;
+            PickedList = pickedList;
+            IsSynchSiblings = synchSiblings;
+        }
+
+        public SrmTreeNodeParent Node { get; private set; }
+        public IPickedList PickedList { get; private set; }
+        public bool IsSynchSiblings { get; private set; }
+    }
+
+    /// <summary>
+    /// .
+    /// </summary>
+    internal class ChildPickedList : IPickedList
+    {
+        public ChildPickedList(IEnumerable<DocNode> picked, bool autoManageChildren)
+        {
+            Chosen = picked;
+            AutoManageChildren = autoManageChildren;
+        }
+
+        public IEnumerable<DocNode> Chosen { get; private set; }
+        public bool AutoManageChildren { get; private set; }
+    }
+
+    /// <summary>
+    /// Implement to provide custom tool tips for a <see cref="SrmTreeNode"/>.
+    /// </summary>
+    public interface ITipProvider
+    {
+        /// <summary>
+        /// Return false to disable tips on the implementing node depending
+        /// on application state.
+        /// </summary>
+        bool HasTip { get; }
+
+        /// <summary>
+        /// In the process of showing a custom tip, this function is called
+        /// multiple times. First, it is called with <see cref="draw"/> set to false,
+        /// and a maximum size allowable for the tip client area. The implementing code
+        /// is expected to return a desired size for the tip client area.  The caller
+        /// may call as many times as necessary with <see cref="draw"/> set to false
+        /// in order to negotiate a tip size.  The implementation must not actually
+        /// draw on the <see cref="Graphics"/> supplied in these cases.
+        /// 
+        /// Finally, the method will be called once with <see cref="draw"/> set to true
+        /// and a maximum size.  The implementation must then use the <see cref="Graphics"/>
+        /// supplied to draw its tip with origin (0,0) and within the maximum size.
+        /// </summary>
+        /// <param name="g">Graphics to use for measuring or drawing the tip</param>
+        /// <param name="sizeMax">Maximum size within which the tip must fit</param>
+        /// <param name="draw">True if the implementation should paint, or false if it should measure</param>
+        /// <returns>The best size for the tip that fits within the maximum specified</returns>
+        Size RenderTip(Graphics g, Size sizeMax, bool draw);
+    }
+
+    /// <summary>
+    /// Implement to enable a control to display tool tips.
+    /// </summary>
+    public interface ITipDisplayer
+    {
+        /// <summary>
+        /// Gets the bounds of the control in which the tip is displayed.
+        /// </summary>
+        Rectangle ScreenRect { get; }
+
+        /// <summary>
+        /// Indicates if the tip should be displayed.
+        /// </summary>
+        bool AllowDisplayTip { get; }
+
+        /// <summary>
+        /// Gets the screen coordinates of the given rectangle, 
+        /// which in this case is the node whose tip we are displaying.
+        /// </summary>
+        Rectangle RectToScreen(Rectangle r);
+    }
+
+    public class NodeTip : CustomTip
+    {
+        public static string FontFace { get { return "Arial"; } } // Not L10N
+        public static float FontSize { get { return 8f; } }
+
+        private ITipProvider _tipProvider;
+        private readonly ITipDisplayer _tipDisplayer;
+        private Rectangle _rectItem;
+        private Timer _timer;
+        private readonly MoveThreshold _moveThreshold = new MoveThreshold(5, 5);
+
+        private const int NODE_SPACE_Y = 5;
+
+        public NodeTip(ITipDisplayer tipDisplayer)
+        {
+            _timer = new Timer { Interval = 500 };
+            _timer.Tick += Timer_Tick;
+            _tipDisplayer = tipDisplayer;
+        }
+
+        protected override void Dispose(bool disposing)
+        {
+            if (_timer != null)
+            {
+                _timer.Dispose();
+                _timer = null;
+            }
+            base.Dispose(disposing);
+        }
+
+        public void HideTip()
+        {
+            SetTipProvider(null, new Rectangle(), new Point());
+        }
+
+        public void SetTipProvider(ITipProvider tipProvider, Rectangle rectItem, Point cursorPos)
+        {
+            if (!_moveThreshold.Moved(cursorPos)) 
+                return;
+            _timer.Stop();
+            if (Visible)
+            {
+                AnimateMode animate = (Y < _rectItem.Y ?
+                AnimateMode.SlideTopToBottom : AnimateMode.SlideBottomToTop);
+                HideAnimate(animate);
+            }
+            _tipProvider = tipProvider;
+            _rectItem = _tipDisplayer.RectToScreen(rectItem);
+            _moveThreshold.Location = cursorPos;
+            if (tipProvider != null)
+                _timer.Start();
+        }
+
+        public override void OnPaint(PaintEventArgs e)
+        {
+            base.OnPaint(e);
+
+            if (_tipProvider != null)
+            {
+                // Render in unrestricted size, since current algorithms may
+                // not render completely, if given exactly the ClientSize.
+                _tipProvider.RenderTip(e.Graphics, ClientSize, true);
+            }
+        }
+
+        private void Timer_Tick(Object sender, EventArgs e)
+        {
+            _timer.Stop();
+            if (_tipDisplayer == null || !_tipDisplayer.AllowDisplayTip)
+                return;
+
+            Rectangle rectScreen = _tipDisplayer.ScreenRect;
+            AnimateMode animate = AnimateMode.SlideTopToBottom;
+
+            using (Bitmap bitmap1 = new Bitmap(1, 1, PixelFormat.Format32bppArgb))
+            {
+                using (Graphics g = Graphics.FromImage(bitmap1))
+                {
+                    Size size = _tipProvider.RenderTip(g, rectScreen.Size, false);
+                    int yPos = _rectItem.Y + _rectItem.Height + NODE_SPACE_Y;
+                    if (yPos + size.Height > rectScreen.Bottom)
+                    {
+                        if (rectScreen.Bottom - yPos > _rectItem.Top - NODE_SPACE_Y - rectScreen.Top)
+                        {
+                            size.Height = rectScreen.Bottom - yPos;
+
+                            // Recalc size based to fit into restricted area.
+                            size = _tipProvider.RenderTip(g, size, false);
+                        }
+                        else
+                        {
+                            yPos = _rectItem.Top - NODE_SPACE_Y;
+                            if (yPos - size.Height < rectScreen.Top)
+                            {
+                                size.Height = yPos - rectScreen.Top;
+
+                                // Recalc size based to fit into restricted area.
+                                size = _tipProvider.RenderTip(g, size, false);
+                            }
+                            yPos -= size.Height;
+                            animate = AnimateMode.SlideBottomToTop;
+                        }
+                    }
+                    Location = new Point(_rectItem.X, yPos);
+                    ClientSize = size;
+                }
+            }
+
+            ShowAnimate(X, Y, animate);
+        }
+    }
+
+    internal class RenderTools : IDisposable
+    {
+        bool _disposed;
+
+        public RenderTools()
+        {
+            FontNormal = new Font(NodeTip.FontFace, NodeTip.FontSize);
+            FontBold = new Font(NodeTip.FontFace, NodeTip.FontSize, FontStyle.Bold);
+            BrushNormal = Brushes.Black;
+            BrushChoice = BrushNormal;
+            BrushChosen = Brushes.Blue;
+            BrushSelected = Brushes.Red;
+        }
+
+        public Font FontNormal { get; private set; }
+        public Font FontBold { get; private set; }
+        public Brush BrushNormal { get; private set; }
+        public Brush BrushChoice { get; private set; }
+        public Brush BrushChosen { get; private set; }
+        public Brush BrushSelected { get; private set; }
+
+        #region IDisposable Members
+
+        public void Dispose()
+        {
+            if (!_disposed)
+            {
+                if (FontNormal != null)
+                    FontNormal.Dispose();
+                if (FontBold != null)
+                    FontBold.Dispose();
+                _disposed = true;
+            }
+        }
+
+        #endregion
+    }
+
+    internal class TableDesc : List<RowDesc>
+    {
+        public const int COL_SPACING = 2;
+        public const int TABLE_SPACING = 6;
+
+        public void AddDetailRow(string name, string value, RenderTools rt)
+        {
+            var row = new RowDesc
+                {
+                    new CellDesc(name, rt) { Font = rt.FontBold },
+                    new CellDesc(value, rt)
+                };
+            row.ColumnSpacing = COL_SPACING;
+            Add(row);
+        }
+
+        private const string X80 =
+        "XXXXXXXXXXXXXXXXXXXXXXXXXXXXXXXXXXXXXXXXXXXXXXXXXXXXXXXXXXXXXXXXXXXXXXXXXXXXXXXX"; // Not L10N
+
+        /// <summary>
+        /// Adds a text column a with potential line wrap.
+        /// </summary>
+        /// <param name="g">The graphics object in which the text will be rendered</param>
+        /// <param name="name">Field name</param>
+        /// <param name="value">Field value text</param>
+        /// <param name="rt">Rendering tools used to render the text</param>
+        /// <returns>True if the text was multi-line</returns>
+        public bool AddDetailRowLineWrap(Graphics g, string name, string value, RenderTools rt)
+        {
+            SizeF sizeX80 = g.MeasureString(X80, rt.FontNormal);
+            float widthLine = sizeX80.Width;
+            var words = value.Split(TextUtil.SEPARATOR_SPACE);
+            string line = string.Empty;
+            bool firstRow = true;
+            // This is a little bit strange, but it works.  Because the split call
+            // splits only on spaces, newlines are preserved, and MeasureString will
+            // account for them.  So, only when a line gets too long will it be wrapped
+            // by creating a new row.  This does mean, however, that firstRow is not
+            // a valid indicator on its own of whether the text is multi-line.
+            foreach (string word in words)
+            {
+                if (g.MeasureString(TextUtil.SpaceSeparate(line + word,string.Empty), rt.FontNormal).Width > widthLine)
+                {
+                    AddDetailRow(firstRow ? name : string.Empty, line, rt);
+                    line = string.Empty;
+                    firstRow = false;
+                }
+                line += word + TextUtil.SEPARATOR_SPACE;
+            }
+            AddDetailRow(firstRow ? name : string.Empty, line, rt);
+            // The text is multi-line if either it required wrapping to multiple rows,
+            // or it contains new-line characters.
+            return !firstRow || value.Contains('\n'); // Not L10N
+        }
+
+        public SizeF CalcDimensions(Graphics g)
+        {
+            SizeF size = new SizeF(0, 0);
+            List<float> colWidths = new List<float>();
+
+            foreach (RowDesc row in this)
+            {
+                float heightMax = 0f;
+
+                row.CalcDimensions(g);
+                for (int i = 0; i < row.Count; i++)
+                {
+                    if (i == colWidths.Count)
+                        colWidths.Add(0f);
+                    SizeF sizeCell = row[i].SizeF;
+                    colWidths[i] = Math.Max(colWidths[i], sizeCell.Width);
+                    // Add spacing, if this is not the last column
+                    colWidths[i] += i < row.Count - 1 ? row.ColumnSpacing : 1;
+                    heightMax = Math.Max(heightMax, sizeCell.Height);
+                }
+
+                // Reset the heights all to the same value
+                foreach (CellDesc cell in row)
+                    cell.Height = heightMax;
+
+                size.Height += heightMax;
+            }
+
+            foreach (RowDesc row in this)
+            {
+                // Reset widths for each column to the same value
+                for (int i = 0; i < row.Count; i++)
+                    row[i].Width = colWidths[i];
+            }
+
+            // Total the widths used.
+            foreach (float width in colWidths)
+                size.Width += width;
+
+            return size;
+        }
+
+        public void Draw(Graphics g)
+        {
+            StringFormat sf = new StringFormat();
+            float y = 0f;
+            foreach (RowDesc row in this)
+            {
+                float x = 0f;
+                foreach (CellDesc cell in row)
+                {
+                    sf.Alignment = cell.Align;
+                    sf.LineAlignment = StringAlignment.Near;
+                    RectangleF rect = new RectangleF(x, y, cell.Width, cell.Height);
+                    Font font = cell.Font;
+                    Brush brush = cell.Brush;
+                    g.DrawString(cell.Text, font, brush, rect, sf);
+                    x += cell.Width;
+                }
+                y += row[0].Height;
+            }
+        }
+    }
+
+    internal class RowDesc : List<CellDesc>
+    {
+        public int ColumnSpacing { get; set; }
+
+        public void CalcDimensions(Graphics g)
+        {
+            foreach (CellDesc cell in this)
+                cell.SizeF = g.MeasureString(cell.Text, cell.Font);
+        }        
+    }
+
+    internal class CellDesc
+    {
+        private SizeF _sizeF;
+
+        public CellDesc(string text, RenderTools rt)
+        {
+            Text = text;
+            Align = StringAlignment.Near;
+            Font = rt.FontNormal;
+            Brush = rt.BrushNormal;
+        }
+
+        public string Text { get; set; }
+        public Font Font { get; set; }
+        public Brush Brush { get; set; }
+        public StringAlignment Align { get; set; }
+        public SizeF SizeF
+        {
+            get { return _sizeF; }
+            set { _sizeF = value; }
+        }
+        public float Width
+        {
+            get { return _sizeF.Width; }
+            set { _sizeF.Width = value; }
+        }
+        public float Height
+        {
+            get { return _sizeF.Height; }
+            set { _sizeF.Height = value; }
+        }
+    }
+
+    public class DisplaySettings
+    {
+        public const int RATIO_INDEX_GLOBAL_STANDARDS = -2;
+
+        internal readonly bool _showBestReplicate;
+        internal readonly int _resultsIndex;
+
+        public DisplaySettings(PeptideDocNode nodePep, bool showBestReplicate, int resultsIndex, int ratioIndex)
+        {
+            _showBestReplicate = showBestReplicate;
+            _resultsIndex = resultsIndex;
+            RatioIndex = ratioIndex;
+            NodePep = nodePep;
+        }
+         
+        public DisplaySettings(DisplaySettings settings, PeptideDocNode nodePep) 
+        {
+            _showBestReplicate = settings._showBestReplicate;
+            _resultsIndex = settings._resultsIndex;
+            RatioIndex = settings.RatioIndex;
+            NodePep = nodePep;
+        }
+
+        public PeptideDocNode NodePep { get; private set; }
+
+        public int Index
+        {
+            get
+            {
+                return _showBestReplicate && NodePep != null && NodePep.BestResult != -1 ? NodePep.BestResult : _resultsIndex;
+            }
+        }
+
+        public int RatioIndex { get; private set; }
+    }
+}