﻿/*
 * Original author: Brendan MacLean <brendanx .at. u.washington.edu>,
 *                  MacCoss Lab, Department of Genome Sciences, UW
 *
 * Copyright 2009 University of Washington - Seattle, WA
 * 
 * Licensed under the Apache License, Version 2.0 (the "License");
 * you may not use this file except in compliance with the License.
 * You may obtain a copy of the License at
 *
 *     http://www.apache.org/licenses/LICENSE-2.0
 *
 * Unless required by applicable law or agreed to in writing, software
 * distributed under the License is distributed on an "AS IS" BASIS,
 * WITHOUT WARRANTIES OR CONDITIONS OF ANY KIND, either express or implied.
 * See the License for the specific language governing permissions and
 * limitations under the License.
 */
using System;
using System.Collections.Generic;
using System.Diagnostics;
using System.Drawing;
using System.Globalization;
using System.Linq;
using System.Text;
using pwiz.Common.Chemistry;
using pwiz.Common.SystemUtil;
using pwiz.Skyline.Model;
using pwiz.Skyline.Model.DocSettings;
using pwiz.Skyline.Model.GroupComparison;
using pwiz.Skyline.Model.Lib;
using pwiz.Skyline.Model.Results;
using pwiz.Skyline.Properties;
using pwiz.Skyline.Util;

namespace pwiz.Skyline.Controls.SeqNode
{
    public class TransitionGroupTreeNode : SrmTreeNodeParent
    {
        /// <summary>
        /// Precursor
        /// </summary>
        public static string TITLE
        {
            get { return Resources.TransitionGroupTreeNode_Title; }
        }

        public static TransitionGroupTreeNode CreateInstance(SequenceTree tree, DocNode nodeDoc)
        {
            Debug.Assert(nodeDoc is TransitionGroupDocNode);
            var nodeTree = new TransitionGroupTreeNode(tree, (TransitionGroupDocNode) nodeDoc);

            if (tree.ExpandPrecursors)
                nodeTree.Expand();

            return nodeTree;
        }

        public TransitionGroupTreeNode(SequenceTree tree, TransitionGroupDocNode nodeGroup)
            : base(tree, nodeGroup)
        {
        }

        public Target ModifiedSequence
        {
            get { return GetModifiedSequence(PepNode, DocNode, SequenceTree.Document.Settings); }
        }

        public TransitionGroupDocNode DocNode => (TransitionGroupDocNode)Model;
        public PeptideDocNode PepNode => ((PeptideTreeNode)Parent)?.DocNode;
        public PeptideGroupDocNode PepGroupNode => ((PeptideGroupTreeNode)Parent?.Parent)?.DocNode;

        public override string Heading
        {
            get { return Resources.TransitionGroupTreeNode_Title; }
        }

        public override string ChildHeading
        {
            get { return TransitionTreeNode.TITLES; }
        }

        public override string ChildUndoHeading
        {
            get { return ChildHeading.ToLower(); }
        }

        protected override void OnModelChanged()
        {
            int typeImageIndex = TypeImageIndex;
            if (typeImageIndex != ImageIndex)
                ImageIndex = SelectedImageIndex = typeImageIndex;
            int peakImageIndex = PeakImageIndex;
// ReSharper disable RedundantCheckBeforeAssignment
            if (peakImageIndex != StateImageIndex)
                StateImageIndex = peakImageIndex;
// ReSharper restore RedundantCheckBeforeAssignment
            string label = DisplayText(DocNode, SequenceTree.GetDisplaySettings(PepNode));
            if (!Equals(label, Text))
                Text = label;

            // Make sure children are up to date
            OnUpdateChildren(SequenceTree.ExpandPrecursors);
            // Refresh the text on the TransitionTreeNodes.
            foreach (var child in Nodes.OfType<TransitionTreeNode>())
            {
                child.Model = child.Model;
            }
        }

        public int TypeImageIndex
        {
            get { return GetTypeImageIndex(DocNode); }            
        }

        public static Image GetTypeImage(TransitionGroupDocNode nodeGroup, SequenceTree sequenceTree)
        {
            return sequenceTree.ImageList.Images[GetTypeImageIndex(nodeGroup)];
        }

        private static int GetTypeImageIndex(TransitionGroupDocNode nodeGroup)
        {
            if (nodeGroup.IsDecoy)
            {
                return (int) (nodeGroup.HasLibInfo
                                  ? SequenceTree.ImageId.tran_group_lib_decoy
                                  : SequenceTree.ImageId.tran_group_decoy);
            }
            return (int) (nodeGroup.HasLibInfo
                              ? SequenceTree.ImageId.tran_group_lib
                              : SequenceTree.ImageId.tran_group);
        }

        public int PeakImageIndex
        {
            get
            {
                return GetPeakImageIndex(DocNode, PepNode, SequenceTree);
            }
        }

        public static Image GetPeakImage(TransitionGroupDocNode nodeGroup,
            PeptideDocNode nodeParent, SequenceTree sequenceTree)
        {
            int imageIndex = GetPeakImageIndex(nodeGroup, nodeParent, sequenceTree);
            return (imageIndex != -1 ? sequenceTree.StateImageList.Images[imageIndex] : null);
        }

        private static int GetPeakImageIndex(TransitionGroupDocNode nodeGroup,
            PeptideDocNode nodeParent, SequenceTree sequenceTree)
        {
            var settings = sequenceTree.Document.Settings;
            if (!settings.HasResults)
                return -1;

            int index = sequenceTree.GetDisplayResultsIndex(nodeParent);

            float? ratio = (nodeGroup.HasResults ? nodeGroup.GetPeakCountRatio(index) : null);
            if (ratio == null)
                return (int)SequenceTree.StateImageId.peak_blank;
            if (ratio < 0.5)
                return (int)SequenceTree.StateImageId.no_peak;
            if (ratio < 1.0)
                return (int)SequenceTree.StateImageId.keep;

            return (int)SequenceTree.StateImageId.peak;
        }
        
        public static string DisplayText(TransitionGroupDocNode nodeGroup, DisplaySettings settings)
        {
            return GetLabel(nodeGroup.TransitionGroup, nodeGroup.PrecursorMz,
                GetResultsText(settings, nodeGroup));
        }

        private const string DOTP_FORMAT = "0.##";
        private const string CS_SEPARATOR = ", ";

        public static string GetResultsText(DisplaySettings displaySettings, TransitionGroupDocNode nodeGroup)
        {
            float? libraryProduct = nodeGroup.GetLibraryDotProduct(displaySettings.ResultsIndex);
            float? isotopeProduct = nodeGroup.GetIsotopeDotProduct(displaySettings.ResultsIndex);
            RatioValue ratio = null;
            if (displaySettings.NormalizationMethod is NormalizationMethod.RatioToLabel ratioToLabel)
            {
                ratio = displaySettings.NormalizedValueCalculator.GetTransitionGroupRatioValue(ratioToLabel,
                    displaySettings.NodePep, nodeGroup, nodeGroup.GetChromInfoEntry(displaySettings.ResultsIndex));
            }
            else if (NormalizationMethod.GLOBAL_STANDARDS.Equals(displaySettings.NormalizationMethod))
            {
                var ratioToGlobalStandards = displaySettings.NormalizedValueCalculator.GetTransitionGroupValue(
                    displaySettings.NormalizationMethod, displaySettings.NodePep, nodeGroup,
                    displaySettings.ResultsIndex,
                    nodeGroup.GetChromInfoEntry(displaySettings.ResultsIndex));
                if (ratioToGlobalStandards.HasValue)
                {
                    ratio = new RatioValue(ratioToGlobalStandards.Value);
                }
            }
            if (null == ratio && !isotopeProduct.HasValue && !libraryProduct.HasValue)
                return string.Empty;
            StringBuilder sb = new StringBuilder(@" (");
            int len = sb.Length;
            if (isotopeProduct.HasValue)
                sb.Append(string.Format(@"idotp {0}", isotopeProduct.Value.ToString(DOTP_FORMAT)));
            if (libraryProduct.HasValue)
            {
                if (sb.Length > len)
                    sb.Append(CS_SEPARATOR);
                sb.Append(string.Format(@"dotp {0}", libraryProduct.Value.ToString(DOTP_FORMAT)));
            }
            if (ratio != null)
            {
                if (sb.Length > len)
                    sb.Append(CS_SEPARATOR);
                sb.Append(FormatRatioValue(ratio));
            }
            sb.Append(@")");
            return sb.ToString();
        }

        public static string FormatRatioValue(RatioValue ratio)
        {
            StringBuilder sb = new StringBuilder();
            if (ratio.HasDotProduct)
            {
                sb.Append(string.Format(@"rdotp {0}", ratio.DotProduct.ToString(DOTP_FORMAT)));
                sb.Append(CS_SEPARATOR);
            }

            sb.Append(string.Format(Resources.TransitionGroupTreeNode_GetResultsText_total_ratio__0__,
                MathEx.RoundAboveZero(ratio.Ratio, 2, 4)));
            return sb.ToString();
        }

        protected override void UpdateChildren(bool materialize)
        {
            UpdateNodes(SequenceTree, Nodes, DocNode.Children,
                                            materialize, TransitionTreeNode.CreateInstance);
        }

        public static string GetLabel(TransitionGroup tranGroup, double precursorMz,
            string resultsText)
        {
            return string.Format(@"{0}{1}{2}{3}", GetMzLabel(tranGroup, precursorMz),
                                 Transition.GetChargeIndicator(tranGroup.PrecursorAdduct),
                                 tranGroup.LabelTypeText, resultsText);
        }

        private static string GetMzLabel(TransitionGroup tranGroup, double precursorMz)
        {
            int? massShift = tranGroup.DecoyMassShift;
            double shift = SequenceMassCalc.GetPeptideInterval(massShift);
            return string.Format(@"{0:F04}{1}", precursorMz - shift,
                Transition.GetDecoyText(massShift));
        }

        #region IChildPicker Members

        public override bool CanShow
        {
            get
            {
                return (!DocNode.IsDecoy && base.CanShow);
            }
        }

        public override string GetPickLabel(DocNode child)
        {
            return TransitionTreeNode.DisplayText(SequenceTree.GetDisplaySettings(PepNode), (TransitionDocNode) child);
        }

        public override Image GetPickTypeImage(DocNode child)
        {
            return TransitionTreeNode.GetTypeImage((TransitionDocNode)child, SequenceTree);
        }

        public override Image GetPickPeakImage(DocNode child)
        {
            return TransitionTreeNode.GetPeakImage((TransitionDocNode)child,
                PepNode, SequenceTree);
        }

        public override ITipProvider GetPickTip(DocNode child)
        {
            return new PickTransitionTip((TransitionDocNode) child);
        }

        private sealed class PickTransitionTip : ITipProvider
        {
            private readonly TransitionDocNode _nodeTran;

            public PickTransitionTip(TransitionDocNode nodeTran)
            {
                _nodeTran = nodeTran;
            }

            // Not enough useful information in this tip yet
            public bool HasTip { get { return _nodeTran.HasLoss; } }

            public Size RenderTip(Graphics g, Size sizeMax, bool draw)
            {
                return TransitionTreeNode.RenderTip(_nodeTran, g, sizeMax, draw);
            }
        }

        public override bool Filtered
        {
            get { return Settings.Default.FilterTransitions; }
            set { Settings.Default.FilterTransitions = value; }
        }

        public override IEnumerable<DocNode> GetChoices(bool useFilter)
        {
            var nodePep = PepNode;
            if (nodePep == null)
            {
                throw new InvalidOperationException(
                    Resources.TransitionGroupTreeNode_GetChoices_Invalid_attempt_to_get_choices_for_a_node_that_has_not_been_added_to_the_tree_yet);
            }

            var listChildrenNew = DocNode.GetPrecursorChoices(DocSettings, nodePep.ExplicitMods, useFilter);
            // Existing transitions must be part of the first settings change to ensure proper
            // handling of user set peak boundaries.
            MergeChosen(listChildrenNew, useFilter, node => ((TransitionDocNode)node).Key(DocNode));
            var nodeGroup = (TransitionGroupDocNode)DocNode.ChangeChildrenChecked(listChildrenNew);
            var diff = new SrmSettingsDiff(DocSettings, true);
            // Update results on the group to correctly handle user set peak boundaries
            nodeGroup = nodeGroup.UpdateResults(DocSettings, diff, nodePep, DocNode);

            // Make sure any properties that depend on peptide relationships,
            // like ratios get updated.
            nodePep = (PeptideDocNode)nodePep.ReplaceChild(nodeGroup);
            diff = new SrmSettingsDiff(diff, SrmSettingsDiff.PROPS);
            nodePep = nodePep.ChangeSettings(DocSettings, diff);
            var id = nodeGroup.Id;
            int iGroup = nodePep.Children.IndexOf(n => ReferenceEquals(n.Id, id));
            if (iGroup != -1)
                nodeGroup = (TransitionGroupDocNode)nodePep.Children[iGroup];
            listChildrenNew = new List<DocNode>(nodeGroup.Children);
            // Merge with existing transitions again to avoid changes based on the settings
            // updates.
            MergeChosen(listChildrenNew, useFilter, node => ((TransitionDocNode)node).Key(nodeGroup));
            return listChildrenNew;
        }

        public override bool ShowAutoManageChildren
        {
            get { return true; }
        }

        public override string SynchSiblingsLabel
        {
            get
            {
                if (DocSettings.PeptideSettings.Quantification.SimpleRatios)
                {
                    return null;
                }
                return HasSiblingsToSynch(false)
                           ? Resources.TransitionGroupTreeNode_SynchSiblingsLabel_Synchronize_isotope_label_types
                           : null;
            }
        }

        public override bool IsSynchSiblings
        {
            get { return !HasSiblingsToSynch(true) && Settings.Default.SynchronizeIsotopeTypes; }
            set
            {
                // Avoid changing the flag in the settings, if this value is not
                // different from current value
                if (IsSynchSiblings != value)
                    Settings.Default.SynchronizeIsotopeTypes = value;
            }
        }

        /// <summary>
        /// True if this node has siblings with the same charge state, and
        /// if those siblings must be in-synch, then only if they are not.
        /// For small molecules, true only if all transitions are precursor transitions
        /// </summary>
        private bool HasSiblingsToSynch(bool mustBeInSynch)
        {
            var siblingNodes = Parent.Nodes;
            if (siblingNodes.Count > 1)
            {
                // For small molecules, we can only synch precursor transitions,
                // and only if both transition groups are defined by formula, or both by mz
                if (!IsSynchable())
                    return false;
                var tranGroupThis = DocNode.TransitionGroup;
                var adductNoLabels = tranGroupThis.PrecursorAdduct.Unlabeled; // If adduct contains an isotope label, ignore label for comparison purposes
                foreach (TransitionGroupTreeNode nodeTree in siblingNodes)
                {
                    var tranGroup = nodeTree.DocNode.TransitionGroup;
                    if (!ReferenceEquals(tranGroupThis, tranGroup) &&
                        Equals(adductNoLabels, tranGroup.PrecursorAdduct.Unlabeled) &&
                        !(mustBeInSynch && DocNode.EquivalentChildren(nodeTree.DocNode)))
                    {
                        if (!tranGroupThis.IsCustomIon)
                        {
                            return true;
                        }
                        else if (tranGroup.IsCustomIon && nodeTree.IsSynchable() &&
<<<<<<< HEAD
                                 tranGroupThis.CustomMolecule.MoleculeAndMassOffset.IsMassOnly ==
                                 tranGroup.CustomMolecule.MoleculeAndMassOffset.IsMassOnly)
=======
                                 tranGroupThis.CustomMolecule.ParsedMolecule.IsMassOnly ==
                                 tranGroup.CustomMolecule.ParsedMolecule.IsMassOnly)
>>>>>>> 8116fa9d
                        {
                            return true;
                        }
                    }
                }
            }
            return false;
        }

        private bool IsSynchable()
        {
            var tranGroupThis = DocNode.TransitionGroup;
            if (tranGroupThis.IsCustomIon)
            {
                return GetChoices(false).Cast<TransitionDocNode>().All(trans => trans.Transition.IsPrecursor());
            }
            return true;
        }
        
        #endregion

        #region ITipProvider Members

        public override bool HasTip { get { return base.HasTip || !ShowAnnotationTipOnly; } }

        public override Size RenderTip(Graphics g, Size sizeMax, bool draw)
        {
            var size = base.RenderTip(g, sizeMax, draw);
            if(ShowAnnotationTipOnly)
                return size;
            if (draw)
                g.TranslateTransform(0, size.Height);
            Size sizeMaxNew = new Size(sizeMax.Width, sizeMax.Height - size.Height);
            var nodePep = (Parent != null ? ((PeptideTreeNode) Parent).DocNode : null);
            var nodeTranTree = SequenceTree.GetNodeOfType<TransitionTreeNode>();
            var nodeTranSelected = (nodeTranTree != null ? nodeTranTree.DocNode : null);
            var sizeNew = RenderTip(nodePep, DocNode, nodeTranSelected, DocSettings, g, sizeMaxNew, draw);
            return new Size(Math.Min(sizeMax.Width, Math.Max(size.Width, sizeNew.Width)), size.Height + sizeNew.Height);
        }

        public static Size RenderTip(PeptideDocNode nodePep,
                                     TransitionGroupDocNode nodeGroup,
                                     TransitionDocNode nodeTranSelected,
                                     SrmSettings settings,
                                     Graphics g,
                                     Size sizeMax,
                                     bool draw)
        {
            if (nodeGroup.TransitionGroup.IsCustomIon)  // TODO(bspratt) this seems to leave out a lot of detail
            {
                var customTable = new TableDesc();
                using (RenderTools rt = new RenderTools())
                {
                    customTable.AddDetailRow(Resources.TransitionGroupTreeNode_RenderTip_Molecule, nodeGroup.CustomMolecule.Name, rt);
                    customTable.AddDetailRow(Resources.TransitionGroupTreeNode_RenderTip_Precursor_charge,
                        FormatAdductTip(nodeGroup.TransitionGroup.PrecursorAdduct), rt);
                    customTable.AddDetailRow(Resources.TransitionGroupTreeNode_RenderTip_Precursor_mz,
                        string.Format(@"{0:F04}", nodeGroup.PrecursorMz), rt);
                    if (nodeGroup.CustomMolecule.Formula != null)
                    {
                        customTable.AddDetailRow(Resources.TransitionTreeNode_RenderTip_Formula,
                            nodeGroup.CustomMolecule.Formula + nodeGroup.TransitionGroup.PrecursorAdduct.AdductFormula.ToString(LocalizationHelper.CurrentCulture), rt);
                    }
                    SizeF size = customTable.CalcDimensions(g);
                    customTable.Draw(g);
                    return new Size((int) size.Width + 2, (int) size.Height + 2);
                }
            }
            ExplicitMods mods = (nodePep != null ? nodePep.ExplicitMods : null);
            IEnumerable<DocNode> choices = nodeGroup.GetPrecursorChoices(settings, mods, true).ToArray();
            HashSet<DocNode> chosen = new HashSet<DocNode>(nodeGroup.Children);

            // Make sure all chosen peptides get listed
            HashSet<DocNode> setChoices = new HashSet<DocNode>(choices);
            setChoices.UnionWith(chosen);
            choices = setChoices.ToArray();

            Transition tranSelected = (nodeTranSelected != null ? nodeTranSelected.Transition : null);

            IFragmentMassCalc calc = settings.GetFragmentCalc(nodeGroup.TransitionGroup.LabelType, mods);
            var aa = nodeGroup.TransitionGroup.Peptide.Target.Sequence;  // We handled custom ions above, and returned
            var masses = calc.GetFragmentIonMasses(nodeGroup.TransitionGroup.Peptide.Target);

            var filter = settings.TransitionSettings.Filter;

            // Get charges and type pairs, making sure all chosen charges are included
            var setCharges = new HashSet<Adduct>(filter.PeptideProductCharges.Where(charge =>
                Math.Abs(charge.AdductCharge) <= Math.Abs(nodeGroup.TransitionGroup.PrecursorCharge) &&
                Math.Sign(charge.AdductCharge) == Math.Sign(nodeGroup.TransitionGroup.PrecursorCharge)));
            HashSet<IonType> setTypes = new HashSet<IonType>(filter.PeptideIonTypes);
            foreach (TransitionDocNode nodTran in chosen)
            {
                var type = nodTran.Transition.IonType;
                if (!Transition.IsPeptideFragment(type))
                    continue;
                setCharges.Add(nodTran.Transition.Adduct);
                setTypes.Add(type);
            }
            setTypes.RemoveWhere(t => !Transition.IsPeptideFragment(t));
            var charges = setCharges.Where(c => c.IsProteomic).ToArray();
            Array.Sort(charges);
            IonType[] types = Transition.GetTypePairs(setTypes);

            var tableDetails = new TableDesc();
            var table = new TableDesc();

            using (RenderTools rt = new RenderTools())
            {
                var seqModified = GetModifiedSequence(nodePep, nodeGroup, settings);
                if (!Equals(seqModified, nodeGroup.TransitionGroup.Peptide.Target))
                    tableDetails.AddDetailRow(Resources.TransitionGroupTreeNode_RenderTip_Modified, seqModified.Sequence, rt);

                var precursorCharge = nodeGroup.TransitionGroup.PrecursorAdduct;
                var precursorMz = nodeGroup.PrecursorMz;
                tableDetails.AddDetailRow(Resources.TransitionGroupTreeNode_RenderTip_Precursor_charge,
                                          precursorCharge.AdductCharge.ToString(LocalizationHelper.CurrentCulture), rt);
                tableDetails.AddDetailRow(Resources.TransitionGroupTreeNode_RenderTip_Precursor_mz,
                                          string.Format(@"{0:F04}", precursorMz), rt);
                tableDetails.AddDetailRow(Resources.TransitionGroupTreeNode_RenderTip_Precursor_mh,
                                          string.Format(@"{0:F04}", nodeGroup.GetPrecursorIonMass()),
                                          rt);
                int? decoyMassShift = nodeGroup.TransitionGroup.DecoyMassShift;
                if (decoyMassShift.HasValue)
                {
                    tableDetails.AddDetailRow(Resources.TransitionGroupTreeNode_RenderTip_Decoy_Mass_Shift,
                                              decoyMassShift.Value.ToString(LocalizationHelper.CurrentCulture), rt);
                }
                if (nodeGroup.HasLibInfo)
                {
                    foreach (KeyValuePair<PeptideRankId, string> pair in nodeGroup.LibInfo.RankValues)
                        tableDetails.AddDetailRow(pair.Key.Label, pair.Value, rt);
                }

                if (charges.Length > 0 && types.Length > 0)
                {
                    var headers = new RowDesc
                                  {
                                      CreateHead(@"#", rt),
                                      CreateHead(@"AA", rt),
                                      CreateHead(@"#", rt)
                                  };
                    foreach (var charge in charges)
                    {
                        string plusSub = Transition.GetChargeIndicator(charge);
                        foreach (IonType type in types)
                        {
                            CellDesc cell = CreateHead(type.GetLocalizedString().ToLower() + plusSub, rt);
                            if (type.IsNTerminal())
                                headers.Insert(0, cell);
                            else
                                headers.Add(cell);
                        }
                    }
                    table.Add(headers);

                    int len = aa.Length;
                    for (int i = 0; i < len; i++)
                    {
                        CellDesc cellAA = CreateRowLabel(aa.Substring(i, 1), rt);
                        cellAA.Align = StringAlignment.Center;

                        var row = new RowDesc
                                  {
                                      CreateRowLabel(i == len - 1 ? string.Empty : (i + 1).ToString(CultureInfo.InvariantCulture), rt),
                                      cellAA,
                                      CreateRowLabel(i == 0 ? string.Empty : (len - i).ToString(CultureInfo.InvariantCulture), rt)
                                  };

                        foreach (var charge in charges)
                        {
                            foreach (IonType type in types)
                            {
                                CellDesc cell;
                                if (type.IsNTerminal())
                                {
                                    if (i == len - 1)
                                        cell = CreateData(string.Empty, rt);
                                    else
                                    {
                                        var massH = masses[type, i];
                                        cell = CreateIon(type, i + 1, massH, charge, choices, chosen, tranSelected, rt);
                                    }
                                    row.Insert(0, cell);
                                }
                                else
                                {
                                    if (i == 0)
                                        cell = CreateData(string.Empty, rt);
                                    else
                                    {
                                        var massH = masses[type, i - 1];
                                        cell = CreateIon(type, len - i, massH, charge, choices, chosen, tranSelected, rt);
                                    }
                                    row.Add(cell);
                                }
                            }
                        }
                        table.Add(row);
                    }
                }

                SizeF sizeDetails = tableDetails.CalcDimensions(g);
                sizeDetails.Height += TableDesc.TABLE_SPACING;    // Spacing between details and fragments
                SizeF size = table.CalcDimensions(g);
                if (draw)
                {
                    tableDetails.Draw(g);
                    g.TranslateTransform(0, sizeDetails.Height);
                    table.Draw(g);
                    g.TranslateTransform(0, -sizeDetails.Height);
                }

                int width = (int) Math.Round(Math.Max(sizeDetails.Width, size.Width));
                int height = (int) Math.Round(sizeDetails.Height + size.Height);
                return new Size(width + 2, height + 2);
            }
        }

        private static Target GetModifiedSequence(PeptideDocNode nodePep,
                                                  TransitionGroupDocNode nodeGroup,
                                                  SrmSettings settings)
        {
            ExplicitMods mods = (nodePep != null ? nodePep.ExplicitMods : null);
            var calcPre = settings.GetPrecursorCalc(nodeGroup.TransitionGroup.LabelType, mods);
            var seq = nodeGroup.TransitionGroup.Peptide.Target;
            return calcPre.GetModifiedSequenceDisplay(seq);            
        }

        private static CellDesc CreateHead(string text, RenderTools rt)
        {
            return new CellDesc(text, rt) { Font = rt.FontBold };
        }

        private static CellDesc CreateRowLabel(string text, RenderTools rt)
        {
            return new CellDesc(text, rt) { Align = StringAlignment.Far };
        }

        private static CellDesc CreateData(string text, RenderTools rt)
        {
            return new CellDesc(text, rt) { Align = StringAlignment.Far };
        }

        private static CellDesc CreateIon(IonType type, int ordinal, TypedMass massH, Adduct charge,
                                          IEnumerable<DocNode> choices, ICollection<DocNode> chosen, Transition tranSelected,
                                          RenderTools rt)
        {
            double mz = SequenceMassCalc.GetMZ(massH, charge);
            CellDesc cell = CreateData(string.Format(@"{0:F02}", mz), rt);

            foreach (TransitionDocNode nodeTran in choices)
            {
                Transition tran = nodeTran.Transition;
                if (tran.IonType == type &&
                    tran.Ordinal == ordinal &&
                    tran.Adduct == charge)
                {
                    cell.Font = rt.FontBold;
                    if (Equals(tran, tranSelected))
                    {
                        cell.Brush = rt.BrushSelected; // Stop after selected
                        break;
                    }
                    if (!chosen.Contains(nodeTran))
                        cell.Brush = rt.BrushChoice;  // Keep looking
                    else
                    {
                        cell.Brush = rt.BrushChosen;  // Stop after chosen
                        break;
                    }
                }
            }

            return cell;
        }

        #endregion
    }
}
<|MERGE_RESOLUTION|>--- conflicted
+++ resolved
@@ -1,690 +1,684 @@
-﻿/*
- * Original author: Brendan MacLean <brendanx .at. u.washington.edu>,
- *                  MacCoss Lab, Department of Genome Sciences, UW
- *
- * Copyright 2009 University of Washington - Seattle, WA
- * 
- * Licensed under the Apache License, Version 2.0 (the "License");
- * you may not use this file except in compliance with the License.
- * You may obtain a copy of the License at
- *
- *     http://www.apache.org/licenses/LICENSE-2.0
- *
- * Unless required by applicable law or agreed to in writing, software
- * distributed under the License is distributed on an "AS IS" BASIS,
- * WITHOUT WARRANTIES OR CONDITIONS OF ANY KIND, either express or implied.
- * See the License for the specific language governing permissions and
- * limitations under the License.
- */
-using System;
-using System.Collections.Generic;
-using System.Diagnostics;
-using System.Drawing;
-using System.Globalization;
-using System.Linq;
-using System.Text;
-using pwiz.Common.Chemistry;
-using pwiz.Common.SystemUtil;
-using pwiz.Skyline.Model;
-using pwiz.Skyline.Model.DocSettings;
-using pwiz.Skyline.Model.GroupComparison;
-using pwiz.Skyline.Model.Lib;
-using pwiz.Skyline.Model.Results;
-using pwiz.Skyline.Properties;
-using pwiz.Skyline.Util;
-
-namespace pwiz.Skyline.Controls.SeqNode
-{
-    public class TransitionGroupTreeNode : SrmTreeNodeParent
-    {
-        /// <summary>
-        /// Precursor
-        /// </summary>
-        public static string TITLE
-        {
-            get { return Resources.TransitionGroupTreeNode_Title; }
-        }
-
-        public static TransitionGroupTreeNode CreateInstance(SequenceTree tree, DocNode nodeDoc)
-        {
-            Debug.Assert(nodeDoc is TransitionGroupDocNode);
-            var nodeTree = new TransitionGroupTreeNode(tree, (TransitionGroupDocNode) nodeDoc);
-
-            if (tree.ExpandPrecursors)
-                nodeTree.Expand();
-
-            return nodeTree;
-        }
-
-        public TransitionGroupTreeNode(SequenceTree tree, TransitionGroupDocNode nodeGroup)
-            : base(tree, nodeGroup)
-        {
-        }
-
-        public Target ModifiedSequence
-        {
-            get { return GetModifiedSequence(PepNode, DocNode, SequenceTree.Document.Settings); }
-        }
-
-        public TransitionGroupDocNode DocNode => (TransitionGroupDocNode)Model;
-        public PeptideDocNode PepNode => ((PeptideTreeNode)Parent)?.DocNode;
-        public PeptideGroupDocNode PepGroupNode => ((PeptideGroupTreeNode)Parent?.Parent)?.DocNode;
-
-        public override string Heading
-        {
-            get { return Resources.TransitionGroupTreeNode_Title; }
-        }
-
-        public override string ChildHeading
-        {
-            get { return TransitionTreeNode.TITLES; }
-        }
-
-        public override string ChildUndoHeading
-        {
-            get { return ChildHeading.ToLower(); }
-        }
-
-        protected override void OnModelChanged()
-        {
-            int typeImageIndex = TypeImageIndex;
-            if (typeImageIndex != ImageIndex)
-                ImageIndex = SelectedImageIndex = typeImageIndex;
-            int peakImageIndex = PeakImageIndex;
-// ReSharper disable RedundantCheckBeforeAssignment
-            if (peakImageIndex != StateImageIndex)
-                StateImageIndex = peakImageIndex;
-// ReSharper restore RedundantCheckBeforeAssignment
-            string label = DisplayText(DocNode, SequenceTree.GetDisplaySettings(PepNode));
-            if (!Equals(label, Text))
-                Text = label;
-
-            // Make sure children are up to date
-            OnUpdateChildren(SequenceTree.ExpandPrecursors);
-            // Refresh the text on the TransitionTreeNodes.
-            foreach (var child in Nodes.OfType<TransitionTreeNode>())
-            {
-                child.Model = child.Model;
-            }
-        }
-
-        public int TypeImageIndex
-        {
-            get { return GetTypeImageIndex(DocNode); }            
-        }
-
-        public static Image GetTypeImage(TransitionGroupDocNode nodeGroup, SequenceTree sequenceTree)
-        {
-            return sequenceTree.ImageList.Images[GetTypeImageIndex(nodeGroup)];
-        }
-
-        private static int GetTypeImageIndex(TransitionGroupDocNode nodeGroup)
-        {
-            if (nodeGroup.IsDecoy)
-            {
-                return (int) (nodeGroup.HasLibInfo
-                                  ? SequenceTree.ImageId.tran_group_lib_decoy
-                                  : SequenceTree.ImageId.tran_group_decoy);
-            }
-            return (int) (nodeGroup.HasLibInfo
-                              ? SequenceTree.ImageId.tran_group_lib
-                              : SequenceTree.ImageId.tran_group);
-        }
-
-        public int PeakImageIndex
-        {
-            get
-            {
-                return GetPeakImageIndex(DocNode, PepNode, SequenceTree);
-            }
-        }
-
-        public static Image GetPeakImage(TransitionGroupDocNode nodeGroup,
-            PeptideDocNode nodeParent, SequenceTree sequenceTree)
-        {
-            int imageIndex = GetPeakImageIndex(nodeGroup, nodeParent, sequenceTree);
-            return (imageIndex != -1 ? sequenceTree.StateImageList.Images[imageIndex] : null);
-        }
-
-        private static int GetPeakImageIndex(TransitionGroupDocNode nodeGroup,
-            PeptideDocNode nodeParent, SequenceTree sequenceTree)
-        {
-            var settings = sequenceTree.Document.Settings;
-            if (!settings.HasResults)
-                return -1;
-
-            int index = sequenceTree.GetDisplayResultsIndex(nodeParent);
-
-            float? ratio = (nodeGroup.HasResults ? nodeGroup.GetPeakCountRatio(index) : null);
-            if (ratio == null)
-                return (int)SequenceTree.StateImageId.peak_blank;
-            if (ratio < 0.5)
-                return (int)SequenceTree.StateImageId.no_peak;
-            if (ratio < 1.0)
-                return (int)SequenceTree.StateImageId.keep;
-
-            return (int)SequenceTree.StateImageId.peak;
-        }
-        
-        public static string DisplayText(TransitionGroupDocNode nodeGroup, DisplaySettings settings)
-        {
-            return GetLabel(nodeGroup.TransitionGroup, nodeGroup.PrecursorMz,
-                GetResultsText(settings, nodeGroup));
-        }
-
-        private const string DOTP_FORMAT = "0.##";
-        private const string CS_SEPARATOR = ", ";
-
-        public static string GetResultsText(DisplaySettings displaySettings, TransitionGroupDocNode nodeGroup)
-        {
-            float? libraryProduct = nodeGroup.GetLibraryDotProduct(displaySettings.ResultsIndex);
-            float? isotopeProduct = nodeGroup.GetIsotopeDotProduct(displaySettings.ResultsIndex);
-            RatioValue ratio = null;
-            if (displaySettings.NormalizationMethod is NormalizationMethod.RatioToLabel ratioToLabel)
-            {
-                ratio = displaySettings.NormalizedValueCalculator.GetTransitionGroupRatioValue(ratioToLabel,
-                    displaySettings.NodePep, nodeGroup, nodeGroup.GetChromInfoEntry(displaySettings.ResultsIndex));
-            }
-            else if (NormalizationMethod.GLOBAL_STANDARDS.Equals(displaySettings.NormalizationMethod))
-            {
-                var ratioToGlobalStandards = displaySettings.NormalizedValueCalculator.GetTransitionGroupValue(
-                    displaySettings.NormalizationMethod, displaySettings.NodePep, nodeGroup,
-                    displaySettings.ResultsIndex,
-                    nodeGroup.GetChromInfoEntry(displaySettings.ResultsIndex));
-                if (ratioToGlobalStandards.HasValue)
-                {
-                    ratio = new RatioValue(ratioToGlobalStandards.Value);
-                }
-            }
-            if (null == ratio && !isotopeProduct.HasValue && !libraryProduct.HasValue)
-                return string.Empty;
-            StringBuilder sb = new StringBuilder(@" (");
-            int len = sb.Length;
-            if (isotopeProduct.HasValue)
-                sb.Append(string.Format(@"idotp {0}", isotopeProduct.Value.ToString(DOTP_FORMAT)));
-            if (libraryProduct.HasValue)
-            {
-                if (sb.Length > len)
-                    sb.Append(CS_SEPARATOR);
-                sb.Append(string.Format(@"dotp {0}", libraryProduct.Value.ToString(DOTP_FORMAT)));
-            }
-            if (ratio != null)
-            {
-                if (sb.Length > len)
-                    sb.Append(CS_SEPARATOR);
-                sb.Append(FormatRatioValue(ratio));
-            }
-            sb.Append(@")");
-            return sb.ToString();
-        }
-
-        public static string FormatRatioValue(RatioValue ratio)
-        {
-            StringBuilder sb = new StringBuilder();
-            if (ratio.HasDotProduct)
-            {
-                sb.Append(string.Format(@"rdotp {0}", ratio.DotProduct.ToString(DOTP_FORMAT)));
-                sb.Append(CS_SEPARATOR);
-            }
-
-            sb.Append(string.Format(Resources.TransitionGroupTreeNode_GetResultsText_total_ratio__0__,
-                MathEx.RoundAboveZero(ratio.Ratio, 2, 4)));
-            return sb.ToString();
-        }
-
-        protected override void UpdateChildren(bool materialize)
-        {
-            UpdateNodes(SequenceTree, Nodes, DocNode.Children,
-                                            materialize, TransitionTreeNode.CreateInstance);
-        }
-
-        public static string GetLabel(TransitionGroup tranGroup, double precursorMz,
-            string resultsText)
-        {
-            return string.Format(@"{0}{1}{2}{3}", GetMzLabel(tranGroup, precursorMz),
-                                 Transition.GetChargeIndicator(tranGroup.PrecursorAdduct),
-                                 tranGroup.LabelTypeText, resultsText);
-        }
-
-        private static string GetMzLabel(TransitionGroup tranGroup, double precursorMz)
-        {
-            int? massShift = tranGroup.DecoyMassShift;
-            double shift = SequenceMassCalc.GetPeptideInterval(massShift);
-            return string.Format(@"{0:F04}{1}", precursorMz - shift,
-                Transition.GetDecoyText(massShift));
-        }
-
-        #region IChildPicker Members
-
-        public override bool CanShow
-        {
-            get
-            {
-                return (!DocNode.IsDecoy && base.CanShow);
-            }
-        }
-
-        public override string GetPickLabel(DocNode child)
-        {
-            return TransitionTreeNode.DisplayText(SequenceTree.GetDisplaySettings(PepNode), (TransitionDocNode) child);
-        }
-
-        public override Image GetPickTypeImage(DocNode child)
-        {
-            return TransitionTreeNode.GetTypeImage((TransitionDocNode)child, SequenceTree);
-        }
-
-        public override Image GetPickPeakImage(DocNode child)
-        {
-            return TransitionTreeNode.GetPeakImage((TransitionDocNode)child,
-                PepNode, SequenceTree);
-        }
-
-        public override ITipProvider GetPickTip(DocNode child)
-        {
-            return new PickTransitionTip((TransitionDocNode) child);
-        }
-
-        private sealed class PickTransitionTip : ITipProvider
-        {
-            private readonly TransitionDocNode _nodeTran;
-
-            public PickTransitionTip(TransitionDocNode nodeTran)
-            {
-                _nodeTran = nodeTran;
-            }
-
-            // Not enough useful information in this tip yet
-            public bool HasTip { get { return _nodeTran.HasLoss; } }
-
-            public Size RenderTip(Graphics g, Size sizeMax, bool draw)
-            {
-                return TransitionTreeNode.RenderTip(_nodeTran, g, sizeMax, draw);
-            }
-        }
-
-        public override bool Filtered
-        {
-            get { return Settings.Default.FilterTransitions; }
-            set { Settings.Default.FilterTransitions = value; }
-        }
-
-        public override IEnumerable<DocNode> GetChoices(bool useFilter)
-        {
-            var nodePep = PepNode;
-            if (nodePep == null)
-            {
-                throw new InvalidOperationException(
-                    Resources.TransitionGroupTreeNode_GetChoices_Invalid_attempt_to_get_choices_for_a_node_that_has_not_been_added_to_the_tree_yet);
-            }
-
-            var listChildrenNew = DocNode.GetPrecursorChoices(DocSettings, nodePep.ExplicitMods, useFilter);
-            // Existing transitions must be part of the first settings change to ensure proper
-            // handling of user set peak boundaries.
-            MergeChosen(listChildrenNew, useFilter, node => ((TransitionDocNode)node).Key(DocNode));
-            var nodeGroup = (TransitionGroupDocNode)DocNode.ChangeChildrenChecked(listChildrenNew);
-            var diff = new SrmSettingsDiff(DocSettings, true);
-            // Update results on the group to correctly handle user set peak boundaries
-            nodeGroup = nodeGroup.UpdateResults(DocSettings, diff, nodePep, DocNode);
-
-            // Make sure any properties that depend on peptide relationships,
-            // like ratios get updated.
-            nodePep = (PeptideDocNode)nodePep.ReplaceChild(nodeGroup);
-            diff = new SrmSettingsDiff(diff, SrmSettingsDiff.PROPS);
-            nodePep = nodePep.ChangeSettings(DocSettings, diff);
-            var id = nodeGroup.Id;
-            int iGroup = nodePep.Children.IndexOf(n => ReferenceEquals(n.Id, id));
-            if (iGroup != -1)
-                nodeGroup = (TransitionGroupDocNode)nodePep.Children[iGroup];
-            listChildrenNew = new List<DocNode>(nodeGroup.Children);
-            // Merge with existing transitions again to avoid changes based on the settings
-            // updates.
-            MergeChosen(listChildrenNew, useFilter, node => ((TransitionDocNode)node).Key(nodeGroup));
-            return listChildrenNew;
-        }
-
-        public override bool ShowAutoManageChildren
-        {
-            get { return true; }
-        }
-
-        public override string SynchSiblingsLabel
-        {
-            get
-            {
-                if (DocSettings.PeptideSettings.Quantification.SimpleRatios)
-                {
-                    return null;
-                }
-                return HasSiblingsToSynch(false)
-                           ? Resources.TransitionGroupTreeNode_SynchSiblingsLabel_Synchronize_isotope_label_types
-                           : null;
-            }
-        }
-
-        public override bool IsSynchSiblings
-        {
-            get { return !HasSiblingsToSynch(true) && Settings.Default.SynchronizeIsotopeTypes; }
-            set
-            {
-                // Avoid changing the flag in the settings, if this value is not
-                // different from current value
-                if (IsSynchSiblings != value)
-                    Settings.Default.SynchronizeIsotopeTypes = value;
-            }
-        }
-
-        /// <summary>
-        /// True if this node has siblings with the same charge state, and
-        /// if those siblings must be in-synch, then only if they are not.
-        /// For small molecules, true only if all transitions are precursor transitions
-        /// </summary>
-        private bool HasSiblingsToSynch(bool mustBeInSynch)
-        {
-            var siblingNodes = Parent.Nodes;
-            if (siblingNodes.Count > 1)
-            {
-                // For small molecules, we can only synch precursor transitions,
-                // and only if both transition groups are defined by formula, or both by mz
-                if (!IsSynchable())
-                    return false;
-                var tranGroupThis = DocNode.TransitionGroup;
-                var adductNoLabels = tranGroupThis.PrecursorAdduct.Unlabeled; // If adduct contains an isotope label, ignore label for comparison purposes
-                foreach (TransitionGroupTreeNode nodeTree in siblingNodes)
-                {
-                    var tranGroup = nodeTree.DocNode.TransitionGroup;
-                    if (!ReferenceEquals(tranGroupThis, tranGroup) &&
-                        Equals(adductNoLabels, tranGroup.PrecursorAdduct.Unlabeled) &&
-                        !(mustBeInSynch && DocNode.EquivalentChildren(nodeTree.DocNode)))
-                    {
-                        if (!tranGroupThis.IsCustomIon)
-                        {
-                            return true;
-                        }
-                        else if (tranGroup.IsCustomIon && nodeTree.IsSynchable() &&
-<<<<<<< HEAD
-                                 tranGroupThis.CustomMolecule.MoleculeAndMassOffset.IsMassOnly ==
-                                 tranGroup.CustomMolecule.MoleculeAndMassOffset.IsMassOnly)
-=======
-                                 tranGroupThis.CustomMolecule.ParsedMolecule.IsMassOnly ==
-                                 tranGroup.CustomMolecule.ParsedMolecule.IsMassOnly)
->>>>>>> 8116fa9d
-                        {
-                            return true;
-                        }
-                    }
-                }
-            }
-            return false;
-        }
-
-        private bool IsSynchable()
-        {
-            var tranGroupThis = DocNode.TransitionGroup;
-            if (tranGroupThis.IsCustomIon)
-            {
-                return GetChoices(false).Cast<TransitionDocNode>().All(trans => trans.Transition.IsPrecursor());
-            }
-            return true;
-        }
-        
-        #endregion
-
-        #region ITipProvider Members
-
-        public override bool HasTip { get { return base.HasTip || !ShowAnnotationTipOnly; } }
-
-        public override Size RenderTip(Graphics g, Size sizeMax, bool draw)
-        {
-            var size = base.RenderTip(g, sizeMax, draw);
-            if(ShowAnnotationTipOnly)
-                return size;
-            if (draw)
-                g.TranslateTransform(0, size.Height);
-            Size sizeMaxNew = new Size(sizeMax.Width, sizeMax.Height - size.Height);
-            var nodePep = (Parent != null ? ((PeptideTreeNode) Parent).DocNode : null);
-            var nodeTranTree = SequenceTree.GetNodeOfType<TransitionTreeNode>();
-            var nodeTranSelected = (nodeTranTree != null ? nodeTranTree.DocNode : null);
-            var sizeNew = RenderTip(nodePep, DocNode, nodeTranSelected, DocSettings, g, sizeMaxNew, draw);
-            return new Size(Math.Min(sizeMax.Width, Math.Max(size.Width, sizeNew.Width)), size.Height + sizeNew.Height);
-        }
-
-        public static Size RenderTip(PeptideDocNode nodePep,
-                                     TransitionGroupDocNode nodeGroup,
-                                     TransitionDocNode nodeTranSelected,
-                                     SrmSettings settings,
-                                     Graphics g,
-                                     Size sizeMax,
-                                     bool draw)
-        {
-            if (nodeGroup.TransitionGroup.IsCustomIon)  // TODO(bspratt) this seems to leave out a lot of detail
-            {
-                var customTable = new TableDesc();
-                using (RenderTools rt = new RenderTools())
-                {
-                    customTable.AddDetailRow(Resources.TransitionGroupTreeNode_RenderTip_Molecule, nodeGroup.CustomMolecule.Name, rt);
-                    customTable.AddDetailRow(Resources.TransitionGroupTreeNode_RenderTip_Precursor_charge,
-                        FormatAdductTip(nodeGroup.TransitionGroup.PrecursorAdduct), rt);
-                    customTable.AddDetailRow(Resources.TransitionGroupTreeNode_RenderTip_Precursor_mz,
-                        string.Format(@"{0:F04}", nodeGroup.PrecursorMz), rt);
-                    if (nodeGroup.CustomMolecule.Formula != null)
-                    {
-                        customTable.AddDetailRow(Resources.TransitionTreeNode_RenderTip_Formula,
-                            nodeGroup.CustomMolecule.Formula + nodeGroup.TransitionGroup.PrecursorAdduct.AdductFormula.ToString(LocalizationHelper.CurrentCulture), rt);
-                    }
-                    SizeF size = customTable.CalcDimensions(g);
-                    customTable.Draw(g);
-                    return new Size((int) size.Width + 2, (int) size.Height + 2);
-                }
-            }
-            ExplicitMods mods = (nodePep != null ? nodePep.ExplicitMods : null);
-            IEnumerable<DocNode> choices = nodeGroup.GetPrecursorChoices(settings, mods, true).ToArray();
-            HashSet<DocNode> chosen = new HashSet<DocNode>(nodeGroup.Children);
-
-            // Make sure all chosen peptides get listed
-            HashSet<DocNode> setChoices = new HashSet<DocNode>(choices);
-            setChoices.UnionWith(chosen);
-            choices = setChoices.ToArray();
-
-            Transition tranSelected = (nodeTranSelected != null ? nodeTranSelected.Transition : null);
-
-            IFragmentMassCalc calc = settings.GetFragmentCalc(nodeGroup.TransitionGroup.LabelType, mods);
-            var aa = nodeGroup.TransitionGroup.Peptide.Target.Sequence;  // We handled custom ions above, and returned
-            var masses = calc.GetFragmentIonMasses(nodeGroup.TransitionGroup.Peptide.Target);
-
-            var filter = settings.TransitionSettings.Filter;
-
-            // Get charges and type pairs, making sure all chosen charges are included
-            var setCharges = new HashSet<Adduct>(filter.PeptideProductCharges.Where(charge =>
-                Math.Abs(charge.AdductCharge) <= Math.Abs(nodeGroup.TransitionGroup.PrecursorCharge) &&
-                Math.Sign(charge.AdductCharge) == Math.Sign(nodeGroup.TransitionGroup.PrecursorCharge)));
-            HashSet<IonType> setTypes = new HashSet<IonType>(filter.PeptideIonTypes);
-            foreach (TransitionDocNode nodTran in chosen)
-            {
-                var type = nodTran.Transition.IonType;
-                if (!Transition.IsPeptideFragment(type))
-                    continue;
-                setCharges.Add(nodTran.Transition.Adduct);
-                setTypes.Add(type);
-            }
-            setTypes.RemoveWhere(t => !Transition.IsPeptideFragment(t));
-            var charges = setCharges.Where(c => c.IsProteomic).ToArray();
-            Array.Sort(charges);
-            IonType[] types = Transition.GetTypePairs(setTypes);
-
-            var tableDetails = new TableDesc();
-            var table = new TableDesc();
-
-            using (RenderTools rt = new RenderTools())
-            {
-                var seqModified = GetModifiedSequence(nodePep, nodeGroup, settings);
-                if (!Equals(seqModified, nodeGroup.TransitionGroup.Peptide.Target))
-                    tableDetails.AddDetailRow(Resources.TransitionGroupTreeNode_RenderTip_Modified, seqModified.Sequence, rt);
-
-                var precursorCharge = nodeGroup.TransitionGroup.PrecursorAdduct;
-                var precursorMz = nodeGroup.PrecursorMz;
-                tableDetails.AddDetailRow(Resources.TransitionGroupTreeNode_RenderTip_Precursor_charge,
-                                          precursorCharge.AdductCharge.ToString(LocalizationHelper.CurrentCulture), rt);
-                tableDetails.AddDetailRow(Resources.TransitionGroupTreeNode_RenderTip_Precursor_mz,
-                                          string.Format(@"{0:F04}", precursorMz), rt);
-                tableDetails.AddDetailRow(Resources.TransitionGroupTreeNode_RenderTip_Precursor_mh,
-                                          string.Format(@"{0:F04}", nodeGroup.GetPrecursorIonMass()),
-                                          rt);
-                int? decoyMassShift = nodeGroup.TransitionGroup.DecoyMassShift;
-                if (decoyMassShift.HasValue)
-                {
-                    tableDetails.AddDetailRow(Resources.TransitionGroupTreeNode_RenderTip_Decoy_Mass_Shift,
-                                              decoyMassShift.Value.ToString(LocalizationHelper.CurrentCulture), rt);
-                }
-                if (nodeGroup.HasLibInfo)
-                {
-                    foreach (KeyValuePair<PeptideRankId, string> pair in nodeGroup.LibInfo.RankValues)
-                        tableDetails.AddDetailRow(pair.Key.Label, pair.Value, rt);
-                }
-
-                if (charges.Length > 0 && types.Length > 0)
-                {
-                    var headers = new RowDesc
-                                  {
-                                      CreateHead(@"#", rt),
-                                      CreateHead(@"AA", rt),
-                                      CreateHead(@"#", rt)
-                                  };
-                    foreach (var charge in charges)
-                    {
-                        string plusSub = Transition.GetChargeIndicator(charge);
-                        foreach (IonType type in types)
-                        {
-                            CellDesc cell = CreateHead(type.GetLocalizedString().ToLower() + plusSub, rt);
-                            if (type.IsNTerminal())
-                                headers.Insert(0, cell);
-                            else
-                                headers.Add(cell);
-                        }
-                    }
-                    table.Add(headers);
-
-                    int len = aa.Length;
-                    for (int i = 0; i < len; i++)
-                    {
-                        CellDesc cellAA = CreateRowLabel(aa.Substring(i, 1), rt);
-                        cellAA.Align = StringAlignment.Center;
-
-                        var row = new RowDesc
-                                  {
-                                      CreateRowLabel(i == len - 1 ? string.Empty : (i + 1).ToString(CultureInfo.InvariantCulture), rt),
-                                      cellAA,
-                                      CreateRowLabel(i == 0 ? string.Empty : (len - i).ToString(CultureInfo.InvariantCulture), rt)
-                                  };
-
-                        foreach (var charge in charges)
-                        {
-                            foreach (IonType type in types)
-                            {
-                                CellDesc cell;
-                                if (type.IsNTerminal())
-                                {
-                                    if (i == len - 1)
-                                        cell = CreateData(string.Empty, rt);
-                                    else
-                                    {
-                                        var massH = masses[type, i];
-                                        cell = CreateIon(type, i + 1, massH, charge, choices, chosen, tranSelected, rt);
-                                    }
-                                    row.Insert(0, cell);
-                                }
-                                else
-                                {
-                                    if (i == 0)
-                                        cell = CreateData(string.Empty, rt);
-                                    else
-                                    {
-                                        var massH = masses[type, i - 1];
-                                        cell = CreateIon(type, len - i, massH, charge, choices, chosen, tranSelected, rt);
-                                    }
-                                    row.Add(cell);
-                                }
-                            }
-                        }
-                        table.Add(row);
-                    }
-                }
-
-                SizeF sizeDetails = tableDetails.CalcDimensions(g);
-                sizeDetails.Height += TableDesc.TABLE_SPACING;    // Spacing between details and fragments
-                SizeF size = table.CalcDimensions(g);
-                if (draw)
-                {
-                    tableDetails.Draw(g);
-                    g.TranslateTransform(0, sizeDetails.Height);
-                    table.Draw(g);
-                    g.TranslateTransform(0, -sizeDetails.Height);
-                }
-
-                int width = (int) Math.Round(Math.Max(sizeDetails.Width, size.Width));
-                int height = (int) Math.Round(sizeDetails.Height + size.Height);
-                return new Size(width + 2, height + 2);
-            }
-        }
-
-        private static Target GetModifiedSequence(PeptideDocNode nodePep,
-                                                  TransitionGroupDocNode nodeGroup,
-                                                  SrmSettings settings)
-        {
-            ExplicitMods mods = (nodePep != null ? nodePep.ExplicitMods : null);
-            var calcPre = settings.GetPrecursorCalc(nodeGroup.TransitionGroup.LabelType, mods);
-            var seq = nodeGroup.TransitionGroup.Peptide.Target;
-            return calcPre.GetModifiedSequenceDisplay(seq);            
-        }
-
-        private static CellDesc CreateHead(string text, RenderTools rt)
-        {
-            return new CellDesc(text, rt) { Font = rt.FontBold };
-        }
-
-        private static CellDesc CreateRowLabel(string text, RenderTools rt)
-        {
-            return new CellDesc(text, rt) { Align = StringAlignment.Far };
-        }
-
-        private static CellDesc CreateData(string text, RenderTools rt)
-        {
-            return new CellDesc(text, rt) { Align = StringAlignment.Far };
-        }
-
-        private static CellDesc CreateIon(IonType type, int ordinal, TypedMass massH, Adduct charge,
-                                          IEnumerable<DocNode> choices, ICollection<DocNode> chosen, Transition tranSelected,
-                                          RenderTools rt)
-        {
-            double mz = SequenceMassCalc.GetMZ(massH, charge);
-            CellDesc cell = CreateData(string.Format(@"{0:F02}", mz), rt);
-
-            foreach (TransitionDocNode nodeTran in choices)
-            {
-                Transition tran = nodeTran.Transition;
-                if (tran.IonType == type &&
-                    tran.Ordinal == ordinal &&
-                    tran.Adduct == charge)
-                {
-                    cell.Font = rt.FontBold;
-                    if (Equals(tran, tranSelected))
-                    {
-                        cell.Brush = rt.BrushSelected; // Stop after selected
-                        break;
-                    }
-                    if (!chosen.Contains(nodeTran))
-                        cell.Brush = rt.BrushChoice;  // Keep looking
-                    else
-                    {
-                        cell.Brush = rt.BrushChosen;  // Stop after chosen
-                        break;
-                    }
-                }
-            }
-
-            return cell;
-        }
-
-        #endregion
-    }
-}
+﻿/*
+ * Original author: Brendan MacLean <brendanx .at. u.washington.edu>,
+ *                  MacCoss Lab, Department of Genome Sciences, UW
+ *
+ * Copyright 2009 University of Washington - Seattle, WA
+ * 
+ * Licensed under the Apache License, Version 2.0 (the "License");
+ * you may not use this file except in compliance with the License.
+ * You may obtain a copy of the License at
+ *
+ *     http://www.apache.org/licenses/LICENSE-2.0
+ *
+ * Unless required by applicable law or agreed to in writing, software
+ * distributed under the License is distributed on an "AS IS" BASIS,
+ * WITHOUT WARRANTIES OR CONDITIONS OF ANY KIND, either express or implied.
+ * See the License for the specific language governing permissions and
+ * limitations under the License.
+ */
+using System;
+using System.Collections.Generic;
+using System.Diagnostics;
+using System.Drawing;
+using System.Globalization;
+using System.Linq;
+using System.Text;
+using pwiz.Common.SystemUtil;
+using pwiz.Skyline.Model;
+using pwiz.Skyline.Model.DocSettings;
+using pwiz.Skyline.Model.GroupComparison;
+using pwiz.Skyline.Model.Lib;
+using pwiz.Skyline.Model.Results;
+using pwiz.Skyline.Properties;
+using pwiz.Skyline.Util;
+
+namespace pwiz.Skyline.Controls.SeqNode
+{
+    public class TransitionGroupTreeNode : SrmTreeNodeParent
+    {
+        /// <summary>
+        /// Precursor
+        /// </summary>
+        public static string TITLE
+        {
+            get { return Resources.TransitionGroupTreeNode_Title; }
+        }
+
+        public static TransitionGroupTreeNode CreateInstance(SequenceTree tree, DocNode nodeDoc)
+        {
+            Debug.Assert(nodeDoc is TransitionGroupDocNode);
+            var nodeTree = new TransitionGroupTreeNode(tree, (TransitionGroupDocNode) nodeDoc);
+
+            if (tree.ExpandPrecursors)
+                nodeTree.Expand();
+
+            return nodeTree;
+        }
+
+        public TransitionGroupTreeNode(SequenceTree tree, TransitionGroupDocNode nodeGroup)
+            : base(tree, nodeGroup)
+        {
+        }
+
+        public Target ModifiedSequence
+        {
+            get { return GetModifiedSequence(PepNode, DocNode, SequenceTree.Document.Settings); }
+        }
+
+        public TransitionGroupDocNode DocNode => (TransitionGroupDocNode)Model;
+        public PeptideDocNode PepNode => ((PeptideTreeNode)Parent)?.DocNode;
+        public PeptideGroupDocNode PepGroupNode => ((PeptideGroupTreeNode)Parent?.Parent)?.DocNode;
+
+        public override string Heading
+        {
+            get { return Resources.TransitionGroupTreeNode_Title; }
+        }
+
+        public override string ChildHeading
+        {
+            get { return TransitionTreeNode.TITLES; }
+        }
+
+        public override string ChildUndoHeading
+        {
+            get { return ChildHeading.ToLower(); }
+        }
+
+        protected override void OnModelChanged()
+        {
+            int typeImageIndex = TypeImageIndex;
+            if (typeImageIndex != ImageIndex)
+                ImageIndex = SelectedImageIndex = typeImageIndex;
+            int peakImageIndex = PeakImageIndex;
+// ReSharper disable RedundantCheckBeforeAssignment
+            if (peakImageIndex != StateImageIndex)
+                StateImageIndex = peakImageIndex;
+// ReSharper restore RedundantCheckBeforeAssignment
+            string label = DisplayText(DocNode, SequenceTree.GetDisplaySettings(PepNode));
+            if (!Equals(label, Text))
+                Text = label;
+
+            // Make sure children are up to date
+            OnUpdateChildren(SequenceTree.ExpandPrecursors);
+            // Refresh the text on the TransitionTreeNodes.
+            foreach (var child in Nodes.OfType<TransitionTreeNode>())
+            {
+                child.Model = child.Model;
+            }
+        }
+
+        public int TypeImageIndex
+        {
+            get { return GetTypeImageIndex(DocNode); }            
+        }
+
+        public static Image GetTypeImage(TransitionGroupDocNode nodeGroup, SequenceTree sequenceTree)
+        {
+            return sequenceTree.ImageList.Images[GetTypeImageIndex(nodeGroup)];
+        }
+
+        private static int GetTypeImageIndex(TransitionGroupDocNode nodeGroup)
+        {
+            if (nodeGroup.IsDecoy)
+            {
+                return (int) (nodeGroup.HasLibInfo
+                                  ? SequenceTree.ImageId.tran_group_lib_decoy
+                                  : SequenceTree.ImageId.tran_group_decoy);
+            }
+            return (int) (nodeGroup.HasLibInfo
+                              ? SequenceTree.ImageId.tran_group_lib
+                              : SequenceTree.ImageId.tran_group);
+        }
+
+        public int PeakImageIndex
+        {
+            get
+            {
+                return GetPeakImageIndex(DocNode, PepNode, SequenceTree);
+            }
+        }
+
+        public static Image GetPeakImage(TransitionGroupDocNode nodeGroup,
+            PeptideDocNode nodeParent, SequenceTree sequenceTree)
+        {
+            int imageIndex = GetPeakImageIndex(nodeGroup, nodeParent, sequenceTree);
+            return (imageIndex != -1 ? sequenceTree.StateImageList.Images[imageIndex] : null);
+        }
+
+        private static int GetPeakImageIndex(TransitionGroupDocNode nodeGroup,
+            PeptideDocNode nodeParent, SequenceTree sequenceTree)
+        {
+            var settings = sequenceTree.Document.Settings;
+            if (!settings.HasResults)
+                return -1;
+
+            int index = sequenceTree.GetDisplayResultsIndex(nodeParent);
+
+            float? ratio = (nodeGroup.HasResults ? nodeGroup.GetPeakCountRatio(index) : null);
+            if (ratio == null)
+                return (int)SequenceTree.StateImageId.peak_blank;
+            if (ratio < 0.5)
+                return (int)SequenceTree.StateImageId.no_peak;
+            if (ratio < 1.0)
+                return (int)SequenceTree.StateImageId.keep;
+
+            return (int)SequenceTree.StateImageId.peak;
+        }
+        
+        public static string DisplayText(TransitionGroupDocNode nodeGroup, DisplaySettings settings)
+        {
+            return GetLabel(nodeGroup.TransitionGroup, nodeGroup.PrecursorMz,
+                GetResultsText(settings, nodeGroup));
+        }
+
+        private const string DOTP_FORMAT = "0.##";
+        private const string CS_SEPARATOR = ", ";
+
+        public static string GetResultsText(DisplaySettings displaySettings, TransitionGroupDocNode nodeGroup)
+        {
+            float? libraryProduct = nodeGroup.GetLibraryDotProduct(displaySettings.ResultsIndex);
+            float? isotopeProduct = nodeGroup.GetIsotopeDotProduct(displaySettings.ResultsIndex);
+            RatioValue ratio = null;
+            if (displaySettings.NormalizationMethod is NormalizationMethod.RatioToLabel ratioToLabel)
+            {
+                ratio = displaySettings.NormalizedValueCalculator.GetTransitionGroupRatioValue(ratioToLabel,
+                    displaySettings.NodePep, nodeGroup, nodeGroup.GetChromInfoEntry(displaySettings.ResultsIndex));
+            }
+            else if (NormalizationMethod.GLOBAL_STANDARDS.Equals(displaySettings.NormalizationMethod))
+            {
+                var ratioToGlobalStandards = displaySettings.NormalizedValueCalculator.GetTransitionGroupValue(
+                    displaySettings.NormalizationMethod, displaySettings.NodePep, nodeGroup,
+                    displaySettings.ResultsIndex,
+                    nodeGroup.GetChromInfoEntry(displaySettings.ResultsIndex));
+                if (ratioToGlobalStandards.HasValue)
+                {
+                    ratio = new RatioValue(ratioToGlobalStandards.Value);
+                }
+            }
+            if (null == ratio && !isotopeProduct.HasValue && !libraryProduct.HasValue)
+                return string.Empty;
+            StringBuilder sb = new StringBuilder(@" (");
+            int len = sb.Length;
+            if (isotopeProduct.HasValue)
+                sb.Append(string.Format(@"idotp {0}", isotopeProduct.Value.ToString(DOTP_FORMAT)));
+            if (libraryProduct.HasValue)
+            {
+                if (sb.Length > len)
+                    sb.Append(CS_SEPARATOR);
+                sb.Append(string.Format(@"dotp {0}", libraryProduct.Value.ToString(DOTP_FORMAT)));
+            }
+            if (ratio != null)
+            {
+                if (sb.Length > len)
+                    sb.Append(CS_SEPARATOR);
+                sb.Append(FormatRatioValue(ratio));
+            }
+            sb.Append(@")");
+            return sb.ToString();
+        }
+
+        public static string FormatRatioValue(RatioValue ratio)
+        {
+            StringBuilder sb = new StringBuilder();
+            if (ratio.HasDotProduct)
+            {
+                sb.Append(string.Format(@"rdotp {0}", ratio.DotProduct.ToString(DOTP_FORMAT)));
+                sb.Append(CS_SEPARATOR);
+            }
+
+            sb.Append(string.Format(Resources.TransitionGroupTreeNode_GetResultsText_total_ratio__0__,
+                MathEx.RoundAboveZero(ratio.Ratio, 2, 4)));
+            return sb.ToString();
+        }
+
+        protected override void UpdateChildren(bool materialize)
+        {
+            UpdateNodes(SequenceTree, Nodes, DocNode.Children,
+                                            materialize, TransitionTreeNode.CreateInstance);
+        }
+
+        public static string GetLabel(TransitionGroup tranGroup, double precursorMz,
+            string resultsText)
+        {
+            return string.Format(@"{0}{1}{2}{3}", GetMzLabel(tranGroup, precursorMz),
+                                 Transition.GetChargeIndicator(tranGroup.PrecursorAdduct),
+                                 tranGroup.LabelTypeText, resultsText);
+        }
+
+        private static string GetMzLabel(TransitionGroup tranGroup, double precursorMz)
+        {
+            int? massShift = tranGroup.DecoyMassShift;
+            double shift = SequenceMassCalc.GetPeptideInterval(massShift);
+            return string.Format(@"{0:F04}{1}", precursorMz - shift,
+                Transition.GetDecoyText(massShift));
+        }
+
+        #region IChildPicker Members
+
+        public override bool CanShow
+        {
+            get
+            {
+                return (!DocNode.IsDecoy && base.CanShow);
+            }
+        }
+
+        public override string GetPickLabel(DocNode child)
+        {
+            return TransitionTreeNode.DisplayText(SequenceTree.GetDisplaySettings(PepNode), (TransitionDocNode) child);
+        }
+
+        public override Image GetPickTypeImage(DocNode child)
+        {
+            return TransitionTreeNode.GetTypeImage((TransitionDocNode)child, SequenceTree);
+        }
+
+        public override Image GetPickPeakImage(DocNode child)
+        {
+            return TransitionTreeNode.GetPeakImage((TransitionDocNode)child,
+                PepNode, SequenceTree);
+        }
+
+        public override ITipProvider GetPickTip(DocNode child)
+        {
+            return new PickTransitionTip((TransitionDocNode) child);
+        }
+
+        private sealed class PickTransitionTip : ITipProvider
+        {
+            private readonly TransitionDocNode _nodeTran;
+
+            public PickTransitionTip(TransitionDocNode nodeTran)
+            {
+                _nodeTran = nodeTran;
+            }
+
+            // Not enough useful information in this tip yet
+            public bool HasTip { get { return _nodeTran.HasLoss; } }
+
+            public Size RenderTip(Graphics g, Size sizeMax, bool draw)
+            {
+                return TransitionTreeNode.RenderTip(_nodeTran, g, sizeMax, draw);
+            }
+        }
+
+        public override bool Filtered
+        {
+            get { return Settings.Default.FilterTransitions; }
+            set { Settings.Default.FilterTransitions = value; }
+        }
+
+        public override IEnumerable<DocNode> GetChoices(bool useFilter)
+        {
+            var nodePep = PepNode;
+            if (nodePep == null)
+            {
+                throw new InvalidOperationException(
+                    Resources.TransitionGroupTreeNode_GetChoices_Invalid_attempt_to_get_choices_for_a_node_that_has_not_been_added_to_the_tree_yet);
+            }
+
+            var listChildrenNew = DocNode.GetPrecursorChoices(DocSettings, nodePep.ExplicitMods, useFilter);
+            // Existing transitions must be part of the first settings change to ensure proper
+            // handling of user set peak boundaries.
+            MergeChosen(listChildrenNew, useFilter, node => ((TransitionDocNode)node).Key(DocNode));
+            var nodeGroup = (TransitionGroupDocNode)DocNode.ChangeChildrenChecked(listChildrenNew);
+            var diff = new SrmSettingsDiff(DocSettings, true);
+            // Update results on the group to correctly handle user set peak boundaries
+            nodeGroup = nodeGroup.UpdateResults(DocSettings, diff, nodePep, DocNode);
+
+            // Make sure any properties that depend on peptide relationships,
+            // like ratios get updated.
+            nodePep = (PeptideDocNode)nodePep.ReplaceChild(nodeGroup);
+            diff = new SrmSettingsDiff(diff, SrmSettingsDiff.PROPS);
+            nodePep = nodePep.ChangeSettings(DocSettings, diff);
+            var id = nodeGroup.Id;
+            int iGroup = nodePep.Children.IndexOf(n => ReferenceEquals(n.Id, id));
+            if (iGroup != -1)
+                nodeGroup = (TransitionGroupDocNode)nodePep.Children[iGroup];
+            listChildrenNew = new List<DocNode>(nodeGroup.Children);
+            // Merge with existing transitions again to avoid changes based on the settings
+            // updates.
+            MergeChosen(listChildrenNew, useFilter, node => ((TransitionDocNode)node).Key(nodeGroup));
+            return listChildrenNew;
+        }
+
+        public override bool ShowAutoManageChildren
+        {
+            get { return true; }
+        }
+
+        public override string SynchSiblingsLabel
+        {
+            get
+            {
+                if (DocSettings.PeptideSettings.Quantification.SimpleRatios)
+                {
+                    return null;
+                }
+                return HasSiblingsToSynch(false)
+                           ? Resources.TransitionGroupTreeNode_SynchSiblingsLabel_Synchronize_isotope_label_types
+                           : null;
+            }
+        }
+
+        public override bool IsSynchSiblings
+        {
+            get { return !HasSiblingsToSynch(true) && Settings.Default.SynchronizeIsotopeTypes; }
+            set
+            {
+                // Avoid changing the flag in the settings, if this value is not
+                // different from current value
+                if (IsSynchSiblings != value)
+                    Settings.Default.SynchronizeIsotopeTypes = value;
+            }
+        }
+
+        /// <summary>
+        /// True if this node has siblings with the same charge state, and
+        /// if those siblings must be in-synch, then only if they are not.
+        /// For small molecules, true only if all transitions are precursor transitions
+        /// </summary>
+        private bool HasSiblingsToSynch(bool mustBeInSynch)
+        {
+            var siblingNodes = Parent.Nodes;
+            if (siblingNodes.Count > 1)
+            {
+                // For small molecules, we can only synch precursor transitions,
+                // and only if both transition groups are defined by formula, or both by mz
+                if (!IsSynchable())
+                    return false;
+                var tranGroupThis = DocNode.TransitionGroup;
+                var adductNoLabels = tranGroupThis.PrecursorAdduct.Unlabeled; // If adduct contains an isotope label, ignore label for comparison purposes
+                foreach (TransitionGroupTreeNode nodeTree in siblingNodes)
+                {
+                    var tranGroup = nodeTree.DocNode.TransitionGroup;
+                    if (!ReferenceEquals(tranGroupThis, tranGroup) &&
+                        Equals(adductNoLabels, tranGroup.PrecursorAdduct.Unlabeled) &&
+                        !(mustBeInSynch && DocNode.EquivalentChildren(nodeTree.DocNode)))
+                    {
+                        if (!tranGroupThis.IsCustomIon)
+                        {
+                            return true;
+                        }
+                        else if (tranGroup.IsCustomIon && nodeTree.IsSynchable() &&
+                                 tranGroupThis.CustomMolecule.ParsedMolecule.IsMassOnly ==
+                                 tranGroup.CustomMolecule.ParsedMolecule.IsMassOnly)
+                        {
+                            return true;
+                        }
+                    }
+                }
+            }
+            return false;
+        }
+
+        private bool IsSynchable()
+        {
+            var tranGroupThis = DocNode.TransitionGroup;
+            if (tranGroupThis.IsCustomIon)
+            {
+                return GetChoices(false).Cast<TransitionDocNode>().All(trans => trans.Transition.IsPrecursor());
+            }
+            return true;
+        }
+        
+        #endregion
+
+        #region ITipProvider Members
+
+        public override bool HasTip { get { return base.HasTip || !ShowAnnotationTipOnly; } }
+
+        public override Size RenderTip(Graphics g, Size sizeMax, bool draw)
+        {
+            var size = base.RenderTip(g, sizeMax, draw);
+            if(ShowAnnotationTipOnly)
+                return size;
+            if (draw)
+                g.TranslateTransform(0, size.Height);
+            Size sizeMaxNew = new Size(sizeMax.Width, sizeMax.Height - size.Height);
+            var nodePep = (Parent != null ? ((PeptideTreeNode) Parent).DocNode : null);
+            var nodeTranTree = SequenceTree.GetNodeOfType<TransitionTreeNode>();
+            var nodeTranSelected = (nodeTranTree != null ? nodeTranTree.DocNode : null);
+            var sizeNew = RenderTip(nodePep, DocNode, nodeTranSelected, DocSettings, g, sizeMaxNew, draw);
+            return new Size(Math.Min(sizeMax.Width, Math.Max(size.Width, sizeNew.Width)), size.Height + sizeNew.Height);
+        }
+
+        public static Size RenderTip(PeptideDocNode nodePep,
+                                     TransitionGroupDocNode nodeGroup,
+                                     TransitionDocNode nodeTranSelected,
+                                     SrmSettings settings,
+                                     Graphics g,
+                                     Size sizeMax,
+                                     bool draw)
+        {
+            if (nodeGroup.TransitionGroup.IsCustomIon)  // TODO(bspratt) this seems to leave out a lot of detail
+            {
+                var customTable = new TableDesc();
+                using (RenderTools rt = new RenderTools())
+                {
+                    customTable.AddDetailRow(Resources.TransitionGroupTreeNode_RenderTip_Molecule, nodeGroup.CustomMolecule.Name, rt);
+                    customTable.AddDetailRow(Resources.TransitionGroupTreeNode_RenderTip_Precursor_charge,
+                        FormatAdductTip(nodeGroup.TransitionGroup.PrecursorAdduct), rt);
+                    customTable.AddDetailRow(Resources.TransitionGroupTreeNode_RenderTip_Precursor_mz,
+                        string.Format(@"{0:F04}", nodeGroup.PrecursorMz), rt);
+                    if (nodeGroup.CustomMolecule.Formula != null)
+                    {
+                        customTable.AddDetailRow(Resources.TransitionTreeNode_RenderTip_Formula,
+                            nodeGroup.CustomMolecule.Formula + nodeGroup.TransitionGroup.PrecursorAdduct.AdductFormula.ToString(LocalizationHelper.CurrentCulture), rt);
+                    }
+                    SizeF size = customTable.CalcDimensions(g);
+                    customTable.Draw(g);
+                    return new Size((int) size.Width + 2, (int) size.Height + 2);
+                }
+            }
+            ExplicitMods mods = (nodePep != null ? nodePep.ExplicitMods : null);
+            IEnumerable<DocNode> choices = nodeGroup.GetPrecursorChoices(settings, mods, true).ToArray();
+            HashSet<DocNode> chosen = new HashSet<DocNode>(nodeGroup.Children);
+
+            // Make sure all chosen peptides get listed
+            HashSet<DocNode> setChoices = new HashSet<DocNode>(choices);
+            setChoices.UnionWith(chosen);
+            choices = setChoices.ToArray();
+
+            Transition tranSelected = (nodeTranSelected != null ? nodeTranSelected.Transition : null);
+
+            IFragmentMassCalc calc = settings.GetFragmentCalc(nodeGroup.TransitionGroup.LabelType, mods);
+            var aa = nodeGroup.TransitionGroup.Peptide.Target.Sequence;  // We handled custom ions above, and returned
+            var masses = calc.GetFragmentIonMasses(nodeGroup.TransitionGroup.Peptide.Target);
+
+            var filter = settings.TransitionSettings.Filter;
+
+            // Get charges and type pairs, making sure all chosen charges are included
+            var setCharges = new HashSet<Adduct>(filter.PeptideProductCharges.Where(charge =>
+                Math.Abs(charge.AdductCharge) <= Math.Abs(nodeGroup.TransitionGroup.PrecursorCharge) &&
+                Math.Sign(charge.AdductCharge) == Math.Sign(nodeGroup.TransitionGroup.PrecursorCharge)));
+            HashSet<IonType> setTypes = new HashSet<IonType>(filter.PeptideIonTypes);
+            foreach (TransitionDocNode nodTran in chosen)
+            {
+                var type = nodTran.Transition.IonType;
+                if (!Transition.IsPeptideFragment(type))
+                    continue;
+                setCharges.Add(nodTran.Transition.Adduct);
+                setTypes.Add(type);
+            }
+            setTypes.RemoveWhere(t => !Transition.IsPeptideFragment(t));
+            var charges = setCharges.Where(c => c.IsProteomic).ToArray();
+            Array.Sort(charges);
+            IonType[] types = Transition.GetTypePairs(setTypes);
+
+            var tableDetails = new TableDesc();
+            var table = new TableDesc();
+
+            using (RenderTools rt = new RenderTools())
+            {
+                var seqModified = GetModifiedSequence(nodePep, nodeGroup, settings);
+                if (!Equals(seqModified, nodeGroup.TransitionGroup.Peptide.Target))
+                    tableDetails.AddDetailRow(Resources.TransitionGroupTreeNode_RenderTip_Modified, seqModified.Sequence, rt);
+
+                var precursorCharge = nodeGroup.TransitionGroup.PrecursorAdduct;
+                var precursorMz = nodeGroup.PrecursorMz;
+                tableDetails.AddDetailRow(Resources.TransitionGroupTreeNode_RenderTip_Precursor_charge,
+                                          precursorCharge.AdductCharge.ToString(LocalizationHelper.CurrentCulture), rt);
+                tableDetails.AddDetailRow(Resources.TransitionGroupTreeNode_RenderTip_Precursor_mz,
+                                          string.Format(@"{0:F04}", precursorMz), rt);
+                tableDetails.AddDetailRow(Resources.TransitionGroupTreeNode_RenderTip_Precursor_mh,
+                                          string.Format(@"{0:F04}", nodeGroup.GetPrecursorIonMass()),
+                                          rt);
+                int? decoyMassShift = nodeGroup.TransitionGroup.DecoyMassShift;
+                if (decoyMassShift.HasValue)
+                {
+                    tableDetails.AddDetailRow(Resources.TransitionGroupTreeNode_RenderTip_Decoy_Mass_Shift,
+                                              decoyMassShift.Value.ToString(LocalizationHelper.CurrentCulture), rt);
+                }
+                if (nodeGroup.HasLibInfo)
+                {
+                    foreach (KeyValuePair<PeptideRankId, string> pair in nodeGroup.LibInfo.RankValues)
+                        tableDetails.AddDetailRow(pair.Key.Label, pair.Value, rt);
+                }
+
+                if (charges.Length > 0 && types.Length > 0)
+                {
+                    var headers = new RowDesc
+                                  {
+                                      CreateHead(@"#", rt),
+                                      CreateHead(@"AA", rt),
+                                      CreateHead(@"#", rt)
+                                  };
+                    foreach (var charge in charges)
+                    {
+                        string plusSub = Transition.GetChargeIndicator(charge);
+                        foreach (IonType type in types)
+                        {
+                            CellDesc cell = CreateHead(type.GetLocalizedString().ToLower() + plusSub, rt);
+                            if (type.IsNTerminal())
+                                headers.Insert(0, cell);
+                            else
+                                headers.Add(cell);
+                        }
+                    }
+                    table.Add(headers);
+
+                    int len = aa.Length;
+                    for (int i = 0; i < len; i++)
+                    {
+                        CellDesc cellAA = CreateRowLabel(aa.Substring(i, 1), rt);
+                        cellAA.Align = StringAlignment.Center;
+
+                        var row = new RowDesc
+                                  {
+                                      CreateRowLabel(i == len - 1 ? string.Empty : (i + 1).ToString(CultureInfo.InvariantCulture), rt),
+                                      cellAA,
+                                      CreateRowLabel(i == 0 ? string.Empty : (len - i).ToString(CultureInfo.InvariantCulture), rt)
+                                  };
+
+                        foreach (var charge in charges)
+                        {
+                            foreach (IonType type in types)
+                            {
+                                CellDesc cell;
+                                if (type.IsNTerminal())
+                                {
+                                    if (i == len - 1)
+                                        cell = CreateData(string.Empty, rt);
+                                    else
+                                    {
+                                        var massH = masses[type, i];
+                                        cell = CreateIon(type, i + 1, massH, charge, choices, chosen, tranSelected, rt);
+                                    }
+                                    row.Insert(0, cell);
+                                }
+                                else
+                                {
+                                    if (i == 0)
+                                        cell = CreateData(string.Empty, rt);
+                                    else
+                                    {
+                                        var massH = masses[type, i - 1];
+                                        cell = CreateIon(type, len - i, massH, charge, choices, chosen, tranSelected, rt);
+                                    }
+                                    row.Add(cell);
+                                }
+                            }
+                        }
+                        table.Add(row);
+                    }
+                }
+
+                SizeF sizeDetails = tableDetails.CalcDimensions(g);
+                sizeDetails.Height += TableDesc.TABLE_SPACING;    // Spacing between details and fragments
+                SizeF size = table.CalcDimensions(g);
+                if (draw)
+                {
+                    tableDetails.Draw(g);
+                    g.TranslateTransform(0, sizeDetails.Height);
+                    table.Draw(g);
+                    g.TranslateTransform(0, -sizeDetails.Height);
+                }
+
+                int width = (int) Math.Round(Math.Max(sizeDetails.Width, size.Width));
+                int height = (int) Math.Round(sizeDetails.Height + size.Height);
+                return new Size(width + 2, height + 2);
+            }
+        }
+
+        private static Target GetModifiedSequence(PeptideDocNode nodePep,
+                                                  TransitionGroupDocNode nodeGroup,
+                                                  SrmSettings settings)
+        {
+            ExplicitMods mods = (nodePep != null ? nodePep.ExplicitMods : null);
+            var calcPre = settings.GetPrecursorCalc(nodeGroup.TransitionGroup.LabelType, mods);
+            var seq = nodeGroup.TransitionGroup.Peptide.Target;
+            return calcPre.GetModifiedSequenceDisplay(seq);            
+        }
+
+        private static CellDesc CreateHead(string text, RenderTools rt)
+        {
+            return new CellDesc(text, rt) { Font = rt.FontBold };
+        }
+
+        private static CellDesc CreateRowLabel(string text, RenderTools rt)
+        {
+            return new CellDesc(text, rt) { Align = StringAlignment.Far };
+        }
+
+        private static CellDesc CreateData(string text, RenderTools rt)
+        {
+            return new CellDesc(text, rt) { Align = StringAlignment.Far };
+        }
+
+        private static CellDesc CreateIon(IonType type, int ordinal, TypedMass massH, Adduct charge,
+                                          IEnumerable<DocNode> choices, ICollection<DocNode> chosen, Transition tranSelected,
+                                          RenderTools rt)
+        {
+            double mz = SequenceMassCalc.GetMZ(massH, charge);
+            CellDesc cell = CreateData(string.Format(@"{0:F02}", mz), rt);
+
+            foreach (TransitionDocNode nodeTran in choices)
+            {
+                Transition tran = nodeTran.Transition;
+                if (tran.IonType == type &&
+                    tran.Ordinal == ordinal &&
+                    tran.Adduct == charge)
+                {
+                    cell.Font = rt.FontBold;
+                    if (Equals(tran, tranSelected))
+                    {
+                        cell.Brush = rt.BrushSelected; // Stop after selected
+                        break;
+                    }
+                    if (!chosen.Contains(nodeTran))
+                        cell.Brush = rt.BrushChoice;  // Keep looking
+                    else
+                    {
+                        cell.Brush = rt.BrushChosen;  // Stop after chosen
+                        break;
+                    }
+                }
+            }
+
+            return cell;
+        }
+
+        #endregion
+    }
+}