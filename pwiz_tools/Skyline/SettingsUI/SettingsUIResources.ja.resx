--- conflicted
+++ resolved
@@ -725,11 +725,7 @@
     <value>フィルタされたライブラリのパスを入力してください。</value>
   </data>
   <data name="FormulaBox_FormulaBox_Help" xml:space="preserve">
-<<<<<<< HEAD
-    <value>Help</value>
-=======
     <value>ヘルプ</value>
->>>>>>> 83485fcc
     <comment>Needs Review:New resource</comment>
   </data>
   <data name="FormulaBox_FormulaHelpText_Formulas_are_written_in_standard_chemical_notation__e_g___C2H6O____Heavy_isotopes_are_indicated_by_a_prime__e_g__C__for_C13__or_double_prime_for_less_abundant_stable_iostopes__e_g__O__for_O17__O__for_O18__" xml:space="preserve">
@@ -1145,64 +1141,6 @@
   <data name="SpectrumGraphItem_library_entry_provides_only_precursor_values" xml:space="preserve">
     <value>
 
-<<<<<<< HEAD
-This library entry only provides precursor
-information, there is no spectrum to show</value>
-    <comment>Needs Review:New resource</comment>
-  </data>
-  <data name="FullScanSettingsControl_Initialize_minutes_of_detected_features" xml:space="preserve">
-    <value>minutes of detected features</value>
-    <comment>Needs Review:New resource</comment>
-  </data>
-  <data name="FullScanSettingsControl_InitializeFeatureDetectionUI_Hardklor_looks_for_isotope_envelopes_representing_charges_1__0___The_library_will_contain_only_ions_with_the_charges_listed_here_" xml:space="preserve">
-    <value>Hardklor looks for isotope envelopes representing charges 1-{0}. The resulting library will contain only ions with the charges listed here.</value>
-    <comment>Needs Review:New resource</comment>
-  </data>
-  <data name="FullScanSettingsControl_InitializeFeatureDetectionUI_This_is_the_value_assumed_by_Hardklor__it_cannot_be_adjusted_" xml:space="preserve">
-    <value>This is the value assumed by Hardklor, it cannot be adjusted.</value>
-    <comment>Needs Review:New resource</comment>
-  </data>
-  <data name="FullScanSettingsControl_InitializeMs1FilterUI_Sets_the_MS_data_type_for_Hardklor_s_FWHM_calculation__Normally_set_to_Centroided_" xml:space="preserve">
-    <value>Sets the MS data type for Hardklor's FWHM calculation. Normally set to Centroided.</value>
-    <comment>Needs Review:New resource</comment>
-  </data>
-  <data name="FullScanSettingsControl_InitializeMs1FilterUI_Sets_the_mass_analyzer_type_for_Hardklor_s_FWHM_calculation_" xml:space="preserve">
-    <value>Sets the mass analyzer type for Hardklor's FWHM calculation.</value>
-    <comment>Needs Review:New resource</comment>
-  </data>
-  <data name="FullScanSettingsControl_ModifyOptionsForImportPeptideSearchWizard_Instrument_Values" xml:space="preserve">
-    <value>&amp;Instrument values</value>
-    <comment>Needs Review:New resource</comment>
-  </data>
-  <data name="FullScanSettingsControl_ModifyOptionsForImportPeptideSearchWizard_Instrument_Values_from_Full_Scan_Settings" xml:space="preserve">
-    <value>Instrument values (from full-scan settings)</value>
-    <comment>Needs Review:New resource</comment>
-  </data>
-  <data name="FullScanSettingsControl_GetRetentionTimeFilterWarning_EncourageFullGradient" xml:space="preserve">
-    <value>{0} methods usually specify the time range for the mass spectrometer to acquire spectra.
-
-Applying retention time filtering in Skyline is typically unnecessary and may lead to truncated extracted ion chromatograms.
-
-Use this option only if your acquisition method includes multiple targets with the same m/z.</value>
-    <comment>Needs Review:New resource</comment>
-  </data>
-  <data name="EditPeakScoringModel_ExplictPeakBoundsWarning" xml:space="preserve">
-    <value>Are you sure you want to train a peak scoring model for this document?
-      
-This document uses peak boundaries from spectral libraries. When these boundaries are used, Skyline does not perform its own peak detection.
-
-Before training a peak scoring model, it is recommended that you follow these steps:
-
-1. Navigate to "Settings &gt; Peptide Settings - Libraries" tab and click "Edit List".
-2. Select a library item, click "Edit", and uncheck the "Use explicit peak bounds" checkbox.
-3. Navigate to "Edit &gt; Manage Results" and click the "Re-score" button.
-
-This will provide Skyline with a variety of candidate peaks to evaluate peak quality.</value>
-    <comment>Needs Review:New resource</comment>
-  </data>
-  <data name="EditPeakScoringModelDlg_ShowEditPeakScoringModelDlg_Train_Model" xml:space="preserve">
-    <value>Train Model</value>
-=======
 このライブラリエントリはプリカーサー情報のみを提供します。表示できるスペクトルはありません</value>
     <comment>Needs Review:New resource</comment>
   </data>
@@ -1253,7 +1191,6 @@
   </data>
   <data name="EditPeakScoringModelDlg_ShowEditPeakScoringModelDlg_Train_Model" xml:space="preserve">
     <value>モデルのトレーニング</value>
->>>>>>> 83485fcc
     <comment>Needs Review:New resource</comment>
   </data>
 </root>