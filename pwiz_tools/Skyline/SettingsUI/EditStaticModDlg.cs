--- conflicted
+++ resolved
@@ -1,844 +1,839 @@
-﻿/*
- * Original author: Brendan MacLean <brendanx .at. u.washington.edu>,
- *                  MacCoss Lab, Department of Genome Sciences, UW
- *
- * Copyright 2009 University of Washington - Seattle, WA
- * 
- * Licensed under the Apache License, Version 2.0 (the "License");
- * you may not use this file except in compliance with the License.
- * You may obtain a copy of the License at
- *
- *     http://www.apache.org/licenses/LICENSE-2.0
- *
- * Unless required by applicable law or agreed to in writing, software
- * distributed under the License is distributed on an "AS IS" BASIS,
- * WITHOUT WARRANTIES OR CONDITIONS OF ANY KIND, either express or implied.
- * See the License for the specific language governing permissions and
- * limitations under the License.
- */
-using System;
-using System.Collections.Generic;
-using System.Drawing;
-using System.Globalization;
-using System.Linq;
-using System.Text;
-using System.Windows.Forms;
-using pwiz.Common.Chemistry;
-using pwiz.Common.Controls;
-using pwiz.Common.SystemUtil;
-using pwiz.Skyline.Alerts;
-using pwiz.Skyline.Controls;
-using pwiz.Skyline.Model;
-using pwiz.Skyline.Model.Crosslinking;
-using pwiz.Skyline.Model.DocSettings;
-using pwiz.Skyline.Properties;
-using pwiz.Skyline.Util;
-using pwiz.Skyline.Util.Extensions;
-
-namespace pwiz.Skyline.SettingsUI
-{
-    public partial class EditStaticModDlg : FormEx, IMultipleViewProvider
-    {
-        private StaticMod _modification;
-        private readonly StaticMod _originalModification;
-        private readonly IEnumerable<StaticMod> _existing;
-
-        private readonly bool _editing;
-        private readonly bool _heavy;
-        private bool _showLoss = true; // Design mode with loss UI showing
-        private readonly FormulaBox _formulaBox;
-
-        public EditStaticModDlg(StaticMod modEditing, IEnumerable<StaticMod> existing, bool heavy)
-        {
-            _existing = existing;
-            _editing = modEditing != null;
-            _heavy = heavy;
-
-            InitializeComponent();
-
-            // Amino acid characters and termini should not be localized
-            comboAA.Items.Add(string.Empty);
-            foreach (char aa in AminoAcid.All)
-                comboAA.Items.Add(aa.ToString(CultureInfo.InvariantCulture));
-            comboTerm.Items.Add(string.Empty);
-            comboTerm.Items.Add(ModTerminus.N.ToString());
-            comboTerm.Items.Add(ModTerminus.C.ToString());
-
-            //Formula Box
-            var location = heavy
-                ? new Point(panelAtoms.Location.X + cb13C.Location.X, panelAtoms.Location.Y + cb13C.Location.Y)
-                : cbChemicalFormula.Location;
-            _formulaBox = new FormulaBox(Resources.EditStaticModDlg_EditStaticModDlg_Chemical_formula_,
-                Resources.EditMeasuredIonDlg_EditMeasuredIonDlg_A_verage_mass_,
-                Resources.EditMeasuredIonDlg_EditMeasuredIonDlg__Monoisotopic_mass_)
-            {
-                Location = location,
-                TabIndex = cbVariableMod.TabIndex+1
-            };
-            Controls.Add(_formulaBox);
-
-            ComboNameVisible = !_editing;
-            TextNameVisible = _editing;
-
-            UpdateListAvailableMods();
-
-            cbVariableMod.Visible = !heavy;
-            _formulaBox.FormulaVisible = !heavy;
-            cbChemicalFormula.Visible = heavy;
-            cbChemicalFormula.Checked = !heavy || Settings.Default.ShowHeavyFormula;
-
-            if (heavy)
-            {                
-                labelRelativeRT.Left = labelAA.Left;
-                comboRelativeRT.Left = comboAA.Left;
-                comboRelativeRT.Items.Add(RelativeRT.Matching.GetLocalizedString());
-                comboRelativeRT.Items.Add(RelativeRT.Overlapping.GetLocalizedString());
-                comboRelativeRT.Items.Add(RelativeRT.Preceding.GetLocalizedString());
-                comboRelativeRT.Items.Add(RelativeRT.Unknown.GetLocalizedString());
-                comboRelativeRT.SelectedIndex = 0;
-            }
-            else
-            {
-                labelRelativeRT.Visible = false;
-                comboRelativeRT.Visible = false;
-            }
-
-            ShowLoss = false;
-            if (heavy)
-            {
-                btnLoss.Visible = false;
-                cbCrosslinker.Visible = false;
-            }
-
-
-            Modification = _originalModification = modEditing;
-        }
-
-        public StaticMod Modification
-        {
-            get { return _modification;  }
-            set
-            {
-                var modification = value;
-                // Update the dialog.
-                if (modification == null)
-                {
-                    if (_editing) 
-                        textName.Text = string.Empty;
-                    else
-                        comboMod.Text = string.Empty;
-                    comboAA.Text = string.Empty;
-                    comboTerm.SelectedIndex = 0;
-                    cbVariableMod.Checked = false;
-                    Formula = string.Empty;
-                    _formulaBox.MonoMass = null;
-                    _formulaBox.AverageMass = null;
-                    cb13C.Checked = false;
-                    cb15N.Checked = false;
-                    cb18O.Checked = false;
-                    cb2H.Checked = false;
-                    cb37Cl.Checked = false;
-                    cb81Br.Checked = false;
-                    cb37Cl.Visible = cb81Br.Visible = false;  // No demonstrated need for this yet
-                    listLosses.Items.Clear();
-                    if (comboRelativeRT.Items.Count > 0)
-                        comboRelativeRT.SelectedIndex = 0;
-                }
-                else
-                {
-                    if (_editing)
-                        textName.Text = modification.Name;
-                    else
-                        comboMod.Text = modification.Name;
-                    comboAA.Text = modification.AAs ?? string.Empty;
-                    if (modification.Terminus == null)
-                        comboTerm.SelectedIndex = 0;
-                    else
-                        comboTerm.SelectedItem = modification.Terminus.Value.ToString();
-                    cbVariableMod.Checked = modification.IsVariable;
-<<<<<<< HEAD
-                    if (modification.Molecule != null)
-=======
-                    if (modification.ParsedMolecule != null)
->>>>>>> 8116fa9d
-                    {
-                        Formula = modification.Formula;
-                        // Make sure the formula is showing
-                        cbChemicalFormula.Checked = true;
-                    }
-                    else
-                    {
-                        Formula = string.Empty;
-                        _formulaBox.MonoMass = (modification.MonoisotopicMass.HasValue ?
-                            modification.MonoisotopicMass.Value: (double?)null);
-                        _formulaBox.AverageMass = (modification.AverageMass.HasValue ?
-                            modification.AverageMass.Value: (double?)null);
-                        // Force the label atom check boxes to show, if any are checked
-                        if (modification.LabelAtoms != LabelAtoms.None)
-                            cbChemicalFormula.Checked = false;
-                    }
-
-                    cb13C.Checked = modification.Label13C;
-                    cb15N.Checked = modification.Label15N;
-                    cb18O.Checked = modification.Label18O;
-                    cb2H.Checked = modification.Label2H;
-                    cb37Cl.Checked = modification.Label37Cl;
-                    cb81Br.Checked = modification.Label81Br;
-
-                    // No demonstrated need for these yet, so keep hidden unless somehow selected elsewhere
-                    cb37Cl.Visible = cb37Cl.Checked;
-                    cb81Br.Visible = cb81Br.Checked;
-
-                    if (comboRelativeRT.Items.Count > 0)
-                        comboRelativeRT.SelectedItem = modification.RelativeRT.ToString();
-                    listLosses.Items.Clear();
-                    if (modification.HasLoss)
-                    {
-                        foreach (var loss in modification.Losses)
-                            listLosses.Items.Add(loss);
-                    }
-                    ShowLoss = listLosses.Items.Count > 0;
-                    UpdateMasses();
-                }
-
-                cbCrosslinker.Checked = null != modification?.CrosslinkerSettings;
-                _modification = modification;
-            }
-        }
-
-        public bool IsCrosslinker
-        {
-            get { return cbCrosslinker.Checked; }
-            set { cbCrosslinker.Checked = value; }
-        }
-
-        public string Formula
-        {
-            get { return _formulaBox.Formula; }
-            set { _formulaBox.Formula = value; }
-        }
-
-        public IEnumerable<FragmentLoss> Losses
-        {
-            get
-            {
-                foreach (FragmentLoss loss in listLosses.Items)
-                    yield return loss;
-            }
-
-            set
-            {
-                var losses = FragmentLoss.SortByMz(value.ToArray());
-                listLosses.Items.Clear();
-                listLosses.Items.AddRange(losses.Cast<object>().ToArray());
-            }
-        }
-
-        private LabelAtoms LabelAtoms
-        {
-            get
-            {
-                LabelAtoms labelAtoms = LabelAtoms.None;
-                if (cb13C.Checked)
-                    labelAtoms |= LabelAtoms.C13;
-                if (cb15N.Checked)
-                    labelAtoms |= LabelAtoms.N15;
-                if (cb18O.Checked)
-                    labelAtoms |= LabelAtoms.O18;
-                if (cb2H.Checked)
-                    labelAtoms |= LabelAtoms.H2;
-                if (cb37Cl.Checked)
-                    labelAtoms |= LabelAtoms.Cl37;
-                if (cb81Br.Checked)
-                    labelAtoms |= LabelAtoms.Br81;
-                return labelAtoms;
-            }
-        }
-
-        public bool ShowLoss
-        {
-            get { return _showLoss; }
-            set
-            {
-                if (_showLoss == value)
-                    return;
-
-                _showLoss = value;
-
-                // Update UI
-                panelLoss.Visible =
-                    labelLoss.Visible = _showLoss;
-
-                string btnText = btnLoss.Text;
-                btnLoss.Text = btnText.Substring(0, btnText.Length - 2) +
-                    (_showLoss ? @"<<" : @">>");
-
-                ResizeForLoss();
-            }
-        }
-
-        private bool IsStructural
-        {
-            get { return !_heavy; }
-        }
-
-        private void ResizeForLoss()
-        {
-            int bottomControl = _heavy ? comboRelativeRT.Bottom : btnLoss.Bottom;
-
-            int delta = panelLoss.Bottom - bottomControl;
-            Height += (ShowLoss ? delta : -delta);
-        }
-
-        public void OkDialog()
-        {
-            var helper = new MessageBoxHelper(this);
-
-            string name;
-            if (!helper.ValidateNameTextBox(_editing ? (Control) textName : comboMod, out name))
-                return;
-
-            // Allow updating the original modification
-            if (!_editing || !Equals(name, Modification.Name))
-            {
-                if(!ModNameAvailable(name))
-                {
-                    helper.ShowTextBoxError(_editing ? (Control)textName : comboMod, 
-                        Resources.EditStaticModDlg_OkDialog_The_modification__0__already_exists, name);
-                    return;
-                }
-            }
-
-            string aas = comboAA.Text;
-            if (string.IsNullOrEmpty(aas))
-                aas = null;
-            else
-            {
-                // Use the cleanest possible format.
-                var sb = new StringBuilder();
-                foreach (string aaPart in aas.Split(SEPARATOR_AA))
-                {
-                    string aa = aaPart.Trim();
-                    if (aa.Length == 0)
-                        continue;
-                    if (sb.Length > 0)
-                        sb.Append(@", ");
-                    sb.Append(aa);
-                }
-            }
-
-            string termString = comboTerm.SelectedItem.ToString();
-            ModTerminus? term = null;
-            if (!string.IsNullOrEmpty(termString))
-                term = (ModTerminus) Enum.Parse(typeof (ModTerminus), termString);
-
-            if (cbVariableMod.Checked && aas == null && term == null)
-            {
-                MessageDlg.Show(this, Resources.EditStaticModDlg_OkDialog_Variable_modifications_must_specify_amino_acid_or_terminus);
-                comboAA.Focus();
-                return;
-            }
-
-            string formula = null;
-            double? monoMass = null;
-            double? avgMass = null;
-            LabelAtoms labelAtoms = LabelAtoms.None;
-            if (cbChemicalFormula.Checked)
-                formula = Formula;
-            else
-                labelAtoms = LabelAtoms;
-
-            // Get the losses to know whether any exist below
-            IList<FragmentLoss> losses = null;
-            if (listLosses.Items.Count > 0)
-            {
-                losses = Losses.ToArray();
-            }
-
-            if (!string.IsNullOrEmpty(formula))
-            {
-                try
-                {
-                    SequenceMassCalc.FormulaMass(SkylineBioMassCalc.MONOISOTOPIC, formula, SequenceMassCalc.MassPrecision);
-                }
-                catch (ArgumentException x)
-                {
-                    _formulaBox.ShowTextBoxErrorFormula(helper, x.Message);
-                    return;
-                }
-            }
-            else if (labelAtoms == LabelAtoms.None)
-            {
-                formula = null;
-
-                // Allow formula and both masses to be empty, if losses are present
-                if ( NotZero(_formulaBox.MonoMass)  || NotZero(_formulaBox.AverageMass)|| losses == null)
-                {
-                    // TODO: Maximum and minimum masses should be formalized and applied everywhere
-                    double mass;
-                    if (!_formulaBox.ValidateMonoText(helper, -1500, 5000, out mass))
-                        return;
-                    monoMass = mass;
-                    if (!_formulaBox.ValidateAverageText(helper, -1500, 5000, out mass))
-                        return;
-                    avgMass = mass;
-                }
-                // Loss-only modifications may not be variable
-                else if (cbVariableMod.Checked)
-                {
-                    MessageDlg.Show(this, Resources.EditStaticModDlg_OkDialog_The_variable_checkbox_only_applies_to_precursor_modification_Product_ion_losses_are_inherently_variable);
-                    cbVariableMod.Focus();
-                    return;
-                }
-            }
-            else if (aas == null && term.HasValue)
-            {
-                MessageDlg.Show(this, Resources.EditStaticModDlg_OkDialog_Labeled_atoms_on_terminal_modification_are_not_valid);
-                return;
-            }
-
-            RelativeRT relativeRT = RelativeRT.Matching;
-            if (comboRelativeRT.Visible && comboRelativeRT.SelectedItem != null)
-            {
-                relativeRT = RelativeRTExtension.GetEnum(comboRelativeRT.SelectedItem.ToString());
-            }
-            
-            // Store state of the chemical formula checkbox for next use.
-            if (cbChemicalFormula.Visible)
-                Settings.Default.ShowHeavyFormula = _formulaBox.FormulaVisible;
-
-            var newMod = new StaticMod(name,
-                                         aas,
-                                         term,
-                                         cbVariableMod.Checked,
-                                         formula,
-                                         labelAtoms,
-                                         relativeRT,
-                                         monoMass,
-                                         avgMass,
-                                         losses);
-            foreach (StaticMod mod in _existing)
-            {
-                if (newMod.Equivalent(mod) && !(_editing && mod.Equals(_originalModification)))
-                {
-                    if (DialogResult.OK == MultiButtonMsgDlg.Show(
-                        this,
-                        TextUtil.LineSeparate(Resources.EditStaticModDlg_OkDialog_There_is_an_existing_modification_with_the_same_settings,
-                                              string.Format(@"'{0}'.", mod.Name),
-                                              string.Empty,
-                                              Resources.EditStaticModDlg_OkDialog_Continue),
-                        MultiButtonMsgDlg.BUTTON_OK))
-                    {
-                        Modification = newMod;
-                        DialogResult = DialogResult.OK;
-                    }
-                    return;
-                }
-            }
-
-            if (cbCrosslinker.Checked)
-            {
-                newMod = newMod.ChangeCrosslinkerSettings(CrosslinkerSettings.EMPTY);
-            }
-            
-            var uniMod = UniMod.GetModification(name, IsStructural);
-            // If the modification name is not found in Unimod, check if there exists a modification in Unimod that matches
-            // the dialog modification, and prompt the user to to use the Unimod modification instead.
-            if (uniMod == null)
-            {
-                var matchingMod = UniMod.FindMatchingStaticMod(newMod, IsStructural);
-                if (matchingMod != null &&
-                    (ModNameAvailable(matchingMod.Name) ||
-                    (_editing && Equals(matchingMod.Name, Modification.Name))))
-                {
-                    var result = MultiButtonMsgDlg.Show(
-                        this,
-                        TextUtil.LineSeparate(Resources.EditStaticModDlg_OkDialog_There_is_a_Unimod_modification_with_the_same_settings,
-                                                string.Empty,
-                                                string.Format(Resources.EditStaticModDlg_OkDialog_Click__Unimod__to_use_the_name___0___, matchingMod.Name),
-                                                string.Format(Resources.EditStaticModDlg_OkDialog_Click__Custom__to_use_the_name___0___, name)),
-                        Resources.EditStaticModDlg_OkDialog_Unimod,
-                        Resources.EditStaticModDlg_OkDialog_Custom,
-                        true);
-                    if (result == DialogResult.Yes)
-                        newMod = matchingMod.MatchVariableAndLossInclusion(newMod);   // Unimod
-                    if (result == DialogResult.Cancel)
-                        return;
-                }
-            }
-            else
-            {
-                // If the dialog modification matches the modification of the same name in Unimod, 
-                // use the UnimodId.
-                if (newMod.Equivalent(uniMod))
-                    newMod = uniMod.MatchVariableAndLossInclusion(newMod);
-                else
-                {
-                    // Finally, if the modification name is found in Unimod, but the modification in Unimod does not 
-                    // match the dialog modification, prompt the user to use the Unimod modification definition instead.
-                    if (DialogResult.OK != MultiButtonMsgDlg.Show(
-                        this,
-                        TextUtil.LineSeparate(string.Format(Resources.EditStaticModDlg_OkDialog_This_modification_does_not_match_the_Unimod_specifications_for___0___, name),
-                                                string.Empty,
-                                                Resources.EditStaticModDlg_OkDialog_Use_non_standard_settings_for_this_name),
-                        MultiButtonMsgDlg.BUTTON_OK))
-                    {
-                        return;
-                    }
-                }
-            }
-
-            _modification = newMod;
-
-            DialogResult = DialogResult.OK;
-        }
-
-        private bool NotZero(double? val)
-        {
-            return val != null && val != 0;
-        }
-        
-        private bool ModNameAvailable(string name)
-        {
-            // But not any other existing modification
-            foreach (StaticMod mod in _existing)
-            {
-                if (Equals(name, mod.Name))
-                {
-                    return false;
-                }
-            }
-            return true;
-        }
-
-        private void btnOk_Click(object sender, EventArgs e)
-        {
-            OkDialog();
-        }
-
-        private void textFormula_TextChanged(object sender, EventArgs e)
-        {
-            UpdateMasses();
-        }
-
-        private void cb13C_CheckedChanged(object sender, EventArgs e)
-        {
-            UpdateMasses();
-        }
-
-        private void cb15N_CheckedChanged(object sender, EventArgs e)
-        {
-            UpdateMasses();
-        }
-
-        private void cb18O_CheckedChanged(object sender, EventArgs e)
-        {
-            UpdateMasses();
-        }
-
-        private void cb2H_CheckedChanged(object sender, EventArgs e)
-        {
-            UpdateMasses();
-        }
-
-        private void cb37Cl_CheckedChanged(object sender, EventArgs e)
-        {
-            UpdateMasses();
-        }
-
-        private void cb81Br_CheckedChanged(object sender, EventArgs e)
-        {
-            UpdateMasses();
-        }
-
-        private void comboAA_SelectedIndexChanged(object sender, EventArgs e)
-        {
-            UpdateMasses();
-        }
-
-        private void cbChemicalFormula_CheckedChanged(object sender, EventArgs e)
-        {
-            _formulaBox.FormulaVisible = cbChemicalFormula.Checked;
-            panelAtoms.Visible = !cbChemicalFormula.Checked;
-            UpdateMasses();
-        }
-
-        private void UpdateMasses()
-        {
-            string formula = null;
-            LabelAtoms labelAtoms = LabelAtoms.None;
-            if (cbChemicalFormula.Checked)
-                formula = Formula;
-            else
-            {
-                labelAtoms = LabelAtoms;
-                string aaString = comboAA.Text;
-                if (!string.IsNullOrEmpty(aaString) && aaString.Length == 1 &&
-                        AminoAcid.IsAA(aaString[0])&& labelAtoms != LabelAtoms.None)
-                    formula = SequenceMassCalc.GetHeavyFormula(aaString[0], labelAtoms).ToString();
-            }
-
-            if (string.IsNullOrEmpty(formula))
-            {
-                // If the mass edit boxes are already enabled, don't clear what a user
-                // may have typed in them.
-                if (!_formulaBox.MassEnabled)
-                {
-                    _formulaBox.MonoMass = null;
-                    _formulaBox.AverageMass = null;
-                }
-                _formulaBox.MassEnabled = (labelAtoms == LabelAtoms.None);
-            }
-            else
-            {
-                _formulaBox.Formula = formula;
-            }
-        }
-
-// ReSharper disable MemberCanBeMadeStatic.Local
-        private void textFormula_KeyPress(object sender, KeyPressEventArgs e)
-        {
-            // Force uppercase in this control.
-            // Atoms have been added containing lower case chars
-            // e.KeyChar = char.ToUpper(e.KeyChar);
-        }
-// ReSharper restore MemberCanBeMadeStatic.Local
-
-        private void btnLoss_Click(object sender, EventArgs e)
-        {
-            ShowLoss = !ShowLoss;
-            if (ShowLoss)
-                listLosses.Focus();
-        }
-
-
-        private const char SEPARATOR_AA = ',';
-
-// ReSharper disable MemberCanBeMadeStatic.Local
-        private void comboAA_KeyPress(object sender, KeyPressEventArgs e)
-        {
-            // Force uppercase in this control.
-            e.KeyChar = char.ToUpper(e.KeyChar);
-            // Only allow amino acid characters space, comma and backspace
-            // ReSharper disable once LocalizableElement
-            if (!AminoAcid.IsAA(e.KeyChar) && " ,\b".IndexOf(e.KeyChar) == -1)
-                e.Handled = true;
-        }
-// ReSharper restore MemberCanBeMadeStatic.Local
-
-        private void comboAA_Leave(object sender, EventArgs e)
-        {
-            ValidateAACombo();
-        }
-
-        private void ValidateAACombo()
-        {
-            // Force proper format
-            string aas = comboAA.Text.ToUpperInvariant();
-
-            var sb = new StringBuilder();
-            var seenAas = new bool[128];
-            foreach (char c in aas)
-            {
-                // Ignore all non-amino acid characters and repeats
-                if (!AminoAcid.IsAA(c) || seenAas[c])
-                    continue;
-
-                if (sb.Length > 0)
-                    sb.Append(SEPARATOR_AA).Append(TextUtil.SEPARATOR_SPACE);
-
-                sb.Append(c);
-
-                // Mark this amino acid seen
-                seenAas[c] = true;
-            }
-            comboAA.Text = sb.ToString();
-            UpdateMasses();
-        }
-
-        private void tbbAddLoss_Click(object sender, EventArgs e)
-        {
-            AddLoss();
-        }
-
-        public void AddLoss()
-        {
-            using (var dlg = new EditFragmentLossDlg(Losses.ToArray()))
-            {
-                if (dlg.ShowDialog(this) == DialogResult.OK)
-                {
-                    Losses = new List<FragmentLoss>(Losses) {dlg.Loss};
-                    listLosses.SelectedItem = dlg.Loss;
-                }
-            }
-        }
-
-        private void tbbEditLoss_Click(object sender, EventArgs e)
-        {
-            EditLoss();
-        }
-
-        public void EditLoss()
-        {
-            var lossEdit = (FragmentLoss) listLosses.SelectedItem;
-            var listFragmentLosses = new List<FragmentLoss>(Losses);
-            listFragmentLosses.Remove(lossEdit);
-
-            using (var dlg = new EditFragmentLossDlg(listFragmentLosses) { Loss = lossEdit })
-            {
-                if (dlg.ShowDialog(this) == DialogResult.OK)
-                {
-                    listFragmentLosses.Add(dlg.Loss);
-                    Losses = listFragmentLosses;
-                    listLosses.SelectedItem = dlg.Loss;
-                }
-            }
-        }
-
-        private void tbbDeleteLoss_Click(object sender, EventArgs e)
-        {
-            DeleteLoss();
-        }
-
-        public void DeleteLoss()
-        {
-            int indexSelected = listLosses.SelectedIndex;
-            listLosses.Items.Remove(listLosses.SelectedItem);
-            listLosses.SelectedIndex = Math.Min(indexSelected, listLosses.Items.Count - 1);
-        }
-
-        private void listNeutralLosses_SelectedIndexChanged(object sender, EventArgs e)
-        {
-            bool enable = (listLosses.SelectedIndex != -1);
-            tbbEditLoss.Enabled = enable;
-            tbbDeleteLoss.Enabled = enable;
-        }
-
-        #region Functional test support
-
-        public class StructuralModView : IFormView {}
-        public class IsotopeModView : IFormView {}
-
-        public IFormView ShowingFormView
-        {
-            get
-            {
-                if (_heavy)
-                    return new IsotopeModView();
-                return new StructuralModView();
-            }
-        }
-
-        public int LossSelectedIndex
-        {
-            get { return listLosses.SelectedIndex; }
-            set { listLosses.SelectedIndex = value; }
-        }
-
-        public string GetLossText(int indexLoss)
-        {
-            return listLosses.Items[indexLoss].ToString();
-        }
-
-        #endregion
-
-        private void UpdateListAvailableMods()
-        {
-            comboMod.Items.Clear();
-            comboMod.Items.Add(Settings.Default.StaticModsShowMore
-                                   ? Resources.EditStaticModDlg_UpdateListAvailableMods_Show_common
-                                   : Resources.EditStaticModDlg_UpdateListAvailableMods_Show_all);
-            comboMod.Items.AddRange(ListAvailableMods().Cast<object>().ToArray());
-        }
-
-        public List<string> ListAvailableMods()
-        {
-            List<string> staticModsNames = new List<string>();
-            staticModsNames.AddRange(_heavy ? UniMod.DictIsotopeModNames.Keys : UniMod.DictStructuralModNames.Keys);
-            if (Settings.Default.StaticModsShowMore)
-                staticModsNames.AddRange(_heavy ? UniMod.DictHiddenIsotopeModNames.Keys : UniMod.DictHiddenStructuralModNames.Keys);
-            staticModsNames.Sort();
-            return staticModsNames;
-        }
-
-        private void comboMod_DropDownClosed(object sender, EventArgs e)
-        {
-            if (comboMod.SelectedIndex == 0)
-                ToggleLessMore();
-        }
-
-        public void SetModification(string modName)
-        {
-            // Make all but Cysteine modifications default to variable
-            SetModification(modName, !modName.Contains(@"(C)"));
-        }
-
-        public void SetModification(string modName, bool isVariable)
-        {
-            var modification = UniMod.GetModification(modName, IsStructural);
-            if (modification == null)
-                throw new ArgumentException(string.Format(Resources.EditStaticModDlg_SetModification___0___is_not_a_recognized_Unimod_name_, modName));
-
-            // Avoid setting loss-only modifications to variable, since losses themselves act as variable
-            if (modification.HasLoss && !modification.HasMod)
-                isVariable = false;
-            if (IsStructural && isVariable)
-                modification = modification.ChangeVariable(true);
-            Modification = modification;
-        }
-
-        private void comboMod_SelectedIndexChanged(object sender, EventArgs e)
-        {
-            if (comboMod.SelectedIndex == 0)
-            {
-                if (!comboMod.DroppedDown)
-                {
-                    comboMod.SelectedIndex = 1;
-                }
-            }
-            else if (comboMod.SelectedIndex == -1)
-                Modification = null;
-            else
-                SetModification(comboMod.SelectedItem.ToString());
-        }
-
-        public void ToggleLessMore()
-        {
-            Settings.Default.StaticModsShowMore = !Settings.Default.StaticModsShowMore;
-            UpdateListAvailableMods();
-            comboMod.DroppedDown = true;
-        }
-
-        public bool TextNameVisible
-        {
-            get { return textName.Visible; }
-            private set { textName.Visible = value; }
-        }
-
-        public bool ComboNameVisible
-        {
-            get { return comboMod.Visible; }
-            private set { comboMod.Visible = value; }
-        }
-
-        private void cbCrosslinker_CheckedChanged(object sender, EventArgs e)
-        {
-            cbVariableMod.Enabled = !cbCrosslinker.Checked;
-        }
-
-        private void listLosses_MouseMove(object sender, MouseEventArgs e)
-        {
-            string newToolTip = null;
-            var itemIndex = listLosses.IndexFromPoint(e.Location);
-            if (itemIndex >= 0 && itemIndex < listLosses.Items.Count)
-            {
-                newToolTip = (listLosses.Items[itemIndex] as IHasItemDescription)?.ItemDescription.ToString();
-            }
-
-            if (newToolTip != helpTip.GetToolTip(listLosses))
-            {
-                helpTip.SetToolTip(listLosses, newToolTip);
-            }
-        }
-    }
-}
+﻿/*
+ * Original author: Brendan MacLean <brendanx .at. u.washington.edu>,
+ *                  MacCoss Lab, Department of Genome Sciences, UW
+ *
+ * Copyright 2009 University of Washington - Seattle, WA
+ * 
+ * Licensed under the Apache License, Version 2.0 (the "License");
+ * you may not use this file except in compliance with the License.
+ * You may obtain a copy of the License at
+ *
+ *     http://www.apache.org/licenses/LICENSE-2.0
+ *
+ * Unless required by applicable law or agreed to in writing, software
+ * distributed under the License is distributed on an "AS IS" BASIS,
+ * WITHOUT WARRANTIES OR CONDITIONS OF ANY KIND, either express or implied.
+ * See the License for the specific language governing permissions and
+ * limitations under the License.
+ */
+using System;
+using System.Collections.Generic;
+using System.Drawing;
+using System.Globalization;
+using System.Linq;
+using System.Text;
+using System.Windows.Forms;
+using pwiz.Common.Controls;
+using pwiz.Common.SystemUtil;
+using pwiz.Skyline.Alerts;
+using pwiz.Skyline.Controls;
+using pwiz.Skyline.Model;
+using pwiz.Skyline.Model.Crosslinking;
+using pwiz.Skyline.Model.DocSettings;
+using pwiz.Skyline.Properties;
+using pwiz.Skyline.Util;
+using pwiz.Skyline.Util.Extensions;
+
+namespace pwiz.Skyline.SettingsUI
+{
+    public partial class EditStaticModDlg : FormEx, IMultipleViewProvider
+    {
+        private StaticMod _modification;
+        private readonly StaticMod _originalModification;
+        private readonly IEnumerable<StaticMod> _existing;
+
+        private readonly bool _editing;
+        private readonly bool _heavy;
+        private bool _showLoss = true; // Design mode with loss UI showing
+        private readonly FormulaBox _formulaBox;
+
+        public EditStaticModDlg(StaticMod modEditing, IEnumerable<StaticMod> existing, bool heavy)
+        {
+            _existing = existing;
+            _editing = modEditing != null;
+            _heavy = heavy;
+
+            InitializeComponent();
+
+            // Amino acid characters and termini should not be localized
+            comboAA.Items.Add(string.Empty);
+            foreach (char aa in AminoAcid.All)
+                comboAA.Items.Add(aa.ToString(CultureInfo.InvariantCulture));
+            comboTerm.Items.Add(string.Empty);
+            comboTerm.Items.Add(ModTerminus.N.ToString());
+            comboTerm.Items.Add(ModTerminus.C.ToString());
+
+            //Formula Box
+            var location = heavy
+                ? new Point(panelAtoms.Location.X + cb13C.Location.X, panelAtoms.Location.Y + cb13C.Location.Y)
+                : cbChemicalFormula.Location;
+            _formulaBox = new FormulaBox(Resources.EditStaticModDlg_EditStaticModDlg_Chemical_formula_,
+                Resources.EditMeasuredIonDlg_EditMeasuredIonDlg_A_verage_mass_,
+                Resources.EditMeasuredIonDlg_EditMeasuredIonDlg__Monoisotopic_mass_)
+            {
+                Location = location,
+                TabIndex = cbVariableMod.TabIndex+1
+            };
+            Controls.Add(_formulaBox);
+
+            ComboNameVisible = !_editing;
+            TextNameVisible = _editing;
+
+            UpdateListAvailableMods();
+
+            cbVariableMod.Visible = !heavy;
+            _formulaBox.FormulaVisible = !heavy;
+            cbChemicalFormula.Visible = heavy;
+            cbChemicalFormula.Checked = !heavy || Settings.Default.ShowHeavyFormula;
+
+            if (heavy)
+            {                
+                labelRelativeRT.Left = labelAA.Left;
+                comboRelativeRT.Left = comboAA.Left;
+                comboRelativeRT.Items.Add(RelativeRT.Matching.GetLocalizedString());
+                comboRelativeRT.Items.Add(RelativeRT.Overlapping.GetLocalizedString());
+                comboRelativeRT.Items.Add(RelativeRT.Preceding.GetLocalizedString());
+                comboRelativeRT.Items.Add(RelativeRT.Unknown.GetLocalizedString());
+                comboRelativeRT.SelectedIndex = 0;
+            }
+            else
+            {
+                labelRelativeRT.Visible = false;
+                comboRelativeRT.Visible = false;
+            }
+
+            ShowLoss = false;
+            if (heavy)
+            {
+                btnLoss.Visible = false;
+                cbCrosslinker.Visible = false;
+            }
+
+
+            Modification = _originalModification = modEditing;
+        }
+
+        public StaticMod Modification
+        {
+            get { return _modification;  }
+            set
+            {
+                var modification = value;
+                // Update the dialog.
+                if (modification == null)
+                {
+                    if (_editing) 
+                        textName.Text = string.Empty;
+                    else
+                        comboMod.Text = string.Empty;
+                    comboAA.Text = string.Empty;
+                    comboTerm.SelectedIndex = 0;
+                    cbVariableMod.Checked = false;
+                    Formula = string.Empty;
+                    _formulaBox.MonoMass = null;
+                    _formulaBox.AverageMass = null;
+                    cb13C.Checked = false;
+                    cb15N.Checked = false;
+                    cb18O.Checked = false;
+                    cb2H.Checked = false;
+                    cb37Cl.Checked = false;
+                    cb81Br.Checked = false;
+                    cb37Cl.Visible = cb81Br.Visible = false;  // No demonstrated need for this yet
+                    listLosses.Items.Clear();
+                    if (comboRelativeRT.Items.Count > 0)
+                        comboRelativeRT.SelectedIndex = 0;
+                }
+                else
+                {
+                    if (_editing)
+                        textName.Text = modification.Name;
+                    else
+                        comboMod.Text = modification.Name;
+                    comboAA.Text = modification.AAs ?? string.Empty;
+                    if (modification.Terminus == null)
+                        comboTerm.SelectedIndex = 0;
+                    else
+                        comboTerm.SelectedItem = modification.Terminus.Value.ToString();
+                    cbVariableMod.Checked = modification.IsVariable;
+                    if (modification.ParsedMolecule != null)
+                    {
+                        Formula = modification.Formula;
+                        // Make sure the formula is showing
+                        cbChemicalFormula.Checked = true;
+                    }
+                    else
+                    {
+                        Formula = string.Empty;
+                        _formulaBox.MonoMass = (modification.MonoisotopicMass.HasValue ?
+                            modification.MonoisotopicMass.Value: (double?)null);
+                        _formulaBox.AverageMass = (modification.AverageMass.HasValue ?
+                            modification.AverageMass.Value: (double?)null);
+                        // Force the label atom check boxes to show, if any are checked
+                        if (modification.LabelAtoms != LabelAtoms.None)
+                            cbChemicalFormula.Checked = false;
+                    }
+
+                    cb13C.Checked = modification.Label13C;
+                    cb15N.Checked = modification.Label15N;
+                    cb18O.Checked = modification.Label18O;
+                    cb2H.Checked = modification.Label2H;
+                    cb37Cl.Checked = modification.Label37Cl;
+                    cb81Br.Checked = modification.Label81Br;
+
+                    // No demonstrated need for these yet, so keep hidden unless somehow selected elsewhere
+                    cb37Cl.Visible = cb37Cl.Checked;
+                    cb81Br.Visible = cb81Br.Checked;
+
+                    if (comboRelativeRT.Items.Count > 0)
+                        comboRelativeRT.SelectedItem = modification.RelativeRT.ToString();
+                    listLosses.Items.Clear();
+                    if (modification.HasLoss)
+                    {
+                        foreach (var loss in modification.Losses)
+                            listLosses.Items.Add(loss);
+                    }
+                    ShowLoss = listLosses.Items.Count > 0;
+                    UpdateMasses();
+                }
+
+                cbCrosslinker.Checked = null != modification?.CrosslinkerSettings;
+                _modification = modification;
+            }
+        }
+
+        public bool IsCrosslinker
+        {
+            get { return cbCrosslinker.Checked; }
+            set { cbCrosslinker.Checked = value; }
+        }
+
+        public string Formula
+        {
+            get { return _formulaBox.Formula; }
+            set { _formulaBox.Formula = value; }
+        }
+
+        public IEnumerable<FragmentLoss> Losses
+        {
+            get
+            {
+                foreach (FragmentLoss loss in listLosses.Items)
+                    yield return loss;
+            }
+
+            set
+            {
+                var losses = FragmentLoss.SortByMz(value.ToArray());
+                listLosses.Items.Clear();
+                listLosses.Items.AddRange(losses.Cast<object>().ToArray());
+            }
+        }
+
+        private LabelAtoms LabelAtoms
+        {
+            get
+            {
+                LabelAtoms labelAtoms = LabelAtoms.None;
+                if (cb13C.Checked)
+                    labelAtoms |= LabelAtoms.C13;
+                if (cb15N.Checked)
+                    labelAtoms |= LabelAtoms.N15;
+                if (cb18O.Checked)
+                    labelAtoms |= LabelAtoms.O18;
+                if (cb2H.Checked)
+                    labelAtoms |= LabelAtoms.H2;
+                if (cb37Cl.Checked)
+                    labelAtoms |= LabelAtoms.Cl37;
+                if (cb81Br.Checked)
+                    labelAtoms |= LabelAtoms.Br81;
+                return labelAtoms;
+            }
+        }
+
+        public bool ShowLoss
+        {
+            get { return _showLoss; }
+            set
+            {
+                if (_showLoss == value)
+                    return;
+
+                _showLoss = value;
+
+                // Update UI
+                panelLoss.Visible =
+                    labelLoss.Visible = _showLoss;
+
+                string btnText = btnLoss.Text;
+                btnLoss.Text = btnText.Substring(0, btnText.Length - 2) +
+                    (_showLoss ? @"<<" : @">>");
+
+                ResizeForLoss();
+            }
+        }
+
+        private bool IsStructural
+        {
+            get { return !_heavy; }
+        }
+
+        private void ResizeForLoss()
+        {
+            int bottomControl = _heavy ? comboRelativeRT.Bottom : btnLoss.Bottom;
+
+            int delta = panelLoss.Bottom - bottomControl;
+            Height += (ShowLoss ? delta : -delta);
+        }
+
+        public void OkDialog()
+        {
+            var helper = new MessageBoxHelper(this);
+
+            string name;
+            if (!helper.ValidateNameTextBox(_editing ? (Control) textName : comboMod, out name))
+                return;
+
+            // Allow updating the original modification
+            if (!_editing || !Equals(name, Modification.Name))
+            {
+                if(!ModNameAvailable(name))
+                {
+                    helper.ShowTextBoxError(_editing ? (Control)textName : comboMod, 
+                        Resources.EditStaticModDlg_OkDialog_The_modification__0__already_exists, name);
+                    return;
+                }
+            }
+
+            string aas = comboAA.Text;
+            if (string.IsNullOrEmpty(aas))
+                aas = null;
+            else
+            {
+                // Use the cleanest possible format.
+                var sb = new StringBuilder();
+                foreach (string aaPart in aas.Split(SEPARATOR_AA))
+                {
+                    string aa = aaPart.Trim();
+                    if (aa.Length == 0)
+                        continue;
+                    if (sb.Length > 0)
+                        sb.Append(@", ");
+                    sb.Append(aa);
+                }
+            }
+
+            string termString = comboTerm.SelectedItem.ToString();
+            ModTerminus? term = null;
+            if (!string.IsNullOrEmpty(termString))
+                term = (ModTerminus) Enum.Parse(typeof (ModTerminus), termString);
+
+            if (cbVariableMod.Checked && aas == null && term == null)
+            {
+                MessageDlg.Show(this, Resources.EditStaticModDlg_OkDialog_Variable_modifications_must_specify_amino_acid_or_terminus);
+                comboAA.Focus();
+                return;
+            }
+
+            string formula = null;
+            double? monoMass = null;
+            double? avgMass = null;
+            LabelAtoms labelAtoms = LabelAtoms.None;
+            if (cbChemicalFormula.Checked)
+                formula = Formula;
+            else
+                labelAtoms = LabelAtoms;
+
+            // Get the losses to know whether any exist below
+            IList<FragmentLoss> losses = null;
+            if (listLosses.Items.Count > 0)
+            {
+                losses = Losses.ToArray();
+            }
+
+            if (!string.IsNullOrEmpty(formula))
+            {
+                try
+                {
+                    SequenceMassCalc.FormulaMass(BioMassCalc.MONOISOTOPIC, formula, SequenceMassCalc.MassPrecision);
+                }
+                catch (ArgumentException x)
+                {
+                    _formulaBox.ShowTextBoxErrorFormula(helper, x.Message);
+                    return;
+                }
+            }
+            else if (labelAtoms == LabelAtoms.None)
+            {
+                formula = null;
+
+                // Allow formula and both masses to be empty, if losses are present
+                if ( NotZero(_formulaBox.MonoMass)  || NotZero(_formulaBox.AverageMass)|| losses == null)
+                {
+                    // TODO: Maximum and minimum masses should be formalized and applied everywhere
+                    double mass;
+                    if (!_formulaBox.ValidateMonoText(helper, -1500, 5000, out mass))
+                        return;
+                    monoMass = mass;
+                    if (!_formulaBox.ValidateAverageText(helper, -1500, 5000, out mass))
+                        return;
+                    avgMass = mass;
+                }
+                // Loss-only modifications may not be variable
+                else if (cbVariableMod.Checked)
+                {
+                    MessageDlg.Show(this, Resources.EditStaticModDlg_OkDialog_The_variable_checkbox_only_applies_to_precursor_modification_Product_ion_losses_are_inherently_variable);
+                    cbVariableMod.Focus();
+                    return;
+                }
+            }
+            else if (aas == null && term.HasValue)
+            {
+                MessageDlg.Show(this, Resources.EditStaticModDlg_OkDialog_Labeled_atoms_on_terminal_modification_are_not_valid);
+                return;
+            }
+
+            RelativeRT relativeRT = RelativeRT.Matching;
+            if (comboRelativeRT.Visible && comboRelativeRT.SelectedItem != null)
+            {
+                relativeRT = RelativeRTExtension.GetEnum(comboRelativeRT.SelectedItem.ToString());
+            }
+            
+            // Store state of the chemical formula checkbox for next use.
+            if (cbChemicalFormula.Visible)
+                Settings.Default.ShowHeavyFormula = _formulaBox.FormulaVisible;
+
+            var newMod = new StaticMod(name,
+                                         aas,
+                                         term,
+                                         cbVariableMod.Checked,
+                                         formula,
+                                         labelAtoms,
+                                         relativeRT,
+                                         monoMass,
+                                         avgMass,
+                                         losses);
+            foreach (StaticMod mod in _existing)
+            {
+                if (newMod.Equivalent(mod) && !(_editing && mod.Equals(_originalModification)))
+                {
+                    if (DialogResult.OK == MultiButtonMsgDlg.Show(
+                        this,
+                        TextUtil.LineSeparate(Resources.EditStaticModDlg_OkDialog_There_is_an_existing_modification_with_the_same_settings,
+                                              string.Format(@"'{0}'.", mod.Name),
+                                              string.Empty,
+                                              Resources.EditStaticModDlg_OkDialog_Continue),
+                        MultiButtonMsgDlg.BUTTON_OK))
+                    {
+                        Modification = newMod;
+                        DialogResult = DialogResult.OK;
+                    }
+                    return;
+                }
+            }
+
+            if (cbCrosslinker.Checked)
+            {
+                newMod = newMod.ChangeCrosslinkerSettings(CrosslinkerSettings.EMPTY);
+            }
+            
+            var uniMod = UniMod.GetModification(name, IsStructural);
+            // If the modification name is not found in Unimod, check if there exists a modification in Unimod that matches
+            // the dialog modification, and prompt the user to to use the Unimod modification instead.
+            if (uniMod == null)
+            {
+                var matchingMod = UniMod.FindMatchingStaticMod(newMod, IsStructural);
+                if (matchingMod != null &&
+                    (ModNameAvailable(matchingMod.Name) ||
+                    (_editing && Equals(matchingMod.Name, Modification.Name))))
+                {
+                    var result = MultiButtonMsgDlg.Show(
+                        this,
+                        TextUtil.LineSeparate(Resources.EditStaticModDlg_OkDialog_There_is_a_Unimod_modification_with_the_same_settings,
+                                                string.Empty,
+                                                string.Format(Resources.EditStaticModDlg_OkDialog_Click__Unimod__to_use_the_name___0___, matchingMod.Name),
+                                                string.Format(Resources.EditStaticModDlg_OkDialog_Click__Custom__to_use_the_name___0___, name)),
+                        Resources.EditStaticModDlg_OkDialog_Unimod,
+                        Resources.EditStaticModDlg_OkDialog_Custom,
+                        true);
+                    if (result == DialogResult.Yes)
+                        newMod = matchingMod.MatchVariableAndLossInclusion(newMod);   // Unimod
+                    if (result == DialogResult.Cancel)
+                        return;
+                }
+            }
+            else
+            {
+                // If the dialog modification matches the modification of the same name in Unimod, 
+                // use the UnimodId.
+                if (newMod.Equivalent(uniMod))
+                    newMod = uniMod.MatchVariableAndLossInclusion(newMod);
+                else
+                {
+                    // Finally, if the modification name is found in Unimod, but the modification in Unimod does not 
+                    // match the dialog modification, prompt the user to use the Unimod modification definition instead.
+                    if (DialogResult.OK != MultiButtonMsgDlg.Show(
+                        this,
+                        TextUtil.LineSeparate(string.Format(Resources.EditStaticModDlg_OkDialog_This_modification_does_not_match_the_Unimod_specifications_for___0___, name),
+                                                string.Empty,
+                                                Resources.EditStaticModDlg_OkDialog_Use_non_standard_settings_for_this_name),
+                        MultiButtonMsgDlg.BUTTON_OK))
+                    {
+                        return;
+                    }
+                }
+            }
+
+            _modification = newMod;
+
+            DialogResult = DialogResult.OK;
+        }
+
+        private bool NotZero(double? val)
+        {
+            return val != null && val != 0;
+        }
+        
+        private bool ModNameAvailable(string name)
+        {
+            // But not any other existing modification
+            foreach (StaticMod mod in _existing)
+            {
+                if (Equals(name, mod.Name))
+                {
+                    return false;
+                }
+            }
+            return true;
+        }
+
+        private void btnOk_Click(object sender, EventArgs e)
+        {
+            OkDialog();
+        }
+
+        private void textFormula_TextChanged(object sender, EventArgs e)
+        {
+            UpdateMasses();
+        }
+
+        private void cb13C_CheckedChanged(object sender, EventArgs e)
+        {
+            UpdateMasses();
+        }
+
+        private void cb15N_CheckedChanged(object sender, EventArgs e)
+        {
+            UpdateMasses();
+        }
+
+        private void cb18O_CheckedChanged(object sender, EventArgs e)
+        {
+            UpdateMasses();
+        }
+
+        private void cb2H_CheckedChanged(object sender, EventArgs e)
+        {
+            UpdateMasses();
+        }
+
+        private void cb37Cl_CheckedChanged(object sender, EventArgs e)
+        {
+            UpdateMasses();
+        }
+
+        private void cb81Br_CheckedChanged(object sender, EventArgs e)
+        {
+            UpdateMasses();
+        }
+
+        private void comboAA_SelectedIndexChanged(object sender, EventArgs e)
+        {
+            UpdateMasses();
+        }
+
+        private void cbChemicalFormula_CheckedChanged(object sender, EventArgs e)
+        {
+            _formulaBox.FormulaVisible = cbChemicalFormula.Checked;
+            panelAtoms.Visible = !cbChemicalFormula.Checked;
+            UpdateMasses();
+        }
+
+        private void UpdateMasses()
+        {
+            string formula = null;
+            LabelAtoms labelAtoms = LabelAtoms.None;
+            if (cbChemicalFormula.Checked)
+                formula = Formula;
+            else
+            {
+                labelAtoms = LabelAtoms;
+                string aaString = comboAA.Text;
+                if (!string.IsNullOrEmpty(aaString) && aaString.Length == 1 &&
+                        AminoAcid.IsAA(aaString[0])&& labelAtoms != LabelAtoms.None)
+                    formula = SequenceMassCalc.GetHeavyFormula(aaString[0], labelAtoms).ToString();
+            }
+
+            if (string.IsNullOrEmpty(formula))
+            {
+                // If the mass edit boxes are already enabled, don't clear what a user
+                // may have typed in them.
+                if (!_formulaBox.MassEnabled)
+                {
+                    _formulaBox.MonoMass = null;
+                    _formulaBox.AverageMass = null;
+                }
+                _formulaBox.MassEnabled = (labelAtoms == LabelAtoms.None);
+            }
+            else
+            {
+                _formulaBox.Formula = formula;
+            }
+        }
+
+// ReSharper disable MemberCanBeMadeStatic.Local
+        private void textFormula_KeyPress(object sender, KeyPressEventArgs e)
+        {
+            // Force uppercase in this control.
+            // Atoms have been added containing lower case chars
+            // e.KeyChar = char.ToUpper(e.KeyChar);
+        }
+// ReSharper restore MemberCanBeMadeStatic.Local
+
+        private void btnLoss_Click(object sender, EventArgs e)
+        {
+            ShowLoss = !ShowLoss;
+            if (ShowLoss)
+                listLosses.Focus();
+        }
+
+
+        private const char SEPARATOR_AA = ',';
+
+// ReSharper disable MemberCanBeMadeStatic.Local
+        private void comboAA_KeyPress(object sender, KeyPressEventArgs e)
+        {
+            // Force uppercase in this control.
+            e.KeyChar = char.ToUpper(e.KeyChar);
+            // Only allow amino acid characters space, comma and backspace
+            // ReSharper disable once LocalizableElement
+            if (!AminoAcid.IsAA(e.KeyChar) && " ,\b".IndexOf(e.KeyChar) == -1)
+                e.Handled = true;
+        }
+// ReSharper restore MemberCanBeMadeStatic.Local
+
+        private void comboAA_Leave(object sender, EventArgs e)
+        {
+            ValidateAACombo();
+        }
+
+        private void ValidateAACombo()
+        {
+            // Force proper format
+            string aas = comboAA.Text.ToUpperInvariant();
+
+            var sb = new StringBuilder();
+            var seenAas = new bool[128];
+            foreach (char c in aas)
+            {
+                // Ignore all non-amino acid characters and repeats
+                if (!AminoAcid.IsAA(c) || seenAas[c])
+                    continue;
+
+                if (sb.Length > 0)
+                    sb.Append(SEPARATOR_AA).Append(TextUtil.SEPARATOR_SPACE);
+
+                sb.Append(c);
+
+                // Mark this amino acid seen
+                seenAas[c] = true;
+            }
+            comboAA.Text = sb.ToString();
+            UpdateMasses();
+        }
+
+        private void tbbAddLoss_Click(object sender, EventArgs e)
+        {
+            AddLoss();
+        }
+
+        public void AddLoss()
+        {
+            using (var dlg = new EditFragmentLossDlg(Losses.ToArray()))
+            {
+                if (dlg.ShowDialog(this) == DialogResult.OK)
+                {
+                    Losses = new List<FragmentLoss>(Losses) {dlg.Loss};
+                    listLosses.SelectedItem = dlg.Loss;
+                }
+            }
+        }
+
+        private void tbbEditLoss_Click(object sender, EventArgs e)
+        {
+            EditLoss();
+        }
+
+        public void EditLoss()
+        {
+            var lossEdit = (FragmentLoss) listLosses.SelectedItem;
+            var listFragmentLosses = new List<FragmentLoss>(Losses);
+            listFragmentLosses.Remove(lossEdit);
+
+            using (var dlg = new EditFragmentLossDlg(listFragmentLosses) { Loss = lossEdit })
+            {
+                if (dlg.ShowDialog(this) == DialogResult.OK)
+                {
+                    listFragmentLosses.Add(dlg.Loss);
+                    Losses = listFragmentLosses;
+                    listLosses.SelectedItem = dlg.Loss;
+                }
+            }
+        }
+
+        private void tbbDeleteLoss_Click(object sender, EventArgs e)
+        {
+            DeleteLoss();
+        }
+
+        public void DeleteLoss()
+        {
+            int indexSelected = listLosses.SelectedIndex;
+            listLosses.Items.Remove(listLosses.SelectedItem);
+            listLosses.SelectedIndex = Math.Min(indexSelected, listLosses.Items.Count - 1);
+        }
+
+        private void listNeutralLosses_SelectedIndexChanged(object sender, EventArgs e)
+        {
+            bool enable = (listLosses.SelectedIndex != -1);
+            tbbEditLoss.Enabled = enable;
+            tbbDeleteLoss.Enabled = enable;
+        }
+
+        #region Functional test support
+
+        public class StructuralModView : IFormView {}
+        public class IsotopeModView : IFormView {}
+
+        public IFormView ShowingFormView
+        {
+            get
+            {
+                if (_heavy)
+                    return new IsotopeModView();
+                return new StructuralModView();
+            }
+        }
+
+        public int LossSelectedIndex
+        {
+            get { return listLosses.SelectedIndex; }
+            set { listLosses.SelectedIndex = value; }
+        }
+
+        public string GetLossText(int indexLoss)
+        {
+            return listLosses.Items[indexLoss].ToString();
+        }
+
+        #endregion
+
+        private void UpdateListAvailableMods()
+        {
+            comboMod.Items.Clear();
+            comboMod.Items.Add(Settings.Default.StaticModsShowMore
+                                   ? Resources.EditStaticModDlg_UpdateListAvailableMods_Show_common
+                                   : Resources.EditStaticModDlg_UpdateListAvailableMods_Show_all);
+            comboMod.Items.AddRange(ListAvailableMods().Cast<object>().ToArray());
+        }
+
+        public List<string> ListAvailableMods()
+        {
+            List<string> staticModsNames = new List<string>();
+            staticModsNames.AddRange(_heavy ? UniMod.DictIsotopeModNames.Keys : UniMod.DictStructuralModNames.Keys);
+            if (Settings.Default.StaticModsShowMore)
+                staticModsNames.AddRange(_heavy ? UniMod.DictHiddenIsotopeModNames.Keys : UniMod.DictHiddenStructuralModNames.Keys);
+            staticModsNames.Sort();
+            return staticModsNames;
+        }
+
+        private void comboMod_DropDownClosed(object sender, EventArgs e)
+        {
+            if (comboMod.SelectedIndex == 0)
+                ToggleLessMore();
+        }
+
+        public void SetModification(string modName)
+        {
+            // Make all but Cysteine modifications default to variable
+            SetModification(modName, !modName.Contains(@"(C)"));
+        }
+
+        public void SetModification(string modName, bool isVariable)
+        {
+            var modification = UniMod.GetModification(modName, IsStructural);
+            if (modification == null)
+                throw new ArgumentException(string.Format(Resources.EditStaticModDlg_SetModification___0___is_not_a_recognized_Unimod_name_, modName));
+
+            // Avoid setting loss-only modifications to variable, since losses themselves act as variable
+            if (modification.HasLoss && !modification.HasMod)
+                isVariable = false;
+            if (IsStructural && isVariable)
+                modification = modification.ChangeVariable(true);
+            Modification = modification;
+        }
+
+        private void comboMod_SelectedIndexChanged(object sender, EventArgs e)
+        {
+            if (comboMod.SelectedIndex == 0)
+            {
+                if (!comboMod.DroppedDown)
+                {
+                    comboMod.SelectedIndex = 1;
+                }
+            }
+            else if (comboMod.SelectedIndex == -1)
+                Modification = null;
+            else
+                SetModification(comboMod.SelectedItem.ToString());
+        }
+
+        public void ToggleLessMore()
+        {
+            Settings.Default.StaticModsShowMore = !Settings.Default.StaticModsShowMore;
+            UpdateListAvailableMods();
+            comboMod.DroppedDown = true;
+        }
+
+        public bool TextNameVisible
+        {
+            get { return textName.Visible; }
+            private set { textName.Visible = value; }
+        }
+
+        public bool ComboNameVisible
+        {
+            get { return comboMod.Visible; }
+            private set { comboMod.Visible = value; }
+        }
+
+        private void cbCrosslinker_CheckedChanged(object sender, EventArgs e)
+        {
+            cbVariableMod.Enabled = !cbCrosslinker.Checked;
+        }
+
+        private void listLosses_MouseMove(object sender, MouseEventArgs e)
+        {
+            string newToolTip = null;
+            var itemIndex = listLosses.IndexFromPoint(e.Location);
+            if (itemIndex >= 0 && itemIndex < listLosses.Items.Count)
+            {
+                newToolTip = (listLosses.Items[itemIndex] as IHasItemDescription)?.ItemDescription.ToString();
+            }
+
+            if (newToolTip != helpTip.GetToolTip(listLosses))
+            {
+                helpTip.SetToolTip(listLosses, newToolTip);
+            }
+        }
+    }
+}