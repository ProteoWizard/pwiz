--- conflicted
+++ resolved
@@ -1,342 +1,313 @@
-﻿/*
- * Original author: Brendan MacLean <brendanx .at. u.washington.edu>,
- *                  MacCoss Lab, Department of Genome Sciences, UW
- *
- * Copyright 2009 University of Washington - Seattle, WA
- * 
- * Licensed under the Apache License, Version 2.0 (the "License");
- * you may not use this file except in compliance with the License.
- * You may obtain a copy of the License at
- *
- *     http://www.apache.org/licenses/LICENSE-2.0
- *
- * Unless required by applicable law or agreed to in writing, software
- * distributed under the License is distributed on an "AS IS" BASIS,
- * WITHOUT WARRANTIES OR CONDITIONS OF ANY KIND, either express or implied.
- * See the License for the specific language governing permissions and
- * limitations under the License.
- */
-using System;
-using System.Collections.Generic;
-using System.Drawing;
-using System.IO;
-using System.Linq;
-using System.Windows.Forms;
-using pwiz.Skyline.Alerts;
-using pwiz.Skyline.Controls;
-using pwiz.Skyline.Model;
-using pwiz.Skyline.Model.Lib;
-using pwiz.Skyline.Model.Lib.ChromLib;
-using pwiz.Skyline.Model.Lib.Midas;
-using pwiz.Skyline.Properties;
-using pwiz.Skyline.Util;
-using pwiz.Skyline.Util.Extensions;
-
-namespace pwiz.Skyline.SettingsUI
-{
-    public partial class EditLibraryDlg : FormEx
-    {
-        private LibrarySpec _librarySpec;
-        private readonly IEnumerable<LibrarySpec> _existing;
-        private Dictionary<ExplicitPeakBoundsOption, RadioButton> _explicitBoundsOptionRadios;
-
-        public EditLibraryDlg(IEnumerable<LibrarySpec> existing)
-        {
-            _existing = existing;
-
-            InitializeComponent();
-            _explicitBoundsOptionRadios = new Dictionary<ExplicitPeakBoundsOption, RadioButton>
-            {
-                { ExplicitPeakBoundsOption.@true, radioExplicitBoundsUseAlways },
-                { ExplicitPeakBoundsOption.@false, radioExplicitBoundsIgnore },
-                { ExplicitPeakBoundsOption.when_missing_detect, radioIfPresentElseDetect },
-                { ExplicitPeakBoundsOption.when_missing_impute, radioIfPresentElseImpute }
-            };
-            textName.Focus();
-        }
-
-        public LibrarySpec LibrarySpec
-        {
-            get { return _librarySpec; }
-            
-            set
-            {
-                _librarySpec = value;
-                if (_librarySpec == null)
-                {
-                    textName.Text = string.Empty;
-                    textPath.Text = string.Empty;
-<<<<<<< HEAD
-                    comboUseExplicitPeakBounds.SelectedIndex = (int) ExplicitPeakBoundsOption.@true;
-=======
->>>>>>> bc540687
-                }
-                else
-                {
-                    textName.Text = _librarySpec.Name;
-                    textPath.Text = _librarySpec.FilePath;
-<<<<<<< HEAD
-                    comboUseExplicitPeakBounds.SelectedIndex = (int)_librarySpec.UseExplicitPeakBounds;
-                }
-
-                comboUseExplicitPeakBounds.SelectedIndex =
-                    (int)(_librarySpec?.UseExplicitPeakBounds ?? ExplicitPeakBoundsOption.@true);
-=======
-                }
-                ExplicitPeakBoundsOption explicitPeakBoundsOption = _librarySpec?.UseExplicitPeakBounds ?? ExplicitPeakBoundsOption.@true;
-                if (_explicitBoundsOptionRadios.TryGetValue(explicitPeakBoundsOption, out var radio))
-                {
-                    radio.Checked = true;
-                }
->>>>>>> bc540687
-            }
-        }
-
-        public void OkDialog()
-        {
-            var helper = new MessageBoxHelper(this);
-
-            string name;
-            if (!helper.ValidateNameTextBox(textName, out name))
-                return;
-
-            // Allow updating the original modification
-            if (LibrarySpec == null || !Equals(name, LibrarySpec.Name))
-            {
-                // But not any other existing modification
-                foreach (LibrarySpec mod in _existing)
-                {
-                    if (Equals(name, mod.Name))
-                    {
-                        helper.ShowTextBoxError(textName, SettingsUIResources.EditLibraryDlg_OkDialog_The_library__0__already_exists, name);
-                        return;
-                    }
-                }
-            }
-
-            String path = textPath.Text;
-            if (!ValidateLibraryPath(this, path))
-            {
-                textPath.Focus();
-                return;
-            }
-
-            var librarySpec = LibrarySpec.CreateFromPath(name, path);
-            if (librarySpec == null)
-            {
-                MessageDlg.Show(this, string.Format(Resources.EditLibraryDlg_OkDialog_The_file__0__is_not_a_supported_spectral_library_file_format, path));
-                textPath.Focus();
-                return;
-            }
-<<<<<<< HEAD
-            librarySpec = librarySpec.ChangeUseExplicitPeakBounds((ExplicitPeakBoundsOption) comboUseExplicitPeakBounds.SelectedIndex);
-=======
-
-            librarySpec = librarySpec.ChangeUseExplicitPeakBounds(UseExplicitPeakBounds);
->>>>>>> bc540687
-            if (librarySpec is ChromatogramLibrarySpec)
-            {
-                using (var longWait = new LongWaitDlg())
-                {
-                    longWait.Text = SettingsUIResources.EditLibraryDlg_OkDialog_Loading_chromatogram_library;
-                    Library lib = null;
-                    try
-                    {
-                        try
-                        {
-                            longWait.PerformWork(this, 800,
-                                monitor => lib = librarySpec.LoadLibrary(new DefaultFileLoadMonitor(monitor)));
-                        }
-// ReSharper disable once EmptyGeneralCatchClause
-                        catch
-                        {
-                            // Library failed to load
-                        }
-
-                        // (ReSharper 2019.1 seems not to notice the check that's already here)
-                        // ReSharper disable PossibleNullReferenceException
-                        if (lib != null && lib.TryGetIrts(out _) &&
-                        // ReSharper restore PossibleNullReferenceException
-                            Settings.Default.RTScoreCalculatorList.All(calc => calc.PersistencePath != path))
-                        {
-                            using (var addPredictorDlg = new AddRetentionTimePredictorDlg(name, path, true))
-                            {
-                                switch (addPredictorDlg.ShowDialog(this))
-                                {
-                                    case DialogResult.OK:
-                                        Settings.Default.RTScoreCalculatorList.Add(addPredictorDlg.Calculator);
-                                        Settings.Default.RetentionTimeList.Add(addPredictorDlg.Regression);
-                                        break;
-                                    case DialogResult.No:
-                                        break;
-                                    default:
-                                        return;
-                                }
-                            }
-                        }
-                    }
-                    finally
-                    {
-                        if (null != lib)
-                        {
-                            // (ReSharper 2019.1 seems not to notice the check that's already here)
-                            // ReSharper disable PossibleNullReferenceException
-                            foreach (var pooledStream in lib.ReadStreams)
-                            // ReSharper restore PossibleNullReferenceException
-                            {
-                                pooledStream.CloseStream();
-                            }
-                        }
-                    }
-                }
-            }
-
-            _librarySpec = librarySpec;
-            DialogResult = DialogResult.OK;
-            Close();
-        }
-
-        public static bool ValidateLibraryPath(Control owner, string path)
-        {
-            if (!File.Exists(path))
-            {
-                MessageDlg.Show(owner, string.Format(SettingsUIResources.EditLibraryDlg_OkDialog_The_file__0__does_not_exist, path));
-                return false;
-            }
-            if (FileEx.IsDirectory(path))
-            {
-                MessageDlg.Show(owner, string.Format(SettingsUIResources.EditLibraryDlg_OkDialog_The_path__0__is_a_directory, path));
-                return false;
-            }
-
-            // Display an error message if the user is trying to add a BiblioSpec library,
-            // and the library has the text "redundant" in the file name.
-            if (path.EndsWith(BiblioSpecLiteSpec.EXT_REDUNDANT))
-            {
-                var message = TextUtil.LineSeparate(string.Format(SettingsUIResources.EditLibraryDlg_OkDialog_The_file__0__appears_to_be_a_redundant_library, path),
-                    SettingsUIResources.EditLibraryDlg_OkDialog_Please_choose_a_non_redundant_library);
-                MessageDlg.Show(owner, string.Format(message, path));
-                return false;
-            }
-
-            return true;
-        }
-
-        private void btnBrowse_Click(object sender, EventArgs e)
-        {
-            string fileName = GetLibraryPath(this, null);
-            if (fileName != null)
-                textPath.Text = fileName;
-        }
-
-        private void textPath_TextChanged(object sender, EventArgs e)
-        {
-            // CONSIDER: Statement completion
-            if (File.Exists(textPath.Text))
-                textPath.ForeColor = Color.Black;
-            else
-                textPath.ForeColor = Color.Red;
-        }
-
-        private void btnOk_Click(object sender, EventArgs e)
-        {
-            OkDialog();
-        }
-
-        public static string GetLibraryPath(IWin32Window parent, string fileName)
-        {
-            using (var dlg = new OpenFileDialog())
-            {
-                dlg.InitialDirectory = Settings.Default.LibraryDirectory;
-                dlg.CheckPathExists = true;
-                dlg.SupportMultiDottedExtensions = true;
-                dlg.DefaultExt = BiblioSpecLibSpec.EXT;
-                dlg.Filter = TextUtil.FileDialogFiltersAll(TextUtil.FileDialogFilter(SettingsUIResources.EditLibraryDlg_GetLibraryPath_Spectral_Libraries,
-                        BiblioSpecLiteSpec.EXT, ChromatogramLibrarySpec.EXT, XHunterLibSpec.EXT, NistLibSpec.EXT, SpectrastSpec.EXT, MidasLibSpec.EXT, EncyclopeDiaSpec.EXT),
-                    TextUtil.FileDialogFilter(SettingsUIResources.EditLibraryDlg_GetLibraryPath_Legacy_Libraries, BiblioSpecLibSpec.EXT));
-                if (fileName != null)
-                    dlg.FileName = fileName;
-
-                if (dlg.ShowDialog(parent) != DialogResult.OK)
-                    return null;
-
-                Settings.Default.LibraryDirectory = Path.GetDirectoryName(dlg.FileName);
-                return dlg.FileName;
-            }
-        }
-
-        private void linkPeptideAtlas_LinkClicked(object sender, LinkLabelLinkClickedEventArgs e)
-        {
-            SpecLibLinkClicked(linkPeptideAtlas, LibraryLink.PEPTIDEATLAS.Link);
-        }
-
-        private void linkNIST_LinkClicked(object sender, LinkLabelLinkClickedEventArgs e)
-        {
-            SpecLibLinkClicked(linkNIST, LibraryLink.NIST.Link);
-        }
-
-        private void SpecLibLinkClicked(LinkLabel linkLabel, string link)
-        {
-            linkLabel.LinkVisited = true;
-            WebHelpers.OpenLink(this, link);
-        }
-
-        #region Functional test support
-
-        public string LibraryName
-        {
-            get { return textName.Text; }
-            set { textName.Text = value; }
-        }
-
-        public string LibraryPath
-        {
-            get { return textPath.Text; }
-            set { textPath.Text = value; }
-        }
-
-<<<<<<< HEAD
-        public ComboBox ComboUseExplicitPeakBounds { get { return comboUseExplicitPeakBounds; } }
-
-=======
->>>>>>> bc540687
-        public ExplicitPeakBoundsOption UseExplicitPeakBounds
-        {
-            get
-            {
-<<<<<<< HEAD
-                return (ExplicitPeakBoundsOption)comboUseExplicitPeakBounds.SelectedIndex;
-            }
-            set
-            {
-                comboUseExplicitPeakBounds.SelectedIndex = (int)value;
-=======
-                foreach (var entry in _explicitBoundsOptionRadios)
-                {
-                    if (entry.Value.Checked)
-                    {
-                        return entry.Key;
-                    }
-                }
-
-                return ExplicitPeakBoundsOption.@true;
-            }
-            set
-            {
-                foreach (var entry in _explicitBoundsOptionRadios)
-                {
-                    if (entry.Key == value)
-                    {
-                        entry.Value.Checked = true;
-                        return;
-                    }
-                }
-
-                throw new ArgumentException(@"Invalid option " + value);
->>>>>>> bc540687
-            }
-        }
-
-        #endregion
-    }
-}
+﻿/*
+ * Original author: Brendan MacLean <brendanx .at. u.washington.edu>,
+ *                  MacCoss Lab, Department of Genome Sciences, UW
+ *
+ * Copyright 2009 University of Washington - Seattle, WA
+ * 
+ * Licensed under the Apache License, Version 2.0 (the "License");
+ * you may not use this file except in compliance with the License.
+ * You may obtain a copy of the License at
+ *
+ *     http://www.apache.org/licenses/LICENSE-2.0
+ *
+ * Unless required by applicable law or agreed to in writing, software
+ * distributed under the License is distributed on an "AS IS" BASIS,
+ * WITHOUT WARRANTIES OR CONDITIONS OF ANY KIND, either express or implied.
+ * See the License for the specific language governing permissions and
+ * limitations under the License.
+ */
+using System;
+using System.Collections.Generic;
+using System.Drawing;
+using System.IO;
+using System.Linq;
+using System.Windows.Forms;
+using pwiz.Skyline.Alerts;
+using pwiz.Skyline.Controls;
+using pwiz.Skyline.Model;
+using pwiz.Skyline.Model.Lib;
+using pwiz.Skyline.Model.Lib.ChromLib;
+using pwiz.Skyline.Model.Lib.Midas;
+using pwiz.Skyline.Properties;
+using pwiz.Skyline.Util;
+using pwiz.Skyline.Util.Extensions;
+
+namespace pwiz.Skyline.SettingsUI
+{
+    public partial class EditLibraryDlg : FormEx
+    {
+        private LibrarySpec _librarySpec;
+        private readonly IEnumerable<LibrarySpec> _existing;
+        private Dictionary<ExplicitPeakBoundsOption, RadioButton> _explicitBoundsOptionRadios;
+
+        public EditLibraryDlg(IEnumerable<LibrarySpec> existing)
+        {
+            _existing = existing;
+
+            InitializeComponent();
+            _explicitBoundsOptionRadios = new Dictionary<ExplicitPeakBoundsOption, RadioButton>
+            {
+                { ExplicitPeakBoundsOption.@true, radioExplicitBoundsUseAlways },
+                { ExplicitPeakBoundsOption.@false, radioExplicitBoundsIgnore },
+                { ExplicitPeakBoundsOption.when_missing_detect, radioIfPresentElseDetect },
+                { ExplicitPeakBoundsOption.when_missing_impute, radioIfPresentElseImpute }
+            };
+            textName.Focus();
+        }
+
+        public LibrarySpec LibrarySpec
+        {
+            get { return _librarySpec; }
+            
+            set
+            {
+                _librarySpec = value;
+                if (_librarySpec == null)
+                {
+                    textName.Text = string.Empty;
+                    textPath.Text = string.Empty;
+                }
+                else
+                {
+                    textName.Text = _librarySpec.Name;
+                    textPath.Text = _librarySpec.FilePath;
+                }
+                ExplicitPeakBoundsOption explicitPeakBoundsOption = _librarySpec?.UseExplicitPeakBounds ?? ExplicitPeakBoundsOption.@true;
+                if (_explicitBoundsOptionRadios.TryGetValue(explicitPeakBoundsOption, out var radio))
+                {
+                    radio.Checked = true;
+                }
+            }
+        }
+
+        public void OkDialog()
+        {
+            var helper = new MessageBoxHelper(this);
+
+            string name;
+            if (!helper.ValidateNameTextBox(textName, out name))
+                return;
+
+            // Allow updating the original modification
+            if (LibrarySpec == null || !Equals(name, LibrarySpec.Name))
+            {
+                // But not any other existing modification
+                foreach (LibrarySpec mod in _existing)
+                {
+                    if (Equals(name, mod.Name))
+                    {
+                        helper.ShowTextBoxError(textName, SettingsUIResources.EditLibraryDlg_OkDialog_The_library__0__already_exists, name);
+                        return;
+                    }
+                }
+            }
+
+            String path = textPath.Text;
+            if (!ValidateLibraryPath(this, path))
+            {
+                textPath.Focus();
+                return;
+            }
+
+            var librarySpec = LibrarySpec.CreateFromPath(name, path);
+            if (librarySpec == null)
+            {
+                MessageDlg.Show(this, string.Format(Resources.EditLibraryDlg_OkDialog_The_file__0__is_not_a_supported_spectral_library_file_format, path));
+                textPath.Focus();
+                return;
+            }
+
+            librarySpec = librarySpec.ChangeUseExplicitPeakBounds(UseExplicitPeakBounds);
+            if (librarySpec is ChromatogramLibrarySpec)
+            {
+                using (var longWait = new LongWaitDlg())
+                {
+                    longWait.Text = SettingsUIResources.EditLibraryDlg_OkDialog_Loading_chromatogram_library;
+                    Library lib = null;
+                    try
+                    {
+                        try
+                        {
+                            longWait.PerformWork(this, 800,
+                                monitor => lib = librarySpec.LoadLibrary(new DefaultFileLoadMonitor(monitor)));
+                        }
+// ReSharper disable once EmptyGeneralCatchClause
+                        catch
+                        {
+                            // Library failed to load
+                        }
+
+                        // (ReSharper 2019.1 seems not to notice the check that's already here)
+                        // ReSharper disable PossibleNullReferenceException
+                        if (lib != null && lib.TryGetIrts(out _) &&
+                        // ReSharper restore PossibleNullReferenceException
+                            Settings.Default.RTScoreCalculatorList.All(calc => calc.PersistencePath != path))
+                        {
+                            using (var addPredictorDlg = new AddRetentionTimePredictorDlg(name, path, true))
+                            {
+                                switch (addPredictorDlg.ShowDialog(this))
+                                {
+                                    case DialogResult.OK:
+                                        Settings.Default.RTScoreCalculatorList.Add(addPredictorDlg.Calculator);
+                                        Settings.Default.RetentionTimeList.Add(addPredictorDlg.Regression);
+                                        break;
+                                    case DialogResult.No:
+                                        break;
+                                    default:
+                                        return;
+                                }
+                            }
+                        }
+                    }
+                    finally
+                    {
+                        if (null != lib)
+                        {
+                            // (ReSharper 2019.1 seems not to notice the check that's already here)
+                            // ReSharper disable PossibleNullReferenceException
+                            foreach (var pooledStream in lib.ReadStreams)
+                            // ReSharper restore PossibleNullReferenceException
+                            {
+                                pooledStream.CloseStream();
+                            }
+                        }
+                    }
+                }
+            }
+
+            _librarySpec = librarySpec;
+            DialogResult = DialogResult.OK;
+            Close();
+        }
+
+        public static bool ValidateLibraryPath(Control owner, string path)
+        {
+            if (!File.Exists(path))
+            {
+                MessageDlg.Show(owner, string.Format(SettingsUIResources.EditLibraryDlg_OkDialog_The_file__0__does_not_exist, path));
+                return false;
+            }
+            if (FileEx.IsDirectory(path))
+            {
+                MessageDlg.Show(owner, string.Format(SettingsUIResources.EditLibraryDlg_OkDialog_The_path__0__is_a_directory, path));
+                return false;
+            }
+
+            // Display an error message if the user is trying to add a BiblioSpec library,
+            // and the library has the text "redundant" in the file name.
+            if (path.EndsWith(BiblioSpecLiteSpec.EXT_REDUNDANT))
+            {
+                var message = TextUtil.LineSeparate(string.Format(SettingsUIResources.EditLibraryDlg_OkDialog_The_file__0__appears_to_be_a_redundant_library, path),
+                    SettingsUIResources.EditLibraryDlg_OkDialog_Please_choose_a_non_redundant_library);
+                MessageDlg.Show(owner, string.Format(message, path));
+                return false;
+            }
+
+            return true;
+        }
+
+        private void btnBrowse_Click(object sender, EventArgs e)
+        {
+            string fileName = GetLibraryPath(this, null);
+            if (fileName != null)
+                textPath.Text = fileName;
+        }
+
+        private void textPath_TextChanged(object sender, EventArgs e)
+        {
+            // CONSIDER: Statement completion
+            if (File.Exists(textPath.Text))
+                textPath.ForeColor = Color.Black;
+            else
+                textPath.ForeColor = Color.Red;
+        }
+
+        private void btnOk_Click(object sender, EventArgs e)
+        {
+            OkDialog();
+        }
+
+        public static string GetLibraryPath(IWin32Window parent, string fileName)
+        {
+            using (var dlg = new OpenFileDialog())
+            {
+                dlg.InitialDirectory = Settings.Default.LibraryDirectory;
+                dlg.CheckPathExists = true;
+                dlg.SupportMultiDottedExtensions = true;
+                dlg.DefaultExt = BiblioSpecLibSpec.EXT;
+                dlg.Filter = TextUtil.FileDialogFiltersAll(TextUtil.FileDialogFilter(SettingsUIResources.EditLibraryDlg_GetLibraryPath_Spectral_Libraries,
+                        BiblioSpecLiteSpec.EXT, ChromatogramLibrarySpec.EXT, XHunterLibSpec.EXT, NistLibSpec.EXT, SpectrastSpec.EXT, MidasLibSpec.EXT, EncyclopeDiaSpec.EXT),
+                    TextUtil.FileDialogFilter(SettingsUIResources.EditLibraryDlg_GetLibraryPath_Legacy_Libraries, BiblioSpecLibSpec.EXT));
+                if (fileName != null)
+                    dlg.FileName = fileName;
+
+                if (dlg.ShowDialog(parent) != DialogResult.OK)
+                    return null;
+
+                Settings.Default.LibraryDirectory = Path.GetDirectoryName(dlg.FileName);
+                return dlg.FileName;
+            }
+        }
+
+        private void linkPeptideAtlas_LinkClicked(object sender, LinkLabelLinkClickedEventArgs e)
+        {
+            SpecLibLinkClicked(linkPeptideAtlas, LibraryLink.PEPTIDEATLAS.Link);
+        }
+
+        private void linkNIST_LinkClicked(object sender, LinkLabelLinkClickedEventArgs e)
+        {
+            SpecLibLinkClicked(linkNIST, LibraryLink.NIST.Link);
+        }
+
+        private void SpecLibLinkClicked(LinkLabel linkLabel, string link)
+        {
+            linkLabel.LinkVisited = true;
+            WebHelpers.OpenLink(this, link);
+        }
+
+        #region Functional test support
+
+        public string LibraryName
+        {
+            get { return textName.Text; }
+            set { textName.Text = value; }
+        }
+
+        public string LibraryPath
+        {
+            get { return textPath.Text; }
+            set { textPath.Text = value; }
+        }
+
+        public ExplicitPeakBoundsOption UseExplicitPeakBounds
+        {
+            get
+            {
+                foreach (var entry in _explicitBoundsOptionRadios)
+                {
+                    if (entry.Value.Checked)
+                    {
+                        return entry.Key;
+                    }
+                }
+
+                return ExplicitPeakBoundsOption.@true;
+            }
+            set
+            {
+                foreach (var entry in _explicitBoundsOptionRadios)
+                {
+                    if (entry.Key == value)
+                    {
+                        entry.Value.Checked = true;
+                        return;
+                    }
+                }
+
+                throw new ArgumentException(@"Invalid option " + value);
+            }
+        }
+
+        #endregion
+    }
+}