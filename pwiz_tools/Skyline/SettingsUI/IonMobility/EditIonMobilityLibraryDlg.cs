--- conflicted
+++ resolved
@@ -1,1158 +1,1136 @@
-﻿/*
- * Original author: Brian Pratt <bspratt .at. uw.edu>,
- *                  MacCoss Lab, Department of Genome Sciences, UW
- *
- * Copyright 2014 University of Washington - Seattle, WA
- * 
- * Licensed under the Apache License, Version 2.0 (the "License");
- * you may not use this file except in compliance with the License.
- * You may obtain a copy of the License at
- *
- *     http://www.apache.org/licenses/LICENSE-2.0
- *
- * Unless required by applicable law or agreed to in writing, software
- * distributed under the License is distributed on an "AS IS" BASIS,
- * WITHOUT WARRANTIES OR CONDITIONS OF ANY KIND, either express or implied.
- * See the License for the specific language governing permissions and
- * limitations under the License.
- */
-
-using System;
-using System.Collections.Generic;
-using System.Globalization;
-using System.IO;
-using System.Linq;
-using System.Windows.Forms;
-using NHibernate;
-using pwiz.Common.Chemistry;
-using pwiz.Common.DataBinding;
-using pwiz.Common.SystemUtil;
-using pwiz.Skyline.Alerts;
-using pwiz.Skyline.Controls;
-using pwiz.Skyline.Model;
-using pwiz.Skyline.Model.DocSettings;
-using pwiz.Skyline.Model.IonMobility;
-using pwiz.Skyline.Model.Lib;
-using pwiz.Skyline.Properties;
-using pwiz.Skyline.Util;
-using pwiz.Skyline.Util.Extensions;
-using DatabaseOpeningException = pwiz.Skyline.Model.IonMobility.DatabaseOpeningException;
-
-namespace pwiz.Skyline.SettingsUI.IonMobility
-{
-    public partial class EditIonMobilityLibraryDlg : FormEx
-    {
-        private readonly IEnumerable<IonMobilityLibrary> _existingLibs;
-
-        public IonMobilityLibrary IonMobilityLibrary { get; private set; }
-
-        private ValidatingIonMobilityPrecursor[] _originalMobilitiesFlat;
-        private readonly CollisionalCrossSectionGridViewDriver _gridViewLibraryDriver;
-
-        //Used to determine whether we are creating a new calculator, trying to overwrite
-        //an old one, or editing an old one
-        private readonly string _editingName = string.Empty;
-
-        public const int COLUMN_TARGET = 0;
-        public const int COLUMN_ADDUCT = 1;
-        public const int COLUMN_CCS = 2;
-        public const int COLUMN_ION_MOBILITY = 3;
-        public const int COLUMN_ION_MOBILITY_UNITS = 4;
-        public const int COLUMN_HIGH_ENERGY_OFFSET = 5;
-
-
-        public EditIonMobilityLibraryDlg(IonMobilityLibrary library, IEnumerable<IonMobilityLibrary> existingLibs)
-        {
-            _existingLibs = existingLibs;
-
-            InitializeComponent();
-
-            Icon = Resources.Skyline;
-            var smallMoleculeUI = Program.MainWindow.Document.HasSmallMolecules || Program.MainWindow.ModeUI != SrmDocument.DOCUMENT_TYPE.proteomic;
-
-            _gridViewLibraryDriver = new CollisionalCrossSectionGridViewDriver(gridViewIonMobilities,
-                bindingSourceLibrary,
-                new SortableBindingList<ValidatingIonMobilityPrecursor>());
-
-            // Show window width caclulation types in L10N, watch out for special type "unknown" which does not display
-            object[] namesL10n = Enumerable.Range(0, Enum.GetNames(typeof(eIonMobilityUnits)).Length)
-                .Select(n => IonMobilityFilter.IonMobilityUnitsL10NString((eIonMobilityUnits) n)).Where(s => s != null)
-                .ToArray();
-            columnIonMobilityUnits.MaxDropDownItems = namesL10n.Length;
-            columnIonMobilityUnits.Items.AddRange(namesL10n);
-
-            if (smallMoleculeUI)
-            {
-                gridViewIonMobilities.Columns[COLUMN_TARGET].HeaderText = Resources.EditIonMobilityLibraryDlg_EditIonMobilityLibraryDlg_Molecule;
-                gridViewIonMobilities.Columns[COLUMN_ADDUCT].HeaderText = Resources.EditIonMobilityLibraryDlg_EditIonMobilityLibraryDlg_Adduct;
-            }
-
-            if (library != null)
-            {
-                textLibraryName.Text = _editingName = library.Name;
-                string databaseStartPath = library.FilePath;
-
-                OpenDatabase(databaseStartPath);
-            }
-
-            UpdateControls();
-
-            // If there are high energy IM offsets be sure to show them
-            if (LibraryMobilitiesFlat.Any(item => item.HighEnergyIonMobilityOffset != 0))
-                cbOffsetHighEnergySpectra.Checked = true;
-        }
-
-        private void OnLoad(object sender, EventArgs e)
-        {
-            // If you set this in the Designer, DataGridView has a defect that causes it to throw an
-            // exception if the the cursor is positioned over the record selector column during loading.
-            gridViewIonMobilities.AutoSizeColumnsMode = DataGridViewAutoSizeColumnsMode.Fill;
-        }
-
-        private bool DatabaseChanged
-        {
-            get
-            {
-                if (_originalMobilitiesFlat == null)
-                    return LibraryMobilitiesFlat.Any();
-
-                if (_originalMobilitiesFlat.Length != LibraryMobilitiesFlat.Count)
-                    return true;
-
-                var ionMobilities = IonMobilityLibrary.FlatListToMultiConformerDictionary(LibraryMobilitiesFlat);
-                foreach (var item in _originalMobilitiesFlat)
-                {
-                    if (ionMobilities.TryGetValue(item.Precursor, out var value))
-                    {
-                        if (!value.Any(v => Equals(v, item.GetIonMobilityAndCCS())))
-                        {
-                            return true; // Original mobility value for this ion is not present
-                        }
-                    }
-                    else
-                    {
-                        return true;
-                    }
-                }
-                return false;
-            }
-        }
-
-        // Flat (multiple conformers occupy multiple lines) representation
-        public IList<ValidatingIonMobilityPrecursor> LibraryMobilitiesFlat 
-        {
-            get { return _gridViewLibraryDriver.Items; }
-            set { _gridViewLibraryDriver.SetTablePrecursors(value);}
-        }
-
-        public int LibraryMobilitiesFlatCount { get { return LibraryMobilitiesFlat.Count; } }
-
-        public void ClearLibraryPeptides()
-        {
-            LibraryMobilitiesFlat.Clear();
-        }
-
-        private void btnCreateDb_Click(object sender, EventArgs e)
-        {
-            if (DatabaseChanged)
-            {
-                var result = MessageBox.Show(this, Resources.EditIonMobilityLibraryDlg_btnCreateDb_Click_Are_you_sure_you_want_to_create_a_new_ion_mobility_library_file___Any_changes_to_the_current_library_will_be_lost_,
-                    Program.Name, MessageBoxButtons.YesNo);
-
-                if (result != DialogResult.Yes)
-                    return;
-            }
-
-            using (var dlg = new SaveFileDialog
-            {
-                Title = Resources.EditIonMobilityLibraryDlg_btnCreateDb_Click_Create_Ion_Mobility_Library,
-                InitialDirectory = Settings.Default.ActiveDirectory,
-                OverwritePrompt = true,
-                DefaultExt = IonMobilityDb.EXT,
-                Filter = TextUtil.FileDialogFiltersAll(IonMobilityDb.FILTER_IONMOBILITYLIBRARY) 
-            })
-            {
-                if (dlg.ShowDialog(this) == DialogResult.OK)
-                {
-                    var fileName = dlg.FileName;
-                    CreateDatabaseFile(fileName);
-                }
-            }
-        }
-
-        public void CreateDatabaseFile(string fileName)
-        {
-            Settings.Default.ActiveDirectory = Path.GetDirectoryName(fileName);
-
-            CreateDatabase(fileName, LibraryName);
-            textDatabase.Focus();
-        }
-
-        private void CreateDatabase(string path, string libraryName)
-        {
-            //The file that was just created does not have a schema, so SQLite won't touch it.
-            //The file must have a schema or not exist for use with SQLite, so we'll delete
-            //it and install a schema
-
-            try
-            {
-                FileEx.SafeDelete(path);
-            }
-            catch (IOException x)
-            {
-                MessageDlg.ShowException(this, x);
-                return;
-            }
-
-            //Create file, initialize db
-            try
-            {
-                IonMobilityLibrary = new IonMobilityLibrary(libraryName, path, 
-                    IonMobilityDb.CreateIonMobilityDb(path, libraryName, false));
-
-                textDatabase.Text = path;
-
-                UpdateControls();
-            }
-            catch (DatabaseOpeningException x)
-            {
-                MessageDlg.ShowException(this, x);
-            }
-            catch (Exception x)
-            {
-                var message = TextUtil.LineSeparate(string.Format(Resources.EditIonMobilityLibraryDlg_CreateDatabase_The_ion_mobility_library_file__0__could_not_be_created, path),
-                                                    x.Message);
-                MessageDlg.ShowWithException(this, message, x);
-            }
-        }
-
-        private void btnBrowseDb_Click(object sender, EventArgs e)
-        {
-            if (DatabaseChanged)
-            {
-                var result = MessageBox.Show(this, Resources.EditIonMobilityLibraryDlg_btnBrowseDb_Click_Are_you_sure_you_want_to_open_a_new_ion_mobility_library_file___Any_changes_to_the_current_library_will_be_lost_,
-                    Program.Name, MessageBoxButtons.YesNo);
-
-                if (result != DialogResult.Yes)
-                    return;
-            }
-
-            using (OpenFileDialog dlg = new OpenFileDialog
-            {
-                Title = Resources.EditIonMobilityLibraryDlg_btnBrowseDb_Click_Open_Ion_Mobility_Library,
-                InitialDirectory = Settings.Default.ActiveDirectory,
-                DefaultExt = IonMobilityDb.EXT,
-                Filter = TextUtil.FileDialogFiltersAll(IonMobilityDb.FILTER_IONMOBILITYLIBRARY)
-            })
-            {
-                if (dlg.ShowDialog(this) == DialogResult.OK)
-                {
-                    Settings.Default.ActiveDirectory = Path.GetDirectoryName(dlg.FileName);
-
-                    OpenDatabase(dlg.FileName);
-                    textDatabase.Focus();
-                }
-            }
-        }
-
-        public void OpenDatabase(string path)
-        {
-            if (!File.Exists(path))
-            {
-                MessageDlg.Show(this, String.Format(Resources.EditIonMobilityLibraryDlg_OpenDatabase_The_file__0__does_not_exist__Click_the_Create_button_to_create_a_new_ion_mobility_library_or_click_the_Open_button_to_find_the_missing_file_,
-                                                    path));
-                return;
-            }
-
-            try
-            {
-                var db = IonMobilityDb.GetIonMobilityDb(path, null); // TODO: (copied from iRT code) LongWaitDlg
-                var dbIonMobilities = db.GetIonMobilities().ToArray(); // Avoid multiple enumeration
-
-                LoadLibrary(dbIonMobilities);
-
-                // Clone all of the peptides to use for comparison in OkDialog
-                _originalMobilitiesFlat = dbIonMobilities.Select(p => new ValidatingIonMobilityPrecursor(p)).ToArray();
-
-                textDatabase.Text = path;
-                IonMobilityLibrary = new IonMobilityLibrary(LibraryName, path, db);
-            }
-            catch (DatabaseOpeningException e)
-            {
-                MessageDlg.ShowException(this, e);
-            }
-        }
-
-        public void OkDialog()
-        {
-            if(string.IsNullOrEmpty(textLibraryName.Text))
-            {
-                MessageDlg.Show(this, Resources.EditIonMobilityLibraryDlg_OkDialog_Please_enter_a_name_for_the_ion_mobility_library_);
-                textLibraryName.Focus();
-                return;
-            }
-
-            if (_existingLibs != null)
-            {
-                foreach (var existingLib in _existingLibs)
-                {
-                    if (Equals(existingLib.Name, textLibraryName.Text) && !Equals(existingLib.Name, _editingName))
-                    {
-                        if (MessageBox.Show(this, string.Format(Resources.EditIonMobilityLibraryDlg_OkDialog_An_ion_mobility_library_with_the_name__0__already_exists__Do_you_want_to_overwrite_it_,
-                                    textLibraryName.Text),
-                                Program.Name, MessageBoxButtons.YesNo) != DialogResult.Yes)
-                        {
-                            textLibraryName.Focus();
-                            return;
-                        }
-                    }
-                }
-            }
-
-            string message;
-            if (string.IsNullOrEmpty(textDatabase.Text))
-            {
-                message = TextUtil.LineSeparate(Resources.EditIonMobilityLibraryDlg_OkDialog_Please_choose_a_file_for_the_ion_mobility_library,
-                                                Resources.EditIonMobilityLibraryDlg_OkDialog_Click_the_Create_button_to_create_a_new_library_or_the_Open_button_to_open_an_existing_library_file_);
-                MessageDlg.Show(this, message);
-                textDatabase.Focus();
-                return;
-            }
-            string path = Path.GetFullPath(textDatabase.Text);
-            if (!Equals(path, textDatabase.Text))
-            {
-                message = TextUtil.LineSeparate(Resources.EditIonMobilityLibraryDlg_OkDialog_Please_use_a_full_path_to_a_file_for_the_ion_mobility_library_,
-                                                Resources.EditIonMobilityLibraryDlg_OkDialog_Click_the_Create_button_to_create_a_new_library_or_the_Open_button_to_open_an_existing_library_file_);
-                MessageDlg.Show(this, message);
-                textDatabase.Focus();
-                return;
-            }
-            if (!string.Equals(Path.GetExtension(path), IonMobilityDb.EXT))
-                path += IonMobilityDb.EXT;
-
-            // This function MessageBox.Show's error messages
-            if (!ValidateIonMobilitiesList(LibraryMobilitiesFlat, textLibraryName.Text ?? string.Empty))
-            {
-                gridViewIonMobilities.Focus();
-                return;                
-            }
-
-            try
-            {
-                IonMobilityLibrary =
-                    IonMobilityLibrary.CreateFromList(textLibraryName.Text, path, LibraryMobilitiesFlat);
-            }
-            catch (DatabaseOpeningException x)
-            {
-                MessageDlg.Show(this, x.Message);
-                textDatabase.Focus();
-                return;
-            }
-            catch (StaleStateException staleStateException)
-            {
-                // CONSIDER: (copied from iRT code) Not sure if this is the right thing to do.  It would
-                //           be nice to solve whatever is causing this, but this is
-                //           better than showing an unexpected error form with stack trace.
-                MessageDlg.ShowWithException(this, Resources.EditIonMobilityLibraryDlg_OkDialog_Failure_updating_peptides_in_the_ion_mobility_library__The_library_may_be_out_of_synch_, staleStateException);
-                return;
-            }
-
-            DialogResult = DialogResult.OK;
-        }
-
-        private bool ValidateIonMobilitiesList(IEnumerable<ValidatingIonMobilityPrecursor> imList, string tableName)
-        {
-            foreach(var ion in imList)
-            {
-                var seqModified = ion.Precursor;
-                // CONSIDER: Select the peptide row
-                if (seqModified.Target.IsProteomic && !FastaSequence.IsExSequence(seqModified.Sequence))
-                {
-                    MessageDlg.Show(this, 
-                        string.Format(Resources.EditIonMobilityLibraryDlg_ValidatePeptideList_The_value__0__is_not_a_valid_modified_peptide_sequence_, seqModified));
-                    return false;
-                }
-            }
-            return true;
-        }
-
-        private void btnOk_Click(object sender, EventArgs e)
-        {
-            OkDialog();
-        }
-
-        private void LoadLibrary(IEnumerable<DbPrecursorAndIonMobility> dbList)
-        {
-            LibraryMobilitiesFlat.Clear();
-            foreach (var item in dbList)
-            {
-                var val = new ValidatingIonMobilityPrecursor(item);
-                if (!LibraryMobilitiesFlat.Any(p => p.Equals(val)))
-                    LibraryMobilitiesFlat.Add(val);
-            }
-        }
-
-        private void addIonMobilityLibraryContextMenuItem_Click(object sender, EventArgs e)
-        {
-            AddIonMobilityLibrary();
-        }
-
-        /// <summary>
-        /// import ion mobility data from an external file format.
-        /// </summary>
-        public void AddIonMobilityLibrary()
-        {
-            // _gridViewLibraryDriver.AddIonMobilityDatabase(); TODO once we have some examples of external files
-        }
-
-        private void RemoveRedundantEntries()
-        {
-            // remove redundant rows if any
-            var existingLines = new Dictionary<string, int>();
-            int redundantRows = 0;
-            int rownum = 0;
-            foreach (DataGridViewRow row in gridViewIonMobilities.Rows)
-            {
-                if (!row.IsNewRow)
-                {
-                    const int COLUMN_COUNT = 4;
-                    var valstrs = new string[COLUMN_COUNT];
-                    double value;
-                    if ((row.Cells[COLUMN_CCS].FormattedValue == null) ||
-                        !double.TryParse(row.Cells[COLUMN_CCS].FormattedValue.ToString(),
-                            out value))
-                    {
-                        value = -1;
-                    }
-                    valstrs[COLUMN_CCS] = value.ToString(CultureInfo.InvariantCulture);
-                    if ((row.Cells[COLUMN_HIGH_ENERGY_OFFSET].FormattedValue == null) ||
-                        !double.TryParse(row.Cells[COLUMN_HIGH_ENERGY_OFFSET].FormattedValue.ToString(),
-                            out value))
-                    {
-                        value = -1;
-                    }
-                    valstrs[COLUMN_HIGH_ENERGY_OFFSET] = value.ToString(CultureInfo.InvariantCulture);
-                    valstrs[COLUMN_TARGET] = (row.Cells[COLUMN_TARGET].FormattedValue ?? string.Empty).ToString();
-                    string valstr = TextUtil.SpaceSeparate(valstrs);
-                    int oldrow;
-                    if (existingLines.TryGetValue(valstr, out oldrow))
-                    {
-                        for (int col = 0; col < COLUMN_COUNT; col++)
-                        {
-                            row.Cells[col].Selected = true; // mark line for deletion
-                        }
-                        redundantRows++;
-                    }
-                    else
-                    {
-                        existingLines.Add(valstr, rownum);
-                    }
-                    rownum++;
-                }
-            }
-            if (redundantRows > 0)
-                gridViewIonMobilities.DoDelete(); // delete rows with selected columns
-            UpdateNumPrecursorIons(); // update the count display
-        }
-
-        private void gridViewLibrary_RowsAdded(object sender, DataGridViewRowsAddedEventArgs e)
-        {
-            UpdateNumPrecursorIons(); // update the count display
-        }
-
-        private void gridViewLibrary_RowsRemoved(object sender, DataGridViewRowsRemovedEventArgs e)
-        {
-            UpdateNumPrecursorIons();
-        }
-
-        private void UpdateNumPrecursorIons()
-        {
-            labelNumPrecursorIons.Text = ModeUIAwareStringFormat(LibraryMobilitiesFlat.Count <= 1
-                    ? Resources.EditIonMobilityLibraryDlg_UpdateNumPrecursorIons__0__Precursor_Ion
-                    : Resources.EditIonMobilityLibraryDlg_UpdateNumPrecursorIons__0__Precursor_Ions,
-                LibraryMobilitiesFlat.Count);
-        }
-
-        public static string ValidateUniquePrecursors(IEnumerable<ValidatingIonMobilityPrecursor> precursorIonMobilities, out List<ValidatingIonMobilityPrecursor> minimalSet)
-        {
-            var dict = IonMobilityLibrary.FlatListToMultiConformerDictionary(precursorIonMobilities);
-            minimalSet = IonMobilityLibrary.MultiConformerDictionaryToFlatList(dict); // The conversion to dict removed any duplicates
-            var multiConformers = new HashSet<LibKey>();
-            foreach (var pair in dict)
-            {
-                if (pair.Value.Count > 1)
-                    multiConformers.Add(pair.Key);
-            }
-
-            var multiConformersCount = multiConformers.Count;
-
-            if (multiConformersCount > 0)
-            {
-                if (multiConformersCount == 1)
-                {
-                    return string.Format(Resources.EditIonMobilityLibraryDlg_ValidateUniquePrecursors_The_ion__0__has_multiple_ion_mobility_values__Skyline_supports_multiple_conformers__so_this_may_be_intentional_,
-                        multiConformers.First());
-                }
-                if (multiConformersCount < 15)
-                {
-                    return TextUtil.LineSeparate(Resources.EditIonMobilityLibraryDlg_ValidateUniquePrecursors_The_following_ions_have_multiple_ion_mobility_values__Skyline_supports_multiple_conformers__so_this_may_be_intentional_,
-                        string.Empty,
-                        TextUtil.LineSeparate(multiConformers.Select(c => c.ToString())));
-                }
-                return string.Format(Resources.EditIonMobilityLibraryDlg_ValidateUniquePrecursors_This_list_contains__0__ions_with_multiple_ion_mobility_values__Skyline_supports_multiple_conformers__so_this_may_be_intentional_,
-                    multiConformersCount);
-            }
-            return null;
-        }
-
-        private void btnImportFromLibrary_Click(object sender, EventArgs e)
-        {
-            ImportFromSpectralLibrary();
-        }
-
-        public void ImportFromSpectralLibrary()
-        {
-            CheckDisposed();
-            _gridViewLibraryDriver.ImportFromSpectralLibrary();
-        }
-
-
-
-        #region Functional Test Support
-
-        public string LibraryName
-        {
-            get { return (textLibraryName.Text ?? string.Empty).Trim(); }
-            set { textLibraryName.Text = (value ?? string.Empty).Trim(); }
-        }
-
-        public void DoPasteLibrary()
-        {
-            _gridViewLibraryDriver.OnPaste();
-        }
-
-        public void SetOffsetHighEnergySpectraCheckbox(bool enable)
-        {
-            cbOffsetHighEnergySpectra.Checked = enable;
-            UpdateControls();
-        }
-
-        public bool GetOffsetHighEnergySpectraCheckbox()
-        {
-            return cbOffsetHighEnergySpectra.Checked;
-        }
-
-        #endregion
-
-        private void btnUseResults_Click(object sender, EventArgs e)
-        {
-            GetIonMobilitiesFromResults();
-        }
-        public void GetIonMobilitiesFromResults()
-        {
-            try
-            {
-                var document = Program.MainWindow.Document;
-                var documentFilePath = Program.MainWindow.DocumentFilePath;
-                bool useHighEnergyOffset = cbOffsetHighEnergySpectra.Checked;
-                using (var longWaitDlg = new LongWaitDlg
-                {
-                    Text = Resources.EditIonMobilityLibraryDlg_GetDriftTimesFromResults_Finding_ion_mobility_values_for_peaks,
-                    Message = string.Empty,
-                    ProgressValue = 0
-                })
-                {
-                    Dictionary<LibKey, IonMobilityAndCCS> dict = null;
-                    longWaitDlg.PerformWork(this, 100, broker =>
-                    {
-                        dict = IonMobilityLibrary.CreateFromResults(
-                            document, documentFilePath, useHighEnergyOffset,
-                            broker);
-                    });
-                    if (!longWaitDlg.IsCanceled && dict != null)
-                    {
-                        // Preserve existing values that weren't updated by this search
-                        dict = MergeWithExisting(LibraryMobilitiesFlat, dict);
-                        // And update display
-                        UpdateMeasuredDriftTimesControl(dict);
-                    }
-                }
-            }
-            catch (Exception ex)
-            {
-                MessageDlg.ShowException(this, ex);
-            }
-        }
-
-        public static Dictionary<LibKey, IonMobilityAndCCS> MergeWithExisting(IList<ValidatingIonMobilityPrecursor> previous, Dictionary<LibKey, IonMobilityAndCCS> dict)
-        {
-            if (previous.Any()) // Any existing entries?
-            {
-                // Add any existing values that weren't updated to this dictionary
-                // Also check for equivalent (varying precision modifications) precursors in the document, prefer the existing version 
-                var found = LibKeyMap<IonMobilityAndCCS>.FromDictionary(dict); // LibKeyMap can match modifications written at varying precisions
-                foreach (var existing in previous)
-                {
-                    // Determine whether the document uses a different representation of the same precursor
-                    var match = found.KeyPairsMatching(existing.Precursor, true).ToArray();
-                    if (match.Length == 0)
-                    {
-                        // Document did not contain the library precursor, retain it
-                        dict.Add(existing.Precursor, existing.GetIonMobilityAndCCS());
-                    }
-                    else
-                    {
-                        // Document contained the library precursor, but is it using same modification precision etc?
-                        if (!dict.ContainsKey(existing.Precursor))
-                        {
-                            // Document and library use different representation of precursor
-                            // Prefer the one already in the library
-                            foreach (var kvp in match)
-                            {
-                                dict.Remove(kvp.Key);
-                                dict.Add(existing.Precursor, kvp.Value);
-                            }
-                        }
-                    }
-                }
-            }
-
-            return dict;
-        }
-
-        private void UpdateMeasuredDriftTimesControl(Dictionary<LibKey, IonMobilityAndCCS> ionMobilities)
-        {
-
-            // List any measured ion mobility values
-            _gridViewLibraryDriver.SetTablePrecursors(ionMobilities.Select(item => new ValidatingIonMobilityPrecursor(item.Key, item.Value)));
-
-            cbOffsetHighEnergySpectra.Checked = ionMobilities.Any(item => item.Value.HighEnergyIonMobilityValueOffset != 0);
-
-            UpdateControls();
-        }
-
-
-        private void UpdateControls()
-        {
-            textDatabase.Enabled = !string.IsNullOrEmpty(LibraryName); // Need a name before we can create a database
-
-            cbOffsetHighEnergySpectra.Enabled = btnUseResults.Enabled = btnImportFromLibrary.Enabled = gridViewIonMobilities.Enabled =
-                (IonMobilityLibrary != null); // Need a database before we can populate it
-
-            _gridViewLibraryDriver.SetColumnVisibility(COLUMN_HIGH_ENERGY_OFFSET, cbOffsetHighEnergySpectra.Checked);
-        }
-
-        private void cbOffsetHighEnergySpectra_CheckedChanged(object sender, EventArgs e)
-        {
-            UpdateControls();
-        }
-    }
-
-    public class CollisionalCrossSectionGridViewDriver : CollisionalCrossSectionGridViewDriverBase<ValidatingIonMobilityPrecursor>
-    {
-        public CollisionalCrossSectionGridViewDriver(DataGridViewEx gridView,
-                                         BindingSource bindingSource,
-                                         SortableBindingList<ValidatingIonMobilityPrecursor> items)
-            : base(gridView, bindingSource, items)
-        {
-        }
-
-        protected override void DoPaste()
-        {
-            var mMeasuredCollisionalCrossSectionsNew = new List<ValidatingIonMobilityPrecursor>();
-            var targetResolver = TargetResolver.MakeTargetResolver(Program.ActiveDocumentUI);
-            GridView.DoPaste(MessageParent, ValidateRow,
-                values =>
-                {
-                    var columnCount = values.Length;
-                    var target = targetResolver.TryResolveTarget(values[EditIonMobilityLibraryDlg.COLUMN_TARGET], out _)  ?? new Target(values[EditIonMobilityLibraryDlg.COLUMN_TARGET]);
-                    var precursorAdduct = columnCount <= EditIonMobilityLibraryDlg.COLUMN_ADDUCT ? Adduct.EMPTY : 
-                        target.IsProteomic
-                            ? Adduct.FromStringAssumeProtonated(values[EditIonMobilityLibraryDlg.COLUMN_ADDUCT]) // e.g. "1" -> M+H
-                            : Adduct.FromStringAssumeChargeOnly(values[EditIonMobilityLibraryDlg.COLUMN_ADDUCT]); // e.g. "1" -> M+
-                    var ccs = columnCount <= EditIonMobilityLibraryDlg.COLUMN_CCS || string.IsNullOrEmpty(values[EditIonMobilityLibraryDlg.COLUMN_CCS])
-                        ? 0
-                        : double.Parse(values[EditIonMobilityLibraryDlg.COLUMN_CCS]);
-                    var im = columnCount <= EditIonMobilityLibraryDlg.COLUMN_ION_MOBILITY || string.IsNullOrEmpty(values[EditIonMobilityLibraryDlg.COLUMN_ION_MOBILITY])
-                        ? 0
-                        : double.Parse(values[EditIonMobilityLibraryDlg.COLUMN_ION_MOBILITY]);
-                    var units = columnCount > EditIonMobilityLibraryDlg.COLUMN_ION_MOBILITY_UNITS ?
-                        IonMobilityFilter.IonMobilityUnitsFromL10NString(values[EditIonMobilityLibraryDlg.COLUMN_ION_MOBILITY_UNITS]) :
-                        eIonMobilityUnits.none;
-                    var offset = columnCount <= EditIonMobilityLibraryDlg.COLUMN_HIGH_ENERGY_OFFSET || string.IsNullOrEmpty(values[EditIonMobilityLibraryDlg.COLUMN_HIGH_ENERGY_OFFSET])
-                        ? 0
-                        : double.Parse(values[EditIonMobilityLibraryDlg.COLUMN_HIGH_ENERGY_OFFSET]);
-                    mMeasuredCollisionalCrossSectionsNew.Add(new ValidatingIonMobilityPrecursor(
-                        target,
-                        precursorAdduct,
-                        ccs,
-                        im,
-                        offset,
-                        units));
-                }
-            );
-            SetTablePrecursors(mMeasuredCollisionalCrossSectionsNew);
-        }
-
-        public void SetColumnVisibility(int col, bool visible)
-        {
-            this.GridView.Columns[col].Visible = visible;
-        }
-
-        public void SetTablePrecursors(IEnumerable<ValidatingIonMobilityPrecursor> tableIons)
-        {
-            string message = EditIonMobilityLibraryDlg.ValidateUniquePrecursors(tableIons, out var minimalIons); // check for conflicts, strip out dupes
-            Populate(minimalIons);
-            if (message != null)
-            {
-                MessageDlg.Show(MessageParent, message);
-            }
-        }
-
-        public void ImportFromSpectralLibrary()
-        {
-            using (var importFromLibraryDlg = new ImportIonMobilityFromSpectralLibraryDlg(Settings.Default.SpectralLibraryList, Items, this))
-            {
-                importFromLibraryDlg.ShowDialog(MessageParent);
-            }
-        }
-
-        public string ImportFromSpectralLibrary(LibrarySpec librarySpec, IList<ValidatingIonMobilityPrecursor> existing)
-        {
-            var libraryManager = ((ILibraryBuildNotificationContainer)Program.MainWindow).LibraryManager;
-            Library library = null;
-            IEnumerable<ValidatingIonMobilityPrecursor> peptideCollisionalCrossSections = null;
-            try
-            {
-                library = libraryManager.TryGetLibrary(librarySpec);
-                using (var longWait = new LongWaitDlg  
-                {
-                    Text = Resources.CollisionalCrossSectionGridViewDriver_AddSpectralLibrary_Adding_Spectral_Library,
-                    Message = string.Format(Resources.CollisionalCrossSectionGridViewDriver_AddSpectralLibrary_Adding_ion_mobility_data_from__0_, librarySpec.FilePath),
-                    FormBorderStyle = FormBorderStyle.Sizable
-                })
-                {
-                    try
-                    {
-                        var status = longWait.PerformWork(MessageParent, 800, monitor =>
-                        {
-                            var success = false;
-                            if (library == null)
-                                library = librarySpec.LoadLibrary(new DefaultFileLoadMonitor(monitor));
-
-                            int fileCount = library.FileCount ?? 0;
-                            if (fileCount != 0)
-                            {
-                                peptideCollisionalCrossSections = CollectIonMobilitiesAndCollisionalCrossSections(monitor, GetIonMobilityProviders(library), fileCount);
-                                if (peptideCollisionalCrossSections != null)
-                                {
-                                    var found = peptideCollisionalCrossSections.ToArray();
-                                    success = found.Any();
-                                    if (success && existing.Any())
-                                    {
-                                        // Combine with any existing entries
-                                        var dict = new Dictionary<LibKey, IonMobilityAndCCS>();
-                                        foreach (var item in found)
-                                        {
-                                            var libkey = item.Precursor;
-                                            var value = item.GetIonMobilityAndCCS();
-                                            if (!dict.ContainsKey(libkey)) // Not expecting multiple conformers from a spectral library
-                                                dict.Add(libkey, value);
-                                        }
-                                        dict = EditIonMobilityLibraryDlg.MergeWithExisting(existing, dict);
-                                        var updated = new List<ValidatingIonMobilityPrecursor>();
-                                        foreach (var kvp in dict)
-                                        {
-                                            updated.Add(new ValidatingIonMobilityPrecursor(kvp.Key, kvp.Value));
-                                        }
-                                        peptideCollisionalCrossSections = updated;
-                                    }
-                                }
-                            }
-                            if (!success)
-                            {
-                                string message = string.Format(Resources.CollisionalCrossSectionGridViewDriver_AddSpectralLibrary_The_library__0__does_not_contain_ion_mobility_information_,
-                                                               librarySpec.FilePath);
-                                monitor.UpdateProgress(new ProgressStatus(string.Empty).ChangeErrorException(new IOException(message)));
-                            }
-
-                        });
-                        if (status.IsError)
-                        {
-                            return status.ErrorException.Message;
-                        }
-                    }
-                    catch (Exception x)
-                    {
-                        var message = TextUtil.LineSeparate(string.Format(Resources.CollisionalCrossSectionGridViewDriver_AddSpectralLibrary_An_error_occurred_attempting_to_load_the_library_file__0__,
-                                                                          librarySpec.FilePath),
-                                                            x.Message);
-                        return message;
-                    }
-                }
-            }
-            finally
-            {
-                if (library != null)
-                {
-                    // (ReSharper 2019.1 seems not to notice the check that's already here)
-                    // ReSharper disable PossibleNullReferenceException
-                    foreach (var pooledStream in library.ReadStreams)
-                    // ReSharper restore PossibleNullReferenceException
-                        pooledStream.CloseStream();
-                }
-            }
-
-            if (peptideCollisionalCrossSections == null)
-                return null;
-            SetTablePrecursors(peptideCollisionalCrossSections);
-            return null;
-        }
-
-
-
-        private static IEnumerable<IIonMobilityInfoProvider> GetIonMobilityProviders(Library library)
-        {
-            int? fileCount = library.FileCount;
-            if (!fileCount.HasValue)
-                yield break;
-
-            for (int i = 0; i < fileCount.Value; i++)
-            {
-                LibraryIonMobilityInfo ionMobilities;
-                if (library.TryGetIonMobilityInfos(null, i, out ionMobilities))
-                    yield return ionMobilities;
-            }
-        }
-
-        public static IEnumerable<ValidatingIonMobilityPrecursor> CollectIonMobilitiesAndCollisionalCrossSections(IProgressMonitor monitor,
-                                      IEnumerable<IIonMobilityInfoProvider> providers,
-                                      int countProviders)
-        {
-            IProgressStatus status = new ProgressStatus(Resources.CollisionalCrossSectionGridViewDriver_ProcessIonMobilityValues_Reading_ion_mobility_information);
-            var peptideIonMobilities = new List<ValidatingIonMobilityPrecursor>();
-            int runCount = 0;
-            foreach (var ionMobilityInfoProvider in providers)
-            {
-                if ((monitor != null ) && monitor.IsCanceled)
-                    return null;
-                runCount++;
-                if (ionMobilityInfoProvider != null)
-                {
-                    if (monitor != null)
-                    {
-                        var message = string.Format(Resources.CollisionalCrossSectionGridViewDriver_ProcessDriftTimes_Reading_ion_mobility_data_from__0__, ionMobilityInfoProvider.Name);
-                        monitor.UpdateProgress(status = status.ChangeMessage(message));
-                    }
-                    foreach (var ionMobilityList in ionMobilityInfoProvider.GetIonMobilityDict())
-                    {
-                        if (ionMobilityInfoProvider.SupportsMultipleConformers)
-                        {
-                            foreach (var ionMobilityInfo in ionMobilityList.Value)
-                            {
-                                if (ionMobilityList.Key.IsSmallMoleculeKey)
-                                    peptideIonMobilities.Add(new ValidatingIonMobilityPrecursor(ionMobilityList.Key.SmallMoleculeLibraryAttributes,
-                                        ionMobilityList.Key.Adduct,
-                                        ionMobilityInfo.CollisionalCrossSectionSqA??0, 
-                                        ionMobilityInfo.IonMobility.Mobility??0,
-                                        ionMobilityInfo.HighEnergyIonMobilityValueOffset ?? 0, 
-                                        ionMobilityInfo.IonMobility.Units));
-                                else
-                                    peptideIonMobilities.Add(new ValidatingIonMobilityPrecursor(ionMobilityList.Key.Target,
-                                        ionMobilityList.Key.Adduct,
-                                        ionMobilityInfo.CollisionalCrossSectionSqA ?? 0,
-                                        ionMobilityInfo.IonMobility.Mobility ?? 0,
-                                        ionMobilityInfo.HighEnergyIonMobilityValueOffset ?? 0,
-                                        ionMobilityInfo.IonMobility.Units));
-                            }
-                        }
-                        else
-                        {
-                            // If there is more than one value, just average them
-                            double totalCCS = 0;
-                            double totalIonMobility = 0;
-                            double totalHighEnergyOffset = 0;
-                            var countCCS = 0;
-                            var countIM = 0;
-                            var units = eIonMobilityUnits.none;
-                            foreach (var ionMobilityInfo in ionMobilityList.Value)
-                            {
-                                if (ionMobilityInfo.IonMobility.Units != eIonMobilityUnits.none)
-                                {
-                                    // Just deal with first-seen units in the unlikely case of a mix
-                                    if (units == eIonMobilityUnits.none)
-                                        units = ionMobilityInfo.IonMobility.Units;
-                                    if (units == ionMobilityInfo.IonMobility.Units)
-                                    {
-                                        if (ionMobilityInfo.IonMobility.HasValue)
-                                        {
-                                            totalIonMobility += ionMobilityInfo.IonMobility.Mobility ?? 0;
-                                            totalHighEnergyOffset += ionMobilityInfo.HighEnergyIonMobilityValueOffset ?? 0;
-                                            countIM++;
-                                        }
-                                    }
-                                }
-                                if (ionMobilityInfo.HasCollisionalCrossSection)
-                                {
-                                    totalCCS += ionMobilityInfo.CollisionalCrossSectionSqA.Value;
-                                    countCCS++;
-                                }
-                            }
-                            if (countIM > 0 || countCCS > 0)
-                            {
-                                var collisionalCrossSection = countCCS > 0 ? totalCCS / countCCS : 0;
-                                var ionMobility = countIM > 0 ? totalIonMobility / countIM : 0;
-                                var highEnergyIonMobilityOffset = countIM > 0 ? totalHighEnergyOffset / countIM : 0;
-                                if (ionMobilityList.Key.IsSmallMoleculeKey)
-                                    peptideIonMobilities.Add(new ValidatingIonMobilityPrecursor(ionMobilityList.Key.SmallMoleculeLibraryAttributes, 
-                                        ionMobilityList.Key.Adduct, 
-                                        collisionalCrossSection, ionMobility, highEnergyIonMobilityOffset, units));
-                                else
-                                    peptideIonMobilities.Add(new ValidatingIonMobilityPrecursor(ionMobilityList.Key.Target, 
-                                        ionMobilityList.Key.Adduct, 
-                                        collisionalCrossSection, ionMobility, highEnergyIonMobilityOffset, units));
-                            }
-                        }
-                    }
-                }
-                if (monitor != null)
-                    monitor.UpdateProgress(status = status.ChangePercentComplete(runCount * 100 / countProviders));
-            }
-
-            if (monitor != null)
-                monitor.UpdateProgress(status.Complete());
-
-            return peptideIonMobilities;
-        }
-    }
-
-
-
-    public abstract class CollisionalCrossSectionGridViewDriverBase<TItem> : SimpleGridViewDriver<TItem>
-        where TItem : ValidatingIonMobilityPrecursor
-    {
-
-        protected CollisionalCrossSectionGridViewDriverBase(DataGridViewEx gridView, BindingSource bindingSource, SortableBindingList<TItem> items)
-            : base(gridView, bindingSource, items)
-        {
-            GridView.RowValidating += gridView_RowValidating;
-        }
-
-<<<<<<< HEAD
-        public static string ValidateRow(object[] columns, DataGridView grid, int lineNumber)
-=======
-        public static string ValidateRow(object[] columns, int lineNumber, TargetResolver targetResolver, out int badCell)
->>>>>>> 62d694a7
-        {
-            badCell = 0;
-            if (columns.Length < 3)
-            {
-                return Resources.CollisionalCrossSectionGridViewDriverBase_ValidateRow_The_pasted_text_must_at_a_minimum_contain_columns_for_peptide_and_adduct__along_with_collisional_cross_section_and_or_ion_mobility_;
-            }
-
-<<<<<<< HEAD
-            string seq = columns[EditIonMobilityLibraryDlg.COLUMN_SEQUENCE] as string;
-            string collisionalcrosssection = columns[EditIonMobilityLibraryDlg.COLUMN_COLLISIONAL_CROSS_SECTION] as string;
-            string highenergydrifttimeoffset = (columns.Length > 2) ? columns[EditIonMobilityLibraryDlg.COLUMN_HIGH_ENERGY_DRIFT_TIME_OFFSET_MSEC] as string : string.Empty;
-            string message = null;
-            if (string.IsNullOrWhiteSpace(seq))
-=======
-            var target = columns[EditIonMobilityLibraryDlg.COLUMN_TARGET] == null
-                ? String.Empty
-                : columns[EditIonMobilityLibraryDlg.COLUMN_TARGET].ToString();
-            var adduct = columns[EditIonMobilityLibraryDlg.COLUMN_ADDUCT] == null
-                ? String.Empty
-                : columns[EditIonMobilityLibraryDlg.COLUMN_ADDUCT].ToString();
-            var collisionalCrossSection = columns[EditIonMobilityLibraryDlg.COLUMN_CCS] == null
-                ? null
-                : columns[EditIonMobilityLibraryDlg.COLUMN_CCS].ToString();
-            var ionMobility = (columns.Length > EditIonMobilityLibraryDlg.COLUMN_ION_MOBILITY) &&
-                              columns[EditIonMobilityLibraryDlg.COLUMN_ION_MOBILITY] != null
-                ? columns[EditIonMobilityLibraryDlg.COLUMN_ION_MOBILITY].ToString()
-                : string.Empty;
-            var highEnergyOffset = (columns.Length > EditIonMobilityLibraryDlg.COLUMN_HIGH_ENERGY_OFFSET) &&
-                                   columns[EditIonMobilityLibraryDlg.COLUMN_HIGH_ENERGY_OFFSET] != null
-                ? columns[EditIonMobilityLibraryDlg.COLUMN_HIGH_ENERGY_OFFSET].ToString()
-                : string.Empty;
-            var units = (columns.Length > EditIonMobilityLibraryDlg.COLUMN_ION_MOBILITY_UNITS) &&
-                        columns[EditIonMobilityLibraryDlg.COLUMN_ION_MOBILITY_UNITS] != null
-                ? columns[EditIonMobilityLibraryDlg.COLUMN_ION_MOBILITY_UNITS].ToString()
-                : string.Empty;
-
-            var messages = new List<string>();
-
-            if (string.IsNullOrWhiteSpace(target))
->>>>>>> 62d694a7
-            {
-                messages.Add(string.Format(Resources.CollisionalCrossSectionGridViewDriverBase_ValidateRow_Missing_peptide_sequence_on_line__0__, lineNumber));
-                badCell = EditIonMobilityLibraryDlg.COLUMN_TARGET;
-            }
-            else if (targetResolver.TryResolveTarget(target, out _) == null && !FastaSequence.IsExSequence(target))
-            {
-<<<<<<< HEAD
-                // Use target resolver if available
-                var targetColumn = grid?.Columns[EditIonMobilityLibraryDlg.COLUMN_SEQUENCE] as TargetColumn;
-                if (targetColumn == null || targetColumn.TryResolveTarget(seq, columns.Select(c=>c as string).ToArray(), lineNumber, out _) == null)
-                {
-                    message = string.Format(Resources.CollisionalCrossSectionGridViewDriverBase_ValidateRow_The_text__0__is_not_a_valid_peptide_sequence_on_line__1__, seq, lineNumber);
-                }
-=======
-                messages.Add(string.Format(Resources.CollisionalCrossSectionGridViewDriverBase_ValidateRow_The_text__0__is_not_a_valid_peptide_sequence_on_line__1__, target, lineNumber));
-                badCell = EditIonMobilityLibraryDlg.COLUMN_TARGET;
->>>>>>> 62d694a7
-            }
-            else
-            {
-                try
-                {
-                    columns[EditIonMobilityLibraryDlg.COLUMN_TARGET] =
-                        SequenceMassCalc.NormalizeModifiedSequence(target);
-                }
-                catch (Exception x)
-                {
-                    messages.Add(x.Message);
-                    badCell = EditIonMobilityLibraryDlg.COLUMN_TARGET;
-                }
-            }
-
-            if (string.IsNullOrWhiteSpace(adduct))
-            {
-                messages.Add(string.Format(Resources.CollisionalCrossSectionGridViewDriverBase_ValidateRow_Missing_adduct_description_on_line__0_, lineNumber));
-                badCell = EditIonMobilityLibraryDlg.COLUMN_ADDUCT;
-            }
-            else if (!Adduct.TryParse(adduct, out var parsedAdduct))
-            {
-                messages.Add(string.Format(Resources.CollisionalCrossSectionGridViewDriverBase_ValidateRow_Could_not_parse_adduct_description___0___on_line__1_, adduct, lineNumber));
-                badCell = EditIonMobilityLibraryDlg.COLUMN_ADDUCT;
-            }
-            else if (Math.Abs(parsedAdduct.AdductCharge) > TransitionGroup.MAX_PRECURSOR_CHARGE || parsedAdduct.AdductCharge == 0)
-            {
-                messages.Add(string.Format(
-                    Resources.CollisionalCrossSectionGridViewDriverBase_ValidateRow__0__is_not_a_valid_charge__Precursor_charges_must_be_integers_with_absolute_value_between_1_and__1__,
-                    parsedAdduct.AdductCharge, TransitionGroup.MAX_PRECURSOR_CHARGE));
-            }
-
-            if (string.IsNullOrWhiteSpace(collisionalCrossSection) && string.IsNullOrWhiteSpace(ionMobility))
-            {
-                messages.Add(string.Format(Resources.CollisionalCrossSectionGridViewDriverBase_ValidateRow_Missing_collisional_cross_section_value_on_line__0__, lineNumber));
-                badCell = EditIonMobilityLibraryDlg.COLUMN_CCS;
-            }
-            else if (!string.IsNullOrWhiteSpace(collisionalCrossSection))
-            {
-                double dCollisionalCrossSection;
-                if (!double.TryParse(collisionalCrossSection, out dCollisionalCrossSection))
-                {
-                    messages.Add(string.Format(Resources.CollisionalCrossSectionGridViewDriverBase_ValidateRow_Invalid_number_format__0__for_collisional_cross_section_on_line__1__,
-                        collisionalCrossSection,
-                        lineNumber));
-                    badCell = EditIonMobilityLibraryDlg.COLUMN_CCS;
-                }
-                else if (dCollisionalCrossSection < 0)
-                {
-                    messages.Add(string.Format(Resources.CollisionalCrossSectionGridViewDriverBase_ValidateRow_The_collisional_cross_section__0__must_be_greater_than_zero_on_line__1__,
-                        dCollisionalCrossSection,
-                        lineNumber));
-                    badCell = EditIonMobilityLibraryDlg.COLUMN_CCS;
-                }
-            }
-
-            if (string.IsNullOrWhiteSpace(ionMobility) && string.IsNullOrWhiteSpace(collisionalCrossSection))
-            {
-                messages.Add(string.Format(Resources.CollisionalCrossSectionGridViewDriverBase_ValidateRow_Missing_ion_mobility_value_on_line__0__, lineNumber));
-                badCell = EditIonMobilityLibraryDlg.COLUMN_ION_MOBILITY;
-            }
-            else if (!string.IsNullOrWhiteSpace(ionMobility))
-            {
-                double dIonMobility;
-                if (!double.TryParse(ionMobility, out dIonMobility))
-                {
-                    messages.Add(string.Format(Resources.CollisionalCrossSectionGridViewDriverBase_ValidateRow_Invalid_number_format__0__for_ion_mobility_on_line__1__,
-                        ionMobility,
-                        lineNumber));
-                    badCell = EditIonMobilityLibraryDlg.COLUMN_ION_MOBILITY;
-                }
-                else if (dIonMobility < 0)
-                {
-                    messages.Add(string.Format(Resources.CollisionalCrossSectionGridViewDriverBase_ValidateRow_The_ion_mobility_value___0___on_line__1__must_be_greater_than_zero,
-                        dIonMobility,
-                        lineNumber));
-                }
-            }
-
-            double dHighEnergyDriftTimeOffsetMsec;
-            if (!string.IsNullOrWhiteSpace(highEnergyOffset) && !double.TryParse(highEnergyOffset, out dHighEnergyDriftTimeOffsetMsec))
-            {
-                messages.Add(string.Format(Resources.CollisionalCrossSectionGridViewDriverBase_ValidateRow_Cannot_read_high_energy_ion_mobility_offset_value___0___on_line__1__,
-                    highEnergyOffset,
-                    lineNumber));
-                badCell = EditIonMobilityLibraryDlg.COLUMN_HIGH_ENERGY_OFFSET;
-            }
-
-            if (!string.IsNullOrEmpty(units) && !IonMobilityFilter.TryParseIonMobilityUnits(units, out var _))
-            {
-                messages.Add(string.Format(Resources.CollisionalCrossSectionGridViewDriverBase_ValidateRow_Unrecognized_ion_mobility_units___0___on_line__1_,
-                    units,
-                    lineNumber));
-                // Inform the user of the strings we will accept
-                messages.Add(string.Format(Resources.CollisionalCrossSectionGridViewDriverBase_ValidateRow_Supported_units_include___0_,
-                    string.Join(@",", IonMobilityFilter.KnownIonMobilityTypes)));
-                badCell = EditIonMobilityLibraryDlg.COLUMN_ION_MOBILITY_UNITS;
-            }
-
-            return messages.Any() ? TextUtil.LineSeparate(messages) : null;
-        }
-
-        public static bool ValidateRow(object[] columns, IWin32Window parent, DataGridView grid, int lineNumber)
-        {
-<<<<<<< HEAD
-            string message = ValidateRow(columns, grid, lineNumber);
-=======
-            var targetResolver = TargetResolver.MakeTargetResolver(Program.ActiveDocumentUI);
-            string message = ValidateRow(columns, lineNumber, targetResolver, out _);
->>>>>>> 62d694a7
-            if (message == null)
-                return true;
-            MessageDlg.Show(parent, message);
-            return false;
-        }
-
-        private void gridView_RowValidating(object sender, DataGridViewCellCancelEventArgs e)
-        {
-            if (!DoRowValidating(e.RowIndex))
-                e.Cancel = true;
-        }
-
-        protected virtual bool DoRowValidating(int rowIndex)
-        {
-            var row = GridView.Rows[rowIndex];
-            if (row.IsNewRow)
-                return true;
-            var targetResolver = TargetResolver.MakeTargetResolver(Program.ActiveDocumentUI);
-            var cells = new List<object>();
-            for (var i = 0; i < row.Cells.Count; i++)
-            {
-                cells.Add(row.Cells[i].Value);
-            }
-            var errorText = ValidateRow(cells.ToArray(), rowIndex, targetResolver, out var badCol);
-            if (errorText != null)
-            {
-                bool messageShown = false;
-                try
-                {
-                    GridView.CurrentCell = row.Cells[badCol];
-                    MessageDlg.Show(MessageParent, errorText);
-                    messageShown = true;
-                    GridView.BeginEdit(true);
-                }
-                catch (Exception)
-                {
-                    // Exception may be thrown if current cell is changed in the wrong context.
-                    if (!messageShown)
-                        MessageDlg.Show(MessageParent, errorText);
-                }
-                return false;
-            }
-            return true;
-        }
-    }
+﻿/*
+ * Original author: Brian Pratt <bspratt .at. uw.edu>,
+ *                  MacCoss Lab, Department of Genome Sciences, UW
+ *
+ * Copyright 2014 University of Washington - Seattle, WA
+ * 
+ * Licensed under the Apache License, Version 2.0 (the "License");
+ * you may not use this file except in compliance with the License.
+ * You may obtain a copy of the License at
+ *
+ *     http://www.apache.org/licenses/LICENSE-2.0
+ *
+ * Unless required by applicable law or agreed to in writing, software
+ * distributed under the License is distributed on an "AS IS" BASIS,
+ * WITHOUT WARRANTIES OR CONDITIONS OF ANY KIND, either express or implied.
+ * See the License for the specific language governing permissions and
+ * limitations under the License.
+ */
+
+using System;
+using System.Collections.Generic;
+using System.Globalization;
+using System.IO;
+using System.Linq;
+using System.Windows.Forms;
+using NHibernate;
+using pwiz.Common.Chemistry;
+using pwiz.Common.DataBinding;
+using pwiz.Common.SystemUtil;
+using pwiz.Skyline.Alerts;
+using pwiz.Skyline.Controls;
+using pwiz.Skyline.Model;
+using pwiz.Skyline.Model.DocSettings;
+using pwiz.Skyline.Model.IonMobility;
+using pwiz.Skyline.Model.Lib;
+using pwiz.Skyline.Properties;
+using pwiz.Skyline.Util;
+using pwiz.Skyline.Util.Extensions;
+using DatabaseOpeningException = pwiz.Skyline.Model.IonMobility.DatabaseOpeningException;
+
+namespace pwiz.Skyline.SettingsUI.IonMobility
+{
+    public partial class EditIonMobilityLibraryDlg : FormEx
+    {
+        private readonly IEnumerable<IonMobilityLibrary> _existingLibs;
+
+        public IonMobilityLibrary IonMobilityLibrary { get; private set; }
+
+        private ValidatingIonMobilityPrecursor[] _originalMobilitiesFlat;
+        private readonly CollisionalCrossSectionGridViewDriver _gridViewLibraryDriver;
+
+        //Used to determine whether we are creating a new calculator, trying to overwrite
+        //an old one, or editing an old one
+        private readonly string _editingName = string.Empty;
+
+        public const int COLUMN_TARGET = 0;
+        public const int COLUMN_ADDUCT = 1;
+        public const int COLUMN_CCS = 2;
+        public const int COLUMN_ION_MOBILITY = 3;
+        public const int COLUMN_ION_MOBILITY_UNITS = 4;
+        public const int COLUMN_HIGH_ENERGY_OFFSET = 5;
+
+
+        public EditIonMobilityLibraryDlg(IonMobilityLibrary library, IEnumerable<IonMobilityLibrary> existingLibs)
+        {
+            _existingLibs = existingLibs;
+
+            InitializeComponent();
+
+            Icon = Resources.Skyline;
+            var smallMoleculeUI = Program.MainWindow.Document.HasSmallMolecules || Program.MainWindow.ModeUI != SrmDocument.DOCUMENT_TYPE.proteomic;
+
+            _gridViewLibraryDriver = new CollisionalCrossSectionGridViewDriver(gridViewIonMobilities,
+                bindingSourceLibrary,
+                new SortableBindingList<ValidatingIonMobilityPrecursor>());
+
+            // Show window width caclulation types in L10N, watch out for special type "unknown" which does not display
+            object[] namesL10n = Enumerable.Range(0, Enum.GetNames(typeof(eIonMobilityUnits)).Length)
+                .Select(n => IonMobilityFilter.IonMobilityUnitsL10NString((eIonMobilityUnits) n)).Where(s => s != null)
+                .ToArray();
+            columnIonMobilityUnits.MaxDropDownItems = namesL10n.Length;
+            columnIonMobilityUnits.Items.AddRange(namesL10n);
+
+            if (smallMoleculeUI)
+            {
+                gridViewIonMobilities.Columns[COLUMN_TARGET].HeaderText = Resources.EditIonMobilityLibraryDlg_EditIonMobilityLibraryDlg_Molecule;
+                gridViewIonMobilities.Columns[COLUMN_ADDUCT].HeaderText = Resources.EditIonMobilityLibraryDlg_EditIonMobilityLibraryDlg_Adduct;
+            }
+
+            if (library != null)
+            {
+                textLibraryName.Text = _editingName = library.Name;
+                string databaseStartPath = library.FilePath;
+
+                OpenDatabase(databaseStartPath);
+            }
+
+            UpdateControls();
+
+            // If there are high energy IM offsets be sure to show them
+            if (LibraryMobilitiesFlat.Any(item => item.HighEnergyIonMobilityOffset != 0))
+                cbOffsetHighEnergySpectra.Checked = true;
+        }
+
+        private void OnLoad(object sender, EventArgs e)
+        {
+            // If you set this in the Designer, DataGridView has a defect that causes it to throw an
+            // exception if the the cursor is positioned over the record selector column during loading.
+            gridViewIonMobilities.AutoSizeColumnsMode = DataGridViewAutoSizeColumnsMode.Fill;
+        }
+
+        private bool DatabaseChanged
+        {
+            get
+            {
+                if (_originalMobilitiesFlat == null)
+                    return LibraryMobilitiesFlat.Any();
+
+                if (_originalMobilitiesFlat.Length != LibraryMobilitiesFlat.Count)
+                    return true;
+
+                var ionMobilities = IonMobilityLibrary.FlatListToMultiConformerDictionary(LibraryMobilitiesFlat);
+                foreach (var item in _originalMobilitiesFlat)
+                {
+                    if (ionMobilities.TryGetValue(item.Precursor, out var value))
+                    {
+                        if (!value.Any(v => Equals(v, item.GetIonMobilityAndCCS())))
+                        {
+                            return true; // Original mobility value for this ion is not present
+                        }
+                    }
+                    else
+                    {
+                        return true;
+                    }
+                }
+                return false;
+            }
+        }
+
+        // Flat (multiple conformers occupy multiple lines) representation
+        public IList<ValidatingIonMobilityPrecursor> LibraryMobilitiesFlat 
+        {
+            get { return _gridViewLibraryDriver.Items; }
+            set { _gridViewLibraryDriver.SetTablePrecursors(value);}
+        }
+
+        public int LibraryMobilitiesFlatCount { get { return LibraryMobilitiesFlat.Count; } }
+
+        public void ClearLibraryPeptides()
+        {
+            LibraryMobilitiesFlat.Clear();
+        }
+
+        private void btnCreateDb_Click(object sender, EventArgs e)
+        {
+            if (DatabaseChanged)
+            {
+                var result = MessageBox.Show(this, Resources.EditIonMobilityLibraryDlg_btnCreateDb_Click_Are_you_sure_you_want_to_create_a_new_ion_mobility_library_file___Any_changes_to_the_current_library_will_be_lost_,
+                    Program.Name, MessageBoxButtons.YesNo);
+
+                if (result != DialogResult.Yes)
+                    return;
+            }
+
+            using (var dlg = new SaveFileDialog
+            {
+                Title = Resources.EditIonMobilityLibraryDlg_btnCreateDb_Click_Create_Ion_Mobility_Library,
+                InitialDirectory = Settings.Default.ActiveDirectory,
+                OverwritePrompt = true,
+                DefaultExt = IonMobilityDb.EXT,
+                Filter = TextUtil.FileDialogFiltersAll(IonMobilityDb.FILTER_IONMOBILITYLIBRARY) 
+            })
+            {
+                if (dlg.ShowDialog(this) == DialogResult.OK)
+                {
+                    var fileName = dlg.FileName;
+                    CreateDatabaseFile(fileName);
+                }
+            }
+        }
+
+        public void CreateDatabaseFile(string fileName)
+        {
+            Settings.Default.ActiveDirectory = Path.GetDirectoryName(fileName);
+
+            CreateDatabase(fileName, LibraryName);
+            textDatabase.Focus();
+        }
+
+        private void CreateDatabase(string path, string libraryName)
+        {
+            //The file that was just created does not have a schema, so SQLite won't touch it.
+            //The file must have a schema or not exist for use with SQLite, so we'll delete
+            //it and install a schema
+
+            try
+            {
+                FileEx.SafeDelete(path);
+            }
+            catch (IOException x)
+            {
+                MessageDlg.ShowException(this, x);
+                return;
+            }
+
+            //Create file, initialize db
+            try
+            {
+                IonMobilityLibrary = new IonMobilityLibrary(libraryName, path, 
+                    IonMobilityDb.CreateIonMobilityDb(path, libraryName, false));
+
+                textDatabase.Text = path;
+
+                UpdateControls();
+            }
+            catch (DatabaseOpeningException x)
+            {
+                MessageDlg.ShowException(this, x);
+            }
+            catch (Exception x)
+            {
+                var message = TextUtil.LineSeparate(string.Format(Resources.EditIonMobilityLibraryDlg_CreateDatabase_The_ion_mobility_library_file__0__could_not_be_created, path),
+                                                    x.Message);
+                MessageDlg.ShowWithException(this, message, x);
+            }
+        }
+
+        private void btnBrowseDb_Click(object sender, EventArgs e)
+        {
+            if (DatabaseChanged)
+            {
+                var result = MessageBox.Show(this, Resources.EditIonMobilityLibraryDlg_btnBrowseDb_Click_Are_you_sure_you_want_to_open_a_new_ion_mobility_library_file___Any_changes_to_the_current_library_will_be_lost_,
+                    Program.Name, MessageBoxButtons.YesNo);
+
+                if (result != DialogResult.Yes)
+                    return;
+            }
+
+            using (OpenFileDialog dlg = new OpenFileDialog
+            {
+                Title = Resources.EditIonMobilityLibraryDlg_btnBrowseDb_Click_Open_Ion_Mobility_Library,
+                InitialDirectory = Settings.Default.ActiveDirectory,
+                DefaultExt = IonMobilityDb.EXT,
+                Filter = TextUtil.FileDialogFiltersAll(IonMobilityDb.FILTER_IONMOBILITYLIBRARY)
+            })
+            {
+                if (dlg.ShowDialog(this) == DialogResult.OK)
+                {
+                    Settings.Default.ActiveDirectory = Path.GetDirectoryName(dlg.FileName);
+
+                    OpenDatabase(dlg.FileName);
+                    textDatabase.Focus();
+                }
+            }
+        }
+
+        public void OpenDatabase(string path)
+        {
+            if (!File.Exists(path))
+            {
+                MessageDlg.Show(this, String.Format(Resources.EditIonMobilityLibraryDlg_OpenDatabase_The_file__0__does_not_exist__Click_the_Create_button_to_create_a_new_ion_mobility_library_or_click_the_Open_button_to_find_the_missing_file_,
+                                                    path));
+                return;
+            }
+
+            try
+            {
+                var db = IonMobilityDb.GetIonMobilityDb(path, null); // TODO: (copied from iRT code) LongWaitDlg
+                var dbIonMobilities = db.GetIonMobilities().ToArray(); // Avoid multiple enumeration
+
+                LoadLibrary(dbIonMobilities);
+
+                // Clone all of the peptides to use for comparison in OkDialog
+                _originalMobilitiesFlat = dbIonMobilities.Select(p => new ValidatingIonMobilityPrecursor(p)).ToArray();
+
+                textDatabase.Text = path;
+                IonMobilityLibrary = new IonMobilityLibrary(LibraryName, path, db);
+            }
+            catch (DatabaseOpeningException e)
+            {
+                MessageDlg.ShowException(this, e);
+            }
+        }
+
+        public void OkDialog()
+        {
+            if(string.IsNullOrEmpty(textLibraryName.Text))
+            {
+                MessageDlg.Show(this, Resources.EditIonMobilityLibraryDlg_OkDialog_Please_enter_a_name_for_the_ion_mobility_library_);
+                textLibraryName.Focus();
+                return;
+            }
+
+            if (_existingLibs != null)
+            {
+                foreach (var existingLib in _existingLibs)
+                {
+                    if (Equals(existingLib.Name, textLibraryName.Text) && !Equals(existingLib.Name, _editingName))
+                    {
+                        if (MessageBox.Show(this, string.Format(Resources.EditIonMobilityLibraryDlg_OkDialog_An_ion_mobility_library_with_the_name__0__already_exists__Do_you_want_to_overwrite_it_,
+                                    textLibraryName.Text),
+                                Program.Name, MessageBoxButtons.YesNo) != DialogResult.Yes)
+                        {
+                            textLibraryName.Focus();
+                            return;
+                        }
+                    }
+                }
+            }
+
+            string message;
+            if (string.IsNullOrEmpty(textDatabase.Text))
+            {
+                message = TextUtil.LineSeparate(Resources.EditIonMobilityLibraryDlg_OkDialog_Please_choose_a_file_for_the_ion_mobility_library,
+                                                Resources.EditIonMobilityLibraryDlg_OkDialog_Click_the_Create_button_to_create_a_new_library_or_the_Open_button_to_open_an_existing_library_file_);
+                MessageDlg.Show(this, message);
+                textDatabase.Focus();
+                return;
+            }
+            string path = Path.GetFullPath(textDatabase.Text);
+            if (!Equals(path, textDatabase.Text))
+            {
+                message = TextUtil.LineSeparate(Resources.EditIonMobilityLibraryDlg_OkDialog_Please_use_a_full_path_to_a_file_for_the_ion_mobility_library_,
+                                                Resources.EditIonMobilityLibraryDlg_OkDialog_Click_the_Create_button_to_create_a_new_library_or_the_Open_button_to_open_an_existing_library_file_);
+                MessageDlg.Show(this, message);
+                textDatabase.Focus();
+                return;
+            }
+            if (!string.Equals(Path.GetExtension(path), IonMobilityDb.EXT))
+                path += IonMobilityDb.EXT;
+
+            // This function MessageBox.Show's error messages
+            if (!ValidateIonMobilitiesList(LibraryMobilitiesFlat, textLibraryName.Text ?? string.Empty))
+            {
+                gridViewIonMobilities.Focus();
+                return;                
+            }
+
+            try
+            {
+                IonMobilityLibrary =
+                    IonMobilityLibrary.CreateFromList(textLibraryName.Text, path, LibraryMobilitiesFlat);
+            }
+            catch (DatabaseOpeningException x)
+            {
+                MessageDlg.Show(this, x.Message);
+                textDatabase.Focus();
+                return;
+            }
+            catch (StaleStateException staleStateException)
+            {
+                // CONSIDER: (copied from iRT code) Not sure if this is the right thing to do.  It would
+                //           be nice to solve whatever is causing this, but this is
+                //           better than showing an unexpected error form with stack trace.
+                MessageDlg.ShowWithException(this, Resources.EditIonMobilityLibraryDlg_OkDialog_Failure_updating_peptides_in_the_ion_mobility_library__The_library_may_be_out_of_synch_, staleStateException);
+                return;
+            }
+
+            DialogResult = DialogResult.OK;
+        }
+
+        private bool ValidateIonMobilitiesList(IEnumerable<ValidatingIonMobilityPrecursor> imList, string tableName)
+        {
+            foreach(var ion in imList)
+            {
+                var seqModified = ion.Precursor;
+                // CONSIDER: Select the peptide row
+                if (seqModified.Target.IsProteomic && !FastaSequence.IsExSequence(seqModified.Sequence))
+                {
+                    MessageDlg.Show(this, 
+                        string.Format(Resources.EditIonMobilityLibraryDlg_ValidatePeptideList_The_value__0__is_not_a_valid_modified_peptide_sequence_, seqModified));
+                    return false;
+                }
+            }
+            return true;
+        }
+
+        private void btnOk_Click(object sender, EventArgs e)
+        {
+            OkDialog();
+        }
+
+        private void LoadLibrary(IEnumerable<DbPrecursorAndIonMobility> dbList)
+        {
+            LibraryMobilitiesFlat.Clear();
+            foreach (var item in dbList)
+            {
+                var val = new ValidatingIonMobilityPrecursor(item);
+                if (!LibraryMobilitiesFlat.Any(p => p.Equals(val)))
+                    LibraryMobilitiesFlat.Add(val);
+            }
+        }
+
+        private void addIonMobilityLibraryContextMenuItem_Click(object sender, EventArgs e)
+        {
+            AddIonMobilityLibrary();
+        }
+
+        /// <summary>
+        /// import ion mobility data from an external file format.
+        /// </summary>
+        public void AddIonMobilityLibrary()
+        {
+            // _gridViewLibraryDriver.AddIonMobilityDatabase(); TODO once we have some examples of external files
+        }
+
+        private void RemoveRedundantEntries()
+        {
+            // remove redundant rows if any
+            var existingLines = new Dictionary<string, int>();
+            int redundantRows = 0;
+            int rownum = 0;
+            foreach (DataGridViewRow row in gridViewIonMobilities.Rows)
+            {
+                if (!row.IsNewRow)
+                {
+                    const int COLUMN_COUNT = 4;
+                    var valstrs = new string[COLUMN_COUNT];
+                    double value;
+                    if ((row.Cells[COLUMN_CCS].FormattedValue == null) ||
+                        !double.TryParse(row.Cells[COLUMN_CCS].FormattedValue.ToString(),
+                            out value))
+                    {
+                        value = -1;
+                    }
+                    valstrs[COLUMN_CCS] = value.ToString(CultureInfo.InvariantCulture);
+                    if ((row.Cells[COLUMN_HIGH_ENERGY_OFFSET].FormattedValue == null) ||
+                        !double.TryParse(row.Cells[COLUMN_HIGH_ENERGY_OFFSET].FormattedValue.ToString(),
+                            out value))
+                    {
+                        value = -1;
+                    }
+                    valstrs[COLUMN_HIGH_ENERGY_OFFSET] = value.ToString(CultureInfo.InvariantCulture);
+                    valstrs[COLUMN_TARGET] = (row.Cells[COLUMN_TARGET].FormattedValue ?? string.Empty).ToString();
+                    string valstr = TextUtil.SpaceSeparate(valstrs);
+                    int oldrow;
+                    if (existingLines.TryGetValue(valstr, out oldrow))
+                    {
+                        for (int col = 0; col < COLUMN_COUNT; col++)
+                        {
+                            row.Cells[col].Selected = true; // mark line for deletion
+                        }
+                        redundantRows++;
+                    }
+                    else
+                    {
+                        existingLines.Add(valstr, rownum);
+                    }
+                    rownum++;
+                }
+            }
+            if (redundantRows > 0)
+                gridViewIonMobilities.DoDelete(); // delete rows with selected columns
+            UpdateNumPrecursorIons(); // update the count display
+        }
+
+        private void gridViewLibrary_RowsAdded(object sender, DataGridViewRowsAddedEventArgs e)
+        {
+            UpdateNumPrecursorIons(); // update the count display
+        }
+
+        private void gridViewLibrary_RowsRemoved(object sender, DataGridViewRowsRemovedEventArgs e)
+        {
+            UpdateNumPrecursorIons();
+        }
+
+        private void UpdateNumPrecursorIons()
+        {
+            labelNumPrecursorIons.Text = ModeUIAwareStringFormat(LibraryMobilitiesFlat.Count <= 1
+                    ? Resources.EditIonMobilityLibraryDlg_UpdateNumPrecursorIons__0__Precursor_Ion
+                    : Resources.EditIonMobilityLibraryDlg_UpdateNumPrecursorIons__0__Precursor_Ions,
+                LibraryMobilitiesFlat.Count);
+        }
+
+        public static string ValidateUniquePrecursors(IEnumerable<ValidatingIonMobilityPrecursor> precursorIonMobilities, out List<ValidatingIonMobilityPrecursor> minimalSet)
+        {
+            var dict = IonMobilityLibrary.FlatListToMultiConformerDictionary(precursorIonMobilities);
+            minimalSet = IonMobilityLibrary.MultiConformerDictionaryToFlatList(dict); // The conversion to dict removed any duplicates
+            var multiConformers = new HashSet<LibKey>();
+            foreach (var pair in dict)
+            {
+                if (pair.Value.Count > 1)
+                    multiConformers.Add(pair.Key);
+            }
+
+            var multiConformersCount = multiConformers.Count;
+
+            if (multiConformersCount > 0)
+            {
+                if (multiConformersCount == 1)
+                {
+                    return string.Format(Resources.EditIonMobilityLibraryDlg_ValidateUniquePrecursors_The_ion__0__has_multiple_ion_mobility_values__Skyline_supports_multiple_conformers__so_this_may_be_intentional_,
+                        multiConformers.First());
+                }
+                if (multiConformersCount < 15)
+                {
+                    return TextUtil.LineSeparate(Resources.EditIonMobilityLibraryDlg_ValidateUniquePrecursors_The_following_ions_have_multiple_ion_mobility_values__Skyline_supports_multiple_conformers__so_this_may_be_intentional_,
+                        string.Empty,
+                        TextUtil.LineSeparate(multiConformers.Select(c => c.ToString())));
+                }
+                return string.Format(Resources.EditIonMobilityLibraryDlg_ValidateUniquePrecursors_This_list_contains__0__ions_with_multiple_ion_mobility_values__Skyline_supports_multiple_conformers__so_this_may_be_intentional_,
+                    multiConformersCount);
+            }
+            return null;
+        }
+
+        private void btnImportFromLibrary_Click(object sender, EventArgs e)
+        {
+            ImportFromSpectralLibrary();
+        }
+
+        public void ImportFromSpectralLibrary()
+        {
+            CheckDisposed();
+            _gridViewLibraryDriver.ImportFromSpectralLibrary();
+        }
+
+
+
+        #region Functional Test Support
+
+        public string LibraryName
+        {
+            get { return (textLibraryName.Text ?? string.Empty).Trim(); }
+            set { textLibraryName.Text = (value ?? string.Empty).Trim(); }
+        }
+
+        public void DoPasteLibrary()
+        {
+            _gridViewLibraryDriver.OnPaste();
+        }
+
+        public void SetOffsetHighEnergySpectraCheckbox(bool enable)
+        {
+            cbOffsetHighEnergySpectra.Checked = enable;
+            UpdateControls();
+        }
+
+        public bool GetOffsetHighEnergySpectraCheckbox()
+        {
+            return cbOffsetHighEnergySpectra.Checked;
+        }
+
+        #endregion
+
+        private void btnUseResults_Click(object sender, EventArgs e)
+        {
+            GetIonMobilitiesFromResults();
+        }
+        public void GetIonMobilitiesFromResults()
+        {
+            try
+            {
+                var document = Program.MainWindow.Document;
+                var documentFilePath = Program.MainWindow.DocumentFilePath;
+                bool useHighEnergyOffset = cbOffsetHighEnergySpectra.Checked;
+                using (var longWaitDlg = new LongWaitDlg
+                {
+                    Text = Resources.EditIonMobilityLibraryDlg_GetDriftTimesFromResults_Finding_ion_mobility_values_for_peaks,
+                    Message = string.Empty,
+                    ProgressValue = 0
+                })
+                {
+                    Dictionary<LibKey, IonMobilityAndCCS> dict = null;
+                    longWaitDlg.PerformWork(this, 100, broker =>
+                    {
+                        dict = IonMobilityLibrary.CreateFromResults(
+                            document, documentFilePath, useHighEnergyOffset,
+                            broker);
+                    });
+                    if (!longWaitDlg.IsCanceled && dict != null)
+                    {
+                        // Preserve existing values that weren't updated by this search
+                        dict = MergeWithExisting(LibraryMobilitiesFlat, dict);
+                        // And update display
+                        UpdateMeasuredDriftTimesControl(dict);
+                    }
+                }
+            }
+            catch (Exception ex)
+            {
+                MessageDlg.ShowException(this, ex);
+            }
+        }
+
+        public static Dictionary<LibKey, IonMobilityAndCCS> MergeWithExisting(IList<ValidatingIonMobilityPrecursor> previous, Dictionary<LibKey, IonMobilityAndCCS> dict)
+        {
+            if (previous.Any()) // Any existing entries?
+            {
+                // Add any existing values that weren't updated to this dictionary
+                // Also check for equivalent (varying precision modifications) precursors in the document, prefer the existing version 
+                var found = LibKeyMap<IonMobilityAndCCS>.FromDictionary(dict); // LibKeyMap can match modifications written at varying precisions
+                foreach (var existing in previous)
+                {
+                    // Determine whether the document uses a different representation of the same precursor
+                    var match = found.KeyPairsMatching(existing.Precursor, true).ToArray();
+                    if (match.Length == 0)
+                    {
+                        // Document did not contain the library precursor, retain it
+                        dict.Add(existing.Precursor, existing.GetIonMobilityAndCCS());
+                    }
+                    else
+                    {
+                        // Document contained the library precursor, but is it using same modification precision etc?
+                        if (!dict.ContainsKey(existing.Precursor))
+                        {
+                            // Document and library use different representation of precursor
+                            // Prefer the one already in the library
+                            foreach (var kvp in match)
+                            {
+                                dict.Remove(kvp.Key);
+                                dict.Add(existing.Precursor, kvp.Value);
+                            }
+                        }
+                    }
+                }
+            }
+
+            return dict;
+        }
+
+        private void UpdateMeasuredDriftTimesControl(Dictionary<LibKey, IonMobilityAndCCS> ionMobilities)
+        {
+
+            // List any measured ion mobility values
+            _gridViewLibraryDriver.SetTablePrecursors(ionMobilities.Select(item => new ValidatingIonMobilityPrecursor(item.Key, item.Value)));
+
+            cbOffsetHighEnergySpectra.Checked = ionMobilities.Any(item => item.Value.HighEnergyIonMobilityValueOffset != 0);
+
+            UpdateControls();
+        }
+
+
+        private void UpdateControls()
+        {
+            textDatabase.Enabled = !string.IsNullOrEmpty(LibraryName); // Need a name before we can create a database
+
+            cbOffsetHighEnergySpectra.Enabled = btnUseResults.Enabled = btnImportFromLibrary.Enabled = gridViewIonMobilities.Enabled =
+                (IonMobilityLibrary != null); // Need a database before we can populate it
+
+            _gridViewLibraryDriver.SetColumnVisibility(COLUMN_HIGH_ENERGY_OFFSET, cbOffsetHighEnergySpectra.Checked);
+        }
+
+        private void cbOffsetHighEnergySpectra_CheckedChanged(object sender, EventArgs e)
+        {
+            UpdateControls();
+        }
+    }
+
+    public class CollisionalCrossSectionGridViewDriver : CollisionalCrossSectionGridViewDriverBase<ValidatingIonMobilityPrecursor>
+    {
+        public CollisionalCrossSectionGridViewDriver(DataGridViewEx gridView,
+                                         BindingSource bindingSource,
+                                         SortableBindingList<ValidatingIonMobilityPrecursor> items)
+            : base(gridView, bindingSource, items)
+        {
+        }
+
+        protected override void DoPaste()
+        {
+            var mMeasuredCollisionalCrossSectionsNew = new List<ValidatingIonMobilityPrecursor>();
+            var targetResolver = TargetResolver.MakeTargetResolver(Program.ActiveDocumentUI);
+            GridView.DoPaste(MessageParent, ValidateRow,
+                values =>
+                {
+                    var columnCount = values.Length;
+                    var target = targetResolver.TryResolveTarget(values[EditIonMobilityLibraryDlg.COLUMN_TARGET], out _)  ?? new Target(values[EditIonMobilityLibraryDlg.COLUMN_TARGET]);
+                    var precursorAdduct = columnCount <= EditIonMobilityLibraryDlg.COLUMN_ADDUCT ? Adduct.EMPTY : 
+                        target.IsProteomic
+                            ? Adduct.FromStringAssumeProtonated(values[EditIonMobilityLibraryDlg.COLUMN_ADDUCT]) // e.g. "1" -> M+H
+                            : Adduct.FromStringAssumeChargeOnly(values[EditIonMobilityLibraryDlg.COLUMN_ADDUCT]); // e.g. "1" -> M+
+                    var ccs = columnCount <= EditIonMobilityLibraryDlg.COLUMN_CCS || string.IsNullOrEmpty(values[EditIonMobilityLibraryDlg.COLUMN_CCS])
+                        ? 0
+                        : double.Parse(values[EditIonMobilityLibraryDlg.COLUMN_CCS]);
+                    var im = columnCount <= EditIonMobilityLibraryDlg.COLUMN_ION_MOBILITY || string.IsNullOrEmpty(values[EditIonMobilityLibraryDlg.COLUMN_ION_MOBILITY])
+                        ? 0
+                        : double.Parse(values[EditIonMobilityLibraryDlg.COLUMN_ION_MOBILITY]);
+                    var units = columnCount > EditIonMobilityLibraryDlg.COLUMN_ION_MOBILITY_UNITS ?
+                        IonMobilityFilter.IonMobilityUnitsFromL10NString(values[EditIonMobilityLibraryDlg.COLUMN_ION_MOBILITY_UNITS]) :
+                        eIonMobilityUnits.none;
+                    var offset = columnCount <= EditIonMobilityLibraryDlg.COLUMN_HIGH_ENERGY_OFFSET || string.IsNullOrEmpty(values[EditIonMobilityLibraryDlg.COLUMN_HIGH_ENERGY_OFFSET])
+                        ? 0
+                        : double.Parse(values[EditIonMobilityLibraryDlg.COLUMN_HIGH_ENERGY_OFFSET]);
+                    mMeasuredCollisionalCrossSectionsNew.Add(new ValidatingIonMobilityPrecursor(
+                        target,
+                        precursorAdduct,
+                        ccs,
+                        im,
+                        offset,
+                        units));
+                }
+            );
+            SetTablePrecursors(mMeasuredCollisionalCrossSectionsNew);
+        }
+
+        public void SetColumnVisibility(int col, bool visible)
+        {
+            this.GridView.Columns[col].Visible = visible;
+        }
+
+        public void SetTablePrecursors(IEnumerable<ValidatingIonMobilityPrecursor> tableIons)
+        {
+            string message = EditIonMobilityLibraryDlg.ValidateUniquePrecursors(tableIons, out var minimalIons); // check for conflicts, strip out dupes
+            Populate(minimalIons);
+            if (message != null)
+            {
+                MessageDlg.Show(MessageParent, message);
+            }
+        }
+
+        public void ImportFromSpectralLibrary()
+        {
+            using (var importFromLibraryDlg = new ImportIonMobilityFromSpectralLibraryDlg(Settings.Default.SpectralLibraryList, Items, this))
+            {
+                importFromLibraryDlg.ShowDialog(MessageParent);
+            }
+        }
+
+        public string ImportFromSpectralLibrary(LibrarySpec librarySpec, IList<ValidatingIonMobilityPrecursor> existing)
+        {
+            var libraryManager = ((ILibraryBuildNotificationContainer)Program.MainWindow).LibraryManager;
+            Library library = null;
+            IEnumerable<ValidatingIonMobilityPrecursor> peptideCollisionalCrossSections = null;
+            try
+            {
+                library = libraryManager.TryGetLibrary(librarySpec);
+                using (var longWait = new LongWaitDlg  
+                {
+                    Text = Resources.CollisionalCrossSectionGridViewDriver_AddSpectralLibrary_Adding_Spectral_Library,
+                    Message = string.Format(Resources.CollisionalCrossSectionGridViewDriver_AddSpectralLibrary_Adding_ion_mobility_data_from__0_, librarySpec.FilePath),
+                    FormBorderStyle = FormBorderStyle.Sizable
+                })
+                {
+                    try
+                    {
+                        var status = longWait.PerformWork(MessageParent, 800, monitor =>
+                        {
+                            var success = false;
+                            if (library == null)
+                                library = librarySpec.LoadLibrary(new DefaultFileLoadMonitor(monitor));
+
+                            int fileCount = library.FileCount ?? 0;
+                            if (fileCount != 0)
+                            {
+                                peptideCollisionalCrossSections = CollectIonMobilitiesAndCollisionalCrossSections(monitor, GetIonMobilityProviders(library), fileCount);
+                                if (peptideCollisionalCrossSections != null)
+                                {
+                                    var found = peptideCollisionalCrossSections.ToArray();
+                                    success = found.Any();
+                                    if (success && existing.Any())
+                                    {
+                                        // Combine with any existing entries
+                                        var dict = new Dictionary<LibKey, IonMobilityAndCCS>();
+                                        foreach (var item in found)
+                                        {
+                                            var libkey = item.Precursor;
+                                            var value = item.GetIonMobilityAndCCS();
+                                            if (!dict.ContainsKey(libkey)) // Not expecting multiple conformers from a spectral library
+                                                dict.Add(libkey, value);
+                                        }
+                                        dict = EditIonMobilityLibraryDlg.MergeWithExisting(existing, dict);
+                                        var updated = new List<ValidatingIonMobilityPrecursor>();
+                                        foreach (var kvp in dict)
+                                        {
+                                            updated.Add(new ValidatingIonMobilityPrecursor(kvp.Key, kvp.Value));
+                                        }
+                                        peptideCollisionalCrossSections = updated;
+                                    }
+                                }
+                            }
+                            if (!success)
+                            {
+                                string message = string.Format(Resources.CollisionalCrossSectionGridViewDriver_AddSpectralLibrary_The_library__0__does_not_contain_ion_mobility_information_,
+                                                               librarySpec.FilePath);
+                                monitor.UpdateProgress(new ProgressStatus(string.Empty).ChangeErrorException(new IOException(message)));
+                            }
+
+                        });
+                        if (status.IsError)
+                        {
+                            return status.ErrorException.Message;
+                        }
+                    }
+                    catch (Exception x)
+                    {
+                        var message = TextUtil.LineSeparate(string.Format(Resources.CollisionalCrossSectionGridViewDriver_AddSpectralLibrary_An_error_occurred_attempting_to_load_the_library_file__0__,
+                                                                          librarySpec.FilePath),
+                                                            x.Message);
+                        return message;
+                    }
+                }
+            }
+            finally
+            {
+                if (library != null)
+                {
+                    // (ReSharper 2019.1 seems not to notice the check that's already here)
+                    // ReSharper disable PossibleNullReferenceException
+                    foreach (var pooledStream in library.ReadStreams)
+                    // ReSharper restore PossibleNullReferenceException
+                        pooledStream.CloseStream();
+                }
+            }
+
+            if (peptideCollisionalCrossSections == null)
+                return null;
+            SetTablePrecursors(peptideCollisionalCrossSections);
+            return null;
+        }
+
+
+
+        private static IEnumerable<IIonMobilityInfoProvider> GetIonMobilityProviders(Library library)
+        {
+            int? fileCount = library.FileCount;
+            if (!fileCount.HasValue)
+                yield break;
+
+            for (int i = 0; i < fileCount.Value; i++)
+            {
+                LibraryIonMobilityInfo ionMobilities;
+                if (library.TryGetIonMobilityInfos(null, i, out ionMobilities))
+                    yield return ionMobilities;
+            }
+        }
+
+        public static IEnumerable<ValidatingIonMobilityPrecursor> CollectIonMobilitiesAndCollisionalCrossSections(IProgressMonitor monitor,
+                                      IEnumerable<IIonMobilityInfoProvider> providers,
+                                      int countProviders)
+        {
+            IProgressStatus status = new ProgressStatus(Resources.CollisionalCrossSectionGridViewDriver_ProcessIonMobilityValues_Reading_ion_mobility_information);
+            var peptideIonMobilities = new List<ValidatingIonMobilityPrecursor>();
+            int runCount = 0;
+            foreach (var ionMobilityInfoProvider in providers)
+            {
+                if ((monitor != null ) && monitor.IsCanceled)
+                    return null;
+                runCount++;
+                if (ionMobilityInfoProvider != null)
+                {
+                    if (monitor != null)
+                    {
+                        var message = string.Format(Resources.CollisionalCrossSectionGridViewDriver_ProcessDriftTimes_Reading_ion_mobility_data_from__0__, ionMobilityInfoProvider.Name);
+                        monitor.UpdateProgress(status = status.ChangeMessage(message));
+                    }
+                    foreach (var ionMobilityList in ionMobilityInfoProvider.GetIonMobilityDict())
+                    {
+                        if (ionMobilityInfoProvider.SupportsMultipleConformers)
+                        {
+                            foreach (var ionMobilityInfo in ionMobilityList.Value)
+                            {
+                                if (ionMobilityList.Key.IsSmallMoleculeKey)
+                                    peptideIonMobilities.Add(new ValidatingIonMobilityPrecursor(ionMobilityList.Key.SmallMoleculeLibraryAttributes,
+                                        ionMobilityList.Key.Adduct,
+                                        ionMobilityInfo.CollisionalCrossSectionSqA??0, 
+                                        ionMobilityInfo.IonMobility.Mobility??0,
+                                        ionMobilityInfo.HighEnergyIonMobilityValueOffset ?? 0, 
+                                        ionMobilityInfo.IonMobility.Units));
+                                else
+                                    peptideIonMobilities.Add(new ValidatingIonMobilityPrecursor(ionMobilityList.Key.Target,
+                                        ionMobilityList.Key.Adduct,
+                                        ionMobilityInfo.CollisionalCrossSectionSqA ?? 0,
+                                        ionMobilityInfo.IonMobility.Mobility ?? 0,
+                                        ionMobilityInfo.HighEnergyIonMobilityValueOffset ?? 0,
+                                        ionMobilityInfo.IonMobility.Units));
+                            }
+                        }
+                        else
+                        {
+                            // If there is more than one value, just average them
+                            double totalCCS = 0;
+                            double totalIonMobility = 0;
+                            double totalHighEnergyOffset = 0;
+                            var countCCS = 0;
+                            var countIM = 0;
+                            var units = eIonMobilityUnits.none;
+                            foreach (var ionMobilityInfo in ionMobilityList.Value)
+                            {
+                                if (ionMobilityInfo.IonMobility.Units != eIonMobilityUnits.none)
+                                {
+                                    // Just deal with first-seen units in the unlikely case of a mix
+                                    if (units == eIonMobilityUnits.none)
+                                        units = ionMobilityInfo.IonMobility.Units;
+                                    if (units == ionMobilityInfo.IonMobility.Units)
+                                    {
+                                        if (ionMobilityInfo.IonMobility.HasValue)
+                                        {
+                                            totalIonMobility += ionMobilityInfo.IonMobility.Mobility ?? 0;
+                                            totalHighEnergyOffset += ionMobilityInfo.HighEnergyIonMobilityValueOffset ?? 0;
+                                            countIM++;
+                                        }
+                                    }
+                                }
+                                if (ionMobilityInfo.HasCollisionalCrossSection)
+                                {
+                                    totalCCS += ionMobilityInfo.CollisionalCrossSectionSqA.Value;
+                                    countCCS++;
+                                }
+                            }
+                            if (countIM > 0 || countCCS > 0)
+                            {
+                                var collisionalCrossSection = countCCS > 0 ? totalCCS / countCCS : 0;
+                                var ionMobility = countIM > 0 ? totalIonMobility / countIM : 0;
+                                var highEnergyIonMobilityOffset = countIM > 0 ? totalHighEnergyOffset / countIM : 0;
+                                if (ionMobilityList.Key.IsSmallMoleculeKey)
+                                    peptideIonMobilities.Add(new ValidatingIonMobilityPrecursor(ionMobilityList.Key.SmallMoleculeLibraryAttributes, 
+                                        ionMobilityList.Key.Adduct, 
+                                        collisionalCrossSection, ionMobility, highEnergyIonMobilityOffset, units));
+                                else
+                                    peptideIonMobilities.Add(new ValidatingIonMobilityPrecursor(ionMobilityList.Key.Target, 
+                                        ionMobilityList.Key.Adduct, 
+                                        collisionalCrossSection, ionMobility, highEnergyIonMobilityOffset, units));
+                            }
+                        }
+                    }
+                }
+                if (monitor != null)
+                    monitor.UpdateProgress(status = status.ChangePercentComplete(runCount * 100 / countProviders));
+            }
+
+            if (monitor != null)
+                monitor.UpdateProgress(status.Complete());
+
+            return peptideIonMobilities;
+        }
+    }
+
+
+
+    public abstract class CollisionalCrossSectionGridViewDriverBase<TItem> : SimpleGridViewDriver<TItem>
+        where TItem : ValidatingIonMobilityPrecursor
+    {
+
+        protected CollisionalCrossSectionGridViewDriverBase(DataGridViewEx gridView, BindingSource bindingSource, SortableBindingList<TItem> items)
+            : base(gridView, bindingSource, items)
+        {
+            GridView.RowValidating += gridView_RowValidating;
+        }
+
+        public static string ValidateRow(object[] columns, DataGridView grid, int lineNumber)
+        {
+            badCell = 0;
+            if (columns.Length < 3)
+            {
+                return Resources.CollisionalCrossSectionGridViewDriverBase_ValidateRow_The_pasted_text_must_at_a_minimum_contain_columns_for_peptide_and_adduct__along_with_collisional_cross_section_and_or_ion_mobility_;
+            }
+
+            var target = columns[EditIonMobilityLibraryDlg.COLUMN_TARGET] == null
+                ? String.Empty
+                : columns[EditIonMobilityLibraryDlg.COLUMN_TARGET].ToString();
+            var adduct = columns[EditIonMobilityLibraryDlg.COLUMN_ADDUCT] == null
+                ? String.Empty
+                : columns[EditIonMobilityLibraryDlg.COLUMN_ADDUCT].ToString();
+            var collisionalCrossSection = columns[EditIonMobilityLibraryDlg.COLUMN_CCS] == null
+                ? null
+                : columns[EditIonMobilityLibraryDlg.COLUMN_CCS].ToString();
+            var ionMobility = (columns.Length > EditIonMobilityLibraryDlg.COLUMN_ION_MOBILITY) &&
+                              columns[EditIonMobilityLibraryDlg.COLUMN_ION_MOBILITY] != null
+                ? columns[EditIonMobilityLibraryDlg.COLUMN_ION_MOBILITY].ToString()
+                : string.Empty;
+            var highEnergyOffset = (columns.Length > EditIonMobilityLibraryDlg.COLUMN_HIGH_ENERGY_OFFSET) &&
+                                   columns[EditIonMobilityLibraryDlg.COLUMN_HIGH_ENERGY_OFFSET] != null
+                ? columns[EditIonMobilityLibraryDlg.COLUMN_HIGH_ENERGY_OFFSET].ToString()
+                : string.Empty;
+            var units = (columns.Length > EditIonMobilityLibraryDlg.COLUMN_ION_MOBILITY_UNITS) &&
+                        columns[EditIonMobilityLibraryDlg.COLUMN_ION_MOBILITY_UNITS] != null
+                ? columns[EditIonMobilityLibraryDlg.COLUMN_ION_MOBILITY_UNITS].ToString()
+                : string.Empty;
+
+            var messages = new List<string>();
+
+            if (string.IsNullOrWhiteSpace(target))
+            {
+                messages.Add(string.Format(Resources.CollisionalCrossSectionGridViewDriverBase_ValidateRow_Missing_peptide_sequence_on_line__0__, lineNumber));
+                badCell = EditIonMobilityLibraryDlg.COLUMN_TARGET;
+            }
+            else if (targetResolver.TryResolveTarget(target, out _) == null && !FastaSequence.IsExSequence(target))
+            {
+                // Use target resolver if available
+                var targetColumn = grid?.Columns[EditIonMobilityLibraryDlg.COLUMN_SEQUENCE] as TargetColumn;
+                if (targetColumn == null || targetColumn.TryResolveTarget(seq, columns.Select(c=>c as string).ToArray(), lineNumber, out _) == null)
+                {
+                    message = string.Format(Resources.CollisionalCrossSectionGridViewDriverBase_ValidateRow_The_text__0__is_not_a_valid_peptide_sequence_on_line__1__, seq, lineNumber);
+                }
+            }
+            else
+            {
+                try
+                {
+                    columns[EditIonMobilityLibraryDlg.COLUMN_TARGET] =
+                        SequenceMassCalc.NormalizeModifiedSequence(target);
+                }
+                catch (Exception x)
+                {
+                    messages.Add(x.Message);
+                    badCell = EditIonMobilityLibraryDlg.COLUMN_TARGET;
+                }
+            }
+
+            if (string.IsNullOrWhiteSpace(adduct))
+            {
+                messages.Add(string.Format(Resources.CollisionalCrossSectionGridViewDriverBase_ValidateRow_Missing_adduct_description_on_line__0_, lineNumber));
+                badCell = EditIonMobilityLibraryDlg.COLUMN_ADDUCT;
+            }
+            else if (!Adduct.TryParse(adduct, out var parsedAdduct))
+            {
+                messages.Add(string.Format(Resources.CollisionalCrossSectionGridViewDriverBase_ValidateRow_Could_not_parse_adduct_description___0___on_line__1_, adduct, lineNumber));
+                badCell = EditIonMobilityLibraryDlg.COLUMN_ADDUCT;
+            }
+            else if (Math.Abs(parsedAdduct.AdductCharge) > TransitionGroup.MAX_PRECURSOR_CHARGE || parsedAdduct.AdductCharge == 0)
+            {
+                messages.Add(string.Format(
+                    Resources.CollisionalCrossSectionGridViewDriverBase_ValidateRow__0__is_not_a_valid_charge__Precursor_charges_must_be_integers_with_absolute_value_between_1_and__1__,
+                    parsedAdduct.AdductCharge, TransitionGroup.MAX_PRECURSOR_CHARGE));
+            }
+
+            if (string.IsNullOrWhiteSpace(collisionalCrossSection) && string.IsNullOrWhiteSpace(ionMobility))
+            {
+                messages.Add(string.Format(Resources.CollisionalCrossSectionGridViewDriverBase_ValidateRow_Missing_collisional_cross_section_value_on_line__0__, lineNumber));
+                badCell = EditIonMobilityLibraryDlg.COLUMN_CCS;
+            }
+            else if (!string.IsNullOrWhiteSpace(collisionalCrossSection))
+            {
+                double dCollisionalCrossSection;
+                if (!double.TryParse(collisionalCrossSection, out dCollisionalCrossSection))
+                {
+                    messages.Add(string.Format(Resources.CollisionalCrossSectionGridViewDriverBase_ValidateRow_Invalid_number_format__0__for_collisional_cross_section_on_line__1__,
+                        collisionalCrossSection,
+                        lineNumber));
+                    badCell = EditIonMobilityLibraryDlg.COLUMN_CCS;
+                }
+                else if (dCollisionalCrossSection < 0)
+                {
+                    messages.Add(string.Format(Resources.CollisionalCrossSectionGridViewDriverBase_ValidateRow_The_collisional_cross_section__0__must_be_greater_than_zero_on_line__1__,
+                        dCollisionalCrossSection,
+                        lineNumber));
+                    badCell = EditIonMobilityLibraryDlg.COLUMN_CCS;
+                }
+            }
+
+            if (string.IsNullOrWhiteSpace(ionMobility) && string.IsNullOrWhiteSpace(collisionalCrossSection))
+            {
+                messages.Add(string.Format(Resources.CollisionalCrossSectionGridViewDriverBase_ValidateRow_Missing_ion_mobility_value_on_line__0__, lineNumber));
+                badCell = EditIonMobilityLibraryDlg.COLUMN_ION_MOBILITY;
+            }
+            else if (!string.IsNullOrWhiteSpace(ionMobility))
+            {
+                double dIonMobility;
+                if (!double.TryParse(ionMobility, out dIonMobility))
+                {
+                    messages.Add(string.Format(Resources.CollisionalCrossSectionGridViewDriverBase_ValidateRow_Invalid_number_format__0__for_ion_mobility_on_line__1__,
+                        ionMobility,
+                        lineNumber));
+                    badCell = EditIonMobilityLibraryDlg.COLUMN_ION_MOBILITY;
+                }
+                else if (dIonMobility < 0)
+                {
+                    messages.Add(string.Format(Resources.CollisionalCrossSectionGridViewDriverBase_ValidateRow_The_ion_mobility_value___0___on_line__1__must_be_greater_than_zero,
+                        dIonMobility,
+                        lineNumber));
+                }
+            }
+
+            double dHighEnergyDriftTimeOffsetMsec;
+            if (!string.IsNullOrWhiteSpace(highEnergyOffset) && !double.TryParse(highEnergyOffset, out dHighEnergyDriftTimeOffsetMsec))
+            {
+                messages.Add(string.Format(Resources.CollisionalCrossSectionGridViewDriverBase_ValidateRow_Cannot_read_high_energy_ion_mobility_offset_value___0___on_line__1__,
+                    highEnergyOffset,
+                    lineNumber));
+                badCell = EditIonMobilityLibraryDlg.COLUMN_HIGH_ENERGY_OFFSET;
+            }
+
+            if (!string.IsNullOrEmpty(units) && !IonMobilityFilter.TryParseIonMobilityUnits(units, out var _))
+            {
+                messages.Add(string.Format(Resources.CollisionalCrossSectionGridViewDriverBase_ValidateRow_Unrecognized_ion_mobility_units___0___on_line__1_,
+                    units,
+                    lineNumber));
+                // Inform the user of the strings we will accept
+                messages.Add(string.Format(Resources.CollisionalCrossSectionGridViewDriverBase_ValidateRow_Supported_units_include___0_,
+                    string.Join(@",", IonMobilityFilter.KnownIonMobilityTypes)));
+                badCell = EditIonMobilityLibraryDlg.COLUMN_ION_MOBILITY_UNITS;
+            }
+
+            return messages.Any() ? TextUtil.LineSeparate(messages) : null;
+        }
+
+        public static bool ValidateRow(object[] columns, IWin32Window parent, DataGridView grid, int lineNumber)
+        {
+            string message = ValidateRow(columns, grid, lineNumber);
+            if (message == null)
+                return true;
+            MessageDlg.Show(parent, message);
+            return false;
+        }
+
+        private void gridView_RowValidating(object sender, DataGridViewCellCancelEventArgs e)
+        {
+            if (!DoRowValidating(e.RowIndex))
+                e.Cancel = true;
+        }
+
+        protected virtual bool DoRowValidating(int rowIndex)
+        {
+            var row = GridView.Rows[rowIndex];
+            if (row.IsNewRow)
+                return true;
+            var targetResolver = TargetResolver.MakeTargetResolver(Program.ActiveDocumentUI);
+            var cells = new List<object>();
+            for (var i = 0; i < row.Cells.Count; i++)
+            {
+                cells.Add(row.Cells[i].Value);
+            }
+            var errorText = ValidateRow(cells.ToArray(), rowIndex, targetResolver, out var badCol);
+            if (errorText != null)
+            {
+                bool messageShown = false;
+                try
+                {
+                    GridView.CurrentCell = row.Cells[badCol];
+                    MessageDlg.Show(MessageParent, errorText);
+                    messageShown = true;
+                    GridView.BeginEdit(true);
+                }
+                catch (Exception)
+                {
+                    // Exception may be thrown if current cell is changed in the wrong context.
+                    if (!messageShown)
+                        MessageDlg.Show(MessageParent, errorText);
+                }
+                return false;
+            }
+            return true;
+        }
+    }
 }