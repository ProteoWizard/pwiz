﻿/*
 * Original author: Tahmina Jahan <tabaker .at. u.washington.edu>,
 *                  Alana Killeen <killea .at. u.washington.edu>,
 *                  UWPR, Department of Genome Sciences, UW
 *
 * Copyright 2010 University of Washington - Seattle, WA
 * 
 * Licensed under the Apache License, Version 2.0 (the "License");
 * you may not use this file except in compliance with the License.
 * You may obtain a copy of the License at
 *
 *     http://www.apache.org/licenses/LICENSE-2.0
 *
 * Unless required by applicable law or agreed to in writing, software
 * distributed under the License is distributed on an "AS IS" BASIS,
 * WITHOUT WARRANTIES OR CONDITIONS OF ANY KIND, either express or implied.
 * See the License for the specific language governing permissions and
 * limitations under the License.
 */
using System;
using System.Collections.Generic;
using System.ComponentModel;
using System.Drawing;
using System.Globalization;
using System.IO;
using System.Linq;
using System.Text;
using System.Windows.Forms;
using pwiz.Common.Chemistry;
using pwiz.Common.Collections;
using pwiz.Common.SystemUtil;
using pwiz.MSGraph;
using pwiz.ProteomeDatabase.API;
using pwiz.Skyline.Alerts;
using pwiz.Skyline.Controls;
using pwiz.Skyline.Controls.Graphs;
using pwiz.Skyline.Controls.SeqNode;
using pwiz.Skyline.EditUI;
using pwiz.Skyline.Model;
using pwiz.Skyline.Model.AuditLog;
using pwiz.Skyline.Model.Databinding.Entities;
using pwiz.Skyline.Model.Lib;
using pwiz.Skyline.Model.Results;
using pwiz.Skyline.Properties;
using pwiz.Skyline.Util;
using pwiz.Skyline.Model.DocSettings;
using pwiz.Skyline.Model.DocSettings.Extensions;
using pwiz.Skyline.Model.Hibernate;
using pwiz.Skyline.Model.Lib.Midas;
using pwiz.Skyline.Model.Proteome;
using ZedGraph;
using pwiz.Skyline.Util.Extensions;
using Array = System.Array;
using Label = System.Windows.Forms.Label;
using Transition = pwiz.Skyline.Model.Transition;
using static pwiz.Skyline.Model.Lib.BiblioSpecLiteLibrary;

namespace pwiz.Skyline.SettingsUI
{
    /// <summary>
    /// Dialog to view the contents of the libraries in the Peptide Settings 
    /// dialog's Library tab. It allows you to select one of the libraries 
    /// from a drop-down, view and search the list of peptides, and view the
    /// spectrum for peptide selected in the list.
    /// </summary>
    public partial class ViewLibraryDlg : FormEx, IAuditLogModifier<ViewLibraryDlg.ViewLibrarySettings>, IGraphContainer, ITipDisplayer
    {
        // Used to parse the modification string in a given sequence
        private const string COLON_SEP = ": ";

        protected internal const int PADDING = 3;
        private const TextFormatFlags FORMAT_PLAIN = TextFormatFlags.SingleLine | TextFormatFlags.VerticalCenter;
        private const TextFormatFlags FORMAT_CUSTOM = FORMAT_PLAIN | TextFormatFlags.NoPadding;
        
        private readonly LibraryManager _libraryManager;
        private bool _libraryListChanged;
        private string _selectedLibName;
        private Library _selectedLibrary;
        private LibrarySpec _selectedSpec;
        private readonly PageInfo _pageInfo;
        private readonly IDocumentUIContainer _documentUiContainer;
        private SrmDocument Document { get { return _documentUiContainer.Document; }  }
        private readonly Bitmap _peptideImg;
        private readonly Bitmap _moleculeImg;
        public ViewLibSpectrumGraphItem GraphItem { get; private set; }
        public GraphSpectrumSettings GraphSettings { get; private set; }

        private ComboOption[] _currentOptions;
        private bool _comboBoxUpdated;
        public SpectrumProperties _currentProperties { get; private set; }

        public int LineWidth { get; set; }
        public float FontSize { get; set; }

        private readonly SettingsListComboDriver<LibrarySpec> _driverLibraries;

        private ViewLibraryPepInfoList _peptides;
        private IList<int> _currentRange;

        private LibKeyModificationMatcher _matcher;

        private bool _activated;

        private readonly NodeTip _nodeTip;
        private readonly MoveThreshold _moveThreshold = new MoveThreshold(5, 5);
        private ViewLibraryPepInfo _lastTipNode;
        private ITipProvider _lastTipProvider;
        private bool _showChromatograms;
        private bool _hasChromatograms;
        private readonly GraphHelper _graphHelper;
        private string _originalFileLabelText;
        private string _sourceFile;

        private ModFontHolder ModFonts { get; set; }

        private string SelectedLibraryName
        {
            get
            {
                if (!string.IsNullOrEmpty(_selectedLibName))
                    return _selectedLibName;
                if (comboLibrary.Items.Count > 0)
                    return _selectedLibName = (string)comboLibrary.Items[0];
                return null;
            }
        }

        public int PeptidesCount { get { return _peptides != null ? _peptides.Count : 0; } }

        public bool HasSmallMolecules { get; private set; }
        public bool HasPeptides { get; private set;  }

        public int PeptideDisplayCount { get { return listPeptide.Items.Count; } }

        private MSGraphControl GraphControl
        {
            get { return msGraphExtension1.Graph; }
        }


        /// <summary>
        /// Constructor for the View Library dialog.
        /// </summary>
        /// <param name="libMgr"> A library manager is needed to load the
        /// chosen peptide library. </param>
        /// <param name="libName"> Name of the library to select. </param>
        /// <param name="documentContainer"> The current document. </param>
        public ViewLibraryDlg(LibraryManager libMgr, String libName, IDocumentUIContainer documentContainer)
        {
            InitializeComponent();

            _graphHelper = GraphHelper.Attach(GraphControl);
            GraphControl.ContextMenuBuilder += graphControl_ContextMenuBuilder;
            GraphExtensionControl.Splitter.MouseDown += splitMain_MouseDown;
            GraphExtensionControl.Splitter.MouseUp += splitMain_MouseUp;

            _libraryManager = libMgr;
            _selectedLibName = libName;
            if (string.IsNullOrEmpty(_selectedLibName) && Settings.Default.SpectralLibraryList.Count > 0)
                _selectedLibName = Settings.Default.SpectralLibraryList[0].Name;

            _pageInfo = new PageInfo(100, 0, new IndexedSubList<ViewLibraryPepInfo>(_peptides, _currentRange));
            _documentUiContainer = documentContainer;
            _documentUiContainer.ListenUI(OnDocumentChange);

            _driverLibraries = new SettingsListComboDriver<LibrarySpec>(comboLibrary, Settings.Default.SpectralLibraryList);
            Settings.Default.SpectralLibraryList.ListChanged += SpectralLibraryList_ListChanged;

            GraphSettings = new GraphSpectrumSettings(UpdateGraphs);

            Icon = Resources.Skyline;
            ModFonts = new ModFontHolder(listPeptide);
            _originalFileLabelText = labelFilename.Text;
            _peptideImg = Resources.PeptideLib;
            _moleculeImg = Resources.MoleculeLib;

            // Tip for peptides in list
            _nodeTip = new NodeTip(this) {Parent = this};

            // Restore window placement.
            Size size = Settings.Default.ViewLibrarySize;
            if (!size.IsEmpty)
                Size = size;
            Point location = Settings.Default.ViewLibraryLocation;
            if (!location.IsEmpty)
            {
                StartPosition = FormStartPosition.Manual;

                // Make sure the window is entirely on screen
                Location = location;
                ForceOnScreen();
            }
            if (Settings.Default.ViewLibrarySplitMainDist > 0)
                splitMain.SplitterDistance = Settings.Default.ViewLibrarySplitMainDist;

            msGraphExtension1.RestorePropertiesSheet();
            msGraphExtension1.PropertiesSheetVisibilityChanged += msGraphExtension_PropertiesSheetVisibilityChanged;

            _matcher = new LibKeyModificationMatcher();
            _showChromatograms = Settings.Default.ShowLibraryChromatograms;
            _hasChromatograms = false; // We'll set this true if the user opens a chromatogram library
        }

        private void UpdateGraphs(bool selectionChanged)
        {
            UpdateUI(selectionChanged);
            (Owner as SkylineWindow)?.UpdateSpectrumGraph(selectionChanged);
        }

        private void SpectralLibraryList_ListChanged(object sender, EventArgs e)
        {
            // Not necessary to remember this change, if it is the combo box doing the changing.
            _libraryListChanged = !_driverLibraries.IsInSelectedIndexChangedEvent;
        }

        private void graphControl_ContextMenuBuilder(ZedGraphControl sender, ContextMenuStrip menuStrip,
            Point mousePt, ZedGraphControl.ContextMenuObjectState objState)
        {
            BuildSpectrumMenu(sender, menuStrip);
        }

        /// <summary>
        /// Populate the combo box with the names for fields a user can filter by
        /// </summary>
        private void InitializeMatchCategoryComboBox()
        {
            // Clear the combo box of any items left over from a previous library
            comboFilterCategory.Items.Clear();
            
            // Add localized names for fields like Formula, Precursor m/z
            foreach (var category in _peptides._stringSearchFields)
            {
                comboFilterCategory.Items.Add(_peptides.comboFilterCategoryDict[category]);
            }
            
            // Add names for other keys, which are read from the library and are not 
            // localized
            foreach (var accNumCategory in _peptides._accessionNumberTypes)
            {
                comboFilterCategory.Items.Add(accNumCategory);
            }
            
            // Set the combo box to "Name" for small molecule and mixed libraries, or 
            // "Peptide" for proteomic libraries
            comboFilterCategory.SelectedIndex = 0;
        }
        
        /// <summary>
        /// Gets names of libraries in the Peptide Settings --> Library tab,
        /// displays them in the Library combobox, and selects the first one
        /// as the default library.
        /// </summary>
        private void InitializeLibrariesComboBox()
        {
            _driverLibraries.LoadList(_selectedLibName);
        }

        public bool AssociateMatchingProteins
        {
            get { return cbAssociateProteins.Checked; }
            set { cbAssociateProteins.Checked = value; }
        }

        public bool ChangeSelectedPeptide(string text)
        {
            foreach(ViewLibraryPepInfo pepInfo in listPeptide.Items)
            {
                if (pepInfo.AnnotatedDisplayText.Contains(text))
                {
                    listPeptide.SelectedItem = pepInfo;
                    return true;
                }
            }
            return false;
        }

        #region Dialog Events

        private void ViewLibraryDlg_Load(object sender, EventArgs e)
        {
            // The combobox is the control that tells us which peptide library
            // we need to load, so as soon as the dialog loads, we need to
            // populate it and set a default selection for the library.
            InitializeLibrariesComboBox();
            UpdateViewLibraryDlg();
        }

        private void ViewLibraryDlg_Shown(object sender, EventArgs e)
        {
            textPeptide.Focus();
            if (_selectedLibrary is MidasLibrary || MatchModifications())
                UpdateListPeptide(0);
        }

        private void ViewLibraryDlg_Activated(object sender, EventArgs e)
        {
            // Used to set correct highlight color for selected item in the listPeptide.
            _activated = true;
            if (listPeptide.SelectedIndex != -1)
                listPeptide.Invalidate(listPeptide.GetItemRectangle(listPeptide.SelectedIndex));

            // Check to see if the library list has changed.
            if (_libraryListChanged)
            {
                _libraryListChanged = false;
                // If the current library spec is no longer available in the global list of library specs, 
                // ask if user wants to reload the explorer. Otherwise, simply update the LibrariesComboBox.
                if (Settings.Default.SpectralLibraryList.Contains(_selectedSpec))
                {
                    InitializeLibrariesComboBox();
                }
                else
                {
                    Program.MainWindow.FocusDocument();
                    var result = MultiButtonMsgDlg.Show(
                        this,
                        string.Format(SettingsUIResources.ViewLibraryDlg_ViewLibraryDlg_Activated_The_library__0__is_no_longer_available_in_the_Skyline_settings__Reload_the_library_explorer_, _selectedLibName),
                        SettingsUIResources.ViewLibraryDlg_MatchModifications_Yes, SettingsUIResources.ViewLibraryDlg_MatchModifications_No, true);
                    if (result == DialogResult.Yes)
                    {
                        if (Settings.Default.SpectralLibraryList.Count == 0)
                        {
                            MessageDlg.Show(this, SettingsUIResources.ViewLibraryDlg_ViewLibraryDlg_Activated_There_are_no_libraries_in_the_current_settings);
                            Close();
                            return;
                        }
                        InitializeLibrariesComboBox();
                        comboLibrary.SelectedIndex = 0;
                        Activate();
                    }
                }
            }
        }

        private void ViewLibraryDlg_Deactivate(object sender, EventArgs e)
        {
            _activated = false;
            if (listPeptide.SelectedIndex != -1)
                listPeptide.Invalidate(listPeptide.GetItemRectangle(listPeptide.SelectedIndex));
        }

        protected override void OnHandleDestroyed(EventArgs e)
        {
            if (_selectedLibrary != null && _selectedLibrary.ReadStream != null)
                _selectedLibrary.ReadStream.CloseStream();
            _documentUiContainer.UnlistenUI(OnDocumentChange);

            Settings.Default.SpectralLibraryList.ListChanged -= SpectralLibraryList_ListChanged;

            base.OnHandleDestroyed(e);
        }

        protected override void OnClosing(CancelEventArgs e)
        {
            Settings.Default.ViewLibraryLocation = Location;
            Settings.Default.ViewLibrarySize = Size;
            Settings.Default.ViewLibrarySplitMainDist = splitMain.SplitterDistance;
            Settings.Default.ViewLibraryPropertiesVisible = propertiesButton.Checked;

            var ionTypeSelector = GetHostedControl<IonTypeSelectionPanel>();
            if (ionTypeSelector != null)
            {
                ionTypeSelector.HostedControl.IonTypeChanged -= IonTypeSelector_IonTypeChanges;
                ionTypeSelector.HostedControl.LossChanged -= IonTypeSelector_LossChanged;
            }

            base.OnClosing(e);
        }

        #endregion

        #region Update ViewLibraryDlg

        private void UpdateViewLibraryDlg()
        {
            // Order matters!!
            LoadLibrary();
            InitializePeptides();
            _currentRange = new RangeList(0, _peptides.Count);
            UpdatePageInfo();
            UpdateStatusArea();
            cbShowModMasses.Checked = Settings.Default.ShowModMassesInExplorer;
            UpdateListPeptide(0);
            textPeptide.Select();
            UpdateUI();
        }

        /// <summary>
        /// Loads the library selected in the Library combobox. First, we check
        /// to see if the library is already loaded in the main window. If yes,
        /// great, we can just use that. If no, we need to use the LongWaitDlg
        /// as the IProgressMonitor to load the library from the LibrarySpec.
        /// </summary>
        private void LoadLibrary()
        {
            LibrarySpec selectedLibrarySpec = _selectedSpec = _driverLibraries.SelectedItem;
            if (_selectedLibrary != null && _selectedLibrary.ReadStream != null)
                _selectedLibrary.ReadStream.CloseStream();
            _selectedLibrary = selectedLibrarySpec != null ? _libraryManager.TryGetLibrary(selectedLibrarySpec) : null;
            if (_selectedLibrary == null)
            {
                btnAddAll.Enabled = false;
                btnAdd.Enabled = false;
                if (selectedLibrarySpec == null)
                    return;

                using (var longWait = new LongWaitDlg())
                {
                    longWait.Text = Resources.ViewLibraryDlg_LoadLibrary_Loading_Library;
                    try
                    {
                        var status = longWait.PerformWork(this, 800, monitor =>
                        {
                            _selectedLibrary = selectedLibrarySpec.LoadLibrary(new DefaultFileLoadMonitor(monitor));
                        });
                        if (status.IsError)
                        {
                            MessageDlg.ShowException(this, status.ErrorException);
                            return;
                        }
                        else if (!string.IsNullOrEmpty(status.WarningMessage))
                        {
                            MessageDlg.Show(this, status.WarningMessage);
                        }
                    }
                    catch (Exception x)
                    {
                        var message = TextUtil.LineSeparate(string.Format(Resources.ViewLibraryDlg_LoadLibrary_An_error_occurred_attempting_to_import_the__0__library, selectedLibrarySpec.Name),
                                        x.Message);
                        MessageDlg.Show(this, message);
                    }
                }
            }
            btnAddAll.Enabled = true;
            btnAdd.Enabled = true;
        }

        /// <summary>
        /// Loads the entire list of peptides from the library selected into an
        /// array of PeptideInfo objects and sorts them alphabetically, with a
        /// few small quirks related to the modification. Please see comments
        /// for the PeptideInfoComparer above.
        /// </summary>
        private void InitializePeptides()
        {
            IEnumerable<ViewLibraryPepInfo> pepInfos;
            if (_selectedLibrary == null)
            {
                pepInfos = new ViewLibraryPepInfo[0];
            }
            else
            {
                pepInfos = _selectedLibrary.Keys.Select(
                    key =>
                    {
                        if (!_selectedLibrary.TryGetLibInfo(key, out var libInfo))
                        {
                            libInfo = null;
                        }

                        var info = new ViewLibraryPepInfo(key, libInfo);
                        // If there are any, set the ion mobility values of entry
                        return key.IsSmallMoleculeKey ? SetIonMobilityCCSValues(info) : info; // Don't do this for peptides until we have performance issues worked out
                    });
            }

            _peptides = new ViewLibraryPepInfoList(pepInfos, _matcher, comboFilterCategory.SelectedText, out var allPeptides);
            PeptideLabel.Visible = HasPeptides = allPeptides;
            MoleculeLabel.Visible = HasSmallMolecules = !PeptideLabel.Visible;
            if (MoleculeLabel.Visible)
            {
                MoleculeLabel.Left = PeptideLabel.Left;
                MoleculeLabel.TabIndex = PeptideLabel.TabIndex;
            }
            InitializeMatchCategoryComboBox();
            _currentRange = _peptides.Filter(null, comboFilterCategory.SelectedItem.ToString());
        }

        public bool MatchModifications()
        {
            if (_selectedLibrary == null)
                return false;

            var matcher = new LibKeyModificationMatcher();
            matcher.CreateMatches(Document.Settings, _selectedLibrary.Keys, Settings.Default.StaticModList, Settings.Default.HeavyModList);
            if (string.IsNullOrEmpty(matcher.FoundMatches) && !matcher.UnmatchedSequences.Any())
            {
                _matcher = matcher;
                return true;
            }

            using (var addModificationsDlg = new AddModificationsDlg(Document.Settings, _selectedLibrary))
            {
                if ((addModificationsDlg.NumMatched == 0 && addModificationsDlg.NumUnmatched == 0) || addModificationsDlg.ShowDialog(this) != DialogResult.OK)
                {
                    _matcher.ClearMatches();
                    return false;
                }
                _matcher = addModificationsDlg.Matcher;
                if (addModificationsDlg.NewDocumentModsStatic.Any() || addModificationsDlg.NewDocumentModsHeavy.Any())
                {
                    Program.MainWindow.ModifyDocument(SettingsUIResources.ViewLibraryDlg_MatchModifications_Add_modifications, doc =>
                    {
                        var mods = doc.Settings.PeptideSettings.Modifications;
                        mods = mods.ChangeStaticModifications(mods.StaticModifications.Concat(addModificationsDlg.NewDocumentModsStatic).ToList())
                                   .AddHeavyModifications(addModificationsDlg.NewDocumentModsHeavy);
                        doc = doc.ChangeSettings(doc.Settings.ChangePeptideSettings(doc.Settings.PeptideSettings.ChangeModifications(mods)));
                        doc.Settings.UpdateDefaultModifications(false);
                        return doc;
                    }, docPair => AuditLogEntry.SettingsLogFunction(docPair)
                        .ChangeUndoRedo(new MessageInfo(MessageType.matched_modifications_of_library, docPair.NewDocumentType,
                            _selectedLibName)));
                }
                return true;
            }
        }

        /// <summary>
        /// Used to update page info when something changes: e.g. library
        /// selection changes, or search results change.
        /// </summary>
        private void UpdatePageInfo()
        {
            // We need to update the number of total items
            _pageInfo.ItemIndexRange = new IndexedSubList<ViewLibraryPepInfo>(_peptides, _currentRange);

            // Restart on page 1 (or 0 if we have no items)
            PreviousLink.Enabled = false;
            _pageInfo.Page = 0;
            if (_pageInfo.Items > 0)
            {
                _pageInfo.Page = 1;
            }

            // Enable the Next link if we have more than one page
            NextLink.Enabled = _pageInfo.Items > _pageInfo.PageSize;
        }


        /// <summary>
        /// Updates the status area showing which peptides are being shown.
        /// </summary>
        private void UpdateStatusArea()
        {
            int showStart = 0;
            int showEnd = 0;
            if (_currentRange.Count > 0)
            {
                showStart = _pageInfo.StartIndex + 1;
                showEnd = _pageInfo.EndIndex;
            }

            const string numFormat = "#,0";
            var peptideCountFormat = HasSmallMolecules
                ? SettingsUIResources.ViewLibraryDlg_UpdateStatusArea_Molecules__0__through__1__of__2__total_
                : SettingsUIResources.ViewLibraryDlg_UpdateStatusArea_Peptides__0__through__1__of__2__total;

            PeptideCount.Text =
                string.Format(peptideCountFormat,
                              showStart.ToString(numFormat),
                              showEnd.ToString(numFormat),
                                _peptides.Count.ToString(numFormat));

            PageCount.Text = string.Format(SettingsUIResources.ViewLibraryDlg_UpdateStatusArea_Page__0__of__1__, _pageInfo.Page,
                                           _pageInfo.Pages);
        }

        /// <summary>
        /// Used to update the peptides list when something changes: e.g. 
        /// library selection changes, or search results change.
        /// </summary>
        private void UpdateListPeptide(int selectPeptideIndex)
        {
            var pepMatcher = new ViewLibraryPepMatching(Document,
                _selectedLibrary, _selectedSpec, _matcher, _peptides);
            listPeptide.BeginUpdate();
            listPeptide.Items.Clear();
            if (_currentRange.Count > 0)
            {
                try
                {
                    int start = _pageInfo.StartIndex;
                    int end = _pageInfo.EndIndex;
                    new LongOperationRunner
                    {
                        JobTitle = SettingsUIResources.ViewLibraryDlg_UpdateListPeptide_Updating_list_of_peptides
                    }.Run(longWaitBroker =>
                    {
                        for (int i = start; i < end; i++)
                        {
                            if (IsUpdateCanceled) // Allows tests to get out of this loop and fail
                                break;
                            longWaitBroker.SetProgressCheckCancel(i - start, end - start);
                            ViewLibraryPepInfo pepInfo = _peptides[_currentRange[i]];
                            var adduct = pepInfo.Key.Adduct;
                            var diff = new SrmSettingsDiff(true, false, true, false, false, false);
                            listPeptide.Items.Add(pepMatcher.AssociateMatchingPeptide(pepInfo, adduct, diff));
                        }
                    });
                }
                catch (OperationCanceledException)
                {
                }
                catch (Exception x)
                {
                    // Unexpected exception, gather context info and pass it along
                    var errorMessage = TextUtil.LineSeparate(
                        string.Format(Resources.BiblioSpecLiteLibrary_Load_Failed_loading_library__0__, _selectedLibName),
                        x.Message,
                        _selectedLibrary.LibraryDetails.ToString());
                    throw new Exception(errorMessage, x);
                }

                listPeptide.SelectedIndex = Math.Min(selectPeptideIndex, listPeptide.Items.Count - 1);
            }
            listPeptide.EndUpdate();
            IsUpdateComplete = true;
        }


        public class ComboOption : IComparable<ComboOption>
        {
            public SpectrumInfoLibrary SpectrumInfoLibrary { get; }
            public string OptionName { get; }
            public ComboOption(SpectrumInfoLibrary spectrumInfoLib)
            {
                SpectrumInfoLibrary = spectrumInfoLib;
                OptionName = string.Format(Resources.GraphFullScan_CreateGraph__0_____1_F2__min_, SpectrumInfoLibrary.FileName,
                    SpectrumInfoLibrary.RetentionTime);
            }

            public override string ToString()
            {
                return OptionName;
            }

            public override bool Equals(object obj)
            {
                if (ReferenceEquals(null, obj)) return false;
                if (ReferenceEquals(this, obj)) return true;
                if (obj.GetType() != GetType()) return false;
                return SpectrumInfoLibrary.Equals(((ComboOption)obj).SpectrumInfoLibrary);
            }

            public override int GetHashCode()
            {
                return SpectrumInfoLibrary.GetHashCode();
            }

            public int CompareTo(ComboOption obj)
            {
                // Compare with culture-specific comparison because these are file names
                if (obj == null) return 1;
                else return string.Compare(OptionName, obj.OptionName, StringComparison.CurrentCultureIgnoreCase);
            }
        }

        /// <summary>
        /// Updates the spectrum graph using the currently selected peptide.
        /// </summary>
        public void UpdateUI(bool selectionChanged = true)
        {
            // Only worry about updates, if the graph is visible
            // And make sure it is not disposed, since rendering happens on a timer
            if (!Visible || IsDisposed)
                return;

            // Clear existing data from the graph pane
            var graphPane = (MSGraphPane)GraphControl.MasterPane[0];
            graphPane.CurveList.Clear();
            graphPane.GraphObjList.Clear();

            bool hasRtText = false;
            bool hasFileText = false;
            _sourceFile = null;
            bool showComboRedundantSpectra = false; // Careful not to actually hide this responding to a selection change

            // Check for appropriate spectrum to load
            bool available = false;
            try
            {
                int index = GetIndexOfSelectedPeptide();
                bool isSequenceLibrary = !(_selectedLibrary is MidasLibrary);
                bool isSmallMoleculeItem = -1 != index && _peptides[index].Key.IsSmallMoleculeKey;
                if (isSequenceLibrary)
                {
                    btnAdd.Enabled = -1 != index;
                    cbAssociateProteins.Enabled = !isSmallMoleculeItem;
                    cbAssociateProteins.Visible = HasPeptides; // Don't show the control at all if library is all small mol
                }
                else
                {
                    btnAdd.Enabled = btnAddAll.Enabled = cbAssociateProteins.Enabled = false;
                }

                btnAIons.Enabled = btnAIons.Visible =
                    btnBIons.Enabled = btnBIons.Visible =
                    btnCIons.Enabled = btnCIons.Visible =
                    btnXIons.Enabled = btnXIons.Visible =
                    btnYIons.Enabled = btnYIons.Visible =
                    btnZIons.Enabled = btnZIons.Visible =
                    ionTypesContextMenuItem.Enabled = ionTypesContextMenuItem.Visible = isSequenceLibrary && !isSmallMoleculeItem;

                btnFragmentIons.Enabled = btnFragmentIons.Visible =
                    fragmentionsContextMenuItem.Enabled = fragmentionsContextMenuItem.Visible =
                    isSequenceLibrary && isSmallMoleculeItem;
                precursorIonContextMenuItem.Enabled = chargesContextMenuItem.Enabled
                    = toolStripSeparator1.Enabled = toolStripSeparator2.Enabled = charge1Button.Enabled = charge2Button.Enabled
                    = toolStripSeparator11.Enabled = toolStripSeparator12.Enabled = toolStripSeparator13.Enabled
                    = ranksContextMenuItem.Enabled = scoreContextMenuItem.Enabled = ionMzValuesContextMenuItem.Enabled
                    = observedMzValuesContextMenuItem.Enabled = duplicatesContextMenuItem.Enabled
                    = isSequenceLibrary;


                if (-1 != index)
                {
                    if (_selectedLibrary.TryLoadSpectrum(_peptides[index].Key, out _))
                    {
                        SrmSettings settings = Program.ActiveDocumentUI.Settings;

                        if (_matcher.HasMatches)
                            settings = settings.ChangePeptideModifications(modifications => _matcher.MatcherPepMods);

                        TransitionGroupDocNode transitionGroupDocNode;

                        var types = ShowIonTypes(!isSmallMoleculeItem);
                        var rankTypes = isSmallMoleculeItem
                            ? settings.TransitionSettings.Filter.SmallMoleculeIonTypes
                            : settings.TransitionSettings.Filter.PeptideIonTypes;
                        var rankCharges = isSmallMoleculeItem
                            ? settings.TransitionSettings.Filter.SmallMoleculeFragmentAdducts
                            : settings.TransitionSettings.Filter.PeptideProductCharges;

                        ExplicitMods mods;
                        var pepInfo = (ViewLibraryPepInfo)listPeptide.SelectedItem;
                        pepInfo.GetPeptideInfo(_matcher, out settings, out transitionGroupDocNode, out mods);
                        var showAdducts = (isSmallMoleculeItem ?  transitionGroupDocNode.InUseAdducts : Transition.DEFAULT_PEPTIDE_LIBRARY_CHARGES).ToList();
                        var charges = ShowIonCharges(showAdducts);

                        // Make sure the types and charges in the settings are at the head
                        // of these lists to give them top priority, and get rankings correct.
                        int i = 0;
                        foreach (IonType type in rankTypes)
                        {
                            if (types.Remove(type))
                                types.Insert(i++, type);
                        }
                        i = 0;
                        var adducts = new List<Adduct>();
                        var absoluteChargeValues = Adduct.OrderedAbsoluteChargeValues(rankCharges);
                        foreach (var charge in absoluteChargeValues)
                        {
                            if (charges.Remove(charge))
                                charges.Insert(i++, charge);
                            adducts.AddRange(showAdducts.Where(a => charge == Math.Abs(a.AdductCharge)));
                        }
                        adducts.AddRange(showAdducts.Where(a => charges.Contains(Math.Abs(a.AdductCharge)) && !adducts.Contains(a))); // And the unranked charges as well

                        // Get all redundant spectrum for the selected peptide, add them to comboRedundantSpectra
                        var redundantSpectra = _selectedLibrary
                            .GetSpectra(_peptides[index].Key, null, LibraryRedundancy.all);
                        var newDropDownOptions = redundantSpectra.Select(s => new ComboOption(s)).ToArray();
                        SpectrumInfoLibrary spectrumInfo;
                        if (newDropDownOptions.Length > 0)
                        {
                            // Get the spectrum to be graphed from the combo box and fill the combo box
                            // if the selected peptide has changed
                            showComboRedundantSpectra = newDropDownOptions.Length > 1;
                            spectrumInfo = SetupRedundantSpectraCombo(newDropDownOptions);
                        }
                        else
                        {
                            // Some older libraries don't support getting redundant spectra, so fall
                            // back to asking for the best spectrum.
                            spectrumInfo = _selectedLibrary
                                .GetSpectra(_peptides[index].Key, null, LibraryRedundancy.best).FirstOrDefault();
                        }

                        LibraryChromGroup libraryChromGroup = null;
                        if (spectrumInfo != null)
                        {
                            libraryChromGroup = _selectedLibrary.LoadChromatogramData(spectrumInfo.SpectrumKey);
                        }

                        _hasChromatograms = libraryChromGroup != null;

                        // Update file and retention time indicators
                        if (spectrumInfo == null)
                        {
                            _currentProperties = new SpectrumProperties();
                        }
                        else
                        {
                            var rt = libraryChromGroup?.RetentionTime ?? spectrumInfo.RetentionTime;
                            var filename = spectrumInfo.FileName;
                            string baseCCS = null;
                            string baseIM = null;
                            string baseRT = null;

                            if (showComboRedundantSpectra)
                            {
                                hasFileText = true;
                                labelFilename.Text = _originalFileLabelText;
                            }
                            else if (!string.IsNullOrEmpty(filename))
                            {
                                hasFileText = true;
                                labelFilename.Text = string.Format(SettingsUIResources.ViewLibraryDlg_UpdateUI_File, filename);
                            }

                            if (rt.HasValue)
                            {
                                hasRtText = true;
                                baseRT = rt.Value.ToString(Formats.RETENTION_TIME);
                                labelRT.Text = SettingsUIResources.ViewLibraryDlg_UpdateUI_RT + COLON_SEP + baseRT;
                            }

                            var dt = spectrumInfo.IonMobilityInfo;
                            if (dt != null && !dt.IsEmpty)
                            {
                                var ccsText = string.Empty;
                                var imText = string.Empty;
                                var ccs = libraryChromGroup?.CCS ?? dt.CollisionalCrossSectionSqA;
                                if (ccs.HasValue)
                                {
                                    baseCCS = string.Format(@"{0:F2}", ccs.Value);
                                    ccsText = SettingsUIResources.ViewLibraryDlg_UpdateUI_CCS__ + baseCCS;
                                }

                                if (dt.HasIonMobilityValue)
                                {
                                    baseIM = string.Format(@"{0:F2} {1}", dt.IonMobility.Mobility, dt.IonMobility.UnitsString);
                                    imText = SettingsUIResources.ViewLibraryDlg_UpdateUI_IM__ + baseIM;
                                }
                                if ((dt.HighEnergyIonMobilityValueOffset ?? 0) != 0) // Show the high energy value (as in Waters MSe) if different
                                    imText += String.Format(@"({0:F2})", dt.HighEnergyIonMobilityValueOffset);
                                labelRT.Text = TextUtil.TextSeparate(@"  ", labelRT.Text, ccsText, imText);
                            }

                            // Generates the object that will go into the property sheet
                            _currentProperties = spectrumInfo.CreateProperties(pepInfo, transitionGroupDocNode, _matcher, _currentProperties); 
                        }

                        var spectrumInfoR = LibraryRankedSpectrumInfo.NewLibraryRankedSpectrumInfo(
                            spectrumInfo?.SpectrumPeaksInfo,
                            transitionGroupDocNode.TransitionGroup.LabelType,
                            transitionGroupDocNode,
                            settings,
                            transitionGroupDocNode.Peptide.Target,
                            mods,
                            adducts,
                            types,
                            rankCharges,
                            rankTypes,
                            _currentProperties.Score);

                        GraphItem = new ViewLibSpectrumGraphItem(spectrumInfoR, transitionGroupDocNode.TransitionGroup, _selectedLibrary, pepInfo.Key)
                        {
                            ShowTypes = types,
                            ShowCharges = charges,
                            ShowRanks = Settings.Default.ShowRanks,
                            ShowMz = Settings.Default.ShowIonMz,
                            ShowObservedMz = Settings.Default.ShowObservedMz,
                            ShowMassError = Settings.Default.ShowFullScanMassError,
                            ShowDuplicates = Settings.Default.ShowDuplicateIons,
                            FontSize = Settings.Default.SpectrumFontSize,
                            LineWidth = Settings.Default.SpectrumLineWidth
                        };

                        GraphControl.IsEnableVPan = GraphControl.IsEnableVZoom =
                            !Settings.Default.LockYAxis;
                        _sourceFile = spectrumInfo?.FileName;

                        if (!_showChromatograms || !_hasChromatograms)
                        {
                            _graphHelper.ResetForSpectrum(null);
                            _graphHelper.AddSpectrum(GraphItem);
                            _graphHelper.ZoomSpectrumToSettings(Program.ActiveDocumentUI, null);
                        }
                        else
                        {
                            _graphHelper.ResetForChromatograms(new[]{transitionGroupDocNode.TransitionGroup}, forceLegendDisplay:true);
                            double maxHeight = libraryChromGroup.ChromDatas.Max(chromData => chromData.Height);
                            int iChromDataPrimary = libraryChromGroup.ChromDatas.IndexOf(chromData => maxHeight == chromData.Height);
                            for (int iChromData = 0; iChromData < libraryChromGroup.ChromDatas.Count; iChromData++)
                            {
                                ChromatogramInfo chromatogramInfo;
                                TransitionChromInfo transitionChromInfo;
                                var chromData = libraryChromGroup.ChromDatas[iChromData];
                                GraphSpectrum.MakeChromatogramInfo(SignedMz.ZERO, libraryChromGroup, chromData, out chromatogramInfo, out transitionChromInfo);
                                var nodeGroup = new TransitionGroupDocNode(transitionGroupDocNode.TransitionGroup, new TransitionDocNode[0]);
                                var color =
                                    GraphChromatogram.COLORS_LIBRARY[iChromData%GraphChromatogram.COLORS_LIBRARY.Count];
                                var graphItem = new ChromGraphItem(nodeGroup, null, chromatogramInfo, iChromData == iChromDataPrimary ? transitionChromInfo : null, null,
                                   new[] { iChromData == iChromDataPrimary }, null, 0, false, false, null, null,
                                   color, Settings.Default.ChromatogramFontSize, 1);
                                LineItem curve = (LineItem) _graphHelper.AddChromatogram(PaneKey.DEFAULT, graphItem);
                                var pointAnnotation = GraphItem.AnnotatePoint(new PointPair(chromData.Mz, 1.0));
                                if (null != pointAnnotation)
                                {
                                    curve.Label.Text = pointAnnotation.Label;
                                }
                                else
                                {
                                    curve.Label.Text = chromData.Mz.ToString(Formats.Mz);
                                }

                                curve.Line.Width = Settings.Default.ChromatogramLineWidth;
                                curve.Color = color;
                            }

                            _graphHelper.FinishedAddingChromatograms(libraryChromGroup.StartTime,
                                libraryChromGroup.EndTime, false);
                        }

                        available = true;
                    }
                }
            }
            catch (UnauthorizedAccessException)
            {
                SetGraphItem(new NoDataMSGraphItem(SettingsUIResources.ViewLibraryDlg_UpdateUI_Unauthorized_access_attempting_to_read_from_library_));
                return;
            }
            catch (IOException)
            {
                SetGraphItem(new NoDataMSGraphItem(SettingsUIResources.ViewLibraryDlg_UpdateUI_Failure_loading_spectrum_Library_may_be_corrupted));
                return;
            }

            // CONSIDER: Should these final changes be in a finally block?
            // The will be skipped in the case of an error.

            // Show unavailable message, if no spectrum loaded
            if (!available)
            {
                SetGraphItem(new UnavailableMSGraphItem());
                _currentProperties = new SpectrumProperties();
            }

            // Be sure to only change visibility of this combo box when necessary or it will lose
            // focus when the user is changing its selection, which makes it impossible to use arrow keys
            comboRedundantSpectra.Visible = showComboRedundantSpectra;
            if (!hasFileText)
                labelFilename.Text = string.Empty;
            if (!hasRtText)
                labelRT.Text = string.Empty;

            btnAIons.Checked = btnAIons.Enabled && Settings.Default.ShowAIons;
            btnBIons.Checked = btnBIons.Enabled && Settings.Default.ShowBIons;
            btnCIons.Checked = btnCIons.Enabled && Settings.Default.ShowCIons;
            btnXIons.Checked = btnXIons.Enabled && Settings.Default.ShowXIons;
            btnYIons.Checked = btnYIons.Enabled && Settings.Default.ShowYIons;
            btnZIons.Checked = btnZIons.Enabled && Settings.Default.ShowZIons;
            btnFragmentIons.Checked = btnFragmentIons.Enabled && Settings.Default.ShowFragmentIons;
            charge1Button.Checked = charge1Button.Enabled && Settings.Default.ShowCharge1;
            charge2Button.Checked = charge2Button.Enabled && Settings.Default.ShowCharge2;

            msGraphExtension1.SetPropertiesObject(_currentProperties);
        }

        /// <summary>
        /// Sets up the redundant dropdown menu and selects the spectrum to display on the graph
        /// </summary>
        private SpectrumInfoLibrary SetupRedundantSpectraCombo(ComboOption[] options)
        {
            if (options.Length == 1)
                return options.First().SpectrumInfoLibrary;
            if (comboRedundantSpectra.SelectedItem != null && options.Contains(comboRedundantSpectra.SelectedItem))
            {
                return ((ComboOption)comboRedundantSpectra.SelectedItem).SpectrumInfoLibrary;
            }
            else
            {
                ComboOption bestOption = null;
                comboRedundantSpectra.Items.Clear();
                Array.Sort(options);
                _currentOptions = options;
                _comboBoxUpdated = false;
                foreach (var opt in options)
                {
                    if (opt.SpectrumInfoLibrary.IsBest)
                    {
                        // Sets the selected dropdown item to what is graphed without updating the UI.
                        comboRedundantSpectra.SelectedIndexChanged -= redundantSpectrum_Changed;
                        comboRedundantSpectra.Items.Add(opt);
                        comboRedundantSpectra.SelectedIndex = 0;
                        comboRedundantSpectra.SelectedIndexChanged += redundantSpectrum_Changed;
                        bestOption = opt;
                    }
                }
                ComboHelper.AutoSizeDropDown(comboRedundantSpectra);
                return bestOption?.SpectrumInfoLibrary;
            }
        }

        private SpectrumProperties GetBiblioSpecAdditionalInfo(SpectrumInfoLibrary spectrumInfo, int index, SpectrumProperties newProperties)
        {
            BiblioSpecSheetInfo biblioAdditionalInfo;
            BiblioSpecLiteLibrary selectedBiblioSpecLib = _selectedLibrary as BiblioSpecLiteLibrary;
            if (spectrumInfo.IsBest)
            {
                biblioAdditionalInfo = selectedBiblioSpecLib?.GetBestSheetInfo(_peptides[index].Key);
                newProperties.SpectrumCount = biblioAdditionalInfo?.Count;
            }
            else
            {
                biblioAdditionalInfo = selectedBiblioSpecLib?.GetRedundantSheetInfo(((SpectrumLiteKey)spectrumInfo.SpectrumKey).RedundantId);
                // Redundant spectra always return a count of 1, so hold on to the count from the best spectrum
                newProperties.SpectrumCount = _currentProperties.SpectrumCount;
            }

            if (biblioAdditionalInfo != null)
            {
                newProperties.SpecIdInFile = biblioAdditionalInfo.SpecIdInFile;
                newProperties.IdFileName = biblioAdditionalInfo.IDFileName;
                newProperties.SetFileName(biblioAdditionalInfo.FileName);
                newProperties.Score = biblioAdditionalInfo.Score;
                newProperties.ScoreType = biblioAdditionalInfo.ScoreType;
            }
            return newProperties;
        }


        private void SetGraphItem(IMSGraphItemInfo item)
        {
            var curveItem = _graphHelper.SetErrorGraphItem(item);
            GraphControl.GraphPane.Title.Text = item.Title;
            curveItem.Label.IsVisible = false;
            GraphControl.Refresh();
        }

        /// <summary>
        /// Gets the index of the peptide in the peptides array for the selected
        /// peptide in the peptides listbox. Returns -1 if none is found.
        /// </summary>
        private int GetIndexOfSelectedPeptide()
        {
            var selPepInfo = listPeptide.SelectedItem as ViewLibraryPepInfo;
            if (selPepInfo == null)
            {
                return -1;
            }
            int indexInFullList = _peptides.IndexOf(selPepInfo.Key.LibraryKey);
            if (indexInFullList < 0)
            {
                return -1;
            }
            if (!_currentRange.Contains(indexInFullList))
            {
                return -1;
            }
            return indexInFullList;
        }

        /// <summary>
        /// Filter the list and then update the UI to reflect the new list
        /// </summary>
        private void FilterAndUpdate()
        {
            _currentRange = _peptides.Filter(textPeptide.Text, comboFilterCategory.SelectedItem.ToString());
            UpdatePageInfo();
            UpdateStatusArea();
            UpdateListPeptide(0);
            UpdateUI();
        }

        #endregion

        #region IStateProvider Implementation

        public IList<IonType> ShowIonTypes(bool isProteomic)
        {
            return GraphSettings.ShowIonTypes(isProteomic); 
        }

        // N.B. we're interested in the absolute value of charge here, so output list may be shorter than input list
        // CONSIDER(bspratt): will we want finer grained (full adduct sense) control for small molecule libs?
        public IList<int> ShowIonCharges(IEnumerable<Adduct> chargePriority)
        {
            return GraphSettings.ShowIonCharges(chargePriority); 
        }

        public void BuildSpectrumMenu(ZedGraphControl zedGraphControl, ContextMenuStrip menuStrip)
        {
            // Store original menuitems in an array, and insert a separator
            var items = new ToolStripItem[menuStrip.Items.Count];
            int iUnzoom = -1;
            for (int i = 0; i < items.Length; i++)
            {
                items[i] = menuStrip.Items[i];
                var tag = (string)items[i].Tag;
                if (tag == @"unzoom")
                    iUnzoom = i;
            }

            if (iUnzoom != -1)
                menuStrip.Items.Insert(iUnzoom, toolStripSeparator27);

            // Insert skyline specific menus
            var set = Settings.Default;
            int iInsert = 0;
            fragmentionsContextMenuItem.Checked = set.ShowFragmentIons;
            menuStrip.Items.Insert(iInsert++,  ionTypesContextMenuItem);

            menuStrip.Items.Insert(iInsert++, fragmentionsContextMenuItem);
            precursorIonContextMenuItem.Checked = set.ShowPrecursorIon;
            menuStrip.Items.Insert(iInsert++, specialionsContextMenuItem);
            specialionsContextMenuItem.Checked = set.ShowSpecialIons;
            menuStrip.Items.Insert(iInsert++, precursorIonContextMenuItem);
            menuStrip.Items.Insert(iInsert++, chargesContextMenuItem);
            menuStrip.Items.Insert(iInsert++, toolStripSeparator12);
            ranksContextMenuItem.Checked = set.ShowRanks;
            menuStrip.Items.Insert(iInsert++, ranksContextMenuItem);
            ionMzValuesContextMenuItem.Checked = set.ShowIonMz;
            menuStrip.Items.Insert(iInsert++, ionMzValuesContextMenuItem);
            observedMzValuesContextMenuItem.Checked = set.ShowObservedMz;
            menuStrip.Items.Insert(iInsert++, observedMzValuesContextMenuItem);
            massErrorToolStripMenuItem.Checked = set.ShowFullScanMassError;
            menuStrip.Items.Insert(iInsert++, massErrorToolStripMenuItem);
            duplicatesContextMenuItem.Checked = set.ShowDuplicateIons;
            menuStrip.Items.Insert(iInsert++, duplicatesContextMenuItem);
            menuStrip.Items.Insert(iInsert++, toolStripSeparator13);
            lockYaxisContextMenuItem.Checked = set.LockYAxis;
            menuStrip.Items.Insert(iInsert++, lockYaxisContextMenuItem);
            menuStrip.Items.Insert(iInsert++, toolStripSeparator14);
            menuStrip.Items.Insert(iInsert++, graphPropsContextMenuItem);
            spectrumPropsContextMenuItem.Checked = msGraphExtension1.PropertiesVisible;
            menuStrip.Items.Insert(iInsert++, spectrumPropsContextMenuItem);
            if (_hasChromatograms)
            {
                showChromatogramsContextMenuItem.Checked = _showChromatograms;
                menuStrip.Items.Insert(iInsert++, showChromatogramsContextMenuItem);
            }
            menuStrip.Items.Insert(iInsert, toolStripSeparator15);

            // Remove some ZedGraph menu items not of interest
            foreach (var item in items)
            {
                var tag = (string)item.Tag;
                if (tag == @"set_default" || tag == @"show_val")
                    menuStrip.Items.Remove(item);
            }
            ZedGraphClipboard.AddToContextMenu(GraphControl, menuStrip);
            UpdateIonTypeMenu();
            UpdateChargesMenu();
        }

        public void LockYAxis(bool lockY)
        {
            GraphControl.IsEnableVPan = GraphControl.IsEnableVZoom = !lockY;
            GraphControl.Refresh();
        }

        #endregion

        #region Draw Peptide List Box

        private IEnumerable<TextSequence> GetTextSequences(DrawItemEventArgs e)
        {
            ViewLibraryPepInfo pepInfo = ((ViewLibraryPepInfo)listPeptide.Items[e.Index]);
            IList<TextSequence> textSequences = new List<TextSequence>();
            // If a matching peptide exists, use the text sequences for that peptide.
            if (pepInfo.HasPeptide)
            {
                var settings = Document.Settings;
                if (_matcher.HasMatches)
                    settings = settings.ChangePeptideModifications(mods => _matcher.MatcherPepMods);
                textSequences = PeptideTreeNode.CreateTextSequences(pepInfo.PeptideNode, settings,
                    pepInfo.GetPlainDisplayString(), null, new ModFontHolder(this));
            }
            // If no modifications, use a single plain test sequence
            else if (!pepInfo.IsModified)
            {
                textSequences.Add(CreateTextSequence(pepInfo.AnnotatedDisplayText, false));
            }
            // Otherwise bold-underline all modifications
            else
            {
                var sb = new StringBuilder(128);
                bool inMod = false;

                string sequence = pepInfo.AnnotatedDisplayText;
                for (int i = 0; i < sequence.Length; i++)
                {
                    bool isMod = i < sequence.Length - 1 && sequence[i + 1] == '[';
                    if (isMod != inMod)
                    {
                        textSequences.Add(CreateTextSequence(sb.ToString(), inMod));
                        sb.Remove(0, sb.Length);
                    }
                    sb.Append(sequence[i]);
                    inMod = isMod;
                    if (isMod)
                    {
                        i = sequence.IndexOf(']', i);
                        if (i == -1)
                            i = sequence.Length;
                    }
                }
                textSequences.Add(CreateTextSequence(sb.ToString(), inMod));
            }

            // Calculate placement for each text sequence
            int textRectWidth = 0;
            foreach (var textSequence in textSequences)
            {
                Size sizeMax = new Size(int.MaxValue, int.MaxValue);
                textSequence.Position = textRectWidth;
                textSequence.Width = TextRenderer.MeasureText(e.Graphics, textSequence.Text,
                    textSequence.Font, sizeMax, FORMAT_CUSTOM).Width;
                textRectWidth += textSequence.Width;
            }

            return textSequences;
        }

        /// <summary>
        /// Get a text sequence corresponding to the current filter category
        /// </summary>
        private TextSequence GetCategoryValueTextSequence(int index, Graphics graphics)
        {
            var pepInfo = (ViewLibraryPepInfo)listPeptide.Items[index];
            var selectedCategory = comboFilterCategory.SelectedItem.ToString();
            TextSequence categoryText;
            if (!_peptides._accessionNumberTypes.Contains(selectedCategory))
            {
                var propertyName = _peptides.comboFilterCategoryDict
                    .FirstOrDefault(x => x.Value == selectedCategory).Key;

                var propertyValue = ViewLibraryPepInfoList.GetFormattedPropertyValue(propertyName, pepInfo);
                categoryText = CreateTextSequence(propertyValue, false);
            }
            else
            {
                categoryText = CreateTextSequence(pepInfo.OtherKeysDict[selectedCategory], false);
            }

            // Calculate the dimensions of this text sequence
            var sizeMax = new Size(int.MaxValue, int.MaxValue);
            categoryText.Width = TextRenderer.MeasureText(graphics, categoryText.Text,
                categoryText.Font, sizeMax, FORMAT_CUSTOM).Width;
            
            return categoryText;
        }

        private TextSequence CreateTextSequence(string text, bool modified)
        {
            var font = (modified ? ModFonts.Light : ModFonts.Plain);
            return new TextSequence { Text = text, Font = font, Color = Color.Black };
        }

        private void PeptideListPanel_Resize(object sender, EventArgs e)
        {
            // We must draw all the items again if the list is resized
            listPeptide.Invalidate();
        }

        private void listPeptide_DrawItem(object sender, DrawItemEventArgs e)
        {
            if (e.Index == -1)
                return;

            // Draw the background of the ListBox control for each item.
            bool selected = e.Index == listPeptide.SelectedIndex;
            Color backColor = !_activated && selected ? Color.LightGray : e.BackColor;
            e.Graphics.FillRectangle(new SolidBrush(backColor), e.Bounds);

            if (cbShowModMasses.Visible && Settings.Default.ShowModMassesInExplorer)
            {
                // Draw the current item text based on the current Font 
                // and a black brush.
                TextRenderer.DrawText(e.Graphics, ((ViewLibraryPepInfo)listPeptide.Items[e.Index]).AnnotatedDisplayText,
                                      e.Font, e.Bounds, e.ForeColor, backColor,
                                      FORMAT_PLAIN);
            }
            else
            {
                // Draw formatted text and the peptide image, if a peptide has been successfully
                // associated with this item
                ViewLibraryPepInfo pepInfo = ((ViewLibraryPepInfo)listPeptide.Items[e.Index]);
                Rectangle bounds = e.Bounds;
                var imgWidth = _peptideImg.Width;
                if (pepInfo.PeptideNode != null)
                    e.Graphics.DrawImage(pepInfo.PeptideNode.IsProteomic ? _peptideImg : _moleculeImg, bounds.Left, bounds.Top, imgWidth, bounds.Height);
                Rectangle rectDraw = new Rectangle(0, bounds.Y, 0, bounds.Height);
                foreach (var textSequence in GetTextSequences(e))
                {
                    rectDraw.X = textSequence.Position + bounds.X + PADDING + imgWidth;
                    rectDraw.Width = textSequence.Width;
                    var textColor = Equals(e.ForeColor, SystemColors.HighlightText) ? e.ForeColor : textSequence.Color;
                    TextRenderer.DrawText(e.Graphics, textSequence.Text,
                                          textSequence.Font, rectDraw, textColor, backColor,
                                          FORMAT_CUSTOM);
                }

                var selectedCategory = comboFilterCategory.SelectedItem.ToString();

                // Now draw the field associated with the filter category
                if (!selectedCategory.IsNullOrEmpty() && !selectedCategory.Equals(ColumnCaptions.Peptide) &&
                    !selectedCategory.Equals(Resources.SmallMoleculeLibraryAttributes_KeyValuePairs_Name))
                {
                    var categoryText = GetCategoryValueTextSequence(e.Index, e.Graphics);
                    var rectValue = new Rectangle(0, bounds.Y, categoryText.Width, bounds.Height);

                    // Align this text to the right side of the list box
                    rectValue.X = bounds.Width - categoryText.Width - PADDING;

                    // If the x coordinate is within the rectangle of the name or sequence truncate the category text
                    if (rectValue.X < rectDraw.X + rectDraw.Width)
                    {
                        rectValue.X = rectDraw.X + rectDraw.Width + PADDING + categoryText.Position + bounds.X;
                    }

                    TextRenderer.DrawText(e.Graphics, categoryText.Text,
                        categoryText.Font, rectValue, Equals(e.ForeColor, SystemColors.HighlightText) ? e.ForeColor : categoryText.Color, backColor,
                        FORMAT_CUSTOM);
                }
            }
        }

        #endregion
        
        #region Change Events

        private void textPeptide_TextChanged(object sender, EventArgs e)
        {
            FilterAndUpdate();
        }

        private void comboFilterCategory_SelectedIndexChanged(object sender, EventArgs e)
        {
            var cancelled = false;
            var propertyName = comboFilterCategory.SelectedItem.ToString();

            // If the user wants to filter by precursor m/z we need to calculate the precursor m/z 
            // of every peptide or molecule. This takes a couple seconds on large libraries, so we
            // use a LongWaitDlg
            if (propertyName.Equals(Resources.PeptideTipProvider_RenderTip_Precursor_m_z) && !_peptides._mzCalculated)
            {
                using (var longWait = new LongWaitDlg())
                {
                    longWait.PerformWork(ActiveForm, 800, progressMonitor =>
                    {
                        _peptides.CalculateEveryMz(progressMonitor);
                        if (progressMonitor.IsCanceled)
                        {
                            cancelled = true;
                        }
                    });
                }

                // If the user cancels then reset the selected field to Name/Peptide
                if (cancelled)
                {
                    comboFilterCategory.SelectedIndex = 0;
                }
            }

            // Sort a list with respect to the selected property so that it is ready to be binary searched
            // when the user begins typing
            _peptides.CreateCachedList(propertyName);

            FilterAndUpdate();
        }
        private void listPeptide_SelectedIndexChanged(object sender, EventArgs e)
        {
            // We need to update the spectrum graph when the peptide
            // selected in the listbox changes.
            UpdateUI();
        }

        private void LibraryComboBox_SelectedIndexChanged(object sender, EventArgs e)
        {
            if (!_driverLibraries.SelectedIndexChangedEvent(sender, e))
                ChangeSelectedLibrary(comboLibrary.SelectedItem.ToString());
        }

        public void ChangeSelectedLibrary(string libName)
        {
            // The user has selected a different library. We need to reload 
            // everything in the dialog. 
            if (libName != _selectedLibName)
            {
                comboLibrary.SelectedItem = libName;
                _selectedLibName = libName;
                _matcher = new LibKeyModificationMatcher();
                UpdateViewLibraryDlg();

                _matcher.ClearMatches();
                if (_selectedLibrary is MidasLibrary || MatchModifications())
                    UpdateListPeptide(0);
            }
        }

        private void cbShowModMasses_CheckedChanged(object sender, EventArgs e)
        {
            Settings.Default.ShowModMassesInExplorer = cbShowModMasses.Checked;
            int selPepIndex = listPeptide.SelectedIndex > 0 ? listPeptide.SelectedIndex : 0;
            UpdateListPeptide(selPepIndex);
        }

        private void OnDocumentChange(object sender, DocumentChangedEventArgs e)
        {
            var prevDocSet = e.DocumentPrevious.Settings;
            var curDocSet = Document.Settings;
            // Only need to update if ViewLibraryDlg is already loaded and transition settings have changed.
            if (_peptides != null
                && !Equals(prevDocSet.TransitionSettings, curDocSet.TransitionSettings))
                    UpdateListPeptide(listPeptide.SelectedIndex);
            if ( !Equals(prevDocSet.PeptideSettings.Modifications, curDocSet.PeptideSettings.Modifications))
            {
                if(_matcher.HasMatches)
                    _matcher.UpdateMatches(prevDocSet.PeptideSettings.Modifications, 
                        curDocSet.PeptideSettings.Modifications);
                UpdateListPeptide(listPeptide.SelectedIndex);
            }    
        }

        #endregion

        #region Mouse Click Events

        public void UpdateIonTypeMenu()
        {
            if (ionTypesContextMenuItem.DropDownItems.Count > 0 &&
                ionTypesContextMenuItem.DropDownItems[0] is MenuControl<IonTypeSelectionPanel> ionSelector)
            {
                ionSelector.Update(GraphSettings, _documentUiContainer.DocumentUI.Settings.PeptideSettings);
            }
            else
            {
                ionTypesContextMenuItem.DropDownItems.Clear();
                var ionTypeSelector = new MenuControl<IonTypeSelectionPanel>(GraphSettings, _documentUiContainer.DocumentUI.Settings.PeptideSettings);
                ionTypesContextMenuItem.DropDownItems.Add(ionTypeSelector);
                ionTypeSelector.HostedControl.IonTypeChanged += IonTypeSelector_IonTypeChanges;
                ionTypeSelector.HostedControl.LossChanged += IonTypeSelector_LossChanged;
            }
        }

        public void ionTypeMenuItem_DropDownOpening(object sender, EventArgs e)
        {
            UpdateIonTypeMenu();
        }

        public MenuControl<T> GetHostedControl<T>() where T : Panel, IControlSize, new()
        {
            if (GraphControl.ContextMenuStrip != null)
            {
                var chargesItem = GraphControl.ContextMenuStrip.Items.OfType<ToolStripMenuItem>()
                    .FirstOrDefault(item => item.DropDownItems.OfType<MenuControl<T>>().Any());
                if (chargesItem != null)
                    return chargesItem.DropDownItems[0] as MenuControl<T>;
            }
            return null;
        }


        private void IonTypeSelector_IonTypeChanges(IonType type, bool show)
        {
            switch (type)
            {
                case IonType.a:
                    GraphSettings.ShowAIons = show;
                    break;
                case IonType.b:
                    GraphSettings.ShowBIons = show;
                    break;
                case IonType.c:
                    GraphSettings.ShowCIons = show;
                    break;
                case IonType.x:
                    GraphSettings.ShowXIons = show;
                    break;
                case IonType.y:
                    GraphSettings.ShowYIons = show;
                    break;
                case IonType.z:
                    GraphSettings.ShowZIons = show;
                    break;
                case IonType.zh:
                    GraphSettings.ShowZHIons = show;
                    break;
                case IonType.zhh:
                    GraphSettings.ShowZHHIons = show;
                    break;
            }
        }

        private void IonTypeSelector_LossChanged(string[] losses)
        {
            GraphSettings.ShowLosses = new List<string>(losses);
        }

        private void aionsContextMenuItem_Click(object sender, EventArgs e)
        {
            GraphSettings.ShowAIons = !GraphSettings.ShowAIons;
        }

        private void bionsContextMenuItem_Click(object sender, EventArgs e)
        {
            GraphSettings.ShowBIons = !GraphSettings.ShowBIons;
        }

        private void cionsContextMenuItem_Click(object sender, EventArgs e)
        {
            GraphSettings.ShowCIons = !GraphSettings.ShowCIons;
        }

        private void xionsContextMenuItem_Click(object sender, EventArgs e)
        {
            GraphSettings.ShowXIons = !GraphSettings.ShowXIons;
        }

        private void yionsContextMenuItem_Click(object sender, EventArgs e)
        {
            GraphSettings.ShowYIons = !GraphSettings.ShowYIons;
        }

        private void zionsContextMenuItem_Click(object sender, EventArgs e)
        {
            GraphSettings.ShowZIons = !GraphSettings.ShowZIons;
        }

        private void fragmentionsContextMenuItem_Click(object sender, EventArgs e)
        {
            GraphSettings.ShowFragmentIons = !GraphSettings.ShowFragmentIons;
        }

        private void precursorIonContextMenuItem_Click(object sender, EventArgs e)
        {
            GraphSettings.ShowPrecursorIon = !GraphSettings.ShowPrecursorIon;
        }

        public void IonChargeSelector_ionChargeChanged(int charge, bool show)
        {
            switch (charge)
            {
                case 1:
                    GraphSettings.ShowCharge1 = show;
                    break;
                case 2:
                    GraphSettings.ShowCharge2 = show;
                    break;
                case 3:
                    GraphSettings.ShowCharge3 = show;
                    break;
                case 4:
                    GraphSettings.ShowCharge4 = show;
                    break;
            }
        }

        private void charge1ContextMenuItem_Click(object sender, EventArgs e)
        {
            GraphSettings.ShowCharge1 = !GraphSettings.ShowCharge1;
        }

        private void charge2ContextMenuItem_Click(object sender, EventArgs e)
        {
            GraphSettings.ShowCharge2 = !GraphSettings.ShowCharge2;
        }

        private void specialionsContextMenuItem_Click(object sender, EventArgs e)
        {
            GraphSettings.ShowSpecialIons = !GraphSettings.ShowSpecialIons;
        }

        private void propertiesMenuItem_Click(object sender, EventArgs e)
        {
            msGraphExtension1.TogglePropertiesSheet();
            propertiesButton.Checked = msGraphExtension1.PropertiesVisible;

        }

        private void msGraphExtension_PropertiesSheetVisibilityChanged(object sender, EventArgs e)
        {
            propertiesButton.Checked = msGraphExtension1.PropertiesVisible;
        }

        public void UpdateChargesMenu()
        {
            var set = GraphSettings;
            if (chargesContextMenuItem.DropDownItems.Count > 0 && chargesContextMenuItem.DropDownItems[0] is MenuControl<ChargeSelectionPanel> chargeSelector)
            {
                chargeSelector.Update(GraphSettings, _documentUiContainer.DocumentUI.Settings.PeptideSettings);
            }
            else
            {
                chargesContextMenuItem.DropDownItems.Clear();
                var selectorControl = new MenuControl<ChargeSelectionPanel>(GraphSettings, _documentUiContainer.DocumentUI.Settings.PeptideSettings);
                chargesContextMenuItem.DropDownItems.Add(selectorControl);
                selectorControl.HostedControl.OnChargeChanged += IonChargeSelector_ionChargeChanged;
            }
        }

        private void chargesMenuItem_DropDownOpening(object sender, EventArgs e)
        {
            UpdateChargesMenu();
        }

        private void ranksContextMenuItem_Click(object sender, EventArgs e)
        {
            Settings.Default.ShowRanks = !Settings.Default.ShowRanks;
            UpdateGraphs(true);
        }

        private void scoreContextMenuItem_Click(object sender, EventArgs e)
        {
            Settings.Default.ShowLibraryScores = !Settings.Default.ShowLibraryScores;
            UpdateGraphs(true);
        }

        private void ionMzValuesContextMenuItem_Click(object sender, EventArgs e)
        {
            GraphSettings.ShowSpecialIons = !Settings.Default.ShowIonMz;
            UpdateGraphs(true);
        }

        private void observedMzValuesContextMenuItem_Click(object sender, EventArgs e)
        {
            SetObservedMzValues(!Settings.Default.ShowObservedMz);
        }

        private void massErrorToolStripMenuItem_Click(object sender, EventArgs e)
        {
            Settings.Default.ShowFullScanMassError = !Settings.Default.ShowFullScanMassError;
            UpdateGraphs(true);
        }

        public void SetObservedMzValues(bool on)
        {
            Settings.Default.ShowObservedMz = on;
            UpdateGraphs(true);
        }

        private void duplicatesContextMenuItem_Click(object sender, EventArgs e)
        {
            Settings.Default.ShowDuplicateIons = duplicatesContextMenuItem.Checked;
            UpdateUI();
        }

        private void lockYaxisContextMenuItem_Click(object sender, EventArgs e)
        {
            // Avoid updating the rest of the graph just to change the y-axis lock state
            LockYAxis(Settings.Default.LockYAxis = lockYaxisContextMenuItem.Checked);
        }

        private void graphPropsContextMenuItem_Click(object sender, EventArgs e)
        {
            using (var dlg = new SpectrumChartPropertyDlg())
            {
                if (dlg.ShowDialog(this) == DialogResult.OK)
                    UpdateUI();
            }
        }
        private void spectrumPropsContextMenuItem_Click(object sender, EventArgs e)
        {
            msGraphExtension1.TogglePropertiesSheet();
            propertiesButton.Checked = msGraphExtension1.PropertiesVisible;
        }

        private void zoomSpectrumContextMenuItem_Click(object sender, EventArgs e)
        {
            ZoomSpectrumToSettings();
        }
        
        public void ZoomSpectrumToSettings()
        {
            _graphHelper.ZoomSpectrumToSettings(Program.ActiveDocumentUI, null);
        }

        private void copyMetafileButton_Click(object sender, EventArgs e)
        {
            CopyEmfToolStripMenuItem.CopyEmf(GraphControl);
        }

        private void btnCopy_Click(object sender, EventArgs e)
        {
            GraphControl.Copy(false);
        }

        private void btnSave_Click(object sender, EventArgs e)
        {
            GraphControl.SaveAs();
        }

        private void btnPrint_Click(object sender, EventArgs e)
        {
            GraphControl.DoPrint();
        }

        private void btnCancel_Click(object sender, EventArgs e)
        {
            CancelDialog();
        }

        public override void CancelDialog()
        {
            DialogResult = DialogResult.Cancel;
            Application.DoEvents();
            Close();
        }

        // Adds a single library peptide to the document.
        private void btnAdd_Click(object sender, EventArgs e)
        {
            AddPeptide();

            // Set focus back to the peptide edit box to allow further navigation
            // of the peptide list, and possibly more adding of peptides.
            textPeptide.Focus();
        }

        public void AddPeptide()
        {
            AddPeptide(false);
        }

        public void AddPeptide(bool addLibraryToDocSeparately)
        {
            var startingDocument = Document;
            if (CheckLibraryInSettings(out startingDocument, addLibraryToDocSeparately) == DialogResult.Cancel || listPeptide.SelectedItem == null)
                return;

            // Open m/z limitations without allowing doc node tree to change, since that can take
            // seconds to achieve in a large document.
            var broadRangeDocument = startingDocument.ChangeSettingsNoDiff(startingDocument.Settings
                .ChangeTransitionInstrument(i => i.ChangeMinMz(TransitionInstrument.MIN_MEASUREABLE_MZ).ChangeMaxMz(TransitionInstrument.MAX_MEASURABLE_MZ))
                .ChangeTransitionFullScan(fs => fs.ChangeAcquisitionMethod(FullScanAcquisitionMethod.None, null)));
                
            var pepMatcher = new ViewLibraryPepMatching(broadRangeDocument,
                                                        _selectedLibrary,
                                                        _selectedSpec,
                                                        _matcher,
                                                        _peptides);

            var entryCreatorList = new AuditLogEntryCreatorList();
            entryCreatorList.Add(FormSettings.EntryCreator);

            if (!EnsureBackgroundProteome(startingDocument, pepMatcher, false, entryCreatorList))
                return;

            var pepInfo = (ViewLibraryPepInfo)listPeptide.SelectedItem;
            var nodePepMatched = pepMatcher.MatchSinglePeptide(pepInfo);
            if (nodePepMatched == null || nodePepMatched.Children.Count == 0)
            {
                MessageDlg.Show(this, SettingsUIResources.ViewLibraryDlg_AddPeptide_Modifications_for_this_peptide_do_not_match_current_document_settings);
                return;
            }
            double precursorMz = nodePepMatched.TransitionGroups.First().PrecursorMz;
            double minMz = startingDocument.Settings.TransitionSettings.Instrument.MinMz;
            double maxMz = startingDocument.Settings.TransitionSettings.Instrument.MaxMz;
            if (minMz > precursorMz || precursorMz > maxMz)
            {
                MessageDlg.Show(this, string.Format(SettingsUIResources.ViewLibraryDlg_AddPeptide_The_precursor_m_z__0_F04__is_outside_the_instrument_range__1__to__2__,
                                                    precursorMz, minMz, maxMz));
                return;
            }
            var isolationScheme = startingDocument.Settings.TransitionSettings.FullScan.IsolationScheme;
            if (isolationScheme != null && !isolationScheme.IsInRangeMz(precursorMz))
            {
                MessageDlg.Show(this, string.Format(SettingsUIResources.ViewLibraryDlg_AddPeptide_The_precursor_m_z__0_F04__is_not_measured_by_the_current_DIA_isolation_scheme_,
                                                    precursorMz));
                return;
            }

            if (nodePepMatched.Children.Count > 0)
            {
                var keyMatched = nodePepMatched.SequenceKey;
                var chargeMatched = ((TransitionGroupDocNode)nodePepMatched.Children[0]).TransitionGroup.PrecursorAdduct;
                if (!cbAssociateProteins.Checked && Document.Peptides.Contains(nodePep => Equals(nodePep.SequenceKey, keyMatched) && nodePep.HasChildCharge(chargeMatched)))
                {
                    MessageDlg.Show(this, string.Format(SettingsUIResources.ViewLibraryDlg_AddPeptide_The_peptide__0__already_exists_with_charge__1__in_the_current_document,
                                                        nodePepMatched.Peptide, chargeMatched));
                    return;
                }
            }

            if (pepMatcher.EnsureDuplicateProteinFilter(this, true, entryCreatorList) == DialogResult.Cancel)
                return;

            IdentityPath toPath = Program.MainWindow.SelectedPath;
            IdentityPath selectedPath = toPath;

            string message = string.Format(SettingsUIResources.ViewLibraryDlg_AddPeptide_Add_library_peptide__0__,
                                           nodePepMatched.Peptide.Target);

            entryCreatorList.Add(AuditLogEntry.SettingsLogFunction);
            Program.MainWindow.ModifyDocument(message, doc =>
            {
                var newDoc = doc;

                if (!ReferenceEquals(doc.Settings.PeptideSettings.Libraries,
                    startingDocument.Settings.PeptideSettings.Libraries))
                    newDoc = newDoc.ChangeSettings(newDoc.Settings.ChangePeptideLibraries(old =>
                        startingDocument.Settings.PeptideSettings.Libraries));

                if (_matcher.HasMatches)
                {
                    var matchingDocument = newDoc;
                    newDoc = newDoc.ChangeSettings(
                        newDoc.Settings.ChangePeptideModifications(mods =>
                            _matcher.SafeMergeImplicitMods(matchingDocument)));
                }

                newDoc = pepMatcher.AddPeptides(newDoc, null, toPath,
                    out selectedPath);
                if (newDoc.MoleculeTransitionGroupCount == doc.MoleculeTransitionGroupCount)
                    return doc;
                if (!_matcher.HasMatches)
                    return newDoc;
                var modsNew = _matcher.GetDocModifications(newDoc);
                return newDoc.ChangeSettings(newDoc.Settings.ChangePeptideModifications(mods => modsNew));
            }, docPair => CreateAddPeptideEntry(docPair, MessageType.added_peptide_from_library, entryCreatorList,
                nodePepMatched.AuditLogText, _selectedLibName));
            
            Program.MainWindow.SelectedPath = selectedPath;
            Document.Settings.UpdateDefaultModifications(true, true);
        }

        public ViewLibrarySettings FormSettings
        {
            get { return new ViewLibrarySettings(cbAssociateProteins.Checked); }
        }

        public class ViewLibrarySettings : AuditLogOperationSettings<ViewLibrarySettings>//, IAuditLogComparable
        {
            public ViewLibrarySettings(bool associateProteins)
            {
                AssociateProteins = associateProteins;
            }

            [Track(defaultValues:typeof(DefaultValuesFalse))]
            public bool AssociateProteins { get; private set; }

            /*public object GetDefaultObject(ObjectInfo<object> info)
            {
                return new ViewLibrarySettings(false);
            }*/
        }

        internal static string FormatPrecursorMz(double precursorMz)
        {
            return string.Format(@"{0:F04}", precursorMz);
        }

        internal static string FormatIonMobility(double mobility, string units)
        {
            return string.Format(@"{0:F04} {1}", mobility, units);
        }

        internal static string FormatCCS(double CCS)
        {
            return string.Format(@"{0:F04}", CCS);
        }

        private static AuditLogEntry CreateAddPeptideEntry(SrmDocumentPair docPair, MessageType type, AuditLogEntryCreatorList entryCreatorList, params object[] args)
        {
            return AuditLogEntry.CreateSimpleEntry(type, docPair.NewDocumentType, args).Merge(docPair, entryCreatorList);
        }

        private bool EnsureBackgroundProteome(SrmDocument document, ViewLibraryPepMatching pepMatcher, bool ensureDigested, AuditLogEntryCreatorList entryCreators)
        {
            if (cbAssociateProteins.Checked)
            {
                var backgroundProteome = document.Settings.PeptideSettings.BackgroundProteome;
                if (backgroundProteome.BackgroundProteomeSpec.IsNone)
                {
                    MessageDlg.Show(this,
                                    SettingsUIResources.
                                        ViewLibraryDlg_EnsureBackgroundProteome_A_background_proteome_is_required_to_associate_proteins);
                    return false;
                }
                if (ensureDigested)
                {
                    if (!EnsureDigested(this, backgroundProteome, entryCreators))
                    {
                        return false;
                    }
                }
                pepMatcher.SetBackgroundProteome(backgroundProteome);
            }
            return true;
        }

        public static bool EnsureDigested(Control owner, BackgroundProteome backgroundProteome, AuditLogEntryCreatorList entryCreators)
        {
            try
            {
                using (var proteomeDb = backgroundProteome.OpenProteomeDb())
                {
                    if (proteomeDb.IsDigested())
                    {
                        return true;
                    }
                }
                String message = string.Format(
                    SettingsUIResources.ViewLibraryDlg_EnsureDigested_The_background_proteome___0___is_in_an_older_format___In_order_to_be_able_to_efficiently_find_peptide_sequences__the_background_proteome_should_be_upgraded_to_the_latest_version___Do_you_want_to_upgrade_the_background_proteome_now_,
                    backgroundProteome.Name);
                using (var alertDlg = new AlertDlg(message, MessageBoxButtons.YesNoCancel))
                {
                    switch (alertDlg.ShowDialog(owner))
                    {
                        case DialogResult.Cancel:
                            return false;
                        case DialogResult.No:
                            return true;
                    }
                }
                using (var longWaitDlg = new LongWaitDlg())
                {
                    bool finished = false;
                    longWaitDlg.PerformWork(owner, 1000, progressMonitor =>
                    {
                        using (var fileSaver = new FileSaver(backgroundProteome.DatabasePath))
                        {
                            var progressStatus =
                                new ProgressStatus().ChangeMessage(SettingsUIResources
                                    .ViewLibraryDlg_EnsureDigested_Copying_database);
                            progressMonitor.UpdateProgress(progressStatus);
                            File.Copy(backgroundProteome.DatabasePath, fileSaver.SafeName, true);

                            using (var newProteomeDb =
                                ProteomeDb.OpenProteomeDb(fileSaver.SafeName, longWaitDlg.CancellationToken))
                            {
                                newProteomeDb.Digest(progressMonitor, ref progressStatus);
                            }
                            if (progressMonitor.IsCanceled)
                            {
                                return;
                            }
                            fileSaver.Commit();
                            finished = true;
                        }
                    });
                    if (finished && entryCreators != null)
                        entryCreators.Add(docPair => AuditLogEntry.CreateSimpleEntry(MessageType.upgraded_background_proteome, docPair.NewDocumentType, backgroundProteome.Name));
                    return finished;
                } 
            }
            catch (Exception e)
            {
                string errorMessage = TextUtil.LineSeparate(
                    string.Format(SettingsUIResources.ViewLibraryDlg_EnsureDigested_An_error_occurred_while_trying_to_process_the_file__0__,
                        backgroundProteome.DatabasePath), e.Message);
                MessageDlg.ShowWithException(owner, errorMessage, e);
                return false;
            }
        }

        public DialogResult CheckLibraryInSettings(out SrmDocument newDoc, bool addToDoc = false)
        {
            newDoc = Document;
            // Check to see if the library is part of the settings. If not, prompt the user to add it.
            var docLibraries = Document.Settings.PeptideSettings.Libraries;
            if (docLibraries.GetLibrary(_selectedLibName) == null)
            {
                var message = TextUtil.LineSeparate(string.Format(
                    Resources.ViewLibraryDlg_CheckLibraryInSettings_The_library__0__is_not_currently_added_to_your_document, _selectedLibName),
                    SettingsUIResources.ViewLibraryDlg_CheckLibraryInSettings_Would_you_like_to_add_it);
                var result = MultiButtonMsgDlg.Show(
                    this, message, SettingsUIResources.ViewLibraryDlg_MatchModifications_Yes,
                    SettingsUIResources.ViewLibraryDlg_MatchModifications_No, true);
                if (result == DialogResult.No)
                    return result;
                if (result == DialogResult.Yes)
                {
                    newDoc = newDoc.ChangeSettings(Document.Settings.ChangePeptideLibraries(pepLibraries =>
                        pepLibraries.ChangeLibraries(new List<LibrarySpec>(docLibraries.LibrarySpecs) { _selectedSpec },
                            new List<Library>(docLibraries.Libraries) { _selectedLibrary })));
                    var copy = newDoc;
                    if (addToDoc)
                        Program.MainWindow.ModifyDocument(SettingsUIResources.ViewLibraryDlg_CheckLibraryInSettings_Add_Library, oldDoc => copy,
                            docPair => AuditLogEntry.CreateSimpleEntry(MessageType.added_spectral_library, docPair.NewDocumentType, _selectedLibName));
                }

            }
            return DialogResult.OK;
        }

        /// <summary>
        /// Adds all matched library peptides to the current document.
        /// </summary>
        private void btnAddAll_Click(object sender, EventArgs e)
        {
            AddAllPeptides();
        }

        public void AddAllPeptides()
        {
            AddAllPeptides(false);
        }

        public void AddAllPeptides(bool addLibraryToDocSeparately = false)
        {
            CheckDisposed();

            var startingDocument = Document;
            if (CheckLibraryInSettings(out startingDocument, addLibraryToDocSeparately) == DialogResult.Cancel)
                return;

            SrmDocument startingDocumentImplicitMods = startingDocument;
            if(_matcher.HasMatches)
                startingDocumentImplicitMods = startingDocumentImplicitMods.ChangeSettings(
                    startingDocument.Settings.ChangePeptideModifications(
                        mods => _matcher.SafeMergeImplicitMods(startingDocument)));

            var pepMatcher = new ViewLibraryPepMatching(startingDocumentImplicitMods,
                                                        _selectedLibrary,
                                                        _selectedSpec,
                                                        _matcher,
                                                        _peptides);

            var entryCreatorList = new AuditLogEntryCreatorList();
            entryCreatorList.Add(FormSettings.EntryCreator);
            if (!EnsureBackgroundProteome(startingDocument, pepMatcher, true, entryCreatorList))
                return;
            pepMatcher.AddAllPeptidesSelectedPath = Program.MainWindow.SelectedPath;

            SrmDocument newDocument;
            var hasSmallMolecules = HasSmallMolecules;
            using (var longWaitDlg = new LongWaitDlg())
            {
                longWaitDlg.Text = hasSmallMolecules ? SettingsUIResources.ViewLibraryDlg_AddAllPeptides_Matching_Molecules : SettingsUIResources.ViewLibraryDlg_AddAllPeptides_Matching_Peptides;
                longWaitDlg.Message = hasSmallMolecules ? SettingsUIResources.ViewLibraryDlg_AddAllPeptides_Matching_molecules_to_the_current_document_settings : SettingsUIResources.ViewLibraryDlg_AddAllPeptides_Matching_peptides_to_the_current_document_settings;
                longWaitDlg.PerformWork(this, 1000, broker => pepMatcher.AddAllPeptidesToDocument(broker, entryCreatorList));
                newDocument = pepMatcher.DocAllPeptides;
                if (longWaitDlg.IsCanceled || newDocument == null)
                    return;
            }

            var selectedPath = pepMatcher.AddAllPeptidesSelectedPath;
            var numMatchedPeptides = pepMatcher.MatchedPeptideCount;
            if (numMatchedPeptides == 0)
            {
                MessageDlg.Show(this, SettingsUIResources.ViewLibraryDlg_AddAllPeptides_No_peptides_match_the_current_document_settings);
                return;
            }

            // Calculate changes that will occur.
            var peptideCountDiff = newDocument.MoleculeCount - startingDocument.MoleculeCount;
            var groupCountDiff = newDocument.MoleculeTransitionGroupCount - startingDocument.MoleculeTransitionGroupCount;
            if (peptideCountDiff + groupCountDiff == 0)
            {
                MessageDlg.Show(this, SettingsUIResources.ViewLibraryDlg_AddAllPeptides_All_library_peptides_already_exist_in_the_current_document);
                return;
            }
            var pepGroupCountDiff = newDocument.MoleculeGroupCount - startingDocument.MoleculeGroupCount;
            string proteins = cbAssociateProteins.Checked ? string.Format(SettingsUIResources.ViewLibraryDlg_AddAllPeptides__0__proteins, pepGroupCountDiff)
                : string.Empty;
            var format = HasSmallMolecules
                ? SettingsUIResources.ViewLibraryDlg_AddAllPeptides_This_operation_will_add__0__1__molecules__2__precursors_and__3__transitions_to_the_document
                : SettingsUIResources.ViewLibraryDlg_AddAllPeptides_This_operation_will_add__0__1__peptides__2__precursors_and__3__transitions_to_the_document;

            string msg = string.Format(format,
                                        proteins, peptideCountDiff, groupCountDiff,
                                        newDocument.MoleculeTransitionCount - startingDocument.MoleculeTransitionCount);
            var numSkipped = pepMatcher.SkippedPeptideCount;          
            var hasSkipped = numSkipped > 0;
            var numUnmatchedPeptides = PeptidesCount - numMatchedPeptides;
            var hasUnmatched = numUnmatchedPeptides > 0;
            if (hasSkipped || hasUnmatched)
            {
                string duplicatePeptides = hasSkipped
                                               ? string.Format(SettingsUIResources.ViewLibraryDlg_AddAllPeptides__0__existing,numSkipped)
                                               : string.Empty;
                string unmatchedPeptides = hasUnmatched
                                               ? string.Format(SettingsUIResources.ViewLibraryDlg_AddAllPeptides__0__unmatched,numUnmatchedPeptides)
                                               : string.Empty;
                string entrySuffix = (numSkipped + numUnmatchedPeptides > 1
                                          ? SettingsUIResources.ViewLibraryDlg_AddAllPeptides_entries
                                          : SettingsUIResources.ViewLibraryDlg_AddAllPeptides_entry);
                msg = TextUtil.LineSeparate(msg, string.Empty, string.Empty,
                    string.Format((hasSkipped && hasUnmatched)
                                        ? SettingsUIResources.ViewLibraryDlg_AddAllPeptides__0__and__1__library__2__will_be_ignored
                                        : SettingsUIResources.ViewLibraryDlg_AddAllPeptides__0__1__library__2__will_be_ignored,
                                    duplicatePeptides, unmatchedPeptides, entrySuffix));
            }
            var dlg = new MultiButtonMsgDlg(msg, SettingsUIResources.ViewLibraryDlg_AddAllPeptides_Add_All)
            {
                Tag = numUnmatchedPeptides
            };
            if (DialogResult.Cancel == dlg.ShowAndDispose(this))
            {
                return;
            }
            PeptideModifications modsNew = null;
            if (_matcher.HasMatches)
            {
                modsNew = _matcher.GetDocModifications(newDocument);
                newDocument = 
                    newDocument.ChangeSettings(newDocument.Settings.ChangePeptideModifications(mods => modsNew));
            }

            // If the user chooses to continue with the operation, call AddPeptides again in case the document has changed.
            var toPath = Program.MainWindow.SelectedPath;
            entryCreatorList.Add(AuditLogEntry.SettingsLogFunction);
            Program.MainWindow.ModifyDocument(string.Format(SettingsUIResources.ViewLibraryDlg_AddAllPeptides_Add_all_peptides_from__0__library, SelectedLibraryName), 
                doc =>
                {
                    if (ReferenceEquals(doc, startingDocument))
                        return newDocument;
                    if (!Equals(doc.Settings.PeptideSettings.Modifications, startingDocument.Settings.PeptideSettings.Modifications))
                    {
                        selectedPath = toPath;
                        var message = TextUtil.LineSeparate(SettingsUIResources.ViewLibraryDlg_AddAllPeptides_The_document_changed_during_processing,
                            SettingsUIResources.ViewLibraryDlg_AddAllPeptides_Please_retry_this_operation);
                        throw new InvalidDataException(message);
                    }
                    var newDoc = doc;

                    if (!ReferenceEquals(doc.Settings.PeptideSettings.Libraries, startingDocument.Settings.PeptideSettings.Libraries))
                        newDoc = newDoc.ChangeSettings(newDoc.Settings.ChangePeptideLibraries(old =>
                            startingDocument.Settings.PeptideSettings.Libraries));

                    newDoc = pepMatcher.AddPeptides(newDoc, null, toPath, out selectedPath);
                    if (newDoc.MoleculeTransitionGroupCount == doc.MoleculeTransitionGroupCount)
                        return doc;
                    if (!_matcher.HasMatches)
                        return newDoc;
                    return newDoc.ChangeSettings(newDoc.Settings.ChangePeptideModifications(mods => modsNew));
                }, docPair => CreateAddPeptideEntry(docPair, MessageType.added_all_peptides_from_library, entryCreatorList,
                    pepMatcher.MatchedPeptideCount, _selectedLibName));

            Program.MainWindow.SelectedPath = selectedPath;
            Document.Settings.UpdateDefaultModifications(true, true);
        }

        // User wants to go to the previous page. Update the page info.
        private void PreviousLink_LinkClicked(object sender, LinkLabelLinkClickedEventArgs e)
        {
            PreviousPage();
        }

        public void PreviousPage()
        {
            _pageInfo.Page--;
            NextLink.Enabled = true;
            PreviousLink.Enabled = _pageInfo.Page > 1;
            UpdateListPeptide(0);
            UpdateStatusArea();
            UpdateUI();
            textPeptide.Focus();
        }

        // User wants to go to the next page. Update the page info.
        private void NextLink_LinkClicked(object sender, LinkLabelLinkClickedEventArgs e)
        {
            NextPage();
        }

        public void NextPage()
        {
            _pageInfo.Page++;
            PreviousLink.Enabled = true;
            NextLink.Enabled = (_currentRange.Count - (_pageInfo.Page * _pageInfo.PageSize)) > 0;
            UpdateListPeptide(0);
            UpdateStatusArea();
            UpdateUI();
            textPeptide.Focus();
        }

        private void btnLibDetails_Click(object sender, EventArgs e)
        {
            ShowLibDetails();
        }

        public void ShowLibDetails()
        {
            if (_selectedLibrary != null)
            {
                LibraryDetails libInfo = _selectedLibrary.LibraryDetails;
                using (var dlg = new SpectrumLibraryInfoDlg(libInfo))
                {
                    // dlg.SetLinks(links);
                    dlg.ShowDialog(this);
                }
            }
        }

        # endregion
               
        #region Splitter events

        // Temp variable to store a previously focused control
        private Control _focused;

        private void splitMain_MouseDown(object sender, MouseEventArgs e)
        {
            // Get the focused control before the splitter is focused
            _focused = GetFocused(Controls);
        }

        private void splitMain_MouseUp(object sender, MouseEventArgs e)
        {
            // If a previous control had focus
            if (_focused != null)
            {
                // Return focus and clear the temp variable
                _focused.Focus();
                _focused = null;
            }
        }

        #endregion

        #region Key Down Events

        private void PeptideTextBox_KeyDown(object sender, KeyEventArgs e)
        {
            if (e.KeyCode == Keys.Up)
            {
                e.Handled = true;
                if (listPeptide.SelectedIndex > 0)
                {
                    listPeptide.SelectedIndex--;
                }
            }
            else if (e.KeyCode == Keys.Down)
            {
                e.Handled = true;
                if ((listPeptide.SelectedIndex + 1) < listPeptide.Items.Count)
                {
                    listPeptide.SelectedIndex++;
                }
            }
        }

// ReSharper disable MemberCanBeMadeStatic.Local
        private void ViewLibraryDlg_KeyDown(object sender, KeyEventArgs e)
        {
            if (e.Control)
            {
                if (e.KeyCode == Keys.Z)
                    Program.MainWindow.Undo();
                if (e.KeyCode == Keys.Y)
                    Program.MainWindow.Redo();
            }
        }
// ReSharper restore MemberCanBeMadeStatic.Local

        #endregion

        #region Node Tip

        private void listPeptide_MouseMove(object sender, MouseEventArgs e)
        {
            Point pt = e.Location;
            if (!_moveThreshold.Moved(pt))
                return;
            _moveThreshold.Location = null;

            ITipProvider tipProvider = null;
            int i = GetIndexAtPoint(pt);

            if (i == -1)
            {
                _lastTipNode = null;
                _lastTipProvider = null;
            }
            else
            {
                var pepInfo = ((ViewLibraryPepInfo)listPeptide.Items[i]);
                if (!Equals(pepInfo, _lastTipNode))
                {
                    _lastTipNode = pepInfo;
                    _lastTipProvider = new PeptideTipProvider(pepInfo, _matcher, _selectedLibrary);
                }
                tipProvider = _lastTipProvider;
            }

            if (tipProvider == null || !tipProvider.HasTip)
                _nodeTip.HideTip();
            else
            {
                var itemRect = listPeptide.GetItemRectangle(i);
                _nodeTip.SetTipProvider(tipProvider, 
                    new Rectangle(itemRect.X + _peptideImg.Width, itemRect.Y, itemRect.Width - _peptideImg.Width, itemRect.Height), 
                    pt);
            }
        }

        private void listPeptide_MouseLeave(object sender, EventArgs e)
        {
            _nodeTip.HideTip();
        }

        private int GetIndexAtPoint(Point pt)
        {
            for (int i = listPeptide.TopIndex; 0 <= i && i < listPeptide.Items.Count; i++)
            {
                var rectItem = listPeptide.GetItemRectangle(i);
                if (rectItem.Top > ClientRectangle.Bottom)
                    break;

                if (rectItem.Contains(pt))
                    return i;
            }
            return -1;
        }

        public Rectangle ScreenRect
        {
            get { return Screen.GetBounds(listPeptide); }
        }

        public bool AllowDisplayTip
        {
            get { return true; }
        }

        public Rectangle RectToScreen(Rectangle r)
        {
            return listPeptide.RectangleToScreen(r);
        }

        #endregion

        # region ViewLibraryPepInfo Helpers

        // Computes each ModificationInfo for the given peptide and returns a 
        // list of all modifications.
        private static IEnumerable<ViewLibraryPepInfo.ModificationInfo> GetModifications(ViewLibraryPepInfo pep)
        {
            IList<ViewLibraryPepInfo.ModificationInfo> modList = new List<ViewLibraryPepInfo.ModificationInfo>();
            string sequence;
            if (pep.Key.LibraryKey is PeptideLibraryKey peptideLibraryKey)
            {
                sequence = peptideLibraryKey.ModifiedSequence;
            }
            else
            {
                return modList;
            }
            int iMod = -1;
            for (int i = 0; i < sequence.Length; i++)
            {
                if (sequence[i] != '[')
                {
                    iMod++;
                    continue;
                }
                int iAa = i - 1;
                // Invalid format. Should never happen.
                if (iAa < 0)
                    break;
                i++;
                int signVal = 1;
                if (sequence[i] == '+')
                    i++;
                else if (sequence[i] == '-')
                {
                    i++;
                    signVal = -1;
                }
                int iEnd = sequence.IndexOf(']', i);
                // Invalid format. Should never happen.
                if (iEnd == -1)
                    break;
                // NIST libraries sometimes use [?] when modification cannot be identified
                double massDiff;
                if (double.TryParse(sequence.Substring(i, iEnd - i), NumberStyles.Number, CultureInfo.InvariantCulture, out massDiff))
                {
                    modList.Add(new ViewLibraryPepInfo.ModificationInfo(iMod, sequence[iAa], massDiff * signVal));
                }
                i = iEnd;
            }
            return modList;
        }
        #endregion

        #region Test helpers

        public string FilterString
        {
            get { return textPeptide.Text; }
            set { textPeptide.Text = value; }            
        }

        public int SelectedIndex
        {
            get { return listPeptide.SelectedIndex; }
            set { listPeptide.SelectedIndex = value; }
        }

        public int SelectedLibIndex
        {
            get { return comboLibrary.SelectedIndex; }
            set { listPeptide.SelectedIndex = value; }
        }

        public bool HasSelectedLibrary => _selectedLibrary != null;

        public string SourceFile
        {
            get { return _sourceFile; }
        }

        public double RetentionTime
        {
            get
            {
                double rt;
                if (double.TryParse(GetLabelValue(labelRT), out rt))
                    return rt;
                return 0;
            }
        }

        private string GetLabelValue(Label label)
        {
            // Expecting "RT: 12.345" or "RT: 12.345 DT: 67.89" or "File: foo bar.baz"
            if (string.IsNullOrEmpty(label.Text))
               return string.Empty;
            var split = label.Text.Split(new[] {COLON_SEP}, StringSplitOptions.None);
            if (split.Length == 2)
                return split[1];
            // Trickier case of ""RT: 12.345 DT: 67.89"
            return split[1].Substring(0, split[1].LastIndexOf(' '));
        }

        public PeptideTipProvider GetTipProvider(int i)
        {
            return new PeptideTipProvider(GetPepInfo(i), _matcher, _selectedLibrary);
        }

        private ViewLibraryPepInfo GetPepInfo(int i)
        {
            if (listPeptide.Items.Count <= i || i < 0)
                return null;
            return (ViewLibraryPepInfo)listPeptide.Items[i];
        }

        public bool HasMatches
        {
            get { return _matcher.HasMatches; }
        }

        public bool HasUnmatchedPeptides
        {
            get { return listPeptide.Items.Cast<ViewLibraryPepInfo>().Any(info => !info.HasPeptide); }
        }

        public int UnmatchedPeptidesCount
        {
            get { return listPeptide.Items.Cast<ViewLibraryPepInfo>().Count(info => !info.HasPeptide); }
        }

        /// <summary>
        /// Set to false and wait for set to true to track updates
        /// </summary>
        public bool IsUpdateComplete { get; set; }

        /// <summary>
        /// Set to avoid waiting on extremely long update. Since it executes on the
        /// UI thread, it is very difficult to cancel otherwise during a test.
        /// </summary>
        public bool IsUpdateCanceled { get; set; }

        public bool IsVisibleRedundantSpectraBox
        {
            get { return comboRedundantSpectra.Visible; }
        }

        public ComboBox RedundantComboBox
        {
            get { return comboRedundantSpectra; }
        }

        public MsGraphExtension GraphExtensionControl
        {
            get { return msGraphExtension1; }
        }

        public bool IsComboBoxUpdated
        {
            get { return _comboBoxUpdated; }
        }

        #endregion

        /// <summary>
        /// If the library has a HUGE number of peptides, it may not be
        /// performant to show them all at once in the peptides list box.
        /// We use paging and show 100 peptides at a time. This data structure
        /// keeps track of information pertaining to the pages.
        /// </summary>
        private class PageInfo
        {
            // The current page we are on
            public int Page { get; set; }

            // The size of each page
            private readonly int _pageSize;
            public int PageSize { get { return _pageSize; } }

            // Range of indices of items to be shown from the peptides array
            private IReadOnlyList<ViewLibraryPepInfo> _itemIndexRange;
            public IReadOnlyList<ViewLibraryPepInfo> ItemIndexRange { set { _itemIndexRange = value; } }

            // Total number of items to be show from the peptides array
            public int Items { get { return _itemIndexRange.Count; } }

            public PageInfo(int pageSize, int currentPage, IReadOnlyList<ViewLibraryPepInfo> itemIndexRange)
            {
                _pageSize = pageSize;
                Page = currentPage;
                ItemIndexRange = itemIndexRange;
            }

            // The total number of pages we need to show all the items
            public int Pages
            {
                get
                {
                    int temp = Items;
                    int totalPages = 0;
                    while (temp > 0)
                    {
                        totalPages++;
                        temp -= PageSize;
                    }
                    return totalPages;
                }
            }

            // The start index in the peptides array for the current page
            public int StartIndex
            {
                get
                {
                    int start = -1;
                    if (Items > 0)
                    {
                        if (Page > 0)
                        {
                            start = (Page - 1) * PageSize;
                        }
                        else
                        {
                            start = 0;
                        }
                    }
                    return start;
                }
            }

            // The end index in the peptides array for the current page
            public int EndIndex
            {
                get
                {
                    int end = -1;
                    if (Items > 0)
                    {
                        if (Page == Pages)
                        {
                            end = _itemIndexRange.Count;
                        }
                        else
                        {
                            end = 0 + (Page * PageSize);
                        }
                    }
                    return end;
                }
            }

        }

        /// <summary>
        /// Represents the spectrum graph for the selected peptide.
        /// </summary>
        public class ViewLibSpectrumGraphItem : AbstractSpectrumGraphItem
        {
            private readonly Library _library;
            private readonly LibKey _key;
            private string LibraryName { get { return _library.Name; } }
            private TransitionGroup TransitionGroup { get; set; }

            protected override bool IsProteomic()
            {
                return TransitionGroup.IsProteomic;
            }


            public ViewLibSpectrumGraphItem(LibraryRankedSpectrumInfo spectrumInfo, TransitionGroup group, Library lib, LibKey key)
                : base(spectrumInfo)
            {
                TransitionGroup = group;
                _library = lib;
                _key = key;
            }

            protected override bool IsMatch(double predictedMz)
            {
                return false;
            }

            public override string Title
            {
                get
                {
                    string libraryNamePrefix = LibraryName;
                    if (!string.IsNullOrEmpty(libraryNamePrefix))
                        libraryNamePrefix += @" - ";
                    if (_key.IsPrecursorKey)
                    {
                        return string.Format(SettingsUIResources.ViewLibSpectrumGraphItem_Title__0__1_, libraryNamePrefix, _key.PrecursorMz.GetValueOrDefault());
                    }
                    var title = _key.IsSmallMoleculeKey ?
                        string.Format(@"{0}{1}{2}", libraryNamePrefix, TransitionGroup.Peptide.CustomMolecule.DisplayName, TransitionGroup.PrecursorAdduct) :
                        string.Format(Resources.ViewLibSpectrumGraphItem_Title__0__1__Charge__2__, libraryNamePrefix, TransitionGroup.Peptide.Target, TransitionGroup.PrecursorAdduct);
                    if (this.PeaksCount == 0)
                    {
                        title += Resources.SpectrumGraphItem_library_entry_provides_only_precursor_values;
                    }
<<<<<<< HEAD
                    return title;
                }   
=======
                    return string.Format(SettingsUIResources.ViewLibSpectrumGraphItem_Title__0__1__Charge__2__, libraryNamePrefix, TransitionGroup.Peptide.Target, TransitionGroup.PrecursorAdduct);
                }
>>>>>>> 83ded86a
            }
        }

        public class PeptideTipProvider : ITipProvider
        {
            private ViewLibraryPepInfo _pepInfo;
            private readonly LibKeyModificationMatcher _matcher;
            private readonly List<TextColor> _seqPartsToDraw;
            private readonly List<TextColor> _mzRangePartsToDraw;
            private readonly List<KeyValuePair<string, string>> _smallMoleculePartsToDraw;
            private readonly SrmSettings _settings;
            private readonly double _mz;
            private readonly IonMobilityAndCCS _ionMobility;

            public PeptideTipProvider(ViewLibraryPepInfo pepInfo, LibKeyModificationMatcher matcher,
                Library selectedLibrary)
            {
                ExplicitMods mods;
                TransitionGroupDocNode transitionGroup;
                _pepInfo = pepInfo;
                _matcher = matcher;
                _pepInfo.GetPeptideInfo(_matcher, out _settings, out transitionGroup, out mods);
                // build seq parts to draw
                _seqPartsToDraw = GetSequencePartsToDraw(mods);
                // Get small molecule info if any
                _smallMoleculePartsToDraw = null;
                var smallMolInfo = _pepInfo.GetSmallMoleculeLibraryAttributes();
                if (smallMolInfo != null && !smallMolInfo.IsEmpty)
                {
                    // Get a list of things like Name:caffeine, Formula:C8H10N4O2, InChIKey:RYYVLZVUVIJVGH-UHFFFAOYSA-N MoleculeIds: CAS:58-08-2\tKEGG:D00528
                    _smallMoleculePartsToDraw = smallMolInfo.LocalizedKeyValuePairs;
                }

                if (_pepInfo.Target != null)
                {
                    // build mz range parts to draw
                    _mz = _pepInfo.CalcMz(_settings, transitionGroup, mods);
                    _mzRangePartsToDraw = GetMzRangeItemsToDraw(_mz);
                }
                else
                {
                    _mzRangePartsToDraw = new List<TextColor>();
                    var precursorKey = _pepInfo.Key.LibraryKey as PrecursorLibraryKey;
                    if (precursorKey != null)
                    {
                        _mz = precursorKey.Mz;
                    }
                }

                // Ion mobility
                var bestSpectrum = selectedLibrary.GetSpectra(_pepInfo.Key,
                    IsotopeLabelType.light, LibraryRedundancy.best).FirstOrDefault();
                if (bestSpectrum != null)
                {
                    _ionMobility = bestSpectrum.IonMobilityInfo;
                }
            }

            public bool HasTip
            {
                get { return true; }
            }

            public Size RenderTip(Graphics g, Size sizeMax, bool draw)
            {
                var table = new TableDesc();
                var tableMz = new TableDesc();
                SizeF sizeSeq;
                SizeF sizeMz;

                using (RenderTools rt = new RenderTools())
                {
                    // Draw sequence
                    sizeSeq = DrawTextParts(g, 0, 0, _seqPartsToDraw, rt);

                    // Draw small mol info
                    if (_smallMoleculePartsToDraw != null)
                    {
                        foreach (var item in _smallMoleculePartsToDraw)
                        {
                            tableMz.AddDetailRow(item.Key, item.Value, rt);
                        }
                    }
                    var heightSmallMol = tableMz.CalcDimensions(g).Height;
                    
                    // Draw mz
                    tableMz.AddDetailRow(Resources.PeptideTipProvider_RenderTip_Precursor_m_z, FormatPrecursorMz(_mz), rt);

                    // Draw ion mobility
                    if (!IonMobilityAndCCS.IsNullOrEmpty(_ionMobility))
                    {
                        if (_ionMobility.HasIonMobilityValue)
                        {
                            var details = FormatIonMobility(_ionMobility.IonMobility.Mobility.Value, _ionMobility.IonMobility.UnitsString);
                            tableMz.AddDetailRow(Resources.PeptideTipProvider_RenderTip_Ion_Mobility, details, rt);
                        }
                        if (_ionMobility.HasCollisionalCrossSection)
                        {
                            var details = FormatCCS(_ionMobility.CollisionalCrossSectionSqA.Value);
                            tableMz.AddDetailRow(Resources.PeptideTipProvider_RenderTip_CCS, details, rt);
                        }
                    }

                    sizeMz = tableMz.CalcDimensions(g);
                    sizeSeq.Height += 2;    // Spacing between details and fragments

                    // Draw mz range out of bounds
                    if (_mzRangePartsToDraw.Count > 0)
                        sizeMz.Width = DrawTextParts(g, sizeMz.Width, sizeSeq.Height + heightSmallMol, _mzRangePartsToDraw, rt).Width;

                    if (draw)
                    {
                        table.Draw(g);
                        g.TranslateTransform(0, sizeSeq.Height);
                        tableMz.Draw(g);
                        g.TranslateTransform(0, -sizeSeq.Height);
                    }
                }

                int width = (int)Math.Round(Math.Max(sizeMz.Width, sizeSeq.Width));
                int height = (int)Math.Round(sizeMz.Height + sizeSeq.Height);
                return new Size(width + 8, height + 4); // +8 width, +4 height padding
            }

            private List<TextColor> GetMzRangeItemsToDraw(double mz)
            {
                var toDrawItems = new List<TextColor>();
                var maxMz = _settings.TransitionSettings.Instrument.MaxMz;
                var minMz = _settings.TransitionSettings.Instrument.MinMz;
                if (mz > maxMz)
                {
                    toDrawItems.Add(new TextColor(@" > [" + minMz + @"-"));
                    toDrawItems.Add(new TextColor(maxMz.ToString(), Brushes.Red));
                    toDrawItems.Add(new TextColor(@"]"));
                }
                else if (mz < minMz)
                {
                    toDrawItems.Add(new TextColor(@" < ["));
                    toDrawItems.Add(new TextColor(minMz.ToString(), Brushes.Red));
                    toDrawItems.Add(new TextColor(@"-" + maxMz + @"]"));
                }
                return toDrawItems;
            }

            private List<TextColor> GetSequencePartsToDraw(ExplicitMods mods)
            {
                var toDrawParts = new List<TextColor>();

                if (_pepInfo.Key.IsPrecursorKey)
                {
                    toDrawParts.Add(new TextColor(_pepInfo.Key.ToString()));
                }
                else
                {
                    if (!_pepInfo.Key.HasModifications)
                    {
                        toDrawParts.Add(new TextColor(_pepInfo.Key.Sequence));
                    }
                    else
                    {
                        var splitMods = SplitModifications(_pepInfo.Key.Sequence);
                        for (var i = 0; i < splitMods.Count; i++)
                        {
                            var piece = splitMods[i];
                            string drawStr = piece.Item1.ToString();
                            var drawColor = Brushes.Black;
                            if (piece.Item2 != null) // if is modified AA
                            {
                                drawStr += piece.Item2;
                                var currentMod = GetCurrentMod(mods, i, piece);
                                if (!IsMatched(currentMod, piece)) // not match if color is red
                                {
                                    drawStr = drawStr.Replace(@"]", @"?]");
                                    drawColor = Brushes.Red;
                                }
                            }
                            toDrawParts.Add(new TextColor(drawStr, drawColor));
                        }
                    }
                }
                return toDrawParts;
            }

            private bool IsMatched(ExplicitMod currentMod, Tuple<char, string> piece)
            {
                if (currentMod == null)
                    return false;
                if (_matcher.MatcherPepMods == null)
                    return false;

                foreach (var mod in _matcher.MatcherPepMods.StaticModifications)
                {
                    if (mod.Terminus == ModTerminus.N && currentMod.IndexAA != 0)
                    {
                        continue;
                    }
                    if (mod.Terminus == ModTerminus.C &&
                        _pepInfo.PeptideNode != null &&
                        currentMod.IndexAA != _pepInfo.PeptideNode.Peptide.Sequence.Length - 1)
                    {
                        continue;
                    }
                    if (!MatchesAAsAndMass(piece.Item1.ToString(), currentMod.Modification.MonoisotopicMass, mod))
                        continue;

                    return true;
                }
                return false;
            }

            private ExplicitMod GetCurrentMod(ExplicitMods mods, int staticModIndex, Tuple<char, string> piece)
            {
                ExplicitMod currentMod = null;
                if (mods != null && mods.StaticModifications != null)
                {
                    currentMod = mods.StaticModifications.FirstOrDefault(m => staticModIndex == m.IndexAA);
                }
                if (currentMod == null) // If not in docnode.staticmodifications then check implicit mods in settings
                {
                    double mass;
                    if (double.TryParse(piece.Item2.Replace(@"[", string.Empty).Replace(@"]", string.Empty),
                        NumberStyles.Float, CultureInfo.InvariantCulture, out mass))
                    {
                        foreach (var mod in _settings.PeptideSettings.Modifications.StaticModifications)
                        {
                            if (MatchesAAsAndMass(piece.Item1.ToString(), mass, mod))
                                currentMod = new ExplicitMod(staticModIndex, mod);
                        }
                    }
                }
                return currentMod;
            }

            private static bool MatchesAAsAndMass(string aa, double? mass, StaticMod mod)
            {
                if (aa != null && mod.AAs != null)
                {
                    var AAs = mod.AAs.Split(',').Select(p => p.Trim()).ToArray();
                    if (Array.IndexOf(AAs, aa) == -1)
                        return false;
                }
                if (mass.HasValue && mod.MonoisotopicMass.HasValue)
                {
                    // CONSIDER: Hard coded tolerance may need to be reconsidered
                    if (Math.Abs(mass.Value - mod.MonoisotopicMass.Value) > .05)
                    {
                        return false;
                    }
                }
                return true;
            }

            private List<Tuple<char, string>> SplitModifications(string modifiedSequence)
            {
                var result = new List<Tuple<char, string>>();
                for (int ich = 0; ich < modifiedSequence.Length; ich++)
                {
                    char ch = modifiedSequence[ich];
                    if (ich == modifiedSequence.Length - 1 || modifiedSequence[ich + 1] != '[')
                    {
                        result.Add(Tuple.Create(ch, (string)null));
                    }
                    else
                    {
                        int ichEndBracket = modifiedSequence.IndexOf(']', ich + 1);
                        if (ichEndBracket == -1)
                            ichEndBracket = modifiedSequence.Length;
                        int ichStart = ich + 1;
                        string modText = ichStart < ichEndBracket
                            ? modifiedSequence.Substring(ich + 1, ichEndBracket - ich)
                            : null;
                        result.Add(Tuple.Create(ch, modText));
                        ich = ichEndBracket;
                    }
                }
                return result;
            }

            // draws text at a start (x,y) and returns the end (x,y) of the drawn text
            // takes a list of <string, color> so that we can draw segments of different colors
            private SizeF DrawTextParts(Graphics g, float startX, float startY, List<TextColor> parts, RenderTools rt)
            {
                var size = new SizeF(startX, startY);
                float height = 0;
                foreach (var part in parts)
                {
                    g.DrawString(part.Text, rt.FontNormal, part.Color, new PointF(size.Width, size.Height));
                    size.Width += g.MeasureString(part.Text, rt.FontNormal).Width - 3;
                    height = g.MeasureString(part.Text, rt.FontNormal).Height;
                }
                size.Height = height;
                return size;
            }

            #region Test support

            public List<TextColor> GetSeqParts() { return _seqPartsToDraw; }
            public List<TextColor> GetMzParts() { return _mzRangePartsToDraw; }

            #endregion

            public struct TextColor
            {
                public TextColor(string text, Brush color = null) : this()
                {
                    Text = text;
                    Color = color ?? Brushes.Black;
                }

                public string Text { get; private set; }
                public Brush Color { get; private set; }
            }
        }

        /// <summary>
        /// Retrieve and then set the ion mobility and CCS values for an entry if there are any
        /// </summary>
        private ViewLibraryPepInfo SetIonMobilityCCSValues(ViewLibraryPepInfo entry)
        {
            var info = GetIonMobility(entry);
            if (info.HasCollisionalCrossSection)
            {
                entry.CCS = (double)info.CollisionalCrossSectionSqA;
            }
            else
            {
                entry.CCS = null;
            }

            if (info.HasIonMobilityValue)
            {
                entry.IonMobility = (double) info.IonMobility.Mobility;
                entry.IonMobilityUnits = info.IonMobility.UnitsString;
            }
            else
            {
                entry.IonMobility = null;
            }

            return entry;
        }

        /// <summary>
        /// Retrieve the ion mobility information for an entry
        /// </summary>
        public IonMobilityAndCCS GetIonMobility(ViewLibraryPepInfo pepInfo)
        {
            var bestSpectrum = _selectedLibrary.GetSpectra(pepInfo.Key,
                IsotopeLabelType.light, LibraryRedundancy.best).FirstOrDefault();
            if (bestSpectrum != null)
            {
                return bestSpectrum.IonMobilityInfo;
            }
            return IonMobilityAndCCS.EMPTY;
        }

        private void showChromatogramsToolStripMenuItem_Click(object sender, EventArgs e)
        {
            _showChromatograms = !_showChromatograms;
            UpdateUI();
        }

        private void redundantSpectrum_Changed(object sender, EventArgs e)
        {
            UpdateUI();
        }

        private void redundantSpectrum_InsertComboItems(object sender, EventArgs e)
        {
            UpdateRedundantComboItems();
        }

        public void UpdateRedundantComboItems()
        {
            if (!_comboBoxUpdated)
            {
                comboRedundantSpectra.BeginUpdate();
                foreach (ComboOption opt in _currentOptions)
                {
                    if (!opt.SpectrumInfoLibrary.IsBest)
                    {
                        comboRedundantSpectra.Items.Add(opt);
                    }
                }

                comboRedundantSpectra.EndUpdate();
                _comboBoxUpdated = true;
            }
        }
    }
}
<|MERGE_RESOLUTION|>--- conflicted
+++ resolved
@@ -1,3016 +1,3011 @@
-﻿/*
- * Original author: Tahmina Jahan <tabaker .at. u.washington.edu>,
- *                  Alana Killeen <killea .at. u.washington.edu>,
- *                  UWPR, Department of Genome Sciences, UW
- *
- * Copyright 2010 University of Washington - Seattle, WA
- * 
- * Licensed under the Apache License, Version 2.0 (the "License");
- * you may not use this file except in compliance with the License.
- * You may obtain a copy of the License at
- *
- *     http://www.apache.org/licenses/LICENSE-2.0
- *
- * Unless required by applicable law or agreed to in writing, software
- * distributed under the License is distributed on an "AS IS" BASIS,
- * WITHOUT WARRANTIES OR CONDITIONS OF ANY KIND, either express or implied.
- * See the License for the specific language governing permissions and
- * limitations under the License.
- */
-using System;
-using System.Collections.Generic;
-using System.ComponentModel;
-using System.Drawing;
-using System.Globalization;
-using System.IO;
-using System.Linq;
-using System.Text;
-using System.Windows.Forms;
-using pwiz.Common.Chemistry;
-using pwiz.Common.Collections;
-using pwiz.Common.SystemUtil;
-using pwiz.MSGraph;
-using pwiz.ProteomeDatabase.API;
-using pwiz.Skyline.Alerts;
-using pwiz.Skyline.Controls;
-using pwiz.Skyline.Controls.Graphs;
-using pwiz.Skyline.Controls.SeqNode;
-using pwiz.Skyline.EditUI;
-using pwiz.Skyline.Model;
-using pwiz.Skyline.Model.AuditLog;
-using pwiz.Skyline.Model.Databinding.Entities;
-using pwiz.Skyline.Model.Lib;
-using pwiz.Skyline.Model.Results;
-using pwiz.Skyline.Properties;
-using pwiz.Skyline.Util;
-using pwiz.Skyline.Model.DocSettings;
-using pwiz.Skyline.Model.DocSettings.Extensions;
-using pwiz.Skyline.Model.Hibernate;
-using pwiz.Skyline.Model.Lib.Midas;
-using pwiz.Skyline.Model.Proteome;
-using ZedGraph;
-using pwiz.Skyline.Util.Extensions;
-using Array = System.Array;
-using Label = System.Windows.Forms.Label;
-using Transition = pwiz.Skyline.Model.Transition;
-using static pwiz.Skyline.Model.Lib.BiblioSpecLiteLibrary;
-
-namespace pwiz.Skyline.SettingsUI
-{
-    /// <summary>
-    /// Dialog to view the contents of the libraries in the Peptide Settings 
-    /// dialog's Library tab. It allows you to select one of the libraries 
-    /// from a drop-down, view and search the list of peptides, and view the
-    /// spectrum for peptide selected in the list.
-    /// </summary>
-    public partial class ViewLibraryDlg : FormEx, IAuditLogModifier<ViewLibraryDlg.ViewLibrarySettings>, IGraphContainer, ITipDisplayer
-    {
-        // Used to parse the modification string in a given sequence
-        private const string COLON_SEP = ": ";
-
-        protected internal const int PADDING = 3;
-        private const TextFormatFlags FORMAT_PLAIN = TextFormatFlags.SingleLine | TextFormatFlags.VerticalCenter;
-        private const TextFormatFlags FORMAT_CUSTOM = FORMAT_PLAIN | TextFormatFlags.NoPadding;
-        
-        private readonly LibraryManager _libraryManager;
-        private bool _libraryListChanged;
-        private string _selectedLibName;
-        private Library _selectedLibrary;
-        private LibrarySpec _selectedSpec;
-        private readonly PageInfo _pageInfo;
-        private readonly IDocumentUIContainer _documentUiContainer;
-        private SrmDocument Document { get { return _documentUiContainer.Document; }  }
-        private readonly Bitmap _peptideImg;
-        private readonly Bitmap _moleculeImg;
-        public ViewLibSpectrumGraphItem GraphItem { get; private set; }
-        public GraphSpectrumSettings GraphSettings { get; private set; }
-
-        private ComboOption[] _currentOptions;
-        private bool _comboBoxUpdated;
-        public SpectrumProperties _currentProperties { get; private set; }
-
-        public int LineWidth { get; set; }
-        public float FontSize { get; set; }
-
-        private readonly SettingsListComboDriver<LibrarySpec> _driverLibraries;
-
-        private ViewLibraryPepInfoList _peptides;
-        private IList<int> _currentRange;
-
-        private LibKeyModificationMatcher _matcher;
-
-        private bool _activated;
-
-        private readonly NodeTip _nodeTip;
-        private readonly MoveThreshold _moveThreshold = new MoveThreshold(5, 5);
-        private ViewLibraryPepInfo _lastTipNode;
-        private ITipProvider _lastTipProvider;
-        private bool _showChromatograms;
-        private bool _hasChromatograms;
-        private readonly GraphHelper _graphHelper;
-        private string _originalFileLabelText;
-        private string _sourceFile;
-
-        private ModFontHolder ModFonts { get; set; }
-
-        private string SelectedLibraryName
-        {
-            get
-            {
-                if (!string.IsNullOrEmpty(_selectedLibName))
-                    return _selectedLibName;
-                if (comboLibrary.Items.Count > 0)
-                    return _selectedLibName = (string)comboLibrary.Items[0];
-                return null;
-            }
-        }
-
-        public int PeptidesCount { get { return _peptides != null ? _peptides.Count : 0; } }
-
-        public bool HasSmallMolecules { get; private set; }
-        public bool HasPeptides { get; private set;  }
-
-        public int PeptideDisplayCount { get { return listPeptide.Items.Count; } }
-
-        private MSGraphControl GraphControl
-        {
-            get { return msGraphExtension1.Graph; }
-        }
-
-
-        /// <summary>
-        /// Constructor for the View Library dialog.
-        /// </summary>
-        /// <param name="libMgr"> A library manager is needed to load the
-        /// chosen peptide library. </param>
-        /// <param name="libName"> Name of the library to select. </param>
-        /// <param name="documentContainer"> The current document. </param>
-        public ViewLibraryDlg(LibraryManager libMgr, String libName, IDocumentUIContainer documentContainer)
-        {
-            InitializeComponent();
-
-            _graphHelper = GraphHelper.Attach(GraphControl);
-            GraphControl.ContextMenuBuilder += graphControl_ContextMenuBuilder;
-            GraphExtensionControl.Splitter.MouseDown += splitMain_MouseDown;
-            GraphExtensionControl.Splitter.MouseUp += splitMain_MouseUp;
-
-            _libraryManager = libMgr;
-            _selectedLibName = libName;
-            if (string.IsNullOrEmpty(_selectedLibName) && Settings.Default.SpectralLibraryList.Count > 0)
-                _selectedLibName = Settings.Default.SpectralLibraryList[0].Name;
-
-            _pageInfo = new PageInfo(100, 0, new IndexedSubList<ViewLibraryPepInfo>(_peptides, _currentRange));
-            _documentUiContainer = documentContainer;
-            _documentUiContainer.ListenUI(OnDocumentChange);
-
-            _driverLibraries = new SettingsListComboDriver<LibrarySpec>(comboLibrary, Settings.Default.SpectralLibraryList);
-            Settings.Default.SpectralLibraryList.ListChanged += SpectralLibraryList_ListChanged;
-
-            GraphSettings = new GraphSpectrumSettings(UpdateGraphs);
-
-            Icon = Resources.Skyline;
-            ModFonts = new ModFontHolder(listPeptide);
-            _originalFileLabelText = labelFilename.Text;
-            _peptideImg = Resources.PeptideLib;
-            _moleculeImg = Resources.MoleculeLib;
-
-            // Tip for peptides in list
-            _nodeTip = new NodeTip(this) {Parent = this};
-
-            // Restore window placement.
-            Size size = Settings.Default.ViewLibrarySize;
-            if (!size.IsEmpty)
-                Size = size;
-            Point location = Settings.Default.ViewLibraryLocation;
-            if (!location.IsEmpty)
-            {
-                StartPosition = FormStartPosition.Manual;
-
-                // Make sure the window is entirely on screen
-                Location = location;
-                ForceOnScreen();
-            }
-            if (Settings.Default.ViewLibrarySplitMainDist > 0)
-                splitMain.SplitterDistance = Settings.Default.ViewLibrarySplitMainDist;
-
-            msGraphExtension1.RestorePropertiesSheet();
-            msGraphExtension1.PropertiesSheetVisibilityChanged += msGraphExtension_PropertiesSheetVisibilityChanged;
-
-            _matcher = new LibKeyModificationMatcher();
-            _showChromatograms = Settings.Default.ShowLibraryChromatograms;
-            _hasChromatograms = false; // We'll set this true if the user opens a chromatogram library
-        }
-
-        private void UpdateGraphs(bool selectionChanged)
-        {
-            UpdateUI(selectionChanged);
-            (Owner as SkylineWindow)?.UpdateSpectrumGraph(selectionChanged);
-        }
-
-        private void SpectralLibraryList_ListChanged(object sender, EventArgs e)
-        {
-            // Not necessary to remember this change, if it is the combo box doing the changing.
-            _libraryListChanged = !_driverLibraries.IsInSelectedIndexChangedEvent;
-        }
-
-        private void graphControl_ContextMenuBuilder(ZedGraphControl sender, ContextMenuStrip menuStrip,
-            Point mousePt, ZedGraphControl.ContextMenuObjectState objState)
-        {
-            BuildSpectrumMenu(sender, menuStrip);
-        }
-
-        /// <summary>
-        /// Populate the combo box with the names for fields a user can filter by
-        /// </summary>
-        private void InitializeMatchCategoryComboBox()
-        {
-            // Clear the combo box of any items left over from a previous library
-            comboFilterCategory.Items.Clear();
-            
-            // Add localized names for fields like Formula, Precursor m/z
-            foreach (var category in _peptides._stringSearchFields)
-            {
-                comboFilterCategory.Items.Add(_peptides.comboFilterCategoryDict[category]);
-            }
-            
-            // Add names for other keys, which are read from the library and are not 
-            // localized
-            foreach (var accNumCategory in _peptides._accessionNumberTypes)
-            {
-                comboFilterCategory.Items.Add(accNumCategory);
-            }
-            
-            // Set the combo box to "Name" for small molecule and mixed libraries, or 
-            // "Peptide" for proteomic libraries
-            comboFilterCategory.SelectedIndex = 0;
-        }
-        
-        /// <summary>
-        /// Gets names of libraries in the Peptide Settings --> Library tab,
-        /// displays them in the Library combobox, and selects the first one
-        /// as the default library.
-        /// </summary>
-        private void InitializeLibrariesComboBox()
-        {
-            _driverLibraries.LoadList(_selectedLibName);
-        }
-
-        public bool AssociateMatchingProteins
-        {
-            get { return cbAssociateProteins.Checked; }
-            set { cbAssociateProteins.Checked = value; }
-        }
-
-        public bool ChangeSelectedPeptide(string text)
-        {
-            foreach(ViewLibraryPepInfo pepInfo in listPeptide.Items)
-            {
-                if (pepInfo.AnnotatedDisplayText.Contains(text))
-                {
-                    listPeptide.SelectedItem = pepInfo;
-                    return true;
-                }
-            }
-            return false;
-        }
-
-        #region Dialog Events
-
-        private void ViewLibraryDlg_Load(object sender, EventArgs e)
-        {
-            // The combobox is the control that tells us which peptide library
-            // we need to load, so as soon as the dialog loads, we need to
-            // populate it and set a default selection for the library.
-            InitializeLibrariesComboBox();
-            UpdateViewLibraryDlg();
-        }
-
-        private void ViewLibraryDlg_Shown(object sender, EventArgs e)
-        {
-            textPeptide.Focus();
-            if (_selectedLibrary is MidasLibrary || MatchModifications())
-                UpdateListPeptide(0);
-        }
-
-        private void ViewLibraryDlg_Activated(object sender, EventArgs e)
-        {
-            // Used to set correct highlight color for selected item in the listPeptide.
-            _activated = true;
-            if (listPeptide.SelectedIndex != -1)
-                listPeptide.Invalidate(listPeptide.GetItemRectangle(listPeptide.SelectedIndex));
-
-            // Check to see if the library list has changed.
-            if (_libraryListChanged)
-            {
-                _libraryListChanged = false;
-                // If the current library spec is no longer available in the global list of library specs, 
-                // ask if user wants to reload the explorer. Otherwise, simply update the LibrariesComboBox.
-                if (Settings.Default.SpectralLibraryList.Contains(_selectedSpec))
-                {
-                    InitializeLibrariesComboBox();
-                }
-                else
-                {
-                    Program.MainWindow.FocusDocument();
-                    var result = MultiButtonMsgDlg.Show(
-                        this,
-                        string.Format(SettingsUIResources.ViewLibraryDlg_ViewLibraryDlg_Activated_The_library__0__is_no_longer_available_in_the_Skyline_settings__Reload_the_library_explorer_, _selectedLibName),
-                        SettingsUIResources.ViewLibraryDlg_MatchModifications_Yes, SettingsUIResources.ViewLibraryDlg_MatchModifications_No, true);
-                    if (result == DialogResult.Yes)
-                    {
-                        if (Settings.Default.SpectralLibraryList.Count == 0)
-                        {
-                            MessageDlg.Show(this, SettingsUIResources.ViewLibraryDlg_ViewLibraryDlg_Activated_There_are_no_libraries_in_the_current_settings);
-                            Close();
-                            return;
-                        }
-                        InitializeLibrariesComboBox();
-                        comboLibrary.SelectedIndex = 0;
-                        Activate();
-                    }
-                }
-            }
-        }
-
-        private void ViewLibraryDlg_Deactivate(object sender, EventArgs e)
-        {
-            _activated = false;
-            if (listPeptide.SelectedIndex != -1)
-                listPeptide.Invalidate(listPeptide.GetItemRectangle(listPeptide.SelectedIndex));
-        }
-
-        protected override void OnHandleDestroyed(EventArgs e)
-        {
-            if (_selectedLibrary != null && _selectedLibrary.ReadStream != null)
-                _selectedLibrary.ReadStream.CloseStream();
-            _documentUiContainer.UnlistenUI(OnDocumentChange);
-
-            Settings.Default.SpectralLibraryList.ListChanged -= SpectralLibraryList_ListChanged;
-
-            base.OnHandleDestroyed(e);
-        }
-
-        protected override void OnClosing(CancelEventArgs e)
-        {
-            Settings.Default.ViewLibraryLocation = Location;
-            Settings.Default.ViewLibrarySize = Size;
-            Settings.Default.ViewLibrarySplitMainDist = splitMain.SplitterDistance;
-            Settings.Default.ViewLibraryPropertiesVisible = propertiesButton.Checked;
-
-            var ionTypeSelector = GetHostedControl<IonTypeSelectionPanel>();
-            if (ionTypeSelector != null)
-            {
-                ionTypeSelector.HostedControl.IonTypeChanged -= IonTypeSelector_IonTypeChanges;
-                ionTypeSelector.HostedControl.LossChanged -= IonTypeSelector_LossChanged;
-            }
-
-            base.OnClosing(e);
-        }
-
-        #endregion
-
-        #region Update ViewLibraryDlg
-
-        private void UpdateViewLibraryDlg()
-        {
-            // Order matters!!
-            LoadLibrary();
-            InitializePeptides();
-            _currentRange = new RangeList(0, _peptides.Count);
-            UpdatePageInfo();
-            UpdateStatusArea();
-            cbShowModMasses.Checked = Settings.Default.ShowModMassesInExplorer;
-            UpdateListPeptide(0);
-            textPeptide.Select();
-            UpdateUI();
-        }
-
-        /// <summary>
-        /// Loads the library selected in the Library combobox. First, we check
-        /// to see if the library is already loaded in the main window. If yes,
-        /// great, we can just use that. If no, we need to use the LongWaitDlg
-        /// as the IProgressMonitor to load the library from the LibrarySpec.
-        /// </summary>
-        private void LoadLibrary()
-        {
-            LibrarySpec selectedLibrarySpec = _selectedSpec = _driverLibraries.SelectedItem;
-            if (_selectedLibrary != null && _selectedLibrary.ReadStream != null)
-                _selectedLibrary.ReadStream.CloseStream();
-            _selectedLibrary = selectedLibrarySpec != null ? _libraryManager.TryGetLibrary(selectedLibrarySpec) : null;
-            if (_selectedLibrary == null)
-            {
-                btnAddAll.Enabled = false;
-                btnAdd.Enabled = false;
-                if (selectedLibrarySpec == null)
-                    return;
-
-                using (var longWait = new LongWaitDlg())
-                {
-                    longWait.Text = Resources.ViewLibraryDlg_LoadLibrary_Loading_Library;
-                    try
-                    {
-                        var status = longWait.PerformWork(this, 800, monitor =>
-                        {
-                            _selectedLibrary = selectedLibrarySpec.LoadLibrary(new DefaultFileLoadMonitor(monitor));
-                        });
-                        if (status.IsError)
-                        {
-                            MessageDlg.ShowException(this, status.ErrorException);
-                            return;
-                        }
-                        else if (!string.IsNullOrEmpty(status.WarningMessage))
-                        {
-                            MessageDlg.Show(this, status.WarningMessage);
-                        }
-                    }
-                    catch (Exception x)
-                    {
-                        var message = TextUtil.LineSeparate(string.Format(Resources.ViewLibraryDlg_LoadLibrary_An_error_occurred_attempting_to_import_the__0__library, selectedLibrarySpec.Name),
-                                        x.Message);
-                        MessageDlg.Show(this, message);
-                    }
-                }
-            }
-            btnAddAll.Enabled = true;
-            btnAdd.Enabled = true;
-        }
-
-        /// <summary>
-        /// Loads the entire list of peptides from the library selected into an
-        /// array of PeptideInfo objects and sorts them alphabetically, with a
-        /// few small quirks related to the modification. Please see comments
-        /// for the PeptideInfoComparer above.
-        /// </summary>
-        private void InitializePeptides()
-        {
-            IEnumerable<ViewLibraryPepInfo> pepInfos;
-            if (_selectedLibrary == null)
-            {
-                pepInfos = new ViewLibraryPepInfo[0];
-            }
-            else
-            {
-                pepInfos = _selectedLibrary.Keys.Select(
-                    key =>
-                    {
-                        if (!_selectedLibrary.TryGetLibInfo(key, out var libInfo))
-                        {
-                            libInfo = null;
-                        }
-
-                        var info = new ViewLibraryPepInfo(key, libInfo);
-                        // If there are any, set the ion mobility values of entry
-                        return key.IsSmallMoleculeKey ? SetIonMobilityCCSValues(info) : info; // Don't do this for peptides until we have performance issues worked out
-                    });
-            }
-
-            _peptides = new ViewLibraryPepInfoList(pepInfos, _matcher, comboFilterCategory.SelectedText, out var allPeptides);
-            PeptideLabel.Visible = HasPeptides = allPeptides;
-            MoleculeLabel.Visible = HasSmallMolecules = !PeptideLabel.Visible;
-            if (MoleculeLabel.Visible)
-            {
-                MoleculeLabel.Left = PeptideLabel.Left;
-                MoleculeLabel.TabIndex = PeptideLabel.TabIndex;
-            }
-            InitializeMatchCategoryComboBox();
-            _currentRange = _peptides.Filter(null, comboFilterCategory.SelectedItem.ToString());
-        }
-
-        public bool MatchModifications()
-        {
-            if (_selectedLibrary == null)
-                return false;
-
-            var matcher = new LibKeyModificationMatcher();
-            matcher.CreateMatches(Document.Settings, _selectedLibrary.Keys, Settings.Default.StaticModList, Settings.Default.HeavyModList);
-            if (string.IsNullOrEmpty(matcher.FoundMatches) && !matcher.UnmatchedSequences.Any())
-            {
-                _matcher = matcher;
-                return true;
-            }
-
-            using (var addModificationsDlg = new AddModificationsDlg(Document.Settings, _selectedLibrary))
-            {
-                if ((addModificationsDlg.NumMatched == 0 && addModificationsDlg.NumUnmatched == 0) || addModificationsDlg.ShowDialog(this) != DialogResult.OK)
-                {
-                    _matcher.ClearMatches();
-                    return false;
-                }
-                _matcher = addModificationsDlg.Matcher;
-                if (addModificationsDlg.NewDocumentModsStatic.Any() || addModificationsDlg.NewDocumentModsHeavy.Any())
-                {
-                    Program.MainWindow.ModifyDocument(SettingsUIResources.ViewLibraryDlg_MatchModifications_Add_modifications, doc =>
-                    {
-                        var mods = doc.Settings.PeptideSettings.Modifications;
-                        mods = mods.ChangeStaticModifications(mods.StaticModifications.Concat(addModificationsDlg.NewDocumentModsStatic).ToList())
-                                   .AddHeavyModifications(addModificationsDlg.NewDocumentModsHeavy);
-                        doc = doc.ChangeSettings(doc.Settings.ChangePeptideSettings(doc.Settings.PeptideSettings.ChangeModifications(mods)));
-                        doc.Settings.UpdateDefaultModifications(false);
-                        return doc;
-                    }, docPair => AuditLogEntry.SettingsLogFunction(docPair)
-                        .ChangeUndoRedo(new MessageInfo(MessageType.matched_modifications_of_library, docPair.NewDocumentType,
-                            _selectedLibName)));
-                }
-                return true;
-            }
-        }
-
-        /// <summary>
-        /// Used to update page info when something changes: e.g. library
-        /// selection changes, or search results change.
-        /// </summary>
-        private void UpdatePageInfo()
-        {
-            // We need to update the number of total items
-            _pageInfo.ItemIndexRange = new IndexedSubList<ViewLibraryPepInfo>(_peptides, _currentRange);
-
-            // Restart on page 1 (or 0 if we have no items)
-            PreviousLink.Enabled = false;
-            _pageInfo.Page = 0;
-            if (_pageInfo.Items > 0)
-            {
-                _pageInfo.Page = 1;
-            }
-
-            // Enable the Next link if we have more than one page
-            NextLink.Enabled = _pageInfo.Items > _pageInfo.PageSize;
-        }
-
-
-        /// <summary>
-        /// Updates the status area showing which peptides are being shown.
-        /// </summary>
-        private void UpdateStatusArea()
-        {
-            int showStart = 0;
-            int showEnd = 0;
-            if (_currentRange.Count > 0)
-            {
-                showStart = _pageInfo.StartIndex + 1;
-                showEnd = _pageInfo.EndIndex;
-            }
-
-            const string numFormat = "#,0";
-            var peptideCountFormat = HasSmallMolecules
-                ? SettingsUIResources.ViewLibraryDlg_UpdateStatusArea_Molecules__0__through__1__of__2__total_
-                : SettingsUIResources.ViewLibraryDlg_UpdateStatusArea_Peptides__0__through__1__of__2__total;
-
-            PeptideCount.Text =
-                string.Format(peptideCountFormat,
-                              showStart.ToString(numFormat),
-                              showEnd.ToString(numFormat),
-                                _peptides.Count.ToString(numFormat));
-
-            PageCount.Text = string.Format(SettingsUIResources.ViewLibraryDlg_UpdateStatusArea_Page__0__of__1__, _pageInfo.Page,
-                                           _pageInfo.Pages);
-        }
-
-        /// <summary>
-        /// Used to update the peptides list when something changes: e.g. 
-        /// library selection changes, or search results change.
-        /// </summary>
-        private void UpdateListPeptide(int selectPeptideIndex)
-        {
-            var pepMatcher = new ViewLibraryPepMatching(Document,
-                _selectedLibrary, _selectedSpec, _matcher, _peptides);
-            listPeptide.BeginUpdate();
-            listPeptide.Items.Clear();
-            if (_currentRange.Count > 0)
-            {
-                try
-                {
-                    int start = _pageInfo.StartIndex;
-                    int end = _pageInfo.EndIndex;
-                    new LongOperationRunner
-                    {
-                        JobTitle = SettingsUIResources.ViewLibraryDlg_UpdateListPeptide_Updating_list_of_peptides
-                    }.Run(longWaitBroker =>
-                    {
-                        for (int i = start; i < end; i++)
-                        {
-                            if (IsUpdateCanceled) // Allows tests to get out of this loop and fail
-                                break;
-                            longWaitBroker.SetProgressCheckCancel(i - start, end - start);
-                            ViewLibraryPepInfo pepInfo = _peptides[_currentRange[i]];
-                            var adduct = pepInfo.Key.Adduct;
-                            var diff = new SrmSettingsDiff(true, false, true, false, false, false);
-                            listPeptide.Items.Add(pepMatcher.AssociateMatchingPeptide(pepInfo, adduct, diff));
-                        }
-                    });
-                }
-                catch (OperationCanceledException)
-                {
-                }
-                catch (Exception x)
-                {
-                    // Unexpected exception, gather context info and pass it along
-                    var errorMessage = TextUtil.LineSeparate(
-                        string.Format(Resources.BiblioSpecLiteLibrary_Load_Failed_loading_library__0__, _selectedLibName),
-                        x.Message,
-                        _selectedLibrary.LibraryDetails.ToString());
-                    throw new Exception(errorMessage, x);
-                }
-
-                listPeptide.SelectedIndex = Math.Min(selectPeptideIndex, listPeptide.Items.Count - 1);
-            }
-            listPeptide.EndUpdate();
-            IsUpdateComplete = true;
-        }
-
-
-        public class ComboOption : IComparable<ComboOption>
-        {
-            public SpectrumInfoLibrary SpectrumInfoLibrary { get; }
-            public string OptionName { get; }
-            public ComboOption(SpectrumInfoLibrary spectrumInfoLib)
-            {
-                SpectrumInfoLibrary = spectrumInfoLib;
-                OptionName = string.Format(Resources.GraphFullScan_CreateGraph__0_____1_F2__min_, SpectrumInfoLibrary.FileName,
-                    SpectrumInfoLibrary.RetentionTime);
-            }
-
-            public override string ToString()
-            {
-                return OptionName;
-            }
-
-            public override bool Equals(object obj)
-            {
-                if (ReferenceEquals(null, obj)) return false;
-                if (ReferenceEquals(this, obj)) return true;
-                if (obj.GetType() != GetType()) return false;
-                return SpectrumInfoLibrary.Equals(((ComboOption)obj).SpectrumInfoLibrary);
-            }
-
-            public override int GetHashCode()
-            {
-                return SpectrumInfoLibrary.GetHashCode();
-            }
-
-            public int CompareTo(ComboOption obj)
-            {
-                // Compare with culture-specific comparison because these are file names
-                if (obj == null) return 1;
-                else return string.Compare(OptionName, obj.OptionName, StringComparison.CurrentCultureIgnoreCase);
-            }
-        }
-
-        /// <summary>
-        /// Updates the spectrum graph using the currently selected peptide.
-        /// </summary>
-        public void UpdateUI(bool selectionChanged = true)
-        {
-            // Only worry about updates, if the graph is visible
-            // And make sure it is not disposed, since rendering happens on a timer
-            if (!Visible || IsDisposed)
-                return;
-
-            // Clear existing data from the graph pane
-            var graphPane = (MSGraphPane)GraphControl.MasterPane[0];
-            graphPane.CurveList.Clear();
-            graphPane.GraphObjList.Clear();
-
-            bool hasRtText = false;
-            bool hasFileText = false;
-            _sourceFile = null;
-            bool showComboRedundantSpectra = false; // Careful not to actually hide this responding to a selection change
-
-            // Check for appropriate spectrum to load
-            bool available = false;
-            try
-            {
-                int index = GetIndexOfSelectedPeptide();
-                bool isSequenceLibrary = !(_selectedLibrary is MidasLibrary);
-                bool isSmallMoleculeItem = -1 != index && _peptides[index].Key.IsSmallMoleculeKey;
-                if (isSequenceLibrary)
-                {
-                    btnAdd.Enabled = -1 != index;
-                    cbAssociateProteins.Enabled = !isSmallMoleculeItem;
-                    cbAssociateProteins.Visible = HasPeptides; // Don't show the control at all if library is all small mol
-                }
-                else
-                {
-                    btnAdd.Enabled = btnAddAll.Enabled = cbAssociateProteins.Enabled = false;
-                }
-
-                btnAIons.Enabled = btnAIons.Visible =
-                    btnBIons.Enabled = btnBIons.Visible =
-                    btnCIons.Enabled = btnCIons.Visible =
-                    btnXIons.Enabled = btnXIons.Visible =
-                    btnYIons.Enabled = btnYIons.Visible =
-                    btnZIons.Enabled = btnZIons.Visible =
-                    ionTypesContextMenuItem.Enabled = ionTypesContextMenuItem.Visible = isSequenceLibrary && !isSmallMoleculeItem;
-
-                btnFragmentIons.Enabled = btnFragmentIons.Visible =
-                    fragmentionsContextMenuItem.Enabled = fragmentionsContextMenuItem.Visible =
-                    isSequenceLibrary && isSmallMoleculeItem;
-                precursorIonContextMenuItem.Enabled = chargesContextMenuItem.Enabled
-                    = toolStripSeparator1.Enabled = toolStripSeparator2.Enabled = charge1Button.Enabled = charge2Button.Enabled
-                    = toolStripSeparator11.Enabled = toolStripSeparator12.Enabled = toolStripSeparator13.Enabled
-                    = ranksContextMenuItem.Enabled = scoreContextMenuItem.Enabled = ionMzValuesContextMenuItem.Enabled
-                    = observedMzValuesContextMenuItem.Enabled = duplicatesContextMenuItem.Enabled
-                    = isSequenceLibrary;
-
-
-                if (-1 != index)
-                {
-                    if (_selectedLibrary.TryLoadSpectrum(_peptides[index].Key, out _))
-                    {
-                        SrmSettings settings = Program.ActiveDocumentUI.Settings;
-
-                        if (_matcher.HasMatches)
-                            settings = settings.ChangePeptideModifications(modifications => _matcher.MatcherPepMods);
-
-                        TransitionGroupDocNode transitionGroupDocNode;
-
-                        var types = ShowIonTypes(!isSmallMoleculeItem);
-                        var rankTypes = isSmallMoleculeItem
-                            ? settings.TransitionSettings.Filter.SmallMoleculeIonTypes
-                            : settings.TransitionSettings.Filter.PeptideIonTypes;
-                        var rankCharges = isSmallMoleculeItem
-                            ? settings.TransitionSettings.Filter.SmallMoleculeFragmentAdducts
-                            : settings.TransitionSettings.Filter.PeptideProductCharges;
-
-                        ExplicitMods mods;
-                        var pepInfo = (ViewLibraryPepInfo)listPeptide.SelectedItem;
-                        pepInfo.GetPeptideInfo(_matcher, out settings, out transitionGroupDocNode, out mods);
-                        var showAdducts = (isSmallMoleculeItem ?  transitionGroupDocNode.InUseAdducts : Transition.DEFAULT_PEPTIDE_LIBRARY_CHARGES).ToList();
-                        var charges = ShowIonCharges(showAdducts);
-
-                        // Make sure the types and charges in the settings are at the head
-                        // of these lists to give them top priority, and get rankings correct.
-                        int i = 0;
-                        foreach (IonType type in rankTypes)
-                        {
-                            if (types.Remove(type))
-                                types.Insert(i++, type);
-                        }
-                        i = 0;
-                        var adducts = new List<Adduct>();
-                        var absoluteChargeValues = Adduct.OrderedAbsoluteChargeValues(rankCharges);
-                        foreach (var charge in absoluteChargeValues)
-                        {
-                            if (charges.Remove(charge))
-                                charges.Insert(i++, charge);
-                            adducts.AddRange(showAdducts.Where(a => charge == Math.Abs(a.AdductCharge)));
-                        }
-                        adducts.AddRange(showAdducts.Where(a => charges.Contains(Math.Abs(a.AdductCharge)) && !adducts.Contains(a))); // And the unranked charges as well
-
-                        // Get all redundant spectrum for the selected peptide, add them to comboRedundantSpectra
-                        var redundantSpectra = _selectedLibrary
-                            .GetSpectra(_peptides[index].Key, null, LibraryRedundancy.all);
-                        var newDropDownOptions = redundantSpectra.Select(s => new ComboOption(s)).ToArray();
-                        SpectrumInfoLibrary spectrumInfo;
-                        if (newDropDownOptions.Length > 0)
-                        {
-                            // Get the spectrum to be graphed from the combo box and fill the combo box
-                            // if the selected peptide has changed
-                            showComboRedundantSpectra = newDropDownOptions.Length > 1;
-                            spectrumInfo = SetupRedundantSpectraCombo(newDropDownOptions);
-                        }
-                        else
-                        {
-                            // Some older libraries don't support getting redundant spectra, so fall
-                            // back to asking for the best spectrum.
-                            spectrumInfo = _selectedLibrary
-                                .GetSpectra(_peptides[index].Key, null, LibraryRedundancy.best).FirstOrDefault();
-                        }
-
-                        LibraryChromGroup libraryChromGroup = null;
-                        if (spectrumInfo != null)
-                        {
-                            libraryChromGroup = _selectedLibrary.LoadChromatogramData(spectrumInfo.SpectrumKey);
-                        }
-
-                        _hasChromatograms = libraryChromGroup != null;
-
-                        // Update file and retention time indicators
-                        if (spectrumInfo == null)
-                        {
-                            _currentProperties = new SpectrumProperties();
-                        }
-                        else
-                        {
-                            var rt = libraryChromGroup?.RetentionTime ?? spectrumInfo.RetentionTime;
-                            var filename = spectrumInfo.FileName;
-                            string baseCCS = null;
-                            string baseIM = null;
-                            string baseRT = null;
-
-                            if (showComboRedundantSpectra)
-                            {
-                                hasFileText = true;
-                                labelFilename.Text = _originalFileLabelText;
-                            }
-                            else if (!string.IsNullOrEmpty(filename))
-                            {
-                                hasFileText = true;
-                                labelFilename.Text = string.Format(SettingsUIResources.ViewLibraryDlg_UpdateUI_File, filename);
-                            }
-
-                            if (rt.HasValue)
-                            {
-                                hasRtText = true;
-                                baseRT = rt.Value.ToString(Formats.RETENTION_TIME);
-                                labelRT.Text = SettingsUIResources.ViewLibraryDlg_UpdateUI_RT + COLON_SEP + baseRT;
-                            }
-
-                            var dt = spectrumInfo.IonMobilityInfo;
-                            if (dt != null && !dt.IsEmpty)
-                            {
-                                var ccsText = string.Empty;
-                                var imText = string.Empty;
-                                var ccs = libraryChromGroup?.CCS ?? dt.CollisionalCrossSectionSqA;
-                                if (ccs.HasValue)
-                                {
-                                    baseCCS = string.Format(@"{0:F2}", ccs.Value);
-                                    ccsText = SettingsUIResources.ViewLibraryDlg_UpdateUI_CCS__ + baseCCS;
-                                }
-
-                                if (dt.HasIonMobilityValue)
-                                {
-                                    baseIM = string.Format(@"{0:F2} {1}", dt.IonMobility.Mobility, dt.IonMobility.UnitsString);
-                                    imText = SettingsUIResources.ViewLibraryDlg_UpdateUI_IM__ + baseIM;
-                                }
-                                if ((dt.HighEnergyIonMobilityValueOffset ?? 0) != 0) // Show the high energy value (as in Waters MSe) if different
-                                    imText += String.Format(@"({0:F2})", dt.HighEnergyIonMobilityValueOffset);
-                                labelRT.Text = TextUtil.TextSeparate(@"  ", labelRT.Text, ccsText, imText);
-                            }
-
-                            // Generates the object that will go into the property sheet
-                            _currentProperties = spectrumInfo.CreateProperties(pepInfo, transitionGroupDocNode, _matcher, _currentProperties); 
-                        }
-
-                        var spectrumInfoR = LibraryRankedSpectrumInfo.NewLibraryRankedSpectrumInfo(
-                            spectrumInfo?.SpectrumPeaksInfo,
-                            transitionGroupDocNode.TransitionGroup.LabelType,
-                            transitionGroupDocNode,
-                            settings,
-                            transitionGroupDocNode.Peptide.Target,
-                            mods,
-                            adducts,
-                            types,
-                            rankCharges,
-                            rankTypes,
-                            _currentProperties.Score);
-
-                        GraphItem = new ViewLibSpectrumGraphItem(spectrumInfoR, transitionGroupDocNode.TransitionGroup, _selectedLibrary, pepInfo.Key)
-                        {
-                            ShowTypes = types,
-                            ShowCharges = charges,
-                            ShowRanks = Settings.Default.ShowRanks,
-                            ShowMz = Settings.Default.ShowIonMz,
-                            ShowObservedMz = Settings.Default.ShowObservedMz,
-                            ShowMassError = Settings.Default.ShowFullScanMassError,
-                            ShowDuplicates = Settings.Default.ShowDuplicateIons,
-                            FontSize = Settings.Default.SpectrumFontSize,
-                            LineWidth = Settings.Default.SpectrumLineWidth
-                        };
-
-                        GraphControl.IsEnableVPan = GraphControl.IsEnableVZoom =
-                            !Settings.Default.LockYAxis;
-                        _sourceFile = spectrumInfo?.FileName;
-
-                        if (!_showChromatograms || !_hasChromatograms)
-                        {
-                            _graphHelper.ResetForSpectrum(null);
-                            _graphHelper.AddSpectrum(GraphItem);
-                            _graphHelper.ZoomSpectrumToSettings(Program.ActiveDocumentUI, null);
-                        }
-                        else
-                        {
-                            _graphHelper.ResetForChromatograms(new[]{transitionGroupDocNode.TransitionGroup}, forceLegendDisplay:true);
-                            double maxHeight = libraryChromGroup.ChromDatas.Max(chromData => chromData.Height);
-                            int iChromDataPrimary = libraryChromGroup.ChromDatas.IndexOf(chromData => maxHeight == chromData.Height);
-                            for (int iChromData = 0; iChromData < libraryChromGroup.ChromDatas.Count; iChromData++)
-                            {
-                                ChromatogramInfo chromatogramInfo;
-                                TransitionChromInfo transitionChromInfo;
-                                var chromData = libraryChromGroup.ChromDatas[iChromData];
-                                GraphSpectrum.MakeChromatogramInfo(SignedMz.ZERO, libraryChromGroup, chromData, out chromatogramInfo, out transitionChromInfo);
-                                var nodeGroup = new TransitionGroupDocNode(transitionGroupDocNode.TransitionGroup, new TransitionDocNode[0]);
-                                var color =
-                                    GraphChromatogram.COLORS_LIBRARY[iChromData%GraphChromatogram.COLORS_LIBRARY.Count];
-                                var graphItem = new ChromGraphItem(nodeGroup, null, chromatogramInfo, iChromData == iChromDataPrimary ? transitionChromInfo : null, null,
-                                   new[] { iChromData == iChromDataPrimary }, null, 0, false, false, null, null,
-                                   color, Settings.Default.ChromatogramFontSize, 1);
-                                LineItem curve = (LineItem) _graphHelper.AddChromatogram(PaneKey.DEFAULT, graphItem);
-                                var pointAnnotation = GraphItem.AnnotatePoint(new PointPair(chromData.Mz, 1.0));
-                                if (null != pointAnnotation)
-                                {
-                                    curve.Label.Text = pointAnnotation.Label;
-                                }
-                                else
-                                {
-                                    curve.Label.Text = chromData.Mz.ToString(Formats.Mz);
-                                }
-
-                                curve.Line.Width = Settings.Default.ChromatogramLineWidth;
-                                curve.Color = color;
-                            }
-
-                            _graphHelper.FinishedAddingChromatograms(libraryChromGroup.StartTime,
-                                libraryChromGroup.EndTime, false);
-                        }
-
-                        available = true;
-                    }
-                }
-            }
-            catch (UnauthorizedAccessException)
-            {
-                SetGraphItem(new NoDataMSGraphItem(SettingsUIResources.ViewLibraryDlg_UpdateUI_Unauthorized_access_attempting_to_read_from_library_));
-                return;
-            }
-            catch (IOException)
-            {
-                SetGraphItem(new NoDataMSGraphItem(SettingsUIResources.ViewLibraryDlg_UpdateUI_Failure_loading_spectrum_Library_may_be_corrupted));
-                return;
-            }
-
-            // CONSIDER: Should these final changes be in a finally block?
-            // The will be skipped in the case of an error.
-
-            // Show unavailable message, if no spectrum loaded
-            if (!available)
-            {
-                SetGraphItem(new UnavailableMSGraphItem());
-                _currentProperties = new SpectrumProperties();
-            }
-
-            // Be sure to only change visibility of this combo box when necessary or it will lose
-            // focus when the user is changing its selection, which makes it impossible to use arrow keys
-            comboRedundantSpectra.Visible = showComboRedundantSpectra;
-            if (!hasFileText)
-                labelFilename.Text = string.Empty;
-            if (!hasRtText)
-                labelRT.Text = string.Empty;
-
-            btnAIons.Checked = btnAIons.Enabled && Settings.Default.ShowAIons;
-            btnBIons.Checked = btnBIons.Enabled && Settings.Default.ShowBIons;
-            btnCIons.Checked = btnCIons.Enabled && Settings.Default.ShowCIons;
-            btnXIons.Checked = btnXIons.Enabled && Settings.Default.ShowXIons;
-            btnYIons.Checked = btnYIons.Enabled && Settings.Default.ShowYIons;
-            btnZIons.Checked = btnZIons.Enabled && Settings.Default.ShowZIons;
-            btnFragmentIons.Checked = btnFragmentIons.Enabled && Settings.Default.ShowFragmentIons;
-            charge1Button.Checked = charge1Button.Enabled && Settings.Default.ShowCharge1;
-            charge2Button.Checked = charge2Button.Enabled && Settings.Default.ShowCharge2;
-
-            msGraphExtension1.SetPropertiesObject(_currentProperties);
-        }
-
-        /// <summary>
-        /// Sets up the redundant dropdown menu and selects the spectrum to display on the graph
-        /// </summary>
-        private SpectrumInfoLibrary SetupRedundantSpectraCombo(ComboOption[] options)
-        {
-            if (options.Length == 1)
-                return options.First().SpectrumInfoLibrary;
-            if (comboRedundantSpectra.SelectedItem != null && options.Contains(comboRedundantSpectra.SelectedItem))
-            {
-                return ((ComboOption)comboRedundantSpectra.SelectedItem).SpectrumInfoLibrary;
-            }
-            else
-            {
-                ComboOption bestOption = null;
-                comboRedundantSpectra.Items.Clear();
-                Array.Sort(options);
-                _currentOptions = options;
-                _comboBoxUpdated = false;
-                foreach (var opt in options)
-                {
-                    if (opt.SpectrumInfoLibrary.IsBest)
-                    {
-                        // Sets the selected dropdown item to what is graphed without updating the UI.
-                        comboRedundantSpectra.SelectedIndexChanged -= redundantSpectrum_Changed;
-                        comboRedundantSpectra.Items.Add(opt);
-                        comboRedundantSpectra.SelectedIndex = 0;
-                        comboRedundantSpectra.SelectedIndexChanged += redundantSpectrum_Changed;
-                        bestOption = opt;
-                    }
-                }
-                ComboHelper.AutoSizeDropDown(comboRedundantSpectra);
-                return bestOption?.SpectrumInfoLibrary;
-            }
-        }
-
-        private SpectrumProperties GetBiblioSpecAdditionalInfo(SpectrumInfoLibrary spectrumInfo, int index, SpectrumProperties newProperties)
-        {
-            BiblioSpecSheetInfo biblioAdditionalInfo;
-            BiblioSpecLiteLibrary selectedBiblioSpecLib = _selectedLibrary as BiblioSpecLiteLibrary;
-            if (spectrumInfo.IsBest)
-            {
-                biblioAdditionalInfo = selectedBiblioSpecLib?.GetBestSheetInfo(_peptides[index].Key);
-                newProperties.SpectrumCount = biblioAdditionalInfo?.Count;
-            }
-            else
-            {
-                biblioAdditionalInfo = selectedBiblioSpecLib?.GetRedundantSheetInfo(((SpectrumLiteKey)spectrumInfo.SpectrumKey).RedundantId);
-                // Redundant spectra always return a count of 1, so hold on to the count from the best spectrum
-                newProperties.SpectrumCount = _currentProperties.SpectrumCount;
-            }
-
-            if (biblioAdditionalInfo != null)
-            {
-                newProperties.SpecIdInFile = biblioAdditionalInfo.SpecIdInFile;
-                newProperties.IdFileName = biblioAdditionalInfo.IDFileName;
-                newProperties.SetFileName(biblioAdditionalInfo.FileName);
-                newProperties.Score = biblioAdditionalInfo.Score;
-                newProperties.ScoreType = biblioAdditionalInfo.ScoreType;
-            }
-            return newProperties;
-        }
-
-
-        private void SetGraphItem(IMSGraphItemInfo item)
-        {
-            var curveItem = _graphHelper.SetErrorGraphItem(item);
-            GraphControl.GraphPane.Title.Text = item.Title;
-            curveItem.Label.IsVisible = false;
-            GraphControl.Refresh();
-        }
-
-        /// <summary>
-        /// Gets the index of the peptide in the peptides array for the selected
-        /// peptide in the peptides listbox. Returns -1 if none is found.
-        /// </summary>
-        private int GetIndexOfSelectedPeptide()
-        {
-            var selPepInfo = listPeptide.SelectedItem as ViewLibraryPepInfo;
-            if (selPepInfo == null)
-            {
-                return -1;
-            }
-            int indexInFullList = _peptides.IndexOf(selPepInfo.Key.LibraryKey);
-            if (indexInFullList < 0)
-            {
-                return -1;
-            }
-            if (!_currentRange.Contains(indexInFullList))
-            {
-                return -1;
-            }
-            return indexInFullList;
-        }
-
-        /// <summary>
-        /// Filter the list and then update the UI to reflect the new list
-        /// </summary>
-        private void FilterAndUpdate()
-        {
-            _currentRange = _peptides.Filter(textPeptide.Text, comboFilterCategory.SelectedItem.ToString());
-            UpdatePageInfo();
-            UpdateStatusArea();
-            UpdateListPeptide(0);
-            UpdateUI();
-        }
-
-        #endregion
-
-        #region IStateProvider Implementation
-
-        public IList<IonType> ShowIonTypes(bool isProteomic)
-        {
-            return GraphSettings.ShowIonTypes(isProteomic); 
-        }
-
-        // N.B. we're interested in the absolute value of charge here, so output list may be shorter than input list
-        // CONSIDER(bspratt): will we want finer grained (full adduct sense) control for small molecule libs?
-        public IList<int> ShowIonCharges(IEnumerable<Adduct> chargePriority)
-        {
-            return GraphSettings.ShowIonCharges(chargePriority); 
-        }
-
-        public void BuildSpectrumMenu(ZedGraphControl zedGraphControl, ContextMenuStrip menuStrip)
-        {
-            // Store original menuitems in an array, and insert a separator
-            var items = new ToolStripItem[menuStrip.Items.Count];
-            int iUnzoom = -1;
-            for (int i = 0; i < items.Length; i++)
-            {
-                items[i] = menuStrip.Items[i];
-                var tag = (string)items[i].Tag;
-                if (tag == @"unzoom")
-                    iUnzoom = i;
-            }
-
-            if (iUnzoom != -1)
-                menuStrip.Items.Insert(iUnzoom, toolStripSeparator27);
-
-            // Insert skyline specific menus
-            var set = Settings.Default;
-            int iInsert = 0;
-            fragmentionsContextMenuItem.Checked = set.ShowFragmentIons;
-            menuStrip.Items.Insert(iInsert++,  ionTypesContextMenuItem);
-
-            menuStrip.Items.Insert(iInsert++, fragmentionsContextMenuItem);
-            precursorIonContextMenuItem.Checked = set.ShowPrecursorIon;
-            menuStrip.Items.Insert(iInsert++, specialionsContextMenuItem);
-            specialionsContextMenuItem.Checked = set.ShowSpecialIons;
-            menuStrip.Items.Insert(iInsert++, precursorIonContextMenuItem);
-            menuStrip.Items.Insert(iInsert++, chargesContextMenuItem);
-            menuStrip.Items.Insert(iInsert++, toolStripSeparator12);
-            ranksContextMenuItem.Checked = set.ShowRanks;
-            menuStrip.Items.Insert(iInsert++, ranksContextMenuItem);
-            ionMzValuesContextMenuItem.Checked = set.ShowIonMz;
-            menuStrip.Items.Insert(iInsert++, ionMzValuesContextMenuItem);
-            observedMzValuesContextMenuItem.Checked = set.ShowObservedMz;
-            menuStrip.Items.Insert(iInsert++, observedMzValuesContextMenuItem);
-            massErrorToolStripMenuItem.Checked = set.ShowFullScanMassError;
-            menuStrip.Items.Insert(iInsert++, massErrorToolStripMenuItem);
-            duplicatesContextMenuItem.Checked = set.ShowDuplicateIons;
-            menuStrip.Items.Insert(iInsert++, duplicatesContextMenuItem);
-            menuStrip.Items.Insert(iInsert++, toolStripSeparator13);
-            lockYaxisContextMenuItem.Checked = set.LockYAxis;
-            menuStrip.Items.Insert(iInsert++, lockYaxisContextMenuItem);
-            menuStrip.Items.Insert(iInsert++, toolStripSeparator14);
-            menuStrip.Items.Insert(iInsert++, graphPropsContextMenuItem);
-            spectrumPropsContextMenuItem.Checked = msGraphExtension1.PropertiesVisible;
-            menuStrip.Items.Insert(iInsert++, spectrumPropsContextMenuItem);
-            if (_hasChromatograms)
-            {
-                showChromatogramsContextMenuItem.Checked = _showChromatograms;
-                menuStrip.Items.Insert(iInsert++, showChromatogramsContextMenuItem);
-            }
-            menuStrip.Items.Insert(iInsert, toolStripSeparator15);
-
-            // Remove some ZedGraph menu items not of interest
-            foreach (var item in items)
-            {
-                var tag = (string)item.Tag;
-                if (tag == @"set_default" || tag == @"show_val")
-                    menuStrip.Items.Remove(item);
-            }
-            ZedGraphClipboard.AddToContextMenu(GraphControl, menuStrip);
-            UpdateIonTypeMenu();
-            UpdateChargesMenu();
-        }
-
-        public void LockYAxis(bool lockY)
-        {
-            GraphControl.IsEnableVPan = GraphControl.IsEnableVZoom = !lockY;
-            GraphControl.Refresh();
-        }
-
-        #endregion
-
-        #region Draw Peptide List Box
-
-        private IEnumerable<TextSequence> GetTextSequences(DrawItemEventArgs e)
-        {
-            ViewLibraryPepInfo pepInfo = ((ViewLibraryPepInfo)listPeptide.Items[e.Index]);
-            IList<TextSequence> textSequences = new List<TextSequence>();
-            // If a matching peptide exists, use the text sequences for that peptide.
-            if (pepInfo.HasPeptide)
-            {
-                var settings = Document.Settings;
-                if (_matcher.HasMatches)
-                    settings = settings.ChangePeptideModifications(mods => _matcher.MatcherPepMods);
-                textSequences = PeptideTreeNode.CreateTextSequences(pepInfo.PeptideNode, settings,
-                    pepInfo.GetPlainDisplayString(), null, new ModFontHolder(this));
-            }
-            // If no modifications, use a single plain test sequence
-            else if (!pepInfo.IsModified)
-            {
-                textSequences.Add(CreateTextSequence(pepInfo.AnnotatedDisplayText, false));
-            }
-            // Otherwise bold-underline all modifications
-            else
-            {
-                var sb = new StringBuilder(128);
-                bool inMod = false;
-
-                string sequence = pepInfo.AnnotatedDisplayText;
-                for (int i = 0; i < sequence.Length; i++)
-                {
-                    bool isMod = i < sequence.Length - 1 && sequence[i + 1] == '[';
-                    if (isMod != inMod)
-                    {
-                        textSequences.Add(CreateTextSequence(sb.ToString(), inMod));
-                        sb.Remove(0, sb.Length);
-                    }
-                    sb.Append(sequence[i]);
-                    inMod = isMod;
-                    if (isMod)
-                    {
-                        i = sequence.IndexOf(']', i);
-                        if (i == -1)
-                            i = sequence.Length;
-                    }
-                }
-                textSequences.Add(CreateTextSequence(sb.ToString(), inMod));
-            }
-
-            // Calculate placement for each text sequence
-            int textRectWidth = 0;
-            foreach (var textSequence in textSequences)
-            {
-                Size sizeMax = new Size(int.MaxValue, int.MaxValue);
-                textSequence.Position = textRectWidth;
-                textSequence.Width = TextRenderer.MeasureText(e.Graphics, textSequence.Text,
-                    textSequence.Font, sizeMax, FORMAT_CUSTOM).Width;
-                textRectWidth += textSequence.Width;
-            }
-
-            return textSequences;
-        }
-
-        /// <summary>
-        /// Get a text sequence corresponding to the current filter category
-        /// </summary>
-        private TextSequence GetCategoryValueTextSequence(int index, Graphics graphics)
-        {
-            var pepInfo = (ViewLibraryPepInfo)listPeptide.Items[index];
-            var selectedCategory = comboFilterCategory.SelectedItem.ToString();
-            TextSequence categoryText;
-            if (!_peptides._accessionNumberTypes.Contains(selectedCategory))
-            {
-                var propertyName = _peptides.comboFilterCategoryDict
-                    .FirstOrDefault(x => x.Value == selectedCategory).Key;
-
-                var propertyValue = ViewLibraryPepInfoList.GetFormattedPropertyValue(propertyName, pepInfo);
-                categoryText = CreateTextSequence(propertyValue, false);
-            }
-            else
-            {
-                categoryText = CreateTextSequence(pepInfo.OtherKeysDict[selectedCategory], false);
-            }
-
-            // Calculate the dimensions of this text sequence
-            var sizeMax = new Size(int.MaxValue, int.MaxValue);
-            categoryText.Width = TextRenderer.MeasureText(graphics, categoryText.Text,
-                categoryText.Font, sizeMax, FORMAT_CUSTOM).Width;
-            
-            return categoryText;
-        }
-
-        private TextSequence CreateTextSequence(string text, bool modified)
-        {
-            var font = (modified ? ModFonts.Light : ModFonts.Plain);
-            return new TextSequence { Text = text, Font = font, Color = Color.Black };
-        }
-
-        private void PeptideListPanel_Resize(object sender, EventArgs e)
-        {
-            // We must draw all the items again if the list is resized
-            listPeptide.Invalidate();
-        }
-
-        private void listPeptide_DrawItem(object sender, DrawItemEventArgs e)
-        {
-            if (e.Index == -1)
-                return;
-
-            // Draw the background of the ListBox control for each item.
-            bool selected = e.Index == listPeptide.SelectedIndex;
-            Color backColor = !_activated && selected ? Color.LightGray : e.BackColor;
-            e.Graphics.FillRectangle(new SolidBrush(backColor), e.Bounds);
-
-            if (cbShowModMasses.Visible && Settings.Default.ShowModMassesInExplorer)
-            {
-                // Draw the current item text based on the current Font 
-                // and a black brush.
-                TextRenderer.DrawText(e.Graphics, ((ViewLibraryPepInfo)listPeptide.Items[e.Index]).AnnotatedDisplayText,
-                                      e.Font, e.Bounds, e.ForeColor, backColor,
-                                      FORMAT_PLAIN);
-            }
-            else
-            {
-                // Draw formatted text and the peptide image, if a peptide has been successfully
-                // associated with this item
-                ViewLibraryPepInfo pepInfo = ((ViewLibraryPepInfo)listPeptide.Items[e.Index]);
-                Rectangle bounds = e.Bounds;
-                var imgWidth = _peptideImg.Width;
-                if (pepInfo.PeptideNode != null)
-                    e.Graphics.DrawImage(pepInfo.PeptideNode.IsProteomic ? _peptideImg : _moleculeImg, bounds.Left, bounds.Top, imgWidth, bounds.Height);
-                Rectangle rectDraw = new Rectangle(0, bounds.Y, 0, bounds.Height);
-                foreach (var textSequence in GetTextSequences(e))
-                {
-                    rectDraw.X = textSequence.Position + bounds.X + PADDING + imgWidth;
-                    rectDraw.Width = textSequence.Width;
-                    var textColor = Equals(e.ForeColor, SystemColors.HighlightText) ? e.ForeColor : textSequence.Color;
-                    TextRenderer.DrawText(e.Graphics, textSequence.Text,
-                                          textSequence.Font, rectDraw, textColor, backColor,
-                                          FORMAT_CUSTOM);
-                }
-
-                var selectedCategory = comboFilterCategory.SelectedItem.ToString();
-
-                // Now draw the field associated with the filter category
-                if (!selectedCategory.IsNullOrEmpty() && !selectedCategory.Equals(ColumnCaptions.Peptide) &&
-                    !selectedCategory.Equals(Resources.SmallMoleculeLibraryAttributes_KeyValuePairs_Name))
-                {
-                    var categoryText = GetCategoryValueTextSequence(e.Index, e.Graphics);
-                    var rectValue = new Rectangle(0, bounds.Y, categoryText.Width, bounds.Height);
-
-                    // Align this text to the right side of the list box
-                    rectValue.X = bounds.Width - categoryText.Width - PADDING;
-
-                    // If the x coordinate is within the rectangle of the name or sequence truncate the category text
-                    if (rectValue.X < rectDraw.X + rectDraw.Width)
-                    {
-                        rectValue.X = rectDraw.X + rectDraw.Width + PADDING + categoryText.Position + bounds.X;
-                    }
-
-                    TextRenderer.DrawText(e.Graphics, categoryText.Text,
-                        categoryText.Font, rectValue, Equals(e.ForeColor, SystemColors.HighlightText) ? e.ForeColor : categoryText.Color, backColor,
-                        FORMAT_CUSTOM);
-                }
-            }
-        }
-
-        #endregion
-        
-        #region Change Events
-
-        private void textPeptide_TextChanged(object sender, EventArgs e)
-        {
-            FilterAndUpdate();
-        }
-
-        private void comboFilterCategory_SelectedIndexChanged(object sender, EventArgs e)
-        {
-            var cancelled = false;
-            var propertyName = comboFilterCategory.SelectedItem.ToString();
-
-            // If the user wants to filter by precursor m/z we need to calculate the precursor m/z 
-            // of every peptide or molecule. This takes a couple seconds on large libraries, so we
-            // use a LongWaitDlg
-            if (propertyName.Equals(Resources.PeptideTipProvider_RenderTip_Precursor_m_z) && !_peptides._mzCalculated)
-            {
-                using (var longWait = new LongWaitDlg())
-                {
-                    longWait.PerformWork(ActiveForm, 800, progressMonitor =>
-                    {
-                        _peptides.CalculateEveryMz(progressMonitor);
-                        if (progressMonitor.IsCanceled)
-                        {
-                            cancelled = true;
-                        }
-                    });
-                }
-
-                // If the user cancels then reset the selected field to Name/Peptide
-                if (cancelled)
-                {
-                    comboFilterCategory.SelectedIndex = 0;
-                }
-            }
-
-            // Sort a list with respect to the selected property so that it is ready to be binary searched
-            // when the user begins typing
-            _peptides.CreateCachedList(propertyName);
-
-            FilterAndUpdate();
-        }
-        private void listPeptide_SelectedIndexChanged(object sender, EventArgs e)
-        {
-            // We need to update the spectrum graph when the peptide
-            // selected in the listbox changes.
-            UpdateUI();
-        }
-
-        private void LibraryComboBox_SelectedIndexChanged(object sender, EventArgs e)
-        {
-            if (!_driverLibraries.SelectedIndexChangedEvent(sender, e))
-                ChangeSelectedLibrary(comboLibrary.SelectedItem.ToString());
-        }
-
-        public void ChangeSelectedLibrary(string libName)
-        {
-            // The user has selected a different library. We need to reload 
-            // everything in the dialog. 
-            if (libName != _selectedLibName)
-            {
-                comboLibrary.SelectedItem = libName;
-                _selectedLibName = libName;
-                _matcher = new LibKeyModificationMatcher();
-                UpdateViewLibraryDlg();
-
-                _matcher.ClearMatches();
-                if (_selectedLibrary is MidasLibrary || MatchModifications())
-                    UpdateListPeptide(0);
-            }
-        }
-
-        private void cbShowModMasses_CheckedChanged(object sender, EventArgs e)
-        {
-            Settings.Default.ShowModMassesInExplorer = cbShowModMasses.Checked;
-            int selPepIndex = listPeptide.SelectedIndex > 0 ? listPeptide.SelectedIndex : 0;
-            UpdateListPeptide(selPepIndex);
-        }
-
-        private void OnDocumentChange(object sender, DocumentChangedEventArgs e)
-        {
-            var prevDocSet = e.DocumentPrevious.Settings;
-            var curDocSet = Document.Settings;
-            // Only need to update if ViewLibraryDlg is already loaded and transition settings have changed.
-            if (_peptides != null
-                && !Equals(prevDocSet.TransitionSettings, curDocSet.TransitionSettings))
-                    UpdateListPeptide(listPeptide.SelectedIndex);
-            if ( !Equals(prevDocSet.PeptideSettings.Modifications, curDocSet.PeptideSettings.Modifications))
-            {
-                if(_matcher.HasMatches)
-                    _matcher.UpdateMatches(prevDocSet.PeptideSettings.Modifications, 
-                        curDocSet.PeptideSettings.Modifications);
-                UpdateListPeptide(listPeptide.SelectedIndex);
-            }    
-        }
-
-        #endregion
-
-        #region Mouse Click Events
-
-        public void UpdateIonTypeMenu()
-        {
-            if (ionTypesContextMenuItem.DropDownItems.Count > 0 &&
-                ionTypesContextMenuItem.DropDownItems[0] is MenuControl<IonTypeSelectionPanel> ionSelector)
-            {
-                ionSelector.Update(GraphSettings, _documentUiContainer.DocumentUI.Settings.PeptideSettings);
-            }
-            else
-            {
-                ionTypesContextMenuItem.DropDownItems.Clear();
-                var ionTypeSelector = new MenuControl<IonTypeSelectionPanel>(GraphSettings, _documentUiContainer.DocumentUI.Settings.PeptideSettings);
-                ionTypesContextMenuItem.DropDownItems.Add(ionTypeSelector);
-                ionTypeSelector.HostedControl.IonTypeChanged += IonTypeSelector_IonTypeChanges;
-                ionTypeSelector.HostedControl.LossChanged += IonTypeSelector_LossChanged;
-            }
-        }
-
-        public void ionTypeMenuItem_DropDownOpening(object sender, EventArgs e)
-        {
-            UpdateIonTypeMenu();
-        }
-
-        public MenuControl<T> GetHostedControl<T>() where T : Panel, IControlSize, new()
-        {
-            if (GraphControl.ContextMenuStrip != null)
-            {
-                var chargesItem = GraphControl.ContextMenuStrip.Items.OfType<ToolStripMenuItem>()
-                    .FirstOrDefault(item => item.DropDownItems.OfType<MenuControl<T>>().Any());
-                if (chargesItem != null)
-                    return chargesItem.DropDownItems[0] as MenuControl<T>;
-            }
-            return null;
-        }
-
-
-        private void IonTypeSelector_IonTypeChanges(IonType type, bool show)
-        {
-            switch (type)
-            {
-                case IonType.a:
-                    GraphSettings.ShowAIons = show;
-                    break;
-                case IonType.b:
-                    GraphSettings.ShowBIons = show;
-                    break;
-                case IonType.c:
-                    GraphSettings.ShowCIons = show;
-                    break;
-                case IonType.x:
-                    GraphSettings.ShowXIons = show;
-                    break;
-                case IonType.y:
-                    GraphSettings.ShowYIons = show;
-                    break;
-                case IonType.z:
-                    GraphSettings.ShowZIons = show;
-                    break;
-                case IonType.zh:
-                    GraphSettings.ShowZHIons = show;
-                    break;
-                case IonType.zhh:
-                    GraphSettings.ShowZHHIons = show;
-                    break;
-            }
-        }
-
-        private void IonTypeSelector_LossChanged(string[] losses)
-        {
-            GraphSettings.ShowLosses = new List<string>(losses);
-        }
-
-        private void aionsContextMenuItem_Click(object sender, EventArgs e)
-        {
-            GraphSettings.ShowAIons = !GraphSettings.ShowAIons;
-        }
-
-        private void bionsContextMenuItem_Click(object sender, EventArgs e)
-        {
-            GraphSettings.ShowBIons = !GraphSettings.ShowBIons;
-        }
-
-        private void cionsContextMenuItem_Click(object sender, EventArgs e)
-        {
-            GraphSettings.ShowCIons = !GraphSettings.ShowCIons;
-        }
-
-        private void xionsContextMenuItem_Click(object sender, EventArgs e)
-        {
-            GraphSettings.ShowXIons = !GraphSettings.ShowXIons;
-        }
-
-        private void yionsContextMenuItem_Click(object sender, EventArgs e)
-        {
-            GraphSettings.ShowYIons = !GraphSettings.ShowYIons;
-        }
-
-        private void zionsContextMenuItem_Click(object sender, EventArgs e)
-        {
-            GraphSettings.ShowZIons = !GraphSettings.ShowZIons;
-        }
-
-        private void fragmentionsContextMenuItem_Click(object sender, EventArgs e)
-        {
-            GraphSettings.ShowFragmentIons = !GraphSettings.ShowFragmentIons;
-        }
-
-        private void precursorIonContextMenuItem_Click(object sender, EventArgs e)
-        {
-            GraphSettings.ShowPrecursorIon = !GraphSettings.ShowPrecursorIon;
-        }
-
-        public void IonChargeSelector_ionChargeChanged(int charge, bool show)
-        {
-            switch (charge)
-            {
-                case 1:
-                    GraphSettings.ShowCharge1 = show;
-                    break;
-                case 2:
-                    GraphSettings.ShowCharge2 = show;
-                    break;
-                case 3:
-                    GraphSettings.ShowCharge3 = show;
-                    break;
-                case 4:
-                    GraphSettings.ShowCharge4 = show;
-                    break;
-            }
-        }
-
-        private void charge1ContextMenuItem_Click(object sender, EventArgs e)
-        {
-            GraphSettings.ShowCharge1 = !GraphSettings.ShowCharge1;
-        }
-
-        private void charge2ContextMenuItem_Click(object sender, EventArgs e)
-        {
-            GraphSettings.ShowCharge2 = !GraphSettings.ShowCharge2;
-        }
-
-        private void specialionsContextMenuItem_Click(object sender, EventArgs e)
-        {
-            GraphSettings.ShowSpecialIons = !GraphSettings.ShowSpecialIons;
-        }
-
-        private void propertiesMenuItem_Click(object sender, EventArgs e)
-        {
-            msGraphExtension1.TogglePropertiesSheet();
-            propertiesButton.Checked = msGraphExtension1.PropertiesVisible;
-
-        }
-
-        private void msGraphExtension_PropertiesSheetVisibilityChanged(object sender, EventArgs e)
-        {
-            propertiesButton.Checked = msGraphExtension1.PropertiesVisible;
-        }
-
-        public void UpdateChargesMenu()
-        {
-            var set = GraphSettings;
-            if (chargesContextMenuItem.DropDownItems.Count > 0 && chargesContextMenuItem.DropDownItems[0] is MenuControl<ChargeSelectionPanel> chargeSelector)
-            {
-                chargeSelector.Update(GraphSettings, _documentUiContainer.DocumentUI.Settings.PeptideSettings);
-            }
-            else
-            {
-                chargesContextMenuItem.DropDownItems.Clear();
-                var selectorControl = new MenuControl<ChargeSelectionPanel>(GraphSettings, _documentUiContainer.DocumentUI.Settings.PeptideSettings);
-                chargesContextMenuItem.DropDownItems.Add(selectorControl);
-                selectorControl.HostedControl.OnChargeChanged += IonChargeSelector_ionChargeChanged;
-            }
-        }
-
-        private void chargesMenuItem_DropDownOpening(object sender, EventArgs e)
-        {
-            UpdateChargesMenu();
-        }
-
-        private void ranksContextMenuItem_Click(object sender, EventArgs e)
-        {
-            Settings.Default.ShowRanks = !Settings.Default.ShowRanks;
-            UpdateGraphs(true);
-        }
-
-        private void scoreContextMenuItem_Click(object sender, EventArgs e)
-        {
-            Settings.Default.ShowLibraryScores = !Settings.Default.ShowLibraryScores;
-            UpdateGraphs(true);
-        }
-
-        private void ionMzValuesContextMenuItem_Click(object sender, EventArgs e)
-        {
-            GraphSettings.ShowSpecialIons = !Settings.Default.ShowIonMz;
-            UpdateGraphs(true);
-        }
-
-        private void observedMzValuesContextMenuItem_Click(object sender, EventArgs e)
-        {
-            SetObservedMzValues(!Settings.Default.ShowObservedMz);
-        }
-
-        private void massErrorToolStripMenuItem_Click(object sender, EventArgs e)
-        {
-            Settings.Default.ShowFullScanMassError = !Settings.Default.ShowFullScanMassError;
-            UpdateGraphs(true);
-        }
-
-        public void SetObservedMzValues(bool on)
-        {
-            Settings.Default.ShowObservedMz = on;
-            UpdateGraphs(true);
-        }
-
-        private void duplicatesContextMenuItem_Click(object sender, EventArgs e)
-        {
-            Settings.Default.ShowDuplicateIons = duplicatesContextMenuItem.Checked;
-            UpdateUI();
-        }
-
-        private void lockYaxisContextMenuItem_Click(object sender, EventArgs e)
-        {
-            // Avoid updating the rest of the graph just to change the y-axis lock state
-            LockYAxis(Settings.Default.LockYAxis = lockYaxisContextMenuItem.Checked);
-        }
-
-        private void graphPropsContextMenuItem_Click(object sender, EventArgs e)
-        {
-            using (var dlg = new SpectrumChartPropertyDlg())
-            {
-                if (dlg.ShowDialog(this) == DialogResult.OK)
-                    UpdateUI();
-            }
-        }
-        private void spectrumPropsContextMenuItem_Click(object sender, EventArgs e)
-        {
-            msGraphExtension1.TogglePropertiesSheet();
-            propertiesButton.Checked = msGraphExtension1.PropertiesVisible;
-        }
-
-        private void zoomSpectrumContextMenuItem_Click(object sender, EventArgs e)
-        {
-            ZoomSpectrumToSettings();
-        }
-        
-        public void ZoomSpectrumToSettings()
-        {
-            _graphHelper.ZoomSpectrumToSettings(Program.ActiveDocumentUI, null);
-        }
-
-        private void copyMetafileButton_Click(object sender, EventArgs e)
-        {
-            CopyEmfToolStripMenuItem.CopyEmf(GraphControl);
-        }
-
-        private void btnCopy_Click(object sender, EventArgs e)
-        {
-            GraphControl.Copy(false);
-        }
-
-        private void btnSave_Click(object sender, EventArgs e)
-        {
-            GraphControl.SaveAs();
-        }
-
-        private void btnPrint_Click(object sender, EventArgs e)
-        {
-            GraphControl.DoPrint();
-        }
-
-        private void btnCancel_Click(object sender, EventArgs e)
-        {
-            CancelDialog();
-        }
-
-        public override void CancelDialog()
-        {
-            DialogResult = DialogResult.Cancel;
-            Application.DoEvents();
-            Close();
-        }
-
-        // Adds a single library peptide to the document.
-        private void btnAdd_Click(object sender, EventArgs e)
-        {
-            AddPeptide();
-
-            // Set focus back to the peptide edit box to allow further navigation
-            // of the peptide list, and possibly more adding of peptides.
-            textPeptide.Focus();
-        }
-
-        public void AddPeptide()
-        {
-            AddPeptide(false);
-        }
-
-        public void AddPeptide(bool addLibraryToDocSeparately)
-        {
-            var startingDocument = Document;
-            if (CheckLibraryInSettings(out startingDocument, addLibraryToDocSeparately) == DialogResult.Cancel || listPeptide.SelectedItem == null)
-                return;
-
-            // Open m/z limitations without allowing doc node tree to change, since that can take
-            // seconds to achieve in a large document.
-            var broadRangeDocument = startingDocument.ChangeSettingsNoDiff(startingDocument.Settings
-                .ChangeTransitionInstrument(i => i.ChangeMinMz(TransitionInstrument.MIN_MEASUREABLE_MZ).ChangeMaxMz(TransitionInstrument.MAX_MEASURABLE_MZ))
-                .ChangeTransitionFullScan(fs => fs.ChangeAcquisitionMethod(FullScanAcquisitionMethod.None, null)));
-                
-            var pepMatcher = new ViewLibraryPepMatching(broadRangeDocument,
-                                                        _selectedLibrary,
-                                                        _selectedSpec,
-                                                        _matcher,
-                                                        _peptides);
-
-            var entryCreatorList = new AuditLogEntryCreatorList();
-            entryCreatorList.Add(FormSettings.EntryCreator);
-
-            if (!EnsureBackgroundProteome(startingDocument, pepMatcher, false, entryCreatorList))
-                return;
-
-            var pepInfo = (ViewLibraryPepInfo)listPeptide.SelectedItem;
-            var nodePepMatched = pepMatcher.MatchSinglePeptide(pepInfo);
-            if (nodePepMatched == null || nodePepMatched.Children.Count == 0)
-            {
-                MessageDlg.Show(this, SettingsUIResources.ViewLibraryDlg_AddPeptide_Modifications_for_this_peptide_do_not_match_current_document_settings);
-                return;
-            }
-            double precursorMz = nodePepMatched.TransitionGroups.First().PrecursorMz;
-            double minMz = startingDocument.Settings.TransitionSettings.Instrument.MinMz;
-            double maxMz = startingDocument.Settings.TransitionSettings.Instrument.MaxMz;
-            if (minMz > precursorMz || precursorMz > maxMz)
-            {
-                MessageDlg.Show(this, string.Format(SettingsUIResources.ViewLibraryDlg_AddPeptide_The_precursor_m_z__0_F04__is_outside_the_instrument_range__1__to__2__,
-                                                    precursorMz, minMz, maxMz));
-                return;
-            }
-            var isolationScheme = startingDocument.Settings.TransitionSettings.FullScan.IsolationScheme;
-            if (isolationScheme != null && !isolationScheme.IsInRangeMz(precursorMz))
-            {
-                MessageDlg.Show(this, string.Format(SettingsUIResources.ViewLibraryDlg_AddPeptide_The_precursor_m_z__0_F04__is_not_measured_by_the_current_DIA_isolation_scheme_,
-                                                    precursorMz));
-                return;
-            }
-
-            if (nodePepMatched.Children.Count > 0)
-            {
-                var keyMatched = nodePepMatched.SequenceKey;
-                var chargeMatched = ((TransitionGroupDocNode)nodePepMatched.Children[0]).TransitionGroup.PrecursorAdduct;
-                if (!cbAssociateProteins.Checked && Document.Peptides.Contains(nodePep => Equals(nodePep.SequenceKey, keyMatched) && nodePep.HasChildCharge(chargeMatched)))
-                {
-                    MessageDlg.Show(this, string.Format(SettingsUIResources.ViewLibraryDlg_AddPeptide_The_peptide__0__already_exists_with_charge__1__in_the_current_document,
-                                                        nodePepMatched.Peptide, chargeMatched));
-                    return;
-                }
-            }
-
-            if (pepMatcher.EnsureDuplicateProteinFilter(this, true, entryCreatorList) == DialogResult.Cancel)
-                return;
-
-            IdentityPath toPath = Program.MainWindow.SelectedPath;
-            IdentityPath selectedPath = toPath;
-
-            string message = string.Format(SettingsUIResources.ViewLibraryDlg_AddPeptide_Add_library_peptide__0__,
-                                           nodePepMatched.Peptide.Target);
-
-            entryCreatorList.Add(AuditLogEntry.SettingsLogFunction);
-            Program.MainWindow.ModifyDocument(message, doc =>
-            {
-                var newDoc = doc;
-
-                if (!ReferenceEquals(doc.Settings.PeptideSettings.Libraries,
-                    startingDocument.Settings.PeptideSettings.Libraries))
-                    newDoc = newDoc.ChangeSettings(newDoc.Settings.ChangePeptideLibraries(old =>
-                        startingDocument.Settings.PeptideSettings.Libraries));
-
-                if (_matcher.HasMatches)
-                {
-                    var matchingDocument = newDoc;
-                    newDoc = newDoc.ChangeSettings(
-                        newDoc.Settings.ChangePeptideModifications(mods =>
-                            _matcher.SafeMergeImplicitMods(matchingDocument)));
-                }
-
-                newDoc = pepMatcher.AddPeptides(newDoc, null, toPath,
-                    out selectedPath);
-                if (newDoc.MoleculeTransitionGroupCount == doc.MoleculeTransitionGroupCount)
-                    return doc;
-                if (!_matcher.HasMatches)
-                    return newDoc;
-                var modsNew = _matcher.GetDocModifications(newDoc);
-                return newDoc.ChangeSettings(newDoc.Settings.ChangePeptideModifications(mods => modsNew));
-            }, docPair => CreateAddPeptideEntry(docPair, MessageType.added_peptide_from_library, entryCreatorList,
-                nodePepMatched.AuditLogText, _selectedLibName));
-            
-            Program.MainWindow.SelectedPath = selectedPath;
-            Document.Settings.UpdateDefaultModifications(true, true);
-        }
-
-        public ViewLibrarySettings FormSettings
-        {
-            get { return new ViewLibrarySettings(cbAssociateProteins.Checked); }
-        }
-
-        public class ViewLibrarySettings : AuditLogOperationSettings<ViewLibrarySettings>//, IAuditLogComparable
-        {
-            public ViewLibrarySettings(bool associateProteins)
-            {
-                AssociateProteins = associateProteins;
-            }
-
-            [Track(defaultValues:typeof(DefaultValuesFalse))]
-            public bool AssociateProteins { get; private set; }
-
-            /*public object GetDefaultObject(ObjectInfo<object> info)
-            {
-                return new ViewLibrarySettings(false);
-            }*/
-        }
-
-        internal static string FormatPrecursorMz(double precursorMz)
-        {
-            return string.Format(@"{0:F04}", precursorMz);
-        }
-
-        internal static string FormatIonMobility(double mobility, string units)
-        {
-            return string.Format(@"{0:F04} {1}", mobility, units);
-        }
-
-        internal static string FormatCCS(double CCS)
-        {
-            return string.Format(@"{0:F04}", CCS);
-        }
-
-        private static AuditLogEntry CreateAddPeptideEntry(SrmDocumentPair docPair, MessageType type, AuditLogEntryCreatorList entryCreatorList, params object[] args)
-        {
-            return AuditLogEntry.CreateSimpleEntry(type, docPair.NewDocumentType, args).Merge(docPair, entryCreatorList);
-        }
-
-        private bool EnsureBackgroundProteome(SrmDocument document, ViewLibraryPepMatching pepMatcher, bool ensureDigested, AuditLogEntryCreatorList entryCreators)
-        {
-            if (cbAssociateProteins.Checked)
-            {
-                var backgroundProteome = document.Settings.PeptideSettings.BackgroundProteome;
-                if (backgroundProteome.BackgroundProteomeSpec.IsNone)
-                {
-                    MessageDlg.Show(this,
-                                    SettingsUIResources.
-                                        ViewLibraryDlg_EnsureBackgroundProteome_A_background_proteome_is_required_to_associate_proteins);
-                    return false;
-                }
-                if (ensureDigested)
-                {
-                    if (!EnsureDigested(this, backgroundProteome, entryCreators))
-                    {
-                        return false;
-                    }
-                }
-                pepMatcher.SetBackgroundProteome(backgroundProteome);
-            }
-            return true;
-        }
-
-        public static bool EnsureDigested(Control owner, BackgroundProteome backgroundProteome, AuditLogEntryCreatorList entryCreators)
-        {
-            try
-            {
-                using (var proteomeDb = backgroundProteome.OpenProteomeDb())
-                {
-                    if (proteomeDb.IsDigested())
-                    {
-                        return true;
-                    }
-                }
-                String message = string.Format(
-                    SettingsUIResources.ViewLibraryDlg_EnsureDigested_The_background_proteome___0___is_in_an_older_format___In_order_to_be_able_to_efficiently_find_peptide_sequences__the_background_proteome_should_be_upgraded_to_the_latest_version___Do_you_want_to_upgrade_the_background_proteome_now_,
-                    backgroundProteome.Name);
-                using (var alertDlg = new AlertDlg(message, MessageBoxButtons.YesNoCancel))
-                {
-                    switch (alertDlg.ShowDialog(owner))
-                    {
-                        case DialogResult.Cancel:
-                            return false;
-                        case DialogResult.No:
-                            return true;
-                    }
-                }
-                using (var longWaitDlg = new LongWaitDlg())
-                {
-                    bool finished = false;
-                    longWaitDlg.PerformWork(owner, 1000, progressMonitor =>
-                    {
-                        using (var fileSaver = new FileSaver(backgroundProteome.DatabasePath))
-                        {
-                            var progressStatus =
-                                new ProgressStatus().ChangeMessage(SettingsUIResources
-                                    .ViewLibraryDlg_EnsureDigested_Copying_database);
-                            progressMonitor.UpdateProgress(progressStatus);
-                            File.Copy(backgroundProteome.DatabasePath, fileSaver.SafeName, true);
-
-                            using (var newProteomeDb =
-                                ProteomeDb.OpenProteomeDb(fileSaver.SafeName, longWaitDlg.CancellationToken))
-                            {
-                                newProteomeDb.Digest(progressMonitor, ref progressStatus);
-                            }
-                            if (progressMonitor.IsCanceled)
-                            {
-                                return;
-                            }
-                            fileSaver.Commit();
-                            finished = true;
-                        }
-                    });
-                    if (finished && entryCreators != null)
-                        entryCreators.Add(docPair => AuditLogEntry.CreateSimpleEntry(MessageType.upgraded_background_proteome, docPair.NewDocumentType, backgroundProteome.Name));
-                    return finished;
-                } 
-            }
-            catch (Exception e)
-            {
-                string errorMessage = TextUtil.LineSeparate(
-                    string.Format(SettingsUIResources.ViewLibraryDlg_EnsureDigested_An_error_occurred_while_trying_to_process_the_file__0__,
-                        backgroundProteome.DatabasePath), e.Message);
-                MessageDlg.ShowWithException(owner, errorMessage, e);
-                return false;
-            }
-        }
-
-        public DialogResult CheckLibraryInSettings(out SrmDocument newDoc, bool addToDoc = false)
-        {
-            newDoc = Document;
-            // Check to see if the library is part of the settings. If not, prompt the user to add it.
-            var docLibraries = Document.Settings.PeptideSettings.Libraries;
-            if (docLibraries.GetLibrary(_selectedLibName) == null)
-            {
-                var message = TextUtil.LineSeparate(string.Format(
-                    Resources.ViewLibraryDlg_CheckLibraryInSettings_The_library__0__is_not_currently_added_to_your_document, _selectedLibName),
-                    SettingsUIResources.ViewLibraryDlg_CheckLibraryInSettings_Would_you_like_to_add_it);
-                var result = MultiButtonMsgDlg.Show(
-                    this, message, SettingsUIResources.ViewLibraryDlg_MatchModifications_Yes,
-                    SettingsUIResources.ViewLibraryDlg_MatchModifications_No, true);
-                if (result == DialogResult.No)
-                    return result;
-                if (result == DialogResult.Yes)
-                {
-                    newDoc = newDoc.ChangeSettings(Document.Settings.ChangePeptideLibraries(pepLibraries =>
-                        pepLibraries.ChangeLibraries(new List<LibrarySpec>(docLibraries.LibrarySpecs) { _selectedSpec },
-                            new List<Library>(docLibraries.Libraries) { _selectedLibrary })));
-                    var copy = newDoc;
-                    if (addToDoc)
-                        Program.MainWindow.ModifyDocument(SettingsUIResources.ViewLibraryDlg_CheckLibraryInSettings_Add_Library, oldDoc => copy,
-                            docPair => AuditLogEntry.CreateSimpleEntry(MessageType.added_spectral_library, docPair.NewDocumentType, _selectedLibName));
-                }
-
-            }
-            return DialogResult.OK;
-        }
-
-        /// <summary>
-        /// Adds all matched library peptides to the current document.
-        /// </summary>
-        private void btnAddAll_Click(object sender, EventArgs e)
-        {
-            AddAllPeptides();
-        }
-
-        public void AddAllPeptides()
-        {
-            AddAllPeptides(false);
-        }
-
-        public void AddAllPeptides(bool addLibraryToDocSeparately = false)
-        {
-            CheckDisposed();
-
-            var startingDocument = Document;
-            if (CheckLibraryInSettings(out startingDocument, addLibraryToDocSeparately) == DialogResult.Cancel)
-                return;
-
-            SrmDocument startingDocumentImplicitMods = startingDocument;
-            if(_matcher.HasMatches)
-                startingDocumentImplicitMods = startingDocumentImplicitMods.ChangeSettings(
-                    startingDocument.Settings.ChangePeptideModifications(
-                        mods => _matcher.SafeMergeImplicitMods(startingDocument)));
-
-            var pepMatcher = new ViewLibraryPepMatching(startingDocumentImplicitMods,
-                                                        _selectedLibrary,
-                                                        _selectedSpec,
-                                                        _matcher,
-                                                        _peptides);
-
-            var entryCreatorList = new AuditLogEntryCreatorList();
-            entryCreatorList.Add(FormSettings.EntryCreator);
-            if (!EnsureBackgroundProteome(startingDocument, pepMatcher, true, entryCreatorList))
-                return;
-            pepMatcher.AddAllPeptidesSelectedPath = Program.MainWindow.SelectedPath;
-
-            SrmDocument newDocument;
-            var hasSmallMolecules = HasSmallMolecules;
-            using (var longWaitDlg = new LongWaitDlg())
-            {
-                longWaitDlg.Text = hasSmallMolecules ? SettingsUIResources.ViewLibraryDlg_AddAllPeptides_Matching_Molecules : SettingsUIResources.ViewLibraryDlg_AddAllPeptides_Matching_Peptides;
-                longWaitDlg.Message = hasSmallMolecules ? SettingsUIResources.ViewLibraryDlg_AddAllPeptides_Matching_molecules_to_the_current_document_settings : SettingsUIResources.ViewLibraryDlg_AddAllPeptides_Matching_peptides_to_the_current_document_settings;
-                longWaitDlg.PerformWork(this, 1000, broker => pepMatcher.AddAllPeptidesToDocument(broker, entryCreatorList));
-                newDocument = pepMatcher.DocAllPeptides;
-                if (longWaitDlg.IsCanceled || newDocument == null)
-                    return;
-            }
-
-            var selectedPath = pepMatcher.AddAllPeptidesSelectedPath;
-            var numMatchedPeptides = pepMatcher.MatchedPeptideCount;
-            if (numMatchedPeptides == 0)
-            {
-                MessageDlg.Show(this, SettingsUIResources.ViewLibraryDlg_AddAllPeptides_No_peptides_match_the_current_document_settings);
-                return;
-            }
-
-            // Calculate changes that will occur.
-            var peptideCountDiff = newDocument.MoleculeCount - startingDocument.MoleculeCount;
-            var groupCountDiff = newDocument.MoleculeTransitionGroupCount - startingDocument.MoleculeTransitionGroupCount;
-            if (peptideCountDiff + groupCountDiff == 0)
-            {
-                MessageDlg.Show(this, SettingsUIResources.ViewLibraryDlg_AddAllPeptides_All_library_peptides_already_exist_in_the_current_document);
-                return;
-            }
-            var pepGroupCountDiff = newDocument.MoleculeGroupCount - startingDocument.MoleculeGroupCount;
-            string proteins = cbAssociateProteins.Checked ? string.Format(SettingsUIResources.ViewLibraryDlg_AddAllPeptides__0__proteins, pepGroupCountDiff)
-                : string.Empty;
-            var format = HasSmallMolecules
-                ? SettingsUIResources.ViewLibraryDlg_AddAllPeptides_This_operation_will_add__0__1__molecules__2__precursors_and__3__transitions_to_the_document
-                : SettingsUIResources.ViewLibraryDlg_AddAllPeptides_This_operation_will_add__0__1__peptides__2__precursors_and__3__transitions_to_the_document;
-
-            string msg = string.Format(format,
-                                        proteins, peptideCountDiff, groupCountDiff,
-                                        newDocument.MoleculeTransitionCount - startingDocument.MoleculeTransitionCount);
-            var numSkipped = pepMatcher.SkippedPeptideCount;          
-            var hasSkipped = numSkipped > 0;
-            var numUnmatchedPeptides = PeptidesCount - numMatchedPeptides;
-            var hasUnmatched = numUnmatchedPeptides > 0;
-            if (hasSkipped || hasUnmatched)
-            {
-                string duplicatePeptides = hasSkipped
-                                               ? string.Format(SettingsUIResources.ViewLibraryDlg_AddAllPeptides__0__existing,numSkipped)
-                                               : string.Empty;
-                string unmatchedPeptides = hasUnmatched
-                                               ? string.Format(SettingsUIResources.ViewLibraryDlg_AddAllPeptides__0__unmatched,numUnmatchedPeptides)
-                                               : string.Empty;
-                string entrySuffix = (numSkipped + numUnmatchedPeptides > 1
-                                          ? SettingsUIResources.ViewLibraryDlg_AddAllPeptides_entries
-                                          : SettingsUIResources.ViewLibraryDlg_AddAllPeptides_entry);
-                msg = TextUtil.LineSeparate(msg, string.Empty, string.Empty,
-                    string.Format((hasSkipped && hasUnmatched)
-                                        ? SettingsUIResources.ViewLibraryDlg_AddAllPeptides__0__and__1__library__2__will_be_ignored
-                                        : SettingsUIResources.ViewLibraryDlg_AddAllPeptides__0__1__library__2__will_be_ignored,
-                                    duplicatePeptides, unmatchedPeptides, entrySuffix));
-            }
-            var dlg = new MultiButtonMsgDlg(msg, SettingsUIResources.ViewLibraryDlg_AddAllPeptides_Add_All)
-            {
-                Tag = numUnmatchedPeptides
-            };
-            if (DialogResult.Cancel == dlg.ShowAndDispose(this))
-            {
-                return;
-            }
-            PeptideModifications modsNew = null;
-            if (_matcher.HasMatches)
-            {
-                modsNew = _matcher.GetDocModifications(newDocument);
-                newDocument = 
-                    newDocument.ChangeSettings(newDocument.Settings.ChangePeptideModifications(mods => modsNew));
-            }
-
-            // If the user chooses to continue with the operation, call AddPeptides again in case the document has changed.
-            var toPath = Program.MainWindow.SelectedPath;
-            entryCreatorList.Add(AuditLogEntry.SettingsLogFunction);
-            Program.MainWindow.ModifyDocument(string.Format(SettingsUIResources.ViewLibraryDlg_AddAllPeptides_Add_all_peptides_from__0__library, SelectedLibraryName), 
-                doc =>
-                {
-                    if (ReferenceEquals(doc, startingDocument))
-                        return newDocument;
-                    if (!Equals(doc.Settings.PeptideSettings.Modifications, startingDocument.Settings.PeptideSettings.Modifications))
-                    {
-                        selectedPath = toPath;
-                        var message = TextUtil.LineSeparate(SettingsUIResources.ViewLibraryDlg_AddAllPeptides_The_document_changed_during_processing,
-                            SettingsUIResources.ViewLibraryDlg_AddAllPeptides_Please_retry_this_operation);
-                        throw new InvalidDataException(message);
-                    }
-                    var newDoc = doc;
-
-                    if (!ReferenceEquals(doc.Settings.PeptideSettings.Libraries, startingDocument.Settings.PeptideSettings.Libraries))
-                        newDoc = newDoc.ChangeSettings(newDoc.Settings.ChangePeptideLibraries(old =>
-                            startingDocument.Settings.PeptideSettings.Libraries));
-
-                    newDoc = pepMatcher.AddPeptides(newDoc, null, toPath, out selectedPath);
-                    if (newDoc.MoleculeTransitionGroupCount == doc.MoleculeTransitionGroupCount)
-                        return doc;
-                    if (!_matcher.HasMatches)
-                        return newDoc;
-                    return newDoc.ChangeSettings(newDoc.Settings.ChangePeptideModifications(mods => modsNew));
-                }, docPair => CreateAddPeptideEntry(docPair, MessageType.added_all_peptides_from_library, entryCreatorList,
-                    pepMatcher.MatchedPeptideCount, _selectedLibName));
-
-            Program.MainWindow.SelectedPath = selectedPath;
-            Document.Settings.UpdateDefaultModifications(true, true);
-        }
-
-        // User wants to go to the previous page. Update the page info.
-        private void PreviousLink_LinkClicked(object sender, LinkLabelLinkClickedEventArgs e)
-        {
-            PreviousPage();
-        }
-
-        public void PreviousPage()
-        {
-            _pageInfo.Page--;
-            NextLink.Enabled = true;
-            PreviousLink.Enabled = _pageInfo.Page > 1;
-            UpdateListPeptide(0);
-            UpdateStatusArea();
-            UpdateUI();
-            textPeptide.Focus();
-        }
-
-        // User wants to go to the next page. Update the page info.
-        private void NextLink_LinkClicked(object sender, LinkLabelLinkClickedEventArgs e)
-        {
-            NextPage();
-        }
-
-        public void NextPage()
-        {
-            _pageInfo.Page++;
-            PreviousLink.Enabled = true;
-            NextLink.Enabled = (_currentRange.Count - (_pageInfo.Page * _pageInfo.PageSize)) > 0;
-            UpdateListPeptide(0);
-            UpdateStatusArea();
-            UpdateUI();
-            textPeptide.Focus();
-        }
-
-        private void btnLibDetails_Click(object sender, EventArgs e)
-        {
-            ShowLibDetails();
-        }
-
-        public void ShowLibDetails()
-        {
-            if (_selectedLibrary != null)
-            {
-                LibraryDetails libInfo = _selectedLibrary.LibraryDetails;
-                using (var dlg = new SpectrumLibraryInfoDlg(libInfo))
-                {
-                    // dlg.SetLinks(links);
-                    dlg.ShowDialog(this);
-                }
-            }
-        }
-
-        # endregion
-               
-        #region Splitter events
-
-        // Temp variable to store a previously focused control
-        private Control _focused;
-
-        private void splitMain_MouseDown(object sender, MouseEventArgs e)
-        {
-            // Get the focused control before the splitter is focused
-            _focused = GetFocused(Controls);
-        }
-
-        private void splitMain_MouseUp(object sender, MouseEventArgs e)
-        {
-            // If a previous control had focus
-            if (_focused != null)
-            {
-                // Return focus and clear the temp variable
-                _focused.Focus();
-                _focused = null;
-            }
-        }
-
-        #endregion
-
-        #region Key Down Events
-
-        private void PeptideTextBox_KeyDown(object sender, KeyEventArgs e)
-        {
-            if (e.KeyCode == Keys.Up)
-            {
-                e.Handled = true;
-                if (listPeptide.SelectedIndex > 0)
-                {
-                    listPeptide.SelectedIndex--;
-                }
-            }
-            else if (e.KeyCode == Keys.Down)
-            {
-                e.Handled = true;
-                if ((listPeptide.SelectedIndex + 1) < listPeptide.Items.Count)
-                {
-                    listPeptide.SelectedIndex++;
-                }
-            }
-        }
-
-// ReSharper disable MemberCanBeMadeStatic.Local
-        private void ViewLibraryDlg_KeyDown(object sender, KeyEventArgs e)
-        {
-            if (e.Control)
-            {
-                if (e.KeyCode == Keys.Z)
-                    Program.MainWindow.Undo();
-                if (e.KeyCode == Keys.Y)
-                    Program.MainWindow.Redo();
-            }
-        }
-// ReSharper restore MemberCanBeMadeStatic.Local
-
-        #endregion
-
-        #region Node Tip
-
-        private void listPeptide_MouseMove(object sender, MouseEventArgs e)
-        {
-            Point pt = e.Location;
-            if (!_moveThreshold.Moved(pt))
-                return;
-            _moveThreshold.Location = null;
-
-            ITipProvider tipProvider = null;
-            int i = GetIndexAtPoint(pt);
-
-            if (i == -1)
-            {
-                _lastTipNode = null;
-                _lastTipProvider = null;
-            }
-            else
-            {
-                var pepInfo = ((ViewLibraryPepInfo)listPeptide.Items[i]);
-                if (!Equals(pepInfo, _lastTipNode))
-                {
-                    _lastTipNode = pepInfo;
-                    _lastTipProvider = new PeptideTipProvider(pepInfo, _matcher, _selectedLibrary);
-                }
-                tipProvider = _lastTipProvider;
-            }
-
-            if (tipProvider == null || !tipProvider.HasTip)
-                _nodeTip.HideTip();
-            else
-            {
-                var itemRect = listPeptide.GetItemRectangle(i);
-                _nodeTip.SetTipProvider(tipProvider, 
-                    new Rectangle(itemRect.X + _peptideImg.Width, itemRect.Y, itemRect.Width - _peptideImg.Width, itemRect.Height), 
-                    pt);
-            }
-        }
-
-        private void listPeptide_MouseLeave(object sender, EventArgs e)
-        {
-            _nodeTip.HideTip();
-        }
-
-        private int GetIndexAtPoint(Point pt)
-        {
-            for (int i = listPeptide.TopIndex; 0 <= i && i < listPeptide.Items.Count; i++)
-            {
-                var rectItem = listPeptide.GetItemRectangle(i);
-                if (rectItem.Top > ClientRectangle.Bottom)
-                    break;
-
-                if (rectItem.Contains(pt))
-                    return i;
-            }
-            return -1;
-        }
-
-        public Rectangle ScreenRect
-        {
-            get { return Screen.GetBounds(listPeptide); }
-        }
-
-        public bool AllowDisplayTip
-        {
-            get { return true; }
-        }
-
-        public Rectangle RectToScreen(Rectangle r)
-        {
-            return listPeptide.RectangleToScreen(r);
-        }
-
-        #endregion
-
-        # region ViewLibraryPepInfo Helpers
-
-        // Computes each ModificationInfo for the given peptide and returns a 
-        // list of all modifications.
-        private static IEnumerable<ViewLibraryPepInfo.ModificationInfo> GetModifications(ViewLibraryPepInfo pep)
-        {
-            IList<ViewLibraryPepInfo.ModificationInfo> modList = new List<ViewLibraryPepInfo.ModificationInfo>();
-            string sequence;
-            if (pep.Key.LibraryKey is PeptideLibraryKey peptideLibraryKey)
-            {
-                sequence = peptideLibraryKey.ModifiedSequence;
-            }
-            else
-            {
-                return modList;
-            }
-            int iMod = -1;
-            for (int i = 0; i < sequence.Length; i++)
-            {
-                if (sequence[i] != '[')
-                {
-                    iMod++;
-                    continue;
-                }
-                int iAa = i - 1;
-                // Invalid format. Should never happen.
-                if (iAa < 0)
-                    break;
-                i++;
-                int signVal = 1;
-                if (sequence[i] == '+')
-                    i++;
-                else if (sequence[i] == '-')
-                {
-                    i++;
-                    signVal = -1;
-                }
-                int iEnd = sequence.IndexOf(']', i);
-                // Invalid format. Should never happen.
-                if (iEnd == -1)
-                    break;
-                // NIST libraries sometimes use [?] when modification cannot be identified
-                double massDiff;
-                if (double.TryParse(sequence.Substring(i, iEnd - i), NumberStyles.Number, CultureInfo.InvariantCulture, out massDiff))
-                {
-                    modList.Add(new ViewLibraryPepInfo.ModificationInfo(iMod, sequence[iAa], massDiff * signVal));
-                }
-                i = iEnd;
-            }
-            return modList;
-        }
-        #endregion
-
-        #region Test helpers
-
-        public string FilterString
-        {
-            get { return textPeptide.Text; }
-            set { textPeptide.Text = value; }            
-        }
-
-        public int SelectedIndex
-        {
-            get { return listPeptide.SelectedIndex; }
-            set { listPeptide.SelectedIndex = value; }
-        }
-
-        public int SelectedLibIndex
-        {
-            get { return comboLibrary.SelectedIndex; }
-            set { listPeptide.SelectedIndex = value; }
-        }
-
-        public bool HasSelectedLibrary => _selectedLibrary != null;
-
-        public string SourceFile
-        {
-            get { return _sourceFile; }
-        }
-
-        public double RetentionTime
-        {
-            get
-            {
-                double rt;
-                if (double.TryParse(GetLabelValue(labelRT), out rt))
-                    return rt;
-                return 0;
-            }
-        }
-
-        private string GetLabelValue(Label label)
-        {
-            // Expecting "RT: 12.345" or "RT: 12.345 DT: 67.89" or "File: foo bar.baz"
-            if (string.IsNullOrEmpty(label.Text))
-               return string.Empty;
-            var split = label.Text.Split(new[] {COLON_SEP}, StringSplitOptions.None);
-            if (split.Length == 2)
-                return split[1];
-            // Trickier case of ""RT: 12.345 DT: 67.89"
-            return split[1].Substring(0, split[1].LastIndexOf(' '));
-        }
-
-        public PeptideTipProvider GetTipProvider(int i)
-        {
-            return new PeptideTipProvider(GetPepInfo(i), _matcher, _selectedLibrary);
-        }
-
-        private ViewLibraryPepInfo GetPepInfo(int i)
-        {
-            if (listPeptide.Items.Count <= i || i < 0)
-                return null;
-            return (ViewLibraryPepInfo)listPeptide.Items[i];
-        }
-
-        public bool HasMatches
-        {
-            get { return _matcher.HasMatches; }
-        }
-
-        public bool HasUnmatchedPeptides
-        {
-            get { return listPeptide.Items.Cast<ViewLibraryPepInfo>().Any(info => !info.HasPeptide); }
-        }
-
-        public int UnmatchedPeptidesCount
-        {
-            get { return listPeptide.Items.Cast<ViewLibraryPepInfo>().Count(info => !info.HasPeptide); }
-        }
-
-        /// <summary>
-        /// Set to false and wait for set to true to track updates
-        /// </summary>
-        public bool IsUpdateComplete { get; set; }
-
-        /// <summary>
-        /// Set to avoid waiting on extremely long update. Since it executes on the
-        /// UI thread, it is very difficult to cancel otherwise during a test.
-        /// </summary>
-        public bool IsUpdateCanceled { get; set; }
-
-        public bool IsVisibleRedundantSpectraBox
-        {
-            get { return comboRedundantSpectra.Visible; }
-        }
-
-        public ComboBox RedundantComboBox
-        {
-            get { return comboRedundantSpectra; }
-        }
-
-        public MsGraphExtension GraphExtensionControl
-        {
-            get { return msGraphExtension1; }
-        }
-
-        public bool IsComboBoxUpdated
-        {
-            get { return _comboBoxUpdated; }
-        }
-
-        #endregion
-
-        /// <summary>
-        /// If the library has a HUGE number of peptides, it may not be
-        /// performant to show them all at once in the peptides list box.
-        /// We use paging and show 100 peptides at a time. This data structure
-        /// keeps track of information pertaining to the pages.
-        /// </summary>
-        private class PageInfo
-        {
-            // The current page we are on
-            public int Page { get; set; }
-
-            // The size of each page
-            private readonly int _pageSize;
-            public int PageSize { get { return _pageSize; } }
-
-            // Range of indices of items to be shown from the peptides array
-            private IReadOnlyList<ViewLibraryPepInfo> _itemIndexRange;
-            public IReadOnlyList<ViewLibraryPepInfo> ItemIndexRange { set { _itemIndexRange = value; } }
-
-            // Total number of items to be show from the peptides array
-            public int Items { get { return _itemIndexRange.Count; } }
-
-            public PageInfo(int pageSize, int currentPage, IReadOnlyList<ViewLibraryPepInfo> itemIndexRange)
-            {
-                _pageSize = pageSize;
-                Page = currentPage;
-                ItemIndexRange = itemIndexRange;
-            }
-
-            // The total number of pages we need to show all the items
-            public int Pages
-            {
-                get
-                {
-                    int temp = Items;
-                    int totalPages = 0;
-                    while (temp > 0)
-                    {
-                        totalPages++;
-                        temp -= PageSize;
-                    }
-                    return totalPages;
-                }
-            }
-
-            // The start index in the peptides array for the current page
-            public int StartIndex
-            {
-                get
-                {
-                    int start = -1;
-                    if (Items > 0)
-                    {
-                        if (Page > 0)
-                        {
-                            start = (Page - 1) * PageSize;
-                        }
-                        else
-                        {
-                            start = 0;
-                        }
-                    }
-                    return start;
-                }
-            }
-
-            // The end index in the peptides array for the current page
-            public int EndIndex
-            {
-                get
-                {
-                    int end = -1;
-                    if (Items > 0)
-                    {
-                        if (Page == Pages)
-                        {
-                            end = _itemIndexRange.Count;
-                        }
-                        else
-                        {
-                            end = 0 + (Page * PageSize);
-                        }
-                    }
-                    return end;
-                }
-            }
-
-        }
-
-        /// <summary>
-        /// Represents the spectrum graph for the selected peptide.
-        /// </summary>
-        public class ViewLibSpectrumGraphItem : AbstractSpectrumGraphItem
-        {
-            private readonly Library _library;
-            private readonly LibKey _key;
-            private string LibraryName { get { return _library.Name; } }
-            private TransitionGroup TransitionGroup { get; set; }
-
-            protected override bool IsProteomic()
-            {
-                return TransitionGroup.IsProteomic;
-            }
-
-
-            public ViewLibSpectrumGraphItem(LibraryRankedSpectrumInfo spectrumInfo, TransitionGroup group, Library lib, LibKey key)
-                : base(spectrumInfo)
-            {
-                TransitionGroup = group;
-                _library = lib;
-                _key = key;
-            }
-
-            protected override bool IsMatch(double predictedMz)
-            {
-                return false;
-            }
-
-            public override string Title
-            {
-                get
-                {
-                    string libraryNamePrefix = LibraryName;
-                    if (!string.IsNullOrEmpty(libraryNamePrefix))
-                        libraryNamePrefix += @" - ";
-                    if (_key.IsPrecursorKey)
-                    {
-                        return string.Format(SettingsUIResources.ViewLibSpectrumGraphItem_Title__0__1_, libraryNamePrefix, _key.PrecursorMz.GetValueOrDefault());
-                    }
-                    var title = _key.IsSmallMoleculeKey ?
-                        string.Format(@"{0}{1}{2}", libraryNamePrefix, TransitionGroup.Peptide.CustomMolecule.DisplayName, TransitionGroup.PrecursorAdduct) :
-                        string.Format(Resources.ViewLibSpectrumGraphItem_Title__0__1__Charge__2__, libraryNamePrefix, TransitionGroup.Peptide.Target, TransitionGroup.PrecursorAdduct);
-                    if (this.PeaksCount == 0)
-                    {
-                        title += Resources.SpectrumGraphItem_library_entry_provides_only_precursor_values;
-                    }
-<<<<<<< HEAD
-                    return title;
-                }   
-=======
-                    return string.Format(SettingsUIResources.ViewLibSpectrumGraphItem_Title__0__1__Charge__2__, libraryNamePrefix, TransitionGroup.Peptide.Target, TransitionGroup.PrecursorAdduct);
-                }
->>>>>>> 83ded86a
-            }
-        }
-
-        public class PeptideTipProvider : ITipProvider
-        {
-            private ViewLibraryPepInfo _pepInfo;
-            private readonly LibKeyModificationMatcher _matcher;
-            private readonly List<TextColor> _seqPartsToDraw;
-            private readonly List<TextColor> _mzRangePartsToDraw;
-            private readonly List<KeyValuePair<string, string>> _smallMoleculePartsToDraw;
-            private readonly SrmSettings _settings;
-            private readonly double _mz;
-            private readonly IonMobilityAndCCS _ionMobility;
-
-            public PeptideTipProvider(ViewLibraryPepInfo pepInfo, LibKeyModificationMatcher matcher,
-                Library selectedLibrary)
-            {
-                ExplicitMods mods;
-                TransitionGroupDocNode transitionGroup;
-                _pepInfo = pepInfo;
-                _matcher = matcher;
-                _pepInfo.GetPeptideInfo(_matcher, out _settings, out transitionGroup, out mods);
-                // build seq parts to draw
-                _seqPartsToDraw = GetSequencePartsToDraw(mods);
-                // Get small molecule info if any
-                _smallMoleculePartsToDraw = null;
-                var smallMolInfo = _pepInfo.GetSmallMoleculeLibraryAttributes();
-                if (smallMolInfo != null && !smallMolInfo.IsEmpty)
-                {
-                    // Get a list of things like Name:caffeine, Formula:C8H10N4O2, InChIKey:RYYVLZVUVIJVGH-UHFFFAOYSA-N MoleculeIds: CAS:58-08-2\tKEGG:D00528
-                    _smallMoleculePartsToDraw = smallMolInfo.LocalizedKeyValuePairs;
-                }
-
-                if (_pepInfo.Target != null)
-                {
-                    // build mz range parts to draw
-                    _mz = _pepInfo.CalcMz(_settings, transitionGroup, mods);
-                    _mzRangePartsToDraw = GetMzRangeItemsToDraw(_mz);
-                }
-                else
-                {
-                    _mzRangePartsToDraw = new List<TextColor>();
-                    var precursorKey = _pepInfo.Key.LibraryKey as PrecursorLibraryKey;
-                    if (precursorKey != null)
-                    {
-                        _mz = precursorKey.Mz;
-                    }
-                }
-
-                // Ion mobility
-                var bestSpectrum = selectedLibrary.GetSpectra(_pepInfo.Key,
-                    IsotopeLabelType.light, LibraryRedundancy.best).FirstOrDefault();
-                if (bestSpectrum != null)
-                {
-                    _ionMobility = bestSpectrum.IonMobilityInfo;
-                }
-            }
-
-            public bool HasTip
-            {
-                get { return true; }
-            }
-
-            public Size RenderTip(Graphics g, Size sizeMax, bool draw)
-            {
-                var table = new TableDesc();
-                var tableMz = new TableDesc();
-                SizeF sizeSeq;
-                SizeF sizeMz;
-
-                using (RenderTools rt = new RenderTools())
-                {
-                    // Draw sequence
-                    sizeSeq = DrawTextParts(g, 0, 0, _seqPartsToDraw, rt);
-
-                    // Draw small mol info
-                    if (_smallMoleculePartsToDraw != null)
-                    {
-                        foreach (var item in _smallMoleculePartsToDraw)
-                        {
-                            tableMz.AddDetailRow(item.Key, item.Value, rt);
-                        }
-                    }
-                    var heightSmallMol = tableMz.CalcDimensions(g).Height;
-                    
-                    // Draw mz
-                    tableMz.AddDetailRow(Resources.PeptideTipProvider_RenderTip_Precursor_m_z, FormatPrecursorMz(_mz), rt);
-
-                    // Draw ion mobility
-                    if (!IonMobilityAndCCS.IsNullOrEmpty(_ionMobility))
-                    {
-                        if (_ionMobility.HasIonMobilityValue)
-                        {
-                            var details = FormatIonMobility(_ionMobility.IonMobility.Mobility.Value, _ionMobility.IonMobility.UnitsString);
-                            tableMz.AddDetailRow(Resources.PeptideTipProvider_RenderTip_Ion_Mobility, details, rt);
-                        }
-                        if (_ionMobility.HasCollisionalCrossSection)
-                        {
-                            var details = FormatCCS(_ionMobility.CollisionalCrossSectionSqA.Value);
-                            tableMz.AddDetailRow(Resources.PeptideTipProvider_RenderTip_CCS, details, rt);
-                        }
-                    }
-
-                    sizeMz = tableMz.CalcDimensions(g);
-                    sizeSeq.Height += 2;    // Spacing between details and fragments
-
-                    // Draw mz range out of bounds
-                    if (_mzRangePartsToDraw.Count > 0)
-                        sizeMz.Width = DrawTextParts(g, sizeMz.Width, sizeSeq.Height + heightSmallMol, _mzRangePartsToDraw, rt).Width;
-
-                    if (draw)
-                    {
-                        table.Draw(g);
-                        g.TranslateTransform(0, sizeSeq.Height);
-                        tableMz.Draw(g);
-                        g.TranslateTransform(0, -sizeSeq.Height);
-                    }
-                }
-
-                int width = (int)Math.Round(Math.Max(sizeMz.Width, sizeSeq.Width));
-                int height = (int)Math.Round(sizeMz.Height + sizeSeq.Height);
-                return new Size(width + 8, height + 4); // +8 width, +4 height padding
-            }
-
-            private List<TextColor> GetMzRangeItemsToDraw(double mz)
-            {
-                var toDrawItems = new List<TextColor>();
-                var maxMz = _settings.TransitionSettings.Instrument.MaxMz;
-                var minMz = _settings.TransitionSettings.Instrument.MinMz;
-                if (mz > maxMz)
-                {
-                    toDrawItems.Add(new TextColor(@" > [" + minMz + @"-"));
-                    toDrawItems.Add(new TextColor(maxMz.ToString(), Brushes.Red));
-                    toDrawItems.Add(new TextColor(@"]"));
-                }
-                else if (mz < minMz)
-                {
-                    toDrawItems.Add(new TextColor(@" < ["));
-                    toDrawItems.Add(new TextColor(minMz.ToString(), Brushes.Red));
-                    toDrawItems.Add(new TextColor(@"-" + maxMz + @"]"));
-                }
-                return toDrawItems;
-            }
-
-            private List<TextColor> GetSequencePartsToDraw(ExplicitMods mods)
-            {
-                var toDrawParts = new List<TextColor>();
-
-                if (_pepInfo.Key.IsPrecursorKey)
-                {
-                    toDrawParts.Add(new TextColor(_pepInfo.Key.ToString()));
-                }
-                else
-                {
-                    if (!_pepInfo.Key.HasModifications)
-                    {
-                        toDrawParts.Add(new TextColor(_pepInfo.Key.Sequence));
-                    }
-                    else
-                    {
-                        var splitMods = SplitModifications(_pepInfo.Key.Sequence);
-                        for (var i = 0; i < splitMods.Count; i++)
-                        {
-                            var piece = splitMods[i];
-                            string drawStr = piece.Item1.ToString();
-                            var drawColor = Brushes.Black;
-                            if (piece.Item2 != null) // if is modified AA
-                            {
-                                drawStr += piece.Item2;
-                                var currentMod = GetCurrentMod(mods, i, piece);
-                                if (!IsMatched(currentMod, piece)) // not match if color is red
-                                {
-                                    drawStr = drawStr.Replace(@"]", @"?]");
-                                    drawColor = Brushes.Red;
-                                }
-                            }
-                            toDrawParts.Add(new TextColor(drawStr, drawColor));
-                        }
-                    }
-                }
-                return toDrawParts;
-            }
-
-            private bool IsMatched(ExplicitMod currentMod, Tuple<char, string> piece)
-            {
-                if (currentMod == null)
-                    return false;
-                if (_matcher.MatcherPepMods == null)
-                    return false;
-
-                foreach (var mod in _matcher.MatcherPepMods.StaticModifications)
-                {
-                    if (mod.Terminus == ModTerminus.N && currentMod.IndexAA != 0)
-                    {
-                        continue;
-                    }
-                    if (mod.Terminus == ModTerminus.C &&
-                        _pepInfo.PeptideNode != null &&
-                        currentMod.IndexAA != _pepInfo.PeptideNode.Peptide.Sequence.Length - 1)
-                    {
-                        continue;
-                    }
-                    if (!MatchesAAsAndMass(piece.Item1.ToString(), currentMod.Modification.MonoisotopicMass, mod))
-                        continue;
-
-                    return true;
-                }
-                return false;
-            }
-
-            private ExplicitMod GetCurrentMod(ExplicitMods mods, int staticModIndex, Tuple<char, string> piece)
-            {
-                ExplicitMod currentMod = null;
-                if (mods != null && mods.StaticModifications != null)
-                {
-                    currentMod = mods.StaticModifications.FirstOrDefault(m => staticModIndex == m.IndexAA);
-                }
-                if (currentMod == null) // If not in docnode.staticmodifications then check implicit mods in settings
-                {
-                    double mass;
-                    if (double.TryParse(piece.Item2.Replace(@"[", string.Empty).Replace(@"]", string.Empty),
-                        NumberStyles.Float, CultureInfo.InvariantCulture, out mass))
-                    {
-                        foreach (var mod in _settings.PeptideSettings.Modifications.StaticModifications)
-                        {
-                            if (MatchesAAsAndMass(piece.Item1.ToString(), mass, mod))
-                                currentMod = new ExplicitMod(staticModIndex, mod);
-                        }
-                    }
-                }
-                return currentMod;
-            }
-
-            private static bool MatchesAAsAndMass(string aa, double? mass, StaticMod mod)
-            {
-                if (aa != null && mod.AAs != null)
-                {
-                    var AAs = mod.AAs.Split(',').Select(p => p.Trim()).ToArray();
-                    if (Array.IndexOf(AAs, aa) == -1)
-                        return false;
-                }
-                if (mass.HasValue && mod.MonoisotopicMass.HasValue)
-                {
-                    // CONSIDER: Hard coded tolerance may need to be reconsidered
-                    if (Math.Abs(mass.Value - mod.MonoisotopicMass.Value) > .05)
-                    {
-                        return false;
-                    }
-                }
-                return true;
-            }
-
-            private List<Tuple<char, string>> SplitModifications(string modifiedSequence)
-            {
-                var result = new List<Tuple<char, string>>();
-                for (int ich = 0; ich < modifiedSequence.Length; ich++)
-                {
-                    char ch = modifiedSequence[ich];
-                    if (ich == modifiedSequence.Length - 1 || modifiedSequence[ich + 1] != '[')
-                    {
-                        result.Add(Tuple.Create(ch, (string)null));
-                    }
-                    else
-                    {
-                        int ichEndBracket = modifiedSequence.IndexOf(']', ich + 1);
-                        if (ichEndBracket == -1)
-                            ichEndBracket = modifiedSequence.Length;
-                        int ichStart = ich + 1;
-                        string modText = ichStart < ichEndBracket
-                            ? modifiedSequence.Substring(ich + 1, ichEndBracket - ich)
-                            : null;
-                        result.Add(Tuple.Create(ch, modText));
-                        ich = ichEndBracket;
-                    }
-                }
-                return result;
-            }
-
-            // draws text at a start (x,y) and returns the end (x,y) of the drawn text
-            // takes a list of <string, color> so that we can draw segments of different colors
-            private SizeF DrawTextParts(Graphics g, float startX, float startY, List<TextColor> parts, RenderTools rt)
-            {
-                var size = new SizeF(startX, startY);
-                float height = 0;
-                foreach (var part in parts)
-                {
-                    g.DrawString(part.Text, rt.FontNormal, part.Color, new PointF(size.Width, size.Height));
-                    size.Width += g.MeasureString(part.Text, rt.FontNormal).Width - 3;
-                    height = g.MeasureString(part.Text, rt.FontNormal).Height;
-                }
-                size.Height = height;
-                return size;
-            }
-
-            #region Test support
-
-            public List<TextColor> GetSeqParts() { return _seqPartsToDraw; }
-            public List<TextColor> GetMzParts() { return _mzRangePartsToDraw; }
-
-            #endregion
-
-            public struct TextColor
-            {
-                public TextColor(string text, Brush color = null) : this()
-                {
-                    Text = text;
-                    Color = color ?? Brushes.Black;
-                }
-
-                public string Text { get; private set; }
-                public Brush Color { get; private set; }
-            }
-        }
-
-        /// <summary>
-        /// Retrieve and then set the ion mobility and CCS values for an entry if there are any
-        /// </summary>
-        private ViewLibraryPepInfo SetIonMobilityCCSValues(ViewLibraryPepInfo entry)
-        {
-            var info = GetIonMobility(entry);
-            if (info.HasCollisionalCrossSection)
-            {
-                entry.CCS = (double)info.CollisionalCrossSectionSqA;
-            }
-            else
-            {
-                entry.CCS = null;
-            }
-
-            if (info.HasIonMobilityValue)
-            {
-                entry.IonMobility = (double) info.IonMobility.Mobility;
-                entry.IonMobilityUnits = info.IonMobility.UnitsString;
-            }
-            else
-            {
-                entry.IonMobility = null;
-            }
-
-            return entry;
-        }
-
-        /// <summary>
-        /// Retrieve the ion mobility information for an entry
-        /// </summary>
-        public IonMobilityAndCCS GetIonMobility(ViewLibraryPepInfo pepInfo)
-        {
-            var bestSpectrum = _selectedLibrary.GetSpectra(pepInfo.Key,
-                IsotopeLabelType.light, LibraryRedundancy.best).FirstOrDefault();
-            if (bestSpectrum != null)
-            {
-                return bestSpectrum.IonMobilityInfo;
-            }
-            return IonMobilityAndCCS.EMPTY;
-        }
-
-        private void showChromatogramsToolStripMenuItem_Click(object sender, EventArgs e)
-        {
-            _showChromatograms = !_showChromatograms;
-            UpdateUI();
-        }
-
-        private void redundantSpectrum_Changed(object sender, EventArgs e)
-        {
-            UpdateUI();
-        }
-
-        private void redundantSpectrum_InsertComboItems(object sender, EventArgs e)
-        {
-            UpdateRedundantComboItems();
-        }
-
-        public void UpdateRedundantComboItems()
-        {
-            if (!_comboBoxUpdated)
-            {
-                comboRedundantSpectra.BeginUpdate();
-                foreach (ComboOption opt in _currentOptions)
-                {
-                    if (!opt.SpectrumInfoLibrary.IsBest)
-                    {
-                        comboRedundantSpectra.Items.Add(opt);
-                    }
-                }
-
-                comboRedundantSpectra.EndUpdate();
-                _comboBoxUpdated = true;
-            }
-        }
-    }
-}
+﻿/*
+ * Original author: Tahmina Jahan <tabaker .at. u.washington.edu>,
+ *                  Alana Killeen <killea .at. u.washington.edu>,
+ *                  UWPR, Department of Genome Sciences, UW
+ *
+ * Copyright 2010 University of Washington - Seattle, WA
+ * 
+ * Licensed under the Apache License, Version 2.0 (the "License");
+ * you may not use this file except in compliance with the License.
+ * You may obtain a copy of the License at
+ *
+ *     http://www.apache.org/licenses/LICENSE-2.0
+ *
+ * Unless required by applicable law or agreed to in writing, software
+ * distributed under the License is distributed on an "AS IS" BASIS,
+ * WITHOUT WARRANTIES OR CONDITIONS OF ANY KIND, either express or implied.
+ * See the License for the specific language governing permissions and
+ * limitations under the License.
+ */
+using System;
+using System.Collections.Generic;
+using System.ComponentModel;
+using System.Drawing;
+using System.Globalization;
+using System.IO;
+using System.Linq;
+using System.Text;
+using System.Windows.Forms;
+using pwiz.Common.Chemistry;
+using pwiz.Common.Collections;
+using pwiz.Common.SystemUtil;
+using pwiz.MSGraph;
+using pwiz.ProteomeDatabase.API;
+using pwiz.Skyline.Alerts;
+using pwiz.Skyline.Controls;
+using pwiz.Skyline.Controls.Graphs;
+using pwiz.Skyline.Controls.SeqNode;
+using pwiz.Skyline.EditUI;
+using pwiz.Skyline.Model;
+using pwiz.Skyline.Model.AuditLog;
+using pwiz.Skyline.Model.Databinding.Entities;
+using pwiz.Skyline.Model.Lib;
+using pwiz.Skyline.Model.Results;
+using pwiz.Skyline.Properties;
+using pwiz.Skyline.Util;
+using pwiz.Skyline.Model.DocSettings;
+using pwiz.Skyline.Model.DocSettings.Extensions;
+using pwiz.Skyline.Model.Hibernate;
+using pwiz.Skyline.Model.Lib.Midas;
+using pwiz.Skyline.Model.Proteome;
+using ZedGraph;
+using pwiz.Skyline.Util.Extensions;
+using Array = System.Array;
+using Label = System.Windows.Forms.Label;
+using Transition = pwiz.Skyline.Model.Transition;
+using static pwiz.Skyline.Model.Lib.BiblioSpecLiteLibrary;
+
+namespace pwiz.Skyline.SettingsUI
+{
+    /// <summary>
+    /// Dialog to view the contents of the libraries in the Peptide Settings 
+    /// dialog's Library tab. It allows you to select one of the libraries 
+    /// from a drop-down, view and search the list of peptides, and view the
+    /// spectrum for peptide selected in the list.
+    /// </summary>
+    public partial class ViewLibraryDlg : FormEx, IAuditLogModifier<ViewLibraryDlg.ViewLibrarySettings>, IGraphContainer, ITipDisplayer
+    {
+        // Used to parse the modification string in a given sequence
+        private const string COLON_SEP = ": ";
+
+        protected internal const int PADDING = 3;
+        private const TextFormatFlags FORMAT_PLAIN = TextFormatFlags.SingleLine | TextFormatFlags.VerticalCenter;
+        private const TextFormatFlags FORMAT_CUSTOM = FORMAT_PLAIN | TextFormatFlags.NoPadding;
+        
+        private readonly LibraryManager _libraryManager;
+        private bool _libraryListChanged;
+        private string _selectedLibName;
+        private Library _selectedLibrary;
+        private LibrarySpec _selectedSpec;
+        private readonly PageInfo _pageInfo;
+        private readonly IDocumentUIContainer _documentUiContainer;
+        private SrmDocument Document { get { return _documentUiContainer.Document; }  }
+        private readonly Bitmap _peptideImg;
+        private readonly Bitmap _moleculeImg;
+        public ViewLibSpectrumGraphItem GraphItem { get; private set; }
+        public GraphSpectrumSettings GraphSettings { get; private set; }
+
+        private ComboOption[] _currentOptions;
+        private bool _comboBoxUpdated;
+        public SpectrumProperties _currentProperties { get; private set; }
+
+        public int LineWidth { get; set; }
+        public float FontSize { get; set; }
+
+        private readonly SettingsListComboDriver<LibrarySpec> _driverLibraries;
+
+        private ViewLibraryPepInfoList _peptides;
+        private IList<int> _currentRange;
+
+        private LibKeyModificationMatcher _matcher;
+
+        private bool _activated;
+
+        private readonly NodeTip _nodeTip;
+        private readonly MoveThreshold _moveThreshold = new MoveThreshold(5, 5);
+        private ViewLibraryPepInfo _lastTipNode;
+        private ITipProvider _lastTipProvider;
+        private bool _showChromatograms;
+        private bool _hasChromatograms;
+        private readonly GraphHelper _graphHelper;
+        private string _originalFileLabelText;
+        private string _sourceFile;
+
+        private ModFontHolder ModFonts { get; set; }
+
+        private string SelectedLibraryName
+        {
+            get
+            {
+                if (!string.IsNullOrEmpty(_selectedLibName))
+                    return _selectedLibName;
+                if (comboLibrary.Items.Count > 0)
+                    return _selectedLibName = (string)comboLibrary.Items[0];
+                return null;
+            }
+        }
+
+        public int PeptidesCount { get { return _peptides != null ? _peptides.Count : 0; } }
+
+        public bool HasSmallMolecules { get; private set; }
+        public bool HasPeptides { get; private set;  }
+
+        public int PeptideDisplayCount { get { return listPeptide.Items.Count; } }
+
+        private MSGraphControl GraphControl
+        {
+            get { return msGraphExtension1.Graph; }
+        }
+
+
+        /// <summary>
+        /// Constructor for the View Library dialog.
+        /// </summary>
+        /// <param name="libMgr"> A library manager is needed to load the
+        /// chosen peptide library. </param>
+        /// <param name="libName"> Name of the library to select. </param>
+        /// <param name="documentContainer"> The current document. </param>
+        public ViewLibraryDlg(LibraryManager libMgr, String libName, IDocumentUIContainer documentContainer)
+        {
+            InitializeComponent();
+
+            _graphHelper = GraphHelper.Attach(GraphControl);
+            GraphControl.ContextMenuBuilder += graphControl_ContextMenuBuilder;
+            GraphExtensionControl.Splitter.MouseDown += splitMain_MouseDown;
+            GraphExtensionControl.Splitter.MouseUp += splitMain_MouseUp;
+
+            _libraryManager = libMgr;
+            _selectedLibName = libName;
+            if (string.IsNullOrEmpty(_selectedLibName) && Settings.Default.SpectralLibraryList.Count > 0)
+                _selectedLibName = Settings.Default.SpectralLibraryList[0].Name;
+
+            _pageInfo = new PageInfo(100, 0, new IndexedSubList<ViewLibraryPepInfo>(_peptides, _currentRange));
+            _documentUiContainer = documentContainer;
+            _documentUiContainer.ListenUI(OnDocumentChange);
+
+            _driverLibraries = new SettingsListComboDriver<LibrarySpec>(comboLibrary, Settings.Default.SpectralLibraryList);
+            Settings.Default.SpectralLibraryList.ListChanged += SpectralLibraryList_ListChanged;
+
+            GraphSettings = new GraphSpectrumSettings(UpdateGraphs);
+
+            Icon = Resources.Skyline;
+            ModFonts = new ModFontHolder(listPeptide);
+            _originalFileLabelText = labelFilename.Text;
+            _peptideImg = Resources.PeptideLib;
+            _moleculeImg = Resources.MoleculeLib;
+
+            // Tip for peptides in list
+            _nodeTip = new NodeTip(this) {Parent = this};
+
+            // Restore window placement.
+            Size size = Settings.Default.ViewLibrarySize;
+            if (!size.IsEmpty)
+                Size = size;
+            Point location = Settings.Default.ViewLibraryLocation;
+            if (!location.IsEmpty)
+            {
+                StartPosition = FormStartPosition.Manual;
+
+                // Make sure the window is entirely on screen
+                Location = location;
+                ForceOnScreen();
+            }
+            if (Settings.Default.ViewLibrarySplitMainDist > 0)
+                splitMain.SplitterDistance = Settings.Default.ViewLibrarySplitMainDist;
+
+            msGraphExtension1.RestorePropertiesSheet();
+            msGraphExtension1.PropertiesSheetVisibilityChanged += msGraphExtension_PropertiesSheetVisibilityChanged;
+
+            _matcher = new LibKeyModificationMatcher();
+            _showChromatograms = Settings.Default.ShowLibraryChromatograms;
+            _hasChromatograms = false; // We'll set this true if the user opens a chromatogram library
+        }
+
+        private void UpdateGraphs(bool selectionChanged)
+        {
+            UpdateUI(selectionChanged);
+            (Owner as SkylineWindow)?.UpdateSpectrumGraph(selectionChanged);
+        }
+
+        private void SpectralLibraryList_ListChanged(object sender, EventArgs e)
+        {
+            // Not necessary to remember this change, if it is the combo box doing the changing.
+            _libraryListChanged = !_driverLibraries.IsInSelectedIndexChangedEvent;
+        }
+
+        private void graphControl_ContextMenuBuilder(ZedGraphControl sender, ContextMenuStrip menuStrip,
+            Point mousePt, ZedGraphControl.ContextMenuObjectState objState)
+        {
+            BuildSpectrumMenu(sender, menuStrip);
+        }
+
+        /// <summary>
+        /// Populate the combo box with the names for fields a user can filter by
+        /// </summary>
+        private void InitializeMatchCategoryComboBox()
+        {
+            // Clear the combo box of any items left over from a previous library
+            comboFilterCategory.Items.Clear();
+            
+            // Add localized names for fields like Formula, Precursor m/z
+            foreach (var category in _peptides._stringSearchFields)
+            {
+                comboFilterCategory.Items.Add(_peptides.comboFilterCategoryDict[category]);
+            }
+            
+            // Add names for other keys, which are read from the library and are not 
+            // localized
+            foreach (var accNumCategory in _peptides._accessionNumberTypes)
+            {
+                comboFilterCategory.Items.Add(accNumCategory);
+            }
+            
+            // Set the combo box to "Name" for small molecule and mixed libraries, or 
+            // "Peptide" for proteomic libraries
+            comboFilterCategory.SelectedIndex = 0;
+        }
+        
+        /// <summary>
+        /// Gets names of libraries in the Peptide Settings --> Library tab,
+        /// displays them in the Library combobox, and selects the first one
+        /// as the default library.
+        /// </summary>
+        private void InitializeLibrariesComboBox()
+        {
+            _driverLibraries.LoadList(_selectedLibName);
+        }
+
+        public bool AssociateMatchingProteins
+        {
+            get { return cbAssociateProteins.Checked; }
+            set { cbAssociateProteins.Checked = value; }
+        }
+
+        public bool ChangeSelectedPeptide(string text)
+        {
+            foreach(ViewLibraryPepInfo pepInfo in listPeptide.Items)
+            {
+                if (pepInfo.AnnotatedDisplayText.Contains(text))
+                {
+                    listPeptide.SelectedItem = pepInfo;
+                    return true;
+                }
+            }
+            return false;
+        }
+
+        #region Dialog Events
+
+        private void ViewLibraryDlg_Load(object sender, EventArgs e)
+        {
+            // The combobox is the control that tells us which peptide library
+            // we need to load, so as soon as the dialog loads, we need to
+            // populate it and set a default selection for the library.
+            InitializeLibrariesComboBox();
+            UpdateViewLibraryDlg();
+        }
+
+        private void ViewLibraryDlg_Shown(object sender, EventArgs e)
+        {
+            textPeptide.Focus();
+            if (_selectedLibrary is MidasLibrary || MatchModifications())
+                UpdateListPeptide(0);
+        }
+
+        private void ViewLibraryDlg_Activated(object sender, EventArgs e)
+        {
+            // Used to set correct highlight color for selected item in the listPeptide.
+            _activated = true;
+            if (listPeptide.SelectedIndex != -1)
+                listPeptide.Invalidate(listPeptide.GetItemRectangle(listPeptide.SelectedIndex));
+
+            // Check to see if the library list has changed.
+            if (_libraryListChanged)
+            {
+                _libraryListChanged = false;
+                // If the current library spec is no longer available in the global list of library specs, 
+                // ask if user wants to reload the explorer. Otherwise, simply update the LibrariesComboBox.
+                if (Settings.Default.SpectralLibraryList.Contains(_selectedSpec))
+                {
+                    InitializeLibrariesComboBox();
+                }
+                else
+                {
+                    Program.MainWindow.FocusDocument();
+                    var result = MultiButtonMsgDlg.Show(
+                        this,
+                        string.Format(SettingsUIResources.ViewLibraryDlg_ViewLibraryDlg_Activated_The_library__0__is_no_longer_available_in_the_Skyline_settings__Reload_the_library_explorer_, _selectedLibName),
+                        SettingsUIResources.ViewLibraryDlg_MatchModifications_Yes, SettingsUIResources.ViewLibraryDlg_MatchModifications_No, true);
+                    if (result == DialogResult.Yes)
+                    {
+                        if (Settings.Default.SpectralLibraryList.Count == 0)
+                        {
+                            MessageDlg.Show(this, SettingsUIResources.ViewLibraryDlg_ViewLibraryDlg_Activated_There_are_no_libraries_in_the_current_settings);
+                            Close();
+                            return;
+                        }
+                        InitializeLibrariesComboBox();
+                        comboLibrary.SelectedIndex = 0;
+                        Activate();
+                    }
+                }
+            }
+        }
+
+        private void ViewLibraryDlg_Deactivate(object sender, EventArgs e)
+        {
+            _activated = false;
+            if (listPeptide.SelectedIndex != -1)
+                listPeptide.Invalidate(listPeptide.GetItemRectangle(listPeptide.SelectedIndex));
+        }
+
+        protected override void OnHandleDestroyed(EventArgs e)
+        {
+            if (_selectedLibrary != null && _selectedLibrary.ReadStream != null)
+                _selectedLibrary.ReadStream.CloseStream();
+            _documentUiContainer.UnlistenUI(OnDocumentChange);
+
+            Settings.Default.SpectralLibraryList.ListChanged -= SpectralLibraryList_ListChanged;
+
+            base.OnHandleDestroyed(e);
+        }
+
+        protected override void OnClosing(CancelEventArgs e)
+        {
+            Settings.Default.ViewLibraryLocation = Location;
+            Settings.Default.ViewLibrarySize = Size;
+            Settings.Default.ViewLibrarySplitMainDist = splitMain.SplitterDistance;
+            Settings.Default.ViewLibraryPropertiesVisible = propertiesButton.Checked;
+
+            var ionTypeSelector = GetHostedControl<IonTypeSelectionPanel>();
+            if (ionTypeSelector != null)
+            {
+                ionTypeSelector.HostedControl.IonTypeChanged -= IonTypeSelector_IonTypeChanges;
+                ionTypeSelector.HostedControl.LossChanged -= IonTypeSelector_LossChanged;
+            }
+
+            base.OnClosing(e);
+        }
+
+        #endregion
+
+        #region Update ViewLibraryDlg
+
+        private void UpdateViewLibraryDlg()
+        {
+            // Order matters!!
+            LoadLibrary();
+            InitializePeptides();
+            _currentRange = new RangeList(0, _peptides.Count);
+            UpdatePageInfo();
+            UpdateStatusArea();
+            cbShowModMasses.Checked = Settings.Default.ShowModMassesInExplorer;
+            UpdateListPeptide(0);
+            textPeptide.Select();
+            UpdateUI();
+        }
+
+        /// <summary>
+        /// Loads the library selected in the Library combobox. First, we check
+        /// to see if the library is already loaded in the main window. If yes,
+        /// great, we can just use that. If no, we need to use the LongWaitDlg
+        /// as the IProgressMonitor to load the library from the LibrarySpec.
+        /// </summary>
+        private void LoadLibrary()
+        {
+            LibrarySpec selectedLibrarySpec = _selectedSpec = _driverLibraries.SelectedItem;
+            if (_selectedLibrary != null && _selectedLibrary.ReadStream != null)
+                _selectedLibrary.ReadStream.CloseStream();
+            _selectedLibrary = selectedLibrarySpec != null ? _libraryManager.TryGetLibrary(selectedLibrarySpec) : null;
+            if (_selectedLibrary == null)
+            {
+                btnAddAll.Enabled = false;
+                btnAdd.Enabled = false;
+                if (selectedLibrarySpec == null)
+                    return;
+
+                using (var longWait = new LongWaitDlg())
+                {
+                    longWait.Text = Resources.ViewLibraryDlg_LoadLibrary_Loading_Library;
+                    try
+                    {
+                        var status = longWait.PerformWork(this, 800, monitor =>
+                        {
+                            _selectedLibrary = selectedLibrarySpec.LoadLibrary(new DefaultFileLoadMonitor(monitor));
+                        });
+                        if (status.IsError)
+                        {
+                            MessageDlg.ShowException(this, status.ErrorException);
+                            return;
+                        }
+                        else if (!string.IsNullOrEmpty(status.WarningMessage))
+                        {
+                            MessageDlg.Show(this, status.WarningMessage);
+                        }
+                    }
+                    catch (Exception x)
+                    {
+                        var message = TextUtil.LineSeparate(string.Format(Resources.ViewLibraryDlg_LoadLibrary_An_error_occurred_attempting_to_import_the__0__library, selectedLibrarySpec.Name),
+                                        x.Message);
+                        MessageDlg.Show(this, message);
+                    }
+                }
+            }
+            btnAddAll.Enabled = true;
+            btnAdd.Enabled = true;
+        }
+
+        /// <summary>
+        /// Loads the entire list of peptides from the library selected into an
+        /// array of PeptideInfo objects and sorts them alphabetically, with a
+        /// few small quirks related to the modification. Please see comments
+        /// for the PeptideInfoComparer above.
+        /// </summary>
+        private void InitializePeptides()
+        {
+            IEnumerable<ViewLibraryPepInfo> pepInfos;
+            if (_selectedLibrary == null)
+            {
+                pepInfos = new ViewLibraryPepInfo[0];
+            }
+            else
+            {
+                pepInfos = _selectedLibrary.Keys.Select(
+                    key =>
+                    {
+                        if (!_selectedLibrary.TryGetLibInfo(key, out var libInfo))
+                        {
+                            libInfo = null;
+                        }
+
+                        var info = new ViewLibraryPepInfo(key, libInfo);
+                        // If there are any, set the ion mobility values of entry
+                        return key.IsSmallMoleculeKey ? SetIonMobilityCCSValues(info) : info; // Don't do this for peptides until we have performance issues worked out
+                    });
+            }
+
+            _peptides = new ViewLibraryPepInfoList(pepInfos, _matcher, comboFilterCategory.SelectedText, out var allPeptides);
+            PeptideLabel.Visible = HasPeptides = allPeptides;
+            MoleculeLabel.Visible = HasSmallMolecules = !PeptideLabel.Visible;
+            if (MoleculeLabel.Visible)
+            {
+                MoleculeLabel.Left = PeptideLabel.Left;
+                MoleculeLabel.TabIndex = PeptideLabel.TabIndex;
+            }
+            InitializeMatchCategoryComboBox();
+            _currentRange = _peptides.Filter(null, comboFilterCategory.SelectedItem.ToString());
+        }
+
+        public bool MatchModifications()
+        {
+            if (_selectedLibrary == null)
+                return false;
+
+            var matcher = new LibKeyModificationMatcher();
+            matcher.CreateMatches(Document.Settings, _selectedLibrary.Keys, Settings.Default.StaticModList, Settings.Default.HeavyModList);
+            if (string.IsNullOrEmpty(matcher.FoundMatches) && !matcher.UnmatchedSequences.Any())
+            {
+                _matcher = matcher;
+                return true;
+            }
+
+            using (var addModificationsDlg = new AddModificationsDlg(Document.Settings, _selectedLibrary))
+            {
+                if ((addModificationsDlg.NumMatched == 0 && addModificationsDlg.NumUnmatched == 0) || addModificationsDlg.ShowDialog(this) != DialogResult.OK)
+                {
+                    _matcher.ClearMatches();
+                    return false;
+                }
+                _matcher = addModificationsDlg.Matcher;
+                if (addModificationsDlg.NewDocumentModsStatic.Any() || addModificationsDlg.NewDocumentModsHeavy.Any())
+                {
+                    Program.MainWindow.ModifyDocument(SettingsUIResources.ViewLibraryDlg_MatchModifications_Add_modifications, doc =>
+                    {
+                        var mods = doc.Settings.PeptideSettings.Modifications;
+                        mods = mods.ChangeStaticModifications(mods.StaticModifications.Concat(addModificationsDlg.NewDocumentModsStatic).ToList())
+                                   .AddHeavyModifications(addModificationsDlg.NewDocumentModsHeavy);
+                        doc = doc.ChangeSettings(doc.Settings.ChangePeptideSettings(doc.Settings.PeptideSettings.ChangeModifications(mods)));
+                        doc.Settings.UpdateDefaultModifications(false);
+                        return doc;
+                    }, docPair => AuditLogEntry.SettingsLogFunction(docPair)
+                        .ChangeUndoRedo(new MessageInfo(MessageType.matched_modifications_of_library, docPair.NewDocumentType,
+                            _selectedLibName)));
+                }
+                return true;
+            }
+        }
+
+        /// <summary>
+        /// Used to update page info when something changes: e.g. library
+        /// selection changes, or search results change.
+        /// </summary>
+        private void UpdatePageInfo()
+        {
+            // We need to update the number of total items
+            _pageInfo.ItemIndexRange = new IndexedSubList<ViewLibraryPepInfo>(_peptides, _currentRange);
+
+            // Restart on page 1 (or 0 if we have no items)
+            PreviousLink.Enabled = false;
+            _pageInfo.Page = 0;
+            if (_pageInfo.Items > 0)
+            {
+                _pageInfo.Page = 1;
+            }
+
+            // Enable the Next link if we have more than one page
+            NextLink.Enabled = _pageInfo.Items > _pageInfo.PageSize;
+        }
+
+
+        /// <summary>
+        /// Updates the status area showing which peptides are being shown.
+        /// </summary>
+        private void UpdateStatusArea()
+        {
+            int showStart = 0;
+            int showEnd = 0;
+            if (_currentRange.Count > 0)
+            {
+                showStart = _pageInfo.StartIndex + 1;
+                showEnd = _pageInfo.EndIndex;
+            }
+
+            const string numFormat = "#,0";
+            var peptideCountFormat = HasSmallMolecules
+                ? SettingsUIResources.ViewLibraryDlg_UpdateStatusArea_Molecules__0__through__1__of__2__total_
+                : SettingsUIResources.ViewLibraryDlg_UpdateStatusArea_Peptides__0__through__1__of__2__total;
+
+            PeptideCount.Text =
+                string.Format(peptideCountFormat,
+                              showStart.ToString(numFormat),
+                              showEnd.ToString(numFormat),
+                                _peptides.Count.ToString(numFormat));
+
+            PageCount.Text = string.Format(SettingsUIResources.ViewLibraryDlg_UpdateStatusArea_Page__0__of__1__, _pageInfo.Page,
+                                           _pageInfo.Pages);
+        }
+
+        /// <summary>
+        /// Used to update the peptides list when something changes: e.g. 
+        /// library selection changes, or search results change.
+        /// </summary>
+        private void UpdateListPeptide(int selectPeptideIndex)
+        {
+            var pepMatcher = new ViewLibraryPepMatching(Document,
+                _selectedLibrary, _selectedSpec, _matcher, _peptides);
+            listPeptide.BeginUpdate();
+            listPeptide.Items.Clear();
+            if (_currentRange.Count > 0)
+            {
+                try
+                {
+                    int start = _pageInfo.StartIndex;
+                    int end = _pageInfo.EndIndex;
+                    new LongOperationRunner
+                    {
+                        JobTitle = SettingsUIResources.ViewLibraryDlg_UpdateListPeptide_Updating_list_of_peptides
+                    }.Run(longWaitBroker =>
+                    {
+                        for (int i = start; i < end; i++)
+                        {
+                            if (IsUpdateCanceled) // Allows tests to get out of this loop and fail
+                                break;
+                            longWaitBroker.SetProgressCheckCancel(i - start, end - start);
+                            ViewLibraryPepInfo pepInfo = _peptides[_currentRange[i]];
+                            var adduct = pepInfo.Key.Adduct;
+                            var diff = new SrmSettingsDiff(true, false, true, false, false, false);
+                            listPeptide.Items.Add(pepMatcher.AssociateMatchingPeptide(pepInfo, adduct, diff));
+                        }
+                    });
+                }
+                catch (OperationCanceledException)
+                {
+                }
+                catch (Exception x)
+                {
+                    // Unexpected exception, gather context info and pass it along
+                    var errorMessage = TextUtil.LineSeparate(
+                        string.Format(Resources.BiblioSpecLiteLibrary_Load_Failed_loading_library__0__, _selectedLibName),
+                        x.Message,
+                        _selectedLibrary.LibraryDetails.ToString());
+                    throw new Exception(errorMessage, x);
+                }
+
+                listPeptide.SelectedIndex = Math.Min(selectPeptideIndex, listPeptide.Items.Count - 1);
+            }
+            listPeptide.EndUpdate();
+            IsUpdateComplete = true;
+        }
+
+
+        public class ComboOption : IComparable<ComboOption>
+        {
+            public SpectrumInfoLibrary SpectrumInfoLibrary { get; }
+            public string OptionName { get; }
+            public ComboOption(SpectrumInfoLibrary spectrumInfoLib)
+            {
+                SpectrumInfoLibrary = spectrumInfoLib;
+                OptionName = string.Format(Resources.GraphFullScan_CreateGraph__0_____1_F2__min_, SpectrumInfoLibrary.FileName,
+                    SpectrumInfoLibrary.RetentionTime);
+            }
+
+            public override string ToString()
+            {
+                return OptionName;
+            }
+
+            public override bool Equals(object obj)
+            {
+                if (ReferenceEquals(null, obj)) return false;
+                if (ReferenceEquals(this, obj)) return true;
+                if (obj.GetType() != GetType()) return false;
+                return SpectrumInfoLibrary.Equals(((ComboOption)obj).SpectrumInfoLibrary);
+            }
+
+            public override int GetHashCode()
+            {
+                return SpectrumInfoLibrary.GetHashCode();
+            }
+
+            public int CompareTo(ComboOption obj)
+            {
+                // Compare with culture-specific comparison because these are file names
+                if (obj == null) return 1;
+                else return string.Compare(OptionName, obj.OptionName, StringComparison.CurrentCultureIgnoreCase);
+            }
+        }
+
+        /// <summary>
+        /// Updates the spectrum graph using the currently selected peptide.
+        /// </summary>
+        public void UpdateUI(bool selectionChanged = true)
+        {
+            // Only worry about updates, if the graph is visible
+            // And make sure it is not disposed, since rendering happens on a timer
+            if (!Visible || IsDisposed)
+                return;
+
+            // Clear existing data from the graph pane
+            var graphPane = (MSGraphPane)GraphControl.MasterPane[0];
+            graphPane.CurveList.Clear();
+            graphPane.GraphObjList.Clear();
+
+            bool hasRtText = false;
+            bool hasFileText = false;
+            _sourceFile = null;
+            bool showComboRedundantSpectra = false; // Careful not to actually hide this responding to a selection change
+
+            // Check for appropriate spectrum to load
+            bool available = false;
+            try
+            {
+                int index = GetIndexOfSelectedPeptide();
+                bool isSequenceLibrary = !(_selectedLibrary is MidasLibrary);
+                bool isSmallMoleculeItem = -1 != index && _peptides[index].Key.IsSmallMoleculeKey;
+                if (isSequenceLibrary)
+                {
+                    btnAdd.Enabled = -1 != index;
+                    cbAssociateProteins.Enabled = !isSmallMoleculeItem;
+                    cbAssociateProteins.Visible = HasPeptides; // Don't show the control at all if library is all small mol
+                }
+                else
+                {
+                    btnAdd.Enabled = btnAddAll.Enabled = cbAssociateProteins.Enabled = false;
+                }
+
+                btnAIons.Enabled = btnAIons.Visible =
+                    btnBIons.Enabled = btnBIons.Visible =
+                    btnCIons.Enabled = btnCIons.Visible =
+                    btnXIons.Enabled = btnXIons.Visible =
+                    btnYIons.Enabled = btnYIons.Visible =
+                    btnZIons.Enabled = btnZIons.Visible =
+                    ionTypesContextMenuItem.Enabled = ionTypesContextMenuItem.Visible = isSequenceLibrary && !isSmallMoleculeItem;
+
+                btnFragmentIons.Enabled = btnFragmentIons.Visible =
+                    fragmentionsContextMenuItem.Enabled = fragmentionsContextMenuItem.Visible =
+                    isSequenceLibrary && isSmallMoleculeItem;
+                precursorIonContextMenuItem.Enabled = chargesContextMenuItem.Enabled
+                    = toolStripSeparator1.Enabled = toolStripSeparator2.Enabled = charge1Button.Enabled = charge2Button.Enabled
+                    = toolStripSeparator11.Enabled = toolStripSeparator12.Enabled = toolStripSeparator13.Enabled
+                    = ranksContextMenuItem.Enabled = scoreContextMenuItem.Enabled = ionMzValuesContextMenuItem.Enabled
+                    = observedMzValuesContextMenuItem.Enabled = duplicatesContextMenuItem.Enabled
+                    = isSequenceLibrary;
+
+
+                if (-1 != index)
+                {
+                    if (_selectedLibrary.TryLoadSpectrum(_peptides[index].Key, out _))
+                    {
+                        SrmSettings settings = Program.ActiveDocumentUI.Settings;
+
+                        if (_matcher.HasMatches)
+                            settings = settings.ChangePeptideModifications(modifications => _matcher.MatcherPepMods);
+
+                        TransitionGroupDocNode transitionGroupDocNode;
+
+                        var types = ShowIonTypes(!isSmallMoleculeItem);
+                        var rankTypes = isSmallMoleculeItem
+                            ? settings.TransitionSettings.Filter.SmallMoleculeIonTypes
+                            : settings.TransitionSettings.Filter.PeptideIonTypes;
+                        var rankCharges = isSmallMoleculeItem
+                            ? settings.TransitionSettings.Filter.SmallMoleculeFragmentAdducts
+                            : settings.TransitionSettings.Filter.PeptideProductCharges;
+
+                        ExplicitMods mods;
+                        var pepInfo = (ViewLibraryPepInfo)listPeptide.SelectedItem;
+                        pepInfo.GetPeptideInfo(_matcher, out settings, out transitionGroupDocNode, out mods);
+                        var showAdducts = (isSmallMoleculeItem ?  transitionGroupDocNode.InUseAdducts : Transition.DEFAULT_PEPTIDE_LIBRARY_CHARGES).ToList();
+                        var charges = ShowIonCharges(showAdducts);
+
+                        // Make sure the types and charges in the settings are at the head
+                        // of these lists to give them top priority, and get rankings correct.
+                        int i = 0;
+                        foreach (IonType type in rankTypes)
+                        {
+                            if (types.Remove(type))
+                                types.Insert(i++, type);
+                        }
+                        i = 0;
+                        var adducts = new List<Adduct>();
+                        var absoluteChargeValues = Adduct.OrderedAbsoluteChargeValues(rankCharges);
+                        foreach (var charge in absoluteChargeValues)
+                        {
+                            if (charges.Remove(charge))
+                                charges.Insert(i++, charge);
+                            adducts.AddRange(showAdducts.Where(a => charge == Math.Abs(a.AdductCharge)));
+                        }
+                        adducts.AddRange(showAdducts.Where(a => charges.Contains(Math.Abs(a.AdductCharge)) && !adducts.Contains(a))); // And the unranked charges as well
+
+                        // Get all redundant spectrum for the selected peptide, add them to comboRedundantSpectra
+                        var redundantSpectra = _selectedLibrary
+                            .GetSpectra(_peptides[index].Key, null, LibraryRedundancy.all);
+                        var newDropDownOptions = redundantSpectra.Select(s => new ComboOption(s)).ToArray();
+                        SpectrumInfoLibrary spectrumInfo;
+                        if (newDropDownOptions.Length > 0)
+                        {
+                            // Get the spectrum to be graphed from the combo box and fill the combo box
+                            // if the selected peptide has changed
+                            showComboRedundantSpectra = newDropDownOptions.Length > 1;
+                            spectrumInfo = SetupRedundantSpectraCombo(newDropDownOptions);
+                        }
+                        else
+                        {
+                            // Some older libraries don't support getting redundant spectra, so fall
+                            // back to asking for the best spectrum.
+                            spectrumInfo = _selectedLibrary
+                                .GetSpectra(_peptides[index].Key, null, LibraryRedundancy.best).FirstOrDefault();
+                        }
+
+                        LibraryChromGroup libraryChromGroup = null;
+                        if (spectrumInfo != null)
+                        {
+                            libraryChromGroup = _selectedLibrary.LoadChromatogramData(spectrumInfo.SpectrumKey);
+                        }
+
+                        _hasChromatograms = libraryChromGroup != null;
+
+                        // Update file and retention time indicators
+                        if (spectrumInfo == null)
+                        {
+                            _currentProperties = new SpectrumProperties();
+                        }
+                        else
+                        {
+                            var rt = libraryChromGroup?.RetentionTime ?? spectrumInfo.RetentionTime;
+                            var filename = spectrumInfo.FileName;
+                            string baseCCS = null;
+                            string baseIM = null;
+                            string baseRT = null;
+
+                            if (showComboRedundantSpectra)
+                            {
+                                hasFileText = true;
+                                labelFilename.Text = _originalFileLabelText;
+                            }
+                            else if (!string.IsNullOrEmpty(filename))
+                            {
+                                hasFileText = true;
+                                labelFilename.Text = string.Format(SettingsUIResources.ViewLibraryDlg_UpdateUI_File, filename);
+                            }
+
+                            if (rt.HasValue)
+                            {
+                                hasRtText = true;
+                                baseRT = rt.Value.ToString(Formats.RETENTION_TIME);
+                                labelRT.Text = SettingsUIResources.ViewLibraryDlg_UpdateUI_RT + COLON_SEP + baseRT;
+                            }
+
+                            var dt = spectrumInfo.IonMobilityInfo;
+                            if (dt != null && !dt.IsEmpty)
+                            {
+                                var ccsText = string.Empty;
+                                var imText = string.Empty;
+                                var ccs = libraryChromGroup?.CCS ?? dt.CollisionalCrossSectionSqA;
+                                if (ccs.HasValue)
+                                {
+                                    baseCCS = string.Format(@"{0:F2}", ccs.Value);
+                                    ccsText = SettingsUIResources.ViewLibraryDlg_UpdateUI_CCS__ + baseCCS;
+                                }
+
+                                if (dt.HasIonMobilityValue)
+                                {
+                                    baseIM = string.Format(@"{0:F2} {1}", dt.IonMobility.Mobility, dt.IonMobility.UnitsString);
+                                    imText = SettingsUIResources.ViewLibraryDlg_UpdateUI_IM__ + baseIM;
+                                }
+                                if ((dt.HighEnergyIonMobilityValueOffset ?? 0) != 0) // Show the high energy value (as in Waters MSe) if different
+                                    imText += String.Format(@"({0:F2})", dt.HighEnergyIonMobilityValueOffset);
+                                labelRT.Text = TextUtil.TextSeparate(@"  ", labelRT.Text, ccsText, imText);
+                            }
+
+                            // Generates the object that will go into the property sheet
+                            _currentProperties = spectrumInfo.CreateProperties(pepInfo, transitionGroupDocNode, _matcher, _currentProperties); 
+                        }
+
+                        var spectrumInfoR = LibraryRankedSpectrumInfo.NewLibraryRankedSpectrumInfo(
+                            spectrumInfo?.SpectrumPeaksInfo,
+                            transitionGroupDocNode.TransitionGroup.LabelType,
+                            transitionGroupDocNode,
+                            settings,
+                            transitionGroupDocNode.Peptide.Target,
+                            mods,
+                            adducts,
+                            types,
+                            rankCharges,
+                            rankTypes,
+                            _currentProperties.Score);
+
+                        GraphItem = new ViewLibSpectrumGraphItem(spectrumInfoR, transitionGroupDocNode.TransitionGroup, _selectedLibrary, pepInfo.Key)
+                        {
+                            ShowTypes = types,
+                            ShowCharges = charges,
+                            ShowRanks = Settings.Default.ShowRanks,
+                            ShowMz = Settings.Default.ShowIonMz,
+                            ShowObservedMz = Settings.Default.ShowObservedMz,
+                            ShowMassError = Settings.Default.ShowFullScanMassError,
+                            ShowDuplicates = Settings.Default.ShowDuplicateIons,
+                            FontSize = Settings.Default.SpectrumFontSize,
+                            LineWidth = Settings.Default.SpectrumLineWidth
+                        };
+
+                        GraphControl.IsEnableVPan = GraphControl.IsEnableVZoom =
+                            !Settings.Default.LockYAxis;
+                        _sourceFile = spectrumInfo?.FileName;
+
+                        if (!_showChromatograms || !_hasChromatograms)
+                        {
+                            _graphHelper.ResetForSpectrum(null);
+                            _graphHelper.AddSpectrum(GraphItem);
+                            _graphHelper.ZoomSpectrumToSettings(Program.ActiveDocumentUI, null);
+                        }
+                        else
+                        {
+                            _graphHelper.ResetForChromatograms(new[]{transitionGroupDocNode.TransitionGroup}, forceLegendDisplay:true);
+                            double maxHeight = libraryChromGroup.ChromDatas.Max(chromData => chromData.Height);
+                            int iChromDataPrimary = libraryChromGroup.ChromDatas.IndexOf(chromData => maxHeight == chromData.Height);
+                            for (int iChromData = 0; iChromData < libraryChromGroup.ChromDatas.Count; iChromData++)
+                            {
+                                ChromatogramInfo chromatogramInfo;
+                                TransitionChromInfo transitionChromInfo;
+                                var chromData = libraryChromGroup.ChromDatas[iChromData];
+                                GraphSpectrum.MakeChromatogramInfo(SignedMz.ZERO, libraryChromGroup, chromData, out chromatogramInfo, out transitionChromInfo);
+                                var nodeGroup = new TransitionGroupDocNode(transitionGroupDocNode.TransitionGroup, new TransitionDocNode[0]);
+                                var color =
+                                    GraphChromatogram.COLORS_LIBRARY[iChromData%GraphChromatogram.COLORS_LIBRARY.Count];
+                                var graphItem = new ChromGraphItem(nodeGroup, null, chromatogramInfo, iChromData == iChromDataPrimary ? transitionChromInfo : null, null,
+                                   new[] { iChromData == iChromDataPrimary }, null, 0, false, false, null, null,
+                                   color, Settings.Default.ChromatogramFontSize, 1);
+                                LineItem curve = (LineItem) _graphHelper.AddChromatogram(PaneKey.DEFAULT, graphItem);
+                                var pointAnnotation = GraphItem.AnnotatePoint(new PointPair(chromData.Mz, 1.0));
+                                if (null != pointAnnotation)
+                                {
+                                    curve.Label.Text = pointAnnotation.Label;
+                                }
+                                else
+                                {
+                                    curve.Label.Text = chromData.Mz.ToString(Formats.Mz);
+                                }
+
+                                curve.Line.Width = Settings.Default.ChromatogramLineWidth;
+                                curve.Color = color;
+                            }
+
+                            _graphHelper.FinishedAddingChromatograms(libraryChromGroup.StartTime,
+                                libraryChromGroup.EndTime, false);
+                        }
+
+                        available = true;
+                    }
+                }
+            }
+            catch (UnauthorizedAccessException)
+            {
+                SetGraphItem(new NoDataMSGraphItem(SettingsUIResources.ViewLibraryDlg_UpdateUI_Unauthorized_access_attempting_to_read_from_library_));
+                return;
+            }
+            catch (IOException)
+            {
+                SetGraphItem(new NoDataMSGraphItem(SettingsUIResources.ViewLibraryDlg_UpdateUI_Failure_loading_spectrum_Library_may_be_corrupted));
+                return;
+            }
+
+            // CONSIDER: Should these final changes be in a finally block?
+            // The will be skipped in the case of an error.
+
+            // Show unavailable message, if no spectrum loaded
+            if (!available)
+            {
+                SetGraphItem(new UnavailableMSGraphItem());
+                _currentProperties = new SpectrumProperties();
+            }
+
+            // Be sure to only change visibility of this combo box when necessary or it will lose
+            // focus when the user is changing its selection, which makes it impossible to use arrow keys
+            comboRedundantSpectra.Visible = showComboRedundantSpectra;
+            if (!hasFileText)
+                labelFilename.Text = string.Empty;
+            if (!hasRtText)
+                labelRT.Text = string.Empty;
+
+            btnAIons.Checked = btnAIons.Enabled && Settings.Default.ShowAIons;
+            btnBIons.Checked = btnBIons.Enabled && Settings.Default.ShowBIons;
+            btnCIons.Checked = btnCIons.Enabled && Settings.Default.ShowCIons;
+            btnXIons.Checked = btnXIons.Enabled && Settings.Default.ShowXIons;
+            btnYIons.Checked = btnYIons.Enabled && Settings.Default.ShowYIons;
+            btnZIons.Checked = btnZIons.Enabled && Settings.Default.ShowZIons;
+            btnFragmentIons.Checked = btnFragmentIons.Enabled && Settings.Default.ShowFragmentIons;
+            charge1Button.Checked = charge1Button.Enabled && Settings.Default.ShowCharge1;
+            charge2Button.Checked = charge2Button.Enabled && Settings.Default.ShowCharge2;
+
+            msGraphExtension1.SetPropertiesObject(_currentProperties);
+        }
+
+        /// <summary>
+        /// Sets up the redundant dropdown menu and selects the spectrum to display on the graph
+        /// </summary>
+        private SpectrumInfoLibrary SetupRedundantSpectraCombo(ComboOption[] options)
+        {
+            if (options.Length == 1)
+                return options.First().SpectrumInfoLibrary;
+            if (comboRedundantSpectra.SelectedItem != null && options.Contains(comboRedundantSpectra.SelectedItem))
+            {
+                return ((ComboOption)comboRedundantSpectra.SelectedItem).SpectrumInfoLibrary;
+            }
+            else
+            {
+                ComboOption bestOption = null;
+                comboRedundantSpectra.Items.Clear();
+                Array.Sort(options);
+                _currentOptions = options;
+                _comboBoxUpdated = false;
+                foreach (var opt in options)
+                {
+                    if (opt.SpectrumInfoLibrary.IsBest)
+                    {
+                        // Sets the selected dropdown item to what is graphed without updating the UI.
+                        comboRedundantSpectra.SelectedIndexChanged -= redundantSpectrum_Changed;
+                        comboRedundantSpectra.Items.Add(opt);
+                        comboRedundantSpectra.SelectedIndex = 0;
+                        comboRedundantSpectra.SelectedIndexChanged += redundantSpectrum_Changed;
+                        bestOption = opt;
+                    }
+                }
+                ComboHelper.AutoSizeDropDown(comboRedundantSpectra);
+                return bestOption?.SpectrumInfoLibrary;
+            }
+        }
+
+        private SpectrumProperties GetBiblioSpecAdditionalInfo(SpectrumInfoLibrary spectrumInfo, int index, SpectrumProperties newProperties)
+        {
+            BiblioSpecSheetInfo biblioAdditionalInfo;
+            BiblioSpecLiteLibrary selectedBiblioSpecLib = _selectedLibrary as BiblioSpecLiteLibrary;
+            if (spectrumInfo.IsBest)
+            {
+                biblioAdditionalInfo = selectedBiblioSpecLib?.GetBestSheetInfo(_peptides[index].Key);
+                newProperties.SpectrumCount = biblioAdditionalInfo?.Count;
+            }
+            else
+            {
+                biblioAdditionalInfo = selectedBiblioSpecLib?.GetRedundantSheetInfo(((SpectrumLiteKey)spectrumInfo.SpectrumKey).RedundantId);
+                // Redundant spectra always return a count of 1, so hold on to the count from the best spectrum
+                newProperties.SpectrumCount = _currentProperties.SpectrumCount;
+            }
+
+            if (biblioAdditionalInfo != null)
+            {
+                newProperties.SpecIdInFile = biblioAdditionalInfo.SpecIdInFile;
+                newProperties.IdFileName = biblioAdditionalInfo.IDFileName;
+                newProperties.SetFileName(biblioAdditionalInfo.FileName);
+                newProperties.Score = biblioAdditionalInfo.Score;
+                newProperties.ScoreType = biblioAdditionalInfo.ScoreType;
+            }
+            return newProperties;
+        }
+
+
+        private void SetGraphItem(IMSGraphItemInfo item)
+        {
+            var curveItem = _graphHelper.SetErrorGraphItem(item);
+            GraphControl.GraphPane.Title.Text = item.Title;
+            curveItem.Label.IsVisible = false;
+            GraphControl.Refresh();
+        }
+
+        /// <summary>
+        /// Gets the index of the peptide in the peptides array for the selected
+        /// peptide in the peptides listbox. Returns -1 if none is found.
+        /// </summary>
+        private int GetIndexOfSelectedPeptide()
+        {
+            var selPepInfo = listPeptide.SelectedItem as ViewLibraryPepInfo;
+            if (selPepInfo == null)
+            {
+                return -1;
+            }
+            int indexInFullList = _peptides.IndexOf(selPepInfo.Key.LibraryKey);
+            if (indexInFullList < 0)
+            {
+                return -1;
+            }
+            if (!_currentRange.Contains(indexInFullList))
+            {
+                return -1;
+            }
+            return indexInFullList;
+        }
+
+        /// <summary>
+        /// Filter the list and then update the UI to reflect the new list
+        /// </summary>
+        private void FilterAndUpdate()
+        {
+            _currentRange = _peptides.Filter(textPeptide.Text, comboFilterCategory.SelectedItem.ToString());
+            UpdatePageInfo();
+            UpdateStatusArea();
+            UpdateListPeptide(0);
+            UpdateUI();
+        }
+
+        #endregion
+
+        #region IStateProvider Implementation
+
+        public IList<IonType> ShowIonTypes(bool isProteomic)
+        {
+            return GraphSettings.ShowIonTypes(isProteomic); 
+        }
+
+        // N.B. we're interested in the absolute value of charge here, so output list may be shorter than input list
+        // CONSIDER(bspratt): will we want finer grained (full adduct sense) control for small molecule libs?
+        public IList<int> ShowIonCharges(IEnumerable<Adduct> chargePriority)
+        {
+            return GraphSettings.ShowIonCharges(chargePriority); 
+        }
+
+        public void BuildSpectrumMenu(ZedGraphControl zedGraphControl, ContextMenuStrip menuStrip)
+        {
+            // Store original menuitems in an array, and insert a separator
+            var items = new ToolStripItem[menuStrip.Items.Count];
+            int iUnzoom = -1;
+            for (int i = 0; i < items.Length; i++)
+            {
+                items[i] = menuStrip.Items[i];
+                var tag = (string)items[i].Tag;
+                if (tag == @"unzoom")
+                    iUnzoom = i;
+            }
+
+            if (iUnzoom != -1)
+                menuStrip.Items.Insert(iUnzoom, toolStripSeparator27);
+
+            // Insert skyline specific menus
+            var set = Settings.Default;
+            int iInsert = 0;
+            fragmentionsContextMenuItem.Checked = set.ShowFragmentIons;
+            menuStrip.Items.Insert(iInsert++,  ionTypesContextMenuItem);
+
+            menuStrip.Items.Insert(iInsert++, fragmentionsContextMenuItem);
+            precursorIonContextMenuItem.Checked = set.ShowPrecursorIon;
+            menuStrip.Items.Insert(iInsert++, specialionsContextMenuItem);
+            specialionsContextMenuItem.Checked = set.ShowSpecialIons;
+            menuStrip.Items.Insert(iInsert++, precursorIonContextMenuItem);
+            menuStrip.Items.Insert(iInsert++, chargesContextMenuItem);
+            menuStrip.Items.Insert(iInsert++, toolStripSeparator12);
+            ranksContextMenuItem.Checked = set.ShowRanks;
+            menuStrip.Items.Insert(iInsert++, ranksContextMenuItem);
+            ionMzValuesContextMenuItem.Checked = set.ShowIonMz;
+            menuStrip.Items.Insert(iInsert++, ionMzValuesContextMenuItem);
+            observedMzValuesContextMenuItem.Checked = set.ShowObservedMz;
+            menuStrip.Items.Insert(iInsert++, observedMzValuesContextMenuItem);
+            massErrorToolStripMenuItem.Checked = set.ShowFullScanMassError;
+            menuStrip.Items.Insert(iInsert++, massErrorToolStripMenuItem);
+            duplicatesContextMenuItem.Checked = set.ShowDuplicateIons;
+            menuStrip.Items.Insert(iInsert++, duplicatesContextMenuItem);
+            menuStrip.Items.Insert(iInsert++, toolStripSeparator13);
+            lockYaxisContextMenuItem.Checked = set.LockYAxis;
+            menuStrip.Items.Insert(iInsert++, lockYaxisContextMenuItem);
+            menuStrip.Items.Insert(iInsert++, toolStripSeparator14);
+            menuStrip.Items.Insert(iInsert++, graphPropsContextMenuItem);
+            spectrumPropsContextMenuItem.Checked = msGraphExtension1.PropertiesVisible;
+            menuStrip.Items.Insert(iInsert++, spectrumPropsContextMenuItem);
+            if (_hasChromatograms)
+            {
+                showChromatogramsContextMenuItem.Checked = _showChromatograms;
+                menuStrip.Items.Insert(iInsert++, showChromatogramsContextMenuItem);
+            }
+            menuStrip.Items.Insert(iInsert, toolStripSeparator15);
+
+            // Remove some ZedGraph menu items not of interest
+            foreach (var item in items)
+            {
+                var tag = (string)item.Tag;
+                if (tag == @"set_default" || tag == @"show_val")
+                    menuStrip.Items.Remove(item);
+            }
+            ZedGraphClipboard.AddToContextMenu(GraphControl, menuStrip);
+            UpdateIonTypeMenu();
+            UpdateChargesMenu();
+        }
+
+        public void LockYAxis(bool lockY)
+        {
+            GraphControl.IsEnableVPan = GraphControl.IsEnableVZoom = !lockY;
+            GraphControl.Refresh();
+        }
+
+        #endregion
+
+        #region Draw Peptide List Box
+
+        private IEnumerable<TextSequence> GetTextSequences(DrawItemEventArgs e)
+        {
+            ViewLibraryPepInfo pepInfo = ((ViewLibraryPepInfo)listPeptide.Items[e.Index]);
+            IList<TextSequence> textSequences = new List<TextSequence>();
+            // If a matching peptide exists, use the text sequences for that peptide.
+            if (pepInfo.HasPeptide)
+            {
+                var settings = Document.Settings;
+                if (_matcher.HasMatches)
+                    settings = settings.ChangePeptideModifications(mods => _matcher.MatcherPepMods);
+                textSequences = PeptideTreeNode.CreateTextSequences(pepInfo.PeptideNode, settings,
+                    pepInfo.GetPlainDisplayString(), null, new ModFontHolder(this));
+            }
+            // If no modifications, use a single plain test sequence
+            else if (!pepInfo.IsModified)
+            {
+                textSequences.Add(CreateTextSequence(pepInfo.AnnotatedDisplayText, false));
+            }
+            // Otherwise bold-underline all modifications
+            else
+            {
+                var sb = new StringBuilder(128);
+                bool inMod = false;
+
+                string sequence = pepInfo.AnnotatedDisplayText;
+                for (int i = 0; i < sequence.Length; i++)
+                {
+                    bool isMod = i < sequence.Length - 1 && sequence[i + 1] == '[';
+                    if (isMod != inMod)
+                    {
+                        textSequences.Add(CreateTextSequence(sb.ToString(), inMod));
+                        sb.Remove(0, sb.Length);
+                    }
+                    sb.Append(sequence[i]);
+                    inMod = isMod;
+                    if (isMod)
+                    {
+                        i = sequence.IndexOf(']', i);
+                        if (i == -1)
+                            i = sequence.Length;
+                    }
+                }
+                textSequences.Add(CreateTextSequence(sb.ToString(), inMod));
+            }
+
+            // Calculate placement for each text sequence
+            int textRectWidth = 0;
+            foreach (var textSequence in textSequences)
+            {
+                Size sizeMax = new Size(int.MaxValue, int.MaxValue);
+                textSequence.Position = textRectWidth;
+                textSequence.Width = TextRenderer.MeasureText(e.Graphics, textSequence.Text,
+                    textSequence.Font, sizeMax, FORMAT_CUSTOM).Width;
+                textRectWidth += textSequence.Width;
+            }
+
+            return textSequences;
+        }
+
+        /// <summary>
+        /// Get a text sequence corresponding to the current filter category
+        /// </summary>
+        private TextSequence GetCategoryValueTextSequence(int index, Graphics graphics)
+        {
+            var pepInfo = (ViewLibraryPepInfo)listPeptide.Items[index];
+            var selectedCategory = comboFilterCategory.SelectedItem.ToString();
+            TextSequence categoryText;
+            if (!_peptides._accessionNumberTypes.Contains(selectedCategory))
+            {
+                var propertyName = _peptides.comboFilterCategoryDict
+                    .FirstOrDefault(x => x.Value == selectedCategory).Key;
+
+                var propertyValue = ViewLibraryPepInfoList.GetFormattedPropertyValue(propertyName, pepInfo);
+                categoryText = CreateTextSequence(propertyValue, false);
+            }
+            else
+            {
+                categoryText = CreateTextSequence(pepInfo.OtherKeysDict[selectedCategory], false);
+            }
+
+            // Calculate the dimensions of this text sequence
+            var sizeMax = new Size(int.MaxValue, int.MaxValue);
+            categoryText.Width = TextRenderer.MeasureText(graphics, categoryText.Text,
+                categoryText.Font, sizeMax, FORMAT_CUSTOM).Width;
+            
+            return categoryText;
+        }
+
+        private TextSequence CreateTextSequence(string text, bool modified)
+        {
+            var font = (modified ? ModFonts.Light : ModFonts.Plain);
+            return new TextSequence { Text = text, Font = font, Color = Color.Black };
+        }
+
+        private void PeptideListPanel_Resize(object sender, EventArgs e)
+        {
+            // We must draw all the items again if the list is resized
+            listPeptide.Invalidate();
+        }
+
+        private void listPeptide_DrawItem(object sender, DrawItemEventArgs e)
+        {
+            if (e.Index == -1)
+                return;
+
+            // Draw the background of the ListBox control for each item.
+            bool selected = e.Index == listPeptide.SelectedIndex;
+            Color backColor = !_activated && selected ? Color.LightGray : e.BackColor;
+            e.Graphics.FillRectangle(new SolidBrush(backColor), e.Bounds);
+
+            if (cbShowModMasses.Visible && Settings.Default.ShowModMassesInExplorer)
+            {
+                // Draw the current item text based on the current Font 
+                // and a black brush.
+                TextRenderer.DrawText(e.Graphics, ((ViewLibraryPepInfo)listPeptide.Items[e.Index]).AnnotatedDisplayText,
+                                      e.Font, e.Bounds, e.ForeColor, backColor,
+                                      FORMAT_PLAIN);
+            }
+            else
+            {
+                // Draw formatted text and the peptide image, if a peptide has been successfully
+                // associated with this item
+                ViewLibraryPepInfo pepInfo = ((ViewLibraryPepInfo)listPeptide.Items[e.Index]);
+                Rectangle bounds = e.Bounds;
+                var imgWidth = _peptideImg.Width;
+                if (pepInfo.PeptideNode != null)
+                    e.Graphics.DrawImage(pepInfo.PeptideNode.IsProteomic ? _peptideImg : _moleculeImg, bounds.Left, bounds.Top, imgWidth, bounds.Height);
+                Rectangle rectDraw = new Rectangle(0, bounds.Y, 0, bounds.Height);
+                foreach (var textSequence in GetTextSequences(e))
+                {
+                    rectDraw.X = textSequence.Position + bounds.X + PADDING + imgWidth;
+                    rectDraw.Width = textSequence.Width;
+                    var textColor = Equals(e.ForeColor, SystemColors.HighlightText) ? e.ForeColor : textSequence.Color;
+                    TextRenderer.DrawText(e.Graphics, textSequence.Text,
+                                          textSequence.Font, rectDraw, textColor, backColor,
+                                          FORMAT_CUSTOM);
+                }
+
+                var selectedCategory = comboFilterCategory.SelectedItem.ToString();
+
+                // Now draw the field associated with the filter category
+                if (!selectedCategory.IsNullOrEmpty() && !selectedCategory.Equals(ColumnCaptions.Peptide) &&
+                    !selectedCategory.Equals(Resources.SmallMoleculeLibraryAttributes_KeyValuePairs_Name))
+                {
+                    var categoryText = GetCategoryValueTextSequence(e.Index, e.Graphics);
+                    var rectValue = new Rectangle(0, bounds.Y, categoryText.Width, bounds.Height);
+
+                    // Align this text to the right side of the list box
+                    rectValue.X = bounds.Width - categoryText.Width - PADDING;
+
+                    // If the x coordinate is within the rectangle of the name or sequence truncate the category text
+                    if (rectValue.X < rectDraw.X + rectDraw.Width)
+                    {
+                        rectValue.X = rectDraw.X + rectDraw.Width + PADDING + categoryText.Position + bounds.X;
+                    }
+
+                    TextRenderer.DrawText(e.Graphics, categoryText.Text,
+                        categoryText.Font, rectValue, Equals(e.ForeColor, SystemColors.HighlightText) ? e.ForeColor : categoryText.Color, backColor,
+                        FORMAT_CUSTOM);
+                }
+            }
+        }
+
+        #endregion
+        
+        #region Change Events
+
+        private void textPeptide_TextChanged(object sender, EventArgs e)
+        {
+            FilterAndUpdate();
+        }
+
+        private void comboFilterCategory_SelectedIndexChanged(object sender, EventArgs e)
+        {
+            var cancelled = false;
+            var propertyName = comboFilterCategory.SelectedItem.ToString();
+
+            // If the user wants to filter by precursor m/z we need to calculate the precursor m/z 
+            // of every peptide or molecule. This takes a couple seconds on large libraries, so we
+            // use a LongWaitDlg
+            if (propertyName.Equals(Resources.PeptideTipProvider_RenderTip_Precursor_m_z) && !_peptides._mzCalculated)
+            {
+                using (var longWait = new LongWaitDlg())
+                {
+                    longWait.PerformWork(ActiveForm, 800, progressMonitor =>
+                    {
+                        _peptides.CalculateEveryMz(progressMonitor);
+                        if (progressMonitor.IsCanceled)
+                        {
+                            cancelled = true;
+                        }
+                    });
+                }
+
+                // If the user cancels then reset the selected field to Name/Peptide
+                if (cancelled)
+                {
+                    comboFilterCategory.SelectedIndex = 0;
+                }
+            }
+
+            // Sort a list with respect to the selected property so that it is ready to be binary searched
+            // when the user begins typing
+            _peptides.CreateCachedList(propertyName);
+
+            FilterAndUpdate();
+        }
+        private void listPeptide_SelectedIndexChanged(object sender, EventArgs e)
+        {
+            // We need to update the spectrum graph when the peptide
+            // selected in the listbox changes.
+            UpdateUI();
+        }
+
+        private void LibraryComboBox_SelectedIndexChanged(object sender, EventArgs e)
+        {
+            if (!_driverLibraries.SelectedIndexChangedEvent(sender, e))
+                ChangeSelectedLibrary(comboLibrary.SelectedItem.ToString());
+        }
+
+        public void ChangeSelectedLibrary(string libName)
+        {
+            // The user has selected a different library. We need to reload 
+            // everything in the dialog. 
+            if (libName != _selectedLibName)
+            {
+                comboLibrary.SelectedItem = libName;
+                _selectedLibName = libName;
+                _matcher = new LibKeyModificationMatcher();
+                UpdateViewLibraryDlg();
+
+                _matcher.ClearMatches();
+                if (_selectedLibrary is MidasLibrary || MatchModifications())
+                    UpdateListPeptide(0);
+            }
+        }
+
+        private void cbShowModMasses_CheckedChanged(object sender, EventArgs e)
+        {
+            Settings.Default.ShowModMassesInExplorer = cbShowModMasses.Checked;
+            int selPepIndex = listPeptide.SelectedIndex > 0 ? listPeptide.SelectedIndex : 0;
+            UpdateListPeptide(selPepIndex);
+        }
+
+        private void OnDocumentChange(object sender, DocumentChangedEventArgs e)
+        {
+            var prevDocSet = e.DocumentPrevious.Settings;
+            var curDocSet = Document.Settings;
+            // Only need to update if ViewLibraryDlg is already loaded and transition settings have changed.
+            if (_peptides != null
+                && !Equals(prevDocSet.TransitionSettings, curDocSet.TransitionSettings))
+                    UpdateListPeptide(listPeptide.SelectedIndex);
+            if ( !Equals(prevDocSet.PeptideSettings.Modifications, curDocSet.PeptideSettings.Modifications))
+            {
+                if(_matcher.HasMatches)
+                    _matcher.UpdateMatches(prevDocSet.PeptideSettings.Modifications, 
+                        curDocSet.PeptideSettings.Modifications);
+                UpdateListPeptide(listPeptide.SelectedIndex);
+            }    
+        }
+
+        #endregion
+
+        #region Mouse Click Events
+
+        public void UpdateIonTypeMenu()
+        {
+            if (ionTypesContextMenuItem.DropDownItems.Count > 0 &&
+                ionTypesContextMenuItem.DropDownItems[0] is MenuControl<IonTypeSelectionPanel> ionSelector)
+            {
+                ionSelector.Update(GraphSettings, _documentUiContainer.DocumentUI.Settings.PeptideSettings);
+            }
+            else
+            {
+                ionTypesContextMenuItem.DropDownItems.Clear();
+                var ionTypeSelector = new MenuControl<IonTypeSelectionPanel>(GraphSettings, _documentUiContainer.DocumentUI.Settings.PeptideSettings);
+                ionTypesContextMenuItem.DropDownItems.Add(ionTypeSelector);
+                ionTypeSelector.HostedControl.IonTypeChanged += IonTypeSelector_IonTypeChanges;
+                ionTypeSelector.HostedControl.LossChanged += IonTypeSelector_LossChanged;
+            }
+        }
+
+        public void ionTypeMenuItem_DropDownOpening(object sender, EventArgs e)
+        {
+            UpdateIonTypeMenu();
+        }
+
+        public MenuControl<T> GetHostedControl<T>() where T : Panel, IControlSize, new()
+        {
+            if (GraphControl.ContextMenuStrip != null)
+            {
+                var chargesItem = GraphControl.ContextMenuStrip.Items.OfType<ToolStripMenuItem>()
+                    .FirstOrDefault(item => item.DropDownItems.OfType<MenuControl<T>>().Any());
+                if (chargesItem != null)
+                    return chargesItem.DropDownItems[0] as MenuControl<T>;
+            }
+            return null;
+        }
+
+
+        private void IonTypeSelector_IonTypeChanges(IonType type, bool show)
+        {
+            switch (type)
+            {
+                case IonType.a:
+                    GraphSettings.ShowAIons = show;
+                    break;
+                case IonType.b:
+                    GraphSettings.ShowBIons = show;
+                    break;
+                case IonType.c:
+                    GraphSettings.ShowCIons = show;
+                    break;
+                case IonType.x:
+                    GraphSettings.ShowXIons = show;
+                    break;
+                case IonType.y:
+                    GraphSettings.ShowYIons = show;
+                    break;
+                case IonType.z:
+                    GraphSettings.ShowZIons = show;
+                    break;
+                case IonType.zh:
+                    GraphSettings.ShowZHIons = show;
+                    break;
+                case IonType.zhh:
+                    GraphSettings.ShowZHHIons = show;
+                    break;
+            }
+        }
+
+        private void IonTypeSelector_LossChanged(string[] losses)
+        {
+            GraphSettings.ShowLosses = new List<string>(losses);
+        }
+
+        private void aionsContextMenuItem_Click(object sender, EventArgs e)
+        {
+            GraphSettings.ShowAIons = !GraphSettings.ShowAIons;
+        }
+
+        private void bionsContextMenuItem_Click(object sender, EventArgs e)
+        {
+            GraphSettings.ShowBIons = !GraphSettings.ShowBIons;
+        }
+
+        private void cionsContextMenuItem_Click(object sender, EventArgs e)
+        {
+            GraphSettings.ShowCIons = !GraphSettings.ShowCIons;
+        }
+
+        private void xionsContextMenuItem_Click(object sender, EventArgs e)
+        {
+            GraphSettings.ShowXIons = !GraphSettings.ShowXIons;
+        }
+
+        private void yionsContextMenuItem_Click(object sender, EventArgs e)
+        {
+            GraphSettings.ShowYIons = !GraphSettings.ShowYIons;
+        }
+
+        private void zionsContextMenuItem_Click(object sender, EventArgs e)
+        {
+            GraphSettings.ShowZIons = !GraphSettings.ShowZIons;
+        }
+
+        private void fragmentionsContextMenuItem_Click(object sender, EventArgs e)
+        {
+            GraphSettings.ShowFragmentIons = !GraphSettings.ShowFragmentIons;
+        }
+
+        private void precursorIonContextMenuItem_Click(object sender, EventArgs e)
+        {
+            GraphSettings.ShowPrecursorIon = !GraphSettings.ShowPrecursorIon;
+        }
+
+        public void IonChargeSelector_ionChargeChanged(int charge, bool show)
+        {
+            switch (charge)
+            {
+                case 1:
+                    GraphSettings.ShowCharge1 = show;
+                    break;
+                case 2:
+                    GraphSettings.ShowCharge2 = show;
+                    break;
+                case 3:
+                    GraphSettings.ShowCharge3 = show;
+                    break;
+                case 4:
+                    GraphSettings.ShowCharge4 = show;
+                    break;
+            }
+        }
+
+        private void charge1ContextMenuItem_Click(object sender, EventArgs e)
+        {
+            GraphSettings.ShowCharge1 = !GraphSettings.ShowCharge1;
+        }
+
+        private void charge2ContextMenuItem_Click(object sender, EventArgs e)
+        {
+            GraphSettings.ShowCharge2 = !GraphSettings.ShowCharge2;
+        }
+
+        private void specialionsContextMenuItem_Click(object sender, EventArgs e)
+        {
+            GraphSettings.ShowSpecialIons = !GraphSettings.ShowSpecialIons;
+        }
+
+        private void propertiesMenuItem_Click(object sender, EventArgs e)
+        {
+            msGraphExtension1.TogglePropertiesSheet();
+            propertiesButton.Checked = msGraphExtension1.PropertiesVisible;
+
+        }
+
+        private void msGraphExtension_PropertiesSheetVisibilityChanged(object sender, EventArgs e)
+        {
+            propertiesButton.Checked = msGraphExtension1.PropertiesVisible;
+        }
+
+        public void UpdateChargesMenu()
+        {
+            var set = GraphSettings;
+            if (chargesContextMenuItem.DropDownItems.Count > 0 && chargesContextMenuItem.DropDownItems[0] is MenuControl<ChargeSelectionPanel> chargeSelector)
+            {
+                chargeSelector.Update(GraphSettings, _documentUiContainer.DocumentUI.Settings.PeptideSettings);
+            }
+            else
+            {
+                chargesContextMenuItem.DropDownItems.Clear();
+                var selectorControl = new MenuControl<ChargeSelectionPanel>(GraphSettings, _documentUiContainer.DocumentUI.Settings.PeptideSettings);
+                chargesContextMenuItem.DropDownItems.Add(selectorControl);
+                selectorControl.HostedControl.OnChargeChanged += IonChargeSelector_ionChargeChanged;
+            }
+        }
+
+        private void chargesMenuItem_DropDownOpening(object sender, EventArgs e)
+        {
+            UpdateChargesMenu();
+        }
+
+        private void ranksContextMenuItem_Click(object sender, EventArgs e)
+        {
+            Settings.Default.ShowRanks = !Settings.Default.ShowRanks;
+            UpdateGraphs(true);
+        }
+
+        private void scoreContextMenuItem_Click(object sender, EventArgs e)
+        {
+            Settings.Default.ShowLibraryScores = !Settings.Default.ShowLibraryScores;
+            UpdateGraphs(true);
+        }
+
+        private void ionMzValuesContextMenuItem_Click(object sender, EventArgs e)
+        {
+            GraphSettings.ShowSpecialIons = !Settings.Default.ShowIonMz;
+            UpdateGraphs(true);
+        }
+
+        private void observedMzValuesContextMenuItem_Click(object sender, EventArgs e)
+        {
+            SetObservedMzValues(!Settings.Default.ShowObservedMz);
+        }
+
+        private void massErrorToolStripMenuItem_Click(object sender, EventArgs e)
+        {
+            Settings.Default.ShowFullScanMassError = !Settings.Default.ShowFullScanMassError;
+            UpdateGraphs(true);
+        }
+
+        public void SetObservedMzValues(bool on)
+        {
+            Settings.Default.ShowObservedMz = on;
+            UpdateGraphs(true);
+        }
+
+        private void duplicatesContextMenuItem_Click(object sender, EventArgs e)
+        {
+            Settings.Default.ShowDuplicateIons = duplicatesContextMenuItem.Checked;
+            UpdateUI();
+        }
+
+        private void lockYaxisContextMenuItem_Click(object sender, EventArgs e)
+        {
+            // Avoid updating the rest of the graph just to change the y-axis lock state
+            LockYAxis(Settings.Default.LockYAxis = lockYaxisContextMenuItem.Checked);
+        }
+
+        private void graphPropsContextMenuItem_Click(object sender, EventArgs e)
+        {
+            using (var dlg = new SpectrumChartPropertyDlg())
+            {
+                if (dlg.ShowDialog(this) == DialogResult.OK)
+                    UpdateUI();
+            }
+        }
+        private void spectrumPropsContextMenuItem_Click(object sender, EventArgs e)
+        {
+            msGraphExtension1.TogglePropertiesSheet();
+            propertiesButton.Checked = msGraphExtension1.PropertiesVisible;
+        }
+
+        private void zoomSpectrumContextMenuItem_Click(object sender, EventArgs e)
+        {
+            ZoomSpectrumToSettings();
+        }
+        
+        public void ZoomSpectrumToSettings()
+        {
+            _graphHelper.ZoomSpectrumToSettings(Program.ActiveDocumentUI, null);
+        }
+
+        private void copyMetafileButton_Click(object sender, EventArgs e)
+        {
+            CopyEmfToolStripMenuItem.CopyEmf(GraphControl);
+        }
+
+        private void btnCopy_Click(object sender, EventArgs e)
+        {
+            GraphControl.Copy(false);
+        }
+
+        private void btnSave_Click(object sender, EventArgs e)
+        {
+            GraphControl.SaveAs();
+        }
+
+        private void btnPrint_Click(object sender, EventArgs e)
+        {
+            GraphControl.DoPrint();
+        }
+
+        private void btnCancel_Click(object sender, EventArgs e)
+        {
+            CancelDialog();
+        }
+
+        public override void CancelDialog()
+        {
+            DialogResult = DialogResult.Cancel;
+            Application.DoEvents();
+            Close();
+        }
+
+        // Adds a single library peptide to the document.
+        private void btnAdd_Click(object sender, EventArgs e)
+        {
+            AddPeptide();
+
+            // Set focus back to the peptide edit box to allow further navigation
+            // of the peptide list, and possibly more adding of peptides.
+            textPeptide.Focus();
+        }
+
+        public void AddPeptide()
+        {
+            AddPeptide(false);
+        }
+
+        public void AddPeptide(bool addLibraryToDocSeparately)
+        {
+            var startingDocument = Document;
+            if (CheckLibraryInSettings(out startingDocument, addLibraryToDocSeparately) == DialogResult.Cancel || listPeptide.SelectedItem == null)
+                return;
+
+            // Open m/z limitations without allowing doc node tree to change, since that can take
+            // seconds to achieve in a large document.
+            var broadRangeDocument = startingDocument.ChangeSettingsNoDiff(startingDocument.Settings
+                .ChangeTransitionInstrument(i => i.ChangeMinMz(TransitionInstrument.MIN_MEASUREABLE_MZ).ChangeMaxMz(TransitionInstrument.MAX_MEASURABLE_MZ))
+                .ChangeTransitionFullScan(fs => fs.ChangeAcquisitionMethod(FullScanAcquisitionMethod.None, null)));
+                
+            var pepMatcher = new ViewLibraryPepMatching(broadRangeDocument,
+                                                        _selectedLibrary,
+                                                        _selectedSpec,
+                                                        _matcher,
+                                                        _peptides);
+
+            var entryCreatorList = new AuditLogEntryCreatorList();
+            entryCreatorList.Add(FormSettings.EntryCreator);
+
+            if (!EnsureBackgroundProteome(startingDocument, pepMatcher, false, entryCreatorList))
+                return;
+
+            var pepInfo = (ViewLibraryPepInfo)listPeptide.SelectedItem;
+            var nodePepMatched = pepMatcher.MatchSinglePeptide(pepInfo);
+            if (nodePepMatched == null || nodePepMatched.Children.Count == 0)
+            {
+                MessageDlg.Show(this, SettingsUIResources.ViewLibraryDlg_AddPeptide_Modifications_for_this_peptide_do_not_match_current_document_settings);
+                return;
+            }
+            double precursorMz = nodePepMatched.TransitionGroups.First().PrecursorMz;
+            double minMz = startingDocument.Settings.TransitionSettings.Instrument.MinMz;
+            double maxMz = startingDocument.Settings.TransitionSettings.Instrument.MaxMz;
+            if (minMz > precursorMz || precursorMz > maxMz)
+            {
+                MessageDlg.Show(this, string.Format(SettingsUIResources.ViewLibraryDlg_AddPeptide_The_precursor_m_z__0_F04__is_outside_the_instrument_range__1__to__2__,
+                                                    precursorMz, minMz, maxMz));
+                return;
+            }
+            var isolationScheme = startingDocument.Settings.TransitionSettings.FullScan.IsolationScheme;
+            if (isolationScheme != null && !isolationScheme.IsInRangeMz(precursorMz))
+            {
+                MessageDlg.Show(this, string.Format(SettingsUIResources.ViewLibraryDlg_AddPeptide_The_precursor_m_z__0_F04__is_not_measured_by_the_current_DIA_isolation_scheme_,
+                                                    precursorMz));
+                return;
+            }
+
+            if (nodePepMatched.Children.Count > 0)
+            {
+                var keyMatched = nodePepMatched.SequenceKey;
+                var chargeMatched = ((TransitionGroupDocNode)nodePepMatched.Children[0]).TransitionGroup.PrecursorAdduct;
+                if (!cbAssociateProteins.Checked && Document.Peptides.Contains(nodePep => Equals(nodePep.SequenceKey, keyMatched) && nodePep.HasChildCharge(chargeMatched)))
+                {
+                    MessageDlg.Show(this, string.Format(SettingsUIResources.ViewLibraryDlg_AddPeptide_The_peptide__0__already_exists_with_charge__1__in_the_current_document,
+                                                        nodePepMatched.Peptide, chargeMatched));
+                    return;
+                }
+            }
+
+            if (pepMatcher.EnsureDuplicateProteinFilter(this, true, entryCreatorList) == DialogResult.Cancel)
+                return;
+
+            IdentityPath toPath = Program.MainWindow.SelectedPath;
+            IdentityPath selectedPath = toPath;
+
+            string message = string.Format(SettingsUIResources.ViewLibraryDlg_AddPeptide_Add_library_peptide__0__,
+                                           nodePepMatched.Peptide.Target);
+
+            entryCreatorList.Add(AuditLogEntry.SettingsLogFunction);
+            Program.MainWindow.ModifyDocument(message, doc =>
+            {
+                var newDoc = doc;
+
+                if (!ReferenceEquals(doc.Settings.PeptideSettings.Libraries,
+                    startingDocument.Settings.PeptideSettings.Libraries))
+                    newDoc = newDoc.ChangeSettings(newDoc.Settings.ChangePeptideLibraries(old =>
+                        startingDocument.Settings.PeptideSettings.Libraries));
+
+                if (_matcher.HasMatches)
+                {
+                    var matchingDocument = newDoc;
+                    newDoc = newDoc.ChangeSettings(
+                        newDoc.Settings.ChangePeptideModifications(mods =>
+                            _matcher.SafeMergeImplicitMods(matchingDocument)));
+                }
+
+                newDoc = pepMatcher.AddPeptides(newDoc, null, toPath,
+                    out selectedPath);
+                if (newDoc.MoleculeTransitionGroupCount == doc.MoleculeTransitionGroupCount)
+                    return doc;
+                if (!_matcher.HasMatches)
+                    return newDoc;
+                var modsNew = _matcher.GetDocModifications(newDoc);
+                return newDoc.ChangeSettings(newDoc.Settings.ChangePeptideModifications(mods => modsNew));
+            }, docPair => CreateAddPeptideEntry(docPair, MessageType.added_peptide_from_library, entryCreatorList,
+                nodePepMatched.AuditLogText, _selectedLibName));
+            
+            Program.MainWindow.SelectedPath = selectedPath;
+            Document.Settings.UpdateDefaultModifications(true, true);
+        }
+
+        public ViewLibrarySettings FormSettings
+        {
+            get { return new ViewLibrarySettings(cbAssociateProteins.Checked); }
+        }
+
+        public class ViewLibrarySettings : AuditLogOperationSettings<ViewLibrarySettings>//, IAuditLogComparable
+        {
+            public ViewLibrarySettings(bool associateProteins)
+            {
+                AssociateProteins = associateProteins;
+            }
+
+            [Track(defaultValues:typeof(DefaultValuesFalse))]
+            public bool AssociateProteins { get; private set; }
+
+            /*public object GetDefaultObject(ObjectInfo<object> info)
+            {
+                return new ViewLibrarySettings(false);
+            }*/
+        }
+
+        internal static string FormatPrecursorMz(double precursorMz)
+        {
+            return string.Format(@"{0:F04}", precursorMz);
+        }
+
+        internal static string FormatIonMobility(double mobility, string units)
+        {
+            return string.Format(@"{0:F04} {1}", mobility, units);
+        }
+
+        internal static string FormatCCS(double CCS)
+        {
+            return string.Format(@"{0:F04}", CCS);
+        }
+
+        private static AuditLogEntry CreateAddPeptideEntry(SrmDocumentPair docPair, MessageType type, AuditLogEntryCreatorList entryCreatorList, params object[] args)
+        {
+            return AuditLogEntry.CreateSimpleEntry(type, docPair.NewDocumentType, args).Merge(docPair, entryCreatorList);
+        }
+
+        private bool EnsureBackgroundProteome(SrmDocument document, ViewLibraryPepMatching pepMatcher, bool ensureDigested, AuditLogEntryCreatorList entryCreators)
+        {
+            if (cbAssociateProteins.Checked)
+            {
+                var backgroundProteome = document.Settings.PeptideSettings.BackgroundProteome;
+                if (backgroundProteome.BackgroundProteomeSpec.IsNone)
+                {
+                    MessageDlg.Show(this,
+                                    SettingsUIResources.
+                                        ViewLibraryDlg_EnsureBackgroundProteome_A_background_proteome_is_required_to_associate_proteins);
+                    return false;
+                }
+                if (ensureDigested)
+                {
+                    if (!EnsureDigested(this, backgroundProteome, entryCreators))
+                    {
+                        return false;
+                    }
+                }
+                pepMatcher.SetBackgroundProteome(backgroundProteome);
+            }
+            return true;
+        }
+
+        public static bool EnsureDigested(Control owner, BackgroundProteome backgroundProteome, AuditLogEntryCreatorList entryCreators)
+        {
+            try
+            {
+                using (var proteomeDb = backgroundProteome.OpenProteomeDb())
+                {
+                    if (proteomeDb.IsDigested())
+                    {
+                        return true;
+                    }
+                }
+                String message = string.Format(
+                    SettingsUIResources.ViewLibraryDlg_EnsureDigested_The_background_proteome___0___is_in_an_older_format___In_order_to_be_able_to_efficiently_find_peptide_sequences__the_background_proteome_should_be_upgraded_to_the_latest_version___Do_you_want_to_upgrade_the_background_proteome_now_,
+                    backgroundProteome.Name);
+                using (var alertDlg = new AlertDlg(message, MessageBoxButtons.YesNoCancel))
+                {
+                    switch (alertDlg.ShowDialog(owner))
+                    {
+                        case DialogResult.Cancel:
+                            return false;
+                        case DialogResult.No:
+                            return true;
+                    }
+                }
+                using (var longWaitDlg = new LongWaitDlg())
+                {
+                    bool finished = false;
+                    longWaitDlg.PerformWork(owner, 1000, progressMonitor =>
+                    {
+                        using (var fileSaver = new FileSaver(backgroundProteome.DatabasePath))
+                        {
+                            var progressStatus =
+                                new ProgressStatus().ChangeMessage(SettingsUIResources
+                                    .ViewLibraryDlg_EnsureDigested_Copying_database);
+                            progressMonitor.UpdateProgress(progressStatus);
+                            File.Copy(backgroundProteome.DatabasePath, fileSaver.SafeName, true);
+
+                            using (var newProteomeDb =
+                                ProteomeDb.OpenProteomeDb(fileSaver.SafeName, longWaitDlg.CancellationToken))
+                            {
+                                newProteomeDb.Digest(progressMonitor, ref progressStatus);
+                            }
+                            if (progressMonitor.IsCanceled)
+                            {
+                                return;
+                            }
+                            fileSaver.Commit();
+                            finished = true;
+                        }
+                    });
+                    if (finished && entryCreators != null)
+                        entryCreators.Add(docPair => AuditLogEntry.CreateSimpleEntry(MessageType.upgraded_background_proteome, docPair.NewDocumentType, backgroundProteome.Name));
+                    return finished;
+                } 
+            }
+            catch (Exception e)
+            {
+                string errorMessage = TextUtil.LineSeparate(
+                    string.Format(SettingsUIResources.ViewLibraryDlg_EnsureDigested_An_error_occurred_while_trying_to_process_the_file__0__,
+                        backgroundProteome.DatabasePath), e.Message);
+                MessageDlg.ShowWithException(owner, errorMessage, e);
+                return false;
+            }
+        }
+
+        public DialogResult CheckLibraryInSettings(out SrmDocument newDoc, bool addToDoc = false)
+        {
+            newDoc = Document;
+            // Check to see if the library is part of the settings. If not, prompt the user to add it.
+            var docLibraries = Document.Settings.PeptideSettings.Libraries;
+            if (docLibraries.GetLibrary(_selectedLibName) == null)
+            {
+                var message = TextUtil.LineSeparate(string.Format(
+                    Resources.ViewLibraryDlg_CheckLibraryInSettings_The_library__0__is_not_currently_added_to_your_document, _selectedLibName),
+                    SettingsUIResources.ViewLibraryDlg_CheckLibraryInSettings_Would_you_like_to_add_it);
+                var result = MultiButtonMsgDlg.Show(
+                    this, message, SettingsUIResources.ViewLibraryDlg_MatchModifications_Yes,
+                    SettingsUIResources.ViewLibraryDlg_MatchModifications_No, true);
+                if (result == DialogResult.No)
+                    return result;
+                if (result == DialogResult.Yes)
+                {
+                    newDoc = newDoc.ChangeSettings(Document.Settings.ChangePeptideLibraries(pepLibraries =>
+                        pepLibraries.ChangeLibraries(new List<LibrarySpec>(docLibraries.LibrarySpecs) { _selectedSpec },
+                            new List<Library>(docLibraries.Libraries) { _selectedLibrary })));
+                    var copy = newDoc;
+                    if (addToDoc)
+                        Program.MainWindow.ModifyDocument(SettingsUIResources.ViewLibraryDlg_CheckLibraryInSettings_Add_Library, oldDoc => copy,
+                            docPair => AuditLogEntry.CreateSimpleEntry(MessageType.added_spectral_library, docPair.NewDocumentType, _selectedLibName));
+                }
+
+            }
+            return DialogResult.OK;
+        }
+
+        /// <summary>
+        /// Adds all matched library peptides to the current document.
+        /// </summary>
+        private void btnAddAll_Click(object sender, EventArgs e)
+        {
+            AddAllPeptides();
+        }
+
+        public void AddAllPeptides()
+        {
+            AddAllPeptides(false);
+        }
+
+        public void AddAllPeptides(bool addLibraryToDocSeparately = false)
+        {
+            CheckDisposed();
+
+            var startingDocument = Document;
+            if (CheckLibraryInSettings(out startingDocument, addLibraryToDocSeparately) == DialogResult.Cancel)
+                return;
+
+            SrmDocument startingDocumentImplicitMods = startingDocument;
+            if(_matcher.HasMatches)
+                startingDocumentImplicitMods = startingDocumentImplicitMods.ChangeSettings(
+                    startingDocument.Settings.ChangePeptideModifications(
+                        mods => _matcher.SafeMergeImplicitMods(startingDocument)));
+
+            var pepMatcher = new ViewLibraryPepMatching(startingDocumentImplicitMods,
+                                                        _selectedLibrary,
+                                                        _selectedSpec,
+                                                        _matcher,
+                                                        _peptides);
+
+            var entryCreatorList = new AuditLogEntryCreatorList();
+            entryCreatorList.Add(FormSettings.EntryCreator);
+            if (!EnsureBackgroundProteome(startingDocument, pepMatcher, true, entryCreatorList))
+                return;
+            pepMatcher.AddAllPeptidesSelectedPath = Program.MainWindow.SelectedPath;
+
+            SrmDocument newDocument;
+            var hasSmallMolecules = HasSmallMolecules;
+            using (var longWaitDlg = new LongWaitDlg())
+            {
+                longWaitDlg.Text = hasSmallMolecules ? SettingsUIResources.ViewLibraryDlg_AddAllPeptides_Matching_Molecules : SettingsUIResources.ViewLibraryDlg_AddAllPeptides_Matching_Peptides;
+                longWaitDlg.Message = hasSmallMolecules ? SettingsUIResources.ViewLibraryDlg_AddAllPeptides_Matching_molecules_to_the_current_document_settings : SettingsUIResources.ViewLibraryDlg_AddAllPeptides_Matching_peptides_to_the_current_document_settings;
+                longWaitDlg.PerformWork(this, 1000, broker => pepMatcher.AddAllPeptidesToDocument(broker, entryCreatorList));
+                newDocument = pepMatcher.DocAllPeptides;
+                if (longWaitDlg.IsCanceled || newDocument == null)
+                    return;
+            }
+
+            var selectedPath = pepMatcher.AddAllPeptidesSelectedPath;
+            var numMatchedPeptides = pepMatcher.MatchedPeptideCount;
+            if (numMatchedPeptides == 0)
+            {
+                MessageDlg.Show(this, SettingsUIResources.ViewLibraryDlg_AddAllPeptides_No_peptides_match_the_current_document_settings);
+                return;
+            }
+
+            // Calculate changes that will occur.
+            var peptideCountDiff = newDocument.MoleculeCount - startingDocument.MoleculeCount;
+            var groupCountDiff = newDocument.MoleculeTransitionGroupCount - startingDocument.MoleculeTransitionGroupCount;
+            if (peptideCountDiff + groupCountDiff == 0)
+            {
+                MessageDlg.Show(this, SettingsUIResources.ViewLibraryDlg_AddAllPeptides_All_library_peptides_already_exist_in_the_current_document);
+                return;
+            }
+            var pepGroupCountDiff = newDocument.MoleculeGroupCount - startingDocument.MoleculeGroupCount;
+            string proteins = cbAssociateProteins.Checked ? string.Format(SettingsUIResources.ViewLibraryDlg_AddAllPeptides__0__proteins, pepGroupCountDiff)
+                : string.Empty;
+            var format = HasSmallMolecules
+                ? SettingsUIResources.ViewLibraryDlg_AddAllPeptides_This_operation_will_add__0__1__molecules__2__precursors_and__3__transitions_to_the_document
+                : SettingsUIResources.ViewLibraryDlg_AddAllPeptides_This_operation_will_add__0__1__peptides__2__precursors_and__3__transitions_to_the_document;
+
+            string msg = string.Format(format,
+                                        proteins, peptideCountDiff, groupCountDiff,
+                                        newDocument.MoleculeTransitionCount - startingDocument.MoleculeTransitionCount);
+            var numSkipped = pepMatcher.SkippedPeptideCount;          
+            var hasSkipped = numSkipped > 0;
+            var numUnmatchedPeptides = PeptidesCount - numMatchedPeptides;
+            var hasUnmatched = numUnmatchedPeptides > 0;
+            if (hasSkipped || hasUnmatched)
+            {
+                string duplicatePeptides = hasSkipped
+                                               ? string.Format(SettingsUIResources.ViewLibraryDlg_AddAllPeptides__0__existing,numSkipped)
+                                               : string.Empty;
+                string unmatchedPeptides = hasUnmatched
+                                               ? string.Format(SettingsUIResources.ViewLibraryDlg_AddAllPeptides__0__unmatched,numUnmatchedPeptides)
+                                               : string.Empty;
+                string entrySuffix = (numSkipped + numUnmatchedPeptides > 1
+                                          ? SettingsUIResources.ViewLibraryDlg_AddAllPeptides_entries
+                                          : SettingsUIResources.ViewLibraryDlg_AddAllPeptides_entry);
+                msg = TextUtil.LineSeparate(msg, string.Empty, string.Empty,
+                    string.Format((hasSkipped && hasUnmatched)
+                                        ? SettingsUIResources.ViewLibraryDlg_AddAllPeptides__0__and__1__library__2__will_be_ignored
+                                        : SettingsUIResources.ViewLibraryDlg_AddAllPeptides__0__1__library__2__will_be_ignored,
+                                    duplicatePeptides, unmatchedPeptides, entrySuffix));
+            }
+            var dlg = new MultiButtonMsgDlg(msg, SettingsUIResources.ViewLibraryDlg_AddAllPeptides_Add_All)
+            {
+                Tag = numUnmatchedPeptides
+            };
+            if (DialogResult.Cancel == dlg.ShowAndDispose(this))
+            {
+                return;
+            }
+            PeptideModifications modsNew = null;
+            if (_matcher.HasMatches)
+            {
+                modsNew = _matcher.GetDocModifications(newDocument);
+                newDocument = 
+                    newDocument.ChangeSettings(newDocument.Settings.ChangePeptideModifications(mods => modsNew));
+            }
+
+            // If the user chooses to continue with the operation, call AddPeptides again in case the document has changed.
+            var toPath = Program.MainWindow.SelectedPath;
+            entryCreatorList.Add(AuditLogEntry.SettingsLogFunction);
+            Program.MainWindow.ModifyDocument(string.Format(SettingsUIResources.ViewLibraryDlg_AddAllPeptides_Add_all_peptides_from__0__library, SelectedLibraryName), 
+                doc =>
+                {
+                    if (ReferenceEquals(doc, startingDocument))
+                        return newDocument;
+                    if (!Equals(doc.Settings.PeptideSettings.Modifications, startingDocument.Settings.PeptideSettings.Modifications))
+                    {
+                        selectedPath = toPath;
+                        var message = TextUtil.LineSeparate(SettingsUIResources.ViewLibraryDlg_AddAllPeptides_The_document_changed_during_processing,
+                            SettingsUIResources.ViewLibraryDlg_AddAllPeptides_Please_retry_this_operation);
+                        throw new InvalidDataException(message);
+                    }
+                    var newDoc = doc;
+
+                    if (!ReferenceEquals(doc.Settings.PeptideSettings.Libraries, startingDocument.Settings.PeptideSettings.Libraries))
+                        newDoc = newDoc.ChangeSettings(newDoc.Settings.ChangePeptideLibraries(old =>
+                            startingDocument.Settings.PeptideSettings.Libraries));
+
+                    newDoc = pepMatcher.AddPeptides(newDoc, null, toPath, out selectedPath);
+                    if (newDoc.MoleculeTransitionGroupCount == doc.MoleculeTransitionGroupCount)
+                        return doc;
+                    if (!_matcher.HasMatches)
+                        return newDoc;
+                    return newDoc.ChangeSettings(newDoc.Settings.ChangePeptideModifications(mods => modsNew));
+                }, docPair => CreateAddPeptideEntry(docPair, MessageType.added_all_peptides_from_library, entryCreatorList,
+                    pepMatcher.MatchedPeptideCount, _selectedLibName));
+
+            Program.MainWindow.SelectedPath = selectedPath;
+            Document.Settings.UpdateDefaultModifications(true, true);
+        }
+
+        // User wants to go to the previous page. Update the page info.
+        private void PreviousLink_LinkClicked(object sender, LinkLabelLinkClickedEventArgs e)
+        {
+            PreviousPage();
+        }
+
+        public void PreviousPage()
+        {
+            _pageInfo.Page--;
+            NextLink.Enabled = true;
+            PreviousLink.Enabled = _pageInfo.Page > 1;
+            UpdateListPeptide(0);
+            UpdateStatusArea();
+            UpdateUI();
+            textPeptide.Focus();
+        }
+
+        // User wants to go to the next page. Update the page info.
+        private void NextLink_LinkClicked(object sender, LinkLabelLinkClickedEventArgs e)
+        {
+            NextPage();
+        }
+
+        public void NextPage()
+        {
+            _pageInfo.Page++;
+            PreviousLink.Enabled = true;
+            NextLink.Enabled = (_currentRange.Count - (_pageInfo.Page * _pageInfo.PageSize)) > 0;
+            UpdateListPeptide(0);
+            UpdateStatusArea();
+            UpdateUI();
+            textPeptide.Focus();
+        }
+
+        private void btnLibDetails_Click(object sender, EventArgs e)
+        {
+            ShowLibDetails();
+        }
+
+        public void ShowLibDetails()
+        {
+            if (_selectedLibrary != null)
+            {
+                LibraryDetails libInfo = _selectedLibrary.LibraryDetails;
+                using (var dlg = new SpectrumLibraryInfoDlg(libInfo))
+                {
+                    // dlg.SetLinks(links);
+                    dlg.ShowDialog(this);
+                }
+            }
+        }
+
+        # endregion
+               
+        #region Splitter events
+
+        // Temp variable to store a previously focused control
+        private Control _focused;
+
+        private void splitMain_MouseDown(object sender, MouseEventArgs e)
+        {
+            // Get the focused control before the splitter is focused
+            _focused = GetFocused(Controls);
+        }
+
+        private void splitMain_MouseUp(object sender, MouseEventArgs e)
+        {
+            // If a previous control had focus
+            if (_focused != null)
+            {
+                // Return focus and clear the temp variable
+                _focused.Focus();
+                _focused = null;
+            }
+        }
+
+        #endregion
+
+        #region Key Down Events
+
+        private void PeptideTextBox_KeyDown(object sender, KeyEventArgs e)
+        {
+            if (e.KeyCode == Keys.Up)
+            {
+                e.Handled = true;
+                if (listPeptide.SelectedIndex > 0)
+                {
+                    listPeptide.SelectedIndex--;
+                }
+            }
+            else if (e.KeyCode == Keys.Down)
+            {
+                e.Handled = true;
+                if ((listPeptide.SelectedIndex + 1) < listPeptide.Items.Count)
+                {
+                    listPeptide.SelectedIndex++;
+                }
+            }
+        }
+
+// ReSharper disable MemberCanBeMadeStatic.Local
+        private void ViewLibraryDlg_KeyDown(object sender, KeyEventArgs e)
+        {
+            if (e.Control)
+            {
+                if (e.KeyCode == Keys.Z)
+                    Program.MainWindow.Undo();
+                if (e.KeyCode == Keys.Y)
+                    Program.MainWindow.Redo();
+            }
+        }
+// ReSharper restore MemberCanBeMadeStatic.Local
+
+        #endregion
+
+        #region Node Tip
+
+        private void listPeptide_MouseMove(object sender, MouseEventArgs e)
+        {
+            Point pt = e.Location;
+            if (!_moveThreshold.Moved(pt))
+                return;
+            _moveThreshold.Location = null;
+
+            ITipProvider tipProvider = null;
+            int i = GetIndexAtPoint(pt);
+
+            if (i == -1)
+            {
+                _lastTipNode = null;
+                _lastTipProvider = null;
+            }
+            else
+            {
+                var pepInfo = ((ViewLibraryPepInfo)listPeptide.Items[i]);
+                if (!Equals(pepInfo, _lastTipNode))
+                {
+                    _lastTipNode = pepInfo;
+                    _lastTipProvider = new PeptideTipProvider(pepInfo, _matcher, _selectedLibrary);
+                }
+                tipProvider = _lastTipProvider;
+            }
+
+            if (tipProvider == null || !tipProvider.HasTip)
+                _nodeTip.HideTip();
+            else
+            {
+                var itemRect = listPeptide.GetItemRectangle(i);
+                _nodeTip.SetTipProvider(tipProvider, 
+                    new Rectangle(itemRect.X + _peptideImg.Width, itemRect.Y, itemRect.Width - _peptideImg.Width, itemRect.Height), 
+                    pt);
+            }
+        }
+
+        private void listPeptide_MouseLeave(object sender, EventArgs e)
+        {
+            _nodeTip.HideTip();
+        }
+
+        private int GetIndexAtPoint(Point pt)
+        {
+            for (int i = listPeptide.TopIndex; 0 <= i && i < listPeptide.Items.Count; i++)
+            {
+                var rectItem = listPeptide.GetItemRectangle(i);
+                if (rectItem.Top > ClientRectangle.Bottom)
+                    break;
+
+                if (rectItem.Contains(pt))
+                    return i;
+            }
+            return -1;
+        }
+
+        public Rectangle ScreenRect
+        {
+            get { return Screen.GetBounds(listPeptide); }
+        }
+
+        public bool AllowDisplayTip
+        {
+            get { return true; }
+        }
+
+        public Rectangle RectToScreen(Rectangle r)
+        {
+            return listPeptide.RectangleToScreen(r);
+        }
+
+        #endregion
+
+        # region ViewLibraryPepInfo Helpers
+
+        // Computes each ModificationInfo for the given peptide and returns a 
+        // list of all modifications.
+        private static IEnumerable<ViewLibraryPepInfo.ModificationInfo> GetModifications(ViewLibraryPepInfo pep)
+        {
+            IList<ViewLibraryPepInfo.ModificationInfo> modList = new List<ViewLibraryPepInfo.ModificationInfo>();
+            string sequence;
+            if (pep.Key.LibraryKey is PeptideLibraryKey peptideLibraryKey)
+            {
+                sequence = peptideLibraryKey.ModifiedSequence;
+            }
+            else
+            {
+                return modList;
+            }
+            int iMod = -1;
+            for (int i = 0; i < sequence.Length; i++)
+            {
+                if (sequence[i] != '[')
+                {
+                    iMod++;
+                    continue;
+                }
+                int iAa = i - 1;
+                // Invalid format. Should never happen.
+                if (iAa < 0)
+                    break;
+                i++;
+                int signVal = 1;
+                if (sequence[i] == '+')
+                    i++;
+                else if (sequence[i] == '-')
+                {
+                    i++;
+                    signVal = -1;
+                }
+                int iEnd = sequence.IndexOf(']', i);
+                // Invalid format. Should never happen.
+                if (iEnd == -1)
+                    break;
+                // NIST libraries sometimes use [?] when modification cannot be identified
+                double massDiff;
+                if (double.TryParse(sequence.Substring(i, iEnd - i), NumberStyles.Number, CultureInfo.InvariantCulture, out massDiff))
+                {
+                    modList.Add(new ViewLibraryPepInfo.ModificationInfo(iMod, sequence[iAa], massDiff * signVal));
+                }
+                i = iEnd;
+            }
+            return modList;
+        }
+        #endregion
+
+        #region Test helpers
+
+        public string FilterString
+        {
+            get { return textPeptide.Text; }
+            set { textPeptide.Text = value; }            
+        }
+
+        public int SelectedIndex
+        {
+            get { return listPeptide.SelectedIndex; }
+            set { listPeptide.SelectedIndex = value; }
+        }
+
+        public int SelectedLibIndex
+        {
+            get { return comboLibrary.SelectedIndex; }
+            set { listPeptide.SelectedIndex = value; }
+        }
+
+        public bool HasSelectedLibrary => _selectedLibrary != null;
+
+        public string SourceFile
+        {
+            get { return _sourceFile; }
+        }
+
+        public double RetentionTime
+        {
+            get
+            {
+                double rt;
+                if (double.TryParse(GetLabelValue(labelRT), out rt))
+                    return rt;
+                return 0;
+            }
+        }
+
+        private string GetLabelValue(Label label)
+        {
+            // Expecting "RT: 12.345" or "RT: 12.345 DT: 67.89" or "File: foo bar.baz"
+            if (string.IsNullOrEmpty(label.Text))
+               return string.Empty;
+            var split = label.Text.Split(new[] {COLON_SEP}, StringSplitOptions.None);
+            if (split.Length == 2)
+                return split[1];
+            // Trickier case of ""RT: 12.345 DT: 67.89"
+            return split[1].Substring(0, split[1].LastIndexOf(' '));
+        }
+
+        public PeptideTipProvider GetTipProvider(int i)
+        {
+            return new PeptideTipProvider(GetPepInfo(i), _matcher, _selectedLibrary);
+        }
+
+        private ViewLibraryPepInfo GetPepInfo(int i)
+        {
+            if (listPeptide.Items.Count <= i || i < 0)
+                return null;
+            return (ViewLibraryPepInfo)listPeptide.Items[i];
+        }
+
+        public bool HasMatches
+        {
+            get { return _matcher.HasMatches; }
+        }
+
+        public bool HasUnmatchedPeptides
+        {
+            get { return listPeptide.Items.Cast<ViewLibraryPepInfo>().Any(info => !info.HasPeptide); }
+        }
+
+        public int UnmatchedPeptidesCount
+        {
+            get { return listPeptide.Items.Cast<ViewLibraryPepInfo>().Count(info => !info.HasPeptide); }
+        }
+
+        /// <summary>
+        /// Set to false and wait for set to true to track updates
+        /// </summary>
+        public bool IsUpdateComplete { get; set; }
+
+        /// <summary>
+        /// Set to avoid waiting on extremely long update. Since it executes on the
+        /// UI thread, it is very difficult to cancel otherwise during a test.
+        /// </summary>
+        public bool IsUpdateCanceled { get; set; }
+
+        public bool IsVisibleRedundantSpectraBox
+        {
+            get { return comboRedundantSpectra.Visible; }
+        }
+
+        public ComboBox RedundantComboBox
+        {
+            get { return comboRedundantSpectra; }
+        }
+
+        public MsGraphExtension GraphExtensionControl
+        {
+            get { return msGraphExtension1; }
+        }
+
+        public bool IsComboBoxUpdated
+        {
+            get { return _comboBoxUpdated; }
+        }
+
+        #endregion
+
+        /// <summary>
+        /// If the library has a HUGE number of peptides, it may not be
+        /// performant to show them all at once in the peptides list box.
+        /// We use paging and show 100 peptides at a time. This data structure
+        /// keeps track of information pertaining to the pages.
+        /// </summary>
+        private class PageInfo
+        {
+            // The current page we are on
+            public int Page { get; set; }
+
+            // The size of each page
+            private readonly int _pageSize;
+            public int PageSize { get { return _pageSize; } }
+
+            // Range of indices of items to be shown from the peptides array
+            private IReadOnlyList<ViewLibraryPepInfo> _itemIndexRange;
+            public IReadOnlyList<ViewLibraryPepInfo> ItemIndexRange { set { _itemIndexRange = value; } }
+
+            // Total number of items to be show from the peptides array
+            public int Items { get { return _itemIndexRange.Count; } }
+
+            public PageInfo(int pageSize, int currentPage, IReadOnlyList<ViewLibraryPepInfo> itemIndexRange)
+            {
+                _pageSize = pageSize;
+                Page = currentPage;
+                ItemIndexRange = itemIndexRange;
+            }
+
+            // The total number of pages we need to show all the items
+            public int Pages
+            {
+                get
+                {
+                    int temp = Items;
+                    int totalPages = 0;
+                    while (temp > 0)
+                    {
+                        totalPages++;
+                        temp -= PageSize;
+                    }
+                    return totalPages;
+                }
+            }
+
+            // The start index in the peptides array for the current page
+            public int StartIndex
+            {
+                get
+                {
+                    int start = -1;
+                    if (Items > 0)
+                    {
+                        if (Page > 0)
+                        {
+                            start = (Page - 1) * PageSize;
+                        }
+                        else
+                        {
+                            start = 0;
+                        }
+                    }
+                    return start;
+                }
+            }
+
+            // The end index in the peptides array for the current page
+            public int EndIndex
+            {
+                get
+                {
+                    int end = -1;
+                    if (Items > 0)
+                    {
+                        if (Page == Pages)
+                        {
+                            end = _itemIndexRange.Count;
+                        }
+                        else
+                        {
+                            end = 0 + (Page * PageSize);
+                        }
+                    }
+                    return end;
+                }
+            }
+
+        }
+
+        /// <summary>
+        /// Represents the spectrum graph for the selected peptide.
+        /// </summary>
+        public class ViewLibSpectrumGraphItem : AbstractSpectrumGraphItem
+        {
+            private readonly Library _library;
+            private readonly LibKey _key;
+            private string LibraryName { get { return _library.Name; } }
+            private TransitionGroup TransitionGroup { get; set; }
+
+            protected override bool IsProteomic()
+            {
+                return TransitionGroup.IsProteomic;
+            }
+
+
+            public ViewLibSpectrumGraphItem(LibraryRankedSpectrumInfo spectrumInfo, TransitionGroup group, Library lib, LibKey key)
+                : base(spectrumInfo)
+            {
+                TransitionGroup = group;
+                _library = lib;
+                _key = key;
+            }
+
+            protected override bool IsMatch(double predictedMz)
+            {
+                return false;
+            }
+
+            public override string Title
+            {
+                get
+                {
+                    string libraryNamePrefix = LibraryName;
+                    if (!string.IsNullOrEmpty(libraryNamePrefix))
+                        libraryNamePrefix += @" - ";
+                    if (_key.IsPrecursorKey)
+                    {
+                        return string.Format(SettingsUIResources.ViewLibSpectrumGraphItem_Title__0__1_, libraryNamePrefix, _key.PrecursorMz.GetValueOrDefault());
+                    }
+                    var title = _key.IsSmallMoleculeKey ?
+                        string.Format(@"{0}{1}{2}", libraryNamePrefix, TransitionGroup.Peptide.CustomMolecule.DisplayName, TransitionGroup.PrecursorAdduct) :
+                        string.Format(SettingsUIResources.ViewLibSpectrumGraphItem_Title__0__1__Charge__2__, libraryNamePrefix, TransitionGroup.Peptide.Target, TransitionGroup.PrecursorAdduct);
+                    if (this.PeaksCount == 0)
+                    {
+                        title += Resources.SpectrumGraphItem_library_entry_provides_only_precursor_values;
+                    }
+                    return title;
+                }   
+            }
+        }
+
+        public class PeptideTipProvider : ITipProvider
+        {
+            private ViewLibraryPepInfo _pepInfo;
+            private readonly LibKeyModificationMatcher _matcher;
+            private readonly List<TextColor> _seqPartsToDraw;
+            private readonly List<TextColor> _mzRangePartsToDraw;
+            private readonly List<KeyValuePair<string, string>> _smallMoleculePartsToDraw;
+            private readonly SrmSettings _settings;
+            private readonly double _mz;
+            private readonly IonMobilityAndCCS _ionMobility;
+
+            public PeptideTipProvider(ViewLibraryPepInfo pepInfo, LibKeyModificationMatcher matcher,
+                Library selectedLibrary)
+            {
+                ExplicitMods mods;
+                TransitionGroupDocNode transitionGroup;
+                _pepInfo = pepInfo;
+                _matcher = matcher;
+                _pepInfo.GetPeptideInfo(_matcher, out _settings, out transitionGroup, out mods);
+                // build seq parts to draw
+                _seqPartsToDraw = GetSequencePartsToDraw(mods);
+                // Get small molecule info if any
+                _smallMoleculePartsToDraw = null;
+                var smallMolInfo = _pepInfo.GetSmallMoleculeLibraryAttributes();
+                if (smallMolInfo != null && !smallMolInfo.IsEmpty)
+                {
+                    // Get a list of things like Name:caffeine, Formula:C8H10N4O2, InChIKey:RYYVLZVUVIJVGH-UHFFFAOYSA-N MoleculeIds: CAS:58-08-2\tKEGG:D00528
+                    _smallMoleculePartsToDraw = smallMolInfo.LocalizedKeyValuePairs;
+                }
+
+                if (_pepInfo.Target != null)
+                {
+                    // build mz range parts to draw
+                    _mz = _pepInfo.CalcMz(_settings, transitionGroup, mods);
+                    _mzRangePartsToDraw = GetMzRangeItemsToDraw(_mz);
+                }
+                else
+                {
+                    _mzRangePartsToDraw = new List<TextColor>();
+                    var precursorKey = _pepInfo.Key.LibraryKey as PrecursorLibraryKey;
+                    if (precursorKey != null)
+                    {
+                        _mz = precursorKey.Mz;
+                    }
+                }
+
+                // Ion mobility
+                var bestSpectrum = selectedLibrary.GetSpectra(_pepInfo.Key,
+                    IsotopeLabelType.light, LibraryRedundancy.best).FirstOrDefault();
+                if (bestSpectrum != null)
+                {
+                    _ionMobility = bestSpectrum.IonMobilityInfo;
+                }
+            }
+
+            public bool HasTip
+            {
+                get { return true; }
+            }
+
+            public Size RenderTip(Graphics g, Size sizeMax, bool draw)
+            {
+                var table = new TableDesc();
+                var tableMz = new TableDesc();
+                SizeF sizeSeq;
+                SizeF sizeMz;
+
+                using (RenderTools rt = new RenderTools())
+                {
+                    // Draw sequence
+                    sizeSeq = DrawTextParts(g, 0, 0, _seqPartsToDraw, rt);
+
+                    // Draw small mol info
+                    if (_smallMoleculePartsToDraw != null)
+                    {
+                        foreach (var item in _smallMoleculePartsToDraw)
+                        {
+                            tableMz.AddDetailRow(item.Key, item.Value, rt);
+                        }
+                    }
+                    var heightSmallMol = tableMz.CalcDimensions(g).Height;
+                    
+                    // Draw mz
+                    tableMz.AddDetailRow(Resources.PeptideTipProvider_RenderTip_Precursor_m_z, FormatPrecursorMz(_mz), rt);
+
+                    // Draw ion mobility
+                    if (!IonMobilityAndCCS.IsNullOrEmpty(_ionMobility))
+                    {
+                        if (_ionMobility.HasIonMobilityValue)
+                        {
+                            var details = FormatIonMobility(_ionMobility.IonMobility.Mobility.Value, _ionMobility.IonMobility.UnitsString);
+                            tableMz.AddDetailRow(Resources.PeptideTipProvider_RenderTip_Ion_Mobility, details, rt);
+                        }
+                        if (_ionMobility.HasCollisionalCrossSection)
+                        {
+                            var details = FormatCCS(_ionMobility.CollisionalCrossSectionSqA.Value);
+                            tableMz.AddDetailRow(Resources.PeptideTipProvider_RenderTip_CCS, details, rt);
+                        }
+                    }
+
+                    sizeMz = tableMz.CalcDimensions(g);
+                    sizeSeq.Height += 2;    // Spacing between details and fragments
+
+                    // Draw mz range out of bounds
+                    if (_mzRangePartsToDraw.Count > 0)
+                        sizeMz.Width = DrawTextParts(g, sizeMz.Width, sizeSeq.Height + heightSmallMol, _mzRangePartsToDraw, rt).Width;
+
+                    if (draw)
+                    {
+                        table.Draw(g);
+                        g.TranslateTransform(0, sizeSeq.Height);
+                        tableMz.Draw(g);
+                        g.TranslateTransform(0, -sizeSeq.Height);
+                    }
+                }
+
+                int width = (int)Math.Round(Math.Max(sizeMz.Width, sizeSeq.Width));
+                int height = (int)Math.Round(sizeMz.Height + sizeSeq.Height);
+                return new Size(width + 8, height + 4); // +8 width, +4 height padding
+            }
+
+            private List<TextColor> GetMzRangeItemsToDraw(double mz)
+            {
+                var toDrawItems = new List<TextColor>();
+                var maxMz = _settings.TransitionSettings.Instrument.MaxMz;
+                var minMz = _settings.TransitionSettings.Instrument.MinMz;
+                if (mz > maxMz)
+                {
+                    toDrawItems.Add(new TextColor(@" > [" + minMz + @"-"));
+                    toDrawItems.Add(new TextColor(maxMz.ToString(), Brushes.Red));
+                    toDrawItems.Add(new TextColor(@"]"));
+                }
+                else if (mz < minMz)
+                {
+                    toDrawItems.Add(new TextColor(@" < ["));
+                    toDrawItems.Add(new TextColor(minMz.ToString(), Brushes.Red));
+                    toDrawItems.Add(new TextColor(@"-" + maxMz + @"]"));
+                }
+                return toDrawItems;
+            }
+
+            private List<TextColor> GetSequencePartsToDraw(ExplicitMods mods)
+            {
+                var toDrawParts = new List<TextColor>();
+
+                if (_pepInfo.Key.IsPrecursorKey)
+                {
+                    toDrawParts.Add(new TextColor(_pepInfo.Key.ToString()));
+                }
+                else
+                {
+                    if (!_pepInfo.Key.HasModifications)
+                    {
+                        toDrawParts.Add(new TextColor(_pepInfo.Key.Sequence));
+                    }
+                    else
+                    {
+                        var splitMods = SplitModifications(_pepInfo.Key.Sequence);
+                        for (var i = 0; i < splitMods.Count; i++)
+                        {
+                            var piece = splitMods[i];
+                            string drawStr = piece.Item1.ToString();
+                            var drawColor = Brushes.Black;
+                            if (piece.Item2 != null) // if is modified AA
+                            {
+                                drawStr += piece.Item2;
+                                var currentMod = GetCurrentMod(mods, i, piece);
+                                if (!IsMatched(currentMod, piece)) // not match if color is red
+                                {
+                                    drawStr = drawStr.Replace(@"]", @"?]");
+                                    drawColor = Brushes.Red;
+                                }
+                            }
+                            toDrawParts.Add(new TextColor(drawStr, drawColor));
+                        }
+                    }
+                }
+                return toDrawParts;
+            }
+
+            private bool IsMatched(ExplicitMod currentMod, Tuple<char, string> piece)
+            {
+                if (currentMod == null)
+                    return false;
+                if (_matcher.MatcherPepMods == null)
+                    return false;
+
+                foreach (var mod in _matcher.MatcherPepMods.StaticModifications)
+                {
+                    if (mod.Terminus == ModTerminus.N && currentMod.IndexAA != 0)
+                    {
+                        continue;
+                    }
+                    if (mod.Terminus == ModTerminus.C &&
+                        _pepInfo.PeptideNode != null &&
+                        currentMod.IndexAA != _pepInfo.PeptideNode.Peptide.Sequence.Length - 1)
+                    {
+                        continue;
+                    }
+                    if (!MatchesAAsAndMass(piece.Item1.ToString(), currentMod.Modification.MonoisotopicMass, mod))
+                        continue;
+
+                    return true;
+                }
+                return false;
+            }
+
+            private ExplicitMod GetCurrentMod(ExplicitMods mods, int staticModIndex, Tuple<char, string> piece)
+            {
+                ExplicitMod currentMod = null;
+                if (mods != null && mods.StaticModifications != null)
+                {
+                    currentMod = mods.StaticModifications.FirstOrDefault(m => staticModIndex == m.IndexAA);
+                }
+                if (currentMod == null) // If not in docnode.staticmodifications then check implicit mods in settings
+                {
+                    double mass;
+                    if (double.TryParse(piece.Item2.Replace(@"[", string.Empty).Replace(@"]", string.Empty),
+                        NumberStyles.Float, CultureInfo.InvariantCulture, out mass))
+                    {
+                        foreach (var mod in _settings.PeptideSettings.Modifications.StaticModifications)
+                        {
+                            if (MatchesAAsAndMass(piece.Item1.ToString(), mass, mod))
+                                currentMod = new ExplicitMod(staticModIndex, mod);
+                        }
+                    }
+                }
+                return currentMod;
+            }
+
+            private static bool MatchesAAsAndMass(string aa, double? mass, StaticMod mod)
+            {
+                if (aa != null && mod.AAs != null)
+                {
+                    var AAs = mod.AAs.Split(',').Select(p => p.Trim()).ToArray();
+                    if (Array.IndexOf(AAs, aa) == -1)
+                        return false;
+                }
+                if (mass.HasValue && mod.MonoisotopicMass.HasValue)
+                {
+                    // CONSIDER: Hard coded tolerance may need to be reconsidered
+                    if (Math.Abs(mass.Value - mod.MonoisotopicMass.Value) > .05)
+                    {
+                        return false;
+                    }
+                }
+                return true;
+            }
+
+            private List<Tuple<char, string>> SplitModifications(string modifiedSequence)
+            {
+                var result = new List<Tuple<char, string>>();
+                for (int ich = 0; ich < modifiedSequence.Length; ich++)
+                {
+                    char ch = modifiedSequence[ich];
+                    if (ich == modifiedSequence.Length - 1 || modifiedSequence[ich + 1] != '[')
+                    {
+                        result.Add(Tuple.Create(ch, (string)null));
+                    }
+                    else
+                    {
+                        int ichEndBracket = modifiedSequence.IndexOf(']', ich + 1);
+                        if (ichEndBracket == -1)
+                            ichEndBracket = modifiedSequence.Length;
+                        int ichStart = ich + 1;
+                        string modText = ichStart < ichEndBracket
+                            ? modifiedSequence.Substring(ich + 1, ichEndBracket - ich)
+                            : null;
+                        result.Add(Tuple.Create(ch, modText));
+                        ich = ichEndBracket;
+                    }
+                }
+                return result;
+            }
+
+            // draws text at a start (x,y) and returns the end (x,y) of the drawn text
+            // takes a list of <string, color> so that we can draw segments of different colors
+            private SizeF DrawTextParts(Graphics g, float startX, float startY, List<TextColor> parts, RenderTools rt)
+            {
+                var size = new SizeF(startX, startY);
+                float height = 0;
+                foreach (var part in parts)
+                {
+                    g.DrawString(part.Text, rt.FontNormal, part.Color, new PointF(size.Width, size.Height));
+                    size.Width += g.MeasureString(part.Text, rt.FontNormal).Width - 3;
+                    height = g.MeasureString(part.Text, rt.FontNormal).Height;
+                }
+                size.Height = height;
+                return size;
+            }
+
+            #region Test support
+
+            public List<TextColor> GetSeqParts() { return _seqPartsToDraw; }
+            public List<TextColor> GetMzParts() { return _mzRangePartsToDraw; }
+
+            #endregion
+
+            public struct TextColor
+            {
+                public TextColor(string text, Brush color = null) : this()
+                {
+                    Text = text;
+                    Color = color ?? Brushes.Black;
+                }
+
+                public string Text { get; private set; }
+                public Brush Color { get; private set; }
+            }
+        }
+
+        /// <summary>
+        /// Retrieve and then set the ion mobility and CCS values for an entry if there are any
+        /// </summary>
+        private ViewLibraryPepInfo SetIonMobilityCCSValues(ViewLibraryPepInfo entry)
+        {
+            var info = GetIonMobility(entry);
+            if (info.HasCollisionalCrossSection)
+            {
+                entry.CCS = (double)info.CollisionalCrossSectionSqA;
+            }
+            else
+            {
+                entry.CCS = null;
+            }
+
+            if (info.HasIonMobilityValue)
+            {
+                entry.IonMobility = (double) info.IonMobility.Mobility;
+                entry.IonMobilityUnits = info.IonMobility.UnitsString;
+            }
+            else
+            {
+                entry.IonMobility = null;
+            }
+
+            return entry;
+        }
+
+        /// <summary>
+        /// Retrieve the ion mobility information for an entry
+        /// </summary>
+        public IonMobilityAndCCS GetIonMobility(ViewLibraryPepInfo pepInfo)
+        {
+            var bestSpectrum = _selectedLibrary.GetSpectra(pepInfo.Key,
+                IsotopeLabelType.light, LibraryRedundancy.best).FirstOrDefault();
+            if (bestSpectrum != null)
+            {
+                return bestSpectrum.IonMobilityInfo;
+            }
+            return IonMobilityAndCCS.EMPTY;
+        }
+
+        private void showChromatogramsToolStripMenuItem_Click(object sender, EventArgs e)
+        {
+            _showChromatograms = !_showChromatograms;
+            UpdateUI();
+        }
+
+        private void redundantSpectrum_Changed(object sender, EventArgs e)
+        {
+            UpdateUI();
+        }
+
+        private void redundantSpectrum_InsertComboItems(object sender, EventArgs e)
+        {
+            UpdateRedundantComboItems();
+        }
+
+        public void UpdateRedundantComboItems()
+        {
+            if (!_comboBoxUpdated)
+            {
+                comboRedundantSpectra.BeginUpdate();
+                foreach (ComboOption opt in _currentOptions)
+                {
+                    if (!opt.SpectrumInfoLibrary.IsBest)
+                    {
+                        comboRedundantSpectra.Items.Add(opt);
+                    }
+                }
+
+                comboRedundantSpectra.EndUpdate();
+                _comboBoxUpdated = true;
+            }
+        }
+    }
+}